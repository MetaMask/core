{
  "references": [
    { "path": "./packages/accounts-controller/tsconfig.build.json" },
    { "path": "./packages/address-book-controller/tsconfig.build.json" },
    { "path": "./packages/announcement-controller/tsconfig.build.json" },
    { "path": "./packages/approval-controller/tsconfig.build.json" },
    { "path": "./packages/assets-controllers/tsconfig.build.json" },
    { "path": "./packages/base-controller/tsconfig.build.json" },
    { "path": "./packages/bridge-controller/tsconfig.build.json" },
    { "path": "./packages/bridge-status-controller/tsconfig.build.json" },
    { "path": "./packages/build-utils/tsconfig.build.json" },
    { "path": "./packages/composable-controller/tsconfig.build.json" },
    { "path": "./packages/controller-utils/tsconfig.build.json" },
    { "path": "./packages/earn-controller/tsconfig.build.json" },
    { "path": "./packages/ens-controller/tsconfig.build.json" },
    { "path": "./packages/eth-json-rpc-provider/tsconfig.build.json" },
    { "path": "./packages/gas-fee-controller/tsconfig.build.json" },
    { "path": "./packages/json-rpc-engine/tsconfig.build.json" },
    { "path": "./packages/json-rpc-middleware-stream/tsconfig.build.json" },
    { "path": "./packages/keyring-controller/tsconfig.build.json" },
    { "path": "./packages/logging-controller/tsconfig.build.json" },
    { "path": "./packages/message-manager/tsconfig.build.json" },
    { "path": "./packages/multichain-network-controller/tsconfig.build.json" },
    {
      "path": "./packages/multichain-transactions-controller/tsconfig.build.json"
    },
    { "path": "./packages/multichain/tsconfig.build.json" },
    { "path": "./packages/name-controller/tsconfig.build.json" },
    { "path": "./packages/network-controller/tsconfig.build.json" },
    {
      "path": "./packages/notification-services-controller/tsconfig.build.json"
    },
    { "path": "./packages/permission-controller/tsconfig.build.json" },
    { "path": "./packages/permission-log-controller/tsconfig.build.json" },
    { "path": "./packages/phishing-controller/tsconfig.build.json" },
    { "path": "./packages/polling-controller/tsconfig.build.json" },
    { "path": "./packages/preferences-controller/tsconfig.build.json" },
    { "path": "./packages/profile-sync-controller/tsconfig.build.json" },
    { "path": "./packages/queued-request-controller/tsconfig.build.json" },
    { "path": "./packages/rate-limit-controller/tsconfig.build.json" },
    { "path": "./packages/remote-feature-flag-controller/tsconfig.build.json" },
    { "path": "./packages/sample-controllers/tsconfig.build.json" },
    { "path": "./packages/selected-network-controller/tsconfig.build.json" },
    { "path": "./packages/signature-controller/tsconfig.build.json" },
    {
      "path": "./packages/token-search-discovery-controller/tsconfig.build.json"
    },
    { "path": "./packages/transaction-controller/tsconfig.build.json" },
<<<<<<< HEAD
    { "path": "./packages/user-operation-controller/tsconfig.build.json" },
    { "path": "./packages/multichain-network-controller/tsconfig.build.json" },
    { "path": "./packages/app-metadata-controller/tsconfig.build.json" }
=======
    { "path": "./packages/user-operation-controller/tsconfig.build.json" }
>>>>>>> 88d183ff
  ],
  "files": [],
  "include": []
}<|MERGE_RESOLUTION|>--- conflicted
+++ resolved
@@ -46,13 +46,8 @@
       "path": "./packages/token-search-discovery-controller/tsconfig.build.json"
     },
     { "path": "./packages/transaction-controller/tsconfig.build.json" },
-<<<<<<< HEAD
     { "path": "./packages/user-operation-controller/tsconfig.build.json" },
-    { "path": "./packages/multichain-network-controller/tsconfig.build.json" },
     { "path": "./packages/app-metadata-controller/tsconfig.build.json" }
-=======
-    { "path": "./packages/user-operation-controller/tsconfig.build.json" }
->>>>>>> 88d183ff
   ],
   "files": [],
   "include": []
