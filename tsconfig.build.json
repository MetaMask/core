--- conflicted
+++ resolved
@@ -52,15 +52,9 @@
       "path": "./packages/rate-limit-controller/tsconfig.build.json"
     },
     {
-<<<<<<< HEAD
       "path": "./packages/signature-controller/tsconfig.build.json"
     },
     {
-      "path": "./packages/subject-metadata-controller/tsconfig.build.json"
-    },
-    {
-=======
->>>>>>> db046ee0
       "path": "./packages/transaction-controller/tsconfig.build.json"
     }
   ],
