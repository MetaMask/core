{
  "references": [
    {
      "path": "./packages/accounts-controller/tsconfig.build.json"
    },
    {
      "path": "./packages/address-book-controller/tsconfig.build.json"
    },
    {
      "path": "./packages/announcement-controller/tsconfig.build.json"
    },
    {
      "path": "./packages/approval-controller/tsconfig.build.json"
    },
    {
      "path": "./packages/assets-controllers/tsconfig.build.json"
    },
    {
      "path": "./packages/base-controller/tsconfig.build.json"
    },
    {
      "path": "./packages/composable-controller/tsconfig.build.json"
    },
    {
      "path": "./packages/controller-utils/tsconfig.build.json"
    },
    {
      "path": "./packages/ens-controller/tsconfig.build.json"
    },
    {
      "path": "./packages/eth-json-rpc-provider/tsconfig.build.json"
    },
    {
      "path": "./packages/gas-fee-controller/tsconfig.build.json"
    },
    {
      "path": "./packages/json-rpc-engine/tsconfig.build.json"
    },
    {
      "path": "./packages/keyring-controller/tsconfig.build.json"
    },
    {
      "path": "./packages/logging-controller/tsconfig.build.json"
    },
    {
      "path": "./packages/message-manager/tsconfig.build.json"
    },
    {
      "path": "./packages/name-controller/tsconfig.build.json"
    },
    {
      "path": "./packages/network-controller/tsconfig.build.json"
    },
    {
      "path": "./packages/selected-network-controller/tsconfig.build.json"
    },
    {
      "path": "./packages/notification-controller/tsconfig.build.json"
    },
    {
      "path": "./packages/permission-controller/tsconfig.build.json"
    },
    {
      "path": "./packages/phishing-controller/tsconfig.build.json"
    },
    {
      "path": "./packages/preferences-controller/tsconfig.build.json"
    },
    {
      "path": "./packages/rate-limit-controller/tsconfig.build.json"
    },
    {
      "path": "./packages/signature-controller/tsconfig.build.json"
    },
    {
      "path": "./packages/transaction-controller/tsconfig.build.json"
    },
    {
      "path": "./packages/queued-request-controller/tsconfig.build.json"
<<<<<<< HEAD
    },
    {
      "path": "./packages/json-rpc-engine/tsconfig.build.json"
    },
    {
      "path": "./packages/permission-log-controller/tsconfig.build.json"
=======
>>>>>>> 19be7ca1
    }
  ],
  "files": [],
  "include": []
}<|MERGE_RESOLUTION|>--- conflicted
+++ resolved
@@ -77,15 +77,9 @@
     },
     {
       "path": "./packages/queued-request-controller/tsconfig.build.json"
-<<<<<<< HEAD
-    },
-    {
-      "path": "./packages/json-rpc-engine/tsconfig.build.json"
     },
     {
       "path": "./packages/permission-log-controller/tsconfig.build.json"
-=======
->>>>>>> 19be7ca1
     }
   ],
   "files": [],
