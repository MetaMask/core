--- conflicted
+++ resolved
@@ -253,18 +253,10 @@
     "n/no-unsupported-features/node-builtins": 1
   },
   "packages/keyring-controller/src/KeyringController.test.ts": {
-<<<<<<< HEAD
-    "import-x/namespace": 14,
-    "jest/no-conditional-in-test": 7
+    "jest/no-conditional-in-test": 1
   },
   "packages/keyring-controller/src/KeyringController.ts": {
-    "@typescript-eslint/no-unsafe-enum-comparison": 3,
-=======
-    "jest/no-conditional-in-test": 2
-  },
-  "packages/keyring-controller/src/KeyringController.ts": {
-    "@typescript-eslint/no-unsafe-enum-comparison": 2,
->>>>>>> e3af02ab
+    "@typescript-eslint/no-unsafe-enum-comparison": 1,
     "@typescript-eslint/no-unused-vars": 1
   },
   "packages/keyring-controller/tests/mocks/mockKeyring.ts": {
