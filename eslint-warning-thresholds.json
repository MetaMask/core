--- conflicted
+++ resolved
@@ -384,7 +384,6 @@
     "@typescript-eslint/no-unused-vars": 1,
     "@typescript-eslint/prefer-promise-reject-errors": 1
   },
-<<<<<<< HEAD
   "packages/network-controller/tests/create-network-client.test.ts": {
     "import-x/order": 1
   },
@@ -393,10 +392,6 @@
     "import-x/namespace": 1,
     "import-x/no-named-as-default-member": 1,
     "promise/catch-or-return": 1
-=======
-  "packages/permission-controller/src/Permission.ts": {
-    "prettier/prettier": 11
->>>>>>> 6ff9a66c
   },
   "packages/permission-controller/src/PermissionController.test.ts": {
     "jest/no-conditional-in-test": 4
