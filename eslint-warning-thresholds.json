--- conflicted
+++ resolved
@@ -554,17 +554,14 @@
     "promise/always-return": 2
   },
   "packages/transaction-controller/src/TransactionController.ts": {
-<<<<<<< HEAD
     "jsdoc/require-returns": 5,
     "no-unused-private-class-members": 1
   },
   "packages/transaction-controller/src/TransactionControllerIntegration.test.ts": {
     "import-x/order": 4,
-    "jsdoc/tag-lines": 1
-=======
+    "jsdoc/tag-lines": 1,
     "jsdoc/check-tag-names": 35,
     "jsdoc/require-returns": 5
->>>>>>> d77ba9d3
   },
   "packages/transaction-controller/src/api/accounts-api.test.ts": {
     "import-x/order": 1,
