--- conflicted
+++ resolved
@@ -1,33 +1,4 @@
 {
-<<<<<<< HEAD
-  "@typescript-eslint/consistent-type-exports": 19,
-  "@typescript-eslint/no-base-to-string": 3,
-  "@typescript-eslint/no-duplicate-enum-values": 2,
-  "@typescript-eslint/no-unsafe-enum-comparison": 32,
-  "@typescript-eslint/no-unused-vars": 41,
-  "@typescript-eslint/prefer-promise-reject-errors": 33,
-  "@typescript-eslint/prefer-readonly": 138,
-  "import-x/namespace": 189,
-  "import-x/no-named-as-default": 1,
-  "import-x/no-named-as-default-member": 8,
-  "import-x/order": 203,
-  "jest/no-conditional-in-test": 113,
-  "jest/prefer-lowercase-title": 2,
-  "jest/prefer-strict-equal": 2,
-  "jsdoc/check-tag-names": 365,
-  "jsdoc/require-returns": 24,
-  "jsdoc/tag-lines": 324,
-  "n/no-unsupported-features/node-builtins": 4,
-  "n/prefer-global/text-encoder": 4,
-  "n/prefer-global/text-decoder": 4,
-  "prettier/prettier": 82,
-  "promise/always-return": 3,
-  "promise/catch-or-return": 2,
-  "promise/param-names": 8,
-  "no-empty-function": 2,
-  "no-shadow": 8,
-  "no-unused-private-class-members": 5
-=======
   "examples/example-controllers/src/gas-prices-controller.test.ts": {
     "import-x/order": 1
   },
@@ -992,5 +963,4 @@
   "tests/setupAfterEnv/nock.ts": {
     "import-x/no-named-as-default-member": 3
   }
->>>>>>> 8d7c15e4
 }