{
  "examples/example-controllers/src/gas-prices-controller.test.ts": {
    "import-x/order": 1
  },
  "examples/example-controllers/src/gas-prices-controller.ts": {
    "@typescript-eslint/prefer-readonly": 1,
    "prettier/prettier": 1
  },
  "examples/example-controllers/src/gas-prices-service/gas-prices-service.ts": {
    "@typescript-eslint/prefer-readonly": 1,
    "jsdoc/require-returns": 1
  },
  "examples/example-controllers/src/pet-names-controller.test.ts": {
    "import-x/order": 2
  },
  "packages/accounts-controller/src/AccountsController.test.ts": {
    "import-x/namespace": 1
  },
  "packages/address-book-controller/src/AddressBookController.ts": {
    "jsdoc/check-tag-names": 13
  },
  "packages/approval-controller/src/ApprovalController.test.ts": {
    "import-x/order": 1,
    "jest/no-conditional-in-test": 16
  },
  "packages/approval-controller/src/ApprovalController.ts": {
    "@typescript-eslint/prefer-readonly": 4
  },
  "packages/assets-controllers/jest.environment.js": {
    "n/prefer-global/text-encoder": 1,
    "n/prefer-global/text-decoder": 1,
    "no-shadow": 2
  },
  "packages/assets-controllers/src/AccountTrackerController.test.ts": {
    "import-x/namespace": 2
  },
  "packages/assets-controllers/src/AccountTrackerController.ts": {
    "jsdoc/check-tag-names": 5,
    "jsdoc/tag-lines": 1
  },
  "packages/assets-controllers/src/AssetsContractController.test.ts": {
    "import-x/order": 3
  },
  "packages/assets-controllers/src/AssetsContractController.ts": {
    "jsdoc/check-tag-names": 2,
    "jsdoc/tag-lines": 1
  },
  "packages/assets-controllers/src/CurrencyRateController.test.ts": {
    "import-x/order": 1,
    "jest/no-conditional-in-test": 1
  },
  "packages/assets-controllers/src/CurrencyRateController.ts": {
    "jsdoc/check-tag-names": 6
  },
  "packages/assets-controllers/src/NftController.test.ts": {
    "import-x/namespace": 9,
    "import-x/order": 3,
    "jest/no-conditional-in-test": 8
  },
  "packages/assets-controllers/src/NftController.ts": {
    "@typescript-eslint/prefer-readonly": 1,
    "jsdoc/check-tag-names": 46,
    "jsdoc/tag-lines": 4
  },
  "packages/assets-controllers/src/NftDetectionController.test.ts": {
    "import-x/namespace": 6,
    "import-x/order": 4
  },
  "packages/assets-controllers/src/NftDetectionController.ts": {
    "jsdoc/check-tag-names": 34,
    "jsdoc/tag-lines": 1
  },
  "packages/assets-controllers/src/RatesController/RatesController.test.ts": {
    "import-x/order": 2,
    "jsdoc/tag-lines": 4
  },
  "packages/assets-controllers/src/RatesController/RatesController.ts": {
    "@typescript-eslint/prefer-readonly": 1,
    "import-x/order": 1,
    "jsdoc/tag-lines": 3
  },
  "packages/assets-controllers/src/RatesController/types.ts": {
    "import-x/order": 1
  },
  "packages/assets-controllers/src/Standards/ERC20Standard.test.ts": {
    "prettier/prettier": 1
  },
  "packages/assets-controllers/src/Standards/NftStandards/ERC721/ERC721Standard.ts": {
    "prettier/prettier": 1
  },
  "packages/assets-controllers/src/TokenBalancesController.test.ts": {
    "import-x/order": 1
  },
  "packages/assets-controllers/src/TokenBalancesController.ts": {
    "@typescript-eslint/prefer-readonly": 4,
    "jsdoc/check-tag-names": 4,
    "jsdoc/tag-lines": 11
  },
  "packages/assets-controllers/src/TokenDetectionController.test.ts": {
    "import-x/namespace": 11,
    "import-x/order": 3,
    "jsdoc/tag-lines": 1
  },
  "packages/assets-controllers/src/TokenDetectionController.ts": {
    "@typescript-eslint/prefer-readonly": 3,
    "jsdoc/check-tag-names": 8,
    "jsdoc/tag-lines": 6,
    "no-unused-private-class-members": 2
  },
  "packages/assets-controllers/src/TokenListController.test.ts": {
    "import-x/namespace": 7,
    "import-x/order": 3,
    "jest/no-conditional-in-test": 2
  },
  "packages/assets-controllers/src/TokenListController.ts": {
    "jsdoc/check-tag-names": 1,
    "jsdoc/tag-lines": 7
  },
  "packages/assets-controllers/src/TokenRatesController.test.ts": {
    "import-x/order": 3
  },
  "packages/assets-controllers/src/TokenRatesController.ts": {
    "@typescript-eslint/prefer-readonly": 2,
    "jsdoc/check-tag-names": 11,
    "no-unused-private-class-members": 1
  },
  "packages/assets-controllers/src/TokensController.test.ts": {
    "import-x/namespace": 1,
    "import-x/order": 4,
    "jest/no-conditional-in-test": 2
  },
  "packages/assets-controllers/src/TokensController.ts": {
    "@typescript-eslint/no-unused-vars": 1,
    "@typescript-eslint/prefer-readonly": 1,
    "jsdoc/check-tag-names": 13,
    "jsdoc/tag-lines": 3
  },
  "packages/assets-controllers/src/assetsUtil.test.ts": {
    "jest/no-conditional-in-test": 2
  },
  "packages/assets-controllers/src/assetsUtil.ts": {
    "jsdoc/tag-lines": 2
  },
  "packages/assets-controllers/src/multi-chain-accounts-service/multi-chain-accounts.ts": {
    "jsdoc/tag-lines": 2
  },
  "packages/assets-controllers/src/multicall.test.ts": {
    "@typescript-eslint/prefer-promise-reject-errors": 2
  },
  "packages/assets-controllers/src/multicall.ts": {
    "jsdoc/tag-lines": 1
  },
  "packages/assets-controllers/src/token-prices-service/codefi-v2.test.ts": {
    "jsdoc/require-returns": 1
  },
  "packages/assets-controllers/src/token-prices-service/codefi-v2.ts": {
    "jsdoc/tag-lines": 2
  },
  "packages/base-controller/src/BaseControllerV2.test.ts": {
    "import-x/namespace": 16
  },
  "packages/base-controller/src/BaseControllerV2.ts": {
    "jsdoc/check-tag-names": 2
  },
  "packages/base-controller/src/Messenger.test.ts": {
    "import-x/namespace": 33
  },
  "packages/base-controller/src/RestrictedMessenger.test.ts": {
    "import-x/namespace": 31
  },
  "packages/build-utils/src/transforms/remove-fenced-code.test.ts": {
    "import-x/order": 1
  },
  "packages/build-utils/src/transforms/remove-fenced-code.ts": {
    "@typescript-eslint/no-unsafe-enum-comparison": 1
  },
  "packages/composable-controller/src/ComposableController.test.ts": {
    "import-x/namespace": 3
  },
  "packages/composable-controller/src/ComposableController.ts": {
    "@typescript-eslint/no-unused-vars": 1
  },
  "packages/controller-utils/jest.environment.js": {
    "n/prefer-global/text-encoder": 1,
    "n/prefer-global/text-decoder": 1,
    "no-shadow": 2
  },
  "packages/controller-utils/src/siwe.ts": {
    "@typescript-eslint/no-unused-vars": 1,
    "jsdoc/check-tag-names": 5
  },
  "packages/controller-utils/src/types.ts": {
    "@typescript-eslint/no-duplicate-enum-values": 2,
    "jsdoc/tag-lines": 1
  },
  "packages/controller-utils/src/util.test.ts": {
    "import-x/no-named-as-default": 1,
    "import-x/order": 1,
    "jest/no-conditional-in-test": 1,
    "promise/param-names": 2
  },
  "packages/controller-utils/src/util.ts": {
    "@typescript-eslint/no-base-to-string": 1,
    "@typescript-eslint/no-unused-vars": 3,
    "@typescript-eslint/prefer-promise-reject-errors": 1,
    "promise/param-names": 3
  },
  "packages/ens-controller/src/EnsController.test.ts": {
    "import-x/order": 2
  },
  "packages/ens-controller/src/EnsController.ts": {
    "jsdoc/check-tag-names": 6
  },
  "packages/eth-json-rpc-provider/src/safe-event-emitter-provider.test.ts": {
    "import-x/namespace": 1
  },
  "packages/eth-json-rpc-provider/src/safe-event-emitter-provider.ts": {
    "@typescript-eslint/prefer-readonly": 1
  },
  "packages/gas-fee-controller/src/GasFeeController.test.ts": {
    "import-x/namespace": 2,
    "import-x/order": 1
  },
  "packages/gas-fee-controller/src/GasFeeController.ts": {
    "@typescript-eslint/prefer-readonly": 1,
    "jsdoc/check-tag-names": 21
  },
  "packages/gas-fee-controller/src/determineGasFeeCalculations.ts": {
    "jsdoc/tag-lines": 4
  },
  "packages/json-rpc-engine/src/JsonRpcEngine.test.ts": {
    "jest/no-conditional-in-test": 2
  },
  "packages/json-rpc-engine/src/JsonRpcEngine.ts": {
    "@typescript-eslint/prefer-promise-reject-errors": 2
  },
  "packages/json-rpc-middleware-stream/src/index.test.ts": {
    "@typescript-eslint/prefer-promise-reject-errors": 3,
    "no-empty-function": 1
  },
  "packages/keyring-controller/jest.environment.js": {
    "n/no-unsupported-features/node-builtins": 1
  },
  "packages/keyring-controller/src/KeyringController.test.ts": {
    "import-x/namespace": 14,
    "jest/no-conditional-in-test": 8
  },
  "packages/keyring-controller/src/KeyringController.ts": {
    "@typescript-eslint/no-unsafe-enum-comparison": 5,
    "@typescript-eslint/no-unused-vars": 2
  },
  "packages/keyring-controller/tests/mocks/mockKeyring.ts": {
    "@typescript-eslint/prefer-readonly": 1
  },
  "packages/logging-controller/src/LoggingController.test.ts": {
    "import-x/namespace": 1
  },
  "packages/logging-controller/src/LoggingController.ts": {
    "jsdoc/check-tag-names": 1
  },
  "packages/logging-controller/src/logTypes/index.ts": {
    "@typescript-eslint/consistent-type-exports": 1
  },
  "packages/message-manager/src/AbstractMessageManager.test.ts": {
    "jest/no-conditional-in-test": 7
  },
  "packages/message-manager/src/AbstractMessageManager.ts": {
    "jsdoc/check-tag-names": 25,
    "jsdoc/tag-lines": 2
  },
  "packages/message-manager/src/DecryptMessageManager.test.ts": {
    "jest/no-conditional-in-test": 3
  },
  "packages/message-manager/src/DecryptMessageManager.ts": {
    "jsdoc/check-tag-names": 11
  },
  "packages/message-manager/src/EncryptionPublicKeyManager.test.ts": {
    "jest/no-conditional-in-test": 5
  },
  "packages/message-manager/src/EncryptionPublicKeyManager.ts": {
    "jsdoc/check-tag-names": 13
  },
  "packages/message-manager/src/index.ts": {
    "@typescript-eslint/consistent-type-exports": 1
  },
  "packages/message-manager/src/utils.ts": {
    "@typescript-eslint/no-unused-vars": 1
  },
  "packages/multichain/src/adapters/caip-permission-adapter-eth-accounts.test.ts": {
    "import-x/order": 1
  },
  "packages/multichain/src/adapters/caip-permission-adapter-eth-accounts.ts": {
    "@typescript-eslint/no-unsafe-enum-comparison": 1,
    "jsdoc/tag-lines": 5
  },
  "packages/multichain/src/adapters/caip-permission-adapter-permittedChains.test.ts": {
    "import-x/order": 1
  },
  "packages/multichain/src/adapters/caip-permission-adapter-permittedChains.ts": {
    "jsdoc/tag-lines": 5
  },
  "packages/multichain/src/adapters/caip-permission-adapter-session-scopes.test.ts": {
    "@typescript-eslint/no-unused-vars": 2
  },
  "packages/multichain/src/caip25Permission.test.ts": {
    "@typescript-eslint/no-unused-vars": 5
  },
  "packages/multichain/src/caip25Permission.ts": {
    "@typescript-eslint/no-unused-vars": 1
  },
  "packages/multichain/src/handlers/wallet-getSession.ts": {
    "@typescript-eslint/no-unused-vars": 1,
    "jsdoc/require-returns": 1
  },
  "packages/multichain/src/handlers/wallet-invokeMethod.ts": {
    "@typescript-eslint/no-unsafe-enum-comparison": 1,
    "@typescript-eslint/no-unused-vars": 1,
    "jsdoc/require-returns": 1
  },
  "packages/multichain/src/handlers/wallet-revokeSession.test.ts": {
    "import-x/order": 1,
    "prettier/prettier": 2
  },
  "packages/multichain/src/handlers/wallet-revokeSession.ts": {
    "@typescript-eslint/no-unused-vars": 1,
    "jsdoc/require-returns": 1
  },
  "packages/multichain/src/middlewares/MultichainMiddlewareManager.test.ts": {
    "prettier/prettier": 1
  },
  "packages/multichain/src/middlewares/MultichainSubscriptionManager.ts": {
    "@typescript-eslint/prefer-readonly": 2,
    "import-x/order": 1
  },
  "packages/multichain/src/middlewares/multichainMethodCallValidator.test.ts": {
    "@typescript-eslint/prefer-promise-reject-errors": 20
  },
  "packages/multichain/src/scope/assert.test.ts": {
    "@typescript-eslint/no-unused-vars": 3
  },
  "packages/multichain/src/scope/assert.ts": {
    "@typescript-eslint/no-unsafe-enum-comparison": 1
  },
  "packages/multichain/src/scope/authorization.test.ts": {
    "@typescript-eslint/no-unused-vars": 2
  },
  "packages/multichain/src/scope/errors.ts": {
    "jsdoc/tag-lines": 5
  },
  "packages/multichain/src/scope/filter.test.ts": {
    "jest/no-conditional-in-test": 9
  },
  "packages/multichain/src/scope/filter.ts": {
    "@typescript-eslint/no-unused-vars": 1,
    "jsdoc/require-returns": 1
  },
  "packages/multichain/src/scope/supported.ts": {
    "@typescript-eslint/no-unsafe-enum-comparison": 6
  },
  "packages/multichain/src/scope/validation.ts": {
    "jsdoc/tag-lines": 2
  },
  "packages/name-controller/src/NameController.ts": {
    "@typescript-eslint/no-unsafe-enum-comparison": 1,
    "@typescript-eslint/prefer-readonly": 2
  },
  "packages/name-controller/src/providers/ens.test.ts": {
    "import-x/order": 1
  },
  "packages/name-controller/src/providers/ens.ts": {
    "@typescript-eslint/prefer-readonly": 2
  },
  "packages/name-controller/src/providers/etherscan.test.ts": {
    "import-x/order": 1
  },
  "packages/name-controller/src/providers/etherscan.ts": {
    "@typescript-eslint/prefer-readonly": 2
  },
  "packages/name-controller/src/providers/lens.test.ts": {
    "import-x/order": 1
  },
  "packages/name-controller/src/providers/lens.ts": {
    "@typescript-eslint/prefer-readonly": 1
  },
  "packages/name-controller/src/providers/token.test.ts": {
    "import-x/order": 1
  },
  "packages/name-controller/src/providers/token.ts": {
    "@typescript-eslint/prefer-readonly": 1
  },
  "packages/name-controller/src/util.ts": {
    "jsdoc/require-returns": 1
  },
  "packages/network-controller/src/NetworkController.ts": {
    "@typescript-eslint/prefer-promise-reject-errors": 1,
    "@typescript-eslint/prefer-readonly": 2,
    "jsdoc/tag-lines": 1
  },
  "packages/network-controller/tests/NetworkController.test.ts": {
    "@typescript-eslint/no-unused-vars": 1,
    "@typescript-eslint/prefer-promise-reject-errors": 1
  },
  "packages/network-controller/tests/create-network-client.test.ts": {
    "import-x/order": 1
  },
  "packages/network-controller/tests/provider-api-tests/helpers.ts": {
    "@typescript-eslint/prefer-promise-reject-errors": 1,
    "import-x/namespace": 1,
    "import-x/no-named-as-default-member": 1,
    "promise/catch-or-return": 1
  },
  "packages/permission-controller/src/Permission.ts": {
    "prettier/prettier": 11
  },
  "packages/permission-controller/src/PermissionController.test.ts": {
    "jest/no-conditional-in-test": 4
  },
  "packages/permission-controller/src/PermissionController.ts": {
    "prettier/prettier": 12
  },
  "packages/permission-controller/src/rpc-methods/getPermissions.test.ts": {
    "import-x/order": 1
  },
  "packages/permission-controller/src/rpc-methods/requestPermissions.ts": {
    "prettier/prettier": 1
  },
  "packages/permission-log-controller/src/PermissionLogController.ts": {
    "@typescript-eslint/prefer-readonly": 1,
    "jsdoc/check-tag-names": 2,
    "jsdoc/tag-lines": 1
  },
  "packages/permission-log-controller/tests/PermissionLogController.test.ts": {
    "import-x/order": 1
  },
  "packages/phishing-controller/src/PhishingController.test.ts": {
<<<<<<< HEAD
    "import-x/namespace": 36,
    "import-x/no-named-as-default-member": 1
=======
    "import-x/no-named-as-default-member": 1,
    "jsdoc/tag-lines": 1
>>>>>>> e7a2c5c5
  },
  "packages/phishing-controller/src/PhishingController.ts": {
    "jsdoc/check-tag-names": 42,
    "jsdoc/tag-lines": 1
  },
  "packages/phishing-controller/src/PhishingDetector.ts": {
    "@typescript-eslint/no-unused-vars": 1,
    "@typescript-eslint/prefer-readonly": 2,
    "jsdoc/tag-lines": 2
  },
  "packages/phishing-controller/src/tests/utils.ts": {
    "@typescript-eslint/no-unused-vars": 1
  },
  "packages/phishing-controller/src/utils.test.ts": {
    "import-x/namespace": 5
  },
  "packages/phishing-controller/src/utils.ts": {
    "@typescript-eslint/no-unsafe-enum-comparison": 1,
    "@typescript-eslint/no-unused-vars": 1
  },
  "packages/polling-controller/src/AbstractPollingController.ts": {
    "@typescript-eslint/prefer-readonly": 1
  },
  "packages/preferences-controller/src/PreferencesController.test.ts": {
    "prettier/prettier": 4
  },
  "packages/queued-request-controller/src/QueuedRequestController.ts": {
    "@typescript-eslint/prefer-readonly": 2
  },
  "packages/rate-limit-controller/src/RateLimitController.ts": {
    "jsdoc/check-tag-names": 4,
    "jsdoc/require-returns": 1,
    "jsdoc/tag-lines": 3
  },
  "packages/remote-feature-flag-controller/src/client-config-api-service/client-config-api-service.test.ts": {
    "import-x/order": 1,
    "jsdoc/tag-lines": 1,
    "promise/param-names": 1
  },
  "packages/remote-feature-flag-controller/src/client-config-api-service/client-config-api-service.ts": {
    "@typescript-eslint/prefer-readonly": 4,
    "jsdoc/tag-lines": 2
  },
  "packages/remote-feature-flag-controller/src/remote-feature-flag-controller.ts": {
    "@typescript-eslint/prefer-readonly": 1,
    "jsdoc/check-tag-names": 2,
    "prettier/prettier": 1
  },
  "packages/remote-feature-flag-controller/src/utils/user-segmentation-utils.ts": {
    "jsdoc/tag-lines": 2
  },
  "packages/selected-network-controller/src/SelectedNetworkController.ts": {
    "@typescript-eslint/prefer-readonly": 1,
    "prettier/prettier": 6
  },
  "packages/selected-network-controller/tests/SelectedNetworkController.test.ts": {
    "jest/no-conditional-in-test": 1
  },
  "packages/signature-controller/src/SignatureController.test.ts": {
    "import-x/order": 1,
    "jsdoc/tag-lines": 3
  },
  "packages/signature-controller/src/SignatureController.ts": {
    "@typescript-eslint/no-unsafe-enum-comparison": 4,
    "@typescript-eslint/prefer-readonly": 3,
    "jsdoc/tag-lines": 8
  },
  "packages/signature-controller/src/utils/decoding-api.test.ts": {
    "import-x/order": 1,
    "jsdoc/tag-lines": 1
  },
  "packages/signature-controller/src/utils/decoding-api.ts": {
    "import-x/order": 1
  },
  "packages/signature-controller/src/utils/normalize.test.ts": {
    "import-x/order": 1
  },
  "packages/signature-controller/src/utils/normalize.ts": {
    "@typescript-eslint/no-unused-vars": 1,
    "jsdoc/tag-lines": 2
  },
  "packages/signature-controller/src/utils/validation.test.ts": {
    "import-x/order": 1
  },
  "packages/signature-controller/src/utils/validation.ts": {
    "@typescript-eslint/no-base-to-string": 1,
    "@typescript-eslint/no-unused-vars": 2,
    "jsdoc/tag-lines": 4
  },
  "packages/user-operation-controller/src/UserOperationController.test.ts": {
    "jsdoc/tag-lines": 4
  },
  "packages/user-operation-controller/src/UserOperationController.ts": {
    "@typescript-eslint/prefer-promise-reject-errors": 1,
    "@typescript-eslint/prefer-readonly": 3,
    "jsdoc/require-returns": 2
  },
  "packages/user-operation-controller/src/helpers/Bundler.test.ts": {
    "import-x/order": 1,
    "jsdoc/require-returns": 1,
    "jsdoc/tag-lines": 1
  },
  "packages/user-operation-controller/src/helpers/Bundler.ts": {
    "@typescript-eslint/prefer-readonly": 1,
    "jsdoc/tag-lines": 2
  },
  "packages/user-operation-controller/src/helpers/PendingUserOperationTracker.test.ts": {
    "import-x/order": 2,
    "jsdoc/tag-lines": 4,
    "prettier/prettier": 1
  },
  "packages/user-operation-controller/src/helpers/PendingUserOperationTracker.ts": {
    "@typescript-eslint/prefer-readonly": 2,
    "import-x/order": 1
  },
  "packages/user-operation-controller/src/helpers/SnapSmartContractAccount.test.ts": {
    "import-x/order": 1,
    "jsdoc/tag-lines": 1
  },
  "packages/user-operation-controller/src/helpers/SnapSmartContractAccount.ts": {
    "@typescript-eslint/prefer-readonly": 1
  },
  "packages/user-operation-controller/src/types.ts": {
    "jsdoc/tag-lines": 3
  },
  "packages/user-operation-controller/src/utils/gas-fees.ts": {
    "jsdoc/tag-lines": 7
  },
  "packages/user-operation-controller/src/utils/gas.test.ts": {
    "import-x/order": 1,
    "jsdoc/tag-lines": 1
  },
  "packages/user-operation-controller/src/utils/gas.ts": {
    "jsdoc/tag-lines": 2
  },
  "packages/user-operation-controller/src/utils/transaction.test.ts": {
    "import-x/order": 1
  },
  "packages/user-operation-controller/src/utils/transaction.ts": {
    "jsdoc/tag-lines": 2
  },
  "packages/user-operation-controller/src/utils/validation.test.ts": {
    "import-x/order": 1,
    "jsdoc/tag-lines": 2
  },
  "packages/user-operation-controller/src/utils/validation.ts": {
    "jsdoc/tag-lines": 8
  },
  "scripts/create-package/utils.test.ts": {
    "@typescript-eslint/no-unsafe-enum-comparison": 3,
    "import-x/no-named-as-default-member": 2,
    "jest/no-conditional-in-test": 1
  },
  "scripts/create-package/utils.ts": {
    "@typescript-eslint/no-unsafe-enum-comparison": 5,
    "prettier/prettier": 1
  },
  "tests/fake-block-tracker.ts": {
    "no-empty-function": 1
  },
  "tests/fake-provider.ts": {
    "@typescript-eslint/prefer-promise-reject-errors": 1,
    "@typescript-eslint/prefer-readonly": 2,
    "jsdoc/check-tag-names": 12
  },
  "tests/mock-network.ts": {
    "@typescript-eslint/no-unsafe-enum-comparison": 1,
    "@typescript-eslint/prefer-readonly": 3,
    "jsdoc/check-tag-names": 10
  },
  "tests/setupAfterEnv/nock.ts": {
    "import-x/no-named-as-default-member": 3
  }
}<|MERGE_RESOLUTION|>--- conflicted
+++ resolved
@@ -433,13 +433,8 @@
     "import-x/order": 1
   },
   "packages/phishing-controller/src/PhishingController.test.ts": {
-<<<<<<< HEAD
-    "import-x/namespace": 36,
-    "import-x/no-named-as-default-member": 1
-=======
     "import-x/no-named-as-default-member": 1,
     "jsdoc/tag-lines": 1
->>>>>>> e7a2c5c5
   },
   "packages/phishing-controller/src/PhishingController.ts": {
     "jsdoc/check-tag-names": 42,
