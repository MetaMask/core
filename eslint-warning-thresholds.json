{
  "examples/example-controllers/src/gas-prices-controller.test.ts": {
    "import-x/order": 1
  },
  "examples/example-controllers/src/gas-prices-controller.ts": {
    "@typescript-eslint/prefer-readonly": 1,
    "prettier/prettier": 1
  },
  "examples/example-controllers/src/gas-prices-service/gas-prices-service.ts": {
    "@typescript-eslint/prefer-readonly": 1,
    "jsdoc/require-returns": 1
  },
  "examples/example-controllers/src/pet-names-controller.test.ts": {
    "import-x/order": 2
  },
  "packages/accounts-controller/src/AccountsController.test.ts": {
    "import-x/namespace": 1
  },
  "packages/accounts-controller/src/utils.ts": {
    "jsdoc/tag-lines": 3
  },
  "packages/address-book-controller/src/AddressBookController.ts": {
    "jsdoc/check-tag-names": 13
  },
  "packages/approval-controller/src/ApprovalController.test.ts": {
    "import-x/order": 1,
    "jest/no-conditional-in-test": 16
  },
  "packages/approval-controller/src/ApprovalController.ts": {
    "@typescript-eslint/prefer-readonly": 4
  },
  "packages/assets-controllers/jest.environment.js": {
    "n/prefer-global/text-encoder": 1,
    "n/prefer-global/text-decoder": 1,
    "no-shadow": 2
  },
  "packages/assets-controllers/src/AccountTrackerController.test.ts": {
    "import-x/namespace": 2,
    "import-x/order": 2
  },
  "packages/assets-controllers/src/AccountTrackerController.ts": {
    "jsdoc/check-tag-names": 5,
    "jsdoc/tag-lines": 1
  },
  "packages/assets-controllers/src/AssetsContractController.test.ts": {
    "import-x/order": 3
  },
  "packages/assets-controllers/src/AssetsContractController.ts": {
    "jsdoc/check-tag-names": 2,
    "jsdoc/tag-lines": 1
  },
  "packages/assets-controllers/src/CurrencyRateController.test.ts": {
    "import-x/order": 1,
    "jest/no-conditional-in-test": 1
  },
  "packages/assets-controllers/src/CurrencyRateController.ts": {
    "jsdoc/check-tag-names": 6
  },
<<<<<<< HEAD
=======
  "packages/assets-controllers/src/MultichainBalancesController/BalancesTracker.test.ts": {
    "jsdoc/tag-lines": 1
  },
  "packages/assets-controllers/src/MultichainBalancesController/MultichainBalancesController.test.ts": {
    "import-x/order": 1
  },
>>>>>>> 3c6ebfda
  "packages/assets-controllers/src/NftController.test.ts": {
    "import-x/namespace": 9,
    "import-x/order": 3,
    "jest/no-conditional-in-test": 8
  },
  "packages/assets-controllers/src/NftController.ts": {
    "@typescript-eslint/prefer-readonly": 1,
    "jsdoc/check-tag-names": 46,
    "jsdoc/tag-lines": 4
  },
  "packages/assets-controllers/src/NftDetectionController.test.ts": {
    "import-x/namespace": 6,
    "import-x/order": 4
  },
  "packages/assets-controllers/src/NftDetectionController.ts": {
    "jsdoc/check-tag-names": 34,
    "jsdoc/tag-lines": 1
  },
  "packages/assets-controllers/src/RatesController/RatesController.test.ts": {
    "import-x/order": 2,
    "jsdoc/tag-lines": 4
  },
  "packages/assets-controllers/src/RatesController/RatesController.ts": {
    "@typescript-eslint/prefer-readonly": 1,
    "import-x/order": 1,
    "jsdoc/tag-lines": 3
  },
  "packages/assets-controllers/src/RatesController/types.ts": {
    "import-x/order": 1
  },
  "packages/assets-controllers/src/Standards/ERC20Standard.test.ts": {
    "prettier/prettier": 1
  },
  "packages/assets-controllers/src/Standards/NftStandards/ERC721/ERC721Standard.ts": {
    "prettier/prettier": 1
  },
  "packages/assets-controllers/src/TokenBalancesController.test.ts": {
    "import-x/order": 1
  },
  "packages/assets-controllers/src/TokenBalancesController.ts": {
    "@typescript-eslint/prefer-readonly": 4,
    "jsdoc/check-tag-names": 4,
    "jsdoc/tag-lines": 11
  },
  "packages/assets-controllers/src/TokenDetectionController.test.ts": {
    "import-x/namespace": 11,
    "import-x/order": 3,
    "jsdoc/tag-lines": 1
  },
  "packages/assets-controllers/src/TokenDetectionController.ts": {
    "@typescript-eslint/prefer-readonly": 3,
    "jsdoc/check-tag-names": 8,
    "jsdoc/tag-lines": 6,
    "no-unused-private-class-members": 2
  },
  "packages/assets-controllers/src/TokenListController.test.ts": {
    "import-x/namespace": 7,
    "import-x/order": 3,
    "jest/no-conditional-in-test": 2
  },
  "packages/assets-controllers/src/TokenListController.ts": {
    "jsdoc/check-tag-names": 1,
    "jsdoc/tag-lines": 7
  },
  "packages/assets-controllers/src/TokenRatesController.test.ts": {
    "import-x/order": 3
  },
  "packages/assets-controllers/src/TokenRatesController.ts": {
    "@typescript-eslint/prefer-readonly": 2,
    "jsdoc/check-tag-names": 11,
    "no-unused-private-class-members": 1
  },
  "packages/assets-controllers/src/TokensController.test.ts": {
    "import-x/namespace": 1,
    "import-x/order": 4,
    "jest/no-conditional-in-test": 2
  },
  "packages/assets-controllers/src/TokensController.ts": {
    "@typescript-eslint/no-unused-vars": 1,
    "@typescript-eslint/prefer-readonly": 1,
    "jsdoc/check-tag-names": 13,
    "jsdoc/tag-lines": 3
  },
  "packages/assets-controllers/src/assetsUtil.test.ts": {
    "jest/no-conditional-in-test": 2
  },
  "packages/assets-controllers/src/assetsUtil.ts": {
    "jsdoc/tag-lines": 2
  },
  "packages/assets-controllers/src/multi-chain-accounts-service/multi-chain-accounts.ts": {
    "jsdoc/tag-lines": 2
  },
  "packages/assets-controllers/src/multicall.test.ts": {
    "@typescript-eslint/prefer-promise-reject-errors": 2
  },
  "packages/assets-controllers/src/multicall.ts": {
    "jsdoc/tag-lines": 1
  },
  "packages/assets-controllers/src/token-prices-service/codefi-v2.test.ts": {
    "jsdoc/require-returns": 1
  },
  "packages/assets-controllers/src/token-prices-service/codefi-v2.ts": {
    "jsdoc/tag-lines": 2
  },
  "packages/base-controller/src/BaseControllerV2.test.ts": {
    "import-x/namespace": 16
  },
  "packages/base-controller/src/BaseControllerV2.ts": {
    "jsdoc/check-tag-names": 2
  },
  "packages/base-controller/src/Messenger.test.ts": {
    "import-x/namespace": 33
  },
  "packages/base-controller/src/RestrictedMessenger.test.ts": {
    "import-x/namespace": 31
  },
  "packages/build-utils/src/transforms/remove-fenced-code.test.ts": {
    "import-x/order": 1
  },
  "packages/build-utils/src/transforms/remove-fenced-code.ts": {
    "@typescript-eslint/no-unsafe-enum-comparison": 1
  },
  "packages/composable-controller/src/ComposableController.test.ts": {
    "import-x/namespace": 3
  },
  "packages/composable-controller/src/ComposableController.ts": {
    "@typescript-eslint/no-unused-vars": 1
  },
  "packages/controller-utils/jest.environment.js": {
    "n/prefer-global/text-encoder": 1,
    "n/prefer-global/text-decoder": 1,
    "no-shadow": 2
  },
  "packages/controller-utils/src/siwe.ts": {
    "@typescript-eslint/no-unused-vars": 1,
    "jsdoc/check-tag-names": 5
  },
  "packages/controller-utils/src/types.ts": {
    "@typescript-eslint/no-duplicate-enum-values": 2,
    "jsdoc/tag-lines": 1
  },
  "packages/controller-utils/src/util.test.ts": {
    "import-x/no-named-as-default": 1,
    "import-x/order": 1,
    "jest/no-conditional-in-test": 1,
    "promise/param-names": 2
  },
  "packages/controller-utils/src/util.ts": {
    "@typescript-eslint/no-base-to-string": 1,
    "@typescript-eslint/no-unused-vars": 3,
    "@typescript-eslint/prefer-promise-reject-errors": 1,
    "promise/param-names": 3
  },
  "packages/ens-controller/src/EnsController.test.ts": {
    "import-x/order": 2
  },
  "packages/ens-controller/src/EnsController.ts": {
    "jsdoc/check-tag-names": 6
  },
  "packages/eth-json-rpc-provider/src/safe-event-emitter-provider.test.ts": {
    "import-x/namespace": 1
  },
  "packages/eth-json-rpc-provider/src/safe-event-emitter-provider.ts": {
    "@typescript-eslint/prefer-readonly": 1
  },
  "packages/gas-fee-controller/src/GasFeeController.test.ts": {
    "import-x/namespace": 2,
    "import-x/order": 1
  },
  "packages/gas-fee-controller/src/GasFeeController.ts": {
    "@typescript-eslint/prefer-readonly": 1,
    "jsdoc/check-tag-names": 21
  },
  "packages/gas-fee-controller/src/determineGasFeeCalculations.ts": {
    "jsdoc/tag-lines": 4
  },
  "packages/json-rpc-engine/src/JsonRpcEngine.test.ts": {
    "jest/no-conditional-in-test": 2
  },
  "packages/json-rpc-engine/src/JsonRpcEngine.ts": {
    "@typescript-eslint/prefer-promise-reject-errors": 2
  },
  "packages/json-rpc-middleware-stream/src/index.test.ts": {
    "@typescript-eslint/prefer-promise-reject-errors": 3,
    "no-empty-function": 1
  },
  "packages/keyring-controller/jest.environment.js": {
    "n/no-unsupported-features/node-builtins": 1
  },
  "packages/keyring-controller/src/KeyringController.test.ts": {
    "import-x/namespace": 16,
    "jest/no-conditional-in-test": 8
  },
  "packages/keyring-controller/src/KeyringController.ts": {
    "@typescript-eslint/no-unsafe-enum-comparison": 5,
    "@typescript-eslint/no-unused-vars": 2,
    "jsdoc/tag-lines": 1
  },
  "packages/keyring-controller/tests/mocks/mockKeyring.ts": {
    "@typescript-eslint/prefer-readonly": 1
  },
  "packages/logging-controller/src/LoggingController.test.ts": {
    "import-x/namespace": 1
  },
  "packages/logging-controller/src/LoggingController.ts": {
    "jsdoc/check-tag-names": 1
  },
  "packages/logging-controller/src/logTypes/index.ts": {
    "@typescript-eslint/consistent-type-exports": 1
  },
  "packages/message-manager/src/AbstractMessageManager.test.ts": {
    "jest/no-conditional-in-test": 7
  },
  "packages/message-manager/src/AbstractMessageManager.ts": {
    "jsdoc/check-tag-names": 25,
    "jsdoc/tag-lines": 2
  },
  "packages/message-manager/src/DecryptMessageManager.test.ts": {
    "jest/no-conditional-in-test": 3
  },
  "packages/message-manager/src/DecryptMessageManager.ts": {
    "jsdoc/check-tag-names": 11
  },
  "packages/message-manager/src/EncryptionPublicKeyManager.test.ts": {
    "jest/no-conditional-in-test": 5
  },
  "packages/message-manager/src/EncryptionPublicKeyManager.ts": {
    "jsdoc/check-tag-names": 13
  },
  "packages/message-manager/src/index.ts": {
    "@typescript-eslint/consistent-type-exports": 1
  },
  "packages/message-manager/src/utils.ts": {
    "@typescript-eslint/no-unused-vars": 1
  },
  "packages/multichain/src/adapters/caip-permission-adapter-eth-accounts.test.ts": {
    "import-x/order": 1
  },
  "packages/multichain/src/adapters/caip-permission-adapter-eth-accounts.ts": {
    "@typescript-eslint/no-unsafe-enum-comparison": 1,
    "jsdoc/tag-lines": 5
  },
  "packages/multichain/src/adapters/caip-permission-adapter-permittedChains.test.ts": {
    "import-x/order": 1
  },
  "packages/multichain/src/adapters/caip-permission-adapter-permittedChains.ts": {
    "jsdoc/tag-lines": 5
  },
  "packages/multichain/src/adapters/caip-permission-adapter-session-scopes.test.ts": {
    "import-x/order": 1
  },
  "packages/multichain/src/adapters/caip-permission-adapter-session-scopes.ts": {
    "jsdoc/tag-lines": 3
  },
  "packages/multichain/src/caip25Permission.test.ts": {
    "@typescript-eslint/no-unused-vars": 3
  },
  "packages/multichain/src/caip25Permission.ts": {
    "@typescript-eslint/no-unused-vars": 1,
    "jsdoc/tag-lines": 1
  },
  "packages/multichain/src/handlers/wallet-getSession.test.ts": {
    "import-x/order": 1
  },
  "packages/multichain/src/handlers/wallet-getSession.ts": {
    "@typescript-eslint/no-unused-vars": 2,
    "jsdoc/require-returns": 1
  },
  "packages/multichain/src/handlers/wallet-invokeMethod.test.ts": {
    "import-x/order": 2
  },
  "packages/multichain/src/handlers/wallet-invokeMethod.ts": {
    "@typescript-eslint/no-unused-vars": 1,
    "jsdoc/require-returns": 1
  },
  "packages/multichain/src/handlers/wallet-revokeSession.test.ts": {
    "import-x/order": 1,
    "prettier/prettier": 2
  },
  "packages/multichain/src/handlers/wallet-revokeSession.ts": {
    "@typescript-eslint/no-unused-vars": 1,
    "jsdoc/require-returns": 1
  },
  "packages/multichain/src/middlewares/MultichainMiddlewareManager.test.ts": {
    "prettier/prettier": 1
  },
  "packages/multichain/src/middlewares/MultichainSubscriptionManager.ts": {
    "@typescript-eslint/prefer-readonly": 2,
    "import-x/order": 1
  },
  "packages/multichain/src/middlewares/multichainMethodCallValidator.test.ts": {
    "@typescript-eslint/prefer-promise-reject-errors": 20
  },
  "packages/multichain/src/scope/assert.test.ts": {
    "@typescript-eslint/no-unused-vars": 3
  },
  "packages/multichain/src/scope/assert.ts": {
    "@typescript-eslint/no-unsafe-enum-comparison": 1,
    "jsdoc/tag-lines": 8
  },
  "packages/multichain/src/scope/authorization.ts": {
    "jsdoc/tag-lines": 2
  },
  "packages/multichain/src/scope/errors.ts": {
    "jsdoc/tag-lines": 5
  },
  "packages/multichain/src/scope/filter.test.ts": {
    "jest/no-conditional-in-test": 9,
    "prettier/prettier": 1
  },
  "packages/multichain/src/scope/filter.ts": {
    "@typescript-eslint/no-unused-vars": 1,
    "jsdoc/tag-lines": 3
  },
  "packages/multichain/src/scope/supported.ts": {
    "@typescript-eslint/no-unsafe-enum-comparison": 4,
    "jsdoc/tag-lines": 4
  },
  "packages/multichain/src/scope/transform.ts": {
    "jsdoc/tag-lines": 3
  },
  "packages/multichain/src/scope/types.ts": {
    "jsdoc/tag-lines": 1
  },
  "packages/multichain/src/scope/validation.ts": {
    "jsdoc/tag-lines": 2
  },
  "packages/name-controller/src/NameController.ts": {
    "@typescript-eslint/no-unsafe-enum-comparison": 1,
    "@typescript-eslint/prefer-readonly": 2
  },
  "packages/name-controller/src/providers/ens.test.ts": {
    "import-x/order": 1
  },
  "packages/name-controller/src/providers/ens.ts": {
    "@typescript-eslint/prefer-readonly": 2
  },
  "packages/name-controller/src/providers/etherscan.test.ts": {
    "import-x/order": 1
  },
  "packages/name-controller/src/providers/etherscan.ts": {
    "@typescript-eslint/prefer-readonly": 2
  },
  "packages/name-controller/src/providers/lens.test.ts": {
    "import-x/order": 1
  },
  "packages/name-controller/src/providers/lens.ts": {
    "@typescript-eslint/prefer-readonly": 1
  },
  "packages/name-controller/src/providers/token.test.ts": {
    "import-x/order": 1
  },
  "packages/name-controller/src/providers/token.ts": {
    "@typescript-eslint/prefer-readonly": 1
  },
  "packages/name-controller/src/util.ts": {
    "jsdoc/require-returns": 1
  },
  "packages/network-controller/src/NetworkController.ts": {
    "@typescript-eslint/prefer-promise-reject-errors": 1,
    "@typescript-eslint/prefer-readonly": 2,
    "jsdoc/tag-lines": 1,
    "prettier/prettier": 1
  },
  "packages/network-controller/src/create-auto-managed-network-client.test.ts": {
    "import-x/order": 1
  },
  "packages/network-controller/src/create-network-client.ts": {
    "@typescript-eslint/no-unsafe-enum-comparison": 1
  },
  "packages/network-controller/tests/NetworkController.test.ts": {
    "@typescript-eslint/no-unused-vars": 1,
    "@typescript-eslint/prefer-promise-reject-errors": 1,
    "import-x/order": 1,
    "jest/no-conditional-in-test": 4
  },
  "packages/network-controller/tests/create-network-client.test.ts": {
    "import-x/order": 1
  },
  "packages/network-controller/tests/provider-api-tests/block-param.ts": {
    "jest/no-conditional-in-test": 1
  },
  "packages/network-controller/tests/provider-api-tests/helpers.ts": {
    "@typescript-eslint/prefer-promise-reject-errors": 1,
    "import-x/namespace": 1,
    "import-x/no-named-as-default-member": 1,
    "promise/catch-or-return": 1
  },
  "packages/network-controller/tests/provider-api-tests/no-block-param.ts": {
    "jest/no-conditional-in-test": 2
  },
  "packages/notification-services-controller/jest.environment.js": {
    "n/no-unsupported-features/node-builtins": 1,
    "n/prefer-global/text-encoder": 1,
    "n/prefer-global/text-decoder": 1,
    "no-shadow": 2
  },
  "packages/notification-services-controller/src/NotificationServicesController/__fixtures__/mock-raw-notifications.ts": {
    "jsdoc/tag-lines": 22
  },
  "packages/notification-services-controller/src/NotificationServicesController/__fixtures__/mockResponses.ts": {
    "import-x/order": 2
  },
  "packages/notification-services-controller/src/NotificationServicesController/__fixtures__/test-utils.ts": {
    "@typescript-eslint/no-unused-vars": 1
  },
  "packages/notification-services-controller/src/NotificationServicesController/index.ts": {
    "@typescript-eslint/consistent-type-exports": 2
  },
  "packages/notification-services-controller/src/NotificationServicesController/processors/process-feature-announcement.test.ts": {
    "import-x/order": 1
  },
  "packages/notification-services-controller/src/NotificationServicesController/processors/process-notifications.test.ts": {
    "import-x/order": 1
  },
  "packages/notification-services-controller/src/NotificationServicesController/processors/process-notifications.ts": {
    "import-x/order": 3
  },
  "packages/notification-services-controller/src/NotificationServicesController/processors/process-onchain-notifications.test.ts": {
    "import-x/order": 1
  },
  "packages/notification-services-controller/src/NotificationServicesController/processors/process-snap-notifications.test.ts": {
    "import-x/order": 1
  },
  "packages/notification-services-controller/src/NotificationServicesController/services/feature-announcements.test.ts": {
    "import-x/order": 1
  },
  "packages/notification-services-controller/src/NotificationServicesController/services/feature-announcements.ts": {
    "jsdoc/tag-lines": 1
  },
  "packages/notification-services-controller/src/NotificationServicesController/services/onchain-notifications.test.ts": {
    "import-x/order": 1
  },
  "packages/notification-services-controller/src/NotificationServicesController/types/feature-announcement/feature-announcement.ts": {
    "import-x/order": 1
  },
  "packages/notification-services-controller/src/NotificationServicesController/types/feature-announcement/index.ts": {
    "@typescript-eslint/consistent-type-exports": 3
  },
  "packages/notification-services-controller/src/NotificationServicesController/types/index.ts": {
    "@typescript-eslint/consistent-type-exports": 5
  },
  "packages/notification-services-controller/src/NotificationServicesController/types/notification/index.ts": {
    "@typescript-eslint/consistent-type-exports": 1
  },
  "packages/notification-services-controller/src/NotificationServicesController/types/on-chain-notification/index.ts": {
    "@typescript-eslint/consistent-type-exports": 1
  },
  "packages/notification-services-controller/src/NotificationServicesController/types/on-chain-notification/on-chain-notification.ts": {
    "import-x/order": 1
  },
  "packages/notification-services-controller/src/NotificationServicesController/types/on-chain-notification/schema.ts": {
    "jsdoc/check-tag-names": 21,
    "jsdoc/tag-lines": 1
  },
  "packages/notification-services-controller/src/NotificationServicesController/types/snaps/index.ts": {
    "@typescript-eslint/consistent-type-exports": 1
  },
  "packages/notification-services-controller/src/NotificationServicesController/types/user-storage/index.ts": {
    "@typescript-eslint/consistent-type-exports": 1
  },
  "packages/notification-services-controller/src/NotificationServicesController/utils/utils.test.ts": {
    "import-x/order": 1
  },
  "packages/notification-services-controller/src/NotificationServicesController/utils/utils.ts": {
    "@typescript-eslint/no-unsafe-enum-comparison": 2
  },
  "packages/notification-services-controller/src/NotificationServicesPushController/NotificationServicesPushController.ts": {
    "@typescript-eslint/no-unused-vars": 1,
    "@typescript-eslint/prefer-readonly": 2,
    "import-x/order": 1,
    "jsdoc/check-tag-names": 1
  },
  "packages/notification-services-controller/src/NotificationServicesPushController/index.ts": {
    "@typescript-eslint/consistent-type-exports": 2
  },
  "packages/notification-services-controller/src/NotificationServicesPushController/services/push/push-web.test.ts": {
    "import-x/order": 2
  },
  "packages/notification-services-controller/src/NotificationServicesPushController/services/push/push-web.ts": {
    "@typescript-eslint/no-unused-vars": 1,
    "jsdoc/tag-lines": 1
  },
  "packages/notification-services-controller/src/NotificationServicesPushController/services/services.test.ts": {
    "import-x/order": 2
  },
  "packages/notification-services-controller/src/NotificationServicesPushController/services/services.ts": {
    "import-x/order": 2
  },
  "packages/notification-services-controller/src/NotificationServicesPushController/types/index.ts": {
    "@typescript-eslint/consistent-type-exports": 1
  },
  "packages/notification-services-controller/src/NotificationServicesPushController/utils/get-notification-message.test.ts": {
    "import-x/order": 2
  },
  "packages/notification-services-controller/src/NotificationServicesPushController/utils/get-notification-message.ts": {
    "@typescript-eslint/no-unused-vars": 1,
    "import-x/order": 1
  },
  "packages/permission-controller/src/Permission.ts": {
    "prettier/prettier": 11
  },
  "packages/permission-controller/src/PermissionController.test.ts": {
    "jest/no-conditional-in-test": 4
  },
  "packages/permission-controller/src/PermissionController.ts": {
    "prettier/prettier": 12
  },
  "packages/permission-controller/src/rpc-methods/getPermissions.test.ts": {
    "import-x/order": 1
  },
  "packages/permission-controller/src/rpc-methods/requestPermissions.ts": {
    "prettier/prettier": 1
  },
  "packages/permission-log-controller/src/PermissionLogController.ts": {
    "@typescript-eslint/prefer-readonly": 1,
    "jsdoc/check-tag-names": 2,
    "jsdoc/tag-lines": 1
  },
  "packages/permission-log-controller/tests/PermissionLogController.test.ts": {
    "import-x/order": 1
  },
  "packages/phishing-controller/src/PhishingController.test.ts": {
    "import-x/namespace": 36,
    "import-x/no-named-as-default-member": 1,
    "jsdoc/tag-lines": 1
  },
  "packages/phishing-controller/src/PhishingController.ts": {
    "jsdoc/check-tag-names": 42,
    "jsdoc/tag-lines": 1
  },
  "packages/phishing-controller/src/PhishingDetector.ts": {
    "@typescript-eslint/no-unused-vars": 1,
    "@typescript-eslint/prefer-readonly": 2,
    "jsdoc/tag-lines": 2
  },
  "packages/phishing-controller/src/tests/utils.ts": {
    "@typescript-eslint/no-unused-vars": 1
  },
  "packages/phishing-controller/src/utils.test.ts": {
    "import-x/namespace": 5
  },
  "packages/phishing-controller/src/utils.ts": {
    "@typescript-eslint/no-unsafe-enum-comparison": 1,
    "@typescript-eslint/no-unused-vars": 2
  },
  "packages/polling-controller/src/AbstractPollingController.ts": {
    "@typescript-eslint/prefer-readonly": 1
  },
  "packages/preferences-controller/src/PreferencesController.test.ts": {
    "prettier/prettier": 4
  },
  "packages/queued-request-controller/src/QueuedRequestController.ts": {
    "@typescript-eslint/prefer-readonly": 2
  },
  "packages/rate-limit-controller/src/RateLimitController.ts": {
    "jsdoc/check-tag-names": 4,
    "jsdoc/require-returns": 1,
    "jsdoc/tag-lines": 3
  },
  "packages/remote-feature-flag-controller/src/client-config-api-service/client-config-api-service.test.ts": {
    "import-x/order": 1,
    "jsdoc/tag-lines": 1,
    "promise/param-names": 1
  },
  "packages/remote-feature-flag-controller/src/client-config-api-service/client-config-api-service.ts": {
    "@typescript-eslint/prefer-readonly": 4,
    "jsdoc/tag-lines": 2
  },
  "packages/remote-feature-flag-controller/src/remote-feature-flag-controller.ts": {
    "@typescript-eslint/prefer-readonly": 1,
    "jsdoc/check-tag-names": 2,
    "prettier/prettier": 1
  },
  "packages/remote-feature-flag-controller/src/utils/user-segmentation-utils.test.ts": {
    "jest/no-conditional-in-test": 1,
    "prettier/prettier": 2
  },
  "packages/remote-feature-flag-controller/src/utils/user-segmentation-utils.ts": {
    "jsdoc/tag-lines": 2
  },
  "packages/selected-network-controller/src/SelectedNetworkController.ts": {
    "@typescript-eslint/prefer-readonly": 1,
    "prettier/prettier": 6
  },
  "packages/selected-network-controller/tests/SelectedNetworkController.test.ts": {
    "jest/no-conditional-in-test": 1
  },
  "packages/signature-controller/src/SignatureController.test.ts": {
    "import-x/order": 1,
    "jsdoc/tag-lines": 3
  },
  "packages/signature-controller/src/SignatureController.ts": {
    "@typescript-eslint/no-unsafe-enum-comparison": 4,
    "@typescript-eslint/prefer-readonly": 3,
    "jsdoc/tag-lines": 8
  },
  "packages/signature-controller/src/utils/decoding-api.test.ts": {
    "import-x/order": 1,
    "jsdoc/tag-lines": 1
  },
  "packages/signature-controller/src/utils/decoding-api.ts": {
    "import-x/order": 1
  },
  "packages/signature-controller/src/utils/normalize.test.ts": {
    "import-x/order": 1
  },
  "packages/signature-controller/src/utils/normalize.ts": {
    "@typescript-eslint/no-unused-vars": 1,
    "jsdoc/tag-lines": 2
  },
  "packages/signature-controller/src/utils/validation.test.ts": {
    "import-x/order": 1
  },
  "packages/signature-controller/src/utils/validation.ts": {
    "@typescript-eslint/no-base-to-string": 1,
    "@typescript-eslint/no-unused-vars": 2,
    "jsdoc/tag-lines": 4
  },
  "packages/transaction-controller/src/TransactionController.test.ts": {
    "@typescript-eslint/no-unused-vars": 1,
    "import-x/namespace": 1,
    "import-x/order": 4,
    "jsdoc/tag-lines": 1,
    "promise/always-return": 2
  },
  "packages/transaction-controller/src/TransactionController.ts": {
    "@typescript-eslint/prefer-readonly": 11,
    "jsdoc/check-tag-names": 35,
    "jsdoc/require-returns": 5,
    "jsdoc/tag-lines": 1,
    "prettier/prettier": 1,
    "no-unused-private-class-members": 1
  },
  "packages/transaction-controller/src/TransactionControllerIntegration.test.ts": {
    "import-x/order": 4,
    "jsdoc/tag-lines": 1
  },
  "packages/transaction-controller/src/api/accounts-api.test.ts": {
    "import-x/order": 1,
    "jsdoc/tag-lines": 1
  },
  "packages/transaction-controller/src/api/accounts-api.ts": {
    "jsdoc/tag-lines": 2
  },
  "packages/transaction-controller/src/gas-flows/DefaultGasFeeFlow.test.ts": {
    "import-x/order": 1
  },
  "packages/transaction-controller/src/gas-flows/LineaGasFeeFlow.test.ts": {
    "import-x/order": 2
  },
  "packages/transaction-controller/src/gas-flows/LineaGasFeeFlow.ts": {
    "import-x/order": 1
  },
  "packages/transaction-controller/src/gas-flows/OptimismLayer1GasFeeFlow.test.ts": {
    "import-x/order": 1
  },
  "packages/transaction-controller/src/gas-flows/OptimismLayer1GasFeeFlow.ts": {
    "import-x/order": 1
  },
  "packages/transaction-controller/src/gas-flows/OracleLayer1GasFeeFlow.test.ts": {
    "import-x/order": 1,
    "jsdoc/tag-lines": 1
  },
  "packages/transaction-controller/src/gas-flows/OracleLayer1GasFeeFlow.ts": {
    "@typescript-eslint/prefer-readonly": 2
  },
  "packages/transaction-controller/src/gas-flows/ScrollLayer1GasFeeFlow.test.ts": {
    "import-x/order": 1
  },
  "packages/transaction-controller/src/gas-flows/ScrollLayer1GasFeeFlow.ts": {
    "import-x/order": 1
  },
  "packages/transaction-controller/src/gas-flows/TestGasFeeFlow.test.ts": {
    "import-x/order": 1
  },
  "packages/transaction-controller/src/helpers/AccountsApiRemoteTransactionSource.test.ts": {
    "import-x/order": 1
  },
  "packages/transaction-controller/src/helpers/GasFeePoller.test.ts": {
    "import-x/order": 1,
    "jsdoc/tag-lines": 1,
    "prettier/prettier": 1
  },
  "packages/transaction-controller/src/helpers/GasFeePoller.ts": {
    "@typescript-eslint/prefer-readonly": 6,
    "jsdoc/tag-lines": 1
  },
  "packages/transaction-controller/src/helpers/IncomingTransactionHelper.test.ts": {
    "import-x/order": 1,
    "jsdoc/tag-lines": 1
  },
  "packages/transaction-controller/src/helpers/IncomingTransactionHelper.ts": {
    "@typescript-eslint/prefer-readonly": 11
  },
  "packages/transaction-controller/src/helpers/MethodDataHelper.test.ts": {
    "import-x/order": 1,
    "jsdoc/tag-lines": 1
  },
  "packages/transaction-controller/src/helpers/MethodDataHelper.ts": {
    "@typescript-eslint/prefer-readonly": 4
  },
  "packages/transaction-controller/src/helpers/MultichainTrackingHelper.test.ts": {
    "import-x/order": 1,
    "jsdoc/tag-lines": 2
  },
  "packages/transaction-controller/src/helpers/MultichainTrackingHelper.ts": {
    "@typescript-eslint/no-unused-vars": 2,
    "@typescript-eslint/prefer-readonly": 1,
    "no-unused-private-class-members": 1
  },
  "packages/transaction-controller/src/helpers/PendingTransactionTracker.test.ts": {
    "jsdoc/tag-lines": 3
  },
  "packages/transaction-controller/src/helpers/PendingTransactionTracker.ts": {
    "@typescript-eslint/prefer-readonly": 12
  },
  "packages/transaction-controller/src/helpers/TransactionPoller.test.ts": {
    "import-x/order": 1,
    "jsdoc/tag-lines": 1
  },
  "packages/transaction-controller/src/helpers/TransactionPoller.ts": {
    "@typescript-eslint/prefer-readonly": 1,
    "jsdoc/tag-lines": 2
  },
  "packages/transaction-controller/src/types.ts": {
    "jsdoc/tag-lines": 4
  },
  "packages/transaction-controller/src/utils/external-transactions.test.ts": {
    "import-x/order": 1
  },
  "packages/transaction-controller/src/utils/gas-fees.test.ts": {
    "import-x/order": 2,
    "jsdoc/tag-lines": 1
  },
  "packages/transaction-controller/src/utils/gas-fees.ts": {
    "import-x/order": 2
  },
  "packages/transaction-controller/src/utils/gas-flow.test.ts": {
    "import-x/order": 1,
    "jsdoc/tag-lines": 1
  },
  "packages/transaction-controller/src/utils/gas-flow.ts": {
    "jsdoc/tag-lines": 4
  },
  "packages/transaction-controller/src/utils/gas.test.ts": {
    "import-x/order": 2,
    "jsdoc/tag-lines": 2
  },
  "packages/transaction-controller/src/utils/gas.ts": {
    "prettier/prettier": 1
  },
  "packages/transaction-controller/src/utils/history.test.ts": {
    "import-x/order": 1
  },
  "packages/transaction-controller/src/utils/layer1-gas-fee-flow.test.ts": {
    "import-x/order": 1,
    "jsdoc/tag-lines": 1
  },
  "packages/transaction-controller/src/utils/layer1-gas-fee-flow.ts": {
    "jsdoc/require-returns": 1,
    "jsdoc/tag-lines": 3
  },
  "packages/transaction-controller/src/utils/nonce.test.ts": {
    "import-x/order": 1
  },
  "packages/transaction-controller/src/utils/resimulate.test.ts": {
    "import-x/order": 2
  },
  "packages/transaction-controller/src/utils/resimulate.ts": {
    "import-x/order": 1,
    "jsdoc/tag-lines": 7
  },
  "packages/transaction-controller/src/utils/retry.test.ts": {
    "import-x/order": 1
  },
  "packages/transaction-controller/src/utils/retry.ts": {
    "jsdoc/tag-lines": 4
  },
  "packages/transaction-controller/src/utils/simulation-api.test.ts": {
    "@typescript-eslint/no-base-to-string": 1,
    "import-x/order": 1,
    "jest/no-conditional-in-test": 1,
    "jsdoc/tag-lines": 1
  },
  "packages/transaction-controller/src/utils/simulation-api.ts": {
    "jsdoc/require-returns": 2,
    "jsdoc/tag-lines": 3
  },
  "packages/transaction-controller/src/utils/simulation.test.ts": {
    "import-x/order": 2,
    "jsdoc/tag-lines": 5
  },
  "packages/transaction-controller/src/utils/simulation.ts": {
    "@typescript-eslint/no-unused-vars": 1,
    "import-x/order": 2,
    "jsdoc/tag-lines": 16
  },
  "packages/transaction-controller/src/utils/swaps.test.ts": {
    "import-x/order": 1,
    "promise/always-return": 1,
    "promise/catch-or-return": 1
  },
  "packages/transaction-controller/src/utils/swaps.ts": {
    "import-x/order": 1,
    "jsdoc/require-returns": 1
  },
  "packages/transaction-controller/src/utils/transaction-type.test.ts": {
    "import-x/order": 1
  },
  "packages/transaction-controller/src/utils/transaction-type.ts": {
    "@typescript-eslint/no-unused-vars": 1
  },
  "packages/transaction-controller/src/utils/utils.test.ts": {
    "import-x/order": 1
  },
  "packages/transaction-controller/src/utils/validation.test.ts": {
    "import-x/order": 1
  },
  "packages/transaction-controller/src/utils/validation.ts": {
    "@typescript-eslint/no-unsafe-enum-comparison": 2,
    "import-x/order": 1
  },
  "packages/user-operation-controller/src/UserOperationController.test.ts": {
    "jsdoc/tag-lines": 4
  },
  "packages/user-operation-controller/src/UserOperationController.ts": {
    "@typescript-eslint/prefer-promise-reject-errors": 1,
    "@typescript-eslint/prefer-readonly": 3,
    "jsdoc/require-returns": 2
  },
  "packages/user-operation-controller/src/helpers/Bundler.test.ts": {
    "import-x/order": 1,
    "jsdoc/require-returns": 1,
    "jsdoc/tag-lines": 1
  },
  "packages/user-operation-controller/src/helpers/Bundler.ts": {
    "@typescript-eslint/prefer-readonly": 1,
    "jsdoc/tag-lines": 2
  },
  "packages/user-operation-controller/src/helpers/PendingUserOperationTracker.test.ts": {
    "import-x/order": 2,
    "jsdoc/tag-lines": 4,
    "prettier/prettier": 1
  },
  "packages/user-operation-controller/src/helpers/PendingUserOperationTracker.ts": {
    "@typescript-eslint/prefer-readonly": 2,
    "import-x/order": 1
  },
  "packages/user-operation-controller/src/helpers/SnapSmartContractAccount.test.ts": {
    "import-x/order": 1,
    "jsdoc/tag-lines": 1
  },
  "packages/user-operation-controller/src/helpers/SnapSmartContractAccount.ts": {
    "@typescript-eslint/prefer-readonly": 1
  },
  "packages/user-operation-controller/src/types.ts": {
    "jsdoc/tag-lines": 3
  },
  "packages/user-operation-controller/src/utils/gas-fees.ts": {
    "jsdoc/tag-lines": 7
  },
  "packages/user-operation-controller/src/utils/gas.test.ts": {
    "import-x/order": 1,
    "jsdoc/tag-lines": 1
  },
  "packages/user-operation-controller/src/utils/gas.ts": {
    "jsdoc/tag-lines": 2
  },
  "packages/user-operation-controller/src/utils/transaction.test.ts": {
    "import-x/order": 1
  },
  "packages/user-operation-controller/src/utils/transaction.ts": {
    "jsdoc/tag-lines": 2
  },
  "packages/user-operation-controller/src/utils/validation.test.ts": {
    "import-x/order": 1,
    "jsdoc/tag-lines": 2
  },
  "packages/user-operation-controller/src/utils/validation.ts": {
    "jsdoc/tag-lines": 8
  },
  "scripts/create-package/utils.test.ts": {
    "@typescript-eslint/no-unsafe-enum-comparison": 3,
    "import-x/no-named-as-default-member": 2,
    "jest/no-conditional-in-test": 1
  },
  "scripts/create-package/utils.ts": {
    "@typescript-eslint/no-unsafe-enum-comparison": 5,
    "prettier/prettier": 1
  },
  "tests/fake-block-tracker.ts": {
    "no-empty-function": 1
  },
  "tests/fake-provider.ts": {
    "@typescript-eslint/prefer-promise-reject-errors": 1,
    "@typescript-eslint/prefer-readonly": 2,
    "jsdoc/check-tag-names": 12
  },
  "tests/mock-network.ts": {
    "@typescript-eslint/no-unsafe-enum-comparison": 1,
    "@typescript-eslint/prefer-readonly": 3,
    "jsdoc/check-tag-names": 10
  },
  "tests/setupAfterEnv/nock.ts": {
    "import-x/no-named-as-default-member": 3
  }
}<|MERGE_RESOLUTION|>--- conflicted
+++ resolved
@@ -56,15 +56,6 @@
   "packages/assets-controllers/src/CurrencyRateController.ts": {
     "jsdoc/check-tag-names": 6
   },
-<<<<<<< HEAD
-=======
-  "packages/assets-controllers/src/MultichainBalancesController/BalancesTracker.test.ts": {
-    "jsdoc/tag-lines": 1
-  },
-  "packages/assets-controllers/src/MultichainBalancesController/MultichainBalancesController.test.ts": {
-    "import-x/order": 1
-  },
->>>>>>> 3c6ebfda
   "packages/assets-controllers/src/NftController.test.ts": {
     "import-x/namespace": 9,
     "import-x/order": 3,
