--- conflicted
+++ resolved
@@ -1,33 +1,4 @@
 {
-<<<<<<< HEAD
-  "@typescript-eslint/consistent-type-exports": 19,
-  "@typescript-eslint/no-base-to-string": 3,
-  "@typescript-eslint/no-duplicate-enum-values": 2,
-  "@typescript-eslint/no-unsafe-enum-comparison": 30,
-  "@typescript-eslint/no-unused-vars": 41,
-  "@typescript-eslint/prefer-promise-reject-errors": 33,
-  "@typescript-eslint/prefer-readonly": 125,
-  "import-x/namespace": 189,
-  "import-x/no-named-as-default": 1,
-  "import-x/no-named-as-default-member": 8,
-  "import-x/order": 204,
-  "jest/no-conditional-in-test": 113,
-  "jest/prefer-lowercase-title": 2,
-  "jest/prefer-strict-equal": 2,
-  "jsdoc/check-tag-names": 365,
-  "jsdoc/require-returns": 24,
-  "jsdoc/tag-lines": 322,
-  "n/no-unsupported-features/node-builtins": 4,
-  "n/prefer-global/text-encoder": 4,
-  "n/prefer-global/text-decoder": 4,
-  "prettier/prettier": 79,
-  "promise/always-return": 3,
-  "promise/catch-or-return": 2,
-  "promise/param-names": 8,
-  "no-empty-function": 2,
-  "no-shadow": 8,
-  "no-unused-private-class-members": 4
-=======
   "examples/example-controllers/src/gas-prices-controller.test.ts": {
     "import-x/order": 1
   },
@@ -712,12 +683,8 @@
     "promise/always-return": 2
   },
   "packages/transaction-controller/src/TransactionController.ts": {
-    "@typescript-eslint/prefer-readonly": 11,
     "jsdoc/check-tag-names": 35,
-    "jsdoc/require-returns": 5,
-    "jsdoc/tag-lines": 1,
-    "prettier/prettier": 1,
-    "no-unused-private-class-members": 1
+    "jsdoc/require-returns": 5
   },
   "packages/transaction-controller/src/TransactionControllerIntegration.test.ts": {
     "import-x/order": 4,
@@ -749,9 +716,6 @@
     "import-x/order": 1,
     "jsdoc/tag-lines": 1
   },
-  "packages/transaction-controller/src/gas-flows/OracleLayer1GasFeeFlow.ts": {
-    "@typescript-eslint/prefer-readonly": 2
-  },
   "packages/transaction-controller/src/gas-flows/ScrollLayer1GasFeeFlow.test.ts": {
     "import-x/order": 1
   },
@@ -809,9 +773,6 @@
   "packages/transaction-controller/src/helpers/TransactionPoller.ts": {
     "@typescript-eslint/prefer-readonly": 1,
     "jsdoc/tag-lines": 2
-  },
-  "packages/transaction-controller/src/types.ts": {
-    "jsdoc/tag-lines": 4
   },
   "packages/transaction-controller/src/utils/external-transactions.test.ts": {
     "import-x/order": 1
@@ -899,13 +860,6 @@
     "@typescript-eslint/no-unused-vars": 1
   },
   "packages/transaction-controller/src/utils/utils.test.ts": {
-    "import-x/order": 1
-  },
-  "packages/transaction-controller/src/utils/validation.test.ts": {
-    "import-x/order": 1
-  },
-  "packages/transaction-controller/src/utils/validation.ts": {
-    "@typescript-eslint/no-unsafe-enum-comparison": 2,
     "import-x/order": 1
   },
   "packages/user-operation-controller/src/UserOperationController.test.ts": {
@@ -992,5 +946,4 @@
   "tests/setupAfterEnv/nock.ts": {
     "import-x/no-named-as-default-member": 3
   }
->>>>>>> 694e6ff1
 }