{
  "examples/example-controllers/src/gas-prices-controller.test.ts": {
    "import-x/order": 1
  },
  "examples/example-controllers/src/gas-prices-controller.ts": {
    "@typescript-eslint/prefer-readonly": 1,
    "prettier/prettier": 1
  },
  "examples/example-controllers/src/gas-prices-service/gas-prices-service.ts": {
    "@typescript-eslint/prefer-readonly": 1,
    "jsdoc/require-returns": 1
  },
  "examples/example-controllers/src/pet-names-controller.test.ts": {
    "import-x/order": 2
  },
  "packages/accounts-controller/src/AccountsController.test.ts": {
    "import-x/namespace": 1
  },
  "packages/accounts-controller/src/utils.ts": {
    "jsdoc/tag-lines": 3
  },
  "packages/address-book-controller/src/AddressBookController.ts": {
    "jsdoc/check-tag-names": 13
  },
  "packages/approval-controller/src/ApprovalController.test.ts": {
    "import-x/order": 1,
    "jest/no-conditional-in-test": 16
  },
  "packages/approval-controller/src/ApprovalController.ts": {
    "@typescript-eslint/prefer-readonly": 4
  },
  "packages/assets-controllers/jest.environment.js": {
    "n/prefer-global/text-encoder": 1,
    "n/prefer-global/text-decoder": 1,
    "no-shadow": 2
  },
  "packages/assets-controllers/src/AccountTrackerController.test.ts": {
    "import-x/namespace": 2,
    "import-x/order": 2
  },
  "packages/assets-controllers/src/AccountTrackerController.ts": {
    "jsdoc/check-tag-names": 5,
    "jsdoc/tag-lines": 1
  },
  "packages/assets-controllers/src/AssetsContractController.test.ts": {
    "import-x/order": 3
  },
  "packages/assets-controllers/src/AssetsContractController.ts": {
    "jsdoc/check-tag-names": 2,
    "jsdoc/tag-lines": 1
  },
  "packages/assets-controllers/src/CurrencyRateController.test.ts": {
    "import-x/order": 1,
    "jest/no-conditional-in-test": 1
  },
  "packages/assets-controllers/src/CurrencyRateController.ts": {
    "jsdoc/check-tag-names": 6
  },
  "packages/assets-controllers/src/NftController.test.ts": {
    "import-x/namespace": 9,
    "import-x/order": 3,
    "jest/no-conditional-in-test": 8
  },
  "packages/assets-controllers/src/NftController.ts": {
    "@typescript-eslint/prefer-readonly": 1,
    "jsdoc/check-tag-names": 46,
    "jsdoc/tag-lines": 4
  },
  "packages/assets-controllers/src/NftDetectionController.test.ts": {
    "import-x/namespace": 6,
    "import-x/order": 4
  },
  "packages/assets-controllers/src/NftDetectionController.ts": {
    "jsdoc/check-tag-names": 34,
    "jsdoc/tag-lines": 1
  },
  "packages/assets-controllers/src/RatesController/RatesController.test.ts": {
    "import-x/order": 2,
    "jsdoc/tag-lines": 4
  },
  "packages/assets-controllers/src/RatesController/RatesController.ts": {
    "@typescript-eslint/prefer-readonly": 1,
    "import-x/order": 1,
    "jsdoc/tag-lines": 3
  },
  "packages/assets-controllers/src/RatesController/types.ts": {
    "import-x/order": 1
  },
  "packages/assets-controllers/src/Standards/ERC20Standard.test.ts": {
    "prettier/prettier": 1
  },
  "packages/assets-controllers/src/Standards/NftStandards/ERC721/ERC721Standard.ts": {
    "prettier/prettier": 1
  },
  "packages/assets-controllers/src/TokenBalancesController.test.ts": {
    "import-x/order": 1
  },
  "packages/assets-controllers/src/TokenBalancesController.ts": {
    "@typescript-eslint/prefer-readonly": 4,
    "jsdoc/check-tag-names": 4,
    "jsdoc/tag-lines": 11
  },
  "packages/assets-controllers/src/TokenDetectionController.test.ts": {
    "import-x/namespace": 11,
    "import-x/order": 3,
    "jsdoc/tag-lines": 1
  },
  "packages/assets-controllers/src/TokenDetectionController.ts": {
    "@typescript-eslint/prefer-readonly": 3,
    "jsdoc/check-tag-names": 8,
    "jsdoc/tag-lines": 6,
    "no-unused-private-class-members": 2
  },
  "packages/assets-controllers/src/TokenListController.test.ts": {
    "import-x/namespace": 7,
    "import-x/order": 3,
    "jest/no-conditional-in-test": 2
  },
  "packages/assets-controllers/src/TokenListController.ts": {
    "jsdoc/check-tag-names": 1,
    "jsdoc/tag-lines": 7
  },
  "packages/assets-controllers/src/TokenRatesController.test.ts": {
    "import-x/order": 3
  },
  "packages/assets-controllers/src/TokenRatesController.ts": {
    "@typescript-eslint/prefer-readonly": 2,
    "jsdoc/check-tag-names": 11,
    "no-unused-private-class-members": 1
  },
  "packages/assets-controllers/src/TokensController.test.ts": {
    "import-x/namespace": 1,
    "import-x/order": 4,
    "jest/no-conditional-in-test": 2
  },
  "packages/assets-controllers/src/TokensController.ts": {
    "@typescript-eslint/no-unused-vars": 1,
    "@typescript-eslint/prefer-readonly": 1,
    "jsdoc/check-tag-names": 13,
    "jsdoc/tag-lines": 3
  },
  "packages/assets-controllers/src/assetsUtil.test.ts": {
    "jest/no-conditional-in-test": 2
  },
  "packages/assets-controllers/src/assetsUtil.ts": {
    "jsdoc/tag-lines": 2
  },
  "packages/assets-controllers/src/multi-chain-accounts-service/multi-chain-accounts.ts": {
    "jsdoc/tag-lines": 2
  },
  "packages/assets-controllers/src/multicall.test.ts": {
    "@typescript-eslint/prefer-promise-reject-errors": 2
  },
  "packages/assets-controllers/src/multicall.ts": {
    "jsdoc/tag-lines": 1
  },
  "packages/assets-controllers/src/token-prices-service/codefi-v2.test.ts": {
    "jsdoc/require-returns": 1
  },
  "packages/assets-controllers/src/token-prices-service/codefi-v2.ts": {
    "jsdoc/tag-lines": 2
  },
  "packages/base-controller/src/BaseControllerV2.test.ts": {
    "import-x/namespace": 16
  },
  "packages/base-controller/src/BaseControllerV2.ts": {
    "jsdoc/check-tag-names": 2
  },
  "packages/base-controller/src/Messenger.test.ts": {
    "import-x/namespace": 33
  },
  "packages/base-controller/src/RestrictedMessenger.test.ts": {
    "import-x/namespace": 31
  },
  "packages/build-utils/src/transforms/remove-fenced-code.test.ts": {
    "import-x/order": 1
  },
  "packages/build-utils/src/transforms/remove-fenced-code.ts": {
    "@typescript-eslint/no-unsafe-enum-comparison": 1
  },
  "packages/composable-controller/src/ComposableController.test.ts": {
    "import-x/namespace": 3
  },
  "packages/composable-controller/src/ComposableController.ts": {
    "@typescript-eslint/no-unused-vars": 1
  },
  "packages/controller-utils/jest.environment.js": {
    "n/prefer-global/text-encoder": 1,
    "n/prefer-global/text-decoder": 1,
    "no-shadow": 2
  },
  "packages/controller-utils/src/siwe.ts": {
    "@typescript-eslint/no-unused-vars": 1,
    "jsdoc/check-tag-names": 5
  },
  "packages/controller-utils/src/types.ts": {
    "@typescript-eslint/no-duplicate-enum-values": 2,
    "jsdoc/tag-lines": 1
  },
  "packages/controller-utils/src/util.test.ts": {
    "import-x/no-named-as-default": 1,
    "import-x/order": 1,
    "jest/no-conditional-in-test": 1,
    "promise/param-names": 2
  },
  "packages/controller-utils/src/util.ts": {
    "@typescript-eslint/no-base-to-string": 1,
    "@typescript-eslint/no-unused-vars": 3,
    "@typescript-eslint/prefer-promise-reject-errors": 1,
    "promise/param-names": 3
  },
  "packages/ens-controller/src/EnsController.test.ts": {
    "import-x/order": 2
  },
  "packages/ens-controller/src/EnsController.ts": {
    "jsdoc/check-tag-names": 6
  },
  "packages/eth-json-rpc-provider/src/safe-event-emitter-provider.test.ts": {
    "import-x/namespace": 1
  },
  "packages/eth-json-rpc-provider/src/safe-event-emitter-provider.ts": {
    "@typescript-eslint/prefer-readonly": 1
  },
  "packages/gas-fee-controller/src/GasFeeController.test.ts": {
    "import-x/namespace": 2,
    "import-x/order": 1
  },
  "packages/gas-fee-controller/src/GasFeeController.ts": {
    "@typescript-eslint/prefer-readonly": 1,
    "jsdoc/check-tag-names": 21
  },
  "packages/gas-fee-controller/src/determineGasFeeCalculations.ts": {
    "jsdoc/tag-lines": 4
  },
  "packages/json-rpc-engine/src/JsonRpcEngine.test.ts": {
    "jest/no-conditional-in-test": 2
  },
  "packages/json-rpc-engine/src/JsonRpcEngine.ts": {
    "@typescript-eslint/prefer-promise-reject-errors": 2
  },
  "packages/json-rpc-middleware-stream/src/index.test.ts": {
    "@typescript-eslint/prefer-promise-reject-errors": 3,
    "no-empty-function": 1
  },
  "packages/keyring-controller/jest.environment.js": {
    "n/no-unsupported-features/node-builtins": 1
  },
  "packages/keyring-controller/src/KeyringController.test.ts": {
    "import-x/namespace": 16,
    "jest/no-conditional-in-test": 8
  },
  "packages/keyring-controller/src/KeyringController.ts": {
    "@typescript-eslint/no-unsafe-enum-comparison": 5,
    "@typescript-eslint/no-unused-vars": 2,
    "jsdoc/tag-lines": 1
  },
  "packages/keyring-controller/tests/mocks/mockKeyring.ts": {
    "@typescript-eslint/prefer-readonly": 1
  },
  "packages/logging-controller/src/LoggingController.test.ts": {
    "import-x/namespace": 1
  },
  "packages/logging-controller/src/LoggingController.ts": {
    "jsdoc/check-tag-names": 1
  },
  "packages/logging-controller/src/logTypes/index.ts": {
    "@typescript-eslint/consistent-type-exports": 1
  },
  "packages/message-manager/src/AbstractMessageManager.test.ts": {
    "jest/no-conditional-in-test": 7
  },
  "packages/message-manager/src/AbstractMessageManager.ts": {
    "jsdoc/check-tag-names": 25,
    "jsdoc/tag-lines": 2
  },
  "packages/message-manager/src/DecryptMessageManager.test.ts": {
    "jest/no-conditional-in-test": 3
  },
  "packages/message-manager/src/DecryptMessageManager.ts": {
    "jsdoc/check-tag-names": 11
  },
  "packages/message-manager/src/EncryptionPublicKeyManager.test.ts": {
    "jest/no-conditional-in-test": 5
  },
  "packages/message-manager/src/EncryptionPublicKeyManager.ts": {
    "jsdoc/check-tag-names": 13
  },
  "packages/message-manager/src/index.ts": {
    "@typescript-eslint/consistent-type-exports": 1
  },
  "packages/message-manager/src/utils.ts": {
    "@typescript-eslint/no-unused-vars": 1
  },
  "packages/multichain/src/adapters/caip-permission-adapter-eth-accounts.test.ts": {
    "import-x/order": 1
  },
  "packages/multichain/src/adapters/caip-permission-adapter-eth-accounts.ts": {
    "@typescript-eslint/no-unsafe-enum-comparison": 1,
    "jsdoc/tag-lines": 5
  },
  "packages/multichain/src/adapters/caip-permission-adapter-permittedChains.test.ts": {
    "import-x/order": 1
  },
  "packages/multichain/src/adapters/caip-permission-adapter-permittedChains.ts": {
    "jsdoc/tag-lines": 5
  },
  "packages/multichain/src/adapters/caip-permission-adapter-session-scopes.test.ts": {
    "import-x/order": 1
  },
  "packages/multichain/src/adapters/caip-permission-adapter-session-scopes.ts": {
    "jsdoc/tag-lines": 3
  },
  "packages/multichain/src/caip25Permission.test.ts": {
    "@typescript-eslint/no-unused-vars": 3
  },
  "packages/multichain/src/caip25Permission.ts": {
    "@typescript-eslint/no-unused-vars": 1,
    "jsdoc/tag-lines": 1
  },
  "packages/multichain/src/handlers/wallet-getSession.test.ts": {
    "import-x/order": 1
  },
  "packages/multichain/src/handlers/wallet-getSession.ts": {
    "@typescript-eslint/no-unused-vars": 2,
    "jsdoc/require-returns": 1
  },
  "packages/multichain/src/handlers/wallet-invokeMethod.test.ts": {
    "import-x/order": 2
  },
  "packages/multichain/src/handlers/wallet-invokeMethod.ts": {
    "@typescript-eslint/no-unused-vars": 1,
    "jsdoc/require-returns": 1
  },
  "packages/multichain/src/handlers/wallet-revokeSession.test.ts": {
    "import-x/order": 1,
    "prettier/prettier": 2
  },
  "packages/multichain/src/handlers/wallet-revokeSession.ts": {
    "@typescript-eslint/no-unused-vars": 1,
    "jsdoc/require-returns": 1
  },
  "packages/multichain/src/middlewares/MultichainMiddlewareManager.test.ts": {
    "prettier/prettier": 1
  },
  "packages/multichain/src/middlewares/MultichainSubscriptionManager.ts": {
    "@typescript-eslint/prefer-readonly": 2,
    "import-x/order": 1
  },
  "packages/multichain/src/middlewares/multichainMethodCallValidator.test.ts": {
    "@typescript-eslint/prefer-promise-reject-errors": 20
  },
  "packages/multichain/src/scope/assert.test.ts": {
    "@typescript-eslint/no-unused-vars": 3
  },
  "packages/multichain/src/scope/assert.ts": {
    "@typescript-eslint/no-unsafe-enum-comparison": 1,
    "jsdoc/tag-lines": 8
  },
  "packages/multichain/src/scope/authorization.ts": {
    "jsdoc/tag-lines": 2
  },
  "packages/multichain/src/scope/errors.ts": {
    "jsdoc/tag-lines": 5
  },
  "packages/multichain/src/scope/filter.test.ts": {
    "jest/no-conditional-in-test": 9,
    "prettier/prettier": 1
  },
  "packages/multichain/src/scope/filter.ts": {
    "@typescript-eslint/no-unused-vars": 1,
    "jsdoc/tag-lines": 3
  },
  "packages/multichain/src/scope/supported.ts": {
    "@typescript-eslint/no-unsafe-enum-comparison": 4,
    "jsdoc/tag-lines": 4
  },
  "packages/multichain/src/scope/transform.ts": {
    "jsdoc/tag-lines": 3
  },
  "packages/multichain/src/scope/types.ts": {
    "jsdoc/tag-lines": 1
  },
  "packages/multichain/src/scope/validation.ts": {
    "jsdoc/tag-lines": 2
  },
  "packages/name-controller/src/NameController.ts": {
    "@typescript-eslint/no-unsafe-enum-comparison": 1,
    "@typescript-eslint/prefer-readonly": 2
  },
  "packages/name-controller/src/providers/ens.test.ts": {
    "import-x/order": 1
  },
  "packages/name-controller/src/providers/ens.ts": {
    "@typescript-eslint/prefer-readonly": 2
  },
  "packages/name-controller/src/providers/etherscan.test.ts": {
    "import-x/order": 1
  },
  "packages/name-controller/src/providers/etherscan.ts": {
    "@typescript-eslint/prefer-readonly": 2
  },
  "packages/name-controller/src/providers/lens.test.ts": {
    "import-x/order": 1
  },
  "packages/name-controller/src/providers/lens.ts": {
    "@typescript-eslint/prefer-readonly": 1
  },
  "packages/name-controller/src/providers/token.test.ts": {
    "import-x/order": 1
  },
  "packages/name-controller/src/providers/token.ts": {
    "@typescript-eslint/prefer-readonly": 1
  },
  "packages/name-controller/src/util.ts": {
    "jsdoc/require-returns": 1
  },
  "packages/network-controller/src/NetworkController.ts": {
    "@typescript-eslint/prefer-promise-reject-errors": 1,
    "@typescript-eslint/prefer-readonly": 2,
    "jsdoc/tag-lines": 1,
    "prettier/prettier": 1
  },
  "packages/network-controller/src/create-auto-managed-network-client.test.ts": {
    "import-x/order": 1
  },
  "packages/network-controller/src/create-network-client.ts": {
    "@typescript-eslint/no-unsafe-enum-comparison": 1
  },
  "packages/network-controller/tests/NetworkController.test.ts": {
    "@typescript-eslint/no-unused-vars": 1,
    "@typescript-eslint/prefer-promise-reject-errors": 1,
    "import-x/order": 1,
    "jest/no-conditional-in-test": 4
  },
  "packages/network-controller/tests/create-network-client.test.ts": {
    "import-x/order": 1
  },
  "packages/network-controller/tests/provider-api-tests/block-param.ts": {
    "jest/no-conditional-in-test": 1
  },
  "packages/network-controller/tests/provider-api-tests/helpers.ts": {
    "@typescript-eslint/prefer-promise-reject-errors": 1,
    "import-x/namespace": 1,
    "import-x/no-named-as-default-member": 1,
    "promise/catch-or-return": 1
  },
  "packages/network-controller/tests/provider-api-tests/no-block-param.ts": {
    "jest/no-conditional-in-test": 2
  },
  "packages/permission-controller/src/Permission.ts": {
    "prettier/prettier": 11
  },
  "packages/permission-controller/src/PermissionController.test.ts": {
    "jest/no-conditional-in-test": 4
  },
  "packages/permission-controller/src/PermissionController.ts": {
    "prettier/prettier": 12
  },
  "packages/permission-controller/src/rpc-methods/getPermissions.test.ts": {
    "import-x/order": 1
  },
  "packages/permission-controller/src/rpc-methods/requestPermissions.ts": {
    "prettier/prettier": 1
  },
  "packages/permission-log-controller/src/PermissionLogController.ts": {
    "@typescript-eslint/prefer-readonly": 1,
    "jsdoc/check-tag-names": 2,
    "jsdoc/tag-lines": 1
  },
  "packages/permission-log-controller/tests/PermissionLogController.test.ts": {
    "import-x/order": 1
  },
  "packages/phishing-controller/src/PhishingController.test.ts": {
    "import-x/namespace": 36,
    "import-x/no-named-as-default-member": 1,
    "jsdoc/tag-lines": 1
  },
  "packages/phishing-controller/src/PhishingController.ts": {
    "jsdoc/check-tag-names": 42,
    "jsdoc/tag-lines": 1
  },
  "packages/phishing-controller/src/PhishingDetector.ts": {
    "@typescript-eslint/no-unused-vars": 1,
    "@typescript-eslint/prefer-readonly": 2,
    "jsdoc/tag-lines": 2
  },
  "packages/phishing-controller/src/tests/utils.ts": {
    "@typescript-eslint/no-unused-vars": 1
  },
  "packages/phishing-controller/src/utils.test.ts": {
    "import-x/namespace": 5
  },
  "packages/phishing-controller/src/utils.ts": {
    "@typescript-eslint/no-unsafe-enum-comparison": 1,
    "@typescript-eslint/no-unused-vars": 2
  },
  "packages/polling-controller/src/AbstractPollingController.ts": {
    "@typescript-eslint/prefer-readonly": 1
  },
  "packages/preferences-controller/src/PreferencesController.test.ts": {
    "prettier/prettier": 4
  },
  "packages/queued-request-controller/src/QueuedRequestController.ts": {
    "@typescript-eslint/prefer-readonly": 2
  },
  "packages/rate-limit-controller/src/RateLimitController.ts": {
    "jsdoc/check-tag-names": 4,
    "jsdoc/require-returns": 1,
    "jsdoc/tag-lines": 3
  },
  "packages/remote-feature-flag-controller/src/client-config-api-service/client-config-api-service.test.ts": {
    "import-x/order": 1,
    "jsdoc/tag-lines": 1,
    "promise/param-names": 1
  },
  "packages/remote-feature-flag-controller/src/client-config-api-service/client-config-api-service.ts": {
    "@typescript-eslint/prefer-readonly": 4,
    "jsdoc/tag-lines": 2
  },
  "packages/remote-feature-flag-controller/src/remote-feature-flag-controller.ts": {
    "@typescript-eslint/prefer-readonly": 1,
    "jsdoc/check-tag-names": 2,
    "prettier/prettier": 1
  },
  "packages/remote-feature-flag-controller/src/utils/user-segmentation-utils.test.ts": {
    "jest/no-conditional-in-test": 1,
    "prettier/prettier": 2
  },
  "packages/remote-feature-flag-controller/src/utils/user-segmentation-utils.ts": {
    "jsdoc/tag-lines": 2
  },
  "packages/selected-network-controller/src/SelectedNetworkController.ts": {
    "@typescript-eslint/prefer-readonly": 1,
    "prettier/prettier": 6
  },
  "packages/selected-network-controller/tests/SelectedNetworkController.test.ts": {
    "jest/no-conditional-in-test": 1
  },
  "packages/signature-controller/src/SignatureController.test.ts": {
    "import-x/order": 1,
    "jsdoc/tag-lines": 3
  },
  "packages/signature-controller/src/SignatureController.ts": {
    "@typescript-eslint/no-unsafe-enum-comparison": 4,
    "@typescript-eslint/prefer-readonly": 3,
    "jsdoc/tag-lines": 8
  },
  "packages/signature-controller/src/utils/decoding-api.test.ts": {
    "import-x/order": 1,
    "jsdoc/tag-lines": 1
  },
  "packages/signature-controller/src/utils/decoding-api.ts": {
    "import-x/order": 1
  },
  "packages/signature-controller/src/utils/normalize.test.ts": {
    "import-x/order": 1
  },
  "packages/signature-controller/src/utils/normalize.ts": {
    "@typescript-eslint/no-unused-vars": 1,
    "jsdoc/tag-lines": 2
  },
  "packages/signature-controller/src/utils/validation.test.ts": {
    "import-x/order": 1
  },
  "packages/signature-controller/src/utils/validation.ts": {
    "@typescript-eslint/no-base-to-string": 1,
    "@typescript-eslint/no-unused-vars": 2,
    "jsdoc/tag-lines": 4
  },
  "packages/transaction-controller/src/TransactionController.test.ts": {
    "@typescript-eslint/no-unused-vars": 1,
    "import-x/namespace": 1,
    "import-x/order": 4,
    "jsdoc/tag-lines": 1,
    "promise/always-return": 2
  },
  "packages/transaction-controller/src/TransactionController.ts": {
    "jsdoc/check-tag-names": 35,
<<<<<<< HEAD
    "jsdoc/require-returns": 5,
    "jsdoc/tag-lines": 1,
    "no-unused-private-class-members": 1
=======
    "jsdoc/require-returns": 5
>>>>>>> 060c7299
  },
  "packages/transaction-controller/src/TransactionControllerIntegration.test.ts": {
    "import-x/order": 4,
    "jsdoc/tag-lines": 1
  },
  "packages/transaction-controller/src/api/accounts-api.test.ts": {
    "import-x/order": 1,
    "jsdoc/tag-lines": 1
  },
  "packages/transaction-controller/src/api/accounts-api.ts": {
    "jsdoc/tag-lines": 2
  },
  "packages/transaction-controller/src/gas-flows/DefaultGasFeeFlow.test.ts": {
    "import-x/order": 1
  },
  "packages/transaction-controller/src/gas-flows/LineaGasFeeFlow.test.ts": {
    "import-x/order": 2
  },
  "packages/transaction-controller/src/gas-flows/LineaGasFeeFlow.ts": {
    "import-x/order": 1
  },
  "packages/transaction-controller/src/gas-flows/OptimismLayer1GasFeeFlow.test.ts": {
    "import-x/order": 1
  },
  "packages/transaction-controller/src/gas-flows/OptimismLayer1GasFeeFlow.ts": {
    "import-x/order": 1
  },
  "packages/transaction-controller/src/gas-flows/OracleLayer1GasFeeFlow.test.ts": {
    "import-x/order": 1,
    "jsdoc/tag-lines": 1
  },
  "packages/transaction-controller/src/gas-flows/ScrollLayer1GasFeeFlow.test.ts": {
    "import-x/order": 1
  },
  "packages/transaction-controller/src/gas-flows/ScrollLayer1GasFeeFlow.ts": {
    "import-x/order": 1
  },
  "packages/transaction-controller/src/gas-flows/TestGasFeeFlow.test.ts": {
    "import-x/order": 1
  },
  "packages/transaction-controller/src/helpers/AccountsApiRemoteTransactionSource.test.ts": {
    "import-x/order": 1
  },
  "packages/transaction-controller/src/helpers/GasFeePoller.test.ts": {
    "import-x/order": 1,
    "jsdoc/tag-lines": 1,
    "prettier/prettier": 1
  },
  "packages/transaction-controller/src/helpers/GasFeePoller.ts": {
    "@typescript-eslint/prefer-readonly": 6,
    "jsdoc/tag-lines": 1
  },
  "packages/transaction-controller/src/helpers/IncomingTransactionHelper.test.ts": {
    "import-x/order": 1,
    "jsdoc/tag-lines": 1
  },
  "packages/transaction-controller/src/helpers/IncomingTransactionHelper.ts": {
    "@typescript-eslint/prefer-readonly": 11
  },
  "packages/transaction-controller/src/helpers/MethodDataHelper.test.ts": {
    "import-x/order": 1,
    "jsdoc/tag-lines": 1
  },
  "packages/transaction-controller/src/helpers/MethodDataHelper.ts": {
    "@typescript-eslint/prefer-readonly": 4
  },
  "packages/transaction-controller/src/helpers/MultichainTrackingHelper.test.ts": {
    "import-x/order": 1,
    "jsdoc/tag-lines": 2
  },
  "packages/transaction-controller/src/helpers/MultichainTrackingHelper.ts": {
    "@typescript-eslint/no-unused-vars": 2,
    "@typescript-eslint/prefer-readonly": 1,
    "no-unused-private-class-members": 1
  },
  "packages/transaction-controller/src/helpers/PendingTransactionTracker.test.ts": {
    "jsdoc/tag-lines": 3
  },
  "packages/transaction-controller/src/helpers/PendingTransactionTracker.ts": {
    "@typescript-eslint/prefer-readonly": 12
  },
  "packages/transaction-controller/src/helpers/TransactionPoller.test.ts": {
    "import-x/order": 1,
    "jsdoc/tag-lines": 1
  },
  "packages/transaction-controller/src/helpers/TransactionPoller.ts": {
    "@typescript-eslint/prefer-readonly": 1,
    "jsdoc/tag-lines": 2
  },
  "packages/transaction-controller/src/utils/external-transactions.test.ts": {
    "import-x/order": 1
  },
  "packages/transaction-controller/src/utils/gas-fees.test.ts": {
    "import-x/order": 2,
    "jsdoc/tag-lines": 1
  },
  "packages/transaction-controller/src/utils/gas-fees.ts": {
    "import-x/order": 2
  },
  "packages/transaction-controller/src/utils/gas-flow.test.ts": {
    "import-x/order": 1,
    "jsdoc/tag-lines": 1
  },
  "packages/transaction-controller/src/utils/gas-flow.ts": {
    "jsdoc/tag-lines": 4
  },
  "packages/transaction-controller/src/utils/gas.test.ts": {
    "import-x/order": 2,
    "jsdoc/tag-lines": 2
  },
  "packages/transaction-controller/src/utils/gas.ts": {
    "prettier/prettier": 1
  },
  "packages/transaction-controller/src/utils/history.test.ts": {
    "import-x/order": 1
  },
  "packages/transaction-controller/src/utils/layer1-gas-fee-flow.test.ts": {
    "import-x/order": 1,
    "jsdoc/tag-lines": 1
  },
  "packages/transaction-controller/src/utils/layer1-gas-fee-flow.ts": {
    "jsdoc/require-returns": 1,
    "jsdoc/tag-lines": 3
  },
  "packages/transaction-controller/src/utils/nonce.test.ts": {
    "import-x/order": 1
  },
  "packages/transaction-controller/src/utils/retry.test.ts": {
    "import-x/order": 1
  },
  "packages/transaction-controller/src/utils/retry.ts": {
    "jsdoc/tag-lines": 4
  },
  "packages/transaction-controller/src/utils/simulation-api.test.ts": {
    "@typescript-eslint/no-base-to-string": 1,
    "import-x/order": 1,
    "jest/no-conditional-in-test": 1,
    "jsdoc/tag-lines": 1
  },
  "packages/transaction-controller/src/utils/simulation-api.ts": {
    "jsdoc/require-returns": 2,
    "jsdoc/tag-lines": 3
  },
  "packages/transaction-controller/src/utils/simulation.test.ts": {
    "import-x/order": 2,
    "jsdoc/tag-lines": 5
  },
  "packages/transaction-controller/src/utils/simulation.ts": {
    "@typescript-eslint/no-unused-vars": 1,
    "import-x/order": 2,
    "jsdoc/tag-lines": 16
  },
  "packages/transaction-controller/src/utils/swaps.test.ts": {
    "import-x/order": 1,
    "promise/always-return": 1,
    "promise/catch-or-return": 1
  },
  "packages/transaction-controller/src/utils/swaps.ts": {
    "import-x/order": 1,
    "jsdoc/require-returns": 1
  },
  "packages/transaction-controller/src/utils/transaction-type.test.ts": {
    "import-x/order": 1
  },
  "packages/transaction-controller/src/utils/transaction-type.ts": {
    "@typescript-eslint/no-unused-vars": 1
  },
  "packages/transaction-controller/src/utils/utils.test.ts": {
    "import-x/order": 1
  },
  "packages/user-operation-controller/src/UserOperationController.test.ts": {
    "jsdoc/tag-lines": 4
  },
  "packages/user-operation-controller/src/UserOperationController.ts": {
    "@typescript-eslint/prefer-promise-reject-errors": 1,
    "@typescript-eslint/prefer-readonly": 3,
    "jsdoc/require-returns": 2
  },
  "packages/user-operation-controller/src/helpers/Bundler.test.ts": {
    "import-x/order": 1,
    "jsdoc/require-returns": 1,
    "jsdoc/tag-lines": 1
  },
  "packages/user-operation-controller/src/helpers/Bundler.ts": {
    "@typescript-eslint/prefer-readonly": 1,
    "jsdoc/tag-lines": 2
  },
  "packages/user-operation-controller/src/helpers/PendingUserOperationTracker.test.ts": {
    "import-x/order": 2,
    "jsdoc/tag-lines": 4,
    "prettier/prettier": 1
  },
  "packages/user-operation-controller/src/helpers/PendingUserOperationTracker.ts": {
    "@typescript-eslint/prefer-readonly": 2,
    "import-x/order": 1
  },
  "packages/user-operation-controller/src/helpers/SnapSmartContractAccount.test.ts": {
    "import-x/order": 1,
    "jsdoc/tag-lines": 1
  },
  "packages/user-operation-controller/src/helpers/SnapSmartContractAccount.ts": {
    "@typescript-eslint/prefer-readonly": 1
  },
  "packages/user-operation-controller/src/types.ts": {
    "jsdoc/tag-lines": 3
  },
  "packages/user-operation-controller/src/utils/gas-fees.ts": {
    "jsdoc/tag-lines": 7
  },
  "packages/user-operation-controller/src/utils/gas.test.ts": {
    "import-x/order": 1,
    "jsdoc/tag-lines": 1
  },
  "packages/user-operation-controller/src/utils/gas.ts": {
    "jsdoc/tag-lines": 2
  },
  "packages/user-operation-controller/src/utils/transaction.test.ts": {
    "import-x/order": 1
  },
  "packages/user-operation-controller/src/utils/transaction.ts": {
    "jsdoc/tag-lines": 2
  },
  "packages/user-operation-controller/src/utils/validation.test.ts": {
    "import-x/order": 1,
    "jsdoc/tag-lines": 2
  },
  "packages/user-operation-controller/src/utils/validation.ts": {
    "jsdoc/tag-lines": 8
  },
  "scripts/create-package/utils.test.ts": {
    "@typescript-eslint/no-unsafe-enum-comparison": 3,
    "import-x/no-named-as-default-member": 2,
    "jest/no-conditional-in-test": 1
  },
  "scripts/create-package/utils.ts": {
    "@typescript-eslint/no-unsafe-enum-comparison": 5,
    "prettier/prettier": 1
  },
  "tests/fake-block-tracker.ts": {
    "no-empty-function": 1
  },
  "tests/fake-provider.ts": {
    "@typescript-eslint/prefer-promise-reject-errors": 1,
    "@typescript-eslint/prefer-readonly": 2,
    "jsdoc/check-tag-names": 12
  },
  "tests/mock-network.ts": {
    "@typescript-eslint/no-unsafe-enum-comparison": 1,
    "@typescript-eslint/prefer-readonly": 3,
    "jsdoc/check-tag-names": 10
  },
  "tests/setupAfterEnv/nock.ts": {
    "import-x/no-named-as-default-member": 3
  }
}<|MERGE_RESOLUTION|>--- conflicted
+++ resolved
@@ -576,13 +576,9 @@
   },
   "packages/transaction-controller/src/TransactionController.ts": {
     "jsdoc/check-tag-names": 35,
-<<<<<<< HEAD
-    "jsdoc/require-returns": 5,
     "jsdoc/tag-lines": 1,
-    "no-unused-private-class-members": 1
-=======
+    "no-unused-private-class-members": 1,
     "jsdoc/require-returns": 5
->>>>>>> 060c7299
   },
   "packages/transaction-controller/src/TransactionControllerIntegration.test.ts": {
     "import-x/order": 4,
