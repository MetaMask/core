--- conflicted
+++ resolved
@@ -1560,45 +1560,6 @@
       "count": 3
     }
   },
-<<<<<<< HEAD
-  "packages/notification-services-controller/src/NotificationServicesController/services/feature-announcements.ts": {
-    "@typescript-eslint/explicit-function-return-type": {
-      "count": 2
-    },
-    "@typescript-eslint/naming-convention": {
-      "count": 2
-    },
-    "@typescript-eslint/prefer-nullish-coalescing": {
-      "count": 2
-    },
-    "id-length": {
-      "count": 3
-    }
-  },
-  "packages/notification-services-controller/src/NotificationServicesController/services/notification-config-cache.ts": {
-    "@typescript-eslint/naming-convention": {
-      "count": 1
-    }
-  },
-  "packages/notification-services-controller/src/NotificationServicesController/services/perp-notifications.test.ts": {
-    "@typescript-eslint/explicit-function-return-type": {
-=======
-  "packages/notification-services-controller/src/NotificationServicesController/constants/notification-schema.ts": {
-    "@typescript-eslint/naming-convention": {
-      "count": 18
-    }
-  },
-  "packages/notification-services-controller/src/NotificationServicesController/mocks/mockResponses.ts": {
-    "@typescript-eslint/explicit-function-return-type": {
-      "count": 6
-    }
-  },
-  "packages/notification-services-controller/src/NotificationServicesController/processors/process-api-notifications.test.ts": {
-    "id-length": {
->>>>>>> 2a3a2eb5
-      "count": 1
-    }
-  },
   "packages/notification-services-controller/src/NotificationServicesController/services/perp-notifications.ts": {
     "@typescript-eslint/explicit-function-return-type": {
       "count": 1
