{
  "packages/account-tree-controller/src/AccountTreeController.test.ts": {
    "@typescript-eslint/explicit-function-return-type": {
      "count": 4
    },
    "@typescript-eslint/naming-convention": {
      "count": 4
    },
    "id-length": {
      "count": 2
    }
  },
  "packages/account-tree-controller/src/AccountTreeController.ts": {
    "@typescript-eslint/explicit-function-return-type": {
      "count": 10
    },
    "@typescript-eslint/prefer-nullish-coalescing": {
      "count": 1
    },
    "no-negated-condition": {
      "count": 3
    }
  },
  "packages/account-tree-controller/src/backup-and-sync/analytics/segment.ts": {
    "@typescript-eslint/naming-convention": {
      "count": 3
    },
    "no-negated-condition": {
      "count": 1
    }
  },
  "packages/account-tree-controller/src/backup-and-sync/service/index.test.ts": {
    "@typescript-eslint/explicit-function-return-type": {
      "count": 1
    },
    "n/no-sync": {
      "count": 22
    }
  },
  "packages/account-tree-controller/src/backup-and-sync/service/index.ts": {
    "@typescript-eslint/explicit-function-return-type": {
      "count": 1
    }
  },
  "packages/account-tree-controller/src/backup-and-sync/syncing/group.ts": {
    "@typescript-eslint/explicit-function-return-type": {
      "count": 1
    },
    "id-length": {
      "count": 1
    }
  },
  "packages/account-tree-controller/src/backup-and-sync/syncing/legacy.ts": {
    "@typescript-eslint/explicit-function-return-type": {
      "count": 1
    }
  },
  "packages/account-tree-controller/src/backup-and-sync/syncing/metadata.ts": {
    "@typescript-eslint/naming-convention": {
      "count": 1
    }
  },
  "packages/account-tree-controller/src/backup-and-sync/types.ts": {
    "@typescript-eslint/explicit-function-return-type": {
      "count": 1
    },
    "@typescript-eslint/naming-convention": {
      "count": 1
    }
  },
  "packages/account-tree-controller/src/backup-and-sync/user-storage/network-utils.ts": {
    "@typescript-eslint/naming-convention": {
      "count": 1
    }
  },
  "packages/account-tree-controller/src/backup-and-sync/user-storage/validation.ts": {
    "@typescript-eslint/explicit-function-return-type": {
      "count": 1
    }
  },
  "packages/account-tree-controller/src/backup-and-sync/utils/controller.test.ts": {
    "id-length": {
      "count": 1
    }
  },
  "packages/account-tree-controller/src/rules/entropy.ts": {
    "@typescript-eslint/explicit-function-return-type": {
      "count": 1
    }
  },
  "packages/account-tree-controller/src/rules/keyring.ts": {
    "@typescript-eslint/explicit-function-return-type": {
      "count": 2
    }
  },
  "packages/account-tree-controller/src/rules/snap.ts": {
    "@typescript-eslint/prefer-optional-chain": {
      "count": 1
    }
  },
  "packages/account-tree-controller/src/type-utils.ts": {
    "@typescript-eslint/naming-convention": {
      "count": 1
    }
  },
  "packages/account-tree-controller/tests/mockMessenger.ts": {
    "@typescript-eslint/explicit-function-return-type": {
      "count": 1
    }
  },
  "packages/address-book-controller/src/AddressBookController.test.ts": {
    "@typescript-eslint/explicit-function-return-type": {
      "count": 1
    }
  },
  "packages/address-book-controller/src/AddressBookController.ts": {
    "@typescript-eslint/explicit-function-return-type": {
      "count": 4
    },
    "@typescript-eslint/naming-convention": {
      "count": 3
    },
    "no-param-reassign": {
      "count": 2
    }
  },
  "packages/announcement-controller/src/AnnouncementController.test.ts": {
    "@typescript-eslint/explicit-function-return-type": {
      "count": 1
    }
  },
  "packages/approval-controller/src/ApprovalController.test.ts": {
    "@typescript-eslint/explicit-function-return-type": {
      "count": 22
    },
    "id-denylist": {
      "count": 3
    }
  },
  "packages/approval-controller/src/ApprovalController.ts": {
    "@typescript-eslint/explicit-function-return-type": {
      "count": 4
    },
    "@typescript-eslint/prefer-nullish-coalescing": {
      "count": 6
    },
    "no-restricted-syntax": {
      "count": 1
    }
  },
  "packages/assets-controllers/jest.environment.js": {
    "n/prefer-global/text-decoder": {
      "count": 1
    },
    "n/prefer-global/text-encoder": {
      "count": 1
    },
    "no-shadow": {
      "count": 2
    }
  },
  "packages/assets-controllers/src/AccountTrackerController.test.ts": {
    "@typescript-eslint/explicit-function-return-type": {
      "count": 3
    }
  },
  "packages/assets-controllers/src/AssetsContractController.test.ts": {
    "@typescript-eslint/explicit-function-return-type": {
      "count": 5
    },
    "id-length": {
      "count": 1
    }
  },
  "packages/assets-controllers/src/AssetsContractController.ts": {
    "@typescript-eslint/explicit-function-return-type": {
      "count": 6
    },
    "id-length": {
      "count": 1
    }
  },
  "packages/assets-controllers/src/CurrencyRateController.test.ts": {
    "@typescript-eslint/explicit-function-return-type": {
      "count": 10
    }
  },
  "packages/assets-controllers/src/CurrencyRateController.ts": {
    "@typescript-eslint/explicit-function-return-type": {
      "count": 3
    },
    "no-negated-condition": {
      "count": 1
    },
    "no-restricted-syntax": {
      "count": 3
    }
  },
  "packages/assets-controllers/src/DeFiPositionsController/DeFiPositionsController.test.ts": {
    "@typescript-eslint/explicit-function-return-type": {
      "count": 1
    }
  },
  "packages/assets-controllers/src/DeFiPositionsController/DeFiPositionsController.ts": {
    "@typescript-eslint/explicit-function-return-type": {
      "count": 2
    },
    "@typescript-eslint/no-misused-promises": {
      "count": 2
    }
  },
  "packages/assets-controllers/src/DeFiPositionsController/group-defi-positions.ts": {
    "@typescript-eslint/naming-convention": {
      "count": 1
    },
    "id-length": {
      "count": 2
    }
  },
  "packages/assets-controllers/src/MultichainAssetsController/MultichainAssetsController.test.ts": {
    "@typescript-eslint/explicit-function-return-type": {
      "count": 1
    }
  },
  "packages/assets-controllers/src/MultichainAssetsController/MultichainAssetsController.ts": {
    "@typescript-eslint/explicit-function-return-type": {
      "count": 7
    },
    "@typescript-eslint/no-misused-promises": {
      "count": 3
    }
  },
  "packages/assets-controllers/src/MultichainAssetsRatesController/MultichainAssetsRatesController.ts": {
    "@typescript-eslint/explicit-function-return-type": {
      "count": 2
    },
    "@typescript-eslint/naming-convention": {
      "count": 1
    }
  },
  "packages/assets-controllers/src/MultichainBalancesController/MultichainBalancesController.test.ts": {
    "@typescript-eslint/explicit-function-return-type": {
      "count": 1
    },
    "jest/unbound-method": {
      "count": 1
    }
  },
  "packages/assets-controllers/src/MultichainBalancesController/MultichainBalancesController.ts": {
    "@typescript-eslint/no-misused-promises": {
      "count": 2
    },
    "@typescript-eslint/prefer-nullish-coalescing": {
      "count": 1
    }
  },
  "packages/assets-controllers/src/NftController.test.ts": {
    "@typescript-eslint/explicit-function-return-type": {
      "count": 4
    },
    "id-denylist": {
      "count": 1
    },
    "import-x/namespace": {
      "count": 9
    }
  },
  "packages/assets-controllers/src/NftController.ts": {
    "@typescript-eslint/naming-convention": {
      "count": 5
    },
    "@typescript-eslint/no-misused-promises": {
      "count": 2
    },
    "@typescript-eslint/prefer-nullish-coalescing": {
      "count": 9
    },
    "@typescript-eslint/prefer-optional-chain": {
      "count": 1
    },
    "camelcase": {
      "count": 15
    },
    "id-length": {
      "count": 1
    },
    "no-negated-condition": {
      "count": 1
    },
    "no-param-reassign": {
      "count": 2
    }
  },
  "packages/assets-controllers/src/RatesController/RatesController.test.ts": {
    "@typescript-eslint/explicit-function-return-type": {
      "count": 1
    }
  },
  "packages/assets-controllers/src/RatesController/RatesController.ts": {
    "@typescript-eslint/explicit-function-return-type": {
      "count": 1
    },
    "@typescript-eslint/naming-convention": {
      "count": 1
    }
  },
  "packages/assets-controllers/src/Standards/ERC20Standard.test.ts": {
    "@typescript-eslint/explicit-function-return-type": {
      "count": 3
    },
    "jest/no-commented-out-tests": {
      "count": 1
    }
  },
  "packages/assets-controllers/src/Standards/ERC20Standard.ts": {
    "id-denylist": {
      "count": 8
    },
    "no-restricted-syntax": {
      "count": 1
    }
  },
  "packages/assets-controllers/src/Standards/NftStandards/ERC1155/ERC1155Standard.test.ts": {
    "@typescript-eslint/explicit-function-return-type": {
      "count": 1
    },
    "import-x/no-named-as-default-member": {
      "count": 1
    }
  },
  "packages/assets-controllers/src/Standards/NftStandards/ERC1155/ERC1155Standard.ts": {
    "no-restricted-syntax": {
      "count": 2
    }
  },
  "packages/assets-controllers/src/Standards/NftStandards/ERC721/ERC721Standard.test.ts": {
    "@typescript-eslint/explicit-function-return-type": {
      "count": 2
    }
  },
  "packages/assets-controllers/src/Standards/NftStandards/ERC721/ERC721Standard.ts": {
    "id-denylist": {
      "count": 4
    },
    "no-restricted-syntax": {
      "count": 2
    }
  },
  "packages/assets-controllers/src/TokenListController.test.ts": {
    "@typescript-eslint/explicit-function-return-type": {
      "count": 2
    },
    "id-denylist": {
      "count": 2
    },
    "import-x/namespace": {
      "count": 7
    }
  },
  "packages/assets-controllers/src/TokenListController.ts": {
    "@typescript-eslint/explicit-function-return-type": {
      "count": 6
    },
    "no-restricted-syntax": {
      "count": 7
    }
  },
  "packages/assets-controllers/src/TokenRatesController.test.ts": {
    "@typescript-eslint/explicit-function-return-type": {
      "count": 4
    }
  },
  "packages/assets-controllers/src/TokenRatesController.ts": {
    "@typescript-eslint/explicit-function-return-type": {
      "count": 7
    }
  },
  "packages/assets-controllers/src/TokenSearchDiscoveryDataController/TokenSearchDiscoveryDataController.test.ts": {
    "@typescript-eslint/explicit-function-return-type": {
      "count": 3
    }
  },
  "packages/assets-controllers/src/TokenSearchDiscoveryDataController/TokenSearchDiscoveryDataController.ts": {
    "@typescript-eslint/explicit-function-return-type": {
      "count": 1
    },
    "no-negated-condition": {
      "count": 2
    }
  },
  "packages/assets-controllers/src/TokensController.test.ts": {
    "@typescript-eslint/explicit-function-return-type": {
      "count": 6
    },
    "import-x/namespace": {
      "count": 1
    }
  },
  "packages/assets-controllers/src/TokensController.ts": {
    "@typescript-eslint/explicit-function-return-type": {
      "count": 14
    },
    "@typescript-eslint/no-unused-vars": {
      "count": 1
    },
    "@typescript-eslint/prefer-nullish-coalescing": {
      "count": 4
    },
    "@typescript-eslint/prefer-optional-chain": {
      "count": 4
    },
    "id-length": {
      "count": 1
    },
    "no-negated-condition": {
      "count": 3
    },
    "no-param-reassign": {
      "count": 1
    },
    "require-atomic-updates": {
      "count": 1
    }
  },
  "packages/assets-controllers/src/__fixtures__/account-api-v4-mocks.ts": {
    "@typescript-eslint/explicit-function-return-type": {
      "count": 2
    },
    "@typescript-eslint/naming-convention": {
      "count": 2
    },
    "camelcase": {
      "count": 2
    }
  },
  "packages/assets-controllers/src/assetsUtil.test.ts": {
    "@typescript-eslint/explicit-function-return-type": {
      "count": 3
    },
    "id-length": {
      "count": 1
    }
  },
  "packages/assets-controllers/src/assetsUtil.ts": {
    "@typescript-eslint/explicit-function-return-type": {
      "count": 6
    },
    "@typescript-eslint/naming-convention": {
      "count": 22
    },
    "no-negated-condition": {
      "count": 2
    }
  },
  "packages/assets-controllers/src/balances.test.ts": {
    "@typescript-eslint/explicit-function-return-type": {
      "count": 2
    }
  },
  "packages/assets-controllers/src/balances.ts": {
    "@typescript-eslint/explicit-function-return-type": {
      "count": 13
    },
    "id-length": {
      "count": 2
    },
    "no-negated-condition": {
      "count": 2
    }
  },
  "packages/assets-controllers/src/crypto-compare-service/crypto-compare.ts": {
    "@typescript-eslint/explicit-function-return-type": {
      "count": 3
    },
    "@typescript-eslint/naming-convention": {
      "count": 2
    },
    "id-length": {
      "count": 1
    },
    "no-param-reassign": {
      "count": 4
    }
  },
  "packages/assets-controllers/src/multi-chain-accounts-service/api-balance-fetcher.test.ts": {
    "@typescript-eslint/explicit-function-return-type": {
      "count": 11
    },
    "id-length": {
      "count": 37
    },
    "require-atomic-updates": {
      "count": 1
    }
  },
  "packages/assets-controllers/src/multi-chain-accounts-service/api-balance-fetcher.ts": {
    "@typescript-eslint/explicit-function-return-type": {
      "count": 1
    },
    "id-length": {
      "count": 1
    }
  },
  "packages/assets-controllers/src/multi-chain-accounts-service/multi-chain-accounts.test.ts": {
    "@typescript-eslint/explicit-function-return-type": {
      "count": 3
    }
  },
  "packages/assets-controllers/src/multi-chain-accounts-service/multi-chain-accounts.ts": {
    "@typescript-eslint/explicit-function-return-type": {
      "count": 4
    }
  },
  "packages/assets-controllers/src/multicall.test.ts": {
    "@typescript-eslint/explicit-function-return-type": {
      "count": 1
    },
    "@typescript-eslint/prefer-promise-reject-errors": {
      "count": 2
    }
  },
  "packages/assets-controllers/src/multicall.ts": {
    "id-length": {
      "count": 2
    }
  },
  "packages/assets-controllers/src/rpc-service/rpc-balance-fetcher.test.ts": {
    "id-length": {
      "count": 17
    }
  },
  "packages/assets-controllers/src/rpc-service/rpc-balance-fetcher.ts": {
    "@typescript-eslint/explicit-function-return-type": {
      "count": 1
    },
    "@typescript-eslint/prefer-nullish-coalescing": {
      "count": 2
    },
    "id-length": {
      "count": 1
    }
  },
  "packages/assets-controllers/src/selectors/stringify-balance.ts": {
    "@typescript-eslint/explicit-function-return-type": {
      "count": 1
    }
  },
  "packages/assets-controllers/src/selectors/token-selectors.test.ts": {
    "@typescript-eslint/explicit-function-return-type": {
      "count": 1
    }
  },
  "packages/assets-controllers/src/selectors/token-selectors.ts": {
    "@typescript-eslint/explicit-function-return-type": {
      "count": 25
    },
    "@typescript-eslint/prefer-nullish-coalescing": {
      "count": 1
    },
    "no-negated-condition": {
      "count": 1
    }
  },
  "packages/assets-controllers/src/token-prices-service/codefi-v2.test.ts": {
    "@typescript-eslint/explicit-function-return-type": {
      "count": 5
    }
  },
  "packages/assets-controllers/src/token-prices-service/codefi-v2.ts": {
    "@typescript-eslint/explicit-function-return-type": {
      "count": 2
    }
  },
  "packages/assets-controllers/src/token-service.ts": {
    "@typescript-eslint/explicit-function-return-type": {
      "count": 3
    },
    "@typescript-eslint/naming-convention": {
      "count": 1
    },
    "@typescript-eslint/prefer-nullish-coalescing": {
      "count": 2
    },
    "no-restricted-globals": {
      "count": 1
    }
  },
  "packages/assets-controllers/src/utils/formatters.ts": {
    "@typescript-eslint/explicit-function-return-type": {
      "count": 9
    }
  },
  "packages/assets-controllers/src/utils/timeout-with-retry.test.ts": {
    "@typescript-eslint/explicit-function-return-type": {
      "count": 1
    }
  },
  "packages/assets-controllers/src/utils/timeout-with-retry.ts": {
    "@typescript-eslint/naming-convention": {
      "count": 1
    },
    "id-denylist": {
      "count": 3
    }
  },
  "packages/bridge-controller/src/bridge-controller.test.ts": {
    "@typescript-eslint/explicit-function-return-type": {
      "count": 2
    },
    "@typescript-eslint/prefer-nullish-coalescing": {
      "count": 1
    }
  },
  "packages/bridge-controller/src/bridge-controller.ts": {
    "@typescript-eslint/explicit-function-return-type": {
      "count": 18
    },
    "@typescript-eslint/naming-convention": {
      "count": 4
    }
  },
  "packages/bridge-controller/src/selectors.test.ts": {
    "@typescript-eslint/prefer-nullish-coalescing": {
      "count": 1
    }
  },
  "packages/bridge-controller/src/selectors.ts": {
    "@typescript-eslint/explicit-function-return-type": {
      "count": 25
    },
    "@typescript-eslint/naming-convention": {
      "count": 1
    },
    "no-negated-condition": {
      "count": 1
    }
  },
  "packages/bridge-controller/src/types.ts": {
    "@typescript-eslint/naming-convention": {
      "count": 12
    },
    "@typescript-eslint/prefer-enum-initializers": {
      "count": 3
    }
  },
  "packages/bridge-controller/src/utils/assets.ts": {
    "@typescript-eslint/explicit-function-return-type": {
      "count": 2
    }
  },
  "packages/bridge-controller/src/utils/balance.ts": {
    "@typescript-eslint/explicit-function-return-type": {
      "count": 1
    }
  },
  "packages/bridge-controller/src/utils/bridge.ts": {
    "@typescript-eslint/explicit-function-return-type": {
      "count": 9
    },
    "id-denylist": {
      "count": 1
    }
  },
  "packages/bridge-controller/src/utils/caip-formatters.ts": {
    "@typescript-eslint/explicit-function-return-type": {
      "count": 2
    }
  },
  "packages/bridge-controller/src/utils/feature-flags.ts": {
    "@typescript-eslint/explicit-function-return-type": {
      "count": 3
    },
    "@typescript-eslint/naming-convention": {
      "count": 1
    },
    "@typescript-eslint/prefer-nullish-coalescing": {
      "count": 1
    }
  },
  "packages/bridge-controller/src/utils/fetch-server-events.ts": {
    "@typescript-eslint/explicit-function-return-type": {
      "count": 1
    },
    "@typescript-eslint/prefer-nullish-coalescing": {
      "count": 1
    },
    "id-denylist": {
      "count": 1
    }
  },
  "packages/bridge-controller/src/utils/fetch.ts": {
    "@typescript-eslint/explicit-function-return-type": {
      "count": 1
    },
    "@typescript-eslint/prefer-nullish-coalescing": {
      "count": 8
    },
    "id-length": {
      "count": 1
    }
  },
  "packages/bridge-controller/src/utils/metrics/constants.ts": {
    "@typescript-eslint/naming-convention": {
      "count": 2
    }
  },
  "packages/bridge-controller/src/utils/metrics/properties.ts": {
    "@typescript-eslint/explicit-function-return-type": {
      "count": 5
    }
  },
  "packages/bridge-controller/src/utils/metrics/types.ts": {
    "@typescript-eslint/naming-convention": {
      "count": 81
    }
  },
  "packages/bridge-controller/src/utils/quote-fees.ts": {
    "@typescript-eslint/explicit-function-return-type": {
      "count": 1
    },
    "@typescript-eslint/prefer-nullish-coalescing": {
      "count": 2
    },
    "id-length": {
      "count": 2
    }
  },
  "packages/bridge-controller/src/utils/quote.ts": {
    "@typescript-eslint/explicit-function-return-type": {
      "count": 15
    },
    "@typescript-eslint/prefer-nullish-coalescing": {
      "count": 4
    }
  },
  "packages/bridge-controller/src/utils/slippage.ts": {
    "@typescript-eslint/explicit-function-return-type": {
      "count": 1
    }
  },
  "packages/bridge-controller/src/utils/snaps.ts": {
    "@typescript-eslint/explicit-function-return-type": {
      "count": 3
    }
  },
  "packages/bridge-controller/src/utils/swaps.ts": {
    "@typescript-eslint/explicit-function-return-type": {
      "count": 1
    }
  },
  "packages/bridge-controller/src/utils/trade-utils.ts": {
    "no-restricted-globals": {
      "count": 1
    }
  },
  "packages/bridge-controller/src/utils/validators.ts": {
    "@typescript-eslint/explicit-function-return-type": {
      "count": 1
    },
    "@typescript-eslint/naming-convention": {
      "count": 1
    },
    "id-length": {
      "count": 4
    }
  },
  "packages/bridge-controller/tests/mock-sse.ts": {
    "@typescript-eslint/explicit-function-return-type": {
      "count": 10
    },
    "id-length": {
      "count": 2
    }
  },
  "packages/bridge-status-controller/src/bridge-status-controller.test.ts": {
    "@typescript-eslint/explicit-function-return-type": {
      "count": 15
    },
    "no-new": {
      "count": 1
    }
  },
  "packages/bridge-status-controller/src/bridge-status-controller.ts": {
    "@typescript-eslint/explicit-function-return-type": {
      "count": 20
    },
    "@typescript-eslint/naming-convention": {
      "count": 5
    },
    "camelcase": {
      "count": 8
    },
    "id-length": {
      "count": 1
    }
  },
  "packages/bridge-status-controller/src/types.ts": {
    "@typescript-eslint/naming-convention": {
      "count": 7
    }
  },
  "packages/bridge-status-controller/src/utils/bridge-status.ts": {
    "@typescript-eslint/explicit-function-return-type": {
      "count": 3
    },
    "@typescript-eslint/prefer-nullish-coalescing": {
      "count": 5
    }
  },
  "packages/bridge-status-controller/src/utils/gas.ts": {
    "@typescript-eslint/explicit-function-return-type": {
      "count": 4
    }
  },
  "packages/bridge-status-controller/src/utils/metrics.ts": {
    "@typescript-eslint/explicit-function-return-type": {
      "count": 3
    },
    "@typescript-eslint/naming-convention": {
      "count": 4
    },
    "camelcase": {
      "count": 8
    }
  },
  "packages/bridge-status-controller/src/utils/snaps.ts": {
    "@typescript-eslint/explicit-function-return-type": {
      "count": 1
    }
  },
  "packages/bridge-status-controller/src/utils/swap-received-amount.ts": {
    "@typescript-eslint/explicit-function-return-type": {
      "count": 3
    }
  },
  "packages/bridge-status-controller/src/utils/transaction.test.ts": {
    "@typescript-eslint/explicit-function-return-type": {
      "count": 3
    }
  },
  "packages/bridge-status-controller/src/utils/transaction.ts": {
    "@typescript-eslint/explicit-function-return-type": {
      "count": 7
    },
    "@typescript-eslint/prefer-nullish-coalescing": {
      "count": 1
    }
  },
  "packages/chain-agnostic-permission/src/caip25Permission.ts": {
    "@typescript-eslint/explicit-function-return-type": {
      "count": 11
    },
    "@typescript-eslint/prefer-nullish-coalescing": {
      "count": 2
    }
  },
  "packages/chain-agnostic-permission/src/operators/caip-permission-operator-accounts.ts": {
    "@typescript-eslint/explicit-function-return-type": {
      "count": 5
    }
  },
  "packages/chain-agnostic-permission/src/operators/caip-permission-operator-permittedChains.ts": {
    "@typescript-eslint/explicit-function-return-type": {
      "count": 2
    }
  },
  "packages/chain-agnostic-permission/src/operators/caip-permission-operator-session-scopes.ts": {
    "@typescript-eslint/explicit-function-return-type": {
      "count": 3
    }
  },
  "packages/chain-agnostic-permission/src/scope/assert.ts": {
    "@typescript-eslint/explicit-function-return-type": {
      "count": 2
    }
  },
  "packages/chain-agnostic-permission/src/scope/authorization.ts": {
    "@typescript-eslint/explicit-function-return-type": {
      "count": 1
    }
  },
  "packages/chain-agnostic-permission/src/scope/errors.ts": {
    "@typescript-eslint/explicit-function-return-type": {
      "count": 5
    }
  },
  "packages/chain-agnostic-permission/src/scope/filter.ts": {
    "@typescript-eslint/explicit-function-return-type": {
      "count": 3
    }
  },
  "packages/chain-agnostic-permission/src/scope/supported.ts": {
    "@typescript-eslint/explicit-function-return-type": {
      "count": 5
    }
  },
  "packages/chain-agnostic-permission/src/scope/transform.ts": {
    "@typescript-eslint/explicit-function-return-type": {
      "count": 1
    },
    "no-negated-condition": {
      "count": 1
    }
  },
  "packages/chain-agnostic-permission/src/scope/validation.ts": {
    "@typescript-eslint/explicit-function-return-type": {
      "count": 1
    },
    "@typescript-eslint/prefer-nullish-coalescing": {
      "count": 2
    }
  },
  "packages/delegation-controller/src/DelegationController.test.ts": {
    "@typescript-eslint/explicit-function-return-type": {
      "count": 3
    }
  },
  "packages/delegation-controller/src/DelegationController.ts": {
    "@typescript-eslint/explicit-function-return-type": {
      "count": 5
    },
    "id-length": {
      "count": 2
    }
  },
  "packages/delegation-controller/src/types.ts": {
    "@typescript-eslint/naming-convention": {
      "count": 3
    }
  },
  "packages/delegation-controller/src/utils.ts": {
    "@typescript-eslint/explicit-function-return-type": {
      "count": 1
    }
  },
  "packages/earn-controller/src/EarnController.test.ts": {
    "@typescript-eslint/explicit-function-return-type": {
      "count": 1
    },
    "jest/unbound-method": {
      "count": 36
    }
  },
  "packages/earn-controller/src/EarnController.ts": {
    "@typescript-eslint/explicit-function-return-type": {
      "count": 9
    },
    "@typescript-eslint/naming-convention": {
      "count": 1
    },
    "id-length": {
      "count": 2
    },
    "no-negated-condition": {
      "count": 3
    }
  },
  "packages/earn-controller/src/selectors.ts": {
    "@typescript-eslint/explicit-function-return-type": {
      "count": 6
    }
  },
  "packages/eip-5792-middleware/src/constants.ts": {
    "@typescript-eslint/naming-convention": {
      "count": 2
    }
  },
  "packages/eip-5792-middleware/src/hooks/getCallsStatus.ts": {
    "@typescript-eslint/explicit-function-return-type": {
      "count": 1
    }
  },
  "packages/eip-5792-middleware/src/hooks/getCapabilities.ts": {
    "@typescript-eslint/explicit-function-return-type": {
      "count": 2
    },
    "@typescript-eslint/prefer-nullish-coalescing": {
      "count": 1
    }
  },
  "packages/eip-5792-middleware/src/hooks/processSendCalls.ts": {
    "@typescript-eslint/explicit-function-return-type": {
      "count": 10
    },
    "@typescript-eslint/no-misused-promises": {
      "count": 1
    }
  },
  "packages/eip-5792-middleware/src/methods/wallet_getCallsStatus.test.ts": {
    "@typescript-eslint/explicit-function-return-type": {
      "count": 1
    }
  },
  "packages/eip-5792-middleware/src/methods/wallet_getCapabilities.test.ts": {
    "@typescript-eslint/explicit-function-return-type": {
      "count": 1
    }
  },
  "packages/eip-5792-middleware/src/methods/wallet_sendCalls.test.ts": {
    "@typescript-eslint/explicit-function-return-type": {
      "count": 1
    }
  },
  "packages/eip-5792-middleware/src/utils.ts": {
    "id-length": {
      "count": 1
    }
  },
  "packages/eip1193-permission-middleware/src/wallet-getPermissions.test.ts": {
    "@typescript-eslint/explicit-function-return-type": {
      "count": 2
    }
  },
  "packages/eip1193-permission-middleware/src/wallet-getPermissions.ts": {
    "@typescript-eslint/explicit-function-return-type": {
      "count": 1
    }
  },
  "packages/eip1193-permission-middleware/src/wallet-requestPermissions.test.ts": {
    "@typescript-eslint/explicit-function-return-type": {
      "count": 3
    }
  },
  "packages/eip1193-permission-middleware/src/wallet-requestPermissions.ts": {
    "@typescript-eslint/explicit-function-return-type": {
      "count": 1
    }
  },
  "packages/eip1193-permission-middleware/src/wallet-revokePermissions.test.ts": {
    "@typescript-eslint/explicit-function-return-type": {
      "count": 2
    }
  },
  "packages/eip1193-permission-middleware/src/wallet-revokePermissions.ts": {
    "@typescript-eslint/explicit-function-return-type": {
      "count": 1
    }
  },
  "packages/ens-controller/src/EnsController.test.ts": {
    "@typescript-eslint/explicit-function-return-type": {
      "count": 11
    },
    "@typescript-eslint/prefer-nullish-coalescing": {
      "count": 1
    },
    "no-param-reassign": {
      "count": 1
    }
  },
  "packages/ens-controller/src/EnsController.ts": {
    "@typescript-eslint/explicit-function-return-type": {
      "count": 6
    }
  },
  "packages/foundryup/src/cli.ts": {
    "no-restricted-globals": {
      "count": 1
    }
  },
  "packages/foundryup/src/download.ts": {
    "@typescript-eslint/explicit-function-return-type": {
      "count": 1
    }
  },
  "packages/foundryup/src/extract.ts": {
    "@typescript-eslint/explicit-function-return-type": {
      "count": 4
    },
    "id-length": {
      "count": 2
    }
  },
  "packages/foundryup/src/foundryup.test.ts": {
    "@typescript-eslint/explicit-function-return-type": {
      "count": 1
    },
    "@typescript-eslint/naming-convention": {
      "count": 1
    },
    "id-length": {
      "count": 1
    },
    "n/no-sync": {
      "count": 2
    }
  },
  "packages/foundryup/src/index.ts": {
    "@typescript-eslint/naming-convention": {
      "count": 1
    },
    "id-length": {
      "count": 2
    }
  },
  "packages/foundryup/src/options.ts": {
    "@typescript-eslint/explicit-function-return-type": {
      "count": 3
    }
  },
  "packages/foundryup/src/types.ts": {
    "@typescript-eslint/naming-convention": {
      "count": 4
    }
  },
  "packages/foundryup/src/utils.ts": {
    "@typescript-eslint/explicit-function-return-type": {
      "count": 2
    },
    "id-denylist": {
      "count": 2
    }
  },
  "packages/foundryup/types/unzipper.d.ts": {
    "import-x/no-unassigned-import": {
      "count": 1
    }
  },
  "packages/gas-fee-controller/src/GasFeeController.test.ts": {
    "@typescript-eslint/explicit-function-return-type": {
      "count": 7
    },
    "@typescript-eslint/naming-convention": {
      "count": 1
    },
    "import-x/namespace": {
      "count": 2
    }
  },
  "packages/gas-fee-controller/src/GasFeeController.ts": {
    "@typescript-eslint/explicit-function-return-type": {
      "count": 11
    },
    "@typescript-eslint/naming-convention": {
      "count": 3
    },
    "@typescript-eslint/prefer-nullish-coalescing": {
      "count": 2
    },
    "id-length": {
      "count": 1
    },
    "no-restricted-syntax": {
      "count": 14
    }
  },
  "packages/gas-fee-controller/src/gas-util.ts": {
    "@typescript-eslint/explicit-function-return-type": {
      "count": 2
    },
    "id-length": {
      "count": 1
    }
  },
  "packages/gator-permissions-controller/src/GatorPermissionsController.test.ts": {
    "@typescript-eslint/explicit-function-return-type": {
      "count": 2
    },
    "id-denylist": {
      "count": 2
    },
    "no-new": {
      "count": 1
    }
  },
  "packages/gator-permissions-controller/src/GatorPermissionsController.ts": {
    "@typescript-eslint/explicit-function-return-type": {
      "count": 16
    }
  },
  "packages/gator-permissions-controller/src/decodePermission/decodePermission.ts": {
    "@typescript-eslint/explicit-function-return-type": {
      "count": 1
    }
  },
  "packages/gator-permissions-controller/src/decodePermission/utils.test.ts": {
    "id-length": {
      "count": 1
    }
  },
  "packages/gator-permissions-controller/src/decodePermission/utils.ts": {
    "@typescript-eslint/explicit-function-return-type": {
      "count": 2
    },
    "@typescript-eslint/naming-convention": {
      "count": 1
    },
    "id-length": {
      "count": 1
    }
  },
  "packages/gator-permissions-controller/src/test/mocks.ts": {
    "@typescript-eslint/explicit-function-return-type": {
      "count": 1
    }
  },
  "packages/logging-controller/src/LoggingController.test.ts": {
    "@typescript-eslint/explicit-function-return-type": {
      "count": 1
    },
    "import-x/namespace": {
      "count": 1
    }
  },
  "packages/logging-controller/src/LoggingController.ts": {
    "@typescript-eslint/explicit-function-return-type": {
      "count": 2
    }
  },
  "packages/message-manager/src/AbstractMessageManager.test.ts": {
    "@typescript-eslint/explicit-function-return-type": {
      "count": 4
    }
  },
  "packages/message-manager/src/AbstractMessageManager.ts": {
    "@typescript-eslint/explicit-function-return-type": {
      "count": 19
    },
    "id-denylist": {
      "count": 2
    },
    "no-restricted-syntax": {
      "count": 3
    }
  },
  "packages/message-manager/src/DecryptMessageManager.ts": {
    "@typescript-eslint/explicit-function-return-type": {
      "count": 1
    },
    "import-x/no-unassigned-import": {
      "count": 1
    }
  },
  "packages/message-manager/src/utils.ts": {
    "@typescript-eslint/explicit-function-return-type": {
      "count": 4
    },
    "@typescript-eslint/no-unused-vars": {
      "count": 1
    },
    "id-length": {
      "count": 1
    },
    "no-restricted-globals": {
      "count": 1
    }
  },
  "packages/multichain-account-service/src/MultichainAccountService.test.ts": {
    "@typescript-eslint/explicit-function-return-type": {
      "count": 1
    },
    "@typescript-eslint/naming-convention": {
      "count": 4
    }
  },
  "packages/multichain-account-service/src/MultichainAccountService.ts": {
    "id-length": {
      "count": 1
    }
  },
  "packages/multichain-account-service/src/MultichainAccountWallet.test.ts": {
    "id-length": {
      "count": 2
    },
    "no-param-reassign": {
      "count": 1
    }
  },
  "packages/multichain-account-service/src/MultichainAccountWallet.ts": {
    "@typescript-eslint/explicit-function-return-type": {
      "count": 3
    },
    "@typescript-eslint/prefer-nullish-coalescing": {
      "count": 1
    },
    "id-length": {
      "count": 1
    },
    "require-atomic-updates": {
      "count": 2
    }
  },
  "packages/multichain-account-service/src/providers/AccountProviderWrapper.ts": {
    "no-restricted-syntax": {
      "count": 2
    }
  },
  "packages/multichain-account-service/src/providers/BtcAccountProvider.test.ts": {
    "no-negated-condition": {
      "count": 1
    }
  },
  "packages/multichain-account-service/src/providers/BtcAccountProvider.ts": {
    "@typescript-eslint/naming-convention": {
      "count": 2
    }
  },
  "packages/multichain-account-service/src/providers/EvmAccountProvider.test.ts": {
    "@typescript-eslint/explicit-function-return-type": {
      "count": 4
    }
  },
  "packages/multichain-account-service/src/providers/EvmAccountProvider.ts": {
    "@typescript-eslint/naming-convention": {
      "count": 1
    }
  },
  "packages/multichain-account-service/src/providers/SnapAccountProvider.test.ts": {
    "@typescript-eslint/explicit-function-return-type": {
      "count": 1
    }
  },
  "packages/multichain-account-service/src/providers/SnapAccountProvider.ts": {
    "@typescript-eslint/explicit-function-return-type": {
      "count": 1
    },
    "@typescript-eslint/naming-convention": {
      "count": 1
    }
  },
  "packages/multichain-account-service/src/providers/SolAccountProvider.ts": {
    "@typescript-eslint/naming-convention": {
      "count": 2
    },
    "id-length": {
      "count": 1
    }
  },
  "packages/multichain-account-service/src/providers/TrxAccountProvider.test.ts": {
    "no-negated-condition": {
      "count": 1
    }
  },
  "packages/multichain-account-service/src/providers/TrxAccountProvider.ts": {
    "@typescript-eslint/naming-convention": {
      "count": 2
    }
  },
  "packages/multichain-account-service/src/providers/utils.ts": {
    "@typescript-eslint/naming-convention": {
      "count": 2
    }
  },
  "packages/multichain-account-service/src/tests/accounts.ts": {
    "@typescript-eslint/explicit-function-return-type": {
      "count": 7
    }
  },
  "packages/multichain-account-service/src/tests/providers.ts": {
    "@typescript-eslint/explicit-function-return-type": {
      "count": 2
    }
  },
  "packages/multichain-account-service/src/utils.ts": {
    "@typescript-eslint/explicit-function-return-type": {
      "count": 2
    },
    "id-denylist": {
      "count": 1
    },
    "id-length": {
      "count": 1
    }
  },
  "packages/multichain-api-middleware/src/handlers/types.ts": {
    "@typescript-eslint/naming-convention": {
      "count": 2
    }
  },
  "packages/multichain-api-middleware/src/handlers/wallet-createSession.test.ts": {
    "@typescript-eslint/explicit-function-return-type": {
      "count": 2
    },
    "id-denylist": {
      "count": 1
    }
  },
  "packages/multichain-api-middleware/src/handlers/wallet-createSession.ts": {
    "@typescript-eslint/explicit-function-return-type": {
      "count": 2
    },
    "@typescript-eslint/prefer-nullish-coalescing": {
      "count": 2
    },
    "id-denylist": {
      "count": 1
    }
  },
  "packages/multichain-api-middleware/src/handlers/wallet-getSession.test.ts": {
    "@typescript-eslint/explicit-function-return-type": {
      "count": 2
    }
  },
  "packages/multichain-api-middleware/src/handlers/wallet-getSession.ts": {
    "@typescript-eslint/explicit-function-return-type": {
      "count": 1
    }
  },
  "packages/multichain-api-middleware/src/handlers/wallet-invokeMethod.test.ts": {
    "@typescript-eslint/explicit-function-return-type": {
      "count": 3
    }
  },
  "packages/multichain-api-middleware/src/handlers/wallet-invokeMethod.ts": {
    "@typescript-eslint/explicit-function-return-type": {
      "count": 1
    },
    "id-denylist": {
      "count": 2
    }
  },
  "packages/multichain-api-middleware/src/handlers/wallet-revokeSession.test.ts": {
    "@typescript-eslint/explicit-function-return-type": {
      "count": 2
    }
  },
  "packages/multichain-api-middleware/src/handlers/wallet-revokeSession.ts": {
    "@typescript-eslint/explicit-function-return-type": {
      "count": 3
    },
    "id-denylist": {
      "count": 1
    },
    "no-negated-condition": {
      "count": 1
    }
  },
  "packages/multichain-api-middleware/src/middlewares/MultichainMiddlewareManager.ts": {
    "@typescript-eslint/explicit-function-return-type": {
      "count": 7
    }
  },
  "packages/multichain-api-middleware/src/middlewares/MultichainSubscriptionManager.test.ts": {
    "@typescript-eslint/explicit-function-return-type": {
      "count": 2
    }
  },
  "packages/multichain-api-middleware/src/middlewares/MultichainSubscriptionManager.ts": {
    "@typescript-eslint/explicit-function-return-type": {
      "count": 7
    }
  },
  "packages/multichain-api-middleware/src/middlewares/multichainMethodCallValidatorMiddleware.test.ts": {
    "id-length": {
      "count": 6
    }
  },
  "packages/multichain-api-middleware/src/middlewares/multichainMethodCallValidatorMiddleware.ts": {
    "@typescript-eslint/explicit-function-return-type": {
      "count": 2
    },
    "id-length": {
      "count": 4
    }
  },
  "packages/multichain-transactions-controller/src/MultichainTransactionsController.test.ts": {
    "jest/unbound-method": {
      "count": 1
    }
  },
  "packages/multichain-transactions-controller/src/MultichainTransactionsController.ts": {
    "@typescript-eslint/explicit-function-return-type": {
      "count": 4
    },
    "@typescript-eslint/no-misused-promises": {
      "count": 2
    }
  },
  "packages/name-controller/src/NameController.ts": {
    "@typescript-eslint/explicit-function-return-type": {
      "count": 16
    },
    "@typescript-eslint/naming-convention": {
      "count": 2
    }
  },
  "packages/name-controller/src/providers/ens.test.ts": {
    "@typescript-eslint/explicit-function-return-type": {
      "count": 2
    }
  },
  "packages/name-controller/src/providers/ens.ts": {
    "@typescript-eslint/explicit-function-return-type": {
      "count": 1
    },
    "@typescript-eslint/prefer-nullish-coalescing": {
      "count": 1
    }
  },
  "packages/name-controller/src/providers/etherscan.test.ts": {
    "@typescript-eslint/explicit-function-return-type": {
      "count": 1
    }
  },
  "packages/name-controller/src/providers/etherscan.ts": {
    "@typescript-eslint/explicit-function-return-type": {
      "count": 1
    },
    "@typescript-eslint/naming-convention": {
      "count": 12
    },
    "@typescript-eslint/prefer-nullish-coalescing": {
      "count": 1
    }
  },
  "packages/name-controller/src/providers/lens.test.ts": {
    "@typescript-eslint/explicit-function-return-type": {
      "count": 1
    }
  },
  "packages/name-controller/src/providers/lens.ts": {
    "@typescript-eslint/explicit-function-return-type": {
      "count": 1
    },
    "@typescript-eslint/prefer-nullish-coalescing": {
      "count": 1
    }
  },
  "packages/name-controller/src/providers/token.test.ts": {
    "@typescript-eslint/explicit-function-return-type": {
      "count": 1
    }
  },
  "packages/name-controller/src/providers/token.ts": {
    "@typescript-eslint/explicit-function-return-type": {
      "count": 1
    },
    "@typescript-eslint/prefer-nullish-coalescing": {
      "count": 1
    }
  },
  "packages/name-controller/src/types.ts": {
    "@typescript-eslint/naming-convention": {
      "count": 1
    }
  },
  "packages/name-controller/src/util.ts": {
    "@typescript-eslint/explicit-function-return-type": {
      "count": 2
    },
    "@typescript-eslint/naming-convention": {
      "count": 1
    },
    "jsdoc/require-returns": {
      "count": 1
    }
  },
  "packages/network-enablement-controller/src/NetworkEnablementController.ts": {
    "@typescript-eslint/explicit-function-return-type": {
      "count": 1
    },
    "@typescript-eslint/prefer-nullish-coalescing": {
      "count": 2
    },
    "id-length": {
      "count": 7
    }
  },
  "packages/network-enablement-controller/src/selectors.ts": {
    "@typescript-eslint/explicit-function-return-type": {
      "count": 3
    }
  },
  "packages/notification-services-controller/src/NotificationServicesController/NotificationServicesController.test.ts": {
    "@typescript-eslint/explicit-function-return-type": {
      "count": 23
    },
    "id-length": {
      "count": 7
    }
  },
  "packages/notification-services-controller/src/NotificationServicesController/NotificationServicesController.ts": {
    "@typescript-eslint/explicit-function-return-type": {
      "count": 31
    },
    "@typescript-eslint/no-misused-promises": {
      "count": 1
    },
    "id-denylist": {
      "count": 5
    },
    "id-length": {
      "count": 8
    }
  },
  "packages/notification-services-controller/src/NotificationServicesController/__fixtures__/mockServices.ts": {
    "@typescript-eslint/explicit-function-return-type": {
      "count": 6
    }
  },
  "packages/notification-services-controller/src/NotificationServicesController/constants/notification-schema.ts": {
    "@typescript-eslint/naming-convention": {
      "count": 18
    }
  },
  "packages/notification-services-controller/src/NotificationServicesController/mocks/mockResponses.ts": {
    "@typescript-eslint/explicit-function-return-type": {
      "count": 6
    }
  },
  "packages/notification-services-controller/src/NotificationServicesController/processors/process-api-notifications.test.ts": {
    "id-length": {
      "count": 1
    }
  },
  "packages/notification-services-controller/src/NotificationServicesController/services/feature-announcements.ts": {
    "@typescript-eslint/explicit-function-return-type": {
      "count": 2
    },
    "@typescript-eslint/naming-convention": {
      "count": 2
    },
    "@typescript-eslint/prefer-nullish-coalescing": {
      "count": 2
    },
    "id-length": {
      "count": 3
    }
  },
  "packages/notification-services-controller/src/NotificationServicesController/services/notification-config-cache.ts": {
    "@typescript-eslint/naming-convention": {
      "count": 1
    }
  },
  "packages/notification-services-controller/src/NotificationServicesController/services/perp-notifications.test.ts": {
    "@typescript-eslint/explicit-function-return-type": {
      "count": 1
    }
  },
  "packages/notification-services-controller/src/NotificationServicesController/services/perp-notifications.ts": {
    "@typescript-eslint/explicit-function-return-type": {
      "count": 1
    },
    "id-length": {
      "count": 1
    }
  },
  "packages/notification-services-controller/src/NotificationServicesController/types/notification-api/notification-api.ts": {
    "@typescript-eslint/naming-convention": {
      "count": 18
    }
  },
  "packages/notification-services-controller/src/NotificationServicesController/types/notification-api/schema.ts": {
    "@typescript-eslint/naming-convention": {
      "count": 70
    }
  },
<<<<<<< HEAD
  "packages/notification-services-controller/src/NotificationServicesController/types/perps/schema.ts": {
    "@typescript-eslint/naming-convention": {
      "count": 9
    }
  },
  "packages/notification-services-controller/src/NotificationServicesController/utils/isVersionInBounds.ts": {
    "@typescript-eslint/explicit-function-return-type": {
      "count": 1
    }
  },
  "packages/notification-services-controller/src/NotificationServicesController/utils/should-auto-expire.ts": {
    "@typescript-eslint/explicit-function-return-type": {
      "count": 1
    }
  },
  "packages/notification-services-controller/src/NotificationServicesPushController/mocks/mockResponse.ts": {
    "@typescript-eslint/explicit-function-return-type": {
      "count": 3
    }
  },
  "packages/notification-services-controller/src/NotificationServicesPushController/services/endpoints.ts": {
    "@typescript-eslint/explicit-function-return-type": {
      "count": 2
    }
  },
  "packages/notification-services-controller/src/NotificationServicesPushController/services/services.test.ts": {
    "@typescript-eslint/explicit-function-return-type": {
      "count": 4
=======
  "packages/notification-services-controller/src/NotificationServicesPushController/NotificationServicesPushController.test.ts": {
    "@typescript-eslint/explicit-function-return-type": {
      "count": 4
    },
    "@typescript-eslint/prefer-nullish-coalescing": {
      "count": 1
    }
  },
  "packages/notification-services-controller/src/NotificationServicesPushController/NotificationServicesPushController.ts": {
    "@typescript-eslint/explicit-function-return-type": {
      "count": 6
    }
  },
  "packages/notification-services-controller/src/NotificationServicesPushController/__fixtures__/mockServices.ts": {
    "@typescript-eslint/explicit-function-return-type": {
      "count": 1
>>>>>>> 1bd1048b
    }
  },
  "packages/notification-services-controller/src/NotificationServicesPushController/services/services.ts": {
    "@typescript-eslint/naming-convention": {
      "count": 1
    }
  },
  "packages/notification-services-controller/src/NotificationServicesPushController/utils/get-notification-data.ts": {
    "@typescript-eslint/explicit-function-return-type": {
      "count": 5
    },
    "@typescript-eslint/prefer-nullish-coalescing": {
      "count": 1
    },
    "id-denylist": {
      "count": 1
    }
  },
  "packages/notification-services-controller/src/NotificationServicesPushController/utils/get-notification-message.ts": {
    "@typescript-eslint/explicit-function-return-type": {
      "count": 5
    },
    "@typescript-eslint/naming-convention": {
      "count": 2
    },
    "id-length": {
      "count": 9
    }
  },
  "packages/notification-services-controller/src/NotificationServicesPushController/web/push-utils.test.ts": {
    "@typescript-eslint/explicit-function-return-type": {
      "count": 10
    },
    "no-restricted-globals": {
      "count": 3
    }
  },
  "packages/notification-services-controller/src/NotificationServicesPushController/web/push-utils.ts": {
    "@typescript-eslint/explicit-function-return-type": {
      "count": 7
    },
    "require-atomic-updates": {
      "count": 1
    }
  },
  "packages/notification-services-controller/src/shared/is-onchain-notification.ts": {
    "id-length": {
      "count": 1
    }
  },
  "packages/phishing-controller/src/BulkTokenScan.test.ts": {
    "@typescript-eslint/explicit-function-return-type": {
      "count": 2
    },
    "@typescript-eslint/naming-convention": {
      "count": 1
    }
  },
  "packages/phishing-controller/src/CacheManager.test.ts": {
    "@typescript-eslint/explicit-function-return-type": {
      "count": 2
    }
  },
  "packages/phishing-controller/src/CacheManager.ts": {
    "@typescript-eslint/naming-convention": {
      "count": 3
    }
  },
  "packages/phishing-controller/src/PathTrie.ts": {
    "@typescript-eslint/explicit-function-return-type": {
      "count": 2
    }
  },
  "packages/phishing-controller/src/PhishingController.test.ts": {
    "@typescript-eslint/explicit-function-return-type": {
      "count": 1
    },
    "jest/unbound-method": {
      "count": 7
    }
  },
  "packages/phishing-controller/src/PhishingController.ts": {
    "@typescript-eslint/explicit-function-return-type": {
      "count": 25
    },
    "@typescript-eslint/naming-convention": {
      "count": 1
    },
    "@typescript-eslint/prefer-nullish-coalescing": {
      "count": 6
    }
  },
  "packages/phishing-controller/src/PhishingDetector.test.ts": {
    "@typescript-eslint/explicit-function-return-type": {
      "count": 2
    },
    "id-length": {
      "count": 4
    }
  },
  "packages/phishing-controller/src/PhishingDetector.ts": {
    "@typescript-eslint/explicit-function-return-type": {
      "count": 1
    }
  },
  "packages/phishing-controller/src/tests/utils.ts": {
    "@typescript-eslint/explicit-function-return-type": {
      "count": 2
    }
  },
  "packages/phishing-controller/src/types.ts": {
    "@typescript-eslint/naming-convention": {
      "count": 4
    }
  },
  "packages/phishing-controller/src/utils.test.ts": {
    "@typescript-eslint/explicit-function-return-type": {
      "count": 2
    },
    "import-x/namespace": {
      "count": 5
    }
  },
  "packages/phishing-controller/src/utils.ts": {
    "@typescript-eslint/explicit-function-return-type": {
      "count": 5
    },
    "@typescript-eslint/prefer-nullish-coalescing": {
      "count": 1
    }
  },
  "packages/polling-controller/src/AbstractPollingController.ts": {
    "@typescript-eslint/explicit-function-return-type": {
      "count": 4
    },
    "@typescript-eslint/naming-convention": {
      "count": 1
    }
  },
  "packages/polling-controller/src/BlockTrackerPollingController.test.ts": {
    "@typescript-eslint/explicit-function-return-type": {
      "count": 2
    },
    "no-restricted-syntax": {
      "count": 1
    }
  },
  "packages/profile-sync-controller/src/controllers/authentication/AuthenticationController.test.ts": {
    "@typescript-eslint/explicit-function-return-type": {
      "count": 5
    },
    "id-length": {
      "count": 4
    },
    "no-new": {
      "count": 1
    }
  },
  "packages/profile-sync-controller/src/controllers/authentication/AuthenticationController.ts": {
    "@typescript-eslint/explicit-function-return-type": {
      "count": 2
    },
    "@typescript-eslint/prefer-nullish-coalescing": {
      "count": 2
    }
  },
  "packages/profile-sync-controller/src/controllers/authentication/__fixtures__/mockServices.ts": {
    "@typescript-eslint/explicit-function-return-type": {
      "count": 3
    }
  },
  "packages/profile-sync-controller/src/controllers/authentication/mocks/mockResponses.ts": {
    "@typescript-eslint/explicit-function-return-type": {
      "count": 6
    },
    "@typescript-eslint/naming-convention": {
      "count": 1
    }
  },
  "packages/profile-sync-controller/src/controllers/user-storage/UserStorageController.test.ts": {
    "@typescript-eslint/explicit-function-return-type": {
      "count": 24
    }
  },
  "packages/profile-sync-controller/src/controllers/user-storage/UserStorageController.ts": {
    "@typescript-eslint/explicit-function-return-type": {
      "count": 13
    },
    "id-length": {
      "count": 1
    }
  },
  "packages/profile-sync-controller/src/controllers/user-storage/__fixtures__/mockMessenger.ts": {
    "@typescript-eslint/explicit-function-return-type": {
      "count": 3
    }
  },
  "packages/profile-sync-controller/src/controllers/user-storage/__fixtures__/mockServices.ts": {
    "@typescript-eslint/explicit-function-return-type": {
      "count": 7
    }
  },
  "packages/profile-sync-controller/src/controllers/user-storage/__fixtures__/test-utils.ts": {
    "@typescript-eslint/explicit-function-return-type": {
      "count": 1
    },
    "id-length": {
      "count": 1
    }
  },
  "packages/profile-sync-controller/src/controllers/user-storage/contact-syncing/__fixtures__/test-utils.ts": {
    "@typescript-eslint/explicit-function-return-type": {
      "count": 1
    },
    "@typescript-eslint/prefer-nullish-coalescing": {
      "count": 1
    }
  },
  "packages/profile-sync-controller/src/controllers/user-storage/contact-syncing/controller-integration.test.ts": {
    "@typescript-eslint/explicit-function-return-type": {
      "count": 1
    },
    "id-length": {
      "count": 3
    },
    "n/no-sync": {
      "count": 3
    }
  },
  "packages/profile-sync-controller/src/controllers/user-storage/contact-syncing/controller-integration.ts": {
    "@typescript-eslint/explicit-function-return-type": {
      "count": 4
    },
    "@typescript-eslint/prefer-nullish-coalescing": {
      "count": 4
    },
    "id-length": {
      "count": 2
    },
    "no-negated-condition": {
      "count": 1
    }
  },
  "packages/profile-sync-controller/src/controllers/user-storage/contact-syncing/setup-subscriptions.ts": {
    "@typescript-eslint/explicit-function-return-type": {
      "count": 2
    }
  },
  "packages/profile-sync-controller/src/controllers/user-storage/contact-syncing/sync-utils.test.ts": {
    "@typescript-eslint/explicit-function-return-type": {
      "count": 3
    }
  },
  "packages/profile-sync-controller/src/controllers/user-storage/contact-syncing/utils.ts": {
    "@typescript-eslint/prefer-nullish-coalescing": {
      "count": 3
    }
  },
  "packages/profile-sync-controller/src/controllers/user-storage/mocks/mockResponses.ts": {
    "@typescript-eslint/explicit-function-return-type": {
      "count": 8
    }
  },
  "packages/profile-sync-controller/src/controllers/user-storage/mocks/mockStorage.ts": {
    "@typescript-eslint/explicit-function-return-type": {
      "count": 1
    },
    "require-atomic-updates": {
      "count": 1
    }
  },
  "packages/profile-sync-controller/src/controllers/user-storage/types.ts": {
    "@typescript-eslint/naming-convention": {
      "count": 4
    }
  },
  "packages/profile-sync-controller/src/controllers/user-storage/utils.ts": {
    "id-length": {
      "count": 2
    }
  },
  "packages/profile-sync-controller/src/sdk/__fixtures__/auth.ts": {
    "@typescript-eslint/explicit-function-return-type": {
      "count": 7
    }
  },
  "packages/profile-sync-controller/src/sdk/__fixtures__/test-utils.ts": {
    "@typescript-eslint/explicit-function-return-type": {
      "count": 4
    },
    "@typescript-eslint/naming-convention": {
      "count": 1
    }
  },
  "packages/profile-sync-controller/src/sdk/__fixtures__/userstorage.ts": {
    "@typescript-eslint/explicit-function-return-type": {
      "count": 6
    }
  },
  "packages/profile-sync-controller/src/sdk/authentication-jwt-bearer/flow-siwe.ts": {
    "@typescript-eslint/explicit-function-return-type": {
      "count": 1
    },
    "@typescript-eslint/naming-convention": {
      "count": 2
    }
  },
  "packages/profile-sync-controller/src/sdk/authentication-jwt-bearer/flow-srp.test.ts": {
    "@typescript-eslint/explicit-function-return-type": {
      "count": 9
    }
  },
  "packages/profile-sync-controller/src/sdk/authentication-jwt-bearer/flow-srp.ts": {
    "@typescript-eslint/explicit-function-return-type": {
      "count": 2
    },
    "@typescript-eslint/naming-convention": {
      "count": 1
    },
    "id-length": {
      "count": 1
    }
  },
  "packages/profile-sync-controller/src/sdk/authentication-jwt-bearer/services.ts": {
    "@typescript-eslint/explicit-function-return-type": {
      "count": 6
    },
    "@typescript-eslint/naming-convention": {
      "count": 4
    },
    "id-length": {
      "count": 5
    },
    "no-restricted-globals": {
      "count": 1
    }
  },
  "packages/profile-sync-controller/src/sdk/authentication-jwt-bearer/types.ts": {
    "@typescript-eslint/naming-convention": {
      "count": 5
    }
  },
  "packages/profile-sync-controller/src/sdk/authentication.test.ts": {
    "@typescript-eslint/explicit-function-return-type": {
      "count": 1
    },
    "no-new": {
      "count": 1
    }
  },
  "packages/profile-sync-controller/src/sdk/authentication.ts": {
    "@typescript-eslint/explicit-function-return-type": {
      "count": 1
    },
    "@typescript-eslint/naming-convention": {
      "count": 1
    },
    "id-denylist": {
      "count": 2
    },
    "id-length": {
      "count": 3
    }
  },
  "packages/profile-sync-controller/src/sdk/errors.ts": {
    "id-length": {
      "count": 1
    }
  },
  "packages/profile-sync-controller/src/sdk/mocks/userstorage.ts": {
    "@typescript-eslint/explicit-function-return-type": {
      "count": 2
    }
  },
  "packages/profile-sync-controller/src/sdk/user-storage.test.ts": {
    "@typescript-eslint/explicit-function-return-type": {
      "count": 1
    }
  },
  "packages/profile-sync-controller/src/sdk/user-storage.ts": {
    "@typescript-eslint/explicit-function-return-type": {
      "count": 3
    },
    "@typescript-eslint/naming-convention": {
      "count": 3
    },
    "id-length": {
      "count": 10
    }
  },
  "packages/profile-sync-controller/src/sdk/utils/eip-6963-metamask-provider.test.ts": {
    "@typescript-eslint/explicit-function-return-type": {
      "count": 3
    },
    "no-restricted-globals": {
      "count": 4
    }
  },
  "packages/profile-sync-controller/src/sdk/utils/eip-6963-metamask-provider.ts": {
    "@typescript-eslint/explicit-function-return-type": {
      "count": 1
    },
    "id-length": {
      "count": 2
    },
    "no-restricted-globals": {
      "count": 3
    }
  },
  "packages/profile-sync-controller/src/sdk/utils/messaging-signing-snap-requests.ts": {
    "@typescript-eslint/explicit-function-return-type": {
      "count": 2
    },
    "id-length": {
      "count": 1
    }
  },
  "packages/profile-sync-controller/src/sdk/utils/validate-login-response.test.ts": {
    "@typescript-eslint/explicit-function-return-type": {
      "count": 1
    }
  },
  "packages/profile-sync-controller/src/shared/encryption/cache.ts": {
    "@typescript-eslint/explicit-function-return-type": {
      "count": 1
    }
  },
  "packages/profile-sync-controller/src/shared/encryption/constants.ts": {
    "@typescript-eslint/naming-convention": {
      "count": 2
    },
    "camelcase": {
      "count": 2
    }
  },
  "packages/profile-sync-controller/src/shared/encryption/encryption.test.ts": {
    "@typescript-eslint/explicit-function-return-type": {
      "count": 1
    }
  },
  "packages/profile-sync-controller/src/shared/encryption/encryption.ts": {
    "@typescript-eslint/explicit-function-return-type": {
      "count": 2
    },
    "@typescript-eslint/naming-convention": {
      "count": 1
    },
    "camelcase": {
      "count": 6
    },
    "id-length": {
      "count": 8
    }
  },
  "packages/profile-sync-controller/src/shared/encryption/utils.ts": {
    "@typescript-eslint/explicit-function-return-type": {
      "count": 4
    },
    "no-restricted-globals": {
      "count": 2
    }
  },
  "packages/profile-sync-controller/src/shared/utils/event-queue.ts": {
    "@typescript-eslint/explicit-function-return-type": {
      "count": 2
    },
    "id-length": {
      "count": 1
    }
  },
  "packages/selected-network-controller/src/SelectedNetworkController.ts": {
    "@typescript-eslint/explicit-function-return-type": {
      "count": 4
    }
  },
  "packages/selected-network-controller/src/SelectedNetworkMiddleware.ts": {
    "@typescript-eslint/explicit-function-return-type": {
      "count": 1
    }
  },
  "packages/selected-network-controller/tests/SelectedNetworkController.test.ts": {
    "@typescript-eslint/explicit-function-return-type": {
      "count": 4
    }
  },
  "packages/signature-controller/src/SignatureController.test.ts": {
    "@typescript-eslint/explicit-function-return-type": {
      "count": 5
    }
  },
  "packages/signature-controller/src/SignatureController.ts": {
    "@typescript-eslint/explicit-function-return-type": {
      "count": 15
    },
    "@typescript-eslint/prefer-nullish-coalescing": {
      "count": 1
    },
    "no-case-declarations": {
      "count": 3
    }
  },
  "packages/signature-controller/src/utils/decoding-api.test.ts": {
    "@typescript-eslint/explicit-function-return-type": {
      "count": 1
    }
  },
  "packages/signature-controller/src/utils/decoding-api.ts": {
    "@typescript-eslint/explicit-function-return-type": {
      "count": 1
    }
  },
  "packages/signature-controller/src/utils/normalize.ts": {
    "@typescript-eslint/explicit-function-return-type": {
      "count": 2
    },
    "@typescript-eslint/no-unused-vars": {
      "count": 1
    },
    "id-length": {
      "count": 1
    },
    "no-restricted-globals": {
      "count": 1
    }
  },
  "packages/signature-controller/src/utils/validation.test.ts": {
    "@typescript-eslint/explicit-function-return-type": {
      "count": 2
    }
  },
  "packages/signature-controller/src/utils/validation.ts": {
    "@typescript-eslint/explicit-function-return-type": {
      "count": 7
    },
    "@typescript-eslint/no-base-to-string": {
      "count": 1
    },
    "@typescript-eslint/no-unused-vars": {
      "count": 2
    },
    "id-length": {
      "count": 2
    }
  },
  "packages/token-search-discovery-controller/src/token-discovery-api-service/token-discovery-api-service.ts": {
    "@typescript-eslint/explicit-function-return-type": {
      "count": 1
    }
  },
  "packages/token-search-discovery-controller/src/types.ts": {
    "@typescript-eslint/naming-convention": {
      "count": 18
    }
  },
  "packages/user-operation-controller/src/UserOperationController.test.ts": {
    "@typescript-eslint/explicit-function-return-type": {
      "count": 6
    },
    "no-new": {
      "count": 1
    }
  },
  "packages/user-operation-controller/src/UserOperationController.ts": {
    "@typescript-eslint/explicit-function-return-type": {
      "count": 19
    },
    "@typescript-eslint/naming-convention": {
      "count": 3
    },
    "@typescript-eslint/prefer-promise-reject-errors": {
      "count": 1
    },
    "jsdoc/require-returns": {
      "count": 2
    },
    "require-atomic-updates": {
      "count": 3
    }
  },
  "packages/user-operation-controller/src/helpers/Bundler.test.ts": {
    "@typescript-eslint/explicit-function-return-type": {
      "count": 2
    },
    "jsdoc/require-returns": {
      "count": 1
    }
  },
  "packages/user-operation-controller/src/helpers/Bundler.ts": {
    "@typescript-eslint/naming-convention": {
      "count": 1
    },
    "@typescript-eslint/prefer-nullish-coalescing": {
      "count": 1
    }
  },
  "packages/user-operation-controller/src/helpers/PendingUserOperationTracker.test.ts": {
    "@typescript-eslint/explicit-function-return-type": {
      "count": 11
    }
  },
  "packages/user-operation-controller/src/helpers/PendingUserOperationTracker.ts": {
    "@typescript-eslint/explicit-function-return-type": {
      "count": 6
    },
    "@typescript-eslint/naming-convention": {
      "count": 3
    },
    "require-atomic-updates": {
      "count": 5
    }
  },
  "packages/user-operation-controller/src/helpers/SnapSmartContractAccount.test.ts": {
    "@typescript-eslint/explicit-function-return-type": {
      "count": 1
    }
  },
  "packages/user-operation-controller/src/utils/gas-fees.ts": {
    "@typescript-eslint/explicit-function-return-type": {
      "count": 5
    },
    "@typescript-eslint/prefer-nullish-coalescing": {
      "count": 2
    },
    "require-atomic-updates": {
      "count": 1
    }
  },
  "packages/user-operation-controller/src/utils/gas.test.ts": {
    "@typescript-eslint/explicit-function-return-type": {
      "count": 2
    }
  },
  "packages/user-operation-controller/src/utils/gas.ts": {
    "@typescript-eslint/explicit-function-return-type": {
      "count": 1
    }
  },
  "packages/user-operation-controller/src/utils/transaction.ts": {
    "@typescript-eslint/explicit-function-return-type": {
      "count": 1
    }
  },
  "packages/user-operation-controller/src/utils/validation.test.ts": {
    "@typescript-eslint/explicit-function-return-type": {
      "count": 1
    },
    "@typescript-eslint/naming-convention": {
      "count": 2
    }
  },
  "packages/user-operation-controller/src/utils/validation.ts": {
    "@typescript-eslint/explicit-function-return-type": {
      "count": 8
    },
    "@typescript-eslint/naming-convention": {
      "count": 1
    }
  },
  "scripts/create-package/cli.test.ts": {
    "@typescript-eslint/explicit-function-return-type": {
      "count": 2
    }
  },
  "scripts/create-package/cli.ts": {
    "@typescript-eslint/explicit-function-return-type": {
      "count": 1
    }
  },
  "scripts/create-package/fs-utils.ts": {
    "@typescript-eslint/explicit-function-return-type": {
      "count": 2
    }
  },
  "scripts/create-package/index.test.ts": {
    "import-x/no-unassigned-import": {
      "count": 1
    }
  },
  "scripts/create-package/utils.test.ts": {
    "import-x/no-named-as-default-member": {
      "count": 2
    }
  },
  "scripts/create-package/utils.ts": {
    "@typescript-eslint/explicit-function-return-type": {
      "count": 1
    }
  },
  "scripts/generate-method-action-types.ts": {
    "@typescript-eslint/explicit-function-return-type": {
      "count": 2
    },
    "n/no-sync": {
      "count": 1
    },
    "no-negated-condition": {
      "count": 1
    }
  },
  "scripts/generate-preview-build-message.ts": {
    "@typescript-eslint/explicit-function-return-type": {
      "count": 1
    }
  },
  "scripts/lint-teams-json.ts": {
    "@typescript-eslint/explicit-function-return-type": {
      "count": 1
    }
  },
  "scripts/update-readme-content.ts": {
    "@typescript-eslint/explicit-function-return-type": {
      "count": 2
    }
  },
  "tests/fake-block-tracker.ts": {
    "@typescript-eslint/explicit-function-return-type": {
      "count": 3
    },
    "no-empty-function": {
      "count": 1
    }
  },
  "tests/fake-provider.ts": {
    "@typescript-eslint/explicit-function-return-type": {
      "count": 5
    },
    "@typescript-eslint/prefer-promise-reject-errors": {
      "count": 1
    }
  },
  "tests/helpers.ts": {
    "@typescript-eslint/explicit-function-return-type": {
      "count": 1
    },
    "@typescript-eslint/naming-convention": {
      "count": 1
    },
    "no-param-reassign": {
      "count": 1
    }
  },
  "tests/mock-network.ts": {
    "@typescript-eslint/explicit-function-return-type": {
      "count": 1
    }
  },
  "tests/setup.ts": {
    "import-x/no-unassigned-import": {
      "count": 1
    }
  },
  "tests/setupAfterEnv/index.ts": {
    "import-x/no-unassigned-import": {
      "count": 2
    }
  },
  "tests/setupAfterEnv/matchers.ts": {
    "@typescript-eslint/explicit-function-return-type": {
      "count": 4
    },
    "id-length": {
      "count": 2
    }
  },
  "tests/setupAfterEnv/nock.ts": {
    "import-x/no-named-as-default-member": {
      "count": 3
    }
  },
  "types/global.d.ts": {
    "@typescript-eslint/naming-convention": {
      "count": 1
    }
  },
  "yarn.config.cjs": {
    "no-restricted-syntax": {
      "count": 2
    }
  }
}<|MERGE_RESOLUTION|>--- conflicted
+++ resolved
@@ -1644,55 +1644,6 @@
       "count": 70
     }
   },
-<<<<<<< HEAD
-  "packages/notification-services-controller/src/NotificationServicesController/types/perps/schema.ts": {
-    "@typescript-eslint/naming-convention": {
-      "count": 9
-    }
-  },
-  "packages/notification-services-controller/src/NotificationServicesController/utils/isVersionInBounds.ts": {
-    "@typescript-eslint/explicit-function-return-type": {
-      "count": 1
-    }
-  },
-  "packages/notification-services-controller/src/NotificationServicesController/utils/should-auto-expire.ts": {
-    "@typescript-eslint/explicit-function-return-type": {
-      "count": 1
-    }
-  },
-  "packages/notification-services-controller/src/NotificationServicesPushController/mocks/mockResponse.ts": {
-    "@typescript-eslint/explicit-function-return-type": {
-      "count": 3
-    }
-  },
-  "packages/notification-services-controller/src/NotificationServicesPushController/services/endpoints.ts": {
-    "@typescript-eslint/explicit-function-return-type": {
-      "count": 2
-    }
-  },
-  "packages/notification-services-controller/src/NotificationServicesPushController/services/services.test.ts": {
-    "@typescript-eslint/explicit-function-return-type": {
-      "count": 4
-=======
-  "packages/notification-services-controller/src/NotificationServicesPushController/NotificationServicesPushController.test.ts": {
-    "@typescript-eslint/explicit-function-return-type": {
-      "count": 4
-    },
-    "@typescript-eslint/prefer-nullish-coalescing": {
-      "count": 1
-    }
-  },
-  "packages/notification-services-controller/src/NotificationServicesPushController/NotificationServicesPushController.ts": {
-    "@typescript-eslint/explicit-function-return-type": {
-      "count": 6
-    }
-  },
-  "packages/notification-services-controller/src/NotificationServicesPushController/__fixtures__/mockServices.ts": {
-    "@typescript-eslint/explicit-function-return-type": {
-      "count": 1
->>>>>>> 1bd1048b
-    }
-  },
   "packages/notification-services-controller/src/NotificationServicesPushController/services/services.ts": {
     "@typescript-eslint/naming-convention": {
       "count": 1
