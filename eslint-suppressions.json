{
  "packages/account-tree-controller/src/AccountTreeController.test.ts": {
    "@typescript-eslint/explicit-function-return-type": {
      "count": 4
    },
    "@typescript-eslint/naming-convention": {
      "count": 4
    },
    "id-length": {
      "count": 2
    }
  },
  "packages/account-tree-controller/src/AccountTreeController.ts": {
    "@typescript-eslint/explicit-function-return-type": {
      "count": 10
    },
    "@typescript-eslint/prefer-nullish-coalescing": {
      "count": 1
    },
    "no-negated-condition": {
      "count": 3
    }
  },
  "packages/account-tree-controller/src/backup-and-sync/analytics/segment.ts": {
    "@typescript-eslint/naming-convention": {
      "count": 3
    },
    "no-negated-condition": {
      "count": 1
    }
  },
  "packages/account-tree-controller/src/backup-and-sync/service/index.test.ts": {
    "@typescript-eslint/explicit-function-return-type": {
      "count": 1
    },
    "n/no-sync": {
      "count": 22
    }
  },
  "packages/account-tree-controller/src/backup-and-sync/service/index.ts": {
    "@typescript-eslint/explicit-function-return-type": {
      "count": 1
    }
  },
  "packages/account-tree-controller/src/backup-and-sync/syncing/group.ts": {
    "@typescript-eslint/explicit-function-return-type": {
      "count": 1
    },
    "id-length": {
      "count": 1
    }
  },
  "packages/account-tree-controller/src/backup-and-sync/syncing/legacy.ts": {
    "@typescript-eslint/explicit-function-return-type": {
      "count": 1
    }
  },
  "packages/account-tree-controller/src/backup-and-sync/syncing/metadata.ts": {
    "@typescript-eslint/naming-convention": {
      "count": 1
    }
  },
  "packages/account-tree-controller/src/backup-and-sync/types.ts": {
    "@typescript-eslint/explicit-function-return-type": {
      "count": 1
    },
    "@typescript-eslint/naming-convention": {
      "count": 1
    }
  },
  "packages/account-tree-controller/src/backup-and-sync/user-storage/network-utils.ts": {
    "@typescript-eslint/naming-convention": {
      "count": 1
    }
  },
  "packages/account-tree-controller/src/backup-and-sync/user-storage/validation.ts": {
    "@typescript-eslint/explicit-function-return-type": {
      "count": 1
    }
  },
  "packages/account-tree-controller/src/backup-and-sync/utils/controller.test.ts": {
    "id-length": {
      "count": 1
    }
  },
  "packages/account-tree-controller/src/rules/entropy.ts": {
    "@typescript-eslint/explicit-function-return-type": {
      "count": 1
    }
  },
  "packages/account-tree-controller/src/rules/keyring.ts": {
    "@typescript-eslint/explicit-function-return-type": {
      "count": 2
    }
  },
  "packages/account-tree-controller/src/rules/snap.ts": {
    "@typescript-eslint/prefer-optional-chain": {
      "count": 1
    }
  },
  "packages/account-tree-controller/src/type-utils.ts": {
    "@typescript-eslint/naming-convention": {
      "count": 1
    }
  },
  "packages/account-tree-controller/tests/mockMessenger.ts": {
    "@typescript-eslint/explicit-function-return-type": {
      "count": 1
    }
  },
  "packages/address-book-controller/src/AddressBookController.test.ts": {
    "@typescript-eslint/explicit-function-return-type": {
      "count": 1
    }
  },
  "packages/address-book-controller/src/AddressBookController.ts": {
    "@typescript-eslint/explicit-function-return-type": {
      "count": 4
    },
    "@typescript-eslint/naming-convention": {
      "count": 3
    },
    "no-param-reassign": {
      "count": 2
    }
  },
  "packages/announcement-controller/src/AnnouncementController.test.ts": {
    "@typescript-eslint/explicit-function-return-type": {
      "count": 1
    }
  },
  "packages/approval-controller/src/ApprovalController.test.ts": {
    "@typescript-eslint/explicit-function-return-type": {
      "count": 22
    },
    "id-denylist": {
      "count": 3
    }
  },
  "packages/approval-controller/src/ApprovalController.ts": {
    "@typescript-eslint/explicit-function-return-type": {
      "count": 4
    },
    "@typescript-eslint/prefer-nullish-coalescing": {
      "count": 6
    },
    "no-restricted-syntax": {
      "count": 1
    }
  },
  "packages/assets-controllers/jest.environment.js": {
    "n/prefer-global/text-decoder": {
      "count": 1
    },
    "n/prefer-global/text-encoder": {
      "count": 1
    },
    "no-shadow": {
      "count": 2
    }
  },
  "packages/assets-controllers/src/AccountTrackerController.test.ts": {
    "@typescript-eslint/explicit-function-return-type": {
      "count": 3
    }
  },
  "packages/assets-controllers/src/AssetsContractController.test.ts": {
    "@typescript-eslint/explicit-function-return-type": {
      "count": 5
    },
    "id-length": {
      "count": 1
    }
  },
  "packages/assets-controllers/src/AssetsContractController.ts": {
    "@typescript-eslint/explicit-function-return-type": {
      "count": 6
    },
    "id-length": {
      "count": 1
    }
  },
  "packages/assets-controllers/src/CurrencyRateController.test.ts": {
    "@typescript-eslint/explicit-function-return-type": {
      "count": 10
    }
  },
  "packages/assets-controllers/src/CurrencyRateController.ts": {
    "@typescript-eslint/explicit-function-return-type": {
      "count": 3
    },
    "no-negated-condition": {
      "count": 1
    },
    "no-restricted-syntax": {
      "count": 3
    }
  },
  "packages/assets-controllers/src/DeFiPositionsController/DeFiPositionsController.test.ts": {
    "@typescript-eslint/explicit-function-return-type": {
      "count": 1
    }
  },
  "packages/assets-controllers/src/DeFiPositionsController/DeFiPositionsController.ts": {
    "@typescript-eslint/explicit-function-return-type": {
      "count": 2
    },
    "@typescript-eslint/no-misused-promises": {
      "count": 2
    }
  },
  "packages/assets-controllers/src/DeFiPositionsController/group-defi-positions.ts": {
    "@typescript-eslint/naming-convention": {
      "count": 1
    },
    "id-length": {
      "count": 2
    }
  },
  "packages/assets-controllers/src/MultichainAssetsController/MultichainAssetsController.test.ts": {
    "@typescript-eslint/explicit-function-return-type": {
      "count": 1
    }
  },
  "packages/assets-controllers/src/MultichainAssetsController/MultichainAssetsController.ts": {
    "@typescript-eslint/explicit-function-return-type": {
      "count": 7
    },
    "@typescript-eslint/no-misused-promises": {
      "count": 3
    }
  },
  "packages/assets-controllers/src/MultichainAssetsRatesController/MultichainAssetsRatesController.ts": {
    "@typescript-eslint/explicit-function-return-type": {
      "count": 2
    },
    "@typescript-eslint/naming-convention": {
      "count": 1
    }
  },
  "packages/assets-controllers/src/MultichainBalancesController/MultichainBalancesController.test.ts": {
    "@typescript-eslint/explicit-function-return-type": {
      "count": 1
    },
    "jest/unbound-method": {
      "count": 1
    }
  },
  "packages/assets-controllers/src/MultichainBalancesController/MultichainBalancesController.ts": {
    "@typescript-eslint/no-misused-promises": {
      "count": 2
    },
    "@typescript-eslint/prefer-nullish-coalescing": {
      "count": 1
    }
  },
  "packages/assets-controllers/src/NftController.test.ts": {
    "@typescript-eslint/explicit-function-return-type": {
      "count": 4
    },
    "id-denylist": {
      "count": 1
    },
    "import-x/namespace": {
      "count": 9
    }
  },
  "packages/assets-controllers/src/NftController.ts": {
    "@typescript-eslint/naming-convention": {
      "count": 5
    },
    "@typescript-eslint/no-misused-promises": {
      "count": 2
    },
    "@typescript-eslint/prefer-nullish-coalescing": {
      "count": 9
    },
    "@typescript-eslint/prefer-optional-chain": {
      "count": 1
    },
    "camelcase": {
      "count": 15
    },
    "id-length": {
      "count": 1
    },
    "no-negated-condition": {
      "count": 1
    },
    "no-param-reassign": {
      "count": 2
    }
  },
  "packages/assets-controllers/src/RatesController/RatesController.test.ts": {
    "@typescript-eslint/explicit-function-return-type": {
      "count": 1
    }
  },
  "packages/assets-controllers/src/RatesController/RatesController.ts": {
    "@typescript-eslint/explicit-function-return-type": {
      "count": 1
    },
    "@typescript-eslint/naming-convention": {
      "count": 1
    }
  },
  "packages/assets-controllers/src/Standards/ERC20Standard.test.ts": {
    "@typescript-eslint/explicit-function-return-type": {
      "count": 3
    },
    "jest/no-commented-out-tests": {
      "count": 1
    }
  },
  "packages/assets-controllers/src/Standards/ERC20Standard.ts": {
    "id-denylist": {
      "count": 8
    },
    "no-restricted-syntax": {
      "count": 1
    }
  },
  "packages/assets-controllers/src/Standards/NftStandards/ERC1155/ERC1155Standard.test.ts": {
    "@typescript-eslint/explicit-function-return-type": {
      "count": 1
    },
    "import-x/no-named-as-default-member": {
      "count": 1
    }
  },
  "packages/assets-controllers/src/Standards/NftStandards/ERC1155/ERC1155Standard.ts": {
    "no-restricted-syntax": {
      "count": 2
    }
  },
  "packages/assets-controllers/src/Standards/NftStandards/ERC721/ERC721Standard.test.ts": {
    "@typescript-eslint/explicit-function-return-type": {
      "count": 2
    }
  },
  "packages/assets-controllers/src/Standards/NftStandards/ERC721/ERC721Standard.ts": {
    "id-denylist": {
      "count": 4
    },
    "no-restricted-syntax": {
      "count": 2
    }
  },
  "packages/assets-controllers/src/TokenListController.test.ts": {
    "@typescript-eslint/explicit-function-return-type": {
      "count": 2
    },
    "id-denylist": {
      "count": 2
    },
    "import-x/namespace": {
      "count": 7
    }
  },
  "packages/assets-controllers/src/TokenListController.ts": {
    "@typescript-eslint/explicit-function-return-type": {
      "count": 6
    },
    "no-restricted-syntax": {
      "count": 7
    }
  },
  "packages/assets-controllers/src/TokenRatesController.test.ts": {
    "@typescript-eslint/explicit-function-return-type": {
      "count": 4
    }
  },
  "packages/assets-controllers/src/TokenRatesController.ts": {
    "@typescript-eslint/explicit-function-return-type": {
      "count": 7
    }
  },
  "packages/assets-controllers/src/TokenSearchDiscoveryDataController/TokenSearchDiscoveryDataController.test.ts": {
    "@typescript-eslint/explicit-function-return-type": {
      "count": 3
    }
  },
  "packages/assets-controllers/src/TokenSearchDiscoveryDataController/TokenSearchDiscoveryDataController.ts": {
    "@typescript-eslint/explicit-function-return-type": {
      "count": 1
    },
    "no-negated-condition": {
      "count": 2
    }
  },
  "packages/assets-controllers/src/TokensController.test.ts": {
    "@typescript-eslint/explicit-function-return-type": {
      "count": 6
    },
    "import-x/namespace": {
      "count": 1
    }
  },
  "packages/assets-controllers/src/TokensController.ts": {
    "@typescript-eslint/explicit-function-return-type": {
      "count": 14
    },
    "@typescript-eslint/no-unused-vars": {
      "count": 1
    },
    "@typescript-eslint/prefer-nullish-coalescing": {
      "count": 4
    },
    "@typescript-eslint/prefer-optional-chain": {
      "count": 4
    },
    "id-length": {
      "count": 1
    },
    "no-negated-condition": {
      "count": 3
    },
    "no-param-reassign": {
      "count": 1
    },
    "require-atomic-updates": {
      "count": 1
    }
  },
  "packages/assets-controllers/src/__fixtures__/account-api-v4-mocks.ts": {
    "@typescript-eslint/explicit-function-return-type": {
      "count": 2
    },
    "@typescript-eslint/naming-convention": {
      "count": 2
    },
    "camelcase": {
      "count": 2
    }
  },
  "packages/assets-controllers/src/assetsUtil.test.ts": {
    "@typescript-eslint/explicit-function-return-type": {
      "count": 3
    },
    "id-length": {
      "count": 1
    }
  },
  "packages/assets-controllers/src/assetsUtil.ts": {
    "@typescript-eslint/explicit-function-return-type": {
      "count": 6
    },
    "@typescript-eslint/naming-convention": {
      "count": 22
    },
    "no-negated-condition": {
      "count": 2
    }
  },
  "packages/assets-controllers/src/balances.test.ts": {
    "@typescript-eslint/explicit-function-return-type": {
      "count": 2
    }
  },
  "packages/assets-controllers/src/balances.ts": {
    "@typescript-eslint/explicit-function-return-type": {
      "count": 13
    },
    "id-length": {
      "count": 2
    },
    "no-negated-condition": {
      "count": 2
    }
  },
  "packages/assets-controllers/src/crypto-compare-service/crypto-compare.ts": {
    "@typescript-eslint/explicit-function-return-type": {
      "count": 3
    },
    "@typescript-eslint/naming-convention": {
      "count": 2
    },
    "id-length": {
      "count": 1
    },
    "no-param-reassign": {
      "count": 4
    }
  },
  "packages/assets-controllers/src/multi-chain-accounts-service/api-balance-fetcher.test.ts": {
    "@typescript-eslint/explicit-function-return-type": {
      "count": 11
    },
    "id-length": {
      "count": 37
    },
    "require-atomic-updates": {
      "count": 1
    }
  },
  "packages/assets-controllers/src/multi-chain-accounts-service/api-balance-fetcher.ts": {
    "@typescript-eslint/explicit-function-return-type": {
      "count": 1
    },
    "id-length": {
      "count": 1
    }
  },
  "packages/assets-controllers/src/multi-chain-accounts-service/multi-chain-accounts.test.ts": {
    "@typescript-eslint/explicit-function-return-type": {
      "count": 3
    }
  },
  "packages/assets-controllers/src/multi-chain-accounts-service/multi-chain-accounts.ts": {
    "@typescript-eslint/explicit-function-return-type": {
      "count": 4
    }
  },
  "packages/assets-controllers/src/multicall.test.ts": {
    "@typescript-eslint/explicit-function-return-type": {
      "count": 1
    },
    "@typescript-eslint/prefer-promise-reject-errors": {
      "count": 2
    }
  },
  "packages/assets-controllers/src/multicall.ts": {
    "id-length": {
      "count": 2
    }
  },
  "packages/assets-controllers/src/rpc-service/rpc-balance-fetcher.test.ts": {
    "id-length": {
      "count": 17
    }
  },
  "packages/assets-controllers/src/rpc-service/rpc-balance-fetcher.ts": {
    "@typescript-eslint/explicit-function-return-type": {
      "count": 1
    },
    "@typescript-eslint/prefer-nullish-coalescing": {
      "count": 2
    },
    "id-length": {
      "count": 1
    }
  },
  "packages/assets-controllers/src/selectors/stringify-balance.ts": {
    "@typescript-eslint/explicit-function-return-type": {
      "count": 1
    }
  },
  "packages/assets-controllers/src/selectors/token-selectors.test.ts": {
    "@typescript-eslint/explicit-function-return-type": {
      "count": 1
    }
  },
  "packages/assets-controllers/src/selectors/token-selectors.ts": {
    "@typescript-eslint/explicit-function-return-type": {
      "count": 25
    },
    "@typescript-eslint/prefer-nullish-coalescing": {
      "count": 1
    },
    "no-negated-condition": {
      "count": 1
    }
  },
  "packages/assets-controllers/src/token-prices-service/codefi-v2.test.ts": {
    "@typescript-eslint/explicit-function-return-type": {
      "count": 5
    }
  },
  "packages/assets-controllers/src/token-prices-service/codefi-v2.ts": {
    "@typescript-eslint/explicit-function-return-type": {
      "count": 2
    }
  },
  "packages/assets-controllers/src/token-service.ts": {
    "@typescript-eslint/explicit-function-return-type": {
      "count": 3
    },
    "@typescript-eslint/naming-convention": {
      "count": 1
    },
    "@typescript-eslint/prefer-nullish-coalescing": {
      "count": 2
    },
    "no-restricted-globals": {
      "count": 1
    }
  },
  "packages/assets-controllers/src/utils/formatters.ts": {
    "@typescript-eslint/explicit-function-return-type": {
      "count": 9
    }
  },
  "packages/assets-controllers/src/utils/timeout-with-retry.test.ts": {
    "@typescript-eslint/explicit-function-return-type": {
      "count": 1
    }
  },
  "packages/assets-controllers/src/utils/timeout-with-retry.ts": {
    "@typescript-eslint/naming-convention": {
      "count": 1
    },
    "id-denylist": {
      "count": 3
    }
  },
  "packages/bridge-controller/src/bridge-controller.test.ts": {
    "@typescript-eslint/explicit-function-return-type": {
      "count": 2
    },
    "@typescript-eslint/prefer-nullish-coalescing": {
      "count": 1
    }
  },
  "packages/bridge-controller/src/bridge-controller.ts": {
    "@typescript-eslint/explicit-function-return-type": {
      "count": 18
    },
    "@typescript-eslint/naming-convention": {
      "count": 4
    }
  },
  "packages/bridge-controller/src/selectors.test.ts": {
    "@typescript-eslint/prefer-nullish-coalescing": {
      "count": 1
    }
  },
  "packages/bridge-controller/src/selectors.ts": {
    "@typescript-eslint/explicit-function-return-type": {
      "count": 25
    },
    "@typescript-eslint/naming-convention": {
      "count": 1
    },
    "no-negated-condition": {
      "count": 1
    }
  },
  "packages/bridge-controller/src/types.ts": {
    "@typescript-eslint/naming-convention": {
      "count": 12
    },
    "@typescript-eslint/prefer-enum-initializers": {
      "count": 3
    }
  },
  "packages/bridge-controller/src/utils/assets.ts": {
    "@typescript-eslint/explicit-function-return-type": {
      "count": 2
    }
  },
  "packages/bridge-controller/src/utils/balance.ts": {
    "@typescript-eslint/explicit-function-return-type": {
      "count": 1
    }
  },
  "packages/bridge-controller/src/utils/bridge.ts": {
    "@typescript-eslint/explicit-function-return-type": {
      "count": 9
    },
    "id-denylist": {
      "count": 1
    }
  },
  "packages/bridge-controller/src/utils/caip-formatters.ts": {
    "@typescript-eslint/explicit-function-return-type": {
      "count": 2
    }
  },
  "packages/bridge-controller/src/utils/feature-flags.ts": {
    "@typescript-eslint/explicit-function-return-type": {
      "count": 3
    },
    "@typescript-eslint/naming-convention": {
      "count": 1
    },
    "@typescript-eslint/prefer-nullish-coalescing": {
      "count": 1
    }
  },
  "packages/bridge-controller/src/utils/fetch-server-events.ts": {
    "@typescript-eslint/explicit-function-return-type": {
      "count": 1
    },
    "@typescript-eslint/prefer-nullish-coalescing": {
      "count": 1
    },
    "id-denylist": {
      "count": 1
    }
  },
  "packages/bridge-controller/src/utils/fetch.ts": {
    "@typescript-eslint/explicit-function-return-type": {
      "count": 1
    },
    "@typescript-eslint/prefer-nullish-coalescing": {
      "count": 8
    },
    "id-length": {
      "count": 1
    }
  },
  "packages/bridge-controller/src/utils/metrics/constants.ts": {
    "@typescript-eslint/naming-convention": {
      "count": 2
    }
  },
  "packages/bridge-controller/src/utils/metrics/properties.ts": {
    "@typescript-eslint/explicit-function-return-type": {
      "count": 5
    }
  },
  "packages/bridge-controller/src/utils/metrics/types.ts": {
    "@typescript-eslint/naming-convention": {
      "count": 81
    }
  },
  "packages/bridge-controller/src/utils/quote-fees.ts": {
    "@typescript-eslint/explicit-function-return-type": {
      "count": 1
    },
    "@typescript-eslint/prefer-nullish-coalescing": {
      "count": 2
    },
    "id-length": {
      "count": 2
    }
  },
  "packages/bridge-controller/src/utils/quote.ts": {
    "@typescript-eslint/explicit-function-return-type": {
      "count": 15
    },
    "@typescript-eslint/prefer-nullish-coalescing": {
      "count": 4
    }
  },
  "packages/bridge-controller/src/utils/slippage.ts": {
    "@typescript-eslint/explicit-function-return-type": {
      "count": 1
    }
  },
  "packages/bridge-controller/src/utils/snaps.ts": {
    "@typescript-eslint/explicit-function-return-type": {
      "count": 3
    }
  },
  "packages/bridge-controller/src/utils/swaps.ts": {
    "@typescript-eslint/explicit-function-return-type": {
      "count": 1
    }
  },
  "packages/bridge-controller/src/utils/trade-utils.ts": {
    "no-restricted-globals": {
      "count": 1
    }
  },
  "packages/bridge-controller/src/utils/validators.ts": {
    "@typescript-eslint/explicit-function-return-type": {
      "count": 1
    },
    "@typescript-eslint/naming-convention": {
      "count": 1
    },
    "id-length": {
      "count": 4
    }
  },
  "packages/bridge-controller/tests/mock-sse.ts": {
    "@typescript-eslint/explicit-function-return-type": {
      "count": 10
    },
    "id-length": {
      "count": 2
    }
  },
  "packages/bridge-status-controller/src/bridge-status-controller.test.ts": {
    "@typescript-eslint/explicit-function-return-type": {
      "count": 15
    },
    "no-new": {
      "count": 1
    }
  },
  "packages/bridge-status-controller/src/bridge-status-controller.ts": {
    "@typescript-eslint/explicit-function-return-type": {
      "count": 20
    },
    "@typescript-eslint/naming-convention": {
      "count": 5
    },
    "camelcase": {
      "count": 8
    },
    "id-length": {
      "count": 1
    }
  },
  "packages/bridge-status-controller/src/types.ts": {
    "@typescript-eslint/naming-convention": {
      "count": 7
    }
  },
  "packages/bridge-status-controller/src/utils/bridge-status.ts": {
    "@typescript-eslint/explicit-function-return-type": {
      "count": 3
    },
    "@typescript-eslint/prefer-nullish-coalescing": {
      "count": 5
    }
  },
  "packages/bridge-status-controller/src/utils/gas.ts": {
    "@typescript-eslint/explicit-function-return-type": {
      "count": 4
    }
  },
  "packages/bridge-status-controller/src/utils/metrics.ts": {
    "@typescript-eslint/explicit-function-return-type": {
      "count": 3
    },
    "@typescript-eslint/naming-convention": {
      "count": 4
    },
    "camelcase": {
      "count": 8
    }
  },
  "packages/bridge-status-controller/src/utils/snaps.ts": {
    "@typescript-eslint/explicit-function-return-type": {
      "count": 1
    }
  },
  "packages/bridge-status-controller/src/utils/swap-received-amount.ts": {
    "@typescript-eslint/explicit-function-return-type": {
      "count": 3
    }
  },
  "packages/bridge-status-controller/src/utils/transaction.test.ts": {
    "@typescript-eslint/explicit-function-return-type": {
      "count": 3
    }
  },
  "packages/bridge-status-controller/src/utils/transaction.ts": {
    "@typescript-eslint/explicit-function-return-type": {
      "count": 7
    },
    "@typescript-eslint/prefer-nullish-coalescing": {
      "count": 1
    }
  },
  "packages/chain-agnostic-permission/src/caip25Permission.ts": {
    "@typescript-eslint/explicit-function-return-type": {
      "count": 11
    },
    "@typescript-eslint/prefer-nullish-coalescing": {
      "count": 2
    }
  },
  "packages/chain-agnostic-permission/src/operators/caip-permission-operator-accounts.ts": {
    "@typescript-eslint/explicit-function-return-type": {
      "count": 5
    }
  },
  "packages/chain-agnostic-permission/src/operators/caip-permission-operator-permittedChains.ts": {
    "@typescript-eslint/explicit-function-return-type": {
      "count": 2
    }
  },
  "packages/chain-agnostic-permission/src/operators/caip-permission-operator-session-scopes.ts": {
    "@typescript-eslint/explicit-function-return-type": {
      "count": 3
    }
  },
  "packages/chain-agnostic-permission/src/scope/assert.ts": {
    "@typescript-eslint/explicit-function-return-type": {
      "count": 2
    }
  },
  "packages/chain-agnostic-permission/src/scope/authorization.ts": {
    "@typescript-eslint/explicit-function-return-type": {
      "count": 1
    }
  },
  "packages/chain-agnostic-permission/src/scope/errors.ts": {
    "@typescript-eslint/explicit-function-return-type": {
      "count": 5
    }
  },
  "packages/chain-agnostic-permission/src/scope/filter.ts": {
    "@typescript-eslint/explicit-function-return-type": {
      "count": 3
    }
  },
  "packages/chain-agnostic-permission/src/scope/supported.ts": {
    "@typescript-eslint/explicit-function-return-type": {
      "count": 5
    }
  },
  "packages/chain-agnostic-permission/src/scope/transform.ts": {
    "@typescript-eslint/explicit-function-return-type": {
      "count": 1
    },
    "no-negated-condition": {
      "count": 1
    }
  },
  "packages/chain-agnostic-permission/src/scope/validation.ts": {
    "@typescript-eslint/explicit-function-return-type": {
      "count": 1
    },
    "@typescript-eslint/prefer-nullish-coalescing": {
      "count": 2
    }
  },
  "packages/delegation-controller/src/DelegationController.test.ts": {
    "@typescript-eslint/explicit-function-return-type": {
      "count": 3
    }
  },
  "packages/delegation-controller/src/DelegationController.ts": {
    "@typescript-eslint/explicit-function-return-type": {
      "count": 5
    },
    "id-length": {
      "count": 2
    }
  },
  "packages/delegation-controller/src/types.ts": {
    "@typescript-eslint/naming-convention": {
      "count": 3
    }
  },
  "packages/delegation-controller/src/utils.ts": {
    "@typescript-eslint/explicit-function-return-type": {
      "count": 1
    }
  },
  "packages/earn-controller/src/EarnController.test.ts": {
    "@typescript-eslint/explicit-function-return-type": {
      "count": 1
    },
    "jest/unbound-method": {
      "count": 36
    }
  },
  "packages/earn-controller/src/EarnController.ts": {
    "@typescript-eslint/explicit-function-return-type": {
      "count": 9
    },
    "@typescript-eslint/naming-convention": {
      "count": 1
    },
    "id-length": {
      "count": 2
    },
    "no-negated-condition": {
      "count": 3
    }
  },
  "packages/earn-controller/src/selectors.ts": {
    "@typescript-eslint/explicit-function-return-type": {
      "count": 6
    }
  },
  "packages/eip-5792-middleware/src/constants.ts": {
    "@typescript-eslint/naming-convention": {
      "count": 2
    }
  },
  "packages/eip-5792-middleware/src/hooks/getCallsStatus.ts": {
    "@typescript-eslint/explicit-function-return-type": {
      "count": 1
    }
  },
  "packages/eip-5792-middleware/src/hooks/getCapabilities.ts": {
    "@typescript-eslint/explicit-function-return-type": {
      "count": 2
    },
    "@typescript-eslint/prefer-nullish-coalescing": {
      "count": 1
    }
  },
  "packages/eip-5792-middleware/src/hooks/processSendCalls.ts": {
    "@typescript-eslint/explicit-function-return-type": {
      "count": 10
    },
    "@typescript-eslint/no-misused-promises": {
      "count": 1
    }
  },
  "packages/eip-5792-middleware/src/methods/wallet_getCallsStatus.test.ts": {
    "@typescript-eslint/explicit-function-return-type": {
      "count": 1
    }
  },
  "packages/eip-5792-middleware/src/methods/wallet_getCapabilities.test.ts": {
    "@typescript-eslint/explicit-function-return-type": {
      "count": 1
    }
  },
  "packages/eip-5792-middleware/src/methods/wallet_sendCalls.test.ts": {
    "@typescript-eslint/explicit-function-return-type": {
      "count": 1
    }
  },
  "packages/eip-5792-middleware/src/utils.ts": {
    "id-length": {
      "count": 1
    }
  },
  "packages/eip1193-permission-middleware/src/wallet-getPermissions.test.ts": {
    "@typescript-eslint/explicit-function-return-type": {
      "count": 2
    }
  },
  "packages/eip1193-permission-middleware/src/wallet-getPermissions.ts": {
    "@typescript-eslint/explicit-function-return-type": {
      "count": 1
    }
  },
  "packages/eip1193-permission-middleware/src/wallet-requestPermissions.test.ts": {
    "@typescript-eslint/explicit-function-return-type": {
      "count": 3
    }
  },
  "packages/eip1193-permission-middleware/src/wallet-requestPermissions.ts": {
    "@typescript-eslint/explicit-function-return-type": {
      "count": 1
    }
  },
  "packages/eip1193-permission-middleware/src/wallet-revokePermissions.test.ts": {
    "@typescript-eslint/explicit-function-return-type": {
      "count": 2
    }
  },
  "packages/eip1193-permission-middleware/src/wallet-revokePermissions.ts": {
    "@typescript-eslint/explicit-function-return-type": {
      "count": 1
    }
  },
  "packages/ens-controller/src/EnsController.test.ts": {
    "@typescript-eslint/explicit-function-return-type": {
      "count": 11
    },
    "@typescript-eslint/prefer-nullish-coalescing": {
      "count": 1
    },
    "no-param-reassign": {
      "count": 1
    }
  },
  "packages/ens-controller/src/EnsController.ts": {
    "@typescript-eslint/explicit-function-return-type": {
      "count": 6
    }
  },
  "packages/foundryup/src/cli.ts": {
    "no-restricted-globals": {
      "count": 1
    }
  },
  "packages/foundryup/src/download.ts": {
    "@typescript-eslint/explicit-function-return-type": {
      "count": 1
    }
  },
  "packages/foundryup/src/extract.ts": {
    "@typescript-eslint/explicit-function-return-type": {
      "count": 4
    },
    "id-length": {
      "count": 2
    }
  },
  "packages/foundryup/src/foundryup.test.ts": {
    "@typescript-eslint/explicit-function-return-type": {
      "count": 1
    },
    "@typescript-eslint/naming-convention": {
      "count": 1
    },
    "id-length": {
      "count": 1
    },
    "n/no-sync": {
      "count": 2
    }
  },
  "packages/foundryup/src/index.ts": {
    "@typescript-eslint/naming-convention": {
      "count": 1
    },
    "id-length": {
      "count": 2
    }
  },
  "packages/foundryup/src/options.ts": {
    "@typescript-eslint/explicit-function-return-type": {
      "count": 3
    }
  },
  "packages/foundryup/src/types.ts": {
    "@typescript-eslint/naming-convention": {
      "count": 4
    }
  },
  "packages/foundryup/src/utils.ts": {
    "@typescript-eslint/explicit-function-return-type": {
      "count": 2
    },
    "id-denylist": {
      "count": 2
    }
  },
  "packages/foundryup/types/unzipper.d.ts": {
    "import-x/no-unassigned-import": {
      "count": 1
    }
  },
  "packages/gas-fee-controller/src/GasFeeController.test.ts": {
    "@typescript-eslint/explicit-function-return-type": {
      "count": 7
    },
    "@typescript-eslint/naming-convention": {
      "count": 1
    },
    "import-x/namespace": {
      "count": 2
    }
  },
  "packages/gas-fee-controller/src/GasFeeController.ts": {
    "@typescript-eslint/explicit-function-return-type": {
      "count": 11
    },
    "@typescript-eslint/naming-convention": {
      "count": 3
    },
    "@typescript-eslint/prefer-nullish-coalescing": {
      "count": 2
    },
    "id-length": {
      "count": 1
    },
    "no-restricted-syntax": {
      "count": 14
    }
  },
  "packages/gas-fee-controller/src/gas-util.ts": {
    "@typescript-eslint/explicit-function-return-type": {
      "count": 2
    },
    "id-length": {
      "count": 1
    }
  },
  "packages/gator-permissions-controller/src/GatorPermissionsController.test.ts": {
    "@typescript-eslint/explicit-function-return-type": {
      "count": 2
    },
    "id-denylist": {
      "count": 2
    },
    "no-new": {
      "count": 1
    }
  },
  "packages/gator-permissions-controller/src/GatorPermissionsController.ts": {
    "@typescript-eslint/explicit-function-return-type": {
      "count": 16
    }
  },
  "packages/gator-permissions-controller/src/decodePermission/decodePermission.ts": {
    "@typescript-eslint/explicit-function-return-type": {
      "count": 1
    }
  },
  "packages/gator-permissions-controller/src/decodePermission/utils.test.ts": {
    "id-length": {
      "count": 1
    }
  },
  "packages/gator-permissions-controller/src/decodePermission/utils.ts": {
    "@typescript-eslint/explicit-function-return-type": {
      "count": 2
    },
    "@typescript-eslint/naming-convention": {
      "count": 1
    },
    "id-length": {
      "count": 1
    }
  },
  "packages/gator-permissions-controller/src/test/mocks.ts": {
    "@typescript-eslint/explicit-function-return-type": {
      "count": 1
    }
  },
  "packages/logging-controller/src/LoggingController.test.ts": {
    "@typescript-eslint/explicit-function-return-type": {
      "count": 1
    },
    "import-x/namespace": {
      "count": 1
    }
  },
  "packages/logging-controller/src/LoggingController.ts": {
    "@typescript-eslint/explicit-function-return-type": {
      "count": 2
    }
  },
  "packages/message-manager/src/AbstractMessageManager.test.ts": {
    "@typescript-eslint/explicit-function-return-type": {
      "count": 4
    }
  },
  "packages/message-manager/src/AbstractMessageManager.ts": {
    "@typescript-eslint/explicit-function-return-type": {
      "count": 19
    },
    "id-denylist": {
      "count": 2
    },
    "no-restricted-syntax": {
      "count": 3
    }
  },
  "packages/message-manager/src/DecryptMessageManager.ts": {
    "@typescript-eslint/explicit-function-return-type": {
      "count": 1
    },
    "import-x/no-unassigned-import": {
      "count": 1
    }
  },
  "packages/message-manager/src/utils.ts": {
    "@typescript-eslint/explicit-function-return-type": {
      "count": 4
    },
    "@typescript-eslint/no-unused-vars": {
      "count": 1
    },
    "id-length": {
      "count": 1
    },
    "no-restricted-globals": {
      "count": 1
    }
  },
  "packages/multichain-account-service/src/MultichainAccountService.test.ts": {
    "@typescript-eslint/explicit-function-return-type": {
      "count": 1
    },
    "@typescript-eslint/naming-convention": {
      "count": 4
    }
  },
  "packages/multichain-account-service/src/MultichainAccountService.ts": {
    "id-length": {
      "count": 1
    }
  },
  "packages/multichain-account-service/src/MultichainAccountWallet.test.ts": {
    "id-length": {
      "count": 2
    },
    "no-param-reassign": {
      "count": 1
    }
  },
  "packages/multichain-account-service/src/MultichainAccountWallet.ts": {
    "@typescript-eslint/explicit-function-return-type": {
      "count": 3
    },
    "@typescript-eslint/prefer-nullish-coalescing": {
      "count": 1
    },
    "id-length": {
      "count": 1
    },
    "require-atomic-updates": {
      "count": 2
    }
  },
  "packages/multichain-account-service/src/providers/AccountProviderWrapper.ts": {
    "no-restricted-syntax": {
      "count": 2
    }
  },
  "packages/multichain-account-service/src/providers/BtcAccountProvider.test.ts": {
    "no-negated-condition": {
      "count": 1
    }
  },
  "packages/multichain-account-service/src/providers/BtcAccountProvider.ts": {
    "@typescript-eslint/naming-convention": {
      "count": 2
    }
  },
  "packages/multichain-account-service/src/providers/EvmAccountProvider.test.ts": {
    "@typescript-eslint/explicit-function-return-type": {
      "count": 4
    }
  },
  "packages/multichain-account-service/src/providers/EvmAccountProvider.ts": {
    "@typescript-eslint/naming-convention": {
      "count": 1
    }
  },
  "packages/multichain-account-service/src/providers/SnapAccountProvider.test.ts": {
    "@typescript-eslint/explicit-function-return-type": {
      "count": 1
    }
  },
  "packages/multichain-account-service/src/providers/SnapAccountProvider.ts": {
    "@typescript-eslint/explicit-function-return-type": {
      "count": 1
    },
    "@typescript-eslint/naming-convention": {
      "count": 1
    }
  },
  "packages/multichain-account-service/src/providers/SolAccountProvider.ts": {
    "@typescript-eslint/naming-convention": {
      "count": 2
    },
    "id-length": {
      "count": 1
    }
  },
  "packages/multichain-account-service/src/providers/TrxAccountProvider.test.ts": {
    "no-negated-condition": {
      "count": 1
    }
  },
  "packages/multichain-account-service/src/providers/TrxAccountProvider.ts": {
    "@typescript-eslint/naming-convention": {
      "count": 2
    }
  },
  "packages/multichain-account-service/src/providers/utils.ts": {
    "@typescript-eslint/naming-convention": {
      "count": 2
    }
  },
  "packages/multichain-account-service/src/tests/accounts.ts": {
    "@typescript-eslint/explicit-function-return-type": {
      "count": 7
    }
  },
  "packages/multichain-account-service/src/tests/providers.ts": {
    "@typescript-eslint/explicit-function-return-type": {
      "count": 2
    }
  },
  "packages/multichain-account-service/src/utils.ts": {
    "@typescript-eslint/explicit-function-return-type": {
      "count": 2
    },
    "id-denylist": {
      "count": 1
    },
    "id-length": {
      "count": 1
    }
  },
  "packages/multichain-api-middleware/src/handlers/types.ts": {
    "@typescript-eslint/naming-convention": {
      "count": 2
    }
  },
  "packages/multichain-api-middleware/src/handlers/wallet-createSession.test.ts": {
    "@typescript-eslint/explicit-function-return-type": {
      "count": 2
    },
    "id-denylist": {
      "count": 1
    }
  },
  "packages/multichain-api-middleware/src/handlers/wallet-createSession.ts": {
    "@typescript-eslint/explicit-function-return-type": {
      "count": 2
    },
    "@typescript-eslint/prefer-nullish-coalescing": {
      "count": 2
    },
    "id-denylist": {
      "count": 1
    }
  },
  "packages/multichain-api-middleware/src/handlers/wallet-getSession.test.ts": {
    "@typescript-eslint/explicit-function-return-type": {
      "count": 2
    }
  },
  "packages/multichain-api-middleware/src/handlers/wallet-getSession.ts": {
    "@typescript-eslint/explicit-function-return-type": {
      "count": 1
    }
  },
  "packages/multichain-api-middleware/src/handlers/wallet-invokeMethod.test.ts": {
    "@typescript-eslint/explicit-function-return-type": {
      "count": 3
    }
  },
  "packages/multichain-api-middleware/src/handlers/wallet-invokeMethod.ts": {
    "@typescript-eslint/explicit-function-return-type": {
      "count": 1
    },
    "id-denylist": {
      "count": 2
    }
  },
  "packages/multichain-api-middleware/src/handlers/wallet-revokeSession.test.ts": {
    "@typescript-eslint/explicit-function-return-type": {
      "count": 2
    }
  },
  "packages/multichain-api-middleware/src/handlers/wallet-revokeSession.ts": {
    "@typescript-eslint/explicit-function-return-type": {
      "count": 3
    },
    "id-denylist": {
      "count": 1
    },
    "no-negated-condition": {
      "count": 1
    }
  },
  "packages/multichain-api-middleware/src/middlewares/MultichainMiddlewareManager.ts": {
    "@typescript-eslint/explicit-function-return-type": {
      "count": 7
    }
  },
  "packages/multichain-api-middleware/src/middlewares/MultichainSubscriptionManager.test.ts": {
    "@typescript-eslint/explicit-function-return-type": {
      "count": 2
    }
  },
  "packages/multichain-api-middleware/src/middlewares/MultichainSubscriptionManager.ts": {
    "@typescript-eslint/explicit-function-return-type": {
      "count": 7
    }
  },
  "packages/multichain-api-middleware/src/middlewares/multichainMethodCallValidatorMiddleware.test.ts": {
    "id-length": {
      "count": 6
    }
  },
  "packages/multichain-api-middleware/src/middlewares/multichainMethodCallValidatorMiddleware.ts": {
    "@typescript-eslint/explicit-function-return-type": {
      "count": 2
    },
    "id-length": {
      "count": 4
    }
  },
  "packages/multichain-transactions-controller/src/MultichainTransactionsController.test.ts": {
    "jest/unbound-method": {
      "count": 1
    }
  },
  "packages/multichain-transactions-controller/src/MultichainTransactionsController.ts": {
    "@typescript-eslint/explicit-function-return-type": {
      "count": 4
    },
    "@typescript-eslint/no-misused-promises": {
      "count": 2
    }
  },
  "packages/name-controller/src/NameController.ts": {
    "@typescript-eslint/explicit-function-return-type": {
      "count": 16
    },
    "@typescript-eslint/naming-convention": {
      "count": 2
    }
  },
  "packages/name-controller/src/providers/ens.test.ts": {
    "@typescript-eslint/explicit-function-return-type": {
      "count": 2
    }
  },
  "packages/name-controller/src/providers/ens.ts": {
    "@typescript-eslint/explicit-function-return-type": {
      "count": 1
    },
    "@typescript-eslint/prefer-nullish-coalescing": {
      "count": 1
    }
  },
  "packages/name-controller/src/providers/etherscan.test.ts": {
    "@typescript-eslint/explicit-function-return-type": {
      "count": 1
    }
  },
  "packages/name-controller/src/providers/etherscan.ts": {
    "@typescript-eslint/explicit-function-return-type": {
      "count": 1
    },
    "@typescript-eslint/naming-convention": {
      "count": 12
    },
    "@typescript-eslint/prefer-nullish-coalescing": {
      "count": 1
    }
  },
  "packages/name-controller/src/providers/lens.test.ts": {
    "@typescript-eslint/explicit-function-return-type": {
      "count": 1
    }
  },
  "packages/name-controller/src/providers/lens.ts": {
    "@typescript-eslint/explicit-function-return-type": {
      "count": 1
    },
    "@typescript-eslint/prefer-nullish-coalescing": {
      "count": 1
    }
  },
  "packages/name-controller/src/providers/token.test.ts": {
    "@typescript-eslint/explicit-function-return-type": {
      "count": 1
    }
  },
  "packages/name-controller/src/providers/token.ts": {
    "@typescript-eslint/explicit-function-return-type": {
      "count": 1
    },
    "@typescript-eslint/prefer-nullish-coalescing": {
      "count": 1
    }
  },
  "packages/name-controller/src/types.ts": {
    "@typescript-eslint/naming-convention": {
      "count": 1
    }
  },
  "packages/name-controller/src/util.ts": {
    "@typescript-eslint/explicit-function-return-type": {
      "count": 2
    },
    "@typescript-eslint/naming-convention": {
      "count": 1
    },
    "jsdoc/require-returns": {
      "count": 1
    }
  },
  "packages/network-enablement-controller/src/NetworkEnablementController.ts": {
    "@typescript-eslint/explicit-function-return-type": {
      "count": 1
    },
    "@typescript-eslint/prefer-nullish-coalescing": {
      "count": 2
    },
    "id-length": {
      "count": 7
    }
  },
  "packages/network-enablement-controller/src/selectors.ts": {
    "@typescript-eslint/explicit-function-return-type": {
      "count": 3
    }
  },
  "packages/notification-services-controller/src/NotificationServicesController/constants/notification-schema.ts": {
    "@typescript-eslint/naming-convention": {
      "count": 18
    }
  },
  "packages/notification-services-controller/src/NotificationServicesController/mocks/mockResponses.ts": {
    "@typescript-eslint/explicit-function-return-type": {
      "count": 6
    }
  },
  "packages/notification-services-controller/src/NotificationServicesController/processors/process-api-notifications.test.ts": {
    "id-length": {
      "count": 1
    }
  },
<<<<<<< HEAD
  "packages/notification-services-controller/src/NotificationServicesController/services/feature-announcements.ts": {
    "@typescript-eslint/explicit-function-return-type": {
      "count": 2
    },
    "@typescript-eslint/naming-convention": {
      "count": 2
    },
    "@typescript-eslint/prefer-nullish-coalescing": {
      "count": 2
    },
    "id-length": {
      "count": 3
    }
  },
  "packages/notification-services-controller/src/NotificationServicesController/services/notification-config-cache.ts": {
    "@typescript-eslint/naming-convention": {
      "count": 1
    }
  },
  "packages/notification-services-controller/src/NotificationServicesController/services/perp-notifications.test.ts": {
    "@typescript-eslint/explicit-function-return-type": {
      "count": 1
=======
  "packages/notification-services-controller/src/NotificationServicesController/services/perp-notifications.ts": {
    "@typescript-eslint/explicit-function-return-type": {
      "count": 1
    },
    "id-length": {
      "count": 1
    }
  },
  "packages/notification-services-controller/src/NotificationServicesController/types/notification-api/notification-api.ts": {
    "@typescript-eslint/naming-convention": {
      "count": 18
    }
  },
  "packages/notification-services-controller/src/NotificationServicesController/types/notification-api/schema.ts": {
    "@typescript-eslint/naming-convention": {
      "count": 70
>>>>>>> 2a3a2eb5
    }
  },
  "packages/notification-services-controller/src/NotificationServicesPushController/NotificationServicesPushController.test.ts": {
    "@typescript-eslint/explicit-function-return-type": {
      "count": 4
    },
    "@typescript-eslint/prefer-nullish-coalescing": {
      "count": 1
    }
  },
  "packages/notification-services-controller/src/NotificationServicesPushController/NotificationServicesPushController.ts": {
    "@typescript-eslint/explicit-function-return-type": {
      "count": 6
    }
  },
  "packages/notification-services-controller/src/NotificationServicesPushController/__fixtures__/mockServices.ts": {
    "@typescript-eslint/explicit-function-return-type": {
      "count": 1
    }
  },
  "packages/notification-services-controller/src/NotificationServicesPushController/services/services.ts": {
    "@typescript-eslint/naming-convention": {
      "count": 1
    }
  },
  "packages/notification-services-controller/src/NotificationServicesPushController/utils/get-notification-data.ts": {
    "@typescript-eslint/explicit-function-return-type": {
      "count": 5
    },
    "@typescript-eslint/prefer-nullish-coalescing": {
      "count": 1
    },
    "id-denylist": {
      "count": 1
    }
  },
  "packages/notification-services-controller/src/NotificationServicesPushController/utils/get-notification-message.ts": {
    "@typescript-eslint/explicit-function-return-type": {
      "count": 5
    },
    "@typescript-eslint/naming-convention": {
      "count": 2
    },
    "id-length": {
      "count": 9
    }
  },
  "packages/notification-services-controller/src/NotificationServicesPushController/web/push-utils.test.ts": {
    "@typescript-eslint/explicit-function-return-type": {
      "count": 10
    },
    "no-restricted-globals": {
      "count": 3
    }
  },
  "packages/notification-services-controller/src/NotificationServicesPushController/web/push-utils.ts": {
    "@typescript-eslint/explicit-function-return-type": {
      "count": 7
    },
    "require-atomic-updates": {
      "count": 1
    }
  },
  "packages/notification-services-controller/src/shared/is-onchain-notification.ts": {
    "id-length": {
      "count": 1
    }
  },
  "packages/phishing-controller/src/BulkTokenScan.test.ts": {
    "@typescript-eslint/explicit-function-return-type": {
      "count": 2
    },
    "@typescript-eslint/naming-convention": {
      "count": 1
    }
  },
  "packages/phishing-controller/src/CacheManager.test.ts": {
    "@typescript-eslint/explicit-function-return-type": {
      "count": 2
    }
  },
  "packages/phishing-controller/src/CacheManager.ts": {
    "@typescript-eslint/naming-convention": {
      "count": 3
    }
  },
  "packages/phishing-controller/src/PathTrie.ts": {
    "@typescript-eslint/explicit-function-return-type": {
      "count": 2
    }
  },
  "packages/phishing-controller/src/PhishingController.test.ts": {
    "@typescript-eslint/explicit-function-return-type": {
      "count": 1
    },
    "jest/unbound-method": {
      "count": 7
    }
  },
  "packages/phishing-controller/src/PhishingController.ts": {
    "@typescript-eslint/explicit-function-return-type": {
      "count": 25
    },
    "@typescript-eslint/naming-convention": {
      "count": 1
    },
    "@typescript-eslint/prefer-nullish-coalescing": {
      "count": 6
    }
  },
  "packages/phishing-controller/src/PhishingDetector.test.ts": {
    "@typescript-eslint/explicit-function-return-type": {
      "count": 2
    },
    "id-length": {
      "count": 4
    }
  },
  "packages/phishing-controller/src/PhishingDetector.ts": {
    "@typescript-eslint/explicit-function-return-type": {
      "count": 1
    }
  },
  "packages/phishing-controller/src/tests/utils.ts": {
    "@typescript-eslint/explicit-function-return-type": {
      "count": 2
    }
  },
  "packages/phishing-controller/src/types.ts": {
    "@typescript-eslint/naming-convention": {
      "count": 4
    }
  },
  "packages/phishing-controller/src/utils.test.ts": {
    "@typescript-eslint/explicit-function-return-type": {
      "count": 2
    },
    "import-x/namespace": {
      "count": 5
    }
  },
  "packages/phishing-controller/src/utils.ts": {
    "@typescript-eslint/explicit-function-return-type": {
      "count": 5
    },
    "@typescript-eslint/prefer-nullish-coalescing": {
      "count": 1
    }
  },
  "packages/polling-controller/src/AbstractPollingController.ts": {
    "@typescript-eslint/explicit-function-return-type": {
      "count": 4
    },
    "@typescript-eslint/naming-convention": {
      "count": 1
    }
  },
  "packages/polling-controller/src/BlockTrackerPollingController.test.ts": {
    "@typescript-eslint/explicit-function-return-type": {
      "count": 2
    },
    "no-restricted-syntax": {
      "count": 1
    }
  },
  "packages/profile-sync-controller/src/controllers/authentication/AuthenticationController.test.ts": {
    "@typescript-eslint/explicit-function-return-type": {
      "count": 5
    },
    "id-length": {
      "count": 4
    },
    "no-new": {
      "count": 1
    }
  },
  "packages/profile-sync-controller/src/controllers/authentication/AuthenticationController.ts": {
    "@typescript-eslint/explicit-function-return-type": {
      "count": 2
    },
    "@typescript-eslint/prefer-nullish-coalescing": {
      "count": 2
    }
  },
  "packages/profile-sync-controller/src/controllers/authentication/__fixtures__/mockServices.ts": {
    "@typescript-eslint/explicit-function-return-type": {
      "count": 3
    }
  },
  "packages/profile-sync-controller/src/controllers/authentication/mocks/mockResponses.ts": {
    "@typescript-eslint/explicit-function-return-type": {
      "count": 6
    },
    "@typescript-eslint/naming-convention": {
      "count": 1
    }
  },
  "packages/profile-sync-controller/src/controllers/user-storage/UserStorageController.test.ts": {
    "@typescript-eslint/explicit-function-return-type": {
      "count": 24
    }
  },
  "packages/profile-sync-controller/src/controllers/user-storage/UserStorageController.ts": {
    "@typescript-eslint/explicit-function-return-type": {
      "count": 13
    },
    "id-length": {
      "count": 1
    }
  },
  "packages/profile-sync-controller/src/controllers/user-storage/__fixtures__/mockMessenger.ts": {
    "@typescript-eslint/explicit-function-return-type": {
      "count": 3
    }
  },
  "packages/profile-sync-controller/src/controllers/user-storage/__fixtures__/mockServices.ts": {
    "@typescript-eslint/explicit-function-return-type": {
      "count": 7
    }
  },
  "packages/profile-sync-controller/src/controllers/user-storage/__fixtures__/test-utils.ts": {
    "@typescript-eslint/explicit-function-return-type": {
      "count": 1
    },
    "id-length": {
      "count": 1
    }
  },
  "packages/profile-sync-controller/src/controllers/user-storage/contact-syncing/__fixtures__/test-utils.ts": {
    "@typescript-eslint/explicit-function-return-type": {
      "count": 1
    },
    "@typescript-eslint/prefer-nullish-coalescing": {
      "count": 1
    }
  },
  "packages/profile-sync-controller/src/controllers/user-storage/contact-syncing/controller-integration.test.ts": {
    "@typescript-eslint/explicit-function-return-type": {
      "count": 1
    },
    "id-length": {
      "count": 3
    },
    "n/no-sync": {
      "count": 3
    }
  },
  "packages/profile-sync-controller/src/controllers/user-storage/contact-syncing/controller-integration.ts": {
    "@typescript-eslint/explicit-function-return-type": {
      "count": 4
    },
    "@typescript-eslint/prefer-nullish-coalescing": {
      "count": 4
    },
    "id-length": {
      "count": 2
    },
    "no-negated-condition": {
      "count": 1
    }
  },
  "packages/profile-sync-controller/src/controllers/user-storage/contact-syncing/setup-subscriptions.ts": {
    "@typescript-eslint/explicit-function-return-type": {
      "count": 2
    }
  },
  "packages/profile-sync-controller/src/controllers/user-storage/contact-syncing/sync-utils.test.ts": {
    "@typescript-eslint/explicit-function-return-type": {
      "count": 3
    }
  },
  "packages/profile-sync-controller/src/controllers/user-storage/contact-syncing/utils.ts": {
    "@typescript-eslint/prefer-nullish-coalescing": {
      "count": 3
    }
  },
  "packages/profile-sync-controller/src/controllers/user-storage/mocks/mockResponses.ts": {
    "@typescript-eslint/explicit-function-return-type": {
      "count": 8
    }
  },
  "packages/profile-sync-controller/src/controllers/user-storage/mocks/mockStorage.ts": {
    "@typescript-eslint/explicit-function-return-type": {
      "count": 1
    },
    "require-atomic-updates": {
      "count": 1
    }
  },
  "packages/profile-sync-controller/src/controllers/user-storage/types.ts": {
    "@typescript-eslint/naming-convention": {
      "count": 4
    }
  },
  "packages/profile-sync-controller/src/controllers/user-storage/utils.ts": {
    "id-length": {
      "count": 2
    }
  },
  "packages/profile-sync-controller/src/sdk/__fixtures__/auth.ts": {
    "@typescript-eslint/explicit-function-return-type": {
      "count": 7
    }
  },
  "packages/profile-sync-controller/src/sdk/__fixtures__/test-utils.ts": {
    "@typescript-eslint/explicit-function-return-type": {
      "count": 4
    },
    "@typescript-eslint/naming-convention": {
      "count": 1
    }
  },
  "packages/profile-sync-controller/src/sdk/__fixtures__/userstorage.ts": {
    "@typescript-eslint/explicit-function-return-type": {
      "count": 6
    }
  },
  "packages/profile-sync-controller/src/sdk/authentication-jwt-bearer/flow-siwe.ts": {
    "@typescript-eslint/explicit-function-return-type": {
      "count": 1
    },
    "@typescript-eslint/naming-convention": {
      "count": 2
    }
  },
  "packages/profile-sync-controller/src/sdk/authentication-jwt-bearer/flow-srp.test.ts": {
    "@typescript-eslint/explicit-function-return-type": {
      "count": 9
    }
  },
  "packages/profile-sync-controller/src/sdk/authentication-jwt-bearer/flow-srp.ts": {
    "@typescript-eslint/explicit-function-return-type": {
      "count": 2
    },
    "@typescript-eslint/naming-convention": {
      "count": 1
    },
    "id-length": {
      "count": 1
    }
  },
  "packages/profile-sync-controller/src/sdk/authentication-jwt-bearer/services.ts": {
    "@typescript-eslint/explicit-function-return-type": {
      "count": 6
    },
    "@typescript-eslint/naming-convention": {
      "count": 4
    },
    "id-length": {
      "count": 5
    },
    "no-restricted-globals": {
      "count": 1
    }
  },
  "packages/profile-sync-controller/src/sdk/authentication-jwt-bearer/types.ts": {
    "@typescript-eslint/naming-convention": {
      "count": 5
    }
  },
  "packages/profile-sync-controller/src/sdk/authentication.test.ts": {
    "@typescript-eslint/explicit-function-return-type": {
      "count": 1
    },
    "no-new": {
      "count": 1
    }
  },
  "packages/profile-sync-controller/src/sdk/authentication.ts": {
    "@typescript-eslint/explicit-function-return-type": {
      "count": 1
    },
    "@typescript-eslint/naming-convention": {
      "count": 1
    },
    "id-denylist": {
      "count": 2
    },
    "id-length": {
      "count": 3
    }
  },
  "packages/profile-sync-controller/src/sdk/errors.ts": {
    "id-length": {
      "count": 1
    }
  },
  "packages/profile-sync-controller/src/sdk/mocks/userstorage.ts": {
    "@typescript-eslint/explicit-function-return-type": {
      "count": 2
    }
  },
  "packages/profile-sync-controller/src/sdk/user-storage.test.ts": {
    "@typescript-eslint/explicit-function-return-type": {
      "count": 1
    }
  },
  "packages/profile-sync-controller/src/sdk/user-storage.ts": {
    "@typescript-eslint/explicit-function-return-type": {
      "count": 3
    },
    "@typescript-eslint/naming-convention": {
      "count": 3
    },
    "id-length": {
      "count": 10
    }
  },
  "packages/profile-sync-controller/src/sdk/utils/eip-6963-metamask-provider.test.ts": {
    "@typescript-eslint/explicit-function-return-type": {
      "count": 3
    },
    "no-restricted-globals": {
      "count": 4
    }
  },
  "packages/profile-sync-controller/src/sdk/utils/eip-6963-metamask-provider.ts": {
    "@typescript-eslint/explicit-function-return-type": {
      "count": 1
    },
    "id-length": {
      "count": 2
    },
    "no-restricted-globals": {
      "count": 3
    }
  },
  "packages/profile-sync-controller/src/sdk/utils/messaging-signing-snap-requests.ts": {
    "@typescript-eslint/explicit-function-return-type": {
      "count": 2
    },
    "id-length": {
      "count": 1
    }
  },
  "packages/profile-sync-controller/src/sdk/utils/validate-login-response.test.ts": {
    "@typescript-eslint/explicit-function-return-type": {
      "count": 1
    }
  },
  "packages/profile-sync-controller/src/shared/encryption/cache.ts": {
    "@typescript-eslint/explicit-function-return-type": {
      "count": 1
    }
  },
  "packages/profile-sync-controller/src/shared/encryption/constants.ts": {
    "@typescript-eslint/naming-convention": {
      "count": 2
    },
    "camelcase": {
      "count": 2
    }
  },
  "packages/profile-sync-controller/src/shared/encryption/encryption.test.ts": {
    "@typescript-eslint/explicit-function-return-type": {
      "count": 1
    }
  },
  "packages/profile-sync-controller/src/shared/encryption/encryption.ts": {
    "@typescript-eslint/explicit-function-return-type": {
      "count": 2
    },
    "@typescript-eslint/naming-convention": {
      "count": 1
    },
    "camelcase": {
      "count": 6
    },
    "id-length": {
      "count": 8
    }
  },
  "packages/profile-sync-controller/src/shared/encryption/utils.ts": {
    "@typescript-eslint/explicit-function-return-type": {
      "count": 4
    },
    "no-restricted-globals": {
      "count": 2
    }
  },
  "packages/profile-sync-controller/src/shared/utils/event-queue.ts": {
    "@typescript-eslint/explicit-function-return-type": {
      "count": 2
    },
    "id-length": {
      "count": 1
    }
  },
  "packages/selected-network-controller/src/SelectedNetworkController.ts": {
    "@typescript-eslint/explicit-function-return-type": {
      "count": 4
    }
  },
  "packages/selected-network-controller/src/SelectedNetworkMiddleware.ts": {
    "@typescript-eslint/explicit-function-return-type": {
      "count": 1
    }
  },
  "packages/selected-network-controller/tests/SelectedNetworkController.test.ts": {
    "@typescript-eslint/explicit-function-return-type": {
      "count": 4
    }
  },
  "packages/signature-controller/src/SignatureController.test.ts": {
    "@typescript-eslint/explicit-function-return-type": {
      "count": 5
    }
  },
  "packages/signature-controller/src/SignatureController.ts": {
    "@typescript-eslint/explicit-function-return-type": {
      "count": 15
    },
    "@typescript-eslint/prefer-nullish-coalescing": {
      "count": 1
    },
    "no-case-declarations": {
      "count": 3
    }
  },
  "packages/signature-controller/src/utils/decoding-api.test.ts": {
    "@typescript-eslint/explicit-function-return-type": {
      "count": 1
    }
  },
  "packages/signature-controller/src/utils/decoding-api.ts": {
    "@typescript-eslint/explicit-function-return-type": {
      "count": 1
    }
  },
  "packages/signature-controller/src/utils/normalize.ts": {
    "@typescript-eslint/explicit-function-return-type": {
      "count": 2
    },
    "@typescript-eslint/no-unused-vars": {
      "count": 1
    },
    "id-length": {
      "count": 1
    },
    "no-restricted-globals": {
      "count": 1
    }
  },
  "packages/signature-controller/src/utils/validation.test.ts": {
    "@typescript-eslint/explicit-function-return-type": {
      "count": 2
    }
  },
  "packages/signature-controller/src/utils/validation.ts": {
    "@typescript-eslint/explicit-function-return-type": {
      "count": 7
    },
    "@typescript-eslint/no-base-to-string": {
      "count": 1
    },
    "@typescript-eslint/no-unused-vars": {
      "count": 2
    },
    "id-length": {
      "count": 2
    }
  },
  "packages/token-search-discovery-controller/src/token-discovery-api-service/token-discovery-api-service.ts": {
    "@typescript-eslint/explicit-function-return-type": {
      "count": 1
    }
  },
  "packages/token-search-discovery-controller/src/types.ts": {
    "@typescript-eslint/naming-convention": {
      "count": 18
    }
  },
  "packages/user-operation-controller/src/UserOperationController.test.ts": {
    "@typescript-eslint/explicit-function-return-type": {
      "count": 6
    },
    "no-new": {
      "count": 1
    }
  },
  "packages/user-operation-controller/src/UserOperationController.ts": {
    "@typescript-eslint/explicit-function-return-type": {
      "count": 19
    },
    "@typescript-eslint/naming-convention": {
      "count": 3
    },
    "@typescript-eslint/prefer-promise-reject-errors": {
      "count": 1
    },
    "jsdoc/require-returns": {
      "count": 2
    },
    "require-atomic-updates": {
      "count": 3
    }
  },
  "packages/user-operation-controller/src/helpers/Bundler.test.ts": {
    "@typescript-eslint/explicit-function-return-type": {
      "count": 2
    },
    "jsdoc/require-returns": {
      "count": 1
    }
  },
  "packages/user-operation-controller/src/helpers/Bundler.ts": {
    "@typescript-eslint/naming-convention": {
      "count": 1
    },
    "@typescript-eslint/prefer-nullish-coalescing": {
      "count": 1
    }
  },
  "packages/user-operation-controller/src/helpers/PendingUserOperationTracker.test.ts": {
    "@typescript-eslint/explicit-function-return-type": {
      "count": 11
    }
  },
  "packages/user-operation-controller/src/helpers/PendingUserOperationTracker.ts": {
    "@typescript-eslint/explicit-function-return-type": {
      "count": 6
    },
    "@typescript-eslint/naming-convention": {
      "count": 3
    },
    "require-atomic-updates": {
      "count": 5
    }
  },
  "packages/user-operation-controller/src/helpers/SnapSmartContractAccount.test.ts": {
    "@typescript-eslint/explicit-function-return-type": {
      "count": 1
    }
  },
  "packages/user-operation-controller/src/utils/gas-fees.ts": {
    "@typescript-eslint/explicit-function-return-type": {
      "count": 5
    },
    "@typescript-eslint/prefer-nullish-coalescing": {
      "count": 2
    },
    "require-atomic-updates": {
      "count": 1
    }
  },
  "packages/user-operation-controller/src/utils/gas.test.ts": {
    "@typescript-eslint/explicit-function-return-type": {
      "count": 2
    }
  },
  "packages/user-operation-controller/src/utils/gas.ts": {
    "@typescript-eslint/explicit-function-return-type": {
      "count": 1
    }
  },
  "packages/user-operation-controller/src/utils/transaction.ts": {
    "@typescript-eslint/explicit-function-return-type": {
      "count": 1
    }
  },
  "packages/user-operation-controller/src/utils/validation.test.ts": {
    "@typescript-eslint/explicit-function-return-type": {
      "count": 1
    },
    "@typescript-eslint/naming-convention": {
      "count": 2
    }
  },
  "packages/user-operation-controller/src/utils/validation.ts": {
    "@typescript-eslint/explicit-function-return-type": {
      "count": 8
    },
    "@typescript-eslint/naming-convention": {
      "count": 1
    }
  },
  "scripts/create-package/cli.test.ts": {
    "@typescript-eslint/explicit-function-return-type": {
      "count": 2
    }
  },
  "scripts/create-package/cli.ts": {
    "@typescript-eslint/explicit-function-return-type": {
      "count": 1
    }
  },
  "scripts/create-package/fs-utils.ts": {
    "@typescript-eslint/explicit-function-return-type": {
      "count": 2
    }
  },
  "scripts/create-package/index.test.ts": {
    "import-x/no-unassigned-import": {
      "count": 1
    }
  },
  "scripts/create-package/utils.test.ts": {
    "import-x/no-named-as-default-member": {
      "count": 2
    }
  },
  "scripts/create-package/utils.ts": {
    "@typescript-eslint/explicit-function-return-type": {
      "count": 1
    }
  },
  "scripts/generate-method-action-types.ts": {
    "@typescript-eslint/explicit-function-return-type": {
      "count": 2
    },
    "n/no-sync": {
      "count": 1
    },
    "no-negated-condition": {
      "count": 1
    }
  },
  "scripts/generate-preview-build-message.ts": {
    "@typescript-eslint/explicit-function-return-type": {
      "count": 1
    }
  },
  "scripts/lint-teams-json.ts": {
    "@typescript-eslint/explicit-function-return-type": {
      "count": 1
    }
  },
  "scripts/update-readme-content.ts": {
    "@typescript-eslint/explicit-function-return-type": {
      "count": 2
    }
  },
  "tests/fake-block-tracker.ts": {
    "@typescript-eslint/explicit-function-return-type": {
      "count": 3
    },
    "no-empty-function": {
      "count": 1
    }
  },
  "tests/fake-provider.ts": {
    "@typescript-eslint/explicit-function-return-type": {
      "count": 5
    },
    "@typescript-eslint/prefer-promise-reject-errors": {
      "count": 1
    }
  },
  "tests/helpers.ts": {
    "@typescript-eslint/explicit-function-return-type": {
      "count": 1
    },
    "@typescript-eslint/naming-convention": {
      "count": 1
    },
    "no-param-reassign": {
      "count": 1
    }
  },
  "tests/mock-network.ts": {
    "@typescript-eslint/explicit-function-return-type": {
      "count": 1
    }
  },
  "tests/setup.ts": {
    "import-x/no-unassigned-import": {
      "count": 1
    }
  },
  "tests/setupAfterEnv/index.ts": {
    "import-x/no-unassigned-import": {
      "count": 2
    }
  },
  "tests/setupAfterEnv/matchers.ts": {
    "@typescript-eslint/explicit-function-return-type": {
      "count": 4
    },
    "id-length": {
      "count": 2
    }
  },
  "tests/setupAfterEnv/nock.ts": {
    "import-x/no-named-as-default-member": {
      "count": 3
    }
  },
  "types/global.d.ts": {
    "@typescript-eslint/naming-convention": {
      "count": 1
    }
  },
  "yarn.config.cjs": {
    "no-restricted-syntax": {
      "count": 2
    }
  }
}<|MERGE_RESOLUTION|>--- conflicted
+++ resolved
@@ -1575,49 +1575,6 @@
       "count": 1
     }
   },
-<<<<<<< HEAD
-  "packages/notification-services-controller/src/NotificationServicesController/services/feature-announcements.ts": {
-    "@typescript-eslint/explicit-function-return-type": {
-      "count": 2
-    },
-    "@typescript-eslint/naming-convention": {
-      "count": 2
-    },
-    "@typescript-eslint/prefer-nullish-coalescing": {
-      "count": 2
-    },
-    "id-length": {
-      "count": 3
-    }
-  },
-  "packages/notification-services-controller/src/NotificationServicesController/services/notification-config-cache.ts": {
-    "@typescript-eslint/naming-convention": {
-      "count": 1
-    }
-  },
-  "packages/notification-services-controller/src/NotificationServicesController/services/perp-notifications.test.ts": {
-    "@typescript-eslint/explicit-function-return-type": {
-      "count": 1
-=======
-  "packages/notification-services-controller/src/NotificationServicesController/services/perp-notifications.ts": {
-    "@typescript-eslint/explicit-function-return-type": {
-      "count": 1
-    },
-    "id-length": {
-      "count": 1
-    }
-  },
-  "packages/notification-services-controller/src/NotificationServicesController/types/notification-api/notification-api.ts": {
-    "@typescript-eslint/naming-convention": {
-      "count": 18
-    }
-  },
-  "packages/notification-services-controller/src/NotificationServicesController/types/notification-api/schema.ts": {
-    "@typescript-eslint/naming-convention": {
-      "count": 70
->>>>>>> 2a3a2eb5
-    }
-  },
   "packages/notification-services-controller/src/NotificationServicesPushController/NotificationServicesPushController.test.ts": {
     "@typescript-eslint/explicit-function-return-type": {
       "count": 4
