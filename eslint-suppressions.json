{
  "packages/account-tree-controller/src/AccountTreeController.test.ts": {
    "@typescript-eslint/explicit-function-return-type": {
      "count": 4
    },
    "@typescript-eslint/naming-convention": {
      "count": 4
    },
    "id-length": {
      "count": 2
    }
  },
  "packages/account-tree-controller/src/AccountTreeController.ts": {
    "@typescript-eslint/explicit-function-return-type": {
      "count": 10
    },
    "@typescript-eslint/prefer-nullish-coalescing": {
      "count": 1
    },
    "no-negated-condition": {
      "count": 3
    }
  },
  "packages/account-tree-controller/src/backup-and-sync/analytics/segment.ts": {
    "@typescript-eslint/naming-convention": {
      "count": 3
    },
    "no-negated-condition": {
      "count": 1
    }
  },
  "packages/account-tree-controller/src/backup-and-sync/service/index.test.ts": {
    "@typescript-eslint/explicit-function-return-type": {
      "count": 1
    },
    "n/no-sync": {
      "count": 22
    }
  },
  "packages/account-tree-controller/src/backup-and-sync/service/index.ts": {
    "@typescript-eslint/explicit-function-return-type": {
      "count": 1
    }
  },
  "packages/account-tree-controller/src/backup-and-sync/syncing/group.ts": {
    "@typescript-eslint/explicit-function-return-type": {
      "count": 1
    },
    "id-length": {
      "count": 1
    }
  },
  "packages/account-tree-controller/src/backup-and-sync/syncing/legacy.ts": {
    "@typescript-eslint/explicit-function-return-type": {
      "count": 1
    }
  },
  "packages/account-tree-controller/src/backup-and-sync/syncing/metadata.ts": {
    "@typescript-eslint/naming-convention": {
      "count": 1
    }
  },
  "packages/account-tree-controller/src/backup-and-sync/types.ts": {
    "@typescript-eslint/explicit-function-return-type": {
      "count": 1
    },
    "@typescript-eslint/naming-convention": {
      "count": 1
    }
  },
  "packages/account-tree-controller/src/backup-and-sync/user-storage/network-utils.ts": {
    "@typescript-eslint/naming-convention": {
      "count": 1
    }
  },
  "packages/account-tree-controller/src/backup-and-sync/user-storage/validation.ts": {
    "@typescript-eslint/explicit-function-return-type": {
      "count": 1
    }
  },
  "packages/account-tree-controller/src/backup-and-sync/utils/controller.test.ts": {
    "id-length": {
      "count": 1
    }
  },
  "packages/account-tree-controller/src/rules/entropy.ts": {
    "@typescript-eslint/explicit-function-return-type": {
      "count": 1
    }
  },
  "packages/account-tree-controller/src/rules/keyring.ts": {
    "@typescript-eslint/explicit-function-return-type": {
      "count": 2
    }
  },
  "packages/account-tree-controller/src/rules/snap.ts": {
    "@typescript-eslint/prefer-optional-chain": {
      "count": 1
    }
  },
  "packages/account-tree-controller/src/type-utils.ts": {
    "@typescript-eslint/naming-convention": {
      "count": 1
    }
  },
  "packages/account-tree-controller/tests/mockMessenger.ts": {
    "@typescript-eslint/explicit-function-return-type": {
      "count": 1
    }
  },
  "packages/address-book-controller/src/AddressBookController.test.ts": {
    "@typescript-eslint/explicit-function-return-type": {
      "count": 1
    }
  },
  "packages/address-book-controller/src/AddressBookController.ts": {
    "@typescript-eslint/explicit-function-return-type": {
      "count": 4
    },
    "@typescript-eslint/naming-convention": {
      "count": 3
    },
    "no-param-reassign": {
      "count": 2
    }
  },
  "packages/announcement-controller/src/AnnouncementController.test.ts": {
    "@typescript-eslint/explicit-function-return-type": {
      "count": 1
    }
  },
  "packages/approval-controller/src/ApprovalController.test.ts": {
    "@typescript-eslint/explicit-function-return-type": {
      "count": 22
    },
    "id-denylist": {
      "count": 3
    }
  },
  "packages/approval-controller/src/ApprovalController.ts": {
    "@typescript-eslint/explicit-function-return-type": {
      "count": 4
    },
    "@typescript-eslint/prefer-nullish-coalescing": {
      "count": 6
    },
    "no-restricted-syntax": {
      "count": 1
    }
  },
  "packages/assets-controllers/jest.environment.js": {
    "n/prefer-global/text-decoder": {
      "count": 1
    },
    "n/prefer-global/text-encoder": {
      "count": 1
    },
    "no-shadow": {
      "count": 2
    }
  },
  "packages/assets-controllers/src/AccountTrackerController.test.ts": {
    "@typescript-eslint/explicit-function-return-type": {
      "count": 3
    }
  },
  "packages/assets-controllers/src/AssetsContractController.test.ts": {
    "@typescript-eslint/explicit-function-return-type": {
      "count": 5
    },
    "id-length": {
      "count": 1
    }
  },
  "packages/assets-controllers/src/AssetsContractController.ts": {
    "@typescript-eslint/explicit-function-return-type": {
      "count": 6
    },
    "id-length": {
      "count": 1
    }
  },
  "packages/assets-controllers/src/CurrencyRateController.test.ts": {
    "@typescript-eslint/explicit-function-return-type": {
      "count": 10
    }
  },
  "packages/assets-controllers/src/CurrencyRateController.ts": {
    "@typescript-eslint/explicit-function-return-type": {
      "count": 3
    },
    "no-negated-condition": {
      "count": 1
    },
    "no-restricted-syntax": {
      "count": 3
    }
  },
  "packages/assets-controllers/src/DeFiPositionsController/DeFiPositionsController.test.ts": {
    "@typescript-eslint/explicit-function-return-type": {
      "count": 1
    }
  },
  "packages/assets-controllers/src/DeFiPositionsController/DeFiPositionsController.ts": {
    "@typescript-eslint/explicit-function-return-type": {
      "count": 2
    },
    "@typescript-eslint/no-misused-promises": {
      "count": 2
    }
  },
  "packages/assets-controllers/src/DeFiPositionsController/group-defi-positions.ts": {
    "@typescript-eslint/naming-convention": {
      "count": 1
    },
    "id-length": {
      "count": 2
    }
  },
  "packages/assets-controllers/src/MultichainAssetsController/MultichainAssetsController.test.ts": {
    "@typescript-eslint/explicit-function-return-type": {
      "count": 1
    }
  },
  "packages/assets-controllers/src/MultichainAssetsController/MultichainAssetsController.ts": {
    "@typescript-eslint/explicit-function-return-type": {
      "count": 7
    },
    "@typescript-eslint/no-misused-promises": {
      "count": 3
    }
  },
  "packages/assets-controllers/src/MultichainAssetsRatesController/MultichainAssetsRatesController.ts": {
    "@typescript-eslint/explicit-function-return-type": {
      "count": 2
    },
    "@typescript-eslint/naming-convention": {
      "count": 1
    }
  },
  "packages/assets-controllers/src/MultichainBalancesController/MultichainBalancesController.test.ts": {
    "@typescript-eslint/explicit-function-return-type": {
      "count": 1
    },
    "jest/unbound-method": {
      "count": 1
    }
  },
  "packages/assets-controllers/src/MultichainBalancesController/MultichainBalancesController.ts": {
    "@typescript-eslint/no-misused-promises": {
      "count": 2
    },
    "@typescript-eslint/prefer-nullish-coalescing": {
      "count": 1
    }
  },
  "packages/assets-controllers/src/NftController.test.ts": {
    "@typescript-eslint/explicit-function-return-type": {
      "count": 4
    },
    "id-denylist": {
      "count": 1
    },
    "import-x/namespace": {
      "count": 9
    }
  },
  "packages/assets-controllers/src/NftController.ts": {
    "@typescript-eslint/naming-convention": {
      "count": 5
    },
    "@typescript-eslint/no-misused-promises": {
      "count": 2
    },
    "@typescript-eslint/prefer-nullish-coalescing": {
      "count": 9
    },
    "@typescript-eslint/prefer-optional-chain": {
      "count": 1
    },
    "camelcase": {
      "count": 15
    },
    "id-length": {
      "count": 1
    },
    "no-negated-condition": {
      "count": 1
    },
    "no-param-reassign": {
      "count": 2
    }
  },
  "packages/assets-controllers/src/RatesController/RatesController.test.ts": {
    "@typescript-eslint/explicit-function-return-type": {
      "count": 1
    }
  },
  "packages/assets-controllers/src/RatesController/RatesController.ts": {
    "@typescript-eslint/explicit-function-return-type": {
      "count": 1
    },
    "@typescript-eslint/naming-convention": {
      "count": 1
    }
  },
  "packages/assets-controllers/src/Standards/ERC20Standard.test.ts": {
    "@typescript-eslint/explicit-function-return-type": {
      "count": 3
    },
    "jest/no-commented-out-tests": {
      "count": 1
    }
  },
  "packages/assets-controllers/src/Standards/ERC20Standard.ts": {
    "id-denylist": {
      "count": 8
    },
    "no-restricted-syntax": {
      "count": 1
    }
  },
  "packages/assets-controllers/src/Standards/NftStandards/ERC1155/ERC1155Standard.test.ts": {
    "@typescript-eslint/explicit-function-return-type": {
      "count": 1
    },
    "import-x/no-named-as-default-member": {
      "count": 1
    }
  },
  "packages/assets-controllers/src/Standards/NftStandards/ERC1155/ERC1155Standard.ts": {
    "no-restricted-syntax": {
      "count": 2
    }
  },
  "packages/assets-controllers/src/Standards/NftStandards/ERC721/ERC721Standard.test.ts": {
    "@typescript-eslint/explicit-function-return-type": {
      "count": 2
    }
  },
  "packages/assets-controllers/src/Standards/NftStandards/ERC721/ERC721Standard.ts": {
    "id-denylist": {
      "count": 4
    },
    "no-restricted-syntax": {
      "count": 2
    }
  },
  "packages/assets-controllers/src/TokenListController.test.ts": {
    "@typescript-eslint/explicit-function-return-type": {
      "count": 2
    },
    "id-denylist": {
      "count": 2
    },
    "import-x/namespace": {
      "count": 7
    }
  },
  "packages/assets-controllers/src/TokenListController.ts": {
    "@typescript-eslint/explicit-function-return-type": {
      "count": 6
    },
    "no-restricted-syntax": {
      "count": 7
    }
  },
  "packages/assets-controllers/src/TokenRatesController.test.ts": {
    "@typescript-eslint/explicit-function-return-type": {
      "count": 4
    }
  },
  "packages/assets-controllers/src/TokenRatesController.ts": {
    "@typescript-eslint/explicit-function-return-type": {
      "count": 7
    }
  },
  "packages/assets-controllers/src/TokenSearchDiscoveryDataController/TokenSearchDiscoveryDataController.test.ts": {
    "@typescript-eslint/explicit-function-return-type": {
      "count": 3
    }
  },
  "packages/assets-controllers/src/TokenSearchDiscoveryDataController/TokenSearchDiscoveryDataController.ts": {
    "@typescript-eslint/explicit-function-return-type": {
      "count": 1
    },
    "no-negated-condition": {
      "count": 2
    }
  },
  "packages/assets-controllers/src/TokensController.test.ts": {
    "@typescript-eslint/explicit-function-return-type": {
      "count": 6
    },
    "import-x/namespace": {
      "count": 1
    }
  },
  "packages/assets-controllers/src/TokensController.ts": {
    "@typescript-eslint/explicit-function-return-type": {
      "count": 14
    },
    "@typescript-eslint/no-unused-vars": {
      "count": 1
    },
    "@typescript-eslint/prefer-nullish-coalescing": {
      "count": 4
    },
    "@typescript-eslint/prefer-optional-chain": {
      "count": 4
    },
    "id-length": {
      "count": 1
    },
    "no-negated-condition": {
      "count": 3
    },
    "no-param-reassign": {
      "count": 1
    },
    "require-atomic-updates": {
      "count": 1
    }
  },
  "packages/assets-controllers/src/__fixtures__/account-api-v4-mocks.ts": {
    "@typescript-eslint/explicit-function-return-type": {
      "count": 2
    },
    "@typescript-eslint/naming-convention": {
      "count": 2
    },
    "camelcase": {
      "count": 2
    }
  },
  "packages/assets-controllers/src/assetsUtil.test.ts": {
    "@typescript-eslint/explicit-function-return-type": {
      "count": 3
    },
    "id-length": {
      "count": 1
    }
  },
  "packages/assets-controllers/src/assetsUtil.ts": {
    "@typescript-eslint/explicit-function-return-type": {
      "count": 6
    },
    "@typescript-eslint/naming-convention": {
      "count": 22
    },
    "no-negated-condition": {
      "count": 2
    }
  },
  "packages/assets-controllers/src/balances.test.ts": {
    "@typescript-eslint/explicit-function-return-type": {
      "count": 2
    }
  },
  "packages/assets-controllers/src/balances.ts": {
    "@typescript-eslint/explicit-function-return-type": {
      "count": 13
    },
    "id-length": {
      "count": 2
    },
    "no-negated-condition": {
      "count": 2
    }
  },
  "packages/assets-controllers/src/crypto-compare-service/crypto-compare.ts": {
    "@typescript-eslint/explicit-function-return-type": {
      "count": 3
    },
    "@typescript-eslint/naming-convention": {
      "count": 2
    },
    "id-length": {
      "count": 1
    },
    "no-param-reassign": {
      "count": 4
    }
  },
  "packages/assets-controllers/src/multi-chain-accounts-service/api-balance-fetcher.test.ts": {
    "@typescript-eslint/explicit-function-return-type": {
      "count": 11
    },
    "id-length": {
      "count": 37
    },
    "require-atomic-updates": {
      "count": 1
    }
  },
  "packages/assets-controllers/src/multi-chain-accounts-service/api-balance-fetcher.ts": {
    "@typescript-eslint/explicit-function-return-type": {
      "count": 1
    },
    "id-length": {
      "count": 1
    }
  },
  "packages/assets-controllers/src/multi-chain-accounts-service/multi-chain-accounts.test.ts": {
    "@typescript-eslint/explicit-function-return-type": {
      "count": 3
    }
  },
  "packages/assets-controllers/src/multi-chain-accounts-service/multi-chain-accounts.ts": {
    "@typescript-eslint/explicit-function-return-type": {
      "count": 4
    }
  },
  "packages/assets-controllers/src/multicall.test.ts": {
    "@typescript-eslint/explicit-function-return-type": {
      "count": 1
    },
    "@typescript-eslint/prefer-promise-reject-errors": {
      "count": 2
    }
  },
  "packages/assets-controllers/src/multicall.ts": {
    "id-length": {
      "count": 2
    }
  },
  "packages/assets-controllers/src/rpc-service/rpc-balance-fetcher.test.ts": {
    "id-length": {
      "count": 17
    }
  },
  "packages/assets-controllers/src/rpc-service/rpc-balance-fetcher.ts": {
    "@typescript-eslint/explicit-function-return-type": {
      "count": 1
    },
    "@typescript-eslint/prefer-nullish-coalescing": {
      "count": 2
    },
    "id-length": {
      "count": 1
    }
  },
  "packages/assets-controllers/src/selectors/stringify-balance.ts": {
    "@typescript-eslint/explicit-function-return-type": {
      "count": 1
    }
  },
  "packages/assets-controllers/src/selectors/token-selectors.test.ts": {
    "@typescript-eslint/explicit-function-return-type": {
      "count": 1
    }
  },
  "packages/assets-controllers/src/selectors/token-selectors.ts": {
    "@typescript-eslint/explicit-function-return-type": {
      "count": 25
    },
    "@typescript-eslint/prefer-nullish-coalescing": {
      "count": 1
    },
    "no-negated-condition": {
      "count": 1
    }
  },
  "packages/assets-controllers/src/token-prices-service/codefi-v2.test.ts": {
    "@typescript-eslint/explicit-function-return-type": {
      "count": 5
    }
  },
  "packages/assets-controllers/src/token-prices-service/codefi-v2.ts": {
    "@typescript-eslint/explicit-function-return-type": {
      "count": 2
    }
  },
  "packages/assets-controllers/src/token-service.ts": {
    "@typescript-eslint/explicit-function-return-type": {
      "count": 3
    },
    "@typescript-eslint/naming-convention": {
      "count": 1
    },
    "@typescript-eslint/prefer-nullish-coalescing": {
      "count": 2
    },
    "no-restricted-globals": {
      "count": 1
    }
  },
  "packages/assets-controllers/src/utils/formatters.ts": {
    "@typescript-eslint/explicit-function-return-type": {
      "count": 9
    }
  },
  "packages/assets-controllers/src/utils/timeout-with-retry.test.ts": {
    "@typescript-eslint/explicit-function-return-type": {
      "count": 1
    }
  },
  "packages/assets-controllers/src/utils/timeout-with-retry.ts": {
    "@typescript-eslint/naming-convention": {
      "count": 1
    },
    "id-denylist": {
      "count": 3
    }
  },
  "packages/bridge-controller/src/bridge-controller.test.ts": {
    "@typescript-eslint/explicit-function-return-type": {
      "count": 2
    },
    "@typescript-eslint/prefer-nullish-coalescing": {
      "count": 1
    }
  },
  "packages/bridge-controller/src/bridge-controller.ts": {
    "@typescript-eslint/explicit-function-return-type": {
      "count": 18
    },
    "@typescript-eslint/naming-convention": {
      "count": 4
    }
  },
  "packages/bridge-controller/src/selectors.test.ts": {
    "@typescript-eslint/prefer-nullish-coalescing": {
      "count": 1
    }
  },
  "packages/bridge-controller/src/selectors.ts": {
    "@typescript-eslint/explicit-function-return-type": {
      "count": 25
    },
    "@typescript-eslint/naming-convention": {
      "count": 1
    },
    "no-negated-condition": {
      "count": 1
    }
  },
  "packages/bridge-controller/src/types.ts": {
    "@typescript-eslint/naming-convention": {
      "count": 12
    },
    "@typescript-eslint/prefer-enum-initializers": {
      "count": 3
    }
  },
  "packages/bridge-controller/src/utils/assets.ts": {
    "@typescript-eslint/explicit-function-return-type": {
      "count": 2
    }
  },
  "packages/bridge-controller/src/utils/balance.ts": {
    "@typescript-eslint/explicit-function-return-type": {
      "count": 1
    }
  },
  "packages/bridge-controller/src/utils/bridge.ts": {
    "@typescript-eslint/explicit-function-return-type": {
      "count": 9
    },
    "id-denylist": {
      "count": 1
    }
  },
  "packages/bridge-controller/src/utils/caip-formatters.ts": {
    "@typescript-eslint/explicit-function-return-type": {
      "count": 2
    }
  },
  "packages/bridge-controller/src/utils/feature-flags.ts": {
    "@typescript-eslint/explicit-function-return-type": {
      "count": 3
    },
    "@typescript-eslint/naming-convention": {
      "count": 1
    },
    "@typescript-eslint/prefer-nullish-coalescing": {
      "count": 1
    }
  },
  "packages/bridge-controller/src/utils/fetch-server-events.ts": {
    "@typescript-eslint/explicit-function-return-type": {
      "count": 1
    },
    "@typescript-eslint/prefer-nullish-coalescing": {
      "count": 1
    },
    "id-denylist": {
      "count": 1
    }
  },
  "packages/bridge-controller/src/utils/fetch.ts": {
    "@typescript-eslint/explicit-function-return-type": {
      "count": 1
    },
    "@typescript-eslint/prefer-nullish-coalescing": {
      "count": 8
    },
    "id-length": {
      "count": 1
    }
  },
  "packages/bridge-controller/src/utils/metrics/constants.ts": {
    "@typescript-eslint/naming-convention": {
      "count": 2
    }
  },
  "packages/bridge-controller/src/utils/metrics/properties.ts": {
    "@typescript-eslint/explicit-function-return-type": {
      "count": 5
    }
  },
  "packages/bridge-controller/src/utils/metrics/types.ts": {
    "@typescript-eslint/naming-convention": {
      "count": 81
    }
  },
  "packages/bridge-controller/src/utils/quote-fees.ts": {
    "@typescript-eslint/explicit-function-return-type": {
      "count": 1
    },
    "@typescript-eslint/prefer-nullish-coalescing": {
      "count": 2
    },
    "id-length": {
      "count": 2
    }
  },
  "packages/bridge-controller/src/utils/quote.ts": {
    "@typescript-eslint/explicit-function-return-type": {
      "count": 15
    },
    "@typescript-eslint/prefer-nullish-coalescing": {
      "count": 4
    }
  },
  "packages/bridge-controller/src/utils/slippage.ts": {
    "@typescript-eslint/explicit-function-return-type": {
      "count": 1
    }
  },
  "packages/bridge-controller/src/utils/snaps.ts": {
    "@typescript-eslint/explicit-function-return-type": {
      "count": 3
    }
  },
  "packages/bridge-controller/src/utils/swaps.ts": {
    "@typescript-eslint/explicit-function-return-type": {
      "count": 1
    }
  },
  "packages/bridge-controller/src/utils/trade-utils.ts": {
    "no-restricted-globals": {
      "count": 1
    }
  },
  "packages/bridge-controller/src/utils/validators.ts": {
    "@typescript-eslint/explicit-function-return-type": {
      "count": 1
    },
    "@typescript-eslint/naming-convention": {
      "count": 1
    },
    "id-length": {
      "count": 4
    }
  },
  "packages/bridge-controller/tests/mock-sse.ts": {
    "@typescript-eslint/explicit-function-return-type": {
      "count": 10
    },
    "id-length": {
      "count": 2
    }
  },
  "packages/bridge-status-controller/src/bridge-status-controller.test.ts": {
    "@typescript-eslint/explicit-function-return-type": {
      "count": 15
    },
    "no-new": {
      "count": 1
    }
  },
  "packages/bridge-status-controller/src/bridge-status-controller.ts": {
    "@typescript-eslint/explicit-function-return-type": {
      "count": 20
    },
    "@typescript-eslint/naming-convention": {
      "count": 5
    },
    "camelcase": {
      "count": 8
    },
    "id-length": {
      "count": 1
    }
  },
  "packages/bridge-status-controller/src/types.ts": {
    "@typescript-eslint/naming-convention": {
      "count": 7
    }
  },
  "packages/bridge-status-controller/src/utils/bridge-status.ts": {
    "@typescript-eslint/explicit-function-return-type": {
      "count": 3
    },
    "@typescript-eslint/prefer-nullish-coalescing": {
      "count": 5
    }
  },
  "packages/bridge-status-controller/src/utils/gas.ts": {
    "@typescript-eslint/explicit-function-return-type": {
      "count": 4
    }
  },
  "packages/bridge-status-controller/src/utils/metrics.ts": {
    "@typescript-eslint/explicit-function-return-type": {
      "count": 3
    },
    "@typescript-eslint/naming-convention": {
      "count": 4
    },
    "camelcase": {
      "count": 8
    }
  },
  "packages/bridge-status-controller/src/utils/snaps.ts": {
    "@typescript-eslint/explicit-function-return-type": {
      "count": 1
    }
  },
  "packages/bridge-status-controller/src/utils/swap-received-amount.ts": {
    "@typescript-eslint/explicit-function-return-type": {
      "count": 3
    }
  },
  "packages/bridge-status-controller/src/utils/transaction.test.ts": {
    "@typescript-eslint/explicit-function-return-type": {
      "count": 3
    }
  },
  "packages/bridge-status-controller/src/utils/transaction.ts": {
    "@typescript-eslint/explicit-function-return-type": {
      "count": 7
    },
    "@typescript-eslint/prefer-nullish-coalescing": {
      "count": 1
    }
  },
  "packages/chain-agnostic-permission/src/caip25Permission.ts": {
    "@typescript-eslint/explicit-function-return-type": {
      "count": 11
    },
    "@typescript-eslint/prefer-nullish-coalescing": {
      "count": 2
    }
  },
  "packages/chain-agnostic-permission/src/operators/caip-permission-operator-accounts.ts": {
    "@typescript-eslint/explicit-function-return-type": {
      "count": 5
    }
  },
  "packages/chain-agnostic-permission/src/operators/caip-permission-operator-permittedChains.ts": {
    "@typescript-eslint/explicit-function-return-type": {
      "count": 2
    }
  },
  "packages/chain-agnostic-permission/src/operators/caip-permission-operator-session-scopes.ts": {
    "@typescript-eslint/explicit-function-return-type": {
      "count": 3
    }
  },
  "packages/chain-agnostic-permission/src/scope/assert.ts": {
    "@typescript-eslint/explicit-function-return-type": {
      "count": 2
    }
  },
  "packages/chain-agnostic-permission/src/scope/authorization.ts": {
    "@typescript-eslint/explicit-function-return-type": {
      "count": 1
    }
  },
  "packages/chain-agnostic-permission/src/scope/errors.ts": {
    "@typescript-eslint/explicit-function-return-type": {
      "count": 5
    }
  },
  "packages/chain-agnostic-permission/src/scope/filter.ts": {
    "@typescript-eslint/explicit-function-return-type": {
      "count": 3
    }
  },
  "packages/chain-agnostic-permission/src/scope/supported.ts": {
    "@typescript-eslint/explicit-function-return-type": {
      "count": 5
    }
  },
  "packages/chain-agnostic-permission/src/scope/transform.ts": {
    "@typescript-eslint/explicit-function-return-type": {
      "count": 1
    },
    "no-negated-condition": {
      "count": 1
    }
  },
  "packages/chain-agnostic-permission/src/scope/validation.ts": {
    "@typescript-eslint/explicit-function-return-type": {
      "count": 1
    },
    "@typescript-eslint/prefer-nullish-coalescing": {
      "count": 2
    }
  },
  "packages/delegation-controller/src/DelegationController.test.ts": {
    "@typescript-eslint/explicit-function-return-type": {
      "count": 3
    }
  },
  "packages/delegation-controller/src/DelegationController.ts": {
    "@typescript-eslint/explicit-function-return-type": {
      "count": 5
    },
    "id-length": {
      "count": 2
    }
  },
  "packages/delegation-controller/src/types.ts": {
    "@typescript-eslint/naming-convention": {
      "count": 3
    }
  },
  "packages/delegation-controller/src/utils.ts": {
    "@typescript-eslint/explicit-function-return-type": {
      "count": 1
    }
  },
  "packages/earn-controller/src/EarnController.test.ts": {
    "@typescript-eslint/explicit-function-return-type": {
      "count": 1
    },
    "jest/unbound-method": {
      "count": 36
    }
  },
  "packages/earn-controller/src/EarnController.ts": {
    "@typescript-eslint/explicit-function-return-type": {
      "count": 9
    },
    "@typescript-eslint/naming-convention": {
      "count": 1
    },
    "id-length": {
      "count": 2
    },
    "no-negated-condition": {
      "count": 3
    }
  },
  "packages/earn-controller/src/selectors.ts": {
    "@typescript-eslint/explicit-function-return-type": {
      "count": 6
    }
  },
  "packages/eip-5792-middleware/src/constants.ts": {
    "@typescript-eslint/naming-convention": {
      "count": 2
    }
  },
  "packages/eip-5792-middleware/src/hooks/getCallsStatus.ts": {
    "@typescript-eslint/explicit-function-return-type": {
      "count": 1
    }
  },
  "packages/eip-5792-middleware/src/hooks/getCapabilities.ts": {
    "@typescript-eslint/explicit-function-return-type": {
      "count": 2
    },
    "@typescript-eslint/prefer-nullish-coalescing": {
      "count": 1
    }
  },
  "packages/eip-5792-middleware/src/hooks/processSendCalls.ts": {
    "@typescript-eslint/explicit-function-return-type": {
      "count": 10
    },
    "@typescript-eslint/no-misused-promises": {
      "count": 1
    }
  },
  "packages/eip-5792-middleware/src/methods/wallet_getCallsStatus.test.ts": {
    "@typescript-eslint/explicit-function-return-type": {
      "count": 1
    }
  },
  "packages/eip-5792-middleware/src/methods/wallet_getCapabilities.test.ts": {
    "@typescript-eslint/explicit-function-return-type": {
      "count": 1
    }
  },
  "packages/eip-5792-middleware/src/methods/wallet_sendCalls.test.ts": {
    "@typescript-eslint/explicit-function-return-type": {
      "count": 1
    }
  },
  "packages/eip-5792-middleware/src/utils.ts": {
    "id-length": {
      "count": 1
    }
  },
  "packages/eip1193-permission-middleware/src/wallet-getPermissions.test.ts": {
    "@typescript-eslint/explicit-function-return-type": {
      "count": 2
    }
  },
  "packages/eip1193-permission-middleware/src/wallet-getPermissions.ts": {
    "@typescript-eslint/explicit-function-return-type": {
      "count": 1
    }
  },
  "packages/eip1193-permission-middleware/src/wallet-requestPermissions.test.ts": {
    "@typescript-eslint/explicit-function-return-type": {
      "count": 3
    }
  },
  "packages/eip1193-permission-middleware/src/wallet-requestPermissions.ts": {
    "@typescript-eslint/explicit-function-return-type": {
      "count": 1
    }
  },
  "packages/eip1193-permission-middleware/src/wallet-revokePermissions.test.ts": {
    "@typescript-eslint/explicit-function-return-type": {
      "count": 2
    }
  },
  "packages/eip1193-permission-middleware/src/wallet-revokePermissions.ts": {
    "@typescript-eslint/explicit-function-return-type": {
      "count": 1
    }
  },
  "packages/ens-controller/src/EnsController.test.ts": {
    "@typescript-eslint/explicit-function-return-type": {
      "count": 11
    },
    "@typescript-eslint/prefer-nullish-coalescing": {
      "count": 1
    },
    "no-param-reassign": {
      "count": 1
    }
  },
  "packages/ens-controller/src/EnsController.ts": {
    "@typescript-eslint/explicit-function-return-type": {
      "count": 6
    }
  },
  "packages/foundryup/src/cli.ts": {
    "no-restricted-globals": {
      "count": 1
    }
  },
  "packages/foundryup/src/download.ts": {
    "@typescript-eslint/explicit-function-return-type": {
      "count": 1
    }
  },
  "packages/foundryup/src/extract.ts": {
    "@typescript-eslint/explicit-function-return-type": {
      "count": 4
    },
    "id-length": {
      "count": 2
    }
  },
  "packages/foundryup/src/foundryup.test.ts": {
    "@typescript-eslint/explicit-function-return-type": {
      "count": 1
    },
    "@typescript-eslint/naming-convention": {
      "count": 1
    },
    "id-length": {
      "count": 1
    },
    "n/no-sync": {
      "count": 2
    }
  },
  "packages/foundryup/src/index.ts": {
    "@typescript-eslint/naming-convention": {
      "count": 1
    },
    "id-length": {
      "count": 2
    }
  },
  "packages/foundryup/src/options.ts": {
    "@typescript-eslint/explicit-function-return-type": {
      "count": 3
    }
  },
  "packages/foundryup/src/types.ts": {
    "@typescript-eslint/naming-convention": {
      "count": 4
    }
  },
  "packages/foundryup/src/utils.ts": {
    "@typescript-eslint/explicit-function-return-type": {
      "count": 2
    },
    "id-denylist": {
      "count": 2
    }
  },
  "packages/foundryup/types/unzipper.d.ts": {
    "import-x/no-unassigned-import": {
      "count": 1
    }
  },
  "packages/gas-fee-controller/src/GasFeeController.test.ts": {
    "@typescript-eslint/explicit-function-return-type": {
      "count": 7
    },
    "@typescript-eslint/naming-convention": {
      "count": 1
    },
    "import-x/namespace": {
      "count": 2
    }
  },
  "packages/gas-fee-controller/src/GasFeeController.ts": {
    "@typescript-eslint/explicit-function-return-type": {
      "count": 11
    },
    "@typescript-eslint/naming-convention": {
      "count": 3
    },
    "@typescript-eslint/prefer-nullish-coalescing": {
      "count": 2
    },
    "id-length": {
      "count": 1
    },
    "no-restricted-syntax": {
      "count": 14
    }
  },
  "packages/gas-fee-controller/src/gas-util.ts": {
    "@typescript-eslint/explicit-function-return-type": {
      "count": 2
    },
    "id-length": {
      "count": 1
    }
  },
  "packages/gator-permissions-controller/src/GatorPermissionsController.test.ts": {
    "@typescript-eslint/explicit-function-return-type": {
      "count": 2
    },
    "id-denylist": {
      "count": 2
    },
    "no-new": {
      "count": 1
    }
  },
  "packages/gator-permissions-controller/src/GatorPermissionsController.ts": {
    "@typescript-eslint/explicit-function-return-type": {
      "count": 16
    }
  },
  "packages/gator-permissions-controller/src/decodePermission/decodePermission.ts": {
    "@typescript-eslint/explicit-function-return-type": {
      "count": 1
    }
  },
  "packages/gator-permissions-controller/src/decodePermission/utils.test.ts": {
    "id-length": {
      "count": 1
    }
  },
  "packages/gator-permissions-controller/src/decodePermission/utils.ts": {
    "@typescript-eslint/explicit-function-return-type": {
      "count": 2
    },
    "@typescript-eslint/naming-convention": {
      "count": 1
    },
    "id-length": {
      "count": 1
    }
  },
  "packages/gator-permissions-controller/src/test/mocks.ts": {
    "@typescript-eslint/explicit-function-return-type": {
      "count": 1
    }
  },
  "packages/logging-controller/src/LoggingController.test.ts": {
    "@typescript-eslint/explicit-function-return-type": {
      "count": 1
    },
    "import-x/namespace": {
      "count": 1
    }
  },
  "packages/logging-controller/src/LoggingController.ts": {
    "@typescript-eslint/explicit-function-return-type": {
      "count": 2
    }
  },
  "packages/message-manager/src/AbstractMessageManager.test.ts": {
    "@typescript-eslint/explicit-function-return-type": {
      "count": 4
    }
  },
  "packages/message-manager/src/AbstractMessageManager.ts": {
    "@typescript-eslint/explicit-function-return-type": {
      "count": 19
    },
    "id-denylist": {
      "count": 2
    },
    "no-restricted-syntax": {
      "count": 3
    }
  },
  "packages/message-manager/src/DecryptMessageManager.ts": {
    "@typescript-eslint/explicit-function-return-type": {
      "count": 1
    },
    "import-x/no-unassigned-import": {
      "count": 1
    }
  },
  "packages/message-manager/src/utils.ts": {
    "@typescript-eslint/explicit-function-return-type": {
      "count": 4
    },
    "@typescript-eslint/no-unused-vars": {
      "count": 1
    },
    "id-length": {
      "count": 1
    },
    "no-restricted-globals": {
      "count": 1
    }
  },
  "packages/multichain-account-service/src/MultichainAccountService.test.ts": {
    "@typescript-eslint/explicit-function-return-type": {
      "count": 1
    },
    "@typescript-eslint/naming-convention": {
      "count": 4
    }
  },
  "packages/multichain-account-service/src/MultichainAccountService.ts": {
    "id-length": {
      "count": 1
    }
  },
  "packages/multichain-account-service/src/MultichainAccountWallet.test.ts": {
    "id-length": {
      "count": 2
    },
    "no-param-reassign": {
      "count": 1
    }
  },
  "packages/multichain-account-service/src/MultichainAccountWallet.ts": {
    "@typescript-eslint/explicit-function-return-type": {
      "count": 3
    },
    "@typescript-eslint/prefer-nullish-coalescing": {
      "count": 1
    },
    "id-length": {
      "count": 1
    },
    "require-atomic-updates": {
      "count": 2
    }
  },
  "packages/multichain-account-service/src/providers/AccountProviderWrapper.ts": {
    "no-restricted-syntax": {
      "count": 2
    }
  },
  "packages/multichain-account-service/src/providers/BtcAccountProvider.test.ts": {
    "no-negated-condition": {
      "count": 1
    }
  },
  "packages/multichain-account-service/src/providers/BtcAccountProvider.ts": {
    "@typescript-eslint/naming-convention": {
      "count": 2
    }
  },
  "packages/multichain-account-service/src/providers/EvmAccountProvider.test.ts": {
    "@typescript-eslint/explicit-function-return-type": {
      "count": 4
    }
  },
  "packages/multichain-account-service/src/providers/EvmAccountProvider.ts": {
    "@typescript-eslint/naming-convention": {
      "count": 1
    }
  },
  "packages/multichain-account-service/src/providers/SnapAccountProvider.test.ts": {
    "@typescript-eslint/explicit-function-return-type": {
      "count": 1
    }
  },
  "packages/multichain-account-service/src/providers/SnapAccountProvider.ts": {
    "@typescript-eslint/explicit-function-return-type": {
      "count": 1
    },
    "@typescript-eslint/naming-convention": {
      "count": 1
    }
  },
  "packages/multichain-account-service/src/providers/SolAccountProvider.ts": {
    "@typescript-eslint/naming-convention": {
      "count": 2
    },
    "id-length": {
      "count": 1
    }
  },
  "packages/multichain-account-service/src/providers/TrxAccountProvider.test.ts": {
    "no-negated-condition": {
      "count": 1
    }
  },
  "packages/multichain-account-service/src/providers/TrxAccountProvider.ts": {
    "@typescript-eslint/naming-convention": {
      "count": 2
    }
  },
  "packages/multichain-account-service/src/providers/utils.ts": {
    "@typescript-eslint/naming-convention": {
      "count": 2
    }
  },
  "packages/multichain-account-service/src/tests/accounts.ts": {
    "@typescript-eslint/explicit-function-return-type": {
      "count": 7
    }
  },
  "packages/multichain-account-service/src/tests/providers.ts": {
    "@typescript-eslint/explicit-function-return-type": {
      "count": 2
    }
  },
  "packages/multichain-account-service/src/utils.ts": {
    "@typescript-eslint/explicit-function-return-type": {
      "count": 2
    },
    "id-denylist": {
      "count": 1
    },
    "id-length": {
      "count": 1
    }
  },
  "packages/multichain-api-middleware/src/handlers/types.ts": {
    "@typescript-eslint/naming-convention": {
      "count": 2
    }
  },
  "packages/multichain-api-middleware/src/handlers/wallet-createSession.test.ts": {
    "@typescript-eslint/explicit-function-return-type": {
      "count": 2
    },
    "id-denylist": {
      "count": 1
    }
  },
  "packages/multichain-api-middleware/src/handlers/wallet-createSession.ts": {
    "@typescript-eslint/explicit-function-return-type": {
      "count": 2
    },
    "@typescript-eslint/prefer-nullish-coalescing": {
      "count": 2
    },
    "id-denylist": {
      "count": 1
    }
  },
  "packages/multichain-api-middleware/src/handlers/wallet-getSession.test.ts": {
    "@typescript-eslint/explicit-function-return-type": {
      "count": 2
    }
  },
  "packages/multichain-api-middleware/src/handlers/wallet-getSession.ts": {
    "@typescript-eslint/explicit-function-return-type": {
      "count": 1
    }
  },
  "packages/multichain-api-middleware/src/handlers/wallet-invokeMethod.test.ts": {
    "@typescript-eslint/explicit-function-return-type": {
      "count": 3
    }
  },
  "packages/multichain-api-middleware/src/handlers/wallet-invokeMethod.ts": {
    "@typescript-eslint/explicit-function-return-type": {
      "count": 1
    },
    "id-denylist": {
      "count": 2
    }
  },
  "packages/multichain-api-middleware/src/handlers/wallet-revokeSession.test.ts": {
    "@typescript-eslint/explicit-function-return-type": {
      "count": 2
    }
  },
  "packages/multichain-api-middleware/src/handlers/wallet-revokeSession.ts": {
    "@typescript-eslint/explicit-function-return-type": {
      "count": 3
    },
    "id-denylist": {
      "count": 1
    },
    "no-negated-condition": {
      "count": 1
    }
  },
  "packages/multichain-api-middleware/src/middlewares/MultichainMiddlewareManager.ts": {
    "@typescript-eslint/explicit-function-return-type": {
      "count": 7
    }
  },
  "packages/multichain-api-middleware/src/middlewares/MultichainSubscriptionManager.test.ts": {
    "@typescript-eslint/explicit-function-return-type": {
      "count": 2
    }
  },
  "packages/multichain-api-middleware/src/middlewares/MultichainSubscriptionManager.ts": {
    "@typescript-eslint/explicit-function-return-type": {
      "count": 7
    }
  },
  "packages/multichain-api-middleware/src/middlewares/multichainMethodCallValidatorMiddleware.test.ts": {
    "id-length": {
      "count": 6
    }
  },
  "packages/multichain-api-middleware/src/middlewares/multichainMethodCallValidatorMiddleware.ts": {
    "@typescript-eslint/explicit-function-return-type": {
      "count": 2
    },
    "id-length": {
      "count": 4
    }
  },
  "packages/multichain-transactions-controller/src/MultichainTransactionsController.test.ts": {
    "jest/unbound-method": {
      "count": 1
    }
  },
  "packages/multichain-transactions-controller/src/MultichainTransactionsController.ts": {
    "@typescript-eslint/explicit-function-return-type": {
      "count": 4
    },
    "@typescript-eslint/no-misused-promises": {
      "count": 2
    }
  },
  "packages/name-controller/src/NameController.ts": {
    "@typescript-eslint/explicit-function-return-type": {
      "count": 16
    },
    "@typescript-eslint/naming-convention": {
      "count": 2
    }
  },
  "packages/name-controller/src/providers/ens.test.ts": {
    "@typescript-eslint/explicit-function-return-type": {
      "count": 2
    }
  },
  "packages/name-controller/src/providers/ens.ts": {
    "@typescript-eslint/explicit-function-return-type": {
      "count": 1
    },
    "@typescript-eslint/prefer-nullish-coalescing": {
      "count": 1
    }
  },
  "packages/name-controller/src/providers/etherscan.test.ts": {
    "@typescript-eslint/explicit-function-return-type": {
      "count": 1
    }
  },
  "packages/name-controller/src/providers/etherscan.ts": {
    "@typescript-eslint/explicit-function-return-type": {
      "count": 1
    },
    "@typescript-eslint/naming-convention": {
      "count": 12
    },
    "@typescript-eslint/prefer-nullish-coalescing": {
      "count": 1
    }
  },
  "packages/name-controller/src/providers/lens.test.ts": {
    "@typescript-eslint/explicit-function-return-type": {
      "count": 1
    }
  },
  "packages/name-controller/src/providers/lens.ts": {
    "@typescript-eslint/explicit-function-return-type": {
      "count": 1
    },
    "@typescript-eslint/prefer-nullish-coalescing": {
      "count": 1
    }
  },
  "packages/name-controller/src/providers/token.test.ts": {
    "@typescript-eslint/explicit-function-return-type": {
      "count": 1
    }
  },
  "packages/name-controller/src/providers/token.ts": {
    "@typescript-eslint/explicit-function-return-type": {
      "count": 1
    },
    "@typescript-eslint/prefer-nullish-coalescing": {
      "count": 1
    }
  },
  "packages/name-controller/src/types.ts": {
    "@typescript-eslint/naming-convention": {
      "count": 1
    }
  },
  "packages/name-controller/src/util.ts": {
    "@typescript-eslint/explicit-function-return-type": {
      "count": 2
    },
    "@typescript-eslint/naming-convention": {
      "count": 1
    },
    "jsdoc/require-returns": {
      "count": 1
    }
  },
  "packages/network-enablement-controller/src/NetworkEnablementController.ts": {
    "@typescript-eslint/explicit-function-return-type": {
      "count": 1
    },
    "@typescript-eslint/prefer-nullish-coalescing": {
      "count": 2
    },
    "id-length": {
      "count": 7
    }
  },
  "packages/network-enablement-controller/src/selectors.ts": {
    "@typescript-eslint/explicit-function-return-type": {
      "count": 3
    }
  },
  "packages/notification-services-controller/src/NotificationServicesController/NotificationServicesController.test.ts": {
    "@typescript-eslint/explicit-function-return-type": {
      "count": 23
    },
    "id-length": {
      "count": 7
    }
  },
  "packages/notification-services-controller/src/NotificationServicesController/NotificationServicesController.ts": {
    "@typescript-eslint/explicit-function-return-type": {
      "count": 31
    },
    "@typescript-eslint/no-misused-promises": {
      "count": 1
    },
    "id-denylist": {
      "count": 5
    },
    "id-length": {
      "count": 8
    }
  },
  "packages/notification-services-controller/src/NotificationServicesController/__fixtures__/mockServices.ts": {
    "@typescript-eslint/explicit-function-return-type": {
      "count": 6
    }
  },
  "packages/notification-services-controller/src/NotificationServicesController/constants/notification-schema.ts": {
    "@typescript-eslint/naming-convention": {
      "count": 18
    }
  },
  "packages/notification-services-controller/src/NotificationServicesController/mocks/mockResponses.ts": {
    "@typescript-eslint/explicit-function-return-type": {
      "count": 6
    }
  },
  "packages/notification-services-controller/src/NotificationServicesController/processors/process-api-notifications.test.ts": {
    "id-length": {
      "count": 1
    }
  },
  "packages/notification-services-controller/src/NotificationServicesController/services/feature-announcements.ts": {
    "@typescript-eslint/explicit-function-return-type": {
      "count": 2
    },
    "@typescript-eslint/naming-convention": {
      "count": 2
    },
    "@typescript-eslint/prefer-nullish-coalescing": {
      "count": 2
    },
    "id-length": {
      "count": 3
    }
  },
  "packages/notification-services-controller/src/NotificationServicesController/services/notification-config-cache.ts": {
    "@typescript-eslint/naming-convention": {
      "count": 1
    }
  },
  "packages/notification-services-controller/src/NotificationServicesController/services/perp-notifications.test.ts": {
    "@typescript-eslint/explicit-function-return-type": {
      "count": 1
    }
  },
  "packages/notification-services-controller/src/NotificationServicesController/services/perp-notifications.ts": {
    "@typescript-eslint/explicit-function-return-type": {
      "count": 1
    },
    "id-length": {
      "count": 1
    }
  },
  "packages/notification-services-controller/src/NotificationServicesController/types/notification-api/notification-api.ts": {
    "@typescript-eslint/naming-convention": {
      "count": 18
    }
  },
  "packages/notification-services-controller/src/NotificationServicesController/types/notification-api/schema.ts": {
    "@typescript-eslint/naming-convention": {
      "count": 70
    }
  },
  "packages/notification-services-controller/src/NotificationServicesPushController/NotificationServicesPushController.test.ts": {
    "@typescript-eslint/explicit-function-return-type": {
      "count": 4
    },
    "@typescript-eslint/prefer-nullish-coalescing": {
      "count": 1
    }
  },
  "packages/notification-services-controller/src/NotificationServicesPushController/NotificationServicesPushController.ts": {
    "@typescript-eslint/explicit-function-return-type": {
      "count": 6
    }
  },
  "packages/notification-services-controller/src/NotificationServicesPushController/__fixtures__/mockServices.ts": {
    "@typescript-eslint/explicit-function-return-type": {
      "count": 1
    }
  },
<<<<<<< HEAD
  "packages/notification-services-controller/src/NotificationServicesPushController/mocks/mockResponse.ts": {
    "@typescript-eslint/explicit-function-return-type": {
      "count": 3
    }
  },
  "packages/notification-services-controller/src/NotificationServicesPushController/services/endpoints.ts": {
    "@typescript-eslint/explicit-function-return-type": {
      "count": 2
    }
  },
  "packages/notification-services-controller/src/NotificationServicesPushController/services/services.test.ts": {
    "@typescript-eslint/explicit-function-return-type": {
      "count": 4
=======
  "packages/notification-services-controller/src/NotificationServicesPushController/services/services.ts": {
    "@typescript-eslint/naming-convention": {
      "count": 1
    }
  },
  "packages/notification-services-controller/src/NotificationServicesPushController/utils/get-notification-data.ts": {
    "@typescript-eslint/explicit-function-return-type": {
      "count": 5
    },
    "@typescript-eslint/prefer-nullish-coalescing": {
      "count": 1
    },
    "id-denylist": {
      "count": 1
    }
  },
  "packages/notification-services-controller/src/NotificationServicesPushController/utils/get-notification-message.ts": {
    "@typescript-eslint/explicit-function-return-type": {
      "count": 5
    },
    "@typescript-eslint/naming-convention": {
      "count": 2
    },
    "id-length": {
      "count": 9
>>>>>>> 1bd1048b
    }
  },
  "packages/notification-services-controller/src/NotificationServicesPushController/web/push-utils.test.ts": {
    "@typescript-eslint/explicit-function-return-type": {
      "count": 10
    },
    "no-restricted-globals": {
      "count": 3
    }
  },
  "packages/notification-services-controller/src/NotificationServicesPushController/web/push-utils.ts": {
    "@typescript-eslint/explicit-function-return-type": {
      "count": 7
    },
    "require-atomic-updates": {
      "count": 1
    }
  },
  "packages/notification-services-controller/src/shared/is-onchain-notification.ts": {
    "id-length": {
      "count": 1
    }
  },
  "packages/phishing-controller/src/BulkTokenScan.test.ts": {
    "@typescript-eslint/explicit-function-return-type": {
      "count": 2
    },
    "@typescript-eslint/naming-convention": {
      "count": 1
    }
  },
  "packages/phishing-controller/src/CacheManager.test.ts": {
    "@typescript-eslint/explicit-function-return-type": {
      "count": 2
    }
  },
  "packages/phishing-controller/src/CacheManager.ts": {
    "@typescript-eslint/naming-convention": {
      "count": 3
    }
  },
  "packages/phishing-controller/src/PathTrie.ts": {
    "@typescript-eslint/explicit-function-return-type": {
      "count": 2
    }
  },
  "packages/phishing-controller/src/PhishingController.test.ts": {
    "@typescript-eslint/explicit-function-return-type": {
      "count": 1
    },
    "jest/unbound-method": {
      "count": 7
    }
  },
  "packages/phishing-controller/src/PhishingController.ts": {
    "@typescript-eslint/explicit-function-return-type": {
      "count": 25
    },
    "@typescript-eslint/naming-convention": {
      "count": 1
    },
    "@typescript-eslint/prefer-nullish-coalescing": {
      "count": 6
    }
  },
  "packages/phishing-controller/src/PhishingDetector.test.ts": {
    "@typescript-eslint/explicit-function-return-type": {
      "count": 2
    },
    "id-length": {
      "count": 4
    }
  },
  "packages/phishing-controller/src/PhishingDetector.ts": {
    "@typescript-eslint/explicit-function-return-type": {
      "count": 1
    }
  },
  "packages/phishing-controller/src/tests/utils.ts": {
    "@typescript-eslint/explicit-function-return-type": {
      "count": 2
    }
  },
  "packages/phishing-controller/src/types.ts": {
    "@typescript-eslint/naming-convention": {
      "count": 4
    }
  },
  "packages/phishing-controller/src/utils.test.ts": {
    "@typescript-eslint/explicit-function-return-type": {
      "count": 2
    },
    "import-x/namespace": {
      "count": 5
    }
  },
  "packages/phishing-controller/src/utils.ts": {
    "@typescript-eslint/explicit-function-return-type": {
      "count": 5
    },
    "@typescript-eslint/prefer-nullish-coalescing": {
      "count": 1
    }
  },
  "packages/polling-controller/src/AbstractPollingController.ts": {
    "@typescript-eslint/explicit-function-return-type": {
      "count": 4
    },
    "@typescript-eslint/naming-convention": {
      "count": 1
    }
  },
  "packages/polling-controller/src/BlockTrackerPollingController.test.ts": {
    "@typescript-eslint/explicit-function-return-type": {
      "count": 2
    },
    "no-restricted-syntax": {
      "count": 1
    }
  },
  "packages/profile-sync-controller/src/controllers/authentication/AuthenticationController.test.ts": {
    "@typescript-eslint/explicit-function-return-type": {
      "count": 5
    },
    "id-length": {
      "count": 4
    },
    "no-new": {
      "count": 1
    }
  },
  "packages/profile-sync-controller/src/controllers/authentication/AuthenticationController.ts": {
    "@typescript-eslint/explicit-function-return-type": {
      "count": 2
    },
    "@typescript-eslint/prefer-nullish-coalescing": {
      "count": 2
    }
  },
  "packages/profile-sync-controller/src/controllers/authentication/__fixtures__/mockServices.ts": {
    "@typescript-eslint/explicit-function-return-type": {
      "count": 3
    }
  },
  "packages/profile-sync-controller/src/controllers/authentication/mocks/mockResponses.ts": {
    "@typescript-eslint/explicit-function-return-type": {
      "count": 6
    },
    "@typescript-eslint/naming-convention": {
      "count": 1
    }
  },
  "packages/profile-sync-controller/src/controllers/user-storage/UserStorageController.test.ts": {
    "@typescript-eslint/explicit-function-return-type": {
      "count": 24
    }
  },
  "packages/profile-sync-controller/src/controllers/user-storage/UserStorageController.ts": {
    "@typescript-eslint/explicit-function-return-type": {
      "count": 13
    },
    "id-length": {
      "count": 1
    }
  },
  "packages/profile-sync-controller/src/controllers/user-storage/__fixtures__/mockMessenger.ts": {
    "@typescript-eslint/explicit-function-return-type": {
      "count": 3
    }
  },
  "packages/profile-sync-controller/src/controllers/user-storage/__fixtures__/mockServices.ts": {
    "@typescript-eslint/explicit-function-return-type": {
      "count": 7
    }
  },
  "packages/profile-sync-controller/src/controllers/user-storage/__fixtures__/test-utils.ts": {
    "@typescript-eslint/explicit-function-return-type": {
      "count": 1
    },
    "id-length": {
      "count": 1
    }
  },
  "packages/profile-sync-controller/src/controllers/user-storage/contact-syncing/__fixtures__/test-utils.ts": {
    "@typescript-eslint/explicit-function-return-type": {
      "count": 1
    },
    "@typescript-eslint/prefer-nullish-coalescing": {
      "count": 1
    }
  },
  "packages/profile-sync-controller/src/controllers/user-storage/contact-syncing/controller-integration.test.ts": {
    "@typescript-eslint/explicit-function-return-type": {
      "count": 1
    },
    "id-length": {
      "count": 3
    },
    "n/no-sync": {
      "count": 3
    }
  },
  "packages/profile-sync-controller/src/controllers/user-storage/contact-syncing/controller-integration.ts": {
    "@typescript-eslint/explicit-function-return-type": {
      "count": 4
    },
    "@typescript-eslint/prefer-nullish-coalescing": {
      "count": 4
    },
    "id-length": {
      "count": 2
    },
    "no-negated-condition": {
      "count": 1
    }
  },
  "packages/profile-sync-controller/src/controllers/user-storage/contact-syncing/setup-subscriptions.ts": {
    "@typescript-eslint/explicit-function-return-type": {
      "count": 2
    }
  },
  "packages/profile-sync-controller/src/controllers/user-storage/contact-syncing/sync-utils.test.ts": {
    "@typescript-eslint/explicit-function-return-type": {
      "count": 3
    }
  },
  "packages/profile-sync-controller/src/controllers/user-storage/contact-syncing/utils.ts": {
    "@typescript-eslint/prefer-nullish-coalescing": {
      "count": 3
    }
  },
  "packages/profile-sync-controller/src/controllers/user-storage/mocks/mockResponses.ts": {
    "@typescript-eslint/explicit-function-return-type": {
      "count": 8
    }
  },
  "packages/profile-sync-controller/src/controllers/user-storage/mocks/mockStorage.ts": {
    "@typescript-eslint/explicit-function-return-type": {
      "count": 1
    },
    "require-atomic-updates": {
      "count": 1
    }
  },
  "packages/profile-sync-controller/src/controllers/user-storage/types.ts": {
    "@typescript-eslint/naming-convention": {
      "count": 4
    }
  },
  "packages/profile-sync-controller/src/controllers/user-storage/utils.ts": {
    "id-length": {
      "count": 2
    }
  },
  "packages/profile-sync-controller/src/sdk/__fixtures__/auth.ts": {
    "@typescript-eslint/explicit-function-return-type": {
      "count": 7
    }
  },
  "packages/profile-sync-controller/src/sdk/__fixtures__/test-utils.ts": {
    "@typescript-eslint/explicit-function-return-type": {
      "count": 4
    },
    "@typescript-eslint/naming-convention": {
      "count": 1
    }
  },
  "packages/profile-sync-controller/src/sdk/__fixtures__/userstorage.ts": {
    "@typescript-eslint/explicit-function-return-type": {
      "count": 6
    }
  },
  "packages/profile-sync-controller/src/sdk/authentication-jwt-bearer/flow-siwe.ts": {
    "@typescript-eslint/explicit-function-return-type": {
      "count": 1
    },
    "@typescript-eslint/naming-convention": {
      "count": 2
    }
  },
  "packages/profile-sync-controller/src/sdk/authentication-jwt-bearer/flow-srp.test.ts": {
    "@typescript-eslint/explicit-function-return-type": {
      "count": 9
    }
  },
  "packages/profile-sync-controller/src/sdk/authentication-jwt-bearer/flow-srp.ts": {
    "@typescript-eslint/explicit-function-return-type": {
      "count": 2
    },
    "@typescript-eslint/naming-convention": {
      "count": 1
    },
    "id-length": {
      "count": 1
    }
  },
  "packages/profile-sync-controller/src/sdk/authentication-jwt-bearer/services.ts": {
    "@typescript-eslint/explicit-function-return-type": {
      "count": 6
    },
    "@typescript-eslint/naming-convention": {
      "count": 4
    },
    "id-length": {
      "count": 5
    },
    "no-restricted-globals": {
      "count": 1
    }
  },
  "packages/profile-sync-controller/src/sdk/authentication-jwt-bearer/types.ts": {
    "@typescript-eslint/naming-convention": {
      "count": 5
    }
  },
  "packages/profile-sync-controller/src/sdk/authentication.test.ts": {
    "@typescript-eslint/explicit-function-return-type": {
      "count": 1
    },
    "no-new": {
      "count": 1
    }
  },
  "packages/profile-sync-controller/src/sdk/authentication.ts": {
    "@typescript-eslint/explicit-function-return-type": {
      "count": 1
    },
    "@typescript-eslint/naming-convention": {
      "count": 1
    },
    "id-denylist": {
      "count": 2
    },
    "id-length": {
      "count": 3
    }
  },
  "packages/profile-sync-controller/src/sdk/errors.ts": {
    "id-length": {
      "count": 1
    }
  },
  "packages/profile-sync-controller/src/sdk/mocks/userstorage.ts": {
    "@typescript-eslint/explicit-function-return-type": {
      "count": 2
    }
  },
  "packages/profile-sync-controller/src/sdk/user-storage.test.ts": {
    "@typescript-eslint/explicit-function-return-type": {
      "count": 1
    }
  },
  "packages/profile-sync-controller/src/sdk/user-storage.ts": {
    "@typescript-eslint/explicit-function-return-type": {
      "count": 3
    },
    "@typescript-eslint/naming-convention": {
      "count": 3
    },
    "id-length": {
      "count": 10
    }
  },
  "packages/profile-sync-controller/src/sdk/utils/eip-6963-metamask-provider.test.ts": {
    "@typescript-eslint/explicit-function-return-type": {
      "count": 3
    },
    "no-restricted-globals": {
      "count": 4
    }
  },
  "packages/profile-sync-controller/src/sdk/utils/eip-6963-metamask-provider.ts": {
    "@typescript-eslint/explicit-function-return-type": {
      "count": 1
    },
    "id-length": {
      "count": 2
    },
    "no-restricted-globals": {
      "count": 3
    }
  },
  "packages/profile-sync-controller/src/sdk/utils/messaging-signing-snap-requests.ts": {
    "@typescript-eslint/explicit-function-return-type": {
      "count": 2
    },
    "id-length": {
      "count": 1
    }
  },
  "packages/profile-sync-controller/src/sdk/utils/validate-login-response.test.ts": {
    "@typescript-eslint/explicit-function-return-type": {
      "count": 1
    }
  },
  "packages/profile-sync-controller/src/shared/encryption/cache.ts": {
    "@typescript-eslint/explicit-function-return-type": {
      "count": 1
    }
  },
  "packages/profile-sync-controller/src/shared/encryption/constants.ts": {
    "@typescript-eslint/naming-convention": {
      "count": 2
    },
    "camelcase": {
      "count": 2
    }
  },
  "packages/profile-sync-controller/src/shared/encryption/encryption.test.ts": {
    "@typescript-eslint/explicit-function-return-type": {
      "count": 1
    }
  },
  "packages/profile-sync-controller/src/shared/encryption/encryption.ts": {
    "@typescript-eslint/explicit-function-return-type": {
      "count": 2
    },
    "@typescript-eslint/naming-convention": {
      "count": 1
    },
    "camelcase": {
      "count": 6
    },
    "id-length": {
      "count": 8
    }
  },
  "packages/profile-sync-controller/src/shared/encryption/utils.ts": {
    "@typescript-eslint/explicit-function-return-type": {
      "count": 4
    },
    "no-restricted-globals": {
      "count": 2
    }
  },
  "packages/profile-sync-controller/src/shared/utils/event-queue.ts": {
    "@typescript-eslint/explicit-function-return-type": {
      "count": 2
    },
    "id-length": {
      "count": 1
    }
  },
  "packages/selected-network-controller/src/SelectedNetworkController.ts": {
    "@typescript-eslint/explicit-function-return-type": {
      "count": 4
    }
  },
  "packages/selected-network-controller/src/SelectedNetworkMiddleware.ts": {
    "@typescript-eslint/explicit-function-return-type": {
      "count": 1
    }
  },
  "packages/selected-network-controller/tests/SelectedNetworkController.test.ts": {
    "@typescript-eslint/explicit-function-return-type": {
      "count": 4
    }
  },
  "packages/signature-controller/src/SignatureController.test.ts": {
    "@typescript-eslint/explicit-function-return-type": {
      "count": 5
    }
  },
  "packages/signature-controller/src/SignatureController.ts": {
    "@typescript-eslint/explicit-function-return-type": {
      "count": 15
    },
    "@typescript-eslint/prefer-nullish-coalescing": {
      "count": 1
    },
    "no-case-declarations": {
      "count": 3
    }
  },
  "packages/signature-controller/src/utils/decoding-api.test.ts": {
    "@typescript-eslint/explicit-function-return-type": {
      "count": 1
    }
  },
  "packages/signature-controller/src/utils/decoding-api.ts": {
    "@typescript-eslint/explicit-function-return-type": {
      "count": 1
    }
  },
  "packages/signature-controller/src/utils/normalize.ts": {
    "@typescript-eslint/explicit-function-return-type": {
      "count": 2
    },
    "@typescript-eslint/no-unused-vars": {
      "count": 1
    },
    "id-length": {
      "count": 1
    },
    "no-restricted-globals": {
      "count": 1
    }
  },
  "packages/signature-controller/src/utils/validation.test.ts": {
    "@typescript-eslint/explicit-function-return-type": {
      "count": 2
    }
  },
  "packages/signature-controller/src/utils/validation.ts": {
    "@typescript-eslint/explicit-function-return-type": {
      "count": 7
    },
    "@typescript-eslint/no-base-to-string": {
      "count": 1
    },
    "@typescript-eslint/no-unused-vars": {
      "count": 2
    },
    "id-length": {
      "count": 2
    }
  },
  "packages/token-search-discovery-controller/src/token-discovery-api-service/token-discovery-api-service.ts": {
    "@typescript-eslint/explicit-function-return-type": {
      "count": 1
    }
  },
  "packages/token-search-discovery-controller/src/types.ts": {
    "@typescript-eslint/naming-convention": {
      "count": 18
    }
  },
  "packages/user-operation-controller/src/UserOperationController.test.ts": {
    "@typescript-eslint/explicit-function-return-type": {
      "count": 6
    },
    "no-new": {
      "count": 1
    }
  },
  "packages/user-operation-controller/src/UserOperationController.ts": {
    "@typescript-eslint/explicit-function-return-type": {
      "count": 19
    },
    "@typescript-eslint/naming-convention": {
      "count": 3
    },
    "@typescript-eslint/prefer-promise-reject-errors": {
      "count": 1
    },
    "jsdoc/require-returns": {
      "count": 2
    },
    "require-atomic-updates": {
      "count": 3
    }
  },
  "packages/user-operation-controller/src/helpers/Bundler.test.ts": {
    "@typescript-eslint/explicit-function-return-type": {
      "count": 2
    },
    "jsdoc/require-returns": {
      "count": 1
    }
  },
  "packages/user-operation-controller/src/helpers/Bundler.ts": {
    "@typescript-eslint/naming-convention": {
      "count": 1
    },
    "@typescript-eslint/prefer-nullish-coalescing": {
      "count": 1
    }
  },
  "packages/user-operation-controller/src/helpers/PendingUserOperationTracker.test.ts": {
    "@typescript-eslint/explicit-function-return-type": {
      "count": 11
    }
  },
  "packages/user-operation-controller/src/helpers/PendingUserOperationTracker.ts": {
    "@typescript-eslint/explicit-function-return-type": {
      "count": 6
    },
    "@typescript-eslint/naming-convention": {
      "count": 3
    },
    "require-atomic-updates": {
      "count": 5
    }
  },
  "packages/user-operation-controller/src/helpers/SnapSmartContractAccount.test.ts": {
    "@typescript-eslint/explicit-function-return-type": {
      "count": 1
    }
  },
  "packages/user-operation-controller/src/utils/gas-fees.ts": {
    "@typescript-eslint/explicit-function-return-type": {
      "count": 5
    },
    "@typescript-eslint/prefer-nullish-coalescing": {
      "count": 2
    },
    "require-atomic-updates": {
      "count": 1
    }
  },
  "packages/user-operation-controller/src/utils/gas.test.ts": {
    "@typescript-eslint/explicit-function-return-type": {
      "count": 2
    }
  },
  "packages/user-operation-controller/src/utils/gas.ts": {
    "@typescript-eslint/explicit-function-return-type": {
      "count": 1
    }
  },
  "packages/user-operation-controller/src/utils/transaction.ts": {
    "@typescript-eslint/explicit-function-return-type": {
      "count": 1
    }
  },
  "packages/user-operation-controller/src/utils/validation.test.ts": {
    "@typescript-eslint/explicit-function-return-type": {
      "count": 1
    },
    "@typescript-eslint/naming-convention": {
      "count": 2
    }
  },
  "packages/user-operation-controller/src/utils/validation.ts": {
    "@typescript-eslint/explicit-function-return-type": {
      "count": 8
    },
    "@typescript-eslint/naming-convention": {
      "count": 1
    }
  },
  "scripts/create-package/cli.test.ts": {
    "@typescript-eslint/explicit-function-return-type": {
      "count": 2
    }
  },
  "scripts/create-package/cli.ts": {
    "@typescript-eslint/explicit-function-return-type": {
      "count": 1
    }
  },
  "scripts/create-package/fs-utils.ts": {
    "@typescript-eslint/explicit-function-return-type": {
      "count": 2
    }
  },
  "scripts/create-package/index.test.ts": {
    "import-x/no-unassigned-import": {
      "count": 1
    }
  },
  "scripts/create-package/utils.test.ts": {
    "import-x/no-named-as-default-member": {
      "count": 2
    }
  },
  "scripts/create-package/utils.ts": {
    "@typescript-eslint/explicit-function-return-type": {
      "count": 1
    }
  },
  "scripts/generate-method-action-types.ts": {
    "@typescript-eslint/explicit-function-return-type": {
      "count": 2
    },
    "n/no-sync": {
      "count": 1
    },
    "no-negated-condition": {
      "count": 1
    }
  },
  "scripts/generate-preview-build-message.ts": {
    "@typescript-eslint/explicit-function-return-type": {
      "count": 1
    }
  },
  "scripts/lint-teams-json.ts": {
    "@typescript-eslint/explicit-function-return-type": {
      "count": 1
    }
  },
  "scripts/update-readme-content.ts": {
    "@typescript-eslint/explicit-function-return-type": {
      "count": 2
    }
  },
  "tests/fake-block-tracker.ts": {
    "@typescript-eslint/explicit-function-return-type": {
      "count": 3
    },
    "no-empty-function": {
      "count": 1
    }
  },
  "tests/fake-provider.ts": {
    "@typescript-eslint/explicit-function-return-type": {
      "count": 5
    },
    "@typescript-eslint/prefer-promise-reject-errors": {
      "count": 1
    }
  },
  "tests/helpers.ts": {
    "@typescript-eslint/explicit-function-return-type": {
      "count": 1
    },
    "@typescript-eslint/naming-convention": {
      "count": 1
    },
    "no-param-reassign": {
      "count": 1
    }
  },
  "tests/mock-network.ts": {
    "@typescript-eslint/explicit-function-return-type": {
      "count": 1
    }
  },
  "tests/setup.ts": {
    "import-x/no-unassigned-import": {
      "count": 1
    }
  },
  "tests/setupAfterEnv/index.ts": {
    "import-x/no-unassigned-import": {
      "count": 2
    }
  },
  "tests/setupAfterEnv/matchers.ts": {
    "@typescript-eslint/explicit-function-return-type": {
      "count": 4
    },
    "id-length": {
      "count": 2
    }
  },
  "tests/setupAfterEnv/nock.ts": {
    "import-x/no-named-as-default-member": {
      "count": 3
    }
  },
  "types/global.d.ts": {
    "@typescript-eslint/naming-convention": {
      "count": 1
    }
  },
  "yarn.config.cjs": {
    "no-restricted-syntax": {
      "count": 2
    }
  }
}<|MERGE_RESOLUTION|>--- conflicted
+++ resolved
@@ -1662,49 +1662,6 @@
       "count": 1
     }
   },
-<<<<<<< HEAD
-  "packages/notification-services-controller/src/NotificationServicesPushController/mocks/mockResponse.ts": {
-    "@typescript-eslint/explicit-function-return-type": {
-      "count": 3
-    }
-  },
-  "packages/notification-services-controller/src/NotificationServicesPushController/services/endpoints.ts": {
-    "@typescript-eslint/explicit-function-return-type": {
-      "count": 2
-    }
-  },
-  "packages/notification-services-controller/src/NotificationServicesPushController/services/services.test.ts": {
-    "@typescript-eslint/explicit-function-return-type": {
-      "count": 4
-=======
-  "packages/notification-services-controller/src/NotificationServicesPushController/services/services.ts": {
-    "@typescript-eslint/naming-convention": {
-      "count": 1
-    }
-  },
-  "packages/notification-services-controller/src/NotificationServicesPushController/utils/get-notification-data.ts": {
-    "@typescript-eslint/explicit-function-return-type": {
-      "count": 5
-    },
-    "@typescript-eslint/prefer-nullish-coalescing": {
-      "count": 1
-    },
-    "id-denylist": {
-      "count": 1
-    }
-  },
-  "packages/notification-services-controller/src/NotificationServicesPushController/utils/get-notification-message.ts": {
-    "@typescript-eslint/explicit-function-return-type": {
-      "count": 5
-    },
-    "@typescript-eslint/naming-convention": {
-      "count": 2
-    },
-    "id-length": {
-      "count": 9
->>>>>>> 1bd1048b
-    }
-  },
   "packages/notification-services-controller/src/NotificationServicesPushController/web/push-utils.test.ts": {
     "@typescript-eslint/explicit-function-return-type": {
       "count": 10
