--- conflicted
+++ resolved
@@ -1560,49 +1560,6 @@
       "count": 3
     }
   },
-<<<<<<< HEAD
-  "packages/notification-services-controller/src/NotificationServicesController/NotificationServicesController.test.ts": {
-    "@typescript-eslint/explicit-function-return-type": {
-      "count": 23
-    },
-    "id-length": {
-      "count": 7
-    }
-  },
-  "packages/notification-services-controller/src/NotificationServicesController/NotificationServicesController.ts": {
-    "@typescript-eslint/explicit-function-return-type": {
-      "count": 31
-    },
-    "@typescript-eslint/no-misused-promises": {
-      "count": 1
-    },
-    "id-denylist": {
-      "count": 5
-    },
-    "id-length": {
-      "count": 8
-    }
-  },
-  "packages/notification-services-controller/src/NotificationServicesController/__fixtures__/mockServices.ts": {
-    "@typescript-eslint/explicit-function-return-type": {
-      "count": 6
-=======
-  "packages/notification-services-controller/src/NotificationServicesController/constants/notification-schema.ts": {
-    "@typescript-eslint/naming-convention": {
-      "count": 18
-    }
-  },
-  "packages/notification-services-controller/src/NotificationServicesController/mocks/mockResponses.ts": {
-    "@typescript-eslint/explicit-function-return-type": {
-      "count": 6
-    }
-  },
-  "packages/notification-services-controller/src/NotificationServicesController/processors/process-api-notifications.test.ts": {
-    "id-length": {
-      "count": 1
->>>>>>> 32dd1057
-    }
-  },
   "packages/notification-services-controller/src/NotificationServicesController/services/feature-announcements.ts": {
     "@typescript-eslint/explicit-function-return-type": {
       "count": 2
