{
  "packages/account-tree-controller/src/AccountTreeController.test.ts": {
    "@typescript-eslint/explicit-function-return-type": {
      "count": 4
    },
    "@typescript-eslint/naming-convention": {
      "count": 4
    },
    "id-length": {
      "count": 2
    }
  },
  "packages/account-tree-controller/src/AccountTreeController.ts": {
    "@typescript-eslint/explicit-function-return-type": {
      "count": 10
    },
    "@typescript-eslint/prefer-nullish-coalescing": {
      "count": 1
    },
    "no-negated-condition": {
      "count": 3
    }
  },
  "packages/account-tree-controller/src/backup-and-sync/analytics/segment.ts": {
    "@typescript-eslint/naming-convention": {
      "count": 3
    },
    "no-negated-condition": {
      "count": 1
    }
  },
  "packages/account-tree-controller/src/backup-and-sync/service/index.test.ts": {
    "@typescript-eslint/explicit-function-return-type": {
      "count": 1
    },
    "n/no-sync": {
      "count": 22
    }
  },
  "packages/account-tree-controller/src/backup-and-sync/service/index.ts": {
    "@typescript-eslint/explicit-function-return-type": {
      "count": 1
    }
  },
  "packages/account-tree-controller/src/backup-and-sync/syncing/group.ts": {
    "@typescript-eslint/explicit-function-return-type": {
      "count": 1
    },
    "id-length": {
      "count": 1
    }
  },
  "packages/account-tree-controller/src/backup-and-sync/syncing/legacy.ts": {
    "@typescript-eslint/explicit-function-return-type": {
      "count": 1
    }
  },
  "packages/account-tree-controller/src/backup-and-sync/syncing/metadata.ts": {
    "@typescript-eslint/naming-convention": {
      "count": 1
    }
  },
  "packages/account-tree-controller/src/backup-and-sync/types.ts": {
    "@typescript-eslint/explicit-function-return-type": {
      "count": 1
    },
    "@typescript-eslint/naming-convention": {
      "count": 1
    }
  },
  "packages/account-tree-controller/src/backup-and-sync/user-storage/network-utils.ts": {
    "@typescript-eslint/naming-convention": {
      "count": 1
    }
  },
  "packages/account-tree-controller/src/backup-and-sync/user-storage/validation.ts": {
    "@typescript-eslint/explicit-function-return-type": {
      "count": 1
    }
  },
  "packages/account-tree-controller/src/backup-and-sync/utils/controller.test.ts": {
    "id-length": {
      "count": 1
    }
  },
  "packages/account-tree-controller/src/rules/entropy.ts": {
    "@typescript-eslint/explicit-function-return-type": {
      "count": 1
    }
  },
  "packages/account-tree-controller/src/rules/keyring.ts": {
    "@typescript-eslint/explicit-function-return-type": {
      "count": 2
    }
  },
  "packages/account-tree-controller/src/rules/snap.ts": {
    "@typescript-eslint/prefer-optional-chain": {
      "count": 1
    }
  },
  "packages/account-tree-controller/src/type-utils.ts": {
    "@typescript-eslint/naming-convention": {
      "count": 1
    }
  },
  "packages/account-tree-controller/tests/mockMessenger.ts": {
    "@typescript-eslint/explicit-function-return-type": {
      "count": 1
    }
  },
  "packages/address-book-controller/src/AddressBookController.test.ts": {
    "@typescript-eslint/explicit-function-return-type": {
      "count": 1
    }
  },
  "packages/address-book-controller/src/AddressBookController.ts": {
    "@typescript-eslint/explicit-function-return-type": {
      "count": 4
    },
    "@typescript-eslint/naming-convention": {
      "count": 3
    },
    "no-param-reassign": {
      "count": 2
    }
  },
  "packages/announcement-controller/src/AnnouncementController.test.ts": {
    "@typescript-eslint/explicit-function-return-type": {
      "count": 1
    }
  },
  "packages/approval-controller/src/ApprovalController.test.ts": {
    "@typescript-eslint/explicit-function-return-type": {
      "count": 22
    },
    "id-denylist": {
      "count": 3
    }
  },
  "packages/approval-controller/src/ApprovalController.ts": {
    "@typescript-eslint/explicit-function-return-type": {
      "count": 4
    },
    "@typescript-eslint/prefer-nullish-coalescing": {
      "count": 6
    },
    "no-restricted-syntax": {
      "count": 1
    }
  },
  "packages/assets-controllers/jest.environment.js": {
    "n/prefer-global/text-decoder": {
      "count": 1
    },
    "n/prefer-global/text-encoder": {
      "count": 1
    },
    "no-shadow": {
      "count": 2
    }
  },
  "packages/assets-controllers/src/AccountTrackerController.test.ts": {
    "@typescript-eslint/explicit-function-return-type": {
      "count": 3
    }
  },
  "packages/assets-controllers/src/AssetsContractController.test.ts": {
    "@typescript-eslint/explicit-function-return-type": {
      "count": 5
    },
    "id-length": {
      "count": 1
    }
  },
  "packages/assets-controllers/src/AssetsContractController.ts": {
    "@typescript-eslint/explicit-function-return-type": {
      "count": 6
    },
    "id-length": {
      "count": 1
    }
  },
  "packages/assets-controllers/src/CurrencyRateController.test.ts": {
    "@typescript-eslint/explicit-function-return-type": {
      "count": 10
    }
  },
  "packages/assets-controllers/src/CurrencyRateController.ts": {
    "@typescript-eslint/explicit-function-return-type": {
      "count": 3
    },
    "no-negated-condition": {
      "count": 1
    },
    "no-restricted-syntax": {
      "count": 3
    }
  },
  "packages/assets-controllers/src/DeFiPositionsController/DeFiPositionsController.test.ts": {
    "@typescript-eslint/explicit-function-return-type": {
      "count": 1
    }
  },
  "packages/assets-controllers/src/DeFiPositionsController/DeFiPositionsController.ts": {
    "@typescript-eslint/explicit-function-return-type": {
      "count": 2
    },
    "@typescript-eslint/no-misused-promises": {
      "count": 2
    }
  },
  "packages/assets-controllers/src/DeFiPositionsController/group-defi-positions.ts": {
    "@typescript-eslint/naming-convention": {
      "count": 1
    },
    "id-length": {
      "count": 2
    }
  },
  "packages/assets-controllers/src/MultichainAssetsController/MultichainAssetsController.test.ts": {
    "@typescript-eslint/explicit-function-return-type": {
      "count": 1
    }
  },
  "packages/assets-controllers/src/MultichainAssetsController/MultichainAssetsController.ts": {
    "@typescript-eslint/explicit-function-return-type": {
      "count": 7
    },
    "@typescript-eslint/no-misused-promises": {
      "count": 3
    }
  },
  "packages/assets-controllers/src/MultichainAssetsRatesController/MultichainAssetsRatesController.ts": {
    "@typescript-eslint/explicit-function-return-type": {
      "count": 2
    },
    "@typescript-eslint/naming-convention": {
      "count": 1
    }
  },
  "packages/assets-controllers/src/MultichainBalancesController/MultichainBalancesController.test.ts": {
    "@typescript-eslint/explicit-function-return-type": {
      "count": 1
    },
    "jest/unbound-method": {
      "count": 1
    }
  },
  "packages/assets-controllers/src/MultichainBalancesController/MultichainBalancesController.ts": {
    "@typescript-eslint/no-misused-promises": {
      "count": 2
    },
    "@typescript-eslint/prefer-nullish-coalescing": {
      "count": 1
    }
  },
  "packages/assets-controllers/src/NftController.test.ts": {
    "@typescript-eslint/explicit-function-return-type": {
      "count": 4
    },
    "id-denylist": {
      "count": 1
    },
    "import-x/namespace": {
      "count": 9
    }
  },
  "packages/assets-controllers/src/NftController.ts": {
    "@typescript-eslint/naming-convention": {
      "count": 5
    },
    "@typescript-eslint/no-misused-promises": {
      "count": 2
    },
    "@typescript-eslint/prefer-nullish-coalescing": {
      "count": 9
    },
    "@typescript-eslint/prefer-optional-chain": {
      "count": 1
    },
    "camelcase": {
      "count": 15
    },
    "id-length": {
      "count": 1
    },
    "no-negated-condition": {
      "count": 1
    },
    "no-param-reassign": {
      "count": 2
    }
  },
  "packages/assets-controllers/src/RatesController/RatesController.test.ts": {
    "@typescript-eslint/explicit-function-return-type": {
      "count": 1
    }
  },
  "packages/assets-controllers/src/RatesController/RatesController.ts": {
    "@typescript-eslint/explicit-function-return-type": {
      "count": 1
    },
    "@typescript-eslint/naming-convention": {
      "count": 1
    }
  },
  "packages/assets-controllers/src/Standards/ERC20Standard.test.ts": {
    "@typescript-eslint/explicit-function-return-type": {
      "count": 3
    },
    "jest/no-commented-out-tests": {
      "count": 1
    }
  },
  "packages/assets-controllers/src/Standards/ERC20Standard.ts": {
    "id-denylist": {
      "count": 8
    },
    "no-restricted-syntax": {
      "count": 1
    }
  },
  "packages/assets-controllers/src/Standards/NftStandards/ERC1155/ERC1155Standard.test.ts": {
    "@typescript-eslint/explicit-function-return-type": {
      "count": 1
    },
    "import-x/no-named-as-default-member": {
      "count": 1
    }
  },
  "packages/assets-controllers/src/Standards/NftStandards/ERC1155/ERC1155Standard.ts": {
    "no-restricted-syntax": {
      "count": 2
    }
  },
  "packages/assets-controllers/src/Standards/NftStandards/ERC721/ERC721Standard.test.ts": {
    "@typescript-eslint/explicit-function-return-type": {
      "count": 2
    }
  },
  "packages/assets-controllers/src/Standards/NftStandards/ERC721/ERC721Standard.ts": {
    "id-denylist": {
      "count": 4
    },
    "no-restricted-syntax": {
      "count": 2
    }
  },
  "packages/assets-controllers/src/TokenListController.test.ts": {
    "@typescript-eslint/explicit-function-return-type": {
      "count": 2
    },
    "id-denylist": {
      "count": 2
    },
    "import-x/namespace": {
      "count": 7
    }
  },
  "packages/assets-controllers/src/TokenListController.ts": {
    "@typescript-eslint/explicit-function-return-type": {
      "count": 6
    },
    "no-restricted-syntax": {
      "count": 7
    }
  },
  "packages/assets-controllers/src/TokenRatesController.test.ts": {
    "@typescript-eslint/explicit-function-return-type": {
      "count": 4
    }
  },
  "packages/assets-controllers/src/TokenRatesController.ts": {
    "@typescript-eslint/explicit-function-return-type": {
      "count": 7
    }
  },
  "packages/assets-controllers/src/TokenSearchDiscoveryDataController/TokenSearchDiscoveryDataController.test.ts": {
    "@typescript-eslint/explicit-function-return-type": {
      "count": 3
    }
  },
  "packages/assets-controllers/src/TokenSearchDiscoveryDataController/TokenSearchDiscoveryDataController.ts": {
    "@typescript-eslint/explicit-function-return-type": {
      "count": 1
    },
    "no-negated-condition": {
      "count": 2
    }
  },
  "packages/assets-controllers/src/TokensController.test.ts": {
    "@typescript-eslint/explicit-function-return-type": {
      "count": 6
    },
    "import-x/namespace": {
      "count": 1
    }
  },
  "packages/assets-controllers/src/TokensController.ts": {
    "@typescript-eslint/explicit-function-return-type": {
      "count": 14
    },
    "@typescript-eslint/no-unused-vars": {
      "count": 1
    },
    "@typescript-eslint/prefer-nullish-coalescing": {
      "count": 4
    },
    "@typescript-eslint/prefer-optional-chain": {
      "count": 4
    },
    "id-length": {
      "count": 1
    },
    "no-negated-condition": {
      "count": 3
    },
    "no-param-reassign": {
      "count": 1
    },
    "require-atomic-updates": {
      "count": 1
    }
  },
  "packages/assets-controllers/src/__fixtures__/account-api-v4-mocks.ts": {
    "@typescript-eslint/explicit-function-return-type": {
      "count": 2
    },
    "@typescript-eslint/naming-convention": {
      "count": 2
    },
    "camelcase": {
      "count": 2
    }
  },
  "packages/assets-controllers/src/assetsUtil.test.ts": {
    "@typescript-eslint/explicit-function-return-type": {
      "count": 3
    },
    "id-length": {
      "count": 1
    }
  },
  "packages/assets-controllers/src/assetsUtil.ts": {
    "@typescript-eslint/explicit-function-return-type": {
      "count": 6
    },
    "@typescript-eslint/naming-convention": {
      "count": 22
    },
    "no-negated-condition": {
      "count": 2
    }
  },
  "packages/assets-controllers/src/balances.test.ts": {
    "@typescript-eslint/explicit-function-return-type": {
      "count": 2
    }
  },
  "packages/assets-controllers/src/balances.ts": {
    "@typescript-eslint/explicit-function-return-type": {
      "count": 13
    },
    "id-length": {
      "count": 2
    },
    "no-negated-condition": {
      "count": 2
    }
  },
  "packages/assets-controllers/src/crypto-compare-service/crypto-compare.ts": {
    "@typescript-eslint/explicit-function-return-type": {
      "count": 3
    },
    "@typescript-eslint/naming-convention": {
      "count": 2
    },
    "id-length": {
      "count": 1
    },
    "no-param-reassign": {
      "count": 4
    }
  },
  "packages/assets-controllers/src/multi-chain-accounts-service/api-balance-fetcher.test.ts": {
    "@typescript-eslint/explicit-function-return-type": {
      "count": 11
    },
    "id-length": {
      "count": 37
    },
    "require-atomic-updates": {
      "count": 1
    }
  },
  "packages/assets-controllers/src/multi-chain-accounts-service/api-balance-fetcher.ts": {
    "@typescript-eslint/explicit-function-return-type": {
      "count": 1
    },
    "id-length": {
      "count": 1
    }
  },
  "packages/assets-controllers/src/multi-chain-accounts-service/multi-chain-accounts.test.ts": {
    "@typescript-eslint/explicit-function-return-type": {
      "count": 3
    }
  },
  "packages/assets-controllers/src/multi-chain-accounts-service/multi-chain-accounts.ts": {
    "@typescript-eslint/explicit-function-return-type": {
      "count": 4
    }
  },
  "packages/assets-controllers/src/multicall.test.ts": {
    "@typescript-eslint/explicit-function-return-type": {
      "count": 1
    },
    "@typescript-eslint/prefer-promise-reject-errors": {
      "count": 2
    }
  },
  "packages/assets-controllers/src/multicall.ts": {
    "id-length": {
      "count": 2
    }
  },
  "packages/assets-controllers/src/rpc-service/rpc-balance-fetcher.test.ts": {
    "id-length": {
      "count": 17
    }
  },
  "packages/assets-controllers/src/rpc-service/rpc-balance-fetcher.ts": {
    "@typescript-eslint/explicit-function-return-type": {
      "count": 1
    },
    "@typescript-eslint/prefer-nullish-coalescing": {
      "count": 2
    },
    "id-length": {
      "count": 1
    }
  },
  "packages/assets-controllers/src/selectors/stringify-balance.ts": {
    "@typescript-eslint/explicit-function-return-type": {
      "count": 1
    }
  },
  "packages/assets-controllers/src/selectors/token-selectors.test.ts": {
    "@typescript-eslint/explicit-function-return-type": {
      "count": 1
    }
  },
  "packages/assets-controllers/src/selectors/token-selectors.ts": {
    "@typescript-eslint/explicit-function-return-type": {
      "count": 25
    },
    "@typescript-eslint/prefer-nullish-coalescing": {
      "count": 1
    },
    "no-negated-condition": {
      "count": 1
    }
  },
  "packages/assets-controllers/src/token-prices-service/codefi-v2.test.ts": {
    "@typescript-eslint/explicit-function-return-type": {
      "count": 5
    }
  },
  "packages/assets-controllers/src/token-prices-service/codefi-v2.ts": {
    "@typescript-eslint/explicit-function-return-type": {
      "count": 2
    }
  },
  "packages/assets-controllers/src/token-service.ts": {
    "@typescript-eslint/explicit-function-return-type": {
      "count": 3
    },
    "@typescript-eslint/naming-convention": {
      "count": 1
    },
    "@typescript-eslint/prefer-nullish-coalescing": {
      "count": 2
    },
    "no-restricted-globals": {
      "count": 1
    }
  },
  "packages/assets-controllers/src/utils/formatters.ts": {
    "@typescript-eslint/explicit-function-return-type": {
      "count": 9
    }
  },
  "packages/assets-controllers/src/utils/timeout-with-retry.test.ts": {
    "@typescript-eslint/explicit-function-return-type": {
      "count": 1
    }
  },
  "packages/assets-controllers/src/utils/timeout-with-retry.ts": {
    "@typescript-eslint/naming-convention": {
      "count": 1
    },
    "id-denylist": {
      "count": 3
    }
  },
  "packages/bridge-controller/src/bridge-controller.test.ts": {
    "@typescript-eslint/explicit-function-return-type": {
      "count": 2
    },
    "@typescript-eslint/prefer-nullish-coalescing": {
      "count": 1
    }
  },
  "packages/bridge-controller/src/bridge-controller.ts": {
    "@typescript-eslint/explicit-function-return-type": {
      "count": 18
    },
    "@typescript-eslint/naming-convention": {
      "count": 4
    }
  },
  "packages/bridge-controller/src/selectors.test.ts": {
    "@typescript-eslint/prefer-nullish-coalescing": {
      "count": 1
    }
  },
  "packages/bridge-controller/src/selectors.ts": {
    "@typescript-eslint/explicit-function-return-type": {
      "count": 25
    },
    "@typescript-eslint/naming-convention": {
      "count": 1
    },
    "no-negated-condition": {
      "count": 1
    }
  },
  "packages/bridge-controller/src/types.ts": {
    "@typescript-eslint/naming-convention": {
      "count": 12
    },
    "@typescript-eslint/prefer-enum-initializers": {
      "count": 3
    }
  },
  "packages/bridge-controller/src/utils/assets.ts": {
    "@typescript-eslint/explicit-function-return-type": {
      "count": 2
    }
  },
  "packages/bridge-controller/src/utils/balance.ts": {
    "@typescript-eslint/explicit-function-return-type": {
      "count": 1
    }
  },
  "packages/bridge-controller/src/utils/bridge.ts": {
    "@typescript-eslint/explicit-function-return-type": {
      "count": 9
    },
    "id-denylist": {
      "count": 1
    }
  },
  "packages/bridge-controller/src/utils/caip-formatters.ts": {
    "@typescript-eslint/explicit-function-return-type": {
      "count": 2
    }
  },
  "packages/bridge-controller/src/utils/feature-flags.ts": {
    "@typescript-eslint/explicit-function-return-type": {
      "count": 3
    },
    "@typescript-eslint/naming-convention": {
      "count": 1
    },
    "@typescript-eslint/prefer-nullish-coalescing": {
      "count": 1
    }
  },
  "packages/bridge-controller/src/utils/fetch-server-events.ts": {
    "@typescript-eslint/explicit-function-return-type": {
      "count": 1
    },
    "@typescript-eslint/prefer-nullish-coalescing": {
      "count": 1
    },
    "id-denylist": {
      "count": 1
    }
  },
  "packages/bridge-controller/src/utils/fetch.ts": {
    "@typescript-eslint/explicit-function-return-type": {
      "count": 1
    },
    "@typescript-eslint/prefer-nullish-coalescing": {
      "count": 8
    },
    "id-length": {
      "count": 1
    }
  },
  "packages/bridge-controller/src/utils/metrics/constants.ts": {
    "@typescript-eslint/naming-convention": {
      "count": 2
    }
  },
  "packages/bridge-controller/src/utils/metrics/properties.ts": {
    "@typescript-eslint/explicit-function-return-type": {
      "count": 5
    }
  },
  "packages/bridge-controller/src/utils/metrics/types.ts": {
    "@typescript-eslint/naming-convention": {
      "count": 81
    }
  },
  "packages/bridge-controller/src/utils/quote-fees.ts": {
    "@typescript-eslint/explicit-function-return-type": {
      "count": 1
    },
    "@typescript-eslint/prefer-nullish-coalescing": {
      "count": 2
    },
    "id-length": {
      "count": 2
    }
  },
  "packages/bridge-controller/src/utils/quote.ts": {
    "@typescript-eslint/explicit-function-return-type": {
      "count": 15
    },
    "@typescript-eslint/prefer-nullish-coalescing": {
      "count": 4
    }
  },
  "packages/bridge-controller/src/utils/slippage.ts": {
    "@typescript-eslint/explicit-function-return-type": {
      "count": 1
    }
  },
  "packages/bridge-controller/src/utils/snaps.ts": {
    "@typescript-eslint/explicit-function-return-type": {
      "count": 3
    }
  },
  "packages/bridge-controller/src/utils/swaps.ts": {
    "@typescript-eslint/explicit-function-return-type": {
      "count": 1
    }
  },
  "packages/bridge-controller/src/utils/trade-utils.ts": {
    "no-restricted-globals": {
      "count": 1
    }
  },
  "packages/bridge-controller/src/utils/validators.ts": {
    "@typescript-eslint/explicit-function-return-type": {
      "count": 1
    },
    "@typescript-eslint/naming-convention": {
      "count": 1
    },
    "id-length": {
      "count": 4
    }
  },
  "packages/bridge-controller/tests/mock-sse.ts": {
    "@typescript-eslint/explicit-function-return-type": {
      "count": 10
    },
    "id-length": {
      "count": 2
    }
  },
  "packages/bridge-status-controller/src/bridge-status-controller.test.ts": {
    "@typescript-eslint/explicit-function-return-type": {
      "count": 15
    },
    "no-new": {
      "count": 1
    }
  },
  "packages/bridge-status-controller/src/bridge-status-controller.ts": {
    "@typescript-eslint/explicit-function-return-type": {
      "count": 20
    },
    "@typescript-eslint/naming-convention": {
      "count": 5
    },
    "camelcase": {
      "count": 8
    },
    "id-length": {
      "count": 1
    }
  },
  "packages/bridge-status-controller/src/types.ts": {
    "@typescript-eslint/naming-convention": {
      "count": 7
    }
  },
  "packages/bridge-status-controller/src/utils/bridge-status.ts": {
    "@typescript-eslint/explicit-function-return-type": {
      "count": 3
    },
    "@typescript-eslint/prefer-nullish-coalescing": {
      "count": 5
    }
  },
  "packages/bridge-status-controller/src/utils/gas.ts": {
    "@typescript-eslint/explicit-function-return-type": {
      "count": 4
    }
  },
  "packages/bridge-status-controller/src/utils/metrics.ts": {
    "@typescript-eslint/explicit-function-return-type": {
      "count": 3
    },
    "@typescript-eslint/naming-convention": {
      "count": 4
    },
    "camelcase": {
      "count": 8
    }
  },
  "packages/bridge-status-controller/src/utils/snaps.ts": {
    "@typescript-eslint/explicit-function-return-type": {
      "count": 1
    }
  },
  "packages/bridge-status-controller/src/utils/swap-received-amount.ts": {
    "@typescript-eslint/explicit-function-return-type": {
      "count": 3
    }
  },
  "packages/bridge-status-controller/src/utils/transaction.test.ts": {
    "@typescript-eslint/explicit-function-return-type": {
      "count": 3
    }
  },
  "packages/bridge-status-controller/src/utils/transaction.ts": {
    "@typescript-eslint/explicit-function-return-type": {
      "count": 7
    },
    "@typescript-eslint/prefer-nullish-coalescing": {
      "count": 1
    }
  },
  "packages/chain-agnostic-permission/src/caip25Permission.ts": {
    "@typescript-eslint/explicit-function-return-type": {
      "count": 11
    },
    "@typescript-eslint/prefer-nullish-coalescing": {
      "count": 2
    }
  },
  "packages/chain-agnostic-permission/src/operators/caip-permission-operator-accounts.ts": {
    "@typescript-eslint/explicit-function-return-type": {
      "count": 5
    }
  },
  "packages/chain-agnostic-permission/src/operators/caip-permission-operator-permittedChains.ts": {
    "@typescript-eslint/explicit-function-return-type": {
      "count": 2
    }
  },
  "packages/chain-agnostic-permission/src/operators/caip-permission-operator-session-scopes.ts": {
    "@typescript-eslint/explicit-function-return-type": {
      "count": 3
    }
  },
  "packages/chain-agnostic-permission/src/scope/assert.ts": {
    "@typescript-eslint/explicit-function-return-type": {
      "count": 2
    }
  },
  "packages/chain-agnostic-permission/src/scope/authorization.ts": {
    "@typescript-eslint/explicit-function-return-type": {
      "count": 1
    }
  },
  "packages/chain-agnostic-permission/src/scope/errors.ts": {
    "@typescript-eslint/explicit-function-return-type": {
      "count": 5
    }
  },
  "packages/chain-agnostic-permission/src/scope/filter.ts": {
    "@typescript-eslint/explicit-function-return-type": {
      "count": 3
    }
  },
  "packages/chain-agnostic-permission/src/scope/supported.ts": {
    "@typescript-eslint/explicit-function-return-type": {
      "count": 5
    }
  },
  "packages/chain-agnostic-permission/src/scope/transform.ts": {
    "@typescript-eslint/explicit-function-return-type": {
      "count": 1
    },
    "no-negated-condition": {
      "count": 1
    }
  },
  "packages/chain-agnostic-permission/src/scope/validation.ts": {
    "@typescript-eslint/explicit-function-return-type": {
      "count": 1
    },
    "@typescript-eslint/prefer-nullish-coalescing": {
      "count": 2
    }
  },
  "packages/delegation-controller/src/DelegationController.test.ts": {
    "@typescript-eslint/explicit-function-return-type": {
      "count": 3
    }
  },
  "packages/delegation-controller/src/DelegationController.ts": {
    "@typescript-eslint/explicit-function-return-type": {
      "count": 5
    },
    "id-length": {
      "count": 2
    }
  },
  "packages/delegation-controller/src/types.ts": {
    "@typescript-eslint/naming-convention": {
      "count": 3
    }
  },
  "packages/delegation-controller/src/utils.ts": {
    "@typescript-eslint/explicit-function-return-type": {
      "count": 1
    }
  },
  "packages/earn-controller/src/EarnController.test.ts": {
    "@typescript-eslint/explicit-function-return-type": {
      "count": 1
    },
    "jest/unbound-method": {
      "count": 36
    }
  },
  "packages/earn-controller/src/EarnController.ts": {
    "@typescript-eslint/explicit-function-return-type": {
      "count": 9
    },
    "@typescript-eslint/naming-convention": {
      "count": 1
    },
    "id-length": {
      "count": 2
    },
    "no-negated-condition": {
      "count": 3
    }
  },
  "packages/earn-controller/src/selectors.ts": {
    "@typescript-eslint/explicit-function-return-type": {
      "count": 6
    }
  },
  "packages/eip-5792-middleware/src/constants.ts": {
    "@typescript-eslint/naming-convention": {
      "count": 2
    }
  },
  "packages/eip-5792-middleware/src/hooks/getCallsStatus.ts": {
    "@typescript-eslint/explicit-function-return-type": {
      "count": 1
    }
  },
  "packages/eip-5792-middleware/src/hooks/getCapabilities.ts": {
    "@typescript-eslint/explicit-function-return-type": {
      "count": 2
    },
    "@typescript-eslint/prefer-nullish-coalescing": {
      "count": 1
    }
  },
  "packages/eip-5792-middleware/src/hooks/processSendCalls.ts": {
    "@typescript-eslint/explicit-function-return-type": {
      "count": 10
    },
    "@typescript-eslint/no-misused-promises": {
      "count": 1
    }
  },
  "packages/eip-5792-middleware/src/methods/wallet_getCallsStatus.test.ts": {
    "@typescript-eslint/explicit-function-return-type": {
      "count": 1
    }
  },
  "packages/eip-5792-middleware/src/methods/wallet_getCapabilities.test.ts": {
    "@typescript-eslint/explicit-function-return-type": {
      "count": 1
    }
  },
  "packages/eip-5792-middleware/src/methods/wallet_sendCalls.test.ts": {
    "@typescript-eslint/explicit-function-return-type": {
      "count": 1
    }
  },
  "packages/eip-5792-middleware/src/utils.ts": {
    "id-length": {
      "count": 1
    }
  },
  "packages/eip1193-permission-middleware/src/wallet-getPermissions.test.ts": {
    "@typescript-eslint/explicit-function-return-type": {
      "count": 2
    }
  },
  "packages/eip1193-permission-middleware/src/wallet-getPermissions.ts": {
    "@typescript-eslint/explicit-function-return-type": {
      "count": 1
    }
  },
  "packages/eip1193-permission-middleware/src/wallet-requestPermissions.test.ts": {
    "@typescript-eslint/explicit-function-return-type": {
      "count": 3
    }
  },
  "packages/eip1193-permission-middleware/src/wallet-requestPermissions.ts": {
    "@typescript-eslint/explicit-function-return-type": {
      "count": 1
    }
  },
  "packages/eip1193-permission-middleware/src/wallet-revokePermissions.test.ts": {
    "@typescript-eslint/explicit-function-return-type": {
      "count": 2
    }
  },
  "packages/eip1193-permission-middleware/src/wallet-revokePermissions.ts": {
    "@typescript-eslint/explicit-function-return-type": {
      "count": 1
    }
  },
  "packages/ens-controller/src/EnsController.test.ts": {
    "@typescript-eslint/explicit-function-return-type": {
      "count": 11
    },
    "@typescript-eslint/prefer-nullish-coalescing": {
      "count": 1
    },
    "no-param-reassign": {
      "count": 1
    }
  },
  "packages/ens-controller/src/EnsController.ts": {
    "@typescript-eslint/explicit-function-return-type": {
      "count": 6
    }
  },
  "packages/foundryup/src/cli.ts": {
    "no-restricted-globals": {
      "count": 1
    }
  },
  "packages/foundryup/src/download.ts": {
    "@typescript-eslint/explicit-function-return-type": {
      "count": 1
    }
  },
  "packages/foundryup/src/extract.ts": {
    "@typescript-eslint/explicit-function-return-type": {
      "count": 4
    },
    "id-length": {
      "count": 2
    }
  },
  "packages/foundryup/src/foundryup.test.ts": {
    "@typescript-eslint/explicit-function-return-type": {
      "count": 1
    },
    "@typescript-eslint/naming-convention": {
      "count": 1
    },
    "id-length": {
      "count": 1
    },
    "n/no-sync": {
      "count": 2
    }
  },
  "packages/foundryup/src/index.ts": {
    "@typescript-eslint/naming-convention": {
      "count": 1
    },
    "id-length": {
      "count": 2
    }
  },
  "packages/foundryup/src/options.ts": {
    "@typescript-eslint/explicit-function-return-type": {
      "count": 3
    }
  },
  "packages/foundryup/src/types.ts": {
    "@typescript-eslint/naming-convention": {
      "count": 4
    }
  },
  "packages/foundryup/src/utils.ts": {
    "@typescript-eslint/explicit-function-return-type": {
      "count": 2
    },
    "id-denylist": {
      "count": 2
    }
  },
  "packages/foundryup/types/unzipper.d.ts": {
    "import-x/no-unassigned-import": {
      "count": 1
    }
  },
  "packages/gas-fee-controller/src/GasFeeController.test.ts": {
    "@typescript-eslint/explicit-function-return-type": {
      "count": 7
    },
    "@typescript-eslint/naming-convention": {
      "count": 1
    },
    "import-x/namespace": {
      "count": 2
    }
  },
  "packages/gas-fee-controller/src/GasFeeController.ts": {
    "@typescript-eslint/explicit-function-return-type": {
      "count": 11
    },
    "@typescript-eslint/naming-convention": {
      "count": 3
    },
    "@typescript-eslint/prefer-nullish-coalescing": {
      "count": 2
    },
    "id-length": {
      "count": 1
    },
    "no-restricted-syntax": {
      "count": 14
    }
  },
  "packages/gas-fee-controller/src/gas-util.ts": {
    "@typescript-eslint/explicit-function-return-type": {
      "count": 2
    },
    "id-length": {
      "count": 1
    }
  },
  "packages/gator-permissions-controller/src/GatorPermissionsController.test.ts": {
    "@typescript-eslint/explicit-function-return-type": {
      "count": 2
    },
    "id-denylist": {
      "count": 2
    },
    "no-new": {
      "count": 1
    }
  },
  "packages/gator-permissions-controller/src/GatorPermissionsController.ts": {
    "@typescript-eslint/explicit-function-return-type": {
      "count": 16
    }
  },
  "packages/gator-permissions-controller/src/decodePermission/decodePermission.ts": {
    "@typescript-eslint/explicit-function-return-type": {
      "count": 1
    }
  },
  "packages/gator-permissions-controller/src/decodePermission/utils.test.ts": {
    "id-length": {
      "count": 1
    }
  },
  "packages/gator-permissions-controller/src/decodePermission/utils.ts": {
    "@typescript-eslint/explicit-function-return-type": {
      "count": 2
    },
    "@typescript-eslint/naming-convention": {
      "count": 1
    },
    "id-length": {
      "count": 1
    }
  },
  "packages/gator-permissions-controller/src/test/mocks.ts": {
    "@typescript-eslint/explicit-function-return-type": {
      "count": 1
    }
  },
  "packages/logging-controller/src/LoggingController.test.ts": {
    "@typescript-eslint/explicit-function-return-type": {
      "count": 1
    },
    "import-x/namespace": {
      "count": 1
    }
  },
  "packages/logging-controller/src/LoggingController.ts": {
    "@typescript-eslint/explicit-function-return-type": {
      "count": 2
    }
  },
  "packages/message-manager/src/AbstractMessageManager.test.ts": {
    "@typescript-eslint/explicit-function-return-type": {
      "count": 4
    }
  },
  "packages/message-manager/src/AbstractMessageManager.ts": {
    "@typescript-eslint/explicit-function-return-type": {
      "count": 19
    },
    "id-denylist": {
      "count": 2
    },
    "no-restricted-syntax": {
      "count": 3
    }
  },
  "packages/message-manager/src/DecryptMessageManager.ts": {
    "@typescript-eslint/explicit-function-return-type": {
      "count": 1
    },
    "import-x/no-unassigned-import": {
      "count": 1
    }
  },
  "packages/message-manager/src/utils.ts": {
    "@typescript-eslint/explicit-function-return-type": {
      "count": 4
    },
    "@typescript-eslint/no-unused-vars": {
      "count": 1
    },
    "id-length": {
      "count": 1
    },
    "no-restricted-globals": {
      "count": 1
    }
  },
  "packages/multichain-account-service/src/MultichainAccountService.test.ts": {
    "@typescript-eslint/explicit-function-return-type": {
      "count": 1
    },
    "@typescript-eslint/naming-convention": {
      "count": 4
    }
  },
  "packages/multichain-account-service/src/MultichainAccountService.ts": {
    "id-length": {
      "count": 1
    }
  },
  "packages/multichain-account-service/src/MultichainAccountWallet.test.ts": {
    "id-length": {
      "count": 2
    },
    "no-param-reassign": {
      "count": 1
    }
  },
  "packages/multichain-account-service/src/MultichainAccountWallet.ts": {
    "@typescript-eslint/explicit-function-return-type": {
      "count": 3
    },
    "@typescript-eslint/prefer-nullish-coalescing": {
      "count": 1
    },
    "id-length": {
      "count": 1
    },
    "require-atomic-updates": {
      "count": 2
    }
  },
  "packages/multichain-account-service/src/providers/AccountProviderWrapper.ts": {
    "no-restricted-syntax": {
      "count": 2
    }
  },
  "packages/multichain-account-service/src/providers/BtcAccountProvider.test.ts": {
    "no-negated-condition": {
      "count": 1
    }
  },
  "packages/multichain-account-service/src/providers/BtcAccountProvider.ts": {
    "@typescript-eslint/naming-convention": {
      "count": 2
    }
  },
  "packages/multichain-account-service/src/providers/EvmAccountProvider.test.ts": {
    "@typescript-eslint/explicit-function-return-type": {
      "count": 4
    }
  },
  "packages/multichain-account-service/src/providers/EvmAccountProvider.ts": {
    "@typescript-eslint/naming-convention": {
      "count": 1
    }
  },
  "packages/multichain-account-service/src/providers/SnapAccountProvider.test.ts": {
    "@typescript-eslint/explicit-function-return-type": {
      "count": 1
    }
  },
  "packages/multichain-account-service/src/providers/SnapAccountProvider.ts": {
    "@typescript-eslint/explicit-function-return-type": {
      "count": 1
    },
    "@typescript-eslint/naming-convention": {
      "count": 1
    }
  },
  "packages/multichain-account-service/src/providers/SolAccountProvider.ts": {
    "@typescript-eslint/naming-convention": {
      "count": 2
    },
    "id-length": {
      "count": 1
    }
  },
  "packages/multichain-account-service/src/providers/TrxAccountProvider.test.ts": {
    "no-negated-condition": {
      "count": 1
    }
  },
  "packages/multichain-account-service/src/providers/TrxAccountProvider.ts": {
    "@typescript-eslint/naming-convention": {
      "count": 2
    }
  },
  "packages/multichain-account-service/src/providers/utils.ts": {
    "@typescript-eslint/naming-convention": {
      "count": 2
    }
  },
  "packages/multichain-account-service/src/tests/accounts.ts": {
    "@typescript-eslint/explicit-function-return-type": {
      "count": 7
    }
  },
  "packages/multichain-account-service/src/tests/providers.ts": {
    "@typescript-eslint/explicit-function-return-type": {
      "count": 2
    }
  },
  "packages/multichain-account-service/src/utils.ts": {
    "@typescript-eslint/explicit-function-return-type": {
      "count": 2
    },
    "id-denylist": {
      "count": 1
    },
    "id-length": {
      "count": 1
    }
  },
  "packages/multichain-api-middleware/src/handlers/types.ts": {
    "@typescript-eslint/naming-convention": {
      "count": 2
    }
  },
  "packages/multichain-api-middleware/src/handlers/wallet-createSession.test.ts": {
    "@typescript-eslint/explicit-function-return-type": {
      "count": 2
    },
    "id-denylist": {
      "count": 1
    }
  },
  "packages/multichain-api-middleware/src/handlers/wallet-createSession.ts": {
    "@typescript-eslint/explicit-function-return-type": {
      "count": 2
    },
    "@typescript-eslint/prefer-nullish-coalescing": {
      "count": 2
    },
    "id-denylist": {
      "count": 1
    }
  },
  "packages/multichain-api-middleware/src/handlers/wallet-getSession.test.ts": {
    "@typescript-eslint/explicit-function-return-type": {
      "count": 2
    }
  },
  "packages/multichain-api-middleware/src/handlers/wallet-getSession.ts": {
    "@typescript-eslint/explicit-function-return-type": {
      "count": 1
    }
  },
  "packages/multichain-api-middleware/src/handlers/wallet-invokeMethod.test.ts": {
    "@typescript-eslint/explicit-function-return-type": {
      "count": 3
    }
  },
  "packages/multichain-api-middleware/src/handlers/wallet-invokeMethod.ts": {
    "@typescript-eslint/explicit-function-return-type": {
      "count": 1
    },
    "id-denylist": {
      "count": 2
    }
  },
  "packages/multichain-api-middleware/src/handlers/wallet-revokeSession.test.ts": {
    "@typescript-eslint/explicit-function-return-type": {
      "count": 2
    }
  },
  "packages/multichain-api-middleware/src/handlers/wallet-revokeSession.ts": {
    "@typescript-eslint/explicit-function-return-type": {
      "count": 3
    },
    "id-denylist": {
      "count": 1
    },
    "no-negated-condition": {
      "count": 1
    }
  },
  "packages/multichain-api-middleware/src/middlewares/MultichainMiddlewareManager.ts": {
    "@typescript-eslint/explicit-function-return-type": {
      "count": 7
    }
  },
  "packages/multichain-api-middleware/src/middlewares/MultichainSubscriptionManager.test.ts": {
    "@typescript-eslint/explicit-function-return-type": {
      "count": 2
    }
  },
  "packages/multichain-api-middleware/src/middlewares/MultichainSubscriptionManager.ts": {
    "@typescript-eslint/explicit-function-return-type": {
      "count": 7
    }
  },
  "packages/multichain-api-middleware/src/middlewares/multichainMethodCallValidatorMiddleware.test.ts": {
    "id-length": {
      "count": 6
    }
  },
  "packages/multichain-api-middleware/src/middlewares/multichainMethodCallValidatorMiddleware.ts": {
    "@typescript-eslint/explicit-function-return-type": {
      "count": 2
    },
    "id-length": {
      "count": 4
    }
  },
  "packages/multichain-transactions-controller/src/MultichainTransactionsController.test.ts": {
    "jest/unbound-method": {
      "count": 1
    }
  },
  "packages/multichain-transactions-controller/src/MultichainTransactionsController.ts": {
    "@typescript-eslint/explicit-function-return-type": {
      "count": 4
    },
    "@typescript-eslint/no-misused-promises": {
      "count": 2
    }
  },
  "packages/name-controller/src/NameController.ts": {
    "@typescript-eslint/explicit-function-return-type": {
      "count": 16
    },
    "@typescript-eslint/naming-convention": {
      "count": 2
    }
  },
  "packages/name-controller/src/providers/ens.test.ts": {
    "@typescript-eslint/explicit-function-return-type": {
      "count": 2
    }
  },
  "packages/name-controller/src/providers/ens.ts": {
    "@typescript-eslint/explicit-function-return-type": {
      "count": 1
    },
    "@typescript-eslint/prefer-nullish-coalescing": {
      "count": 1
    }
  },
  "packages/name-controller/src/providers/etherscan.test.ts": {
    "@typescript-eslint/explicit-function-return-type": {
      "count": 1
    }
  },
  "packages/name-controller/src/providers/etherscan.ts": {
    "@typescript-eslint/explicit-function-return-type": {
      "count": 1
    },
    "@typescript-eslint/naming-convention": {
      "count": 12
    },
    "@typescript-eslint/prefer-nullish-coalescing": {
      "count": 1
    }
  },
  "packages/name-controller/src/providers/lens.test.ts": {
    "@typescript-eslint/explicit-function-return-type": {
      "count": 1
    }
  },
  "packages/name-controller/src/providers/lens.ts": {
    "@typescript-eslint/explicit-function-return-type": {
      "count": 1
    },
    "@typescript-eslint/prefer-nullish-coalescing": {
      "count": 1
    }
  },
  "packages/name-controller/src/providers/token.test.ts": {
    "@typescript-eslint/explicit-function-return-type": {
      "count": 1
    }
  },
  "packages/name-controller/src/providers/token.ts": {
    "@typescript-eslint/explicit-function-return-type": {
      "count": 1
    },
    "@typescript-eslint/prefer-nullish-coalescing": {
      "count": 1
    }
  },
  "packages/name-controller/src/types.ts": {
    "@typescript-eslint/naming-convention": {
      "count": 1
    }
  },
  "packages/name-controller/src/util.ts": {
    "@typescript-eslint/explicit-function-return-type": {
      "count": 2
    },
    "@typescript-eslint/naming-convention": {
      "count": 1
    },
    "jsdoc/require-returns": {
      "count": 1
    }
  },
  "packages/network-enablement-controller/src/NetworkEnablementController.ts": {
    "@typescript-eslint/explicit-function-return-type": {
      "count": 1
    },
    "@typescript-eslint/prefer-nullish-coalescing": {
      "count": 2
    },
    "id-length": {
      "count": 7
    }
  },
  "packages/network-enablement-controller/src/selectors.ts": {
    "@typescript-eslint/explicit-function-return-type": {
      "count": 3
    }
  },
  "packages/notification-services-controller/src/NotificationServicesController/NotificationServicesController.test.ts": {
    "@typescript-eslint/explicit-function-return-type": {
      "count": 23
    },
    "id-length": {
      "count": 7
    }
  },
  "packages/notification-services-controller/src/NotificationServicesController/NotificationServicesController.ts": {
    "@typescript-eslint/explicit-function-return-type": {
      "count": 31
    },
    "@typescript-eslint/no-misused-promises": {
      "count": 1
    },
    "id-denylist": {
      "count": 5
    },
    "id-length": {
      "count": 8
    }
  },
  "packages/notification-services-controller/src/NotificationServicesController/__fixtures__/mockServices.ts": {
    "@typescript-eslint/explicit-function-return-type": {
      "count": 6
    }
  },
<<<<<<< HEAD
  "packages/notification-services-controller/src/NotificationServicesController/processors/process-notifications.ts": {
    "@typescript-eslint/explicit-function-return-type": {
      "count": 2
    },
    "id-length": {
      "count": 6
    }
  },
  "packages/notification-services-controller/src/NotificationServicesController/services/api-notifications.ts": {
    "@typescript-eslint/explicit-function-return-type": {
      "count": 8
    },
    "id-denylist": {
      "count": 1
    },
    "id-length": {
      "count": 4
    },
    "no-param-reassign": {
      "count": 2
    }
  },
  "packages/notification-services-controller/src/NotificationServicesController/services/feature-announcements.test.ts": {
    "@typescript-eslint/explicit-function-return-type": {
      "count": 2
=======
  "packages/notification-services-controller/src/NotificationServicesController/constants/notification-schema.ts": {
    "@typescript-eslint/naming-convention": {
      "count": 18
    }
  },
  "packages/notification-services-controller/src/NotificationServicesController/mocks/mockResponses.ts": {
    "@typescript-eslint/explicit-function-return-type": {
      "count": 6
    }
  },
  "packages/notification-services-controller/src/NotificationServicesController/processors/process-api-notifications.test.ts": {
    "id-length": {
      "count": 1
>>>>>>> cec12491
    }
  },
  "packages/notification-services-controller/src/NotificationServicesController/services/feature-announcements.ts": {
    "@typescript-eslint/explicit-function-return-type": {
      "count": 2
    },
    "@typescript-eslint/naming-convention": {
      "count": 2
    },
    "@typescript-eslint/prefer-nullish-coalescing": {
      "count": 2
    },
    "id-length": {
      "count": 3
    }
  },
  "packages/notification-services-controller/src/NotificationServicesController/services/notification-config-cache.ts": {
    "@typescript-eslint/naming-convention": {
      "count": 1
    }
  },
  "packages/notification-services-controller/src/NotificationServicesController/services/perp-notifications.test.ts": {
    "@typescript-eslint/explicit-function-return-type": {
      "count": 1
    }
  },
  "packages/notification-services-controller/src/NotificationServicesController/services/perp-notifications.ts": {
    "@typescript-eslint/explicit-function-return-type": {
      "count": 1
    },
    "id-length": {
      "count": 1
    }
  },
  "packages/notification-services-controller/src/NotificationServicesController/types/notification-api/notification-api.ts": {
    "@typescript-eslint/naming-convention": {
      "count": 18
    }
  },
  "packages/notification-services-controller/src/NotificationServicesController/types/notification-api/schema.ts": {
    "@typescript-eslint/naming-convention": {
      "count": 70
    }
  },
  "packages/notification-services-controller/src/NotificationServicesPushController/NotificationServicesPushController.test.ts": {
    "@typescript-eslint/explicit-function-return-type": {
      "count": 4
    },
    "@typescript-eslint/prefer-nullish-coalescing": {
      "count": 1
    }
  },
  "packages/notification-services-controller/src/NotificationServicesPushController/NotificationServicesPushController.ts": {
    "@typescript-eslint/explicit-function-return-type": {
      "count": 6
    }
  },
  "packages/notification-services-controller/src/NotificationServicesPushController/__fixtures__/mockServices.ts": {
    "@typescript-eslint/explicit-function-return-type": {
      "count": 1
    }
  },
  "packages/notification-services-controller/src/NotificationServicesPushController/services/services.ts": {
    "@typescript-eslint/naming-convention": {
      "count": 1
    }
  },
  "packages/notification-services-controller/src/NotificationServicesPushController/utils/get-notification-data.ts": {
    "@typescript-eslint/explicit-function-return-type": {
      "count": 5
    },
    "@typescript-eslint/prefer-nullish-coalescing": {
      "count": 1
    },
    "id-denylist": {
      "count": 1
    }
  },
  "packages/notification-services-controller/src/NotificationServicesPushController/utils/get-notification-message.ts": {
    "@typescript-eslint/explicit-function-return-type": {
      "count": 5
    },
    "@typescript-eslint/naming-convention": {
      "count": 2
    },
    "id-length": {
      "count": 9
    }
  },
  "packages/notification-services-controller/src/NotificationServicesPushController/web/push-utils.test.ts": {
    "@typescript-eslint/explicit-function-return-type": {
      "count": 10
    },
    "no-restricted-globals": {
      "count": 3
    }
  },
  "packages/notification-services-controller/src/NotificationServicesPushController/web/push-utils.ts": {
    "@typescript-eslint/explicit-function-return-type": {
      "count": 7
    },
    "require-atomic-updates": {
      "count": 1
    }
  },
  "packages/notification-services-controller/src/shared/is-onchain-notification.ts": {
    "id-length": {
      "count": 1
    }
  },
  "packages/phishing-controller/src/BulkTokenScan.test.ts": {
    "@typescript-eslint/explicit-function-return-type": {
      "count": 2
    },
    "@typescript-eslint/naming-convention": {
      "count": 1
    }
  },
  "packages/phishing-controller/src/CacheManager.test.ts": {
    "@typescript-eslint/explicit-function-return-type": {
      "count": 2
    }
  },
  "packages/phishing-controller/src/CacheManager.ts": {
    "@typescript-eslint/naming-convention": {
      "count": 3
    }
  },
  "packages/phishing-controller/src/PathTrie.ts": {
    "@typescript-eslint/explicit-function-return-type": {
      "count": 2
    }
  },
  "packages/phishing-controller/src/PhishingController.test.ts": {
    "@typescript-eslint/explicit-function-return-type": {
      "count": 1
    },
    "jest/unbound-method": {
      "count": 7
    }
  },
  "packages/phishing-controller/src/PhishingController.ts": {
    "@typescript-eslint/explicit-function-return-type": {
      "count": 25
    },
    "@typescript-eslint/naming-convention": {
      "count": 1
    },
    "@typescript-eslint/prefer-nullish-coalescing": {
      "count": 6
    }
  },
  "packages/phishing-controller/src/PhishingDetector.test.ts": {
    "@typescript-eslint/explicit-function-return-type": {
      "count": 2
    },
    "id-length": {
      "count": 4
    }
  },
  "packages/phishing-controller/src/PhishingDetector.ts": {
    "@typescript-eslint/explicit-function-return-type": {
      "count": 1
    }
  },
  "packages/phishing-controller/src/tests/utils.ts": {
    "@typescript-eslint/explicit-function-return-type": {
      "count": 2
    }
  },
  "packages/phishing-controller/src/types.ts": {
    "@typescript-eslint/naming-convention": {
      "count": 4
    }
  },
  "packages/phishing-controller/src/utils.test.ts": {
    "@typescript-eslint/explicit-function-return-type": {
      "count": 2
    },
    "import-x/namespace": {
      "count": 5
    }
  },
  "packages/phishing-controller/src/utils.ts": {
    "@typescript-eslint/explicit-function-return-type": {
      "count": 5
    },
    "@typescript-eslint/prefer-nullish-coalescing": {
      "count": 1
    }
  },
  "packages/polling-controller/src/AbstractPollingController.ts": {
    "@typescript-eslint/explicit-function-return-type": {
      "count": 4
    },
    "@typescript-eslint/naming-convention": {
      "count": 1
    }
  },
  "packages/polling-controller/src/BlockTrackerPollingController.test.ts": {
    "@typescript-eslint/explicit-function-return-type": {
      "count": 2
    },
    "no-restricted-syntax": {
      "count": 1
    }
  },
  "packages/profile-sync-controller/src/controllers/authentication/AuthenticationController.test.ts": {
    "@typescript-eslint/explicit-function-return-type": {
      "count": 5
    },
    "id-length": {
      "count": 4
    },
    "no-new": {
      "count": 1
    }
  },
  "packages/profile-sync-controller/src/controllers/authentication/AuthenticationController.ts": {
    "@typescript-eslint/explicit-function-return-type": {
      "count": 2
    },
    "@typescript-eslint/prefer-nullish-coalescing": {
      "count": 2
    }
  },
  "packages/profile-sync-controller/src/controllers/authentication/__fixtures__/mockServices.ts": {
    "@typescript-eslint/explicit-function-return-type": {
      "count": 3
    }
  },
  "packages/profile-sync-controller/src/controllers/authentication/mocks/mockResponses.ts": {
    "@typescript-eslint/explicit-function-return-type": {
      "count": 6
    },
    "@typescript-eslint/naming-convention": {
      "count": 1
    }
  },
  "packages/profile-sync-controller/src/controllers/user-storage/UserStorageController.test.ts": {
    "@typescript-eslint/explicit-function-return-type": {
      "count": 24
    }
  },
  "packages/profile-sync-controller/src/controllers/user-storage/UserStorageController.ts": {
    "@typescript-eslint/explicit-function-return-type": {
      "count": 13
    },
    "id-length": {
      "count": 1
    }
  },
  "packages/profile-sync-controller/src/controllers/user-storage/__fixtures__/mockMessenger.ts": {
    "@typescript-eslint/explicit-function-return-type": {
      "count": 3
    }
  },
  "packages/profile-sync-controller/src/controllers/user-storage/__fixtures__/mockServices.ts": {
    "@typescript-eslint/explicit-function-return-type": {
      "count": 7
    }
  },
  "packages/profile-sync-controller/src/controllers/user-storage/__fixtures__/test-utils.ts": {
    "@typescript-eslint/explicit-function-return-type": {
      "count": 1
    },
    "id-length": {
      "count": 1
    }
  },
  "packages/profile-sync-controller/src/controllers/user-storage/contact-syncing/__fixtures__/test-utils.ts": {
    "@typescript-eslint/explicit-function-return-type": {
      "count": 1
    },
    "@typescript-eslint/prefer-nullish-coalescing": {
      "count": 1
    }
  },
  "packages/profile-sync-controller/src/controllers/user-storage/contact-syncing/controller-integration.test.ts": {
    "@typescript-eslint/explicit-function-return-type": {
      "count": 1
    },
    "id-length": {
      "count": 3
    },
    "n/no-sync": {
      "count": 3
    }
  },
  "packages/profile-sync-controller/src/controllers/user-storage/contact-syncing/controller-integration.ts": {
    "@typescript-eslint/explicit-function-return-type": {
      "count": 4
    },
    "@typescript-eslint/prefer-nullish-coalescing": {
      "count": 4
    },
    "id-length": {
      "count": 2
    },
    "no-negated-condition": {
      "count": 1
    }
  },
  "packages/profile-sync-controller/src/controllers/user-storage/contact-syncing/setup-subscriptions.ts": {
    "@typescript-eslint/explicit-function-return-type": {
      "count": 2
    }
  },
  "packages/profile-sync-controller/src/controllers/user-storage/contact-syncing/sync-utils.test.ts": {
    "@typescript-eslint/explicit-function-return-type": {
      "count": 3
    }
  },
  "packages/profile-sync-controller/src/controllers/user-storage/contact-syncing/utils.ts": {
    "@typescript-eslint/prefer-nullish-coalescing": {
      "count": 3
    }
  },
  "packages/profile-sync-controller/src/controllers/user-storage/mocks/mockResponses.ts": {
    "@typescript-eslint/explicit-function-return-type": {
      "count": 8
    }
  },
  "packages/profile-sync-controller/src/controllers/user-storage/mocks/mockStorage.ts": {
    "@typescript-eslint/explicit-function-return-type": {
      "count": 1
    },
    "require-atomic-updates": {
      "count": 1
    }
  },
  "packages/profile-sync-controller/src/controllers/user-storage/types.ts": {
    "@typescript-eslint/naming-convention": {
      "count": 4
    }
  },
  "packages/profile-sync-controller/src/controllers/user-storage/utils.ts": {
    "id-length": {
      "count": 2
    }
  },
  "packages/profile-sync-controller/src/sdk/__fixtures__/auth.ts": {
    "@typescript-eslint/explicit-function-return-type": {
      "count": 7
    }
  },
  "packages/profile-sync-controller/src/sdk/__fixtures__/test-utils.ts": {
    "@typescript-eslint/explicit-function-return-type": {
      "count": 4
    },
    "@typescript-eslint/naming-convention": {
      "count": 1
    }
  },
  "packages/profile-sync-controller/src/sdk/__fixtures__/userstorage.ts": {
    "@typescript-eslint/explicit-function-return-type": {
      "count": 6
    }
  },
  "packages/profile-sync-controller/src/sdk/authentication-jwt-bearer/flow-siwe.ts": {
    "@typescript-eslint/explicit-function-return-type": {
      "count": 1
    },
    "@typescript-eslint/naming-convention": {
      "count": 2
    }
  },
  "packages/profile-sync-controller/src/sdk/authentication-jwt-bearer/flow-srp.test.ts": {
    "@typescript-eslint/explicit-function-return-type": {
      "count": 9
    }
  },
  "packages/profile-sync-controller/src/sdk/authentication-jwt-bearer/flow-srp.ts": {
    "@typescript-eslint/explicit-function-return-type": {
      "count": 2
    },
    "@typescript-eslint/naming-convention": {
      "count": 1
    },
    "id-length": {
      "count": 1
    }
  },
  "packages/profile-sync-controller/src/sdk/authentication-jwt-bearer/services.ts": {
    "@typescript-eslint/explicit-function-return-type": {
      "count": 6
    },
    "@typescript-eslint/naming-convention": {
      "count": 4
    },
    "id-length": {
      "count": 5
    },
    "no-restricted-globals": {
      "count": 1
    }
  },
  "packages/profile-sync-controller/src/sdk/authentication-jwt-bearer/types.ts": {
    "@typescript-eslint/naming-convention": {
      "count": 5
    }
  },
  "packages/profile-sync-controller/src/sdk/authentication.test.ts": {
    "@typescript-eslint/explicit-function-return-type": {
      "count": 1
    },
    "no-new": {
      "count": 1
    }
  },
  "packages/profile-sync-controller/src/sdk/authentication.ts": {
    "@typescript-eslint/explicit-function-return-type": {
      "count": 1
    },
    "@typescript-eslint/naming-convention": {
      "count": 1
    },
    "id-denylist": {
      "count": 2
    },
    "id-length": {
      "count": 3
    }
  },
  "packages/profile-sync-controller/src/sdk/errors.ts": {
    "id-length": {
      "count": 1
    }
  },
  "packages/profile-sync-controller/src/sdk/mocks/userstorage.ts": {
    "@typescript-eslint/explicit-function-return-type": {
      "count": 2
    }
  },
  "packages/profile-sync-controller/src/sdk/user-storage.test.ts": {
    "@typescript-eslint/explicit-function-return-type": {
      "count": 1
    }
  },
  "packages/profile-sync-controller/src/sdk/user-storage.ts": {
    "@typescript-eslint/explicit-function-return-type": {
      "count": 3
    },
    "@typescript-eslint/naming-convention": {
      "count": 3
    },
    "id-length": {
      "count": 10
    }
  },
  "packages/profile-sync-controller/src/sdk/utils/eip-6963-metamask-provider.test.ts": {
    "@typescript-eslint/explicit-function-return-type": {
      "count": 3
    },
    "no-restricted-globals": {
      "count": 4
    }
  },
  "packages/profile-sync-controller/src/sdk/utils/eip-6963-metamask-provider.ts": {
    "@typescript-eslint/explicit-function-return-type": {
      "count": 1
    },
    "id-length": {
      "count": 2
    },
    "no-restricted-globals": {
      "count": 3
    }
  },
  "packages/profile-sync-controller/src/sdk/utils/messaging-signing-snap-requests.ts": {
    "@typescript-eslint/explicit-function-return-type": {
      "count": 2
    },
    "id-length": {
      "count": 1
    }
  },
  "packages/profile-sync-controller/src/sdk/utils/validate-login-response.test.ts": {
    "@typescript-eslint/explicit-function-return-type": {
      "count": 1
    }
  },
  "packages/profile-sync-controller/src/shared/encryption/cache.ts": {
    "@typescript-eslint/explicit-function-return-type": {
      "count": 1
    }
  },
  "packages/profile-sync-controller/src/shared/encryption/constants.ts": {
    "@typescript-eslint/naming-convention": {
      "count": 2
    },
    "camelcase": {
      "count": 2
    }
  },
  "packages/profile-sync-controller/src/shared/encryption/encryption.test.ts": {
    "@typescript-eslint/explicit-function-return-type": {
      "count": 1
    }
  },
  "packages/profile-sync-controller/src/shared/encryption/encryption.ts": {
    "@typescript-eslint/explicit-function-return-type": {
      "count": 2
    },
    "@typescript-eslint/naming-convention": {
      "count": 1
    },
    "camelcase": {
      "count": 6
    },
    "id-length": {
      "count": 8
    }
  },
  "packages/profile-sync-controller/src/shared/encryption/utils.ts": {
    "@typescript-eslint/explicit-function-return-type": {
      "count": 4
    },
    "no-restricted-globals": {
      "count": 2
    }
  },
  "packages/profile-sync-controller/src/shared/utils/event-queue.ts": {
    "@typescript-eslint/explicit-function-return-type": {
      "count": 2
    },
    "id-length": {
      "count": 1
    }
  },
  "packages/selected-network-controller/src/SelectedNetworkController.ts": {
    "@typescript-eslint/explicit-function-return-type": {
      "count": 4
    }
  },
  "packages/selected-network-controller/src/SelectedNetworkMiddleware.ts": {
    "@typescript-eslint/explicit-function-return-type": {
      "count": 1
    }
  },
  "packages/selected-network-controller/tests/SelectedNetworkController.test.ts": {
    "@typescript-eslint/explicit-function-return-type": {
      "count": 4
    }
  },
  "packages/signature-controller/src/SignatureController.test.ts": {
    "@typescript-eslint/explicit-function-return-type": {
      "count": 5
    }
  },
  "packages/signature-controller/src/SignatureController.ts": {
    "@typescript-eslint/explicit-function-return-type": {
      "count": 15
    },
    "@typescript-eslint/prefer-nullish-coalescing": {
      "count": 1
    },
    "no-case-declarations": {
      "count": 3
    }
  },
  "packages/signature-controller/src/utils/decoding-api.test.ts": {
    "@typescript-eslint/explicit-function-return-type": {
      "count": 1
    }
  },
  "packages/signature-controller/src/utils/decoding-api.ts": {
    "@typescript-eslint/explicit-function-return-type": {
      "count": 1
    }
  },
  "packages/signature-controller/src/utils/normalize.ts": {
    "@typescript-eslint/explicit-function-return-type": {
      "count": 2
    },
    "@typescript-eslint/no-unused-vars": {
      "count": 1
    },
    "id-length": {
      "count": 1
    },
    "no-restricted-globals": {
      "count": 1
    }
  },
  "packages/signature-controller/src/utils/validation.test.ts": {
    "@typescript-eslint/explicit-function-return-type": {
      "count": 2
    }
  },
  "packages/signature-controller/src/utils/validation.ts": {
    "@typescript-eslint/explicit-function-return-type": {
      "count": 7
    },
    "@typescript-eslint/no-base-to-string": {
      "count": 1
    },
    "@typescript-eslint/no-unused-vars": {
      "count": 2
    },
    "id-length": {
      "count": 2
    }
  },
  "packages/token-search-discovery-controller/src/token-discovery-api-service/token-discovery-api-service.ts": {
    "@typescript-eslint/explicit-function-return-type": {
      "count": 1
    }
  },
  "packages/token-search-discovery-controller/src/types.ts": {
    "@typescript-eslint/naming-convention": {
      "count": 18
    }
  },
  "packages/user-operation-controller/src/UserOperationController.test.ts": {
    "@typescript-eslint/explicit-function-return-type": {
      "count": 6
    },
    "no-new": {
      "count": 1
    }
  },
  "packages/user-operation-controller/src/UserOperationController.ts": {
    "@typescript-eslint/explicit-function-return-type": {
      "count": 19
    },
    "@typescript-eslint/naming-convention": {
      "count": 3
    },
    "@typescript-eslint/prefer-promise-reject-errors": {
      "count": 1
    },
    "jsdoc/require-returns": {
      "count": 2
    },
    "require-atomic-updates": {
      "count": 3
    }
  },
  "packages/user-operation-controller/src/helpers/Bundler.test.ts": {
    "@typescript-eslint/explicit-function-return-type": {
      "count": 2
    },
    "jsdoc/require-returns": {
      "count": 1
    }
  },
  "packages/user-operation-controller/src/helpers/Bundler.ts": {
    "@typescript-eslint/naming-convention": {
      "count": 1
    },
    "@typescript-eslint/prefer-nullish-coalescing": {
      "count": 1
    }
  },
  "packages/user-operation-controller/src/helpers/PendingUserOperationTracker.test.ts": {
    "@typescript-eslint/explicit-function-return-type": {
      "count": 11
    }
  },
  "packages/user-operation-controller/src/helpers/PendingUserOperationTracker.ts": {
    "@typescript-eslint/explicit-function-return-type": {
      "count": 6
    },
    "@typescript-eslint/naming-convention": {
      "count": 3
    },
    "require-atomic-updates": {
      "count": 5
    }
  },
  "packages/user-operation-controller/src/helpers/SnapSmartContractAccount.test.ts": {
    "@typescript-eslint/explicit-function-return-type": {
      "count": 1
    }
  },
  "packages/user-operation-controller/src/utils/gas-fees.ts": {
    "@typescript-eslint/explicit-function-return-type": {
      "count": 5
    },
    "@typescript-eslint/prefer-nullish-coalescing": {
      "count": 2
    },
    "require-atomic-updates": {
      "count": 1
    }
  },
  "packages/user-operation-controller/src/utils/gas.test.ts": {
    "@typescript-eslint/explicit-function-return-type": {
      "count": 2
    }
  },
  "packages/user-operation-controller/src/utils/gas.ts": {
    "@typescript-eslint/explicit-function-return-type": {
      "count": 1
    }
  },
  "packages/user-operation-controller/src/utils/transaction.ts": {
    "@typescript-eslint/explicit-function-return-type": {
      "count": 1
    }
  },
  "packages/user-operation-controller/src/utils/validation.test.ts": {
    "@typescript-eslint/explicit-function-return-type": {
      "count": 1
    },
    "@typescript-eslint/naming-convention": {
      "count": 2
    }
  },
  "packages/user-operation-controller/src/utils/validation.ts": {
    "@typescript-eslint/explicit-function-return-type": {
      "count": 8
    },
    "@typescript-eslint/naming-convention": {
      "count": 1
    }
  },
  "scripts/create-package/cli.test.ts": {
    "@typescript-eslint/explicit-function-return-type": {
      "count": 2
    }
  },
  "scripts/create-package/cli.ts": {
    "@typescript-eslint/explicit-function-return-type": {
      "count": 1
    }
  },
  "scripts/create-package/fs-utils.ts": {
    "@typescript-eslint/explicit-function-return-type": {
      "count": 2
    }
  },
  "scripts/create-package/index.test.ts": {
    "import-x/no-unassigned-import": {
      "count": 1
    }
  },
  "scripts/create-package/utils.test.ts": {
    "import-x/no-named-as-default-member": {
      "count": 2
    }
  },
  "scripts/create-package/utils.ts": {
    "@typescript-eslint/explicit-function-return-type": {
      "count": 1
    }
  },
  "scripts/generate-method-action-types.ts": {
    "@typescript-eslint/explicit-function-return-type": {
      "count": 2
    },
    "n/no-sync": {
      "count": 1
    },
    "no-negated-condition": {
      "count": 1
    }
  },
  "scripts/generate-preview-build-message.ts": {
    "@typescript-eslint/explicit-function-return-type": {
      "count": 1
    }
  },
  "scripts/lint-teams-json.ts": {
    "@typescript-eslint/explicit-function-return-type": {
      "count": 1
    }
  },
  "scripts/update-readme-content.ts": {
    "@typescript-eslint/explicit-function-return-type": {
      "count": 2
    }
  },
  "tests/fake-block-tracker.ts": {
    "@typescript-eslint/explicit-function-return-type": {
      "count": 3
    },
    "no-empty-function": {
      "count": 1
    }
  },
  "tests/fake-provider.ts": {
    "@typescript-eslint/explicit-function-return-type": {
      "count": 5
    },
    "@typescript-eslint/prefer-promise-reject-errors": {
      "count": 1
    }
  },
  "tests/helpers.ts": {
    "@typescript-eslint/explicit-function-return-type": {
      "count": 1
    },
    "@typescript-eslint/naming-convention": {
      "count": 1
    },
    "no-param-reassign": {
      "count": 1
    }
  },
  "tests/mock-network.ts": {
    "@typescript-eslint/explicit-function-return-type": {
      "count": 1
    }
  },
  "tests/setup.ts": {
    "import-x/no-unassigned-import": {
      "count": 1
    }
  },
  "tests/setupAfterEnv/index.ts": {
    "import-x/no-unassigned-import": {
      "count": 2
    }
  },
  "tests/setupAfterEnv/matchers.ts": {
    "@typescript-eslint/explicit-function-return-type": {
      "count": 4
    },
    "id-length": {
      "count": 2
    }
  },
  "tests/setupAfterEnv/nock.ts": {
    "import-x/no-named-as-default-member": {
      "count": 3
    }
  },
  "types/global.d.ts": {
    "@typescript-eslint/naming-convention": {
      "count": 1
    }
  },
  "yarn.config.cjs": {
    "no-restricted-syntax": {
      "count": 2
    }
  }
}<|MERGE_RESOLUTION|>--- conflicted
+++ resolved
@@ -1587,49 +1587,6 @@
       "count": 6
     }
   },
-<<<<<<< HEAD
-  "packages/notification-services-controller/src/NotificationServicesController/processors/process-notifications.ts": {
-    "@typescript-eslint/explicit-function-return-type": {
-      "count": 2
-    },
-    "id-length": {
-      "count": 6
-    }
-  },
-  "packages/notification-services-controller/src/NotificationServicesController/services/api-notifications.ts": {
-    "@typescript-eslint/explicit-function-return-type": {
-      "count": 8
-    },
-    "id-denylist": {
-      "count": 1
-    },
-    "id-length": {
-      "count": 4
-    },
-    "no-param-reassign": {
-      "count": 2
-    }
-  },
-  "packages/notification-services-controller/src/NotificationServicesController/services/feature-announcements.test.ts": {
-    "@typescript-eslint/explicit-function-return-type": {
-      "count": 2
-=======
-  "packages/notification-services-controller/src/NotificationServicesController/constants/notification-schema.ts": {
-    "@typescript-eslint/naming-convention": {
-      "count": 18
-    }
-  },
-  "packages/notification-services-controller/src/NotificationServicesController/mocks/mockResponses.ts": {
-    "@typescript-eslint/explicit-function-return-type": {
-      "count": 6
-    }
-  },
-  "packages/notification-services-controller/src/NotificationServicesController/processors/process-api-notifications.test.ts": {
-    "id-length": {
-      "count": 1
->>>>>>> cec12491
-    }
-  },
   "packages/notification-services-controller/src/NotificationServicesController/services/feature-announcements.ts": {
     "@typescript-eslint/explicit-function-return-type": {
       "count": 2
