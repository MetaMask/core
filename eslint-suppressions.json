{
  "packages/account-tree-controller/src/AccountTreeController.test.ts": {
    "@typescript-eslint/explicit-function-return-type": {
      "count": 4
    },
    "@typescript-eslint/naming-convention": {
      "count": 4
    },
    "id-length": {
      "count": 2
    }
  },
  "packages/account-tree-controller/src/AccountTreeController.ts": {
    "@typescript-eslint/explicit-function-return-type": {
      "count": 10
    },
    "@typescript-eslint/prefer-nullish-coalescing": {
      "count": 1
    },
    "no-negated-condition": {
      "count": 3
    }
  },
  "packages/account-tree-controller/src/backup-and-sync/analytics/segment.ts": {
    "@typescript-eslint/naming-convention": {
      "count": 3
    },
    "no-negated-condition": {
      "count": 1
    }
  },
  "packages/account-tree-controller/src/backup-and-sync/service/index.test.ts": {
    "@typescript-eslint/explicit-function-return-type": {
      "count": 1
    },
    "n/no-sync": {
      "count": 22
    }
  },
  "packages/account-tree-controller/src/backup-and-sync/service/index.ts": {
    "@typescript-eslint/explicit-function-return-type": {
      "count": 1
    }
  },
  "packages/account-tree-controller/src/backup-and-sync/syncing/group.ts": {
    "@typescript-eslint/explicit-function-return-type": {
      "count": 1
    },
    "id-length": {
      "count": 1
    }
  },
  "packages/account-tree-controller/src/backup-and-sync/syncing/legacy.ts": {
    "@typescript-eslint/explicit-function-return-type": {
      "count": 1
    }
  },
  "packages/account-tree-controller/src/backup-and-sync/syncing/metadata.ts": {
    "@typescript-eslint/naming-convention": {
      "count": 1
    }
  },
  "packages/account-tree-controller/src/backup-and-sync/types.ts": {
    "@typescript-eslint/explicit-function-return-type": {
      "count": 1
    },
    "@typescript-eslint/naming-convention": {
      "count": 1
    }
  },
  "packages/account-tree-controller/src/backup-and-sync/user-storage/network-utils.ts": {
    "@typescript-eslint/naming-convention": {
      "count": 1
    }
  },
  "packages/account-tree-controller/src/backup-and-sync/user-storage/validation.ts": {
    "@typescript-eslint/explicit-function-return-type": {
      "count": 1
    }
  },
  "packages/account-tree-controller/src/backup-and-sync/utils/controller.test.ts": {
    "id-length": {
      "count": 1
    }
  },
  "packages/account-tree-controller/src/rules/entropy.ts": {
    "@typescript-eslint/explicit-function-return-type": {
      "count": 1
    }
  },
  "packages/account-tree-controller/src/rules/keyring.ts": {
    "@typescript-eslint/explicit-function-return-type": {
      "count": 2
    }
  },
  "packages/account-tree-controller/src/rules/snap.ts": {
    "@typescript-eslint/prefer-optional-chain": {
      "count": 1
    }
  },
  "packages/account-tree-controller/src/type-utils.ts": {
    "@typescript-eslint/naming-convention": {
      "count": 1
    }
  },
  "packages/account-tree-controller/tests/mockMessenger.ts": {
    "@typescript-eslint/explicit-function-return-type": {
      "count": 1
    }
  },
  "packages/address-book-controller/src/AddressBookController.test.ts": {
    "@typescript-eslint/explicit-function-return-type": {
      "count": 1
    }
  },
  "packages/address-book-controller/src/AddressBookController.ts": {
    "@typescript-eslint/explicit-function-return-type": {
      "count": 4
    },
    "@typescript-eslint/naming-convention": {
      "count": 3
    },
    "no-param-reassign": {
      "count": 2
    }
  },
  "packages/announcement-controller/src/AnnouncementController.test.ts": {
    "@typescript-eslint/explicit-function-return-type": {
      "count": 1
    }
  },
  "packages/approval-controller/src/ApprovalController.test.ts": {
    "@typescript-eslint/explicit-function-return-type": {
      "count": 22
    },
    "id-denylist": {
      "count": 3
    }
  },
  "packages/approval-controller/src/ApprovalController.ts": {
    "@typescript-eslint/explicit-function-return-type": {
      "count": 4
    },
    "@typescript-eslint/prefer-nullish-coalescing": {
      "count": 6
    },
    "no-restricted-syntax": {
      "count": 1
    }
  },
  "packages/assets-controllers/jest.environment.js": {
    "n/prefer-global/text-decoder": {
      "count": 1
    },
    "n/prefer-global/text-encoder": {
      "count": 1
    },
    "no-shadow": {
      "count": 2
    }
  },
  "packages/assets-controllers/src/AccountTrackerController.test.ts": {
    "@typescript-eslint/explicit-function-return-type": {
      "count": 3
    }
  },
  "packages/assets-controllers/src/AssetsContractController.test.ts": {
    "@typescript-eslint/explicit-function-return-type": {
      "count": 5
    },
    "id-length": {
      "count": 1
    }
  },
  "packages/assets-controllers/src/AssetsContractController.ts": {
    "@typescript-eslint/explicit-function-return-type": {
      "count": 6
    },
    "id-length": {
      "count": 1
    }
  },
  "packages/assets-controllers/src/CurrencyRateController.test.ts": {
    "@typescript-eslint/explicit-function-return-type": {
      "count": 10
    }
  },
  "packages/assets-controllers/src/CurrencyRateController.ts": {
    "@typescript-eslint/explicit-function-return-type": {
      "count": 3
    },
    "no-negated-condition": {
      "count": 1
    },
    "no-restricted-syntax": {
      "count": 3
    }
  },
  "packages/assets-controllers/src/DeFiPositionsController/DeFiPositionsController.test.ts": {
    "@typescript-eslint/explicit-function-return-type": {
      "count": 1
    }
  },
  "packages/assets-controllers/src/DeFiPositionsController/DeFiPositionsController.ts": {
    "@typescript-eslint/explicit-function-return-type": {
      "count": 2
    },
    "@typescript-eslint/no-misused-promises": {
      "count": 2
    }
  },
  "packages/assets-controllers/src/DeFiPositionsController/group-defi-positions.ts": {
    "@typescript-eslint/naming-convention": {
      "count": 1
    },
    "id-length": {
      "count": 2
    }
  },
  "packages/assets-controllers/src/MultichainAssetsController/MultichainAssetsController.test.ts": {
    "@typescript-eslint/explicit-function-return-type": {
      "count": 1
    }
  },
  "packages/assets-controllers/src/MultichainAssetsController/MultichainAssetsController.ts": {
    "@typescript-eslint/explicit-function-return-type": {
      "count": 7
    },
    "@typescript-eslint/no-misused-promises": {
      "count": 3
    }
  },
  "packages/assets-controllers/src/MultichainAssetsRatesController/MultichainAssetsRatesController.ts": {
    "@typescript-eslint/explicit-function-return-type": {
      "count": 2
    },
    "@typescript-eslint/naming-convention": {
      "count": 1
    }
  },
  "packages/assets-controllers/src/MultichainBalancesController/MultichainBalancesController.test.ts": {
    "@typescript-eslint/explicit-function-return-type": {
      "count": 1
    },
    "jest/unbound-method": {
      "count": 1
    }
  },
  "packages/assets-controllers/src/MultichainBalancesController/MultichainBalancesController.ts": {
    "@typescript-eslint/no-misused-promises": {
      "count": 2
    },
    "@typescript-eslint/prefer-nullish-coalescing": {
      "count": 1
    }
  },
  "packages/assets-controllers/src/NftController.test.ts": {
    "@typescript-eslint/explicit-function-return-type": {
      "count": 4
    },
    "id-denylist": {
      "count": 1
    },
    "import-x/namespace": {
      "count": 9
    }
  },
  "packages/assets-controllers/src/NftController.ts": {
    "@typescript-eslint/naming-convention": {
      "count": 5
    },
    "@typescript-eslint/no-misused-promises": {
      "count": 2
    },
    "@typescript-eslint/prefer-nullish-coalescing": {
      "count": 9
    },
    "@typescript-eslint/prefer-optional-chain": {
      "count": 1
    },
    "camelcase": {
      "count": 15
    },
    "id-length": {
      "count": 1
    },
    "no-negated-condition": {
      "count": 1
    },
    "no-param-reassign": {
      "count": 2
    }
  },
  "packages/assets-controllers/src/RatesController/RatesController.test.ts": {
    "@typescript-eslint/explicit-function-return-type": {
      "count": 1
    }
  },
  "packages/assets-controllers/src/RatesController/RatesController.ts": {
    "@typescript-eslint/explicit-function-return-type": {
      "count": 1
    },
    "@typescript-eslint/naming-convention": {
      "count": 1
    }
  },
  "packages/assets-controllers/src/Standards/ERC20Standard.test.ts": {
    "@typescript-eslint/explicit-function-return-type": {
      "count": 3
    },
    "jest/no-commented-out-tests": {
      "count": 1
    }
  },
  "packages/assets-controllers/src/Standards/ERC20Standard.ts": {
    "id-denylist": {
      "count": 8
    },
    "no-restricted-syntax": {
      "count": 1
    }
  },
  "packages/assets-controllers/src/Standards/NftStandards/ERC1155/ERC1155Standard.test.ts": {
    "@typescript-eslint/explicit-function-return-type": {
      "count": 1
    },
    "import-x/no-named-as-default-member": {
      "count": 1
    }
  },
  "packages/assets-controllers/src/Standards/NftStandards/ERC1155/ERC1155Standard.ts": {
    "no-restricted-syntax": {
      "count": 2
    }
  },
  "packages/assets-controllers/src/Standards/NftStandards/ERC721/ERC721Standard.test.ts": {
    "@typescript-eslint/explicit-function-return-type": {
      "count": 2
    }
  },
  "packages/assets-controllers/src/Standards/NftStandards/ERC721/ERC721Standard.ts": {
    "id-denylist": {
      "count": 4
    },
    "no-restricted-syntax": {
      "count": 2
    }
  },
  "packages/assets-controllers/src/TokenListController.test.ts": {
    "@typescript-eslint/explicit-function-return-type": {
      "count": 2
    },
    "id-denylist": {
      "count": 2
    },
    "import-x/namespace": {
      "count": 7
    }
  },
  "packages/assets-controllers/src/TokenListController.ts": {
    "@typescript-eslint/explicit-function-return-type": {
      "count": 6
    },
    "no-restricted-syntax": {
      "count": 7
    }
  },
  "packages/assets-controllers/src/TokenRatesController.test.ts": {
    "@typescript-eslint/explicit-function-return-type": {
      "count": 4
    }
  },
  "packages/assets-controllers/src/TokenRatesController.ts": {
    "@typescript-eslint/explicit-function-return-type": {
      "count": 7
    }
  },
  "packages/assets-controllers/src/TokenSearchDiscoveryDataController/TokenSearchDiscoveryDataController.test.ts": {
    "@typescript-eslint/explicit-function-return-type": {
      "count": 3
    }
  },
  "packages/assets-controllers/src/TokenSearchDiscoveryDataController/TokenSearchDiscoveryDataController.ts": {
    "@typescript-eslint/explicit-function-return-type": {
      "count": 1
    },
    "no-negated-condition": {
      "count": 2
    }
  },
  "packages/assets-controllers/src/TokensController.test.ts": {
    "@typescript-eslint/explicit-function-return-type": {
      "count": 6
    },
    "import-x/namespace": {
      "count": 1
    }
  },
  "packages/assets-controllers/src/TokensController.ts": {
    "@typescript-eslint/explicit-function-return-type": {
      "count": 14
    },
    "@typescript-eslint/no-unused-vars": {
      "count": 1
    },
    "@typescript-eslint/prefer-nullish-coalescing": {
      "count": 4
    },
    "@typescript-eslint/prefer-optional-chain": {
      "count": 4
    },
    "id-length": {
      "count": 1
    },
    "no-negated-condition": {
      "count": 3
    },
    "no-param-reassign": {
      "count": 1
    },
    "require-atomic-updates": {
      "count": 1
    }
  },
  "packages/assets-controllers/src/__fixtures__/account-api-v4-mocks.ts": {
    "@typescript-eslint/explicit-function-return-type": {
      "count": 2
    },
    "@typescript-eslint/naming-convention": {
      "count": 2
    },
    "camelcase": {
      "count": 2
    }
  },
  "packages/assets-controllers/src/assetsUtil.test.ts": {
    "@typescript-eslint/explicit-function-return-type": {
      "count": 3
    },
    "id-length": {
      "count": 1
    }
  },
  "packages/assets-controllers/src/assetsUtil.ts": {
    "@typescript-eslint/explicit-function-return-type": {
      "count": 6
    },
    "@typescript-eslint/naming-convention": {
      "count": 22
    },
    "no-negated-condition": {
      "count": 2
    }
  },
  "packages/assets-controllers/src/balances.test.ts": {
    "@typescript-eslint/explicit-function-return-type": {
      "count": 2
    }
  },
  "packages/assets-controllers/src/balances.ts": {
    "@typescript-eslint/explicit-function-return-type": {
      "count": 13
    },
    "id-length": {
      "count": 2
    },
    "no-negated-condition": {
      "count": 2
    }
  },
  "packages/assets-controllers/src/crypto-compare-service/crypto-compare.ts": {
    "@typescript-eslint/explicit-function-return-type": {
      "count": 3
    },
    "@typescript-eslint/naming-convention": {
      "count": 2
    },
    "id-length": {
      "count": 1
    },
    "no-param-reassign": {
      "count": 4
    }
  },
  "packages/assets-controllers/src/multi-chain-accounts-service/api-balance-fetcher.test.ts": {
    "@typescript-eslint/explicit-function-return-type": {
      "count": 11
    },
    "id-length": {
      "count": 37
    },
    "require-atomic-updates": {
      "count": 1
    }
  },
  "packages/assets-controllers/src/multi-chain-accounts-service/api-balance-fetcher.ts": {
    "@typescript-eslint/explicit-function-return-type": {
      "count": 1
    },
    "id-length": {
      "count": 1
    }
  },
  "packages/assets-controllers/src/multi-chain-accounts-service/multi-chain-accounts.test.ts": {
    "@typescript-eslint/explicit-function-return-type": {
      "count": 3
    }
  },
  "packages/assets-controllers/src/multi-chain-accounts-service/multi-chain-accounts.ts": {
    "@typescript-eslint/explicit-function-return-type": {
      "count": 4
    }
  },
  "packages/assets-controllers/src/multicall.test.ts": {
    "@typescript-eslint/explicit-function-return-type": {
      "count": 1
    },
    "@typescript-eslint/prefer-promise-reject-errors": {
      "count": 2
    }
  },
  "packages/assets-controllers/src/multicall.ts": {
    "id-length": {
      "count": 2
    }
  },
  "packages/assets-controllers/src/rpc-service/rpc-balance-fetcher.test.ts": {
    "id-length": {
      "count": 17
    }
  },
  "packages/assets-controllers/src/rpc-service/rpc-balance-fetcher.ts": {
    "@typescript-eslint/explicit-function-return-type": {
      "count": 1
    },
    "@typescript-eslint/prefer-nullish-coalescing": {
      "count": 2
    },
    "id-length": {
      "count": 1
    }
  },
  "packages/assets-controllers/src/selectors/stringify-balance.ts": {
    "@typescript-eslint/explicit-function-return-type": {
      "count": 1
    }
  },
  "packages/assets-controllers/src/selectors/token-selectors.test.ts": {
    "@typescript-eslint/explicit-function-return-type": {
      "count": 1
    }
  },
  "packages/assets-controllers/src/selectors/token-selectors.ts": {
    "@typescript-eslint/explicit-function-return-type": {
      "count": 25
    },
    "@typescript-eslint/prefer-nullish-coalescing": {
      "count": 1
    },
    "no-negated-condition": {
      "count": 1
    }
  },
  "packages/assets-controllers/src/token-prices-service/codefi-v2.test.ts": {
    "@typescript-eslint/explicit-function-return-type": {
      "count": 5
    }
  },
  "packages/assets-controllers/src/token-prices-service/codefi-v2.ts": {
    "@typescript-eslint/explicit-function-return-type": {
      "count": 2
    }
  },
  "packages/assets-controllers/src/token-service.ts": {
    "@typescript-eslint/explicit-function-return-type": {
      "count": 3
    },
    "@typescript-eslint/naming-convention": {
      "count": 1
    },
    "@typescript-eslint/prefer-nullish-coalescing": {
      "count": 2
    },
    "no-restricted-globals": {
      "count": 1
    }
  },
  "packages/assets-controllers/src/utils/formatters.ts": {
    "@typescript-eslint/explicit-function-return-type": {
      "count": 9
    }
  },
  "packages/assets-controllers/src/utils/timeout-with-retry.test.ts": {
    "@typescript-eslint/explicit-function-return-type": {
      "count": 1
    }
  },
  "packages/assets-controllers/src/utils/timeout-with-retry.ts": {
    "@typescript-eslint/naming-convention": {
      "count": 1
    },
    "id-denylist": {
      "count": 3
    }
  },
  "packages/bridge-controller/src/bridge-controller.test.ts": {
    "@typescript-eslint/explicit-function-return-type": {
      "count": 2
    },
    "@typescript-eslint/prefer-nullish-coalescing": {
      "count": 1
    }
  },
  "packages/bridge-controller/src/bridge-controller.ts": {
    "@typescript-eslint/explicit-function-return-type": {
      "count": 18
    },
    "@typescript-eslint/naming-convention": {
      "count": 4
    }
  },
  "packages/bridge-controller/src/selectors.test.ts": {
    "@typescript-eslint/prefer-nullish-coalescing": {
      "count": 1
    }
  },
  "packages/bridge-controller/src/selectors.ts": {
    "@typescript-eslint/explicit-function-return-type": {
      "count": 25
    },
    "@typescript-eslint/naming-convention": {
      "count": 1
    },
    "no-negated-condition": {
      "count": 1
    }
  },
  "packages/bridge-controller/src/types.ts": {
    "@typescript-eslint/naming-convention": {
      "count": 12
    },
    "@typescript-eslint/prefer-enum-initializers": {
      "count": 3
    }
  },
  "packages/bridge-controller/src/utils/assets.ts": {
    "@typescript-eslint/explicit-function-return-type": {
      "count": 2
    }
  },
  "packages/bridge-controller/src/utils/balance.ts": {
    "@typescript-eslint/explicit-function-return-type": {
      "count": 1
    }
  },
  "packages/bridge-controller/src/utils/bridge.ts": {
    "@typescript-eslint/explicit-function-return-type": {
      "count": 9
    },
    "id-denylist": {
      "count": 1
    }
  },
  "packages/bridge-controller/src/utils/caip-formatters.ts": {
    "@typescript-eslint/explicit-function-return-type": {
      "count": 2
    }
  },
  "packages/bridge-controller/src/utils/feature-flags.ts": {
    "@typescript-eslint/explicit-function-return-type": {
      "count": 3
    },
    "@typescript-eslint/naming-convention": {
      "count": 1
    },
    "@typescript-eslint/prefer-nullish-coalescing": {
      "count": 1
    }
  },
  "packages/bridge-controller/src/utils/fetch-server-events.ts": {
    "@typescript-eslint/explicit-function-return-type": {
      "count": 1
    },
    "@typescript-eslint/prefer-nullish-coalescing": {
      "count": 1
    },
    "id-denylist": {
      "count": 1
    }
  },
  "packages/bridge-controller/src/utils/fetch.ts": {
    "@typescript-eslint/explicit-function-return-type": {
      "count": 1
    },
    "@typescript-eslint/prefer-nullish-coalescing": {
      "count": 8
    },
    "id-length": {
      "count": 1
    }
  },
  "packages/bridge-controller/src/utils/metrics/constants.ts": {
    "@typescript-eslint/naming-convention": {
      "count": 2
    }
  },
  "packages/bridge-controller/src/utils/metrics/properties.ts": {
    "@typescript-eslint/explicit-function-return-type": {
      "count": 5
    }
  },
  "packages/bridge-controller/src/utils/metrics/types.ts": {
    "@typescript-eslint/naming-convention": {
      "count": 81
    }
  },
  "packages/bridge-controller/src/utils/quote-fees.ts": {
    "@typescript-eslint/explicit-function-return-type": {
      "count": 1
    },
    "@typescript-eslint/prefer-nullish-coalescing": {
      "count": 2
    },
    "id-length": {
      "count": 2
    }
  },
  "packages/bridge-controller/src/utils/quote.ts": {
    "@typescript-eslint/explicit-function-return-type": {
      "count": 15
    },
    "@typescript-eslint/prefer-nullish-coalescing": {
      "count": 4
    }
  },
  "packages/bridge-controller/src/utils/slippage.ts": {
    "@typescript-eslint/explicit-function-return-type": {
      "count": 1
    }
  },
  "packages/bridge-controller/src/utils/snaps.ts": {
    "@typescript-eslint/explicit-function-return-type": {
      "count": 3
    }
  },
  "packages/bridge-controller/src/utils/swaps.ts": {
    "@typescript-eslint/explicit-function-return-type": {
      "count": 1
    }
  },
  "packages/bridge-controller/src/utils/trade-utils.ts": {
    "no-restricted-globals": {
      "count": 1
    }
  },
  "packages/bridge-controller/src/utils/validators.ts": {
    "@typescript-eslint/explicit-function-return-type": {
      "count": 1
    },
    "@typescript-eslint/naming-convention": {
      "count": 1
    },
    "id-length": {
      "count": 4
    }
  },
  "packages/bridge-controller/tests/mock-sse.ts": {
    "@typescript-eslint/explicit-function-return-type": {
      "count": 10
    },
    "id-length": {
      "count": 2
    }
  },
  "packages/bridge-status-controller/src/bridge-status-controller.test.ts": {
    "@typescript-eslint/explicit-function-return-type": {
      "count": 15
    },
    "no-new": {
      "count": 1
    }
  },
  "packages/bridge-status-controller/src/bridge-status-controller.ts": {
    "@typescript-eslint/explicit-function-return-type": {
      "count": 20
    },
    "@typescript-eslint/naming-convention": {
      "count": 5
    },
    "camelcase": {
      "count": 8
    },
    "id-length": {
      "count": 1
    }
  },
  "packages/bridge-status-controller/src/types.ts": {
    "@typescript-eslint/naming-convention": {
      "count": 7
    }
  },
  "packages/bridge-status-controller/src/utils/bridge-status.ts": {
    "@typescript-eslint/explicit-function-return-type": {
      "count": 3
    },
    "@typescript-eslint/prefer-nullish-coalescing": {
      "count": 5
    }
  },
  "packages/bridge-status-controller/src/utils/gas.ts": {
    "@typescript-eslint/explicit-function-return-type": {
      "count": 4
    }
  },
  "packages/bridge-status-controller/src/utils/metrics.ts": {
    "@typescript-eslint/explicit-function-return-type": {
      "count": 3
    },
    "@typescript-eslint/naming-convention": {
      "count": 4
    },
    "camelcase": {
      "count": 8
    }
  },
  "packages/bridge-status-controller/src/utils/snaps.ts": {
    "@typescript-eslint/explicit-function-return-type": {
      "count": 1
    }
  },
  "packages/bridge-status-controller/src/utils/swap-received-amount.ts": {
    "@typescript-eslint/explicit-function-return-type": {
      "count": 3
    }
  },
  "packages/bridge-status-controller/src/utils/transaction.test.ts": {
    "@typescript-eslint/explicit-function-return-type": {
      "count": 3
    }
  },
  "packages/bridge-status-controller/src/utils/transaction.ts": {
    "@typescript-eslint/explicit-function-return-type": {
      "count": 7
    },
    "@typescript-eslint/prefer-nullish-coalescing": {
      "count": 1
    }
  },
  "packages/chain-agnostic-permission/src/caip25Permission.ts": {
    "@typescript-eslint/explicit-function-return-type": {
      "count": 11
    },
    "@typescript-eslint/prefer-nullish-coalescing": {
      "count": 2
    }
  },
  "packages/chain-agnostic-permission/src/operators/caip-permission-operator-accounts.ts": {
    "@typescript-eslint/explicit-function-return-type": {
      "count": 5
    }
  },
  "packages/chain-agnostic-permission/src/operators/caip-permission-operator-permittedChains.ts": {
    "@typescript-eslint/explicit-function-return-type": {
      "count": 2
    }
  },
  "packages/chain-agnostic-permission/src/operators/caip-permission-operator-session-scopes.ts": {
    "@typescript-eslint/explicit-function-return-type": {
      "count": 3
    }
  },
  "packages/chain-agnostic-permission/src/scope/assert.ts": {
    "@typescript-eslint/explicit-function-return-type": {
      "count": 2
    }
  },
  "packages/chain-agnostic-permission/src/scope/authorization.ts": {
    "@typescript-eslint/explicit-function-return-type": {
      "count": 1
    }
  },
  "packages/chain-agnostic-permission/src/scope/errors.ts": {
    "@typescript-eslint/explicit-function-return-type": {
      "count": 5
    }
  },
  "packages/chain-agnostic-permission/src/scope/filter.ts": {
    "@typescript-eslint/explicit-function-return-type": {
      "count": 3
    }
  },
  "packages/chain-agnostic-permission/src/scope/supported.ts": {
    "@typescript-eslint/explicit-function-return-type": {
      "count": 5
    }
  },
  "packages/chain-agnostic-permission/src/scope/transform.ts": {
    "@typescript-eslint/explicit-function-return-type": {
      "count": 1
    },
    "no-negated-condition": {
      "count": 1
    }
  },
  "packages/chain-agnostic-permission/src/scope/validation.ts": {
    "@typescript-eslint/explicit-function-return-type": {
      "count": 1
    },
    "@typescript-eslint/prefer-nullish-coalescing": {
      "count": 2
    }
  },
  "packages/delegation-controller/src/DelegationController.test.ts": {
    "@typescript-eslint/explicit-function-return-type": {
      "count": 3
    }
  },
  "packages/delegation-controller/src/DelegationController.ts": {
    "@typescript-eslint/explicit-function-return-type": {
      "count": 5
    },
    "id-length": {
      "count": 2
    }
  },
  "packages/delegation-controller/src/types.ts": {
    "@typescript-eslint/naming-convention": {
      "count": 3
    }
  },
  "packages/delegation-controller/src/utils.ts": {
    "@typescript-eslint/explicit-function-return-type": {
      "count": 1
    }
  },
  "packages/earn-controller/src/EarnController.test.ts": {
    "@typescript-eslint/explicit-function-return-type": {
      "count": 1
    },
    "jest/unbound-method": {
      "count": 36
    }
  },
  "packages/earn-controller/src/EarnController.ts": {
    "@typescript-eslint/explicit-function-return-type": {
      "count": 9
    },
    "@typescript-eslint/naming-convention": {
      "count": 1
    },
    "id-length": {
      "count": 2
    },
    "no-negated-condition": {
      "count": 3
    }
  },
  "packages/earn-controller/src/selectors.ts": {
    "@typescript-eslint/explicit-function-return-type": {
      "count": 6
    }
  },
  "packages/eip-5792-middleware/src/constants.ts": {
    "@typescript-eslint/naming-convention": {
      "count": 2
    }
  },
  "packages/eip-5792-middleware/src/hooks/getCallsStatus.ts": {
    "@typescript-eslint/explicit-function-return-type": {
      "count": 1
    }
  },
  "packages/eip-5792-middleware/src/hooks/getCapabilities.ts": {
    "@typescript-eslint/explicit-function-return-type": {
      "count": 2
    },
    "@typescript-eslint/prefer-nullish-coalescing": {
      "count": 1
    }
  },
  "packages/eip-5792-middleware/src/hooks/processSendCalls.ts": {
    "@typescript-eslint/explicit-function-return-type": {
      "count": 10
    },
    "@typescript-eslint/no-misused-promises": {
      "count": 1
    }
  },
  "packages/eip-5792-middleware/src/methods/wallet_getCallsStatus.test.ts": {
    "@typescript-eslint/explicit-function-return-type": {
      "count": 1
    }
  },
  "packages/eip-5792-middleware/src/methods/wallet_getCapabilities.test.ts": {
    "@typescript-eslint/explicit-function-return-type": {
      "count": 1
    }
  },
  "packages/eip-5792-middleware/src/methods/wallet_sendCalls.test.ts": {
    "@typescript-eslint/explicit-function-return-type": {
      "count": 1
    }
  },
  "packages/eip-5792-middleware/src/utils.ts": {
    "id-length": {
      "count": 1
    }
  },
  "packages/eip1193-permission-middleware/src/wallet-getPermissions.test.ts": {
    "@typescript-eslint/explicit-function-return-type": {
      "count": 2
    }
  },
  "packages/eip1193-permission-middleware/src/wallet-getPermissions.ts": {
    "@typescript-eslint/explicit-function-return-type": {
      "count": 1
    }
  },
  "packages/eip1193-permission-middleware/src/wallet-requestPermissions.test.ts": {
    "@typescript-eslint/explicit-function-return-type": {
      "count": 3
    }
  },
  "packages/eip1193-permission-middleware/src/wallet-requestPermissions.ts": {
    "@typescript-eslint/explicit-function-return-type": {
      "count": 1
    }
  },
  "packages/eip1193-permission-middleware/src/wallet-revokePermissions.test.ts": {
    "@typescript-eslint/explicit-function-return-type": {
      "count": 2
    }
  },
  "packages/eip1193-permission-middleware/src/wallet-revokePermissions.ts": {
    "@typescript-eslint/explicit-function-return-type": {
      "count": 1
    }
  },
  "packages/ens-controller/src/EnsController.test.ts": {
    "@typescript-eslint/explicit-function-return-type": {
      "count": 11
    },
    "@typescript-eslint/prefer-nullish-coalescing": {
      "count": 1
    },
    "no-param-reassign": {
      "count": 1
    }
  },
  "packages/ens-controller/src/EnsController.ts": {
    "@typescript-eslint/explicit-function-return-type": {
      "count": 6
    }
  },
  "packages/foundryup/src/cli.ts": {
    "no-restricted-globals": {
      "count": 1
    }
  },
  "packages/foundryup/src/download.ts": {
    "@typescript-eslint/explicit-function-return-type": {
      "count": 1
    }
  },
  "packages/foundryup/src/extract.ts": {
    "@typescript-eslint/explicit-function-return-type": {
      "count": 4
    },
    "id-length": {
      "count": 2
    }
  },
  "packages/foundryup/src/foundryup.test.ts": {
    "@typescript-eslint/explicit-function-return-type": {
      "count": 1
    },
    "@typescript-eslint/naming-convention": {
      "count": 1
    },
    "id-length": {
      "count": 1
    },
    "n/no-sync": {
      "count": 2
    }
  },
  "packages/foundryup/src/index.ts": {
    "@typescript-eslint/naming-convention": {
      "count": 1
    },
    "id-length": {
      "count": 2
    }
  },
  "packages/foundryup/src/options.ts": {
    "@typescript-eslint/explicit-function-return-type": {
      "count": 3
    }
  },
  "packages/foundryup/src/types.ts": {
    "@typescript-eslint/naming-convention": {
      "count": 4
    }
  },
  "packages/foundryup/src/utils.ts": {
    "@typescript-eslint/explicit-function-return-type": {
      "count": 2
    },
    "id-denylist": {
      "count": 2
    }
  },
  "packages/foundryup/types/unzipper.d.ts": {
    "import-x/no-unassigned-import": {
      "count": 1
    }
  },
  "packages/gas-fee-controller/src/GasFeeController.test.ts": {
    "@typescript-eslint/explicit-function-return-type": {
      "count": 7
    },
    "@typescript-eslint/naming-convention": {
      "count": 1
    },
    "import-x/namespace": {
      "count": 2
    }
  },
  "packages/gas-fee-controller/src/GasFeeController.ts": {
    "@typescript-eslint/explicit-function-return-type": {
      "count": 11
    },
    "@typescript-eslint/naming-convention": {
      "count": 3
    },
    "@typescript-eslint/prefer-nullish-coalescing": {
      "count": 2
    },
    "id-length": {
      "count": 1
    },
    "no-restricted-syntax": {
      "count": 14
    }
  },
  "packages/gas-fee-controller/src/gas-util.ts": {
    "@typescript-eslint/explicit-function-return-type": {
      "count": 2
    },
    "id-length": {
      "count": 1
    }
  },
  "packages/gator-permissions-controller/src/GatorPermissionsController.test.ts": {
    "@typescript-eslint/explicit-function-return-type": {
      "count": 2
    },
    "id-denylist": {
      "count": 2
    },
    "no-new": {
      "count": 1
    }
  },
  "packages/gator-permissions-controller/src/GatorPermissionsController.ts": {
    "@typescript-eslint/explicit-function-return-type": {
      "count": 16
    }
  },
  "packages/gator-permissions-controller/src/decodePermission/decodePermission.ts": {
    "@typescript-eslint/explicit-function-return-type": {
      "count": 1
    }
  },
  "packages/gator-permissions-controller/src/decodePermission/utils.test.ts": {
    "id-length": {
      "count": 1
    }
  },
  "packages/gator-permissions-controller/src/decodePermission/utils.ts": {
    "@typescript-eslint/explicit-function-return-type": {
      "count": 2
    },
    "@typescript-eslint/naming-convention": {
      "count": 1
    },
    "id-length": {
      "count": 1
    }
  },
  "packages/gator-permissions-controller/src/test/mocks.ts": {
    "@typescript-eslint/explicit-function-return-type": {
      "count": 1
    }
  },
  "packages/logging-controller/src/LoggingController.test.ts": {
    "@typescript-eslint/explicit-function-return-type": {
      "count": 1
    },
    "import-x/namespace": {
      "count": 1
    }
  },
  "packages/logging-controller/src/LoggingController.ts": {
    "@typescript-eslint/explicit-function-return-type": {
      "count": 2
    }
  },
  "packages/message-manager/src/AbstractMessageManager.test.ts": {
    "@typescript-eslint/explicit-function-return-type": {
      "count": 4
    }
  },
  "packages/message-manager/src/AbstractMessageManager.ts": {
    "@typescript-eslint/explicit-function-return-type": {
      "count": 19
    },
    "id-denylist": {
      "count": 2
    },
    "no-restricted-syntax": {
      "count": 3
    }
  },
  "packages/message-manager/src/DecryptMessageManager.ts": {
    "@typescript-eslint/explicit-function-return-type": {
      "count": 1
    },
    "import-x/no-unassigned-import": {
      "count": 1
    }
  },
  "packages/message-manager/src/utils.ts": {
    "@typescript-eslint/explicit-function-return-type": {
      "count": 4
    },
    "@typescript-eslint/no-unused-vars": {
      "count": 1
    },
    "id-length": {
      "count": 1
    },
    "no-restricted-globals": {
      "count": 1
    }
  },
  "packages/multichain-account-service/src/MultichainAccountService.test.ts": {
    "@typescript-eslint/explicit-function-return-type": {
      "count": 1
    },
    "@typescript-eslint/naming-convention": {
      "count": 4
    }
  },
  "packages/multichain-account-service/src/MultichainAccountService.ts": {
    "id-length": {
      "count": 1
    }
  },
  "packages/multichain-account-service/src/MultichainAccountWallet.test.ts": {
    "id-length": {
      "count": 2
    },
    "no-param-reassign": {
      "count": 1
    }
  },
  "packages/multichain-account-service/src/MultichainAccountWallet.ts": {
    "@typescript-eslint/explicit-function-return-type": {
      "count": 3
    },
    "@typescript-eslint/prefer-nullish-coalescing": {
      "count": 1
    },
    "id-length": {
      "count": 1
    },
    "require-atomic-updates": {
      "count": 2
    }
  },
  "packages/multichain-account-service/src/providers/AccountProviderWrapper.ts": {
    "no-restricted-syntax": {
      "count": 2
    }
  },
  "packages/multichain-account-service/src/providers/BtcAccountProvider.test.ts": {
    "no-negated-condition": {
      "count": 1
    }
  },
  "packages/multichain-account-service/src/providers/BtcAccountProvider.ts": {
    "@typescript-eslint/naming-convention": {
      "count": 2
    }
  },
  "packages/multichain-account-service/src/providers/EvmAccountProvider.test.ts": {
    "@typescript-eslint/explicit-function-return-type": {
      "count": 4
    }
  },
  "packages/multichain-account-service/src/providers/EvmAccountProvider.ts": {
    "@typescript-eslint/naming-convention": {
      "count": 1
    }
  },
  "packages/multichain-account-service/src/providers/SnapAccountProvider.test.ts": {
    "@typescript-eslint/explicit-function-return-type": {
      "count": 1
    }
  },
  "packages/multichain-account-service/src/providers/SnapAccountProvider.ts": {
    "@typescript-eslint/explicit-function-return-type": {
      "count": 1
    },
    "@typescript-eslint/naming-convention": {
      "count": 1
    }
  },
  "packages/multichain-account-service/src/providers/SolAccountProvider.ts": {
    "@typescript-eslint/naming-convention": {
      "count": 2
    },
    "id-length": {
      "count": 1
    }
  },
  "packages/multichain-account-service/src/providers/TrxAccountProvider.test.ts": {
    "no-negated-condition": {
      "count": 1
    }
  },
  "packages/multichain-account-service/src/providers/TrxAccountProvider.ts": {
    "@typescript-eslint/naming-convention": {
      "count": 2
    }
  },
  "packages/multichain-account-service/src/providers/utils.ts": {
    "@typescript-eslint/naming-convention": {
      "count": 2
    }
  },
  "packages/multichain-account-service/src/tests/accounts.ts": {
    "@typescript-eslint/explicit-function-return-type": {
      "count": 7
    }
  },
  "packages/multichain-account-service/src/tests/providers.ts": {
    "@typescript-eslint/explicit-function-return-type": {
      "count": 2
    }
  },
  "packages/multichain-account-service/src/utils.ts": {
    "@typescript-eslint/explicit-function-return-type": {
      "count": 2
    },
    "id-denylist": {
      "count": 1
    },
    "id-length": {
      "count": 1
    }
  },
  "packages/multichain-api-middleware/src/handlers/types.ts": {
    "@typescript-eslint/naming-convention": {
      "count": 2
    }
  },
  "packages/multichain-api-middleware/src/handlers/wallet-createSession.test.ts": {
    "@typescript-eslint/explicit-function-return-type": {
      "count": 2
    },
    "id-denylist": {
      "count": 1
    }
  },
  "packages/multichain-api-middleware/src/handlers/wallet-createSession.ts": {
    "@typescript-eslint/explicit-function-return-type": {
      "count": 2
    },
    "@typescript-eslint/prefer-nullish-coalescing": {
      "count": 2
    },
    "id-denylist": {
      "count": 1
    }
  },
  "packages/multichain-api-middleware/src/handlers/wallet-getSession.test.ts": {
    "@typescript-eslint/explicit-function-return-type": {
      "count": 2
    }
  },
  "packages/multichain-api-middleware/src/handlers/wallet-getSession.ts": {
    "@typescript-eslint/explicit-function-return-type": {
      "count": 1
    }
  },
  "packages/multichain-api-middleware/src/handlers/wallet-invokeMethod.test.ts": {
    "@typescript-eslint/explicit-function-return-type": {
      "count": 3
    }
  },
  "packages/multichain-api-middleware/src/handlers/wallet-invokeMethod.ts": {
    "@typescript-eslint/explicit-function-return-type": {
      "count": 1
    },
    "id-denylist": {
      "count": 2
    }
  },
  "packages/multichain-api-middleware/src/handlers/wallet-revokeSession.test.ts": {
    "@typescript-eslint/explicit-function-return-type": {
      "count": 2
    }
  },
  "packages/multichain-api-middleware/src/handlers/wallet-revokeSession.ts": {
    "@typescript-eslint/explicit-function-return-type": {
      "count": 3
    },
    "id-denylist": {
      "count": 1
    },
    "no-negated-condition": {
      "count": 1
    }
  },
  "packages/multichain-api-middleware/src/middlewares/MultichainMiddlewareManager.ts": {
    "@typescript-eslint/explicit-function-return-type": {
      "count": 7
    }
  },
  "packages/multichain-api-middleware/src/middlewares/MultichainSubscriptionManager.test.ts": {
    "@typescript-eslint/explicit-function-return-type": {
      "count": 2
    }
  },
  "packages/multichain-api-middleware/src/middlewares/MultichainSubscriptionManager.ts": {
    "@typescript-eslint/explicit-function-return-type": {
      "count": 7
    }
  },
  "packages/multichain-api-middleware/src/middlewares/multichainMethodCallValidatorMiddleware.test.ts": {
    "id-length": {
      "count": 6
    }
  },
  "packages/multichain-api-middleware/src/middlewares/multichainMethodCallValidatorMiddleware.ts": {
    "@typescript-eslint/explicit-function-return-type": {
      "count": 2
    },
    "id-length": {
      "count": 4
    }
  },
  "packages/multichain-transactions-controller/src/MultichainTransactionsController.test.ts": {
    "jest/unbound-method": {
      "count": 1
    }
  },
  "packages/multichain-transactions-controller/src/MultichainTransactionsController.ts": {
    "@typescript-eslint/explicit-function-return-type": {
      "count": 4
    },
    "@typescript-eslint/no-misused-promises": {
      "count": 2
    }
  },
  "packages/name-controller/src/NameController.ts": {
    "@typescript-eslint/explicit-function-return-type": {
      "count": 16
    },
    "@typescript-eslint/naming-convention": {
      "count": 2
    }
  },
  "packages/name-controller/src/providers/ens.test.ts": {
    "@typescript-eslint/explicit-function-return-type": {
      "count": 2
    }
  },
  "packages/name-controller/src/providers/ens.ts": {
    "@typescript-eslint/explicit-function-return-type": {
      "count": 1
    },
    "@typescript-eslint/prefer-nullish-coalescing": {
      "count": 1
    }
  },
  "packages/name-controller/src/providers/etherscan.test.ts": {
    "@typescript-eslint/explicit-function-return-type": {
      "count": 1
    }
  },
  "packages/name-controller/src/providers/etherscan.ts": {
    "@typescript-eslint/explicit-function-return-type": {
      "count": 1
    },
    "@typescript-eslint/naming-convention": {
      "count": 12
    },
    "@typescript-eslint/prefer-nullish-coalescing": {
      "count": 1
    }
  },
  "packages/name-controller/src/providers/lens.test.ts": {
    "@typescript-eslint/explicit-function-return-type": {
      "count": 1
    }
  },
  "packages/name-controller/src/providers/lens.ts": {
    "@typescript-eslint/explicit-function-return-type": {
      "count": 1
    },
    "@typescript-eslint/prefer-nullish-coalescing": {
      "count": 1
    }
  },
  "packages/name-controller/src/providers/token.test.ts": {
    "@typescript-eslint/explicit-function-return-type": {
      "count": 1
    }
  },
  "packages/name-controller/src/providers/token.ts": {
    "@typescript-eslint/explicit-function-return-type": {
      "count": 1
    },
    "@typescript-eslint/prefer-nullish-coalescing": {
      "count": 1
    }
  },
  "packages/name-controller/src/types.ts": {
    "@typescript-eslint/naming-convention": {
      "count": 1
    }
  },
  "packages/name-controller/src/util.ts": {
    "@typescript-eslint/explicit-function-return-type": {
      "count": 2
    },
    "@typescript-eslint/naming-convention": {
      "count": 1
    },
    "jsdoc/require-returns": {
      "count": 1
    }
  },
  "packages/network-enablement-controller/src/NetworkEnablementController.ts": {
    "@typescript-eslint/explicit-function-return-type": {
      "count": 1
    },
    "@typescript-eslint/prefer-nullish-coalescing": {
      "count": 2
    },
    "id-length": {
      "count": 7
    }
  },
  "packages/network-enablement-controller/src/selectors.ts": {
    "@typescript-eslint/explicit-function-return-type": {
      "count": 3
    }
  },
  "packages/notification-services-controller/src/NotificationServicesController/NotificationServicesController.test.ts": {
    "@typescript-eslint/explicit-function-return-type": {
      "count": 23
    },
    "id-length": {
      "count": 7
    }
  },
  "packages/notification-services-controller/src/NotificationServicesController/NotificationServicesController.ts": {
    "@typescript-eslint/explicit-function-return-type": {
      "count": 31
    },
    "@typescript-eslint/no-misused-promises": {
      "count": 1
    },
    "id-denylist": {
      "count": 5
    },
    "id-length": {
      "count": 8
    }
  },
  "packages/notification-services-controller/src/NotificationServicesController/__fixtures__/mockServices.ts": {
    "@typescript-eslint/explicit-function-return-type": {
      "count": 6
    }
  },
  "packages/notification-services-controller/src/NotificationServicesController/constants/notification-schema.ts": {
    "@typescript-eslint/naming-convention": {
      "count": 18
    }
  },
  "packages/notification-services-controller/src/NotificationServicesController/mocks/mockResponses.ts": {
    "@typescript-eslint/explicit-function-return-type": {
      "count": 6
    }
  },
  "packages/notification-services-controller/src/NotificationServicesController/processors/process-api-notifications.test.ts": {
    "id-length": {
      "count": 1
    }
  },
  "packages/notification-services-controller/src/NotificationServicesController/services/feature-announcements.ts": {
    "@typescript-eslint/explicit-function-return-type": {
      "count": 2
    },
    "@typescript-eslint/naming-convention": {
      "count": 2
    },
    "@typescript-eslint/prefer-nullish-coalescing": {
      "count": 2
    },
    "id-length": {
      "count": 3
    }
  },
  "packages/notification-services-controller/src/NotificationServicesController/services/notification-config-cache.ts": {
    "@typescript-eslint/naming-convention": {
      "count": 1
    }
  },
  "packages/notification-services-controller/src/NotificationServicesController/services/perp-notifications.test.ts": {
    "@typescript-eslint/explicit-function-return-type": {
      "count": 1
    }
  },
<<<<<<< HEAD
  "packages/notification-services-controller/src/NotificationServicesController/types/perps/schema.ts": {
    "@typescript-eslint/naming-convention": {
      "count": 9
    }
  },
  "packages/notification-services-controller/src/NotificationServicesController/utils/isVersionInBounds.ts": {
    "@typescript-eslint/explicit-function-return-type": {
      "count": 1
    }
  },
  "packages/notification-services-controller/src/NotificationServicesController/utils/should-auto-expire.ts": {
    "@typescript-eslint/explicit-function-return-type": {
      "count": 1
=======
  "packages/notification-services-controller/src/NotificationServicesController/services/perp-notifications.ts": {
    "@typescript-eslint/explicit-function-return-type": {
      "count": 1
    },
    "id-length": {
      "count": 1
    }
  },
  "packages/notification-services-controller/src/NotificationServicesController/types/notification-api/notification-api.ts": {
    "@typescript-eslint/naming-convention": {
      "count": 18
    }
  },
  "packages/notification-services-controller/src/NotificationServicesController/types/notification-api/schema.ts": {
    "@typescript-eslint/naming-convention": {
      "count": 70
>>>>>>> 1bd1048b
    }
  },
  "packages/notification-services-controller/src/NotificationServicesPushController/NotificationServicesPushController.test.ts": {
    "@typescript-eslint/explicit-function-return-type": {
      "count": 4
    },
    "@typescript-eslint/prefer-nullish-coalescing": {
      "count": 1
    }
  },
  "packages/notification-services-controller/src/NotificationServicesPushController/NotificationServicesPushController.ts": {
    "@typescript-eslint/explicit-function-return-type": {
      "count": 6
    }
  },
  "packages/notification-services-controller/src/NotificationServicesPushController/__fixtures__/mockServices.ts": {
    "@typescript-eslint/explicit-function-return-type": {
      "count": 1
    }
  },
  "packages/notification-services-controller/src/NotificationServicesPushController/services/services.ts": {
    "@typescript-eslint/naming-convention": {
      "count": 1
    }
  },
  "packages/notification-services-controller/src/NotificationServicesPushController/utils/get-notification-data.ts": {
    "@typescript-eslint/explicit-function-return-type": {
      "count": 5
    },
    "@typescript-eslint/prefer-nullish-coalescing": {
      "count": 1
    },
    "id-denylist": {
      "count": 1
    }
  },
  "packages/notification-services-controller/src/NotificationServicesPushController/utils/get-notification-message.ts": {
    "@typescript-eslint/explicit-function-return-type": {
      "count": 5
    },
    "@typescript-eslint/naming-convention": {
      "count": 2
    },
    "id-length": {
      "count": 9
    }
  },
  "packages/notification-services-controller/src/NotificationServicesPushController/web/push-utils.test.ts": {
    "@typescript-eslint/explicit-function-return-type": {
      "count": 10
    },
    "no-restricted-globals": {
      "count": 3
    }
  },
  "packages/notification-services-controller/src/NotificationServicesPushController/web/push-utils.ts": {
    "@typescript-eslint/explicit-function-return-type": {
      "count": 7
    },
    "require-atomic-updates": {
      "count": 1
    }
  },
  "packages/notification-services-controller/src/shared/is-onchain-notification.ts": {
    "id-length": {
      "count": 1
    }
  },
  "packages/phishing-controller/src/BulkTokenScan.test.ts": {
    "@typescript-eslint/explicit-function-return-type": {
      "count": 2
    },
    "@typescript-eslint/naming-convention": {
      "count": 1
    }
  },
  "packages/phishing-controller/src/CacheManager.test.ts": {
    "@typescript-eslint/explicit-function-return-type": {
      "count": 2
    }
  },
  "packages/phishing-controller/src/CacheManager.ts": {
    "@typescript-eslint/naming-convention": {
      "count": 3
    }
  },
  "packages/phishing-controller/src/PathTrie.ts": {
    "@typescript-eslint/explicit-function-return-type": {
      "count": 2
    }
  },
  "packages/phishing-controller/src/PhishingController.test.ts": {
    "@typescript-eslint/explicit-function-return-type": {
      "count": 1
    },
    "jest/unbound-method": {
      "count": 7
    }
  },
  "packages/phishing-controller/src/PhishingController.ts": {
    "@typescript-eslint/explicit-function-return-type": {
      "count": 25
    },
    "@typescript-eslint/naming-convention": {
      "count": 1
    },
    "@typescript-eslint/prefer-nullish-coalescing": {
      "count": 6
    }
  },
  "packages/phishing-controller/src/PhishingDetector.test.ts": {
    "@typescript-eslint/explicit-function-return-type": {
      "count": 2
    },
    "id-length": {
      "count": 4
    }
  },
  "packages/phishing-controller/src/PhishingDetector.ts": {
    "@typescript-eslint/explicit-function-return-type": {
      "count": 1
    }
  },
  "packages/phishing-controller/src/tests/utils.ts": {
    "@typescript-eslint/explicit-function-return-type": {
      "count": 2
    }
  },
  "packages/phishing-controller/src/types.ts": {
    "@typescript-eslint/naming-convention": {
      "count": 4
    }
  },
  "packages/phishing-controller/src/utils.test.ts": {
    "@typescript-eslint/explicit-function-return-type": {
      "count": 2
    },
    "import-x/namespace": {
      "count": 5
    }
  },
  "packages/phishing-controller/src/utils.ts": {
    "@typescript-eslint/explicit-function-return-type": {
      "count": 5
    },
    "@typescript-eslint/prefer-nullish-coalescing": {
      "count": 1
    }
  },
  "packages/polling-controller/src/AbstractPollingController.ts": {
    "@typescript-eslint/explicit-function-return-type": {
      "count": 4
    },
    "@typescript-eslint/naming-convention": {
      "count": 1
    }
  },
  "packages/polling-controller/src/BlockTrackerPollingController.test.ts": {
    "@typescript-eslint/explicit-function-return-type": {
      "count": 2
    },
    "no-restricted-syntax": {
      "count": 1
    }
  },
  "packages/profile-sync-controller/src/controllers/authentication/AuthenticationController.test.ts": {
    "@typescript-eslint/explicit-function-return-type": {
      "count": 5
    },
    "id-length": {
      "count": 4
    },
    "no-new": {
      "count": 1
    }
  },
  "packages/profile-sync-controller/src/controllers/authentication/AuthenticationController.ts": {
    "@typescript-eslint/explicit-function-return-type": {
      "count": 2
    },
    "@typescript-eslint/prefer-nullish-coalescing": {
      "count": 2
    }
  },
  "packages/profile-sync-controller/src/controllers/authentication/__fixtures__/mockServices.ts": {
    "@typescript-eslint/explicit-function-return-type": {
      "count": 3
    }
  },
  "packages/profile-sync-controller/src/controllers/authentication/mocks/mockResponses.ts": {
    "@typescript-eslint/explicit-function-return-type": {
      "count": 6
    },
    "@typescript-eslint/naming-convention": {
      "count": 1
    }
  },
  "packages/profile-sync-controller/src/controllers/user-storage/UserStorageController.test.ts": {
    "@typescript-eslint/explicit-function-return-type": {
      "count": 24
    }
  },
  "packages/profile-sync-controller/src/controllers/user-storage/UserStorageController.ts": {
    "@typescript-eslint/explicit-function-return-type": {
      "count": 13
    },
    "id-length": {
      "count": 1
    }
  },
  "packages/profile-sync-controller/src/controllers/user-storage/__fixtures__/mockMessenger.ts": {
    "@typescript-eslint/explicit-function-return-type": {
      "count": 3
    }
  },
  "packages/profile-sync-controller/src/controllers/user-storage/__fixtures__/mockServices.ts": {
    "@typescript-eslint/explicit-function-return-type": {
      "count": 7
    }
  },
  "packages/profile-sync-controller/src/controllers/user-storage/__fixtures__/test-utils.ts": {
    "@typescript-eslint/explicit-function-return-type": {
      "count": 1
    },
    "id-length": {
      "count": 1
    }
  },
  "packages/profile-sync-controller/src/controllers/user-storage/contact-syncing/__fixtures__/test-utils.ts": {
    "@typescript-eslint/explicit-function-return-type": {
      "count": 1
    },
    "@typescript-eslint/prefer-nullish-coalescing": {
      "count": 1
    }
  },
  "packages/profile-sync-controller/src/controllers/user-storage/contact-syncing/controller-integration.test.ts": {
    "@typescript-eslint/explicit-function-return-type": {
      "count": 1
    },
    "id-length": {
      "count": 3
    },
    "n/no-sync": {
      "count": 3
    }
  },
  "packages/profile-sync-controller/src/controllers/user-storage/contact-syncing/controller-integration.ts": {
    "@typescript-eslint/explicit-function-return-type": {
      "count": 4
    },
    "@typescript-eslint/prefer-nullish-coalescing": {
      "count": 4
    },
    "id-length": {
      "count": 2
    },
    "no-negated-condition": {
      "count": 1
    }
  },
  "packages/profile-sync-controller/src/controllers/user-storage/contact-syncing/setup-subscriptions.ts": {
    "@typescript-eslint/explicit-function-return-type": {
      "count": 2
    }
  },
  "packages/profile-sync-controller/src/controllers/user-storage/contact-syncing/sync-utils.test.ts": {
    "@typescript-eslint/explicit-function-return-type": {
      "count": 3
    }
  },
  "packages/profile-sync-controller/src/controllers/user-storage/contact-syncing/utils.ts": {
    "@typescript-eslint/prefer-nullish-coalescing": {
      "count": 3
    }
  },
  "packages/profile-sync-controller/src/controllers/user-storage/mocks/mockResponses.ts": {
    "@typescript-eslint/explicit-function-return-type": {
      "count": 8
    }
  },
  "packages/profile-sync-controller/src/controllers/user-storage/mocks/mockStorage.ts": {
    "@typescript-eslint/explicit-function-return-type": {
      "count": 1
    },
    "require-atomic-updates": {
      "count": 1
    }
  },
  "packages/profile-sync-controller/src/controllers/user-storage/types.ts": {
    "@typescript-eslint/naming-convention": {
      "count": 4
    }
  },
  "packages/profile-sync-controller/src/controllers/user-storage/utils.ts": {
    "id-length": {
      "count": 2
    }
  },
  "packages/profile-sync-controller/src/sdk/__fixtures__/auth.ts": {
    "@typescript-eslint/explicit-function-return-type": {
      "count": 7
    }
  },
  "packages/profile-sync-controller/src/sdk/__fixtures__/test-utils.ts": {
    "@typescript-eslint/explicit-function-return-type": {
      "count": 4
    },
    "@typescript-eslint/naming-convention": {
      "count": 1
    }
  },
  "packages/profile-sync-controller/src/sdk/__fixtures__/userstorage.ts": {
    "@typescript-eslint/explicit-function-return-type": {
      "count": 6
    }
  },
  "packages/profile-sync-controller/src/sdk/authentication-jwt-bearer/flow-siwe.ts": {
    "@typescript-eslint/explicit-function-return-type": {
      "count": 1
    },
    "@typescript-eslint/naming-convention": {
      "count": 2
    }
  },
  "packages/profile-sync-controller/src/sdk/authentication-jwt-bearer/flow-srp.test.ts": {
    "@typescript-eslint/explicit-function-return-type": {
      "count": 9
    }
  },
  "packages/profile-sync-controller/src/sdk/authentication-jwt-bearer/flow-srp.ts": {
    "@typescript-eslint/explicit-function-return-type": {
      "count": 2
    },
    "@typescript-eslint/naming-convention": {
      "count": 1
    },
    "id-length": {
      "count": 1
    }
  },
  "packages/profile-sync-controller/src/sdk/authentication-jwt-bearer/services.ts": {
    "@typescript-eslint/explicit-function-return-type": {
      "count": 6
    },
    "@typescript-eslint/naming-convention": {
      "count": 4
    },
    "id-length": {
      "count": 5
    },
    "no-restricted-globals": {
      "count": 1
    }
  },
  "packages/profile-sync-controller/src/sdk/authentication-jwt-bearer/types.ts": {
    "@typescript-eslint/naming-convention": {
      "count": 5
    }
  },
  "packages/profile-sync-controller/src/sdk/authentication.test.ts": {
    "@typescript-eslint/explicit-function-return-type": {
      "count": 1
    },
    "no-new": {
      "count": 1
    }
  },
  "packages/profile-sync-controller/src/sdk/authentication.ts": {
    "@typescript-eslint/explicit-function-return-type": {
      "count": 1
    },
    "@typescript-eslint/naming-convention": {
      "count": 1
    },
    "id-denylist": {
      "count": 2
    },
    "id-length": {
      "count": 3
    }
  },
  "packages/profile-sync-controller/src/sdk/errors.ts": {
    "id-length": {
      "count": 1
    }
  },
  "packages/profile-sync-controller/src/sdk/mocks/userstorage.ts": {
    "@typescript-eslint/explicit-function-return-type": {
      "count": 2
    }
  },
  "packages/profile-sync-controller/src/sdk/user-storage.test.ts": {
    "@typescript-eslint/explicit-function-return-type": {
      "count": 1
    }
  },
  "packages/profile-sync-controller/src/sdk/user-storage.ts": {
    "@typescript-eslint/explicit-function-return-type": {
      "count": 3
    },
    "@typescript-eslint/naming-convention": {
      "count": 3
    },
    "id-length": {
      "count": 10
    }
  },
  "packages/profile-sync-controller/src/sdk/utils/eip-6963-metamask-provider.test.ts": {
    "@typescript-eslint/explicit-function-return-type": {
      "count": 3
    },
    "no-restricted-globals": {
      "count": 4
    }
  },
  "packages/profile-sync-controller/src/sdk/utils/eip-6963-metamask-provider.ts": {
    "@typescript-eslint/explicit-function-return-type": {
      "count": 1
    },
    "id-length": {
      "count": 2
    },
    "no-restricted-globals": {
      "count": 3
    }
  },
  "packages/profile-sync-controller/src/sdk/utils/messaging-signing-snap-requests.ts": {
    "@typescript-eslint/explicit-function-return-type": {
      "count": 2
    },
    "id-length": {
      "count": 1
    }
  },
  "packages/profile-sync-controller/src/sdk/utils/validate-login-response.test.ts": {
    "@typescript-eslint/explicit-function-return-type": {
      "count": 1
    }
  },
  "packages/profile-sync-controller/src/shared/encryption/cache.ts": {
    "@typescript-eslint/explicit-function-return-type": {
      "count": 1
    }
  },
  "packages/profile-sync-controller/src/shared/encryption/constants.ts": {
    "@typescript-eslint/naming-convention": {
      "count": 2
    },
    "camelcase": {
      "count": 2
    }
  },
  "packages/profile-sync-controller/src/shared/encryption/encryption.test.ts": {
    "@typescript-eslint/explicit-function-return-type": {
      "count": 1
    }
  },
  "packages/profile-sync-controller/src/shared/encryption/encryption.ts": {
    "@typescript-eslint/explicit-function-return-type": {
      "count": 2
    },
    "@typescript-eslint/naming-convention": {
      "count": 1
    },
    "camelcase": {
      "count": 6
    },
    "id-length": {
      "count": 8
    }
  },
  "packages/profile-sync-controller/src/shared/encryption/utils.ts": {
    "@typescript-eslint/explicit-function-return-type": {
      "count": 4
    },
    "no-restricted-globals": {
      "count": 2
    }
  },
  "packages/profile-sync-controller/src/shared/utils/event-queue.ts": {
    "@typescript-eslint/explicit-function-return-type": {
      "count": 2
    },
    "id-length": {
      "count": 1
    }
  },
  "packages/selected-network-controller/src/SelectedNetworkController.ts": {
    "@typescript-eslint/explicit-function-return-type": {
      "count": 4
    }
  },
  "packages/selected-network-controller/src/SelectedNetworkMiddleware.ts": {
    "@typescript-eslint/explicit-function-return-type": {
      "count": 1
    }
  },
  "packages/selected-network-controller/tests/SelectedNetworkController.test.ts": {
    "@typescript-eslint/explicit-function-return-type": {
      "count": 4
    }
  },
  "packages/signature-controller/src/SignatureController.test.ts": {
    "@typescript-eslint/explicit-function-return-type": {
      "count": 5
    }
  },
  "packages/signature-controller/src/SignatureController.ts": {
    "@typescript-eslint/explicit-function-return-type": {
      "count": 15
    },
    "@typescript-eslint/prefer-nullish-coalescing": {
      "count": 1
    },
    "no-case-declarations": {
      "count": 3
    }
  },
  "packages/signature-controller/src/utils/decoding-api.test.ts": {
    "@typescript-eslint/explicit-function-return-type": {
      "count": 1
    }
  },
  "packages/signature-controller/src/utils/decoding-api.ts": {
    "@typescript-eslint/explicit-function-return-type": {
      "count": 1
    }
  },
  "packages/signature-controller/src/utils/normalize.ts": {
    "@typescript-eslint/explicit-function-return-type": {
      "count": 2
    },
    "@typescript-eslint/no-unused-vars": {
      "count": 1
    },
    "id-length": {
      "count": 1
    },
    "no-restricted-globals": {
      "count": 1
    }
  },
  "packages/signature-controller/src/utils/validation.test.ts": {
    "@typescript-eslint/explicit-function-return-type": {
      "count": 2
    }
  },
  "packages/signature-controller/src/utils/validation.ts": {
    "@typescript-eslint/explicit-function-return-type": {
      "count": 7
    },
    "@typescript-eslint/no-base-to-string": {
      "count": 1
    },
    "@typescript-eslint/no-unused-vars": {
      "count": 2
    },
    "id-length": {
      "count": 2
    }
  },
  "packages/token-search-discovery-controller/src/token-discovery-api-service/token-discovery-api-service.ts": {
    "@typescript-eslint/explicit-function-return-type": {
      "count": 1
    }
  },
  "packages/token-search-discovery-controller/src/types.ts": {
    "@typescript-eslint/naming-convention": {
      "count": 18
    }
  },
  "packages/user-operation-controller/src/UserOperationController.test.ts": {
    "@typescript-eslint/explicit-function-return-type": {
      "count": 6
    },
    "no-new": {
      "count": 1
    }
  },
  "packages/user-operation-controller/src/UserOperationController.ts": {
    "@typescript-eslint/explicit-function-return-type": {
      "count": 19
    },
    "@typescript-eslint/naming-convention": {
      "count": 3
    },
    "@typescript-eslint/prefer-promise-reject-errors": {
      "count": 1
    },
    "jsdoc/require-returns": {
      "count": 2
    },
    "require-atomic-updates": {
      "count": 3
    }
  },
  "packages/user-operation-controller/src/helpers/Bundler.test.ts": {
    "@typescript-eslint/explicit-function-return-type": {
      "count": 2
    },
    "jsdoc/require-returns": {
      "count": 1
    }
  },
  "packages/user-operation-controller/src/helpers/Bundler.ts": {
    "@typescript-eslint/naming-convention": {
      "count": 1
    },
    "@typescript-eslint/prefer-nullish-coalescing": {
      "count": 1
    }
  },
  "packages/user-operation-controller/src/helpers/PendingUserOperationTracker.test.ts": {
    "@typescript-eslint/explicit-function-return-type": {
      "count": 11
    }
  },
  "packages/user-operation-controller/src/helpers/PendingUserOperationTracker.ts": {
    "@typescript-eslint/explicit-function-return-type": {
      "count": 6
    },
    "@typescript-eslint/naming-convention": {
      "count": 3
    },
    "require-atomic-updates": {
      "count": 5
    }
  },
  "packages/user-operation-controller/src/helpers/SnapSmartContractAccount.test.ts": {
    "@typescript-eslint/explicit-function-return-type": {
      "count": 1
    }
  },
  "packages/user-operation-controller/src/utils/gas-fees.ts": {
    "@typescript-eslint/explicit-function-return-type": {
      "count": 5
    },
    "@typescript-eslint/prefer-nullish-coalescing": {
      "count": 2
    },
    "require-atomic-updates": {
      "count": 1
    }
  },
  "packages/user-operation-controller/src/utils/gas.test.ts": {
    "@typescript-eslint/explicit-function-return-type": {
      "count": 2
    }
  },
  "packages/user-operation-controller/src/utils/gas.ts": {
    "@typescript-eslint/explicit-function-return-type": {
      "count": 1
    }
  },
  "packages/user-operation-controller/src/utils/transaction.ts": {
    "@typescript-eslint/explicit-function-return-type": {
      "count": 1
    }
  },
  "packages/user-operation-controller/src/utils/validation.test.ts": {
    "@typescript-eslint/explicit-function-return-type": {
      "count": 1
    },
    "@typescript-eslint/naming-convention": {
      "count": 2
    }
  },
  "packages/user-operation-controller/src/utils/validation.ts": {
    "@typescript-eslint/explicit-function-return-type": {
      "count": 8
    },
    "@typescript-eslint/naming-convention": {
      "count": 1
    }
  },
  "scripts/create-package/cli.test.ts": {
    "@typescript-eslint/explicit-function-return-type": {
      "count": 2
    }
  },
  "scripts/create-package/cli.ts": {
    "@typescript-eslint/explicit-function-return-type": {
      "count": 1
    }
  },
  "scripts/create-package/fs-utils.ts": {
    "@typescript-eslint/explicit-function-return-type": {
      "count": 2
    }
  },
  "scripts/create-package/index.test.ts": {
    "import-x/no-unassigned-import": {
      "count": 1
    }
  },
  "scripts/create-package/utils.test.ts": {
    "import-x/no-named-as-default-member": {
      "count": 2
    }
  },
  "scripts/create-package/utils.ts": {
    "@typescript-eslint/explicit-function-return-type": {
      "count": 1
    }
  },
  "scripts/generate-method-action-types.ts": {
    "@typescript-eslint/explicit-function-return-type": {
      "count": 2
    },
    "n/no-sync": {
      "count": 1
    },
    "no-negated-condition": {
      "count": 1
    }
  },
  "scripts/generate-preview-build-message.ts": {
    "@typescript-eslint/explicit-function-return-type": {
      "count": 1
    }
  },
  "scripts/lint-teams-json.ts": {
    "@typescript-eslint/explicit-function-return-type": {
      "count": 1
    }
  },
  "scripts/update-readme-content.ts": {
    "@typescript-eslint/explicit-function-return-type": {
      "count": 2
    }
  },
  "tests/fake-block-tracker.ts": {
    "@typescript-eslint/explicit-function-return-type": {
      "count": 3
    },
    "no-empty-function": {
      "count": 1
    }
  },
  "tests/fake-provider.ts": {
    "@typescript-eslint/explicit-function-return-type": {
      "count": 5
    },
    "@typescript-eslint/prefer-promise-reject-errors": {
      "count": 1
    }
  },
  "tests/helpers.ts": {
    "@typescript-eslint/explicit-function-return-type": {
      "count": 1
    },
    "@typescript-eslint/naming-convention": {
      "count": 1
    },
    "no-param-reassign": {
      "count": 1
    }
  },
  "tests/mock-network.ts": {
    "@typescript-eslint/explicit-function-return-type": {
      "count": 1
    }
  },
  "tests/setup.ts": {
    "import-x/no-unassigned-import": {
      "count": 1
    }
  },
  "tests/setupAfterEnv/index.ts": {
    "import-x/no-unassigned-import": {
      "count": 2
    }
  },
  "tests/setupAfterEnv/matchers.ts": {
    "@typescript-eslint/explicit-function-return-type": {
      "count": 4
    },
    "id-length": {
      "count": 2
    }
  },
  "tests/setupAfterEnv/nock.ts": {
    "import-x/no-named-as-default-member": {
      "count": 3
    }
  },
  "types/global.d.ts": {
    "@typescript-eslint/naming-convention": {
      "count": 1
    }
  },
  "yarn.config.cjs": {
    "no-restricted-syntax": {
      "count": 2
    }
  }
}<|MERGE_RESOLUTION|>--- conflicted
+++ resolved
@@ -1626,40 +1626,6 @@
       "count": 1
     }
   },
-<<<<<<< HEAD
-  "packages/notification-services-controller/src/NotificationServicesController/types/perps/schema.ts": {
-    "@typescript-eslint/naming-convention": {
-      "count": 9
-    }
-  },
-  "packages/notification-services-controller/src/NotificationServicesController/utils/isVersionInBounds.ts": {
-    "@typescript-eslint/explicit-function-return-type": {
-      "count": 1
-    }
-  },
-  "packages/notification-services-controller/src/NotificationServicesController/utils/should-auto-expire.ts": {
-    "@typescript-eslint/explicit-function-return-type": {
-      "count": 1
-=======
-  "packages/notification-services-controller/src/NotificationServicesController/services/perp-notifications.ts": {
-    "@typescript-eslint/explicit-function-return-type": {
-      "count": 1
-    },
-    "id-length": {
-      "count": 1
-    }
-  },
-  "packages/notification-services-controller/src/NotificationServicesController/types/notification-api/notification-api.ts": {
-    "@typescript-eslint/naming-convention": {
-      "count": 18
-    }
-  },
-  "packages/notification-services-controller/src/NotificationServicesController/types/notification-api/schema.ts": {
-    "@typescript-eslint/naming-convention": {
-      "count": 70
->>>>>>> 1bd1048b
-    }
-  },
   "packages/notification-services-controller/src/NotificationServicesPushController/NotificationServicesPushController.test.ts": {
     "@typescript-eslint/explicit-function-return-type": {
       "count": 4
