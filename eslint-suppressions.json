--- conflicted
+++ resolved
@@ -416,8 +416,6 @@
       "count": 2
     }
   },
-<<<<<<< HEAD
-=======
   "packages/assets-controllers/src/TokenBalancesController.test.ts": {
     "@typescript-eslint/explicit-function-return-type": {
       "count": 2
@@ -474,7 +472,6 @@
       "count": 1
     }
   },
->>>>>>> 206599b0
   "packages/assets-controllers/src/TokenListController.test.ts": {
     "@typescript-eslint/explicit-function-return-type": {
       "count": 2
