--- conflicted
+++ resolved
@@ -1689,62 +1689,6 @@
       "count": 9
     }
   },
-<<<<<<< HEAD
-  "packages/notification-services-controller/src/shared/to-raw-notification.ts": {
-    "@typescript-eslint/explicit-function-return-type": {
-      "count": 1
-    }
-  },
-  "packages/permission-log-controller/src/PermissionLogController.ts": {
-    "@typescript-eslint/explicit-function-return-type": {
-      "count": 4
-    },
-    "id-denylist": {
-      "count": 1
-    }
-  },
-  "packages/permission-log-controller/src/enums.ts": {
-    "@typescript-eslint/naming-convention": {
-      "count": 3
-    }
-  },
-  "packages/permission-log-controller/tests/PermissionLogController.test.ts": {
-    "@typescript-eslint/explicit-function-return-type": {
-      "count": 2
-    },
-    "id-length": {
-      "count": 2
-    }
-  },
-  "packages/permission-log-controller/tests/helpers.ts": {
-    "@typescript-eslint/explicit-function-return-type": {
-      "count": 7
-    },
-    "@typescript-eslint/naming-convention": {
-      "count": 10
-=======
-  "packages/notification-services-controller/src/NotificationServicesPushController/web/push-utils.test.ts": {
-    "@typescript-eslint/explicit-function-return-type": {
-      "count": 10
-    },
-    "no-restricted-globals": {
-      "count": 3
-    }
-  },
-  "packages/notification-services-controller/src/NotificationServicesPushController/web/push-utils.ts": {
-    "@typescript-eslint/explicit-function-return-type": {
-      "count": 7
-    },
-    "require-atomic-updates": {
-      "count": 1
-    }
-  },
-  "packages/notification-services-controller/src/shared/is-onchain-notification.ts": {
-    "id-length": {
-      "count": 1
->>>>>>> 1bd1048b
-    }
-  },
   "packages/phishing-controller/src/BulkTokenScan.test.ts": {
     "@typescript-eslint/explicit-function-return-type": {
       "count": 2
