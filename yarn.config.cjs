// @ts-check
// This file is used to define, among other configuration, rules that Yarn will
// execute when you run `yarn constraints`. These rules primarily check the
// manifests of each package in the monorepo to ensure they follow a standard
// format, but also check the presence of certain files as well.

/** @type {import('@yarnpkg/types')} */
const { defineConfig } = require('@yarnpkg/types');
const { readFile } = require('fs/promises');
const { get } = require('lodash');
const { basename, resolve } = require('path');
const semver = require('semver');
const { inspect } = require('util');

/**
 * Aliases for the Yarn type definitions, to make the code more readable.
 *
 * @typedef {import('@yarnpkg/types').Yarn.Constraints.Yarn} Yarn
 * @typedef {import('@yarnpkg/types').Yarn.Constraints.Workspace} Workspace
 * @typedef {import('@yarnpkg/types').Yarn.Constraints.Dependency} Dependency
 * @typedef {import('@yarnpkg/types').Yarn.Constraints.DependencyType} DependencyType
 */

module.exports = defineConfig({
  async constraints({ Yarn }) {
    const rootWorkspace = Yarn.workspace({ cwd: '.' });
    if (rootWorkspace === null) {
      throw new Error('Could not find root workspace');
    }

    const repositoryUri = rootWorkspace.manifest.repository.url.replace(
      /\.git$/u,
      '',
    );

    for (const workspace of Yarn.workspaces()) {
      const workspaceBasename = getWorkspaceBasename(workspace);
      const isChildWorkspace = workspace.cwd !== '.';
      const isPrivate =
        'private' in workspace.manifest && workspace.manifest.private === true;
      const dependenciesByIdentAndType = getDependenciesByIdentAndType(
        Yarn.dependencies({ workspace }),
      );

      // All packages must have a name.
      expectWorkspaceField(workspace, 'name');

      if (isChildWorkspace) {
        // All non-root packages must have a name that matches its directory
        // (e.g., a package in a workspace directory called `foo` must be called
        // `@metamask/foo`).
        expectWorkspaceField(
          workspace,
          'name',
          `@metamask/${workspaceBasename}`,
        );

        // All non-root packages must have a version.
        expectWorkspaceField(workspace, 'version');

        // All non-root packages must have a description that ends in a period.
        expectWorkspaceDescription(workspace);

        // All non-root packages must have the same set of NPM keywords.
        expectWorkspaceField(workspace, 'keywords', ['MetaMask', 'Ethereum']);

        // All non-root packages must have a homepage URL that includes its name.
        expectWorkspaceField(
          workspace,
          'homepage',
          `${repositoryUri}/tree/main/packages/${workspaceBasename}#readme`,
        );

        // All non-root packages must have a URL for reporting bugs that points
        // to the Issues page for the repository.
        expectWorkspaceField(workspace, 'bugs.url', `${repositoryUri}/issues`);

        // All non-root packages must specify a Git repository within the
        // MetaMask GitHub organization.
        expectWorkspaceField(workspace, 'repository.type', 'git');
        expectWorkspaceField(
          workspace,
          'repository.url',
          `${repositoryUri}.git`,
        );

        // All non-root packages must have a license, defaulting to MIT.
        await expectWorkspaceLicense(workspace);

        // All non-root packages must not have side effects. (An exception is
        // made for `@metamask/base-controller`).
        if (workspace.ident !== '@metamask/base-controller') {
          expectWorkspaceField(workspace, 'sideEffects', false);
        }

        // All non-root packages must set up ESM- and CommonJS-compatible
        // exports correctly.
        expectCorrectWorkspaceExports(workspace);

        // All non-root packages must have the same "build" script.
        expectWorkspaceField(
          workspace,
          'scripts.build',
          'tsup --config ../../tsup.config.ts --tsconfig ./tsconfig.build.json --clean',
        );

        // All non-root packages must have the same "build:docs" script.
        expectWorkspaceField(workspace, 'scripts.build:docs', 'typedoc');

        if (isPrivate) {
          // All private, non-root packages must not have a "publish:preview"
          // script.
          workspace.unset('scripts.publish:preview');
        } else {
          // All non-private, non-root packages must have the same
          // "publish:preview" script.
          expectWorkspaceField(
            workspace,
            'scripts.publish:preview',
            'yarn npm publish --tag preview',
          );
        }

        // No non-root packages may have a "prepack" script.
        workspace.unset('scripts.prepack');

        // All non-root package must have valid "changelog:update" and
        // "changelog:validate" scripts.
        expectCorrectWorkspaceChangelogScripts(workspace);

        // All non-root packages must have a valid "since-latest-release" script.
        expectWorkspaceField(
          workspace,
          'scripts.since-latest-release',
          '../../scripts/since-latest-release.sh',
        );

        // All non-root packages must have the same "test" script.
        expectWorkspaceField(
          workspace,
          'scripts.test',
          'NODE_OPTIONS=--experimental-vm-modules jest --reporters=jest-silent-reporter',
        );

        // All non-root packages must have the same "test:clean" script.
        expectWorkspaceField(
          workspace,
          'scripts.test:clean',
          'NODE_OPTIONS=--experimental-vm-modules jest --clearCache',
        );

        // All non-root packages must have the same "test:verbose" script.
        expectWorkspaceField(
          workspace,
          'scripts.test:verbose',
          'NODE_OPTIONS=--experimental-vm-modules jest --verbose',
        );

        // All non-root packages must have the same "test:watch" script.
        expectWorkspaceField(
          workspace,
          'scripts.test:watch',
          'NODE_OPTIONS=--experimental-vm-modules jest --watch',
        );
      }

      if (isChildWorkspace) {
        // The list of files included in all non-root packages must only include
        // files generated during the build process.
<<<<<<< HEAD
        // expectWorkspaceField(workspace, 'files', ['dist/']);
=======
        expectWorkspaceArrayField(workspace, 'files', 'dist/');
>>>>>>> 65a2ecbd
      } else {
        // The root package must specify an empty set of published files. (This
        // is required in order to be able to import anything in
        // development-only scripts, as otherwise the
        // `node/no-unpublished-require` ESLint rule will disallow it.)
        expectWorkspaceField(workspace, 'files', []);
      }

      // If one workspace package lists another workspace package within
      // `dependencies` or `devDependencies`, the version used within the
      // dependency range must match the current version of the dependency.
      expectUpToDateWorkspaceDependenciesAndDevDependencies(Yarn, workspace);

      // If one workspace package lists another workspace package within
      // `peerDependencies`, the dependency range must satisfy the current
      // version of that package.
      expectUpToDateWorkspacePeerDependencies(Yarn, workspace);

      // No dependency may be listed under both `dependencies` and
      // `devDependencies`.
      expectDependenciesNotInBothProdAndDev(
        workspace,
        dependenciesByIdentAndType,
      );

      // If one workspace package (A) lists another workspace package (B) in its
      // `dependencies`, and B is a controller package, then we need to ensure
      // that B is also listed in A's `peerDependencies` and that the version
      // range satisfies the current version of B.
      expectControllerDependenciesListedAsPeerDependencies(
        Yarn,
        workspace,
        dependenciesByIdentAndType,
      );

      // The root workspace (and only the root workspace) must specify the Yarn
      // version required for development.
      if (isChildWorkspace) {
        workspace.unset('packageManager');
      } else {
        expectWorkspaceField(workspace, 'packageManager', 'yarn@4.2.2');
      }

      // All packages must specify a minimum Node.js version of 18.18.
      expectWorkspaceField(workspace, 'engines.node', '^18.18 || >=20');

      // All non-root public packages should be published to the NPM registry;
      // all non-root private packages should not.
      if (isPrivate) {
        workspace.unset('publishConfig');
      } else {
        expectWorkspaceField(workspace, 'publishConfig.access', 'public');
        expectWorkspaceField(
          workspace,
          'publishConfig.registry',
          'https://registry.npmjs.org/',
        );
      }

      if (isChildWorkspace) {
        // All non-root packages must have a valid README.md file.
        await expectReadme(workspace, workspaceBasename);
      }
    }

    // All version ranges in `dependencies` and `devDependencies` for the same
    // dependency across the monorepo must be the same.
    expectConsistentDependenciesAndDevDependencies(Yarn);
  },
});

/**
 * Construct a nested map of dependencies. The inner layer categorizes
 * instances of the same dependency by its location in the manifest; the outer
 * layer categorizes the inner layer by the name of the dependency.
 *
 * @param {Dependency[]} dependencies - The list of dependencies to transform.
 * @returns {Map<string, Map<DependencyType, Dependency>>} The resulting map.
 */
function getDependenciesByIdentAndType(dependencies) {
  const dependenciesByIdentAndType = new Map();

  for (const dependency of dependencies) {
    const dependenciesForIdent = dependenciesByIdentAndType.get(
      dependency.ident,
    );

    if (dependenciesForIdent === undefined) {
      dependenciesByIdentAndType.set(
        dependency.ident,
        new Map([[dependency.type, dependency]]),
      );
    } else {
      dependenciesForIdent.set(dependency.type, dependency);
    }
  }

  return dependenciesByIdentAndType;
}

/**
 * Construct a nested map of non-peer dependencies (`dependencies` and
 * `devDependencies`). The inner layer categorizes instances of the same
 * dependency by the version range specified; the outer layer categorizes the
 * inner layer by the name of the dependency itself.
 *
 * @param {Dependency[]} dependencies - The list of dependencies to transform.
 * @returns {Map<string, Map<string, Dependency[]>>} The resulting map.
 */
function getNonPeerDependenciesByIdent(dependencies) {
  const nonPeerDependenciesByIdent = new Map();

  for (const dependency of dependencies) {
    if (dependency.type === 'peerDependencies') {
      continue;
    }

    const dependencyRangesForIdent = nonPeerDependenciesByIdent.get(
      dependency.ident,
    );

    if (dependencyRangesForIdent === undefined) {
      nonPeerDependenciesByIdent.set(
        dependency.ident,
        new Map([[dependency.range, [dependency]]]),
      );
    } else {
      const dependenciesForDependencyRange = dependencyRangesForIdent.get(
        dependency.range,
      );

      if (dependenciesForDependencyRange === undefined) {
        dependencyRangesForIdent.set(dependency.range, [dependency]);
      } else {
        dependenciesForDependencyRange.push(dependency);
      }
    }
  }

  return nonPeerDependenciesByIdent;
}

/**
 * Get the basename of the workspace's directory. The workspace directory is
 * expected to be in the form `<directory>/<package-name>`, and this function
 * will extract `<package-name>`.
 *
 * @param {Workspace} workspace - The workspace.
 * @returns {string} The name of the workspace.
 */
function getWorkspaceBasename(workspace) {
  return basename(workspace.cwd);
}

/**
 * Get the absolute path to a file within the workspace.
 *
 * @param {Workspace} workspace - The workspace.
 * @param {string} path - The path to the file, relative to the workspace root.
 * @returns {string} The absolute path to the file.
 */
function getWorkspacePath(workspace, path) {
  return resolve(__dirname, workspace.cwd, path);
}

/**
 * Get the contents of a file within the workspace. The file is expected to be
 * encoded as UTF-8.
 *
 * @param {Workspace} workspace - The workspace.
 * @param {string} path - The path to the file, relative to the workspace root.
 * @returns {Promise<string>} The contents of the file.
 */
async function getWorkspaceFile(workspace, path) {
  return await readFile(getWorkspacePath(workspace, path), 'utf8');
}

/**
 * Attempts to access the given file to know whether the file exists.
 *
 * @param {Workspace} workspace - The workspace.
 * @param {string} path - The path to the file, relative to the workspace root.
 * @returns {Promise<boolean>} True if the file exists, false otherwise.
 */
async function workspaceFileExists(workspace, path) {
  try {
    await getWorkspaceFile(workspace, path);
  } catch (error) {
    if ('code' in error && error.code === 'ENOENT') {
      return false;
    }
    throw error;
  }
  return true;
}

/**
 * Expect that the workspace has the given field, and that it is a non-null
 * value. If the field is not present, or is null, this will log an error, and
 * cause the constraint to fail.
 *
 * If a value is provided, this will also verify that the field is equal to the
 * given value.
 *
 * @param {Workspace} workspace - The workspace to check.
 * @param {string} fieldName - The field to check.
 * @param {unknown} [expectedValue] - The value to check.
 */
function expectWorkspaceField(workspace, fieldName, expectedValue = undefined) {
  const fieldValue = get(workspace.manifest, fieldName);

  if (expectedValue) {
    workspace.set(fieldName, expectedValue);
  } else if (fieldValue === undefined || fieldValue === null) {
    workspace.error(`Missing required field "${fieldName}".`);
  }
}

/**
 * Expect that the workspace has the given field, and that it is an array-like
 * property containing the specified value. If the field is not present, is not
 * an array, or does not contain the value, this will log an error, and cause
 * the constraint to fail.
 *
 * @param {Workspace} workspace - The workspace to check.
 * @param {string} fieldName - The field to check.
 * @param {unknown} expectedValue - The value that should be contained in the array.
 */
function expectWorkspaceArrayField(
  workspace,
  fieldName,
  expectedValue = undefined,
) {
  let fieldValue = get(workspace.manifest, fieldName);

  if (expectedValue) {
    if (!Array.isArray(fieldValue)) {
      fieldValue = [];
    }

    if (!fieldValue.includes(expectedValue)) {
      fieldValue.push(expectedValue);
      workspace.set(fieldName, fieldValue);
    }
  } else if (fieldValue === undefined || fieldValue === null) {
    workspace.error(`Missing required field "${fieldName}".`);
  }
}

/**
 * Expect that the workspace has a description, and that it is a non-empty
 * string. If the description is not present, or is null, this will log an
 * error, and cause the constraint to fail.
 *
 * This will also verify that the description does not end with a period.
 *
 * @param {Workspace} workspace - The workspace to check.
 */
function expectWorkspaceDescription(workspace) {
  expectWorkspaceField(workspace, 'description');

  const { description } = workspace.manifest;

  if (typeof description !== 'string') {
    workspace.error(
      `Expected description to be a string, but got ${typeof description}.`,
    );
    return;
  }

  if (description === '') {
    workspace.error(`Expected description not to be an empty string.`);
    return;
  }

  if (description.endsWith('.')) {
    workspace.set('description', description.slice(0, -1));
  }
}

/**
 * Expect that the workspace has a license file, and that the `license` field is
 * set. By default, this should be MIT, although some packages have pre-existing
 * license that we cannot change.
 *
 * @param {Workspace} workspace - The workspace to check.
 */
async function expectWorkspaceLicense(workspace) {
  if (
    !(await workspaceFileExists(workspace, 'LICENSE')) &&
    !(await workspaceFileExists(workspace, 'LICENCE'))
  ) {
    workspace.error('Could not find LICENSE file');
  }

  if (
    workspace.manifest.license === null ||
    workspace.manifest.license === undefined
  ) {
    expectWorkspaceField(workspace, 'license', 'MIT');
  } else if (
    [
      '@metamask/json-rpc-engine',
      '@metamask/json-rpc-middleware-stream',
      '@metamask/permission-log-controller',
      '@metamask/eth-json-rpc-provider',
    ].includes(workspace.manifest.name)
  ) {
    expectWorkspaceField(workspace, 'license');
  }
}

/**
 * Expect that the workspace has exports set up correctly.
 *
 * @param {Workspace} workspace - The workspace to check.
 */
function expectCorrectWorkspaceExports(workspace) {
  // All non-root packages must provide the location of the ESM-compatible
  // JavaScript entrypoint and its matching type declaration file.
  expectWorkspaceField(workspace, 'exports["."].import', './dist/index.mjs');
  expectWorkspaceField(
    workspace,
    'exports["."].types',
    './dist/types/index.d.ts',
  );
  // TODO: This was copied from the module template: enable when ready
  // expectWorkspaceField(workspace, 'module', './dist/index.mjs');

  // All non-root package must provide the location of the CommonJS-compatible
  // entrypoint and its matching type declaration file.
  expectWorkspaceField(workspace, 'exports["."].require', './dist/index.js');
  expectWorkspaceField(workspace, 'main', './dist/index.js');
  expectWorkspaceField(workspace, 'types', './dist/types/index.d.ts');

  // All non-root packages must export a `package.json` file.
  expectWorkspaceField(
    workspace,
    'exports["./package.json"]',
    './package.json',
  );
}

/**
 * Expect that the workspace has "changelog:update" and "changelog:validate"
 * scripts, and that these package scripts call a common script by passing the
 * name of the package as the first argument.
 *
 * @param {Workspace} workspace - The workspace to check.
 */
function expectCorrectWorkspaceChangelogScripts(workspace) {
  /**
   * @type {Record<string, { expectedStartString: string, script: string, match: RegExpMatchArray | null }>}
   */
  const scripts = ['update', 'validate'].reduce((obj, variant) => {
    const expectedStartString = `../../scripts/${variant}-changelog.sh ${workspace.manifest.name}`;
    /** @type {string} */
    const script = workspace.manifest.scripts[`changelog:${variant}`] ?? '';
    const match = script.match(new RegExp(`^${expectedStartString}(.*)$`, 'u'));
    return { ...obj, [variant]: { expectedStartString, script, match } };
  }, {});

  if (
    scripts.update.match &&
    scripts.validate.match &&
    scripts.update.match[1] !== scripts.validate.match[1]
  ) {
    workspace.error(
      'Expected package\'s "changelog:validate" and "changelog:update" scripts to pass the same arguments to their underlying scripts',
    );
  }

  for (const [
    variant,
    { expectedStartString, script, match },
  ] of Object.entries(scripts)) {
    expectWorkspaceField(workspace, `scripts.changelog:${variant}`);

    if (script !== '' && !match) {
      workspace.error(
        `Expected package's "changelog:${variant}" script to be or start with "${expectedStartString}", but it was "${script}".`,
      );
    }
  }
}

/**
 * Expect that if the workspace package lists another workspace package within
 * `dependencies` or `devDependencies`, the version used within the dependency
 * range is exactly equal to the current version of the dependency (and the
 * range uses the `^` modifier).
 *
 * @param {Yarn} Yarn - The Yarn "global".
 * @param {Workspace} workspace - The workspace to check.
 */
function expectUpToDateWorkspaceDependenciesAndDevDependencies(
  Yarn,
  workspace,
) {
  for (const dependency of Yarn.dependencies({ workspace })) {
    const dependencyWorkspace = Yarn.workspace({ ident: dependency.ident });

    if (
      dependencyWorkspace !== null &&
      dependency.type !== 'peerDependencies'
    ) {
      dependency.update(`^${dependencyWorkspace.manifest.version}`);
    }
  }
}

/**
 * Expect that if the workspace package lists another workspace package within
 * `peerDependencies`, the dependency range satisfies the current version of
 * that package.
 *
 * @param {Yarn} Yarn - The Yarn "global".
 * @param {Workspace} workspace - The workspace to check.
 */
function expectUpToDateWorkspacePeerDependencies(Yarn, workspace) {
  for (const dependency of Yarn.dependencies({ workspace })) {
    const dependencyWorkspace = Yarn.workspace({ ident: dependency.ident });

    if (
      dependencyWorkspace !== null &&
      dependency.type === 'peerDependencies'
    ) {
      const dependencyWorkspaceVersion = new semver.SemVer(
        dependencyWorkspace.manifest.version,
      );
      if (
        !semver.satisfies(
          dependencyWorkspace.manifest.version,
          dependency.range,
        )
      ) {
        expectWorkspaceField(
          workspace,
          `peerDependencies["${dependency.ident}"]`,
          `^${dependencyWorkspaceVersion.major}.0.0`,
        );
      }
    }
  }
}

/**
 * Expect that a workspace package does not list a dependency in both
 * `dependencies` and `devDependencies`.
 *
 * @param {Workspace} workspace - The workspace to check.
 * @param {Map<string, Map<DependencyType, Dependency>>} dependenciesByIdentAndType - Map of
 * dependency ident to dependency type and dependency.
 */
function expectDependenciesNotInBothProdAndDev(
  workspace,
  dependenciesByIdentAndType,
) {
  for (const [
    dependencyIdent,
    dependencyInstancesByType,
  ] of dependenciesByIdentAndType.entries()) {
    if (
      dependencyInstancesByType.size > 1 &&
      !dependencyInstancesByType.has('peerDependencies')
    ) {
      workspace.error(
        `\`${dependencyIdent}\` cannot be listed in both \`dependencies\` and \`devDependencies\``,
      );
    }
  }
}

/**
 * Expect that if the workspace package lists another workspace package in its
 * dependencies, and it is a controller package, that the controller package is
 * listed in the workspace's `peerDependencies` and the version range satisfies
 * the current version of the controller package.
 *
 * The expectation in this case is that the client will instantiate B in order
 * to pass it into A. Therefore, it needs to list not only A as a dependency,
 * but also B. Additionally, the version of B that the client is using with A
 * needs to match the version that A itself is expecting internally.
 *
 * Note that this constraint does not apply for packages that seem to represent
 * instantiable controllers but actually represent abstract classes.
 *
 * @param {Yarn} Yarn - The Yarn "global".
 * @param {Workspace} workspace - The workspace to check.
 * @param {Map<string, Map<DependencyType, Dependency>>} dependenciesByIdentAndType - Map of
 * dependency ident to dependency type and dependency.
 */
function expectControllerDependenciesListedAsPeerDependencies(
  Yarn,
  workspace,
  dependenciesByIdentAndType,
) {
  for (const [
    dependencyIdent,
    dependencyInstancesByType,
  ] of dependenciesByIdentAndType.entries()) {
    if (!dependencyInstancesByType.has('dependencies')) {
      continue;
    }

    const dependencyWorkspace = Yarn.workspace({ ident: dependencyIdent });

    if (
      dependencyWorkspace !== null &&
      dependencyIdent.endsWith('-controller') &&
      dependencyIdent !== '@metamask/base-controller' &&
      dependencyIdent !== '@metamask/polling-controller' &&
      !dependencyInstancesByType.has('peerDependencies')
    ) {
      const dependencyWorkspaceVersion = new semver.SemVer(
        dependencyWorkspace.manifest.version,
      );
      expectWorkspaceField(
        workspace,
        `peerDependencies["${dependencyIdent}"]`,
        `^${dependencyWorkspaceVersion.major}.0.0`,
      );
    }
  }
}

/**
 * Expect that all version ranges in `dependencies` and `devDependencies` for
 * the same dependency across the entire monorepo are the same. As it is
 * impossible to compare NPM version ranges, let the user decide if there are
 * conflicts. (`peerDependencies` is a special case, and we handle that
 * particularly for workspace packages elsewhere.)
 *
 * @param {Yarn} Yarn - The Yarn "global".
 */
function expectConsistentDependenciesAndDevDependencies(Yarn) {
  const nonPeerDependenciesByIdent = getNonPeerDependenciesByIdent(
    Yarn.dependencies(),
  );

  for (const [
    dependencyIdent,
    dependenciesByRange,
  ] of nonPeerDependenciesByIdent.entries()) {
    const dependencyRanges = [...dependenciesByRange.keys()].sort();
    if (dependenciesByRange.size > 1) {
      for (const dependencies of dependenciesByRange.values()) {
        for (const dependency of dependencies) {
          dependency.error(
            `Expected version range for ${dependencyIdent} (in ${
              dependency.type
            }) to be consistent across monorepo. Pick one: ${inspect(
              dependencyRanges,
            )}`,
          );
        }
      }
    }
  }
}

/**
 * Expect that the workspace has a README.md file, and that it is a non-empty
 * string. The README.md is expected to:
 *
 * - Not contain template instructions (unless the workspace is the module
 * template itself).
 * - Match the version of Node.js specified in the `.nvmrc` file.
 *
 * @param {Workspace} workspace - The workspace to check.
 * @param {string} workspaceBasename - The name of the workspace.
 * @returns {Promise<void>}
 */
async function expectReadme(workspace, workspaceBasename) {
  const readme = await getWorkspaceFile(workspace, 'README.md');

  if (
    workspaceBasename !== 'metamask-module-template' &&
    readme.includes('## Template Instructions')
  ) {
    workspace.error(
      'The README.md contains template instructions. These instructions should be removed.',
    );
  }

  if (!readme.includes(`yarn add @metamask/${workspaceBasename}`)) {
    workspace.error(
      `The README.md does not contain an example of how to install the package using Yarn (\`yarn add @metamask/${workspaceBasename}\`). Please add an example.`,
    );
  }

  if (!readme.includes(`npm install @metamask/${workspaceBasename}`)) {
    workspace.error(
      `The README.md does not contain an example of how to install the package using npm (\`npm install @metamask/${workspaceBasename}\`). Please add an example.`,
    );
  }
}<|MERGE_RESOLUTION|>--- conflicted
+++ resolved
@@ -167,11 +167,7 @@
       if (isChildWorkspace) {
         // The list of files included in all non-root packages must only include
         // files generated during the build process.
-<<<<<<< HEAD
-        // expectWorkspaceField(workspace, 'files', ['dist/']);
-=======
         expectWorkspaceArrayField(workspace, 'files', 'dist/');
->>>>>>> 65a2ecbd
       } else {
         // The root package must specify an empty set of published files. (This
         // is required in order to be able to import anything in
