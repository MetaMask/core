--- conflicted
+++ resolved
@@ -11,16 +11,7 @@
 shift  # remove package name from arguments
 
 if [[ "${GITHUB_REF:-}" =~ '^release/' ]]; then
-<<<<<<< HEAD
-  yarn auto-changelog validate --tag-prefix "${package_name}@" --rc
-elif [[ $# -gt 2 ]]; then
-  # In case of package rename
-  version_before_package_rename="$2"
-  tag_prefix_before_package_rename="$3"
-  yarn auto-changelog validate --tag-prefix "${package_name}@" --version-before-package-rename "${version_before_package_rename}" --tag-prefix-before-package-rename "${tag_prefix_before_package_rename}@"
-=======
   yarn auto-changelog validate --tag-prefix "${package_name}@" --rc "$@"
->>>>>>> ed7e3868
 else
   yarn auto-changelog validate --tag-prefix "${package_name}@" "$@"
 fi