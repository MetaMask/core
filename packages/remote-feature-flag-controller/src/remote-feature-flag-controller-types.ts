<<<<<<< HEAD
import type { ControllerGetStateAction } from '@metamask/base-controller/next';
=======
>>>>>>> ba918435
import type { Json } from '@metamask/utils';

// Define accepted values for client, distribution, and environment
export enum ClientType {
  Extension = 'extension',
  Mobile = 'mobile',
}

export enum DistributionType {
  Main = 'main',
  Flask = 'flask',
  /**
   * @deprecated Use DistributionType Main with EnvironmentType Beta instead
   */
  Beta = 'beta',
}

export enum EnvironmentType {
  Production = 'prod',
  ReleaseCandidate = 'rc',
  Development = 'dev',
  Beta = 'beta',
  Test = 'test',
  Exp = 'exp',
}

/** Type representing the feature flags collection */
export type FeatureFlags = {
  [key: string]: Json;
};

export type FeatureFlagScope = {
  type: string;
  value: number;
};

export type FeatureFlagScopeValue = {
  name: string;
  scope: FeatureFlagScope;
  value: Json;
};

export type ApiDataResponse = FeatureFlags[];

export type ServiceResponse = {
  remoteFeatureFlags: FeatureFlags;
  cacheTimestamp: number | null;
};

/**
 * Describes the shape of the state object for the {@link RemoteFeatureFlagController}.
 */
export type RemoteFeatureFlagControllerState = {
  /**
   * The collection of feature flags and their respective values, which can be objects.
   */
  remoteFeatureFlags: FeatureFlags;
  /**
   * The timestamp of the last successful feature flag cache.
   */
  cacheTimestamp: number;
};<|MERGE_RESOLUTION|>--- conflicted
+++ resolved
@@ -1,7 +1,3 @@
-<<<<<<< HEAD
-import type { ControllerGetStateAction } from '@metamask/base-controller/next';
-=======
->>>>>>> ba918435
 import type { Json } from '@metamask/utils';
 
 // Define accepted values for client, distribution, and environment
@@ -49,18 +45,4 @@
 export type ServiceResponse = {
   remoteFeatureFlags: FeatureFlags;
   cacheTimestamp: number | null;
-};
-
-/**
- * Describes the shape of the state object for the {@link RemoteFeatureFlagController}.
- */
-export type RemoteFeatureFlagControllerState = {
-  /**
-   * The collection of feature flags and their respective values, which can be objects.
-   */
-  remoteFeatureFlags: FeatureFlags;
-  /**
-   * The timestamp of the last successful feature flag cache.
-   */
-  cacheTimestamp: number;
 };