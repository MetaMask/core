<<<<<<< HEAD
import {
  BaseController,
  type ControllerStateChangeEvent,
} from '@metamask/base-controller/next';
import type { Messenger } from '@metamask/messenger';
=======
import { BaseController } from '@metamask/base-controller';
import type {
  ControllerGetStateAction,
  ControllerStateChangeEvent,
  RestrictedMessenger,
} from '@metamask/base-controller';
>>>>>>> ba918435

import type { AbstractClientConfigApiService } from './client-config-api-service/abstract-client-config-api-service';
import type {
  FeatureFlags,
  ServiceResponse,
  FeatureFlagScopeValue,
  RemoteFeatureFlagControllerState,
  RemoteFeatureFlagControllerGetStateAction,
} from './remote-feature-flag-controller-types';
import {
  generateDeterministicRandomNumber,
  isFeatureFlagWithScopeValue,
} from './utils/user-segmentation-utils';

// === GENERAL ===

const controllerName = 'RemoteFeatureFlagController';
export const DEFAULT_CACHE_DURATION = 24 * 60 * 60 * 1000; // 1 day

// === STATE ===

const remoteFeatureFlagControllerMetadata = {
  remoteFeatureFlags: {
    includeInStateLogs: true,
    persist: true,
    includeInDebugSnapshot: true,
    usedInUi: true,
  },
  cacheTimestamp: {
    includeInStateLogs: true,
    persist: true,
    includeInDebugSnapshot: true,
    usedInUi: false,
  },
};

// === MESSENGER ===

<<<<<<< HEAD
export type RemoteFeatureFlagControllerGetRemoteFeatureFlagAction = {
=======
/**
 * The action to retrieve the state of the {@link RemoteFeatureFlagController}.
 */
export type RemoteFeatureFlagControllerGetStateAction =
  ControllerGetStateAction<
    typeof controllerName,
    RemoteFeatureFlagControllerState
  >;

export type RemoteFeatureFlagControllerUpdateRemoteFeatureFlagsAction = {
>>>>>>> ba918435
  type: `${typeof controllerName}:updateRemoteFeatureFlags`;
  handler: RemoteFeatureFlagController['updateRemoteFeatureFlags'];
};

export type RemoteFeatureFlagControllerActions =
  | RemoteFeatureFlagControllerGetStateAction
  | RemoteFeatureFlagControllerUpdateRemoteFeatureFlagsAction;

export type RemoteFeatureFlagControllerStateChangeEvent =
  ControllerStateChangeEvent<
    typeof controllerName,
    RemoteFeatureFlagControllerState
  >;

export type RemoteFeatureFlagControllerEvents =
  RemoteFeatureFlagControllerStateChangeEvent;

export type RemoteFeatureFlagControllerMessenger = Messenger<
  typeof controllerName,
  RemoteFeatureFlagControllerActions,
  RemoteFeatureFlagControllerEvents
>;

/**
 * Returns the default state for the RemoteFeatureFlagController.
 *
 * @returns The default controller state.
 */
export function getDefaultRemoteFeatureFlagControllerState(): RemoteFeatureFlagControllerState {
  return {
    remoteFeatureFlags: {},
    cacheTimestamp: 0,
  };
}

/**
 * The RemoteFeatureFlagController manages the retrieval and caching of remote feature flags.
 * It fetches feature flags from a remote API, caches them, and provides methods to access
 * and manage these flags. The controller ensures that feature flags are refreshed based on
 * a specified interval and handles cases where the controller is disabled or the network is unavailable.
 */
export class RemoteFeatureFlagController extends BaseController<
  typeof controllerName,
  RemoteFeatureFlagControllerState,
  RemoteFeatureFlagControllerMessenger
> {
  readonly #fetchInterval: number;

  #disabled: boolean;

  readonly #clientConfigApiService: AbstractClientConfigApiService;

  #inProgressFlagUpdate?: Promise<ServiceResponse>;

  #getMetaMetricsId: () => string;

  /**
   * Constructs a new RemoteFeatureFlagController instance.
   *
   * @param options - The controller options.
   * @param options.messenger - The messenger used for communication.
   * @param options.state - The initial state of the controller.
   * @param options.clientConfigApiService - The service instance to fetch remote feature flags.
   * @param options.fetchInterval - The interval in milliseconds before cached flags expire. Defaults to 1 day.
   * @param options.disabled - Determines if the controller should be disabled initially. Defaults to false.
   * @param options.getMetaMetricsId - Returns metaMetricsId.
   */
  constructor({
    messenger,
    state,
    clientConfigApiService,
    fetchInterval = DEFAULT_CACHE_DURATION,
    disabled = false,
    getMetaMetricsId,
  }: {
    messenger: RemoteFeatureFlagControllerMessenger;
    state?: Partial<RemoteFeatureFlagControllerState>;
    clientConfigApiService: AbstractClientConfigApiService;
    getMetaMetricsId: () => string;
    fetchInterval?: number;
    disabled?: boolean;
  }) {
    super({
      name: controllerName,
      metadata: remoteFeatureFlagControllerMetadata,
      messenger,
      state: {
        ...getDefaultRemoteFeatureFlagControllerState(),
        ...state,
      },
    });

    this.#fetchInterval = fetchInterval;
    this.#disabled = disabled;
    this.#clientConfigApiService = clientConfigApiService;
    this.#getMetaMetricsId = getMetaMetricsId;
  }

  /**
   * Checks if the cached feature flags are expired based on the fetch interval.
   *
   * @returns Whether the cache is expired (`true`) or still valid (`false`).
   * @private
   */
  #isCacheExpired(): boolean {
    return Date.now() - this.state.cacheTimestamp > this.#fetchInterval;
  }

  /**
   * Retrieves the remote feature flags, fetching from the API if necessary.
   * Uses caching to prevent redundant API calls and handles concurrent fetches.
   *
   * @returns A promise that resolves to the current set of feature flags.
   */
  async updateRemoteFeatureFlags(): Promise<void> {
    if (this.#disabled || !this.#isCacheExpired()) {
      return;
    }

    let serverData;

    if (this.#inProgressFlagUpdate) {
      await this.#inProgressFlagUpdate;
      return;
    }

    try {
      this.#inProgressFlagUpdate =
        this.#clientConfigApiService.fetchRemoteFeatureFlags();

      serverData = await this.#inProgressFlagUpdate;
    } finally {
      this.#inProgressFlagUpdate = undefined;
    }

    await this.#updateCache(serverData.remoteFeatureFlags);
  }

  /**
   * Updates the controller's state with new feature flags and resets the cache timestamp.
   *
   * @param remoteFeatureFlags - The new feature flags to cache.
   * @private
   */
  async #updateCache(remoteFeatureFlags: FeatureFlags) {
    const processedRemoteFeatureFlags =
      await this.#processRemoteFeatureFlags(remoteFeatureFlags);
    this.update(() => {
      return {
        remoteFeatureFlags: processedRemoteFeatureFlags,
        cacheTimestamp: Date.now(),
      };
    });
  }

  async #processRemoteFeatureFlags(
    remoteFeatureFlags: FeatureFlags,
  ): Promise<FeatureFlags> {
    const processedRemoteFeatureFlags: FeatureFlags = {};
    const metaMetricsId = this.#getMetaMetricsId();
    const thresholdValue = generateDeterministicRandomNumber(metaMetricsId);

    for (const [
      remoteFeatureFlagName,
      remoteFeatureFlagValue,
    ] of Object.entries(remoteFeatureFlags)) {
      let processedValue = remoteFeatureFlagValue;

      if (Array.isArray(remoteFeatureFlagValue) && thresholdValue) {
        const selectedGroup = remoteFeatureFlagValue.find(
          (featureFlag): featureFlag is FeatureFlagScopeValue => {
            if (!isFeatureFlagWithScopeValue(featureFlag)) {
              return false;
            }

            return thresholdValue <= featureFlag.scope.value;
          },
        );
        if (selectedGroup) {
          processedValue = {
            name: selectedGroup.name,
            value: selectedGroup.value,
          };
        }
      }

      processedRemoteFeatureFlags[remoteFeatureFlagName] = processedValue;
    }
    return processedRemoteFeatureFlags;
  }

  /**
   * Enables the controller, allowing it to make network requests.
   */
  enable(): void {
    this.#disabled = false;
  }

  /**
   * Disables the controller, preventing it from making network requests.
   */
  disable(): void {
    this.#disabled = true;
  }
}<|MERGE_RESOLUTION|>--- conflicted
+++ resolved
@@ -1,25 +1,15 @@
-<<<<<<< HEAD
 import {
   BaseController,
+  type ControllerGetStateAction,
   type ControllerStateChangeEvent,
 } from '@metamask/base-controller/next';
 import type { Messenger } from '@metamask/messenger';
-=======
-import { BaseController } from '@metamask/base-controller';
-import type {
-  ControllerGetStateAction,
-  ControllerStateChangeEvent,
-  RestrictedMessenger,
-} from '@metamask/base-controller';
->>>>>>> ba918435
 
 import type { AbstractClientConfigApiService } from './client-config-api-service/abstract-client-config-api-service';
 import type {
   FeatureFlags,
   ServiceResponse,
   FeatureFlagScopeValue,
-  RemoteFeatureFlagControllerState,
-  RemoteFeatureFlagControllerGetStateAction,
 } from './remote-feature-flag-controller-types';
 import {
   generateDeterministicRandomNumber,
@@ -32,6 +22,11 @@
 export const DEFAULT_CACHE_DURATION = 24 * 60 * 60 * 1000; // 1 day
 
 // === STATE ===
+
+export type RemoteFeatureFlagControllerState = {
+  remoteFeatureFlags: FeatureFlags;
+  cacheTimestamp: number;
+};
 
 const remoteFeatureFlagControllerMetadata = {
   remoteFeatureFlags: {
@@ -50,9 +45,6 @@
 
 // === MESSENGER ===
 
-<<<<<<< HEAD
-export type RemoteFeatureFlagControllerGetRemoteFeatureFlagAction = {
-=======
 /**
  * The action to retrieve the state of the {@link RemoteFeatureFlagController}.
  */
@@ -63,7 +55,6 @@
   >;
 
 export type RemoteFeatureFlagControllerUpdateRemoteFeatureFlagsAction = {
->>>>>>> ba918435
   type: `${typeof controllerName}:updateRemoteFeatureFlags`;
   handler: RemoteFeatureFlagController['updateRemoteFeatureFlags'];
 };
