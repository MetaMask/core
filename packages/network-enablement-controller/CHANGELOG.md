# Changelog

All notable changes to this project will be documented in this file.

The format is based on [Keep a Changelog](https://keepachangelog.com/en/1.0.0/),
and this project adheres to [Semantic Versioning](https://semver.org/spec/v2.0.0.html).

## [Unreleased]

### Added

- Add Bitcoin network support with automatic enablement when configured in MultichainNetworkController ([#6455](https://github.com/MetaMask/core/pull/6455))
- Add `BtcScope` enum for Bitcoin mainnet and testnet caip chain IDs ([#6455](https://github.com/MetaMask/core/pull/6455))
- Add Bitcoin network enablement logic to `init()` and `enableAllPopularNetworks()` methods ([#6455](https://github.com/MetaMask/core/pull/6455))

### Changed

<<<<<<< HEAD
- Add Bitcoin testnet and signet networks with default disabled state, with only mainnet enabled by default ([#6474](https://github.com/MetaMask/core/pull/6474))
=======
- **BREAKING:** Allow disabling the last remaining network in a namespace to align with BIP-44, where account groups shouldn't be forced to always keep at least one active network ([#6499](https://github.com/MetaMask/core/pull/6499))
>>>>>>> 273e522f
- Bump `@metamask/base-controller` from `^8.2.0` to `^8.3.0` ([#6465](https://github.com/MetaMask/core/pull/6465))

## [0.4.0]

### Added

- Add `enableAllPopularNetworks()` method to enable all popular networks and Solana mainnet simultaneously ([#6367](https://github.com/MetaMask/core/pull/6367))

### Changed

- **BREAKING:** `enableNetwork()` now implements exclusive behavior - disables all other networks in the same namespace before enabling the target network ([#6367](https://github.com/MetaMask/core/pull/6367))
- Bump `@metamask/base-controller` from `^8.1.0` to `^8.2.0` ([#6355](https://github.com/MetaMask/core/pull/6355))

## [0.3.0]

### Changed

- **BREAKING:** Bump peer dependency `@metamask/transaction-controller` from `^59.0.0` to `^60.0.0` ([#6345](https://github.com/MetaMask/core/pull/6345))

## [0.2.0]

### Added

- Add `init()` method to safely initialize network enablement state from controller configurations ([#6329](https://github.com/MetaMask/core/pull/6329))

### Changed

- Change transaction listener from `TransactionController:transactionConfirmed` to `TransactionController:transactionSubmitted` for earlier network enablement ([#6329](https://github.com/MetaMask/core/pull/6329))
- Update transaction event handler to properly access chainId from nested transactionMeta structure ([#6329](https://github.com/MetaMask/core/pull/6329))
- Bump `@metamask/controller-utils` from `^11.11.0` to `^11.12.0` ([#6303](https://github.com/MetaMask/core/pull/6303))

## [0.1.1]

### Added

- add `isNetworkEnabled` method to check if network is enabled ([#6287](https://github.com/MetaMask/core/pull/6287))
- add `Palm network` and `HypeEVM` network to list of popular network ([#6287](https://github.com/MetaMask/core/pull/6287))

### Changed

- Bump `@metamask/base-controller` from `^8.0.1` to `^8.1.0` ([#6284](https://github.com/MetaMask/core/pull/6284))

## [0.1.0]

### Added

- Initial release ([#6028](https://github.com/MetaMask/core/pull/6028))

[Unreleased]: https://github.com/MetaMask/core/compare/@metamask/network-enablement-controller@0.4.0...HEAD
[0.4.0]: https://github.com/MetaMask/core/compare/@metamask/network-enablement-controller@0.3.0...@metamask/network-enablement-controller@0.4.0
[0.3.0]: https://github.com/MetaMask/core/compare/@metamask/network-enablement-controller@0.2.0...@metamask/network-enablement-controller@0.3.0
[0.2.0]: https://github.com/MetaMask/core/compare/@metamask/network-enablement-controller@0.1.1...@metamask/network-enablement-controller@0.2.0
[0.1.1]: https://github.com/MetaMask/core/compare/@metamask/network-enablement-controller@0.1.0...@metamask/network-enablement-controller@0.1.1
[0.1.0]: https://github.com/MetaMask/core/releases/tag/@metamask/network-enablement-controller@0.1.0<|MERGE_RESOLUTION|>--- conflicted
+++ resolved
@@ -15,11 +15,8 @@
 
 ### Changed
 
-<<<<<<< HEAD
 - Add Bitcoin testnet and signet networks with default disabled state, with only mainnet enabled by default ([#6474](https://github.com/MetaMask/core/pull/6474))
-=======
 - **BREAKING:** Allow disabling the last remaining network in a namespace to align with BIP-44, where account groups shouldn't be forced to always keep at least one active network ([#6499](https://github.com/MetaMask/core/pull/6499))
->>>>>>> 273e522f
 - Bump `@metamask/base-controller` from `^8.2.0` to `^8.3.0` ([#6465](https://github.com/MetaMask/core/pull/6465))
 
 ## [0.4.0]
