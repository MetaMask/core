--- conflicted
+++ resolved
@@ -7,17 +7,15 @@
 
 ## [Unreleased]
 
-<<<<<<< HEAD
 ### Changed
 
 - Improved network addition logic — if multiple popular networks are enabled and the user is in popular networks mode, adding another popular network keeps the current selection; otherwise, it switches to the newly added network. ([#6693](https://github.com/MetaMask/core/pull/6693))
-=======
+
 ## [2.0.0]
 
 ### Changed
 
 - **BREAKING:** Bump peer dependency `@metamask/multichain-network-controller` from `^0.11.0` to `^1.0.0` ([#6652](https://github.com/MetaMask/core/pull/6652), [#6676](https://github.com/MetaMask/core/pull/6676))
->>>>>>> f6417a34
 
 ## [1.2.0]
 
