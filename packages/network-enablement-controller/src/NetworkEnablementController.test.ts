--- conflicted
+++ resolved
@@ -1569,7 +1569,6 @@
       expect(controller.isNetworkEnabled(BtcScope.Mainnet)).toBe(false);
       expect(controller.isNetworkEnabled(BtcScope.Signet)).toBe(false);
 
-<<<<<<< HEAD
       // Enable Bitcoin signet (should disable testnet)
       controller.enableNetwork(BtcScope.Signet);
       expect(controller.isNetworkEnabled(BtcScope.Signet)).toBe(true);
@@ -1579,18 +1578,6 @@
       // Re-enable mainnet (should disable signet)
       controller.enableNetwork(BtcScope.Mainnet);
       expect(controller.isNetworkEnabled(BtcScope.Mainnet)).toBe(true);
-=======
-      // Enable Bitcoin signet (should disable mainnet and testnet)
-      controller.enableNetwork(BtcScope.Signet);
-      expect(controller.isNetworkEnabled(BtcScope.Signet)).toBe(true);
-      expect(controller.isNetworkEnabled(BtcScope.Mainnet)).toBe(false);
-      expect(controller.isNetworkEnabled(BtcScope.Testnet)).toBe(false);
-
-      // Re-enable mainnet (should disable testnet)
-      controller.enableNetwork(BtcScope.Mainnet);
-      expect(controller.isNetworkEnabled(BtcScope.Mainnet)).toBe(true);
-      expect(controller.isNetworkEnabled(BtcScope.Testnet)).toBe(false);
->>>>>>> b469c1f8
       expect(controller.isNetworkEnabled(BtcScope.Signet)).toBe(false);
     });
 
