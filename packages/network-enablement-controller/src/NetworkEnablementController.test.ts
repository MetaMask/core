--- conflicted
+++ resolved
@@ -1547,7 +1547,6 @@
       expect(controller.isNetworkEnabled(BtcScope.Signet)).toBe(false);
     });
 
-<<<<<<< HEAD
     it('allows disabling Bitcoin networks when multiple are enabled', () => {
       const { controller } = setupController();
 
@@ -1555,17 +1554,6 @@
       expect(controller.isNetworkEnabled(BtcScope.Mainnet)).toBe(true);
       expect(controller.isNetworkEnabled(BtcScope.Testnet)).toBe(false);
       expect(controller.isNetworkEnabled(BtcScope.Signet)).toBe(false);
-=======
-    it('allows disabling the last Bitcoin network', () => {
-      const { controller } = setupController();
-
-      // Only Bitcoin mainnet is enabled by default in the BIP122 namespace
-      expect(() => controller.disableNetwork(BtcScope.Mainnet)).not.toThrow();
-    });
-
-    it('allows disabling Bitcoin mainnet when testnet is enabled', () => {
-      const { controller } = setupController();
->>>>>>> 273e522f
 
       // Enable testnet (this will disable mainnet due to exclusive behavior)
       controller.enableNetwork(BtcScope.Testnet);
@@ -1592,9 +1580,14 @@
       expect(controller.isNetworkEnabled(BtcScope.Signet)).toBe(false);
 
       // Should not be able to disable the last remaining Bitcoin network
-      expect(() => controller.disableNetwork(BtcScope.Mainnet)).toThrow(
-        'Cannot disable the last remaining enabled network',
-      );
+      expect(() => controller.disableNetwork(BtcScope.Mainnet)).not.toThrow();
+    });
+
+    it('allows disabling the last Bitcoin network', () => {
+      const { controller } = setupController();
+
+      // Only Bitcoin mainnet is enabled by default in the BIP122 namespace
+      expect(() => controller.disableNetwork(BtcScope.Mainnet)).not.toThrow();
     });
 
     it('handles all Bitcoin testnet variants', () => {
