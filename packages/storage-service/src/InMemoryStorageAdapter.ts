import type { Json } from '@metamask/utils';

import type { StorageAdapter, StorageGetResult } from './types';
import { STORAGE_KEY_PREFIX } from './types';

/**
 * In-memory storage adapter (default fallback).
 * Implements the {@link StorageAdapter} interface using a Map.
 *
 * ⚠️ **Warning**: Data is NOT persisted - lost on restart.
 *
 * **Suitable for:**
 * - Testing (isolated, no mocking needed)
 * - Development (quick start, zero config)
 * - Temporary/ephemeral data
 *
 * **Not suitable for:**
 * - Production (unless data is truly ephemeral)
 * - Data that needs to persist across restarts
 *
 * @example
 * ```typescript
 * const adapter = new InMemoryStorageAdapter();
 * await adapter.setItem('SnapController', 'snap-id:sourceCode', 'const x = 1;');
 * const value = await adapter.getItem('SnapController', 'snap-id:sourceCode'); // 'const x = 1;'
 * // After restart: data is lost
 * ```
 */
export class InMemoryStorageAdapter implements StorageAdapter {
  // Explicitly implement StorageAdapter interface
  /**
   * Internal storage map.
   */
  readonly #storage: Map<string, string>;

  /**
   * Constructs a new InMemoryStorageAdapter.
   */
  constructor() {
    this.#storage = new Map();
  }

  /**
   * Retrieve an item from in-memory storage.
   * Deserializes JSON data from storage.
   *
   * @param namespace - The controller namespace.
   * @param key - The data key.
   * @returns StorageGetResult: { result } if found, {} if not found, { error } on failure.
   */
<<<<<<< HEAD
  async getItem(namespace: string, key: string): Promise<StorageGetResult> {
=======
  async getItem(namespace: string, key: string): Promise<Json> {
>>>>>>> f5ccb18c
    const fullKey = `${STORAGE_KEY_PREFIX}${namespace}:${key}`;
    const serialized = this.#storage.get(fullKey);

    // Key not found - return empty object
    if (serialized === undefined) {
      return {};
    }

    try {
<<<<<<< HEAD
      const result = JSON.parse(serialized) as Json;
      return { result };
=======
      return JSON.parse(serialized);
>>>>>>> f5ccb18c
    } catch (error) {
      console.error(`Failed to parse stored data for ${fullKey}:`, error);
      return { error: error as Error };
    }
  }

  /**
   * Store an item in in-memory storage.
   * Serializes JSON data to string.
   *
   * @param namespace - The controller namespace.
   * @param key - The data key.
   * @param value - The JSON value to store.
   */
  async setItem(namespace: string, key: string, value: Json): Promise<void> {
    const fullKey = `${STORAGE_KEY_PREFIX}${namespace}:${key}`;
    this.#storage.set(fullKey, JSON.stringify(value));
  }

  /**
   * Remove an item from in-memory storage.
   *
   * @param namespace - The controller namespace.
   * @param key - The data key.
   */
  async removeItem(namespace: string, key: string): Promise<void> {
    const fullKey = `${STORAGE_KEY_PREFIX}${namespace}:${key}`;
    this.#storage.delete(fullKey);
  }

  /**
   * Get all keys for a namespace.
   * Returns keys without the 'storage:namespace:' prefix.
   *
   * @param namespace - The namespace to get keys for.
   * @returns Array of keys (without prefix) for this namespace.
   */
  async getAllKeys(namespace: string): Promise<string[]> {
    const prefix = `${STORAGE_KEY_PREFIX}${namespace}:`;
    return Array.from(this.#storage.keys())
      .filter((key) => key.startsWith(prefix))
      .map((key) => key.slice(prefix.length));
  }

  /**
   * Clear all items for a namespace.
   *
   * @param namespace - The namespace to clear.
   */
  async clear(namespace: string): Promise<void> {
    const prefix = `${STORAGE_KEY_PREFIX}${namespace}:`;
    const keysToDelete = Array.from(this.#storage.keys()).filter((key) =>
      key.startsWith(prefix),
    );
    keysToDelete.forEach((key) => this.#storage.delete(key));
  }
}<|MERGE_RESOLUTION|>--- conflicted
+++ resolved
@@ -48,11 +48,7 @@
    * @param key - The data key.
    * @returns StorageGetResult: { result } if found, {} if not found, { error } on failure.
    */
-<<<<<<< HEAD
   async getItem(namespace: string, key: string): Promise<StorageGetResult> {
-=======
-  async getItem(namespace: string, key: string): Promise<Json> {
->>>>>>> f5ccb18c
     const fullKey = `${STORAGE_KEY_PREFIX}${namespace}:${key}`;
     const serialized = this.#storage.get(fullKey);
 
@@ -62,12 +58,8 @@
     }
 
     try {
-<<<<<<< HEAD
-      const result = JSON.parse(serialized) as Json;
+      const result = JSON.parse(serialized);
       return { result };
-=======
-      return JSON.parse(serialized);
->>>>>>> f5ccb18c
     } catch (error) {
       console.error(`Failed to parse stored data for ${fullKey}:`, error);
       return { error: error as Error };
