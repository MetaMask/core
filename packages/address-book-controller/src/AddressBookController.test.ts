import { Messenger } from '@metamask/base-controller';
import { toHex } from '@metamask/controller-utils';
import type { Hex } from '@metamask/utils';

import type {
  AddressBookControllerActions,
  AddressBookControllerEvents,
  AddressBookControllerContactUpdatedEvent,
  AddressBookControllerContactDeletedEvent,
} from './AddressBookController';
import {
  AddressBookController,
  AddressType,
  controllerName,
} from './AddressBookController';

/**
 * Helper function to create test fixtures
 *
 * @returns Test fixtures including messenger, controller, and event listeners
 */
function arrangeMocks() {
  const messenger = new Messenger<
    AddressBookControllerActions,
    AddressBookControllerEvents
  >();
  const restrictedMessenger = messenger.getRestricted({
    name: controllerName,
    allowedActions: [],
    allowedEvents: [],
  });
  const controller = new AddressBookController({
    messenger: restrictedMessenger,
  });

  // Set up mock event listeners
  const contactUpdatedListener = jest.fn();
  const contactDeletedListener = jest.fn();

  // Subscribe to events
  messenger.subscribe(
    'AddressBookController:contactUpdated' as AddressBookControllerContactUpdatedEvent['type'],
    contactUpdatedListener,
  );
  messenger.subscribe(
    'AddressBookController:contactDeleted' as AddressBookControllerContactDeletedEvent['type'],
    contactDeletedListener,
  );

  return {
    controller,
    contactUpdatedListener,
    contactDeletedListener,
  };
}

describe('AddressBookController', () => {
  // Mock Date.now to return a fixed value for tests
  const originalDateNow = Date.now;
  const MOCK_TIMESTAMP = 1000000000000;

  beforeEach(() => {
    jest.spyOn(Date, 'now').mockImplementation(() => MOCK_TIMESTAMP);
  });

  afterEach(() => {
    jest.restoreAllMocks();
  });

  afterAll(() => {
    Date.now = originalDateNow;
  });

  it('sets default state', () => {
    const { controller } = arrangeMocks();
    expect(controller.state).toStrictEqual({ addressBook: {} });
  });

  it('adds a contact entry', () => {
    const { controller } = arrangeMocks();
    controller.set('0x32Be343B94f860124dC4fEe278FDCBD38C102D88', 'foo');

    expect(controller.state).toStrictEqual({
      addressBook: {
        [toHex(1)]: {
          '0x32Be343B94f860124dC4fEe278FDCBD38C102D88': {
            address: '0x32Be343B94f860124dC4fEe278FDCBD38C102D88',
            chainId: toHex(1),
            isEns: false,
            memo: '',
            name: 'foo',
            addressType: undefined,
            lastUpdatedAt: MOCK_TIMESTAMP,
          },
        },
      },
    });
  });

  it('adds a contact entry with chainId and memo', () => {
    const { controller } = arrangeMocks();
    controller.set(
      '0x32Be343B94f860124dC4fEe278FDCBD38C102D88',
      'foo',
      toHex(1),
      'account 1',
      AddressType.externallyOwnedAccounts,
    );

    expect(controller.state).toStrictEqual({
      addressBook: {
        [toHex(1)]: {
          '0x32Be343B94f860124dC4fEe278FDCBD38C102D88': {
            address: '0x32Be343B94f860124dC4fEe278FDCBD38C102D88',
            chainId: toHex(1),
            isEns: false,
            memo: 'account 1',
            name: 'foo',
            addressType: AddressType.externallyOwnedAccounts,
            lastUpdatedAt: MOCK_TIMESTAMP,
          },
        },
      },
    });
  });

  it('adds a contact entry with address type contract accounts', () => {
    const { controller } = arrangeMocks();
    controller.set(
      '0x32Be343B94f860124dC4fEe278FDCBD38C102D88',
      'foo',
      toHex(1),
      'account 1',
      AddressType.contractAccounts,
    );

    expect(controller.state).toStrictEqual({
      addressBook: {
        [toHex(1)]: {
          '0x32Be343B94f860124dC4fEe278FDCBD38C102D88': {
            address: '0x32Be343B94f860124dC4fEe278FDCBD38C102D88',
            chainId: toHex(1),
            isEns: false,
            memo: 'account 1',
            name: 'foo',
            addressType: AddressType.contractAccounts,
            lastUpdatedAt: MOCK_TIMESTAMP,
          },
        },
      },
    });
  });

  it('adds a contact entry with address type non accounts', () => {
    const { controller } = arrangeMocks();
    controller.set(
      '0x32Be343B94f860124dC4fEe278FDCBD38C102D88',
      'foo',
      toHex(1),
      'account 1',
      AddressType.nonAccounts,
    );

    expect(controller.state).toStrictEqual({
      addressBook: {
        [toHex(1)]: {
          '0x32Be343B94f860124dC4fEe278FDCBD38C102D88': {
            address: '0x32Be343B94f860124dC4fEe278FDCBD38C102D88',
            chainId: toHex(1),
            isEns: false,
            memo: 'account 1',
            name: 'foo',
            addressType: AddressType.nonAccounts,
            lastUpdatedAt: MOCK_TIMESTAMP,
          },
        },
      },
    });
  });

  it('adds multiple contact entries with different chainIds', () => {
    const { controller } = arrangeMocks();
    controller.set(
      '0x32Be343B94f860124dC4fEe278FDCBD38C102D88',
      'foo',
      toHex(1),
      'account 2',
    );

    controller.set(
      '0x32Be343B94f860124dC4fEe278FDCBD38C102D88',
      'foo',
      toHex(2),
      'account 2',
    );

    expect(controller.state).toStrictEqual({
      addressBook: {
        [toHex(1)]: {
          '0x32Be343B94f860124dC4fEe278FDCBD38C102D88': {
            address: '0x32Be343B94f860124dC4fEe278FDCBD38C102D88',
            chainId: toHex(1),
            isEns: false,
            memo: 'account 2',
            name: 'foo',
            addressType: undefined,
            lastUpdatedAt: MOCK_TIMESTAMP,
          },
        },
        [toHex(2)]: {
          '0x32Be343B94f860124dC4fEe278FDCBD38C102D88': {
            address: '0x32Be343B94f860124dC4fEe278FDCBD38C102D88',
            chainId: toHex(2),
            isEns: false,
            memo: 'account 2',
            name: 'foo',
            addressType: undefined,
            lastUpdatedAt: MOCK_TIMESTAMP,
          },
        },
      },
    });
  });

  it('updates a contact entry', () => {
    const { controller } = arrangeMocks();
    controller.set('0x32Be343B94f860124dC4fEe278FDCBD38C102D88', 'foo');

    controller.set('0x32Be343B94f860124dC4fEe278FDCBD38C102D88', 'bar');

    expect(controller.state).toStrictEqual({
      addressBook: {
        [toHex(1)]: {
          '0x32Be343B94f860124dC4fEe278FDCBD38C102D88': {
            address: '0x32Be343B94f860124dC4fEe278FDCBD38C102D88',
            chainId: toHex(1),
            isEns: false,
            memo: '',
            name: 'bar',
            addressType: undefined,
            lastUpdatedAt: MOCK_TIMESTAMP,
          },
        },
      },
    });
  });

  it('does not add invalid contact entry', () => {
    const { controller } = arrangeMocks();
    // @ts-expect-error Intentionally invalid entry
    controller.set('0x01', 'foo', AddressType.externallyOwnedAccounts);
    expect(controller.state).toStrictEqual({ addressBook: {} });
  });

  it('removes one contact entry', () => {
    const { controller } = arrangeMocks();
    controller.set('0x32Be343B94f860124dC4fEe278FDCBD38C102D88', 'foo');
    controller.delete(toHex(1), '0x32Be343B94f860124dC4fEe278FDCBD38C102D88');

    expect(controller.state).toStrictEqual({ addressBook: {} });
  });

  it('removes only one contact entry', () => {
    const { controller } = arrangeMocks();
    controller.set('0x32Be343B94f860124dC4fEe278FDCBD38C102D88', 'foo');

    controller.set('0xc38bf1ad06ef69f0c04e29dbeb4152b4175f0a8d', 'bar');
    controller.delete(toHex(1), '0xc38bf1ad06ef69f0c04e29dbeb4152b4175f0a8d');

    expect(controller.state).toStrictEqual({
      addressBook: {
        [toHex(1)]: {
          '0x32Be343B94f860124dC4fEe278FDCBD38C102D88': {
            address: '0x32Be343B94f860124dC4fEe278FDCBD38C102D88',
            chainId: toHex(1),
            isEns: false,
            memo: '',
            name: 'foo',
            addressType: undefined,
            lastUpdatedAt: MOCK_TIMESTAMP,
          },
        },
      },
    });
  });

  it('adds two contact entries with the same chainId', () => {
    const { controller } = arrangeMocks();
    controller.set('0x32Be343B94f860124dC4fEe278FDCBD38C102D88', 'foo');

    controller.set('0xc38bf1ad06ef69f0c04e29dbeb4152b4175f0a8d', 'bar');

    expect(controller.state).toStrictEqual({
      addressBook: {
        [toHex(1)]: {
          '0x32Be343B94f860124dC4fEe278FDCBD38C102D88': {
            address: '0x32Be343B94f860124dC4fEe278FDCBD38C102D88',
            chainId: toHex(1),
            isEns: false,
            memo: '',
            name: 'foo',
            addressType: undefined,
            lastUpdatedAt: MOCK_TIMESTAMP,
          },
          '0xC38bF1aD06ef69F0c04E29DBeB4152B4175f0A8D': {
            address: '0xC38bF1aD06ef69F0c04E29DBeB4152B4175f0A8D',
            chainId: toHex(1),
            isEns: false,
            memo: '',
            name: 'bar',
            addressType: undefined,
            lastUpdatedAt: MOCK_TIMESTAMP,
          },
        },
      },
    });
  });

  it('marks correctly ens entries', () => {
    const { controller } = arrangeMocks();
    controller.set(
      '0x32Be343B94f860124dC4fEe278FDCBD38C102D88',
      'metamask.eth',
    );

    expect(controller.state).toStrictEqual({
      addressBook: {
        [toHex(1)]: {
          '0x32Be343B94f860124dC4fEe278FDCBD38C102D88': {
            address: '0x32Be343B94f860124dC4fEe278FDCBD38C102D88',
            chainId: toHex(1),
            isEns: true,
            memo: '',
            name: 'metamask.eth',
            addressType: undefined,
            lastUpdatedAt: MOCK_TIMESTAMP,
          },
        },
      },
    });
  });

  it('clears all contact entries', () => {
    const { controller } = arrangeMocks();
    controller.set('0x32Be343B94f860124dC4fEe278FDCBD38C102D88', 'foo');

    controller.set('0xc38bf1ad06ef69f0c04e29dbeb4152b4175f0a8d', 'bar');
    controller.clear();
    expect(controller.state).toStrictEqual({ addressBook: {} });
  });

  it('returns true to indicate an address book entry has been added', () => {
    const { controller } = arrangeMocks();
    expect(
      controller.set('0x32Be343B94f860124dC4fEe278FDCBD38C102D88', 'foo'),
    ).toBe(true);
  });

  it('returns false to indicate an address book entry has NOT been added', () => {
    const { controller } = arrangeMocks();
    expect(
      // @ts-expect-error Intentionally invalid entry
      controller.set('0x00', 'foo', AddressType.externallyOwnedAccounts),
    ).toBe(false);
  });

  it('returns true to indicate an address book entry has been deleted', () => {
    const { controller } = arrangeMocks();
    controller.set('0x32Be343B94f860124dC4fEe278FDCBD38C102D88', 'foo');

    expect(
      controller.delete(toHex(1), '0x32Be343B94f860124dC4fEe278FDCBD38C102D88'),
    ).toBe(true);
  });

  it('returns false to indicate an address book entry has NOT been deleted due to unsafe input', () => {
    const { controller } = arrangeMocks();
    // @ts-expect-error Suppressing error to test runtime behavior
    expect(controller.delete('__proto__', '0x01')).toBe(false);
    expect(controller.delete(toHex(1), 'constructor')).toBe(false);
  });

  it('returns false to indicate an address book entry has NOT been deleted', () => {
    const { controller } = arrangeMocks();
    controller.set('0x32Be343B94f860124dC4fEe278FDCBD38C102D88', '0x00');
    expect(controller.delete(toHex(1), '0x01')).toBe(false);
  });

  it('normalizes addresses so adding and removing entries work across casings', () => {
    const { controller } = arrangeMocks();
    controller.set('0x32Be343B94f860124dC4fEe278FDCBD38C102D88', 'foo');

    controller.set('0xc38bf1ad06ef69f0c04e29dbeb4152b4175f0a8d', 'bar');

    controller.delete(toHex(1), '0xC38BF1AD06EF69F0C04E29DBEB4152B4175F0A8D');
    expect(controller.state).toStrictEqual({
      addressBook: {
        [toHex(1)]: {
          '0x32Be343B94f860124dC4fEe278FDCBD38C102D88': {
            address: '0x32Be343B94f860124dC4fEe278FDCBD38C102D88',
            chainId: toHex(1),
            isEns: false,
            memo: '',
            name: 'foo',
            addressType: undefined,
            lastUpdatedAt: MOCK_TIMESTAMP,
          },
        },
      },
    });
  });

  it('emits contactUpdated event when adding a contact', () => {
    const { controller, contactUpdatedListener } = arrangeMocks();

    controller.set('0x32Be343B94f860124dC4fEe278FDCBD38C102D88', 'foo');

    expect(contactUpdatedListener).toHaveBeenCalledTimes(1);
    expect(contactUpdatedListener).toHaveBeenCalledWith({
      address: '0x32Be343B94f860124dC4fEe278FDCBD38C102D88',
      chainId: toHex(1),
      isEns: false,
      memo: '',
      name: 'foo',
      addressType: undefined,
      lastUpdatedAt: expect.any(Number),
    });
  });

  it('emits contactUpdated event when updating a contact', () => {
    const { controller, contactUpdatedListener } = arrangeMocks();

    controller.set('0x32Be343B94f860124dC4fEe278FDCBD38C102D88', 'foo');

    // Clear the mock to reset call count since the first set also triggers the event
    contactUpdatedListener.mockClear();

    controller.set('0x32Be343B94f860124dC4fEe278FDCBD38C102D88', 'bar');

    expect(contactUpdatedListener).toHaveBeenCalledTimes(1);
    expect(contactUpdatedListener).toHaveBeenCalledWith({
      address: '0x32Be343B94f860124dC4fEe278FDCBD38C102D88',
      chainId: toHex(1),
      isEns: false,
      memo: '',
      name: 'bar',
      addressType: undefined,
      lastUpdatedAt: expect.any(Number),
    });
  });

  it('emits contactDeleted event when deleting a contact', () => {
    const { controller, contactDeletedListener } = arrangeMocks();

    controller.set('0x32Be343B94f860124dC4fEe278FDCBD38C102D88', 'foo');
    controller.delete(toHex(1), '0x32Be343B94f860124dC4fEe278FDCBD38C102D88');

    expect(contactDeletedListener).toHaveBeenCalledTimes(1);
    expect(contactDeletedListener).toHaveBeenCalledWith({
      address: '0x32Be343B94f860124dC4fEe278FDCBD38C102D88',
      chainId: toHex(1),
      isEns: false,
      memo: '',
      name: 'foo',
      addressType: undefined,
      lastUpdatedAt: expect.any(Number),
    });
  });

  it('does not emit events for contacts with chainId "*" (wallet accounts)', () => {
    const { controller, contactUpdatedListener, contactDeletedListener } =
      arrangeMocks();

    // Add with chainId "*"
    controller.set(
      '0x32Be343B94f860124dC4fEe278FDCBD38C102D88',
      'foo',
      '*' as unknown as Hex,
    );
    expect(contactUpdatedListener).not.toHaveBeenCalled();

    // Update with chainId "*"
    controller.set(
      '0x32Be343B94f860124dC4fEe278FDCBD38C102D88',
      'bar',
      '*' as unknown as Hex,
    );
    expect(contactUpdatedListener).not.toHaveBeenCalled();

    // Delete with chainId "*"
    controller.delete(
      '*' as unknown as Hex,
      '0x32Be343B94f860124dC4fEe278FDCBD38C102D88',
    );
    expect(contactDeletedListener).not.toHaveBeenCalled();
  });

  it('lists all contacts', () => {
    const { controller } = arrangeMocks();
<<<<<<< HEAD
    controller.set(
      '0x32Be343B94f860124dC4fEe278FDCBD38C102D88',
      'foo',
      toHex(1),
    );
    controller.set(
      '0xc38bf1ad06ef69f0c04e29dbeb4152b4175f0a8d',
      'bar',
      toHex(2),
    );

    const contacts = controller.list();
    expect(contacts).toHaveLength(2);
=======

    // Add multiple contacts to chain 1
    controller.set(
      '0x32Be343B94f860124dC4fEe278FDCBD38C102D88',
      'Alice',
      toHex(1),
      'First contact',
    );
    controller.set(
      '0xc38bf1ad06ef69f0c04e29dbeb4152b4175f0a8d',
      'Bob',
      toHex(1),
      'Second contact',
    );
    controller.set(
      '0x5aAeb6053F3E94C9b9A09f33669435E7Ef1BeAed',
      'Charlie',
      toHex(1),
    );

    // Add multiple contacts to chain 2
    controller.set(
      '0xfB6916095ca1df60bB79Ce92cE3Ea74c37c5d359',
      'David',
      toHex(2),
      'Chain 2 contact',
    );
    controller.set(
      '0x4e83362442B8d1beC281594ceA3050c8EB01311C',
      'Eve',
      toHex(2),
    );

    // Add contact to chain 137 (Polygon)
    controller.set(
      '0x78731D3Ca6b7E34aC0F824c42a7cC18A495cabaB',
      'Frank',
      toHex(137),
      'Polygon contact',
    );

    const contacts = controller.list();

    // Should have all 6 contacts
    expect(contacts).toHaveLength(6);

    // Verify chain 1 contacts
>>>>>>> 68b03669
    expect(contacts).toContainEqual(
      expect.objectContaining({
        address: '0x32Be343B94f860124dC4fEe278FDCBD38C102D88',
        chainId: toHex(1),
<<<<<<< HEAD
        name: 'foo',
=======
        name: 'Alice',
        memo: 'First contact',
>>>>>>> 68b03669
      }),
    );
    expect(contacts).toContainEqual(
      expect.objectContaining({
        address: '0xC38bF1aD06ef69F0c04E29DBeB4152B4175f0A8D',
<<<<<<< HEAD
        chainId: toHex(2),
        name: 'bar',
      }),
    );
=======
        chainId: toHex(1),
        name: 'Bob',
        memo: 'Second contact',
      }),
    );
    expect(contacts).toContainEqual(
      expect.objectContaining({
        address: '0x5aAeb6053F3E94C9b9A09f33669435E7Ef1BeAed',
        chainId: toHex(1),
        name: 'Charlie',
        memo: '',
      }),
    );

    // Verify chain 2 contacts
    expect(contacts).toContainEqual(
      expect.objectContaining({
        address: '0xfB6916095ca1df60bB79Ce92cE3Ea74c37c5d359',
        chainId: toHex(2),
        name: 'David',
        memo: 'Chain 2 contact',
      }),
    );
    expect(contacts).toContainEqual(
      expect.objectContaining({
        address: '0x4E83362442B8d1beC281594cEa3050c8EB01311C',
        chainId: toHex(2),
        name: 'Eve',
        memo: '',
      }),
    );

    // Verify chain 137 contact
    expect(contacts).toContainEqual(
      expect.objectContaining({
        address: '0x78731D3Ca6b7E34aC0F824c42a7cC18A495cabaB',
        chainId: toHex(137),
        name: 'Frank',
        memo: 'Polygon contact',
      }),
    );

    // Verify that contacts from different chains are all included
    const chainIds = contacts.map((contact) => contact.chainId);
    expect(chainIds).toContain(toHex(1));
    expect(chainIds).toContain(toHex(2));
    expect(chainIds).toContain(toHex(137));

    // Verify we have the expected number of contacts per chain
    const chain1Contacts = contacts.filter(
      (contact) => contact.chainId === toHex(1),
    );
    const chain2Contacts = contacts.filter(
      (contact) => contact.chainId === toHex(2),
    );
    const chain137Contacts = contacts.filter(
      (contact) => contact.chainId === toHex(137),
    );

    expect(chain1Contacts).toHaveLength(3);
    expect(chain2Contacts).toHaveLength(2);
    expect(chain137Contacts).toHaveLength(1);
>>>>>>> 68b03669
  });
});<|MERGE_RESOLUTION|>--- conflicted
+++ resolved
@@ -497,21 +497,6 @@
 
   it('lists all contacts', () => {
     const { controller } = arrangeMocks();
-<<<<<<< HEAD
-    controller.set(
-      '0x32Be343B94f860124dC4fEe278FDCBD38C102D88',
-      'foo',
-      toHex(1),
-    );
-    controller.set(
-      '0xc38bf1ad06ef69f0c04e29dbeb4152b4175f0a8d',
-      'bar',
-      toHex(2),
-    );
-
-    const contacts = controller.list();
-    expect(contacts).toHaveLength(2);
-=======
 
     // Add multiple contacts to chain 1
     controller.set(
@@ -559,28 +544,17 @@
     expect(contacts).toHaveLength(6);
 
     // Verify chain 1 contacts
->>>>>>> 68b03669
     expect(contacts).toContainEqual(
       expect.objectContaining({
         address: '0x32Be343B94f860124dC4fEe278FDCBD38C102D88',
         chainId: toHex(1),
-<<<<<<< HEAD
-        name: 'foo',
-=======
         name: 'Alice',
         memo: 'First contact',
->>>>>>> 68b03669
       }),
     );
     expect(contacts).toContainEqual(
       expect.objectContaining({
         address: '0xC38bF1aD06ef69F0c04E29DBeB4152B4175f0A8D',
-<<<<<<< HEAD
-        chainId: toHex(2),
-        name: 'bar',
-      }),
-    );
-=======
         chainId: toHex(1),
         name: 'Bob',
         memo: 'Second contact',
@@ -643,6 +617,5 @@
     expect(chain1Contacts).toHaveLength(3);
     expect(chain2Contacts).toHaveLength(2);
     expect(chain137Contacts).toHaveLength(1);
->>>>>>> 68b03669
   });
 });