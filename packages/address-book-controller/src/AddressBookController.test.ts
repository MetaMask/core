<<<<<<< HEAD
=======
import { toHex } from '@metamask/controller-utils';

>>>>>>> 7d0928b5
import { AddressBookController, AddressType } from './AddressBookController';

describe('AddressBookController', () => {
  it('should set default state', () => {
    const controller = new AddressBookController();
    expect(controller.state).toStrictEqual({ addressBook: {} });
  });

  it('should add a contact entry', () => {
    const controller = new AddressBookController();
    controller.set('0x32Be343B94f860124dC4fEe278FDCBD38C102D88', 'foo');

    expect(controller.state).toStrictEqual({
      addressBook: {
        'eip155:1': {
          '0x32Be343B94f860124dC4fEe278FDCBD38C102D88': {
            address: '0x32Be343B94f860124dC4fEe278FDCBD38C102D88',
            caipChainId: 'eip155:1',
            isEns: false,
            memo: '',
            name: 'foo',
            addressType: undefined,
          },
        },
      },
    });
  });

  it('should add a contact entry with caipChainId and memo', () => {
    const controller = new AddressBookController();
    controller.set(
      '0x32Be343B94f860124dC4fEe278FDCBD38C102D88',
      'foo',
      'eip155:1',
      'account 1',
      AddressType.externallyOwnedAccounts,
    );

    expect(controller.state).toStrictEqual({
      addressBook: {
        'eip155:1': {
          '0x32Be343B94f860124dC4fEe278FDCBD38C102D88': {
            address: '0x32Be343B94f860124dC4fEe278FDCBD38C102D88',
            caipChainId: 'eip155:1',
            isEns: false,
            memo: 'account 1',
            name: 'foo',
            addressType: AddressType.externallyOwnedAccounts,
          },
        },
      },
    });
  });

  it('should add a contact entry with address type contract accounts', () => {
    const controller = new AddressBookController();
    controller.set(
      '0x32Be343B94f860124dC4fEe278FDCBD38C102D88',
      'foo',
      'eip155:1',
      'account 1',
      AddressType.contractAccounts,
    );

    expect(controller.state).toStrictEqual({
      addressBook: {
        'eip155:1': {
          '0x32Be343B94f860124dC4fEe278FDCBD38C102D88': {
            address: '0x32Be343B94f860124dC4fEe278FDCBD38C102D88',
            caipChainId: 'eip155:1',
            isEns: false,
            memo: 'account 1',
            name: 'foo',
            addressType: AddressType.contractAccounts,
          },
        },
      },
    });
  });

  it('should add a contact entry with address type non accounts', () => {
    const controller = new AddressBookController();
    controller.set(
      '0x32Be343B94f860124dC4fEe278FDCBD38C102D88',
      'foo',
      'eip155:1',
      'account 1',
      AddressType.nonAccounts,
    );

    expect(controller.state).toStrictEqual({
      addressBook: {
        'eip155:1': {
          '0x32Be343B94f860124dC4fEe278FDCBD38C102D88': {
            address: '0x32Be343B94f860124dC4fEe278FDCBD38C102D88',
            caipChainId: 'eip155:1',
            isEns: false,
            memo: 'account 1',
            name: 'foo',
            addressType: AddressType.nonAccounts,
          },
        },
      },
    });
  });

  it('should add multiple contact entries with different chainIds', () => {
    const controller = new AddressBookController();
    controller.set(
      '0x32Be343B94f860124dC4fEe278FDCBD38C102D88',
      'foo',
      'eip155:1',
      'account 2',
    );

    controller.set(
      '0x32Be343B94f860124dC4fEe278FDCBD38C102D88',
      'foo',
      'eip155:2',
      'account 2',
    );

    expect(controller.state).toStrictEqual({
      addressBook: {
        'eip155:1': {
          '0x32Be343B94f860124dC4fEe278FDCBD38C102D88': {
            address: '0x32Be343B94f860124dC4fEe278FDCBD38C102D88',
            caipChainId: 'eip155:1',
            isEns: false,
            memo: 'account 2',
            name: 'foo',
            addressType: undefined,
          },
        },
        'eip155:2': {
          '0x32Be343B94f860124dC4fEe278FDCBD38C102D88': {
            address: '0x32Be343B94f860124dC4fEe278FDCBD38C102D88',
            caipChainId: 'eip155:2',
            isEns: false,
            memo: 'account 2',
            name: 'foo',
            addressType: undefined,
          },
        },
      },
    });
  });

  it('should update a contact entry', () => {
    const controller = new AddressBookController();
    controller.set('0x32Be343B94f860124dC4fEe278FDCBD38C102D88', 'foo');

    controller.set('0x32Be343B94f860124dC4fEe278FDCBD38C102D88', 'bar');

    expect(controller.state).toStrictEqual({
      addressBook: {
        'eip155:1': {
          '0x32Be343B94f860124dC4fEe278FDCBD38C102D88': {
            address: '0x32Be343B94f860124dC4fEe278FDCBD38C102D88',
            caipChainId: 'eip155:1',
            isEns: false,
            memo: '',
            name: 'bar',
            addressType: undefined,
          },
        },
      },
    });
  });

  it('should not add invalid contact entry', () => {
    const controller = new AddressBookController();
    // @ts-expect-error Intentionally invalid entry
    controller.set('0x01', 'foo', AddressType.externallyOwnedAccounts);
    expect(controller.state).toStrictEqual({ addressBook: {} });
  });

  it('should remove one contact entry', () => {
    const controller = new AddressBookController();
    controller.set('0x32Be343B94f860124dC4fEe278FDCBD38C102D88', 'foo');
    controller.delete('eip155:1', '0x32Be343B94f860124dC4fEe278FDCBD38C102D88');

    expect(controller.state).toStrictEqual({ addressBook: {} });
  });

  it('should remove only one contact entry', () => {
    const controller = new AddressBookController();
    controller.set('0x32Be343B94f860124dC4fEe278FDCBD38C102D88', 'foo');

    controller.set('0xc38bf1ad06ef69f0c04e29dbeb4152b4175f0a8d', 'bar');
    controller.delete('eip155:1', '0xc38bf1ad06ef69f0c04e29dbeb4152b4175f0a8d');

    expect(controller.state).toStrictEqual({
      addressBook: {
        'eip155:1': {
          '0x32Be343B94f860124dC4fEe278FDCBD38C102D88': {
            address: '0x32Be343B94f860124dC4fEe278FDCBD38C102D88',
            caipChainId: 'eip155:1',
            isEns: false,
            memo: '',
            name: 'foo',
            addressType: undefined,
          },
        },
      },
    });
  });

  it('should add two contact entries with the same caipChainId', () => {
    const controller = new AddressBookController();
    controller.set('0x32Be343B94f860124dC4fEe278FDCBD38C102D88', 'foo');

    controller.set('0xc38bf1ad06ef69f0c04e29dbeb4152b4175f0a8d', 'bar');

    expect(controller.state).toStrictEqual({
      addressBook: {
        'eip155:1': {
          '0x32Be343B94f860124dC4fEe278FDCBD38C102D88': {
            address: '0x32Be343B94f860124dC4fEe278FDCBD38C102D88',
            caipChainId: 'eip155:1',
            isEns: false,
            memo: '',
            name: 'foo',
            addressType: undefined,
          },
          '0xC38bF1aD06ef69F0c04E29DBeB4152B4175f0A8D': {
            address: '0xC38bF1aD06ef69F0c04E29DBeB4152B4175f0A8D',
            caipChainId: 'eip155:1',
            isEns: false,
            memo: '',
            name: 'bar',
            addressType: undefined,
          },
        },
      },
    });
  });

  it('should correctly mark ens entries', () => {
    const controller = new AddressBookController();
    controller.set(
      '0x32Be343B94f860124dC4fEe278FDCBD38C102D88',
      'metamask.eth',
    );

    expect(controller.state).toStrictEqual({
      addressBook: {
        'eip155:1': {
          '0x32Be343B94f860124dC4fEe278FDCBD38C102D88': {
            address: '0x32Be343B94f860124dC4fEe278FDCBD38C102D88',
            caipChainId: 'eip155:1',
            isEns: true,
            memo: '',
            name: 'metamask.eth',
            addressType: undefined,
          },
        },
      },
    });
  });

  it('should clear all contact entries', () => {
    const controller = new AddressBookController();
    controller.set('0x32Be343B94f860124dC4fEe278FDCBD38C102D88', 'foo');

    controller.set('0xc38bf1ad06ef69f0c04e29dbeb4152b4175f0a8d', 'bar');
    controller.clear();
    expect(controller.state).toStrictEqual({ addressBook: {} });
  });

  it('should return true to indicate an address book entry has been added', () => {
    const controller = new AddressBookController();
    expect(
      controller.set('0x32Be343B94f860124dC4fEe278FDCBD38C102D88', 'foo'),
    ).toBe(true);
  });

  it('should return false to indicate an address book entry has NOT been added', () => {
    const controller = new AddressBookController();
    expect(
      // @ts-expect-error Intentionally invalid entry
      controller.set('0x00', 'foo', AddressType.externallyOwnedAccounts),
    ).toBe(false);
  });

  it('should return true to indicate an address book entry has been deleted', () => {
    const controller = new AddressBookController();
    controller.set('0x32Be343B94f860124dC4fEe278FDCBD38C102D88', 'foo');

    expect(
<<<<<<< HEAD
      controller.delete(
        'eip155:1',
        '0x32Be343B94f860124dC4fEe278FDCBD38C102D88',
      ),
    ).toStrictEqual(true);
=======
      controller.delete(toHex(1), '0x32Be343B94f860124dC4fEe278FDCBD38C102D88'),
    ).toBe(true);
>>>>>>> 7d0928b5
  });

  it('should return false to indicate an address book entry has NOT been deleted', () => {
    const controller = new AddressBookController();
    controller.set('0x32Be343B94f860124dC4fEe278FDCBD38C102D88', '0x00');
<<<<<<< HEAD
    expect(controller.delete('eip155:1', '0x01')).toStrictEqual(false);
=======
    expect(controller.delete(toHex(1), '0x01')).toBe(false);
>>>>>>> 7d0928b5
  });

  it('should normalize addresses so adding and removing entries work across casings', () => {
    const controller = new AddressBookController();
    controller.set('0x32Be343B94f860124dC4fEe278FDCBD38C102D88', 'foo');

    controller.set('0xc38bf1ad06ef69f0c04e29dbeb4152b4175f0a8d', 'bar');

    controller.delete('eip155:1', '0xC38BF1AD06EF69F0C04E29DBEB4152B4175F0A8D');
    expect(controller.state).toStrictEqual({
      addressBook: {
        'eip155:1': {
          '0x32Be343B94f860124dC4fEe278FDCBD38C102D88': {
            address: '0x32Be343B94f860124dC4fEe278FDCBD38C102D88',
            caipChainId: 'eip155:1',
            isEns: false,
            memo: '',
            name: 'foo',
            addressType: undefined,
          },
        },
      },
    });
  });
});<|MERGE_RESOLUTION|>--- conflicted
+++ resolved
@@ -1,8 +1,3 @@
-<<<<<<< HEAD
-=======
-import { toHex } from '@metamask/controller-utils';
-
->>>>>>> 7d0928b5
 import { AddressBookController, AddressType } from './AddressBookController';
 
 describe('AddressBookController', () => {
@@ -293,26 +288,17 @@
     controller.set('0x32Be343B94f860124dC4fEe278FDCBD38C102D88', 'foo');
 
     expect(
-<<<<<<< HEAD
       controller.delete(
         'eip155:1',
         '0x32Be343B94f860124dC4fEe278FDCBD38C102D88',
       ),
-    ).toStrictEqual(true);
-=======
-      controller.delete(toHex(1), '0x32Be343B94f860124dC4fEe278FDCBD38C102D88'),
     ).toBe(true);
->>>>>>> 7d0928b5
   });
 
   it('should return false to indicate an address book entry has NOT been deleted', () => {
     const controller = new AddressBookController();
     controller.set('0x32Be343B94f860124dC4fEe278FDCBD38C102D88', '0x00');
-<<<<<<< HEAD
-    expect(controller.delete('eip155:1', '0x01')).toStrictEqual(false);
-=======
-    expect(controller.delete(toHex(1), '0x01')).toBe(false);
->>>>>>> 7d0928b5
+    expect(controller.delete('eip155:1', '0x01')).toBe(false);
   });
 
   it('should normalize addresses so adding and removing entries work across casings', () => {
