--- conflicted
+++ resolved
@@ -14,8 +14,6 @@
 import type { Hex } from '@metamask/utils';
 
 /**
-<<<<<<< HEAD
-=======
  * ContactEntry representation
  */
 export type ContactEntry = {
@@ -28,7 +26,6 @@
 };
 
 /**
->>>>>>> 68b03669
  * The type of address.
  */
 export enum AddressType {
@@ -38,27 +35,7 @@
 }
 
 /**
-<<<<<<< HEAD
- * AddressBookEntry
- *
- * AddressBookEntry representation
- *
- * address - Hex address of a recipient account
- *
- * name - Nickname associated with this address
- *
- * chainId - Chain id identifies the current chain
- *
- * memo - User's note about address
- *
- * isEns - is the entry an ENS name
- *
- * addressType - is the type of this address
- *
- * lastUpdatedAt - timestamp of when this entry was last updated
-=======
  * AddressBookEntry represents a contact in the address book.
->>>>>>> 68b03669
  */
 export type AddressBookEntry = {
   /** Hex address of a recipient account */
@@ -73,23 +50,12 @@
   isEns: boolean;
   /** The type of this address */
   addressType?: AddressType;
-<<<<<<< HEAD
-=======
   /** Timestamp of when this entry was last updated */
->>>>>>> 68b03669
   lastUpdatedAt?: number;
 };
 
 /**
-<<<<<<< HEAD
- * AddressBookState
- *
- * Address book controller state
- *
- * addressBook - Array of contact entry objects
-=======
  * State for the AddressBookController.
->>>>>>> 68b03669
  */
 export type AddressBookControllerState = {
   /** Map of chainId to address to contact entries */
@@ -247,19 +213,6 @@
    */
   list(): AddressBookEntry[] {
     const { addressBook } = this.state;
-<<<<<<< HEAD
-    const contacts: AddressBookEntry[] = [];
-
-    Object.keys(addressBook).forEach((chainId) => {
-      const chainIdHex = chainId as Hex;
-      Object.keys(addressBook[chainIdHex]).forEach((address) => {
-        const contact = addressBook[chainIdHex][address];
-        contacts.push(contact);
-      });
-    });
-
-    return contacts;
-=======
 
     return Object.keys(addressBook).reduce<AddressBookEntry[]>(
       (acc, chainId) => {
@@ -270,7 +223,6 @@
       },
       [],
     );
->>>>>>> 68b03669
   }
 
   /**
@@ -303,20 +255,12 @@
     const deletedEntry = { ...this.state.addressBook[chainId][address] };
 
     this.update((state) => {
-<<<<<<< HEAD
-      if (state.addressBook[chainId] && state.addressBook[chainId][address]) {
-        delete state.addressBook[chainId][address];
-
-        // Clean up empty chainId objects
-        if (Object.keys(state.addressBook[chainId]).length === 0) {
-=======
       const chainContacts = state.addressBook[chainId];
       if (chainContacts?.[address]) {
         delete chainContacts[address];
 
         // Clean up empty chainId objects
         if (Object.keys(chainContacts).length === 0) {
->>>>>>> 68b03669
           delete state.addressBook[chainId];
         }
       }
@@ -325,11 +269,7 @@
     // Skip sending delete event for global contacts with chainId '*'
     // These entries with chainId='*' are the wallet's own accounts (internal MetaMask accounts),
     // not user-created contacts. They don't need to trigger sync events.
-<<<<<<< HEAD
-    if (String(chainId) !== '*') {
-=======
     if (String(chainId) !== WALLET_ACCOUNTS_CHAIN_ID) {
->>>>>>> 68b03669
       this.messagingSystem.publish(
         'AddressBookController:contactDeleted',
         deletedEntry,
@@ -389,11 +329,7 @@
     // Skip sending update event for global contacts with chainId '*'
     // These entries with chainId='*' are the wallet's own accounts (internal MetaMask accounts),
     // not user-created contacts. They don't need to trigger sync events.
-<<<<<<< HEAD
-    if (String(chainId) !== '*') {
-=======
     if (String(chainId) !== WALLET_ACCOUNTS_CHAIN_ID) {
->>>>>>> 68b03669
       this.messagingSystem.publish(
         'AddressBookController:contactUpdated',
         entry,
