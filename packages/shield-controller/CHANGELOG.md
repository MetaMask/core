--- conflicted
+++ resolved
@@ -9,16 +9,16 @@
 
 ### Changed
 
-<<<<<<< HEAD
+- Bump `@metamask/transaction-controller` from `^60.7.0` to `^60.8.0` ([#6883](https://github.com/MetaMask/core/pull/6883))
+
+### Changed
+
 - Updated internal coverage result polling and log logic. ([#6847](https://github.com/MetaMask/core/pull/6847))
   - Added cancellation logic to the polling.
   - Updated implementation of timeout.
   - Cancel any pending requests before starting new polling or logging.
 - Updated TransactionMeta comparison in `TransactionController:stateChange` subscriber to avoid triggering multiple check coverage result unnecessarily. ([#6847](https://github.com/MetaMask/core/pull/6847))
 - Removed `Personal Sign` check from the check signature coverage result. ([#6847](https://github.com/MetaMask/core/pull/6847))
-=======
-- Bump `@metamask/transaction-controller` from `^60.7.0` to `^60.8.0` ([#6883](https://github.com/MetaMask/core/pull/6883))
->>>>>>> b6301b38
 
 ## [0.3.2]
 
