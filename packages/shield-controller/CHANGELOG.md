# Changelog

All notable changes to this project will be documented in this file.

The format is based on [Keep a Changelog](https://keepachangelog.com/en/1.0.0/),
and this project adheres to [Semantic Versioning](https://semver.org/spec/v2.0.0.html).

## [Unreleased]

<<<<<<< HEAD
### Added

- Add and Export new Controller Action `ShieldControllerGetStateAction` ([#6497](https://github.com/MetaMask/core/pull/6497))
=======
## [0.3.2]

### Changed

- Make start and stop idempotent ([#6817](https://github.com/MetaMask/core/pull/6817))

### Fixed

- Fixed incorrect endpoint for signature coverage result. ([#6821](https://github.com/MetaMask/core/pull/6821))

## [0.3.1]

### Changed

- Bump `@metamask/base-controller` from `^8.4.0` to `^8.4.1` ([#6807](https://github.com/MetaMask/core/pull/6807))

## [0.3.0]

### Added

- Log `not_shown` if result is not available ([#6667](https://github.com/MetaMask/core/pull/6667))
- Add `message` and `reasonCode` to coverage result type ([#6797](https://github.com/MetaMask/core/pull/6797))
>>>>>>> ba918435

### Changed

- **BREAKING:** Use new `Messenger` from `@metamask/messenger` ([#6497](https://github.com/MetaMask/core/pull/6497))
  - Previously, `ShieldController` accepted a `RestrictedMessenger` instance from `@metamask/base-controller`.
- Bump `@metamask/utils` from `^11.8.0` to `^11.8.1` ([#6708](https://github.com/MetaMask/core/pull/6708))
- **Breaking:** Change `checkCoverage` API to accept `coverageId` and skip `/init` if `coverageId` is provided ([#6792](https://github.com/MetaMask/core/pull/6792))

## [0.2.0]

### Added

- Add two new controller state metadata properties: `includeInStateLogs` and `usedInUi` ([#6504](https://github.com/MetaMask/core/pull/6504))
- Add signature coverage checking ([#6501](https://github.com/MetaMask/core/pull/6501))
- Add transaction and signature logging ([#6633](https://github.com/MetaMask/core/pull/6633))

### Changed

- Bump `@metamask/signature-controller` from `^33.0.0` to `^34.0.0` ([#6702](https://github.com/MetaMask/core/pull/6702))
- Bump `@metamask/base-controller` from `^8.2.0` to `^8.4.0` ([#6465](https://github.com/MetaMask/core/pull/6465), [#6632](https://github.com/MetaMask/core/pull/6632))
- Bump `@metamask/utils` from `^11.4.2` to `^11.8.0` ([#6588](https://github.com/MetaMask/core/pull/6588))

## [0.1.2]

### Fixed

- Fixed backend URL paths ([#6433](https://github.com/MetaMask/core/pull/6433))

## [0.1.1]

### Fixed

- Added missing exports and improved documentation ([#6412](https://github.com/MetaMask/core/pull/6412))

## [0.1.0]

### Added

- Initial release of the shield-controller package ([#6137](https://github.com/MetaMask/core/pull/6137)

[Unreleased]: https://github.com/MetaMask/core/compare/@metamask/shield-controller@0.3.2...HEAD
[0.3.2]: https://github.com/MetaMask/core/compare/@metamask/shield-controller@0.3.1...@metamask/shield-controller@0.3.2
[0.3.1]: https://github.com/MetaMask/core/compare/@metamask/shield-controller@0.3.0...@metamask/shield-controller@0.3.1
[0.3.0]: https://github.com/MetaMask/core/compare/@metamask/shield-controller@0.2.0...@metamask/shield-controller@0.3.0
[0.2.0]: https://github.com/MetaMask/core/compare/@metamask/shield-controller@0.1.2...@metamask/shield-controller@0.2.0
[0.1.2]: https://github.com/MetaMask/core/compare/@metamask/shield-controller@0.1.1...@metamask/shield-controller@0.1.2
[0.1.1]: https://github.com/MetaMask/core/compare/@metamask/shield-controller@0.1.0...@metamask/shield-controller@0.1.1
[0.1.0]: https://github.com/MetaMask/core/releases/tag/@metamask/shield-controller@0.1.0<|MERGE_RESOLUTION|>--- conflicted
+++ resolved
@@ -7,11 +7,15 @@
 
 ## [Unreleased]
 
-<<<<<<< HEAD
 ### Added
 
 - Add and Export new Controller Action `ShieldControllerGetStateAction` ([#6497](https://github.com/MetaMask/core/pull/6497))
-=======
+
+### Changed
+
+- **BREAKING:** Use new `Messenger` from `@metamask/messenger` ([#6497](https://github.com/MetaMask/core/pull/6497))
+  - Previously, `ShieldController` accepted a `RestrictedMessenger` instance from `@metamask/base-controller`.
+
 ## [0.3.2]
 
 ### Changed
@@ -34,7 +38,6 @@
 
 - Log `not_shown` if result is not available ([#6667](https://github.com/MetaMask/core/pull/6667))
 - Add `message` and `reasonCode` to coverage result type ([#6797](https://github.com/MetaMask/core/pull/6797))
->>>>>>> ba918435
 
 ### Changed
 
