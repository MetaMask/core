{
  "extends": "../../tsconfig.packages.build.json",
  "compilerOptions": {
    "baseUrl": "./",
    "outDir": "./dist",
    "rootDir": "./src"
  },
  "references": [
    { "path": "../accounts-controller/tsconfig.build.json" },
    { "path": "../base-controller/tsconfig.build.json" },
    { "path": "../signature-controller/tsconfig.build.json" },
<<<<<<< HEAD
    { "path": "../subscription-controller/tsconfig.build.json" },
    { "path": "../transaction-controller/tsconfig.build.json" }
=======
    { "path": "../transaction-controller/tsconfig.build.json" },
    { "path": "../messenger/tsconfig.build.json" }
>>>>>>> a7a5588c
  ],
  "include": ["../../types", "./src"]
}<|MERGE_RESOLUTION|>--- conflicted
+++ resolved
@@ -9,13 +9,8 @@
     { "path": "../accounts-controller/tsconfig.build.json" },
     { "path": "../base-controller/tsconfig.build.json" },
     { "path": "../signature-controller/tsconfig.build.json" },
-<<<<<<< HEAD
-    { "path": "../subscription-controller/tsconfig.build.json" },
-    { "path": "../transaction-controller/tsconfig.build.json" }
-=======
     { "path": "../transaction-controller/tsconfig.build.json" },
     { "path": "../messenger/tsconfig.build.json" }
->>>>>>> a7a5588c
   ],
   "include": ["../../types", "./src"]
 }