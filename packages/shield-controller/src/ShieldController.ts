--- conflicted
+++ resolved
@@ -1,15 +1,7 @@
-<<<<<<< HEAD
-import type { AccountsControllerGetSelectedAccountAction } from '@metamask/accounts-controller';
-import { BaseController } from '@metamask/base-controller';
-import type {
-  ControllerStateChangeEvent,
-  RestrictedMessenger,
-=======
 import {
   BaseController,
   type ControllerGetStateAction,
   type ControllerStateChangeEvent,
->>>>>>> a7a5588c
 } from '@metamask/base-controller';
 import type { Messenger } from '@metamask/messenger';
 import {
@@ -119,19 +111,6 @@
   | ShieldControllerStateChangeEvent;
 
 /**
-<<<<<<< HEAD
- * The external actions available to the ShieldController.
- */
-type AllowedActions =
-  | AccountsControllerGetSelectedAccountAction
-  | SubscriptionControllerStartSubscriptionWithCryptoAction
-  | SubscriptionControllerGetCryptoApproveTransactionParamsAction
-  | SubscriptionControllerGetStateAction
-  | SubscriptionControllerGetSubscriptionsAction;
-
-/**
-=======
->>>>>>> a7a5588c
  * The external events available to the ShieldController.
  */
 type AllowedEvents =
@@ -247,16 +226,6 @@
     this.#started = false;
     this.#normalizeSignatureRequest = normalizeSignatureRequest;
     this.#decodeTransactionDataHandler = decodeTransactionDataHandler;
-
-    this.messagingSystem.subscribe(
-      'TransactionController:transactionSubmitted',
-      ({ transactionMeta }) => {
-        // transaction meta only has rawTx available when the transaction status is submitted
-        this.#handleSubscriptionCryptoApproval(transactionMeta).catch((error) =>
-          log('Error handling subscription crypto approval:', error),
-        );
-      },
-    );
   }
 
   start() {
@@ -508,139 +477,6 @@
     });
   }
 
-  /**
-   * Transaction submitted listener for shield subscription crypto approval transactions.
-   *
-   * @param txMeta - The transaction metadata.
-   * @returns void
-   */
-  async #handleSubscriptionCryptoApproval(txMeta: TransactionMeta) {
-    if (txMeta.type !== TransactionType.shieldSubscriptionApprove) {
-      return;
-    }
-
-    const { chainId, rawTx, txParams } = txMeta;
-    if (!chainId || !rawTx) {
-      throw new Error('Chain ID or raw transaction not found');
-    }
-
-    const { pricing, trialedProducts } = this.messagingSystem.call(
-      'SubscriptionController:getState',
-    );
-    if (!pricing) {
-      throw new Error('Subscription pricing not found');
-    }
-
-    const decodeResponse = await this.#decodeTransactionDataHandler({
-      transactionData: txParams.data as Hex,
-      contractAddress: txParams.to as Hex,
-      chainId,
-    });
-    if (!decodeResponse) {
-      throw new Error('Invalid transaction');
-    }
-    const decodedApprovalAmount = decodeResponse?.data?.[0]?.params?.find(
-      (param) => param.name === 'value' || param.name === 'amount',
-    )?.value as string;
-    if (!decodedApprovalAmount) {
-      throw new Error('Approval amount not found');
-    }
-
-    const isTrialed = trialedProducts?.includes(PRODUCT_TYPES.SHIELD);
-    const pricingPlans = pricing?.products.find(
-      (product) => product.name === PRODUCT_TYPES.SHIELD,
-    )?.prices;
-    const cryptoPaymentMethod = pricing?.paymentMethods.find(
-      (paymentMethod) => paymentMethod.type === PAYMENT_TYPES.byCrypto,
-    );
-    const selectedTokenPrice = cryptoPaymentMethod?.chains
-      ?.find(
-        (chain) =>
-          chain.chainId.toLowerCase() === txMeta?.chainId.toLowerCase(),
-      )
-      ?.tokens.find(
-        (token) =>
-          token.address.toLowerCase() === txMeta?.txParams?.to?.toLowerCase(),
-      );
-    if (!selectedTokenPrice) {
-      throw new Error('Selected token price not found');
-    }
-
-    const productPrice = this.#getProductPriceByApprovalAmount({
-      approvalAmount: decodedApprovalAmount,
-      chainId,
-      selectedTokenPrice,
-      pricingPlans: pricingPlans ?? [],
-    });
-    if (!productPrice) {
-      throw new Error('Product price not found');
-    }
-
-    const params = {
-      products: [PRODUCT_TYPES.SHIELD],
-      isTrialRequested: !isTrialed,
-      recurringInterval: productPrice.interval,
-      billingCycles: productPrice.minBillingCycles,
-      chainId,
-      payerAddress: this.#getSelectedAddress() as Hex,
-      tokenSymbol: selectedTokenPrice.symbol,
-      rawTransaction: rawTx as Hex,
-    };
-    await this.messagingSystem.call(
-      'SubscriptionController:startSubscriptionWithCrypto',
-      params,
-    );
-    await this.messagingSystem.call('SubscriptionController:getSubscriptions');
-  }
-
-  #getProductPriceByApprovalAmount({
-    approvalAmount,
-    chainId,
-    selectedTokenPrice,
-    pricingPlans,
-  }: {
-    approvalAmount: string;
-    pricingPlans: ProductPrice[];
-    chainId: Hex;
-    selectedTokenPrice: TokenPaymentInfo;
-  }) {
-    const getCryptoApproveTransactionParams = {
-      chainId,
-      paymentTokenAddress: selectedTokenPrice.address,
-      productType: PRODUCT_TYPES.SHIELD,
-    };
-    // Get all intervals from RECURRING_INTERVALS
-    const intervals = Object.values(RECURRING_INTERVALS);
-
-    // Fetch approval amounts for all intervals
-    const approvalAmounts = intervals.map((interval) =>
-      this.messagingSystem.call(
-        'SubscriptionController:getCryptoApproveTransactionParams',
-        {
-          ...getCryptoApproveTransactionParams,
-          interval,
-        },
-      ),
-    );
-
-    // Find the matching plan by comparing approval amounts
-    for (let i = 0; i < approvalAmounts.length; i++) {
-      if (approvalAmounts[i]?.approveAmount === approvalAmount) {
-        return pricingPlans?.find((plan) => plan.interval === intervals[i]);
-      }
-    }
-
-    return undefined;
-  }
-
-  #getSelectedAddress(): Hex | undefined {
-    // If the address is not defined (or empty), we fallback to the currently selected account's address
-    const account = this.messagingSystem.call(
-      'AccountsController:getSelectedAccount',
-    );
-    return account?.address as Hex | undefined;
-  }
-
   #getCoverageStatus(itemId: string) {
     // The status is assigned as follows:
     // - 'shown' if we have a result
