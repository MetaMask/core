--- conflicted
+++ resolved
@@ -177,16 +177,15 @@
     TX_META_SIMULATION_DATA_MOCKS.forEach(
       ({ description, previousSimulationData, newSimulationData }) => {
         it(`should check coverage when ${description}`, async () => {
-          const { baseMessenger, backend } = setup();
+          const { rootMessenger, messenger, backend } = setup();
           const previousTxMeta = {
             ...generateMockTxMeta(),
             simulationData: previousSimulationData,
           };
-          const coverageResultReceived =
-            setupCoverageResultReceived(baseMessenger);
+          const coverageResultReceived = setupCoverageResultReceived(messenger);
 
           // Add transaction.
-          baseMessenger.publish(
+          rootMessenger.publish(
             'TransactionController:stateChange',
             { transactions: [previousTxMeta] } as TransactionControllerState,
             undefined as never,
@@ -200,8 +199,8 @@
           const txMeta2 = { ...previousTxMeta };
           txMeta2.simulationData = newSimulationData;
           const coverageResultReceived2 =
-            setupCoverageResultReceived(baseMessenger);
-          baseMessenger.publish(
+            setupCoverageResultReceived(messenger);
+          rootMessenger.publish(
             'TransactionController:stateChange',
             { transactions: [txMeta2] } as TransactionControllerState,
             undefined as never,
@@ -235,12 +234,7 @@
     const MOCK_SIGNATURE_REQUEST = generateMockSignatureRequest();
 
     it('should check signature coverage', async () => {
-<<<<<<< HEAD
       const { rootMessenger, backend } = setup();
-      const signatureRequest = generateMockSignatureRequest();
-=======
-      const { baseMessenger, backend } = setup();
->>>>>>> e4f2a09c
       const coverageResultReceived = new Promise<void>((resolve) => {
         rootMessenger.subscribe(
           'ShieldController:coverageResultReceived',
@@ -275,16 +269,16 @@
         .mockImplementationOnce((_signatureRequest: SignatureRequest) => {
           return MOCK_NORMALIZED_SIGNATURE_REQUEST;
         });
-      const { baseMessenger, backend } = setup({
+      const { rootMessenger, backend } = setup({
         normalizeSignatureRequest: normalizeSignatureRequestMock,
       });
       const coverageResultReceived = new Promise<void>((resolve) => {
-        baseMessenger.subscribe(
+        rootMessenger.subscribe(
           'ShieldController:coverageResultReceived',
           (_coverageResult) => resolve(),
         );
       });
-      baseMessenger.publish(
+      rootMessenger.publish(
         'SignatureController:stateChange',
         {
           signatureRequests: {
