import { deriveStateFromMetadata } from '@metamask/base-controller/next';
import type { SignatureRequest } from '@metamask/signature-controller';
import {
  SignatureRequestStatus,
  type SignatureControllerState,
} from '@metamask/signature-controller';
import type { TransactionMeta } from '@metamask/transaction-controller';
import {
  TransactionStatus,
  type TransactionControllerState,
} from '@metamask/transaction-controller';

import { ShieldController } from './ShieldController';
import { createMockBackend, MOCK_COVERAGE_ID } from '../tests/mocks/backend';
import { createMockMessenger } from '../tests/mocks/messenger';
import {
  generateMockSignatureRequest,
  generateMockTxMeta,
  setupCoverageResultReceived,
} from '../tests/utils';

/**
 * Sets up a ShieldController for testing.
 *
 * @param options - The options for setup.
 * @param options.coverageHistoryLimit - The coverage history limit.
 * @param options.transactionHistoryLimit - The transaction history limit.
 * @returns Objects that have been created for testing.
 */
function setup({
  coverageHistoryLimit,
  transactionHistoryLimit,
}: {
  coverageHistoryLimit?: number;
  transactionHistoryLimit?: number;
} = {}) {
  const backend = createMockBackend();
  const { messenger, rootMessenger } = createMockMessenger();

  const controller = new ShieldController({
    backend,
    coverageHistoryLimit,
    transactionHistoryLimit,
    messenger,
  });
  controller.start();
  return {
    controller,
    messenger,
    rootMessenger,
    backend,
  };
}

describe('ShieldController', () => {
  describe('checkCoverage', () => {
    it('should trigger checkCoverage when a new transaction is added', async () => {
      const { rootMessenger, backend } = setup();
      const txMeta = generateMockTxMeta();
<<<<<<< HEAD
      const coverageResultReceived = new Promise<void>((resolve) => {
        rootMessenger.subscribe(
          'ShieldController:coverageResultReceived',
          (_coverageResult) => resolve(),
        );
      });
      rootMessenger.publish(
=======
      const coverageResultReceived = setupCoverageResultReceived(baseMessenger);
      baseMessenger.publish(
        'TransactionController:stateChange',
        { transactions: [txMeta] } as TransactionControllerState,
        undefined as never,
      );
      expect(await coverageResultReceived).toBeUndefined();
      expect(backend.checkCoverage).toHaveBeenCalledWith({ txMeta });
    });

    it('should tolerate calling start and stop multiple times', async () => {
      const { backend, baseMessenger, controller } = setup();
      controller.stop();
      controller.stop();
      controller.start();
      controller.start();
      const txMeta = generateMockTxMeta();
      const coverageResultReceived = setupCoverageResultReceived(baseMessenger);
      baseMessenger.publish(
>>>>>>> ba918435
        'TransactionController:stateChange',
        { transactions: [txMeta] } as TransactionControllerState,
        undefined as never,
      );
      expect(await coverageResultReceived).toBeUndefined();
      expect(backend.checkCoverage).toHaveBeenCalledWith({ txMeta });
    });

    it('should no longer trigger checkCoverage when controller is stopped', async () => {
      const { controller, rootMessenger, backend } = setup();
      controller.stop();
      const txMeta = generateMockTxMeta();
      const coverageResultReceived = new Promise<void>((resolve, reject) => {
        rootMessenger.subscribe(
          'ShieldController:coverageResultReceived',
          (_coverageResult) => resolve(),
        );
        setTimeout(
          () => reject(new Error('Coverage result not received')),
          100,
        );
      });
      rootMessenger.publish(
        'TransactionController:stateChange',
        { transactions: [txMeta] } as TransactionControllerState,
        undefined as never,
      );
      await expect(coverageResultReceived).rejects.toThrow(
        'Coverage result not received',
      );
      expect(backend.checkCoverage).not.toHaveBeenCalled();
    });

    it('should purge coverage history when the limit is exceeded', async () => {
      const { controller } = setup({
        coverageHistoryLimit: 1,
      });
      const txMeta = generateMockTxMeta();
      await controller.checkCoverage(txMeta);
      await controller.checkCoverage(txMeta);
      expect(controller.state.coverageResults).toHaveProperty(txMeta.id);
      expect(controller.state.coverageResults[txMeta.id].results).toHaveLength(
        1,
      );
    });

    it('should purge transaction history when the limit is exceeded', async () => {
      const { controller } = setup({
        transactionHistoryLimit: 1,
      });
      const txMeta1 = generateMockTxMeta();
      const txMeta2 = generateMockTxMeta();
      await controller.checkCoverage(txMeta1);
      await controller.checkCoverage(txMeta2);
      expect(controller.state.coverageResults).toHaveProperty(txMeta2.id);
      expect(controller.state.coverageResults[txMeta2.id].results).toHaveLength(
        1,
      );
    });

    it('should check coverage when a transaction is simulated', async () => {
      const { rootMessenger, backend } = setup();
      const txMeta = generateMockTxMeta();
<<<<<<< HEAD
      const coverageResultReceived = new Promise<void>((resolve) => {
        rootMessenger.subscribe(
          'ShieldController:coverageResultReceived',
          (_coverageResult) => resolve(),
        );
      });
=======
      const coverageResultReceived = setupCoverageResultReceived(baseMessenger);
>>>>>>> ba918435

      // Add transaction.
      rootMessenger.publish(
        'TransactionController:stateChange',
        { transactions: [txMeta] } as TransactionControllerState,
        undefined as never,
      );
      expect(await coverageResultReceived).toBeUndefined();
      expect(backend.checkCoverage).toHaveBeenCalledWith({ txMeta });

      // Simulate transaction.
      const txMeta2 = { ...txMeta };
      txMeta2.simulationData = {
        tokenBalanceChanges: [],
      };
<<<<<<< HEAD
      rootMessenger.publish(
=======
      const coverageResultReceived2 =
        setupCoverageResultReceived(baseMessenger);
      baseMessenger.publish(
>>>>>>> ba918435
        'TransactionController:stateChange',
        { transactions: [txMeta2] } as TransactionControllerState,
        undefined as never,
      );
      expect(await coverageResultReceived2).toBeUndefined();
      expect(backend.checkCoverage).toHaveBeenCalledWith({
        coverageId: MOCK_COVERAGE_ID,
        txMeta: txMeta2,
      });
    });

    it('throws an error when the coverage ID has changed', async () => {
      const { controller, backend } = setup();
      backend.checkCoverage.mockResolvedValueOnce({
        coverageId: '0x00',
      });
      backend.checkCoverage.mockResolvedValueOnce({
        coverageId: '0x01',
      });
      const txMeta = generateMockTxMeta();
      await controller.checkCoverage(txMeta);
      await expect(controller.checkCoverage(txMeta)).rejects.toThrow(
        'Coverage ID has changed',
      );
    });
  });

  describe('checkSignatureCoverage', () => {
    it('should check signature coverage', async () => {
      const { rootMessenger, backend } = setup();
      const signatureRequest = generateMockSignatureRequest();
      const coverageResultReceived = new Promise<void>((resolve) => {
        rootMessenger.subscribe(
          'ShieldController:coverageResultReceived',
          (_coverageResult) => resolve(),
        );
      });
      rootMessenger.publish(
        'SignatureController:stateChange',
        {
          signatureRequests: { [signatureRequest.id]: signatureRequest },
        } as SignatureControllerState,
        undefined as never,
      );
      expect(await coverageResultReceived).toBeUndefined();
      expect(backend.checkSignatureCoverage).toHaveBeenCalledWith({
        signatureRequest,
      });
    });
  });

  it('should check coverage for multiple signature request', async () => {
    const { rootMessenger, backend } = setup();
    const signatureRequest1 = generateMockSignatureRequest();
    const coverageResultReceived1 = new Promise<void>((resolve) => {
      rootMessenger.subscribe(
        'ShieldController:coverageResultReceived',
        (_coverageResult) => resolve(),
      );
    });
    rootMessenger.publish(
      'SignatureController:stateChange',
      {
        signatureRequests: {
          [signatureRequest1.id]: signatureRequest1,
        },
      } as SignatureControllerState,
      undefined as never,
    );
    expect(await coverageResultReceived1).toBeUndefined();
    expect(backend.checkSignatureCoverage).toHaveBeenCalledWith({
      signatureRequest: signatureRequest1,
    });

    const signatureRequest2 = generateMockSignatureRequest();
    const coverageResultReceived2 = new Promise<void>((resolve) => {
      rootMessenger.subscribe(
        'ShieldController:coverageResultReceived',
        (_coverageResult) => resolve(),
      );
    });
    rootMessenger.publish(
      'SignatureController:stateChange',
      {
        signatureRequests: {
          [signatureRequest2.id]: signatureRequest2,
        },
      } as SignatureControllerState,
      undefined as never,
    );

    expect(await coverageResultReceived2).toBeUndefined();
    expect(backend.checkSignatureCoverage).toHaveBeenCalledWith({
      signatureRequest: signatureRequest2,
    });
  });

  describe('logSignature', () => {
    /**
     * Run a test that logs a signature.
     *
     * @param components - An object containing the messenger and base messenger.
     * @param options - An object containing optional parameters.
     * @param options.updateSignatureRequest - A function that updates the signature request.
     * @returns The signature request.
     */
    async function runTest(
      components: ReturnType<typeof setup>,
      options?: {
        updateSignatureRequest?: (signatureRequest: SignatureRequest) => void;
      },
    ) {
      const { messenger, rootMessenger } = components;

      // Create a promise that resolves when the state changes
      const stateUpdated = new Promise((resolve) =>
        messenger.subscribe('ShieldController:stateChange', resolve),
      );

      // Publish a signature request
      const signatureRequest = generateMockSignatureRequest();
      rootMessenger.publish(
        'SignatureController:stateChange',
        {
          signatureRequests: { [signatureRequest.id]: signatureRequest },
        } as SignatureControllerState,
        undefined as never,
      );

      // Wait for state to be updated
      await stateUpdated;

      // Update signature request
      const updatedSignatureRequest = { ...signatureRequest };
      updatedSignatureRequest.status = SignatureRequestStatus.Signed;
      updatedSignatureRequest.rawSig = '0x00';
      options?.updateSignatureRequest?.(updatedSignatureRequest);
      rootMessenger.publish(
        'SignatureController:stateChange',
        {
          signatureRequests: { [signatureRequest.id]: updatedSignatureRequest },
        } as SignatureControllerState,
        undefined as never,
      );

      return { signatureRequest, updatedSignatureRequest };
    }

    it('logs a signature', async () => {
      const components = setup();

      const { updatedSignatureRequest } = await runTest(components);

      // Check that backend was called
      expect(components.backend.logSignature).toHaveBeenCalledWith({
        signatureRequest: updatedSignatureRequest,
        signature: '0x00',
        status: 'shown',
      });
    });

    it('logs not_shown when coverageId is missing', async () => {
      const components = setup();

      components.backend.checkSignatureCoverage.mockResolvedValue({
        coverageId: undefined,
        status: 'unknown',
      });

      const { updatedSignatureRequest } = await runTest(components);

      // Check that backend was called
      expect(components.backend.logSignature).toHaveBeenCalledWith({
        signatureRequest: updatedSignatureRequest,
        signature: '0x00',
        status: 'not_shown',
      });
    });

    it('does not log when signature is missing', async () => {
      const components = setup();

      await runTest(components, {
        updateSignatureRequest: (signatureRequest) => {
          signatureRequest.rawSig = undefined;
        },
      });

      // Check that backend was not called
      expect(components.backend.logSignature).not.toHaveBeenCalled();
    });
  });

  describe('logTransaction', () => {
    /**
     * Runs a test that logs a transaction.
     *
     * @param components - An object containing the messenger and base messenger.
     * @param options - Options for the test.
     * @param options.updateTransaction - A function that updates the transaction.
     * @returns The transaction meta.
     */
    async function runTest(
      components: ReturnType<typeof setup>,
      options?: { updateTransaction: (txMeta: TransactionMeta) => void },
    ) {
      const { messenger, rootMessenger } = components;
      // Create a promise that resolves when the state changes
      const stateUpdated = new Promise((resolve) =>
        messenger.subscribe('ShieldController:stateChange', resolve),
      );

      // Publish a transaction
      const txMeta = generateMockTxMeta();
      rootMessenger.publish(
        'TransactionController:stateChange',
        { transactions: [txMeta] } as TransactionControllerState,
        undefined as never,
      );

      // Wait for state to be updated
      await stateUpdated;

      // Update transaction
      const updatedTxMeta = { ...txMeta };
      updatedTxMeta.status = TransactionStatus.submitted;
      updatedTxMeta.hash = '0x00';
      options?.updateTransaction(updatedTxMeta);
      rootMessenger.publish(
        'TransactionController:stateChange',
        { transactions: [updatedTxMeta] } as TransactionControllerState,
        undefined as never,
      );

      return { txMeta, updatedTxMeta };
    }

    it('logs a transaction', async () => {
      const components = setup();
      const { updatedTxMeta } = await runTest(components);

      // Check that backend was called
      expect(components.backend.logTransaction).toHaveBeenCalledWith({
        txMeta: updatedTxMeta,
        status: 'shown',
        transactionHash: '0x00',
      });
    });

    it('logs not_shown when coverageId is missing', async () => {
      const components = setup();

      components.backend.checkCoverage.mockResolvedValue({
        coverageId: undefined,
        status: 'unknown',
      });

      const { updatedTxMeta } = await runTest(components);

      // Check that backend was called
      expect(components.backend.logTransaction).toHaveBeenCalledWith({
        status: 'not_shown',
        transactionHash: '0x00',
        txMeta: updatedTxMeta,
      });
    });

    it('does not log when hash is missing', async () => {
      const components = setup();

      await runTest(components, {
        updateTransaction: (txMeta) => delete txMeta.hash,
      });

      // Check that backend was not called
      expect(components.backend.logTransaction).not.toHaveBeenCalled();
    });
  });

  describe('metadata', () => {
    it('includes expected state in debug snapshots', () => {
      const { controller } = setup();

      expect(
        deriveStateFromMetadata(
          controller.state,
          controller.metadata,
          'includeInDebugSnapshot',
        ),
      ).toMatchInlineSnapshot(`Object {}`);
    });

    it('includes expected state in state logs', async () => {
      const { controller } = setup();

      expect(
        deriveStateFromMetadata(
          controller.state,
          controller.metadata,
          'includeInStateLogs',
        ),
      ).toMatchInlineSnapshot(`
        Object {
          "coverageResults": Object {},
          "orderedTransactionHistory": Array [],
        }
        `);
    });

    it('persists expected state', async () => {
      const { controller } = setup();

      expect(
        deriveStateFromMetadata(
          controller.state,
          controller.metadata,
          'persist',
        ),
      ).toMatchInlineSnapshot(`
        Object {
          "coverageResults": Object {},
          "orderedTransactionHistory": Array [],
        }
        `);
    });

    it('exposes expected state to UI', async () => {
      const { controller } = setup();

      expect(
        deriveStateFromMetadata(
          controller.state,
          controller.metadata,
          'usedInUi',
        ),
      ).toMatchInlineSnapshot(`
          Object {
            "coverageResults": Object {},
          }
        `);
    });
  });
});<|MERGE_RESOLUTION|>--- conflicted
+++ resolved
@@ -57,17 +57,8 @@
     it('should trigger checkCoverage when a new transaction is added', async () => {
       const { rootMessenger, backend } = setup();
       const txMeta = generateMockTxMeta();
-<<<<<<< HEAD
-      const coverageResultReceived = new Promise<void>((resolve) => {
-        rootMessenger.subscribe(
-          'ShieldController:coverageResultReceived',
-          (_coverageResult) => resolve(),
-        );
-      });
-      rootMessenger.publish(
-=======
-      const coverageResultReceived = setupCoverageResultReceived(baseMessenger);
-      baseMessenger.publish(
+      const coverageResultReceived = setupCoverageResultReceived(rootMessenger);
+      rootMessenger.publish(
         'TransactionController:stateChange',
         { transactions: [txMeta] } as TransactionControllerState,
         undefined as never,
@@ -77,15 +68,14 @@
     });
 
     it('should tolerate calling start and stop multiple times', async () => {
-      const { backend, baseMessenger, controller } = setup();
+      const { backend, rootMessenger, controller } = setup();
       controller.stop();
       controller.stop();
       controller.start();
       controller.start();
       const txMeta = generateMockTxMeta();
-      const coverageResultReceived = setupCoverageResultReceived(baseMessenger);
-      baseMessenger.publish(
->>>>>>> ba918435
+      const coverageResultReceived = setupCoverageResultReceived(rootMessenger);
+      rootMessenger.publish(
         'TransactionController:stateChange',
         { transactions: [txMeta] } as TransactionControllerState,
         undefined as never,
@@ -149,16 +139,7 @@
     it('should check coverage when a transaction is simulated', async () => {
       const { rootMessenger, backend } = setup();
       const txMeta = generateMockTxMeta();
-<<<<<<< HEAD
-      const coverageResultReceived = new Promise<void>((resolve) => {
-        rootMessenger.subscribe(
-          'ShieldController:coverageResultReceived',
-          (_coverageResult) => resolve(),
-        );
-      });
-=======
-      const coverageResultReceived = setupCoverageResultReceived(baseMessenger);
->>>>>>> ba918435
+      const coverageResultReceived = setupCoverageResultReceived(rootMessenger);
 
       // Add transaction.
       rootMessenger.publish(
@@ -174,13 +155,9 @@
       txMeta2.simulationData = {
         tokenBalanceChanges: [],
       };
-<<<<<<< HEAD
-      rootMessenger.publish(
-=======
       const coverageResultReceived2 =
-        setupCoverageResultReceived(baseMessenger);
-      baseMessenger.publish(
->>>>>>> ba918435
+        setupCoverageResultReceived(rootMessenger);
+      rootMessenger.publish(
         'TransactionController:stateChange',
         { transactions: [txMeta2] } as TransactionControllerState,
         undefined as never,
