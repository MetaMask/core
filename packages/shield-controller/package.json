{
  "name": "@metamask/shield-controller",
  "version": "0.4.0",
  "description": "Controller handling shield transaction coverage logic",
  "keywords": [
    "MetaMask",
    "Ethereum"
  ],
  "homepage": "https://github.com/MetaMask/core/tree/main/packages/shield-controller#readme",
  "bugs": {
    "url": "https://github.com/MetaMask/core/issues"
  },
  "repository": {
    "type": "git",
    "url": "https://github.com/MetaMask/core.git"
  },
  "license": "MIT",
  "sideEffects": false,
  "exports": {
    ".": {
      "import": {
        "types": "./dist/index.d.mts",
        "default": "./dist/index.mjs"
      },
      "require": {
        "types": "./dist/index.d.cts",
        "default": "./dist/index.cjs"
      }
    },
    "./package.json": "./package.json"
  },
  "main": "./dist/index.cjs",
  "types": "./dist/index.d.cts",
  "files": [
    "dist/"
  ],
  "scripts": {
    "build": "ts-bridge --project tsconfig.build.json --verbose --clean --no-references",
    "build:docs": "typedoc",
    "changelog:update": "../../scripts/update-changelog.sh @metamask/shield-controller",
    "changelog:validate": "../../scripts/validate-changelog.sh @metamask/shield-controller",
    "publish:preview": "yarn npm publish --tag preview",
    "test": "NODE_OPTIONS=--experimental-vm-modules jest --reporters=jest-silent-reporter",
    "test:clean": "NODE_OPTIONS=--experimental-vm-modules jest --clearCache",
    "test:verbose": "NODE_OPTIONS=--experimental-vm-modules jest --verbose",
    "test:watch": "NODE_OPTIONS=--experimental-vm-modules jest --watch",
    "since-latest-release": "../../scripts/since-latest-release.sh"
  },
  "dependencies": {
    "@metamask/base-controller": "^8.4.2",
<<<<<<< HEAD
    "@metamask/controller-utils": "^11.14.1",
    "@metamask/utils": "^11.8.1",
    "cockatiel": "^3.1.2"
=======
    "@metamask/messenger": "^0.3.0",
    "@metamask/utils": "^11.8.1"
>>>>>>> ca7494fc
  },
  "devDependencies": {
    "@babel/runtime": "^7.23.9",
    "@lavamoat/allow-scripts": "^3.0.4",
    "@lavamoat/preinstall-always-fail": "^2.1.0",
    "@metamask/auto-changelog": "^3.4.4",
    "@metamask/signature-controller": "^34.0.2",
    "@metamask/transaction-controller": "^60.10.0",
    "@ts-bridge/cli": "^0.6.1",
    "@types/jest": "^27.4.1",
    "deepmerge": "^4.2.2",
    "jest": "^27.5.1",
    "lodash": "^4.17.21",
    "ts-jest": "^27.1.4",
    "typedoc": "^0.24.8",
    "typedoc-plugin-missing-exports": "^2.0.0",
    "typescript": "~5.2.2",
    "uuid": "^8.3.2"
  },
  "peerDependencies": {
    "@metamask/signature-controller": "^34.0.0",
    "@metamask/transaction-controller": "^60.0.0"
  },
  "engines": {
    "node": "^18.18 || >=20"
  },
  "publishConfig": {
    "access": "public",
    "registry": "https://registry.npmjs.org/"
  },
  "lavamoat": {
    "allowScripts": {
      "@lavamoat/allow-scripts>@lavamoat/preinstall-always-fail": false
    }
  }
}<|MERGE_RESOLUTION|>--- conflicted
+++ resolved
@@ -48,14 +48,10 @@
   },
   "dependencies": {
     "@metamask/base-controller": "^8.4.2",
-<<<<<<< HEAD
     "@metamask/controller-utils": "^11.14.1",
+    "@metamask/messenger": "^0.3.0",
     "@metamask/utils": "^11.8.1",
     "cockatiel": "^3.1.2"
-=======
-    "@metamask/messenger": "^0.3.0",
-    "@metamask/utils": "^11.8.1"
->>>>>>> ca7494fc
   },
   "devDependencies": {
     "@babel/runtime": "^7.23.9",
