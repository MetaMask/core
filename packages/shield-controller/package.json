--- conflicted
+++ resolved
@@ -56,14 +56,9 @@
     "@lavamoat/preinstall-always-fail": "^2.1.0",
     "@metamask/accounts-controller": "^33.1.1",
     "@metamask/auto-changelog": "^3.4.4",
-<<<<<<< HEAD
-    "@metamask/signature-controller": "^34.0.1",
-    "@metamask/subscription-controller": "^2.0.0",
-    "@metamask/transaction-controller": "^60.9.0",
-=======
     "@metamask/signature-controller": "^34.0.2",
+    "@metamask/subscription-controller": "^2.1.0",
     "@metamask/transaction-controller": "^60.10.0",
->>>>>>> 0bf29e4d
     "@ts-bridge/cli": "^0.6.1",
     "@types/jest": "^27.4.1",
     "deepmerge": "^4.2.2",
