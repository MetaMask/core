--- conflicted
+++ resolved
@@ -47,12 +47,8 @@
     "since-latest-release": "../../scripts/since-latest-release.sh"
   },
   "dependencies": {
-<<<<<<< HEAD
-    "@metamask/base-controller": "^8.4.1",
+    "@metamask/base-controller": "^8.4.2",
     "@metamask/messenger": "^0.3.0",
-=======
-    "@metamask/base-controller": "^8.4.2",
->>>>>>> 234d4627
     "@metamask/utils": "^11.8.1"
   },
   "devDependencies": {
