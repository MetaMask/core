--- conflicted
+++ resolved
@@ -52,7 +52,7 @@
     "@metamask/controller-utils": "^11.16.0",
     "@metamask/messenger": "^0.3.0",
     "@metamask/signature-controller": "^37.0.0",
-    "@metamask/transaction-controller": "^62.0.0",
+    "@metamask/transaction-controller": "^62.1.0",
     "@metamask/utils": "^11.8.1",
     "cockatiel": "^3.1.2"
   },
@@ -61,11 +61,6 @@
     "@lavamoat/allow-scripts": "^3.0.4",
     "@lavamoat/preinstall-always-fail": "^2.1.0",
     "@metamask/auto-changelog": "^3.4.4",
-<<<<<<< HEAD
-=======
-    "@metamask/signature-controller": "^37.0.0",
-    "@metamask/transaction-controller": "^62.1.0",
->>>>>>> c3310d25
     "@ts-bridge/cli": "^0.6.4",
     "@types/jest": "^27.4.1",
     "deepmerge": "^4.2.2",
