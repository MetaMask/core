--- conflicted
+++ resolved
@@ -8,15 +8,11 @@
   "references": [
     { "path": "../../packages/accounts-controller/tsconfig.build.json" },
     { "path": "../../packages/base-controller/tsconfig.build.json" },
-<<<<<<< HEAD
+    { "path": "../../packages/controller-utils/tsconfig.build.json" },
     { "path": "../../packages/keyring-controller/tsconfig.build.json" },
     { "path": "../../packages/messenger/tsconfig.build.json" },
-    { "path": "../../packages/polling-controller/tsconfig.build.json" }
-=======
-    { "path": "../../packages/controller-utils/tsconfig.build.json" },
-    { "path": "../../packages/messenger/tsconfig.build.json" }
+    { "path": "../../packages/polling-controller/tsconfig.build.json" },
     { "path": "../../packages/profile-sync-controller/tsconfig.build.json" }
->>>>>>> dc75b743
   ],
   "include": ["../../types", "./src"]
 }