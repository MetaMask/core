{
  "name": "@metamask/user-profile-controller",
  "version": "0.0.0",
  "description": "Sample package to illustrate best practices for controllers",
  "keywords": [
    "MetaMask",
    "Ethereum"
  ],
  "homepage": "https://github.com/MetaMask/core/tree/main/packages/user-profile-controller#readme",
  "bugs": {
    "url": "https://github.com/MetaMask/core/issues"
  },
  "repository": {
    "type": "git",
    "url": "https://github.com/MetaMask/core.git"
  },
  "license": "MIT",
  "sideEffects": false,
  "exports": {
    ".": {
      "import": {
        "types": "./dist/index.d.mts",
        "default": "./dist/index.mjs"
      },
      "require": {
        "types": "./dist/index.d.cts",
        "default": "./dist/index.cjs"
      }
    },
    "./package.json": "./package.json"
  },
  "main": "./dist/index.cjs",
  "types": "./dist/index.d.cts",
  "files": [
    "dist/"
  ],
  "scripts": {
    "build": "ts-bridge --project tsconfig.build.json --verbose --clean --no-references",
    "build:all": "ts-bridge --project tsconfig.build.json --verbose --clean",
    "build:docs": "typedoc",
    "changelog:update": "../../scripts/update-changelog.sh @metamask/user-profile-controllers",
    "changelog:validate": "../../scripts/validate-changelog.sh @metamask/user-profile-controllers",
    "publish:preview": "yarn npm publish --tag preview",
    "since-latest-release": "../../scripts/since-latest-release.sh",
    "test": "NODE_OPTIONS=--experimental-vm-modules jest --reporters=jest-silent-reporter",
    "test:clean": "NODE_OPTIONS=--experimental-vm-modules jest --clearCache",
    "test:verbose": "NODE_OPTIONS=--experimental-vm-modules jest --verbose",
    "test:watch": "NODE_OPTIONS=--experimental-vm-modules jest --watch"
  },
  "dependencies": {
    "@metamask/accounts-controller": "^34.0.0",
    "@metamask/base-controller": "^9.0.0",
<<<<<<< HEAD
    "@metamask/controller-utils": "^11.15.0",
    "@metamask/keyring-controller": "^24.0.0",
    "@metamask/messenger": "^0.3.0",
    "@metamask/polling-controller": "^15.0.0",
    "@metamask/utils": "^11.8.1",
    "async-mutex": "^0.5.0"
=======
    "@metamask/controller-utils": "^11.16.0",
    "@metamask/messenger": "^0.3.0",
    "@metamask/profile-sync-controller": "^27.0.0",
    "@metamask/utils": "^11.8.1"
>>>>>>> e79be3d9
  },
  "devDependencies": {
    "@metamask/accounts-controller": "^34.0.0",
    "@metamask/auto-changelog": "^3.4.4",
    "@metamask/keyring-controller": "^24.0.0",
    "@metamask/keyring-internal-api": "^9.0.0",
    "@ts-bridge/cli": "^0.6.4",
    "@types/jest": "^27.4.1",
    "deepmerge": "^4.2.2",
    "jest": "^27.5.1",
    "nock": "^13.3.1",
    "sinon": "^9.2.4",
    "ts-jest": "^27.1.4",
    "typedoc": "^0.24.8",
    "typedoc-plugin-missing-exports": "^2.0.0",
    "typescript": "~5.3.3"
  },
  "engines": {
    "node": "^18.18 || >=20"
  },
  "publishConfig": {
    "access": "public",
    "registry": "https://registry.npmjs.org/"
  }
}<|MERGE_RESOLUTION|>--- conflicted
+++ resolved
@@ -50,19 +50,13 @@
   "dependencies": {
     "@metamask/accounts-controller": "^34.0.0",
     "@metamask/base-controller": "^9.0.0",
-<<<<<<< HEAD
     "@metamask/controller-utils": "^11.15.0",
     "@metamask/keyring-controller": "^24.0.0",
     "@metamask/messenger": "^0.3.0",
     "@metamask/polling-controller": "^15.0.0",
+    "@metamask/profile-sync-controller": "^27.0.0",
     "@metamask/utils": "^11.8.1",
     "async-mutex": "^0.5.0"
-=======
-    "@metamask/controller-utils": "^11.16.0",
-    "@metamask/messenger": "^0.3.0",
-    "@metamask/profile-sync-controller": "^27.0.0",
-    "@metamask/utils": "^11.8.1"
->>>>>>> e79be3d9
   },
   "devDependencies": {
     "@metamask/accounts-controller": "^34.0.0",
