--- conflicted
+++ resolved
@@ -54,6 +54,7 @@
     "@metamask/keyring-controller": "^24.0.0",
     "@metamask/messenger": "^0.3.0",
     "@metamask/polling-controller": "^15.0.0",
+    "@metamask/profile-sync-controller": "^27.0.0",
     "@metamask/utils": "^11.8.1",
     "async-mutex": "^0.5.0"
   },
@@ -62,7 +63,6 @@
     "@metamask/auto-changelog": "^3.4.4",
     "@metamask/keyring-controller": "^24.0.0",
     "@metamask/keyring-internal-api": "^9.0.0",
-    "@metamask/profile-sync-controller": "^26.0.0",
     "@ts-bridge/cli": "^0.6.4",
     "@types/jest": "^27.4.1",
     "deepmerge": "^4.2.2",
@@ -74,14 +74,6 @@
     "typedoc-plugin-missing-exports": "^2.0.0",
     "typescript": "~5.3.3"
   },
-<<<<<<< HEAD
-  "peerDependencies": {
-    "@metamask/accounts-controller": "^34.0.0",
-    "@metamask/keyring-controller": "^24.0.0",
-    "@metamask/profile-sync-controller": "^26.0.0"
-  },
-=======
->>>>>>> 39e874f6
   "engines": {
     "node": "^18.18 || >=20"
   },
