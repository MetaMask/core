--- conflicted
+++ resolved
@@ -6,15 +6,11 @@
   "references": [
     { "path": "../../packages/accounts-controller" },
     { "path": "../../packages/base-controller" },
-<<<<<<< HEAD
+    { "path": "../../packages/controller-utils" },
     { "path": "../../packages/keyring-controller" },
     { "path": "../../packages/messenger" },
-    { "path": "../../packages/polling-controller" }
-=======
-    { "path": "../../packages/controller-utils" },
-    { "path": "../../packages/messenger" }
+    { "path": "../../packages/polling-controller" },
     { "path": "../../packages/profile-sync-controller" }
->>>>>>> dc75b743
   ],
   "include": ["../../types", "./src"],
   /**
