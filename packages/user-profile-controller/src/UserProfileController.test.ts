--- conflicted
+++ resolved
@@ -10,6 +10,7 @@
 import type { CaipAccountId } from '@metamask/utils';
 
 import {
+  AccountWithScopes,
   UserProfileController,
   type UserProfileControllerMessenger,
 } from './UserProfileController';
@@ -91,8 +92,10 @@
 
               expect(controller.state.firstSyncCompleted).toBe(true);
               expect(controller.state.syncQueue).toStrictEqual({
-                'entropy-0xAccount1': [{ address: 'eip155:1:0xAccount1' }],
-                null: [{ address: 'eip155:1:0xAccount2' }],
+                'entropy-0xAccount1': [
+                  { address: '0xAccount1', scopes: ['eip155:1'] },
+                ],
+                null: [{ address: '0xAccount2', scopes: ['eip155:1'] }],
               });
             },
           );
@@ -170,31 +173,6 @@
       });
     });
 
-<<<<<<< HEAD
-    describe('when KeyringController:newVault is published', () => {
-      it('resets the state to initial state', async () => {
-        await withController(
-          {
-            options: {
-              state: {
-                firstSyncCompleted: true,
-                syncQueue: { someId: [{ address: 'eip155:1:0xSomeAccount' }] },
-              },
-            },
-          },
-          async ({ controller, rootMessenger }) => {
-            rootMessenger.publish('KeyringController:newVault');
-
-            expect(controller.state).toStrictEqual(
-              getDefaultUserProfileControllerState(),
-            );
-          },
-        );
-      });
-    });
-
-=======
->>>>>>> 8437d58b
     describe('when AccountsController:accountAdded is published', () => {
       it('adds the new account to the sync queue if the user has opted in and the account has an entropy source id', async () => {
         await withController(
@@ -210,7 +188,9 @@
             await Promise.resolve();
 
             expect(controller.state.syncQueue).toStrictEqual({
-              'entropy-0xNewAccount': [{ address: 'eip155:1:0xNewAccount' }],
+              'entropy-0xNewAccount': [
+                { address: '0xNewAccount', scopes: ['eip155:1'] },
+              ],
             });
           },
         );
@@ -230,7 +210,7 @@
             await Promise.resolve();
 
             expect(controller.state.syncQueue).toStrictEqual({
-              null: [{ address: 'eip155:1:0xNewAccount' }],
+              null: [{ address: '0xNewAccount', scopes: ['eip155:1'] }],
             });
           },
         );
@@ -255,9 +235,12 @@
 
     describe('when AccountsController:accountRemoved is published', () => {
       it('removes the account from the sync queue if it exists there', async () => {
-        const accounts = {
-          id1: ['0xAccount1', '0xAccount2'],
-          id2: ['0xAccount3'],
+        const accounts: Record<string, AccountWithScopes[]> = {
+          id1: [
+            { address: '0xAccount1', scopes: ['eip155:1'] },
+            { address: '0xAccount2', scopes: ['eip155:1'] },
+          ],
+          id2: [{ address: '0xAccount3', scopes: ['eip155:1'] }],
         };
         await withController(
           {
@@ -272,16 +255,16 @@
             await Promise.resolve();
 
             expect(controller.state.syncQueue).toStrictEqual({
-              id1: ['0xAccount1'],
-              id2: ['0xAccount3'],
+              id1: [{ address: '0xAccount1', scopes: ['eip155:1'] }],
+              id2: [{ address: '0xAccount3', scopes: ['eip155:1'] }],
             });
           },
         );
       });
 
       it('does nothing if the account is not in the sync queue', async () => {
-        const accounts = {
-          id1: ['0xAccount1'],
+        const accounts: Record<string, AccountWithScopes[]> = {
+          id1: [{ address: '0xAccount1', scopes: ['eip155:1'] }],
         };
         await withController(
           {
@@ -302,8 +285,8 @@
 
   describe('_executePoll', () => {
     it('processes the sync queue on each poll', async () => {
-      const accounts: Record<string, { address: CaipAccountId }[]> = {
-        id1: [{ address: 'eip155:1:0xAccount1' }],
+      const accounts: Record<string, AccountWithScopes[]> = {
+        id1: [{ address: '0xAccount1', scopes: ['eip155:1'] }],
       };
       await withController(
         {
@@ -324,13 +307,13 @@
     });
 
     it('processes the sync queue in batches grouped by entropySourceId', async () => {
-      const accounts: Record<string, { address: CaipAccountId }[]> = {
+      const accounts: Record<string, AccountWithScopes[]> = {
         id1: [
-          { address: 'eip155:1:0xAccount1' },
-          { address: 'eip155:1:0xAccount2' },
+          { address: '0xAccount1', scopes: ['eip155:1'] },
+          { address: '0xAccount2', scopes: ['eip155:1'] },
         ],
-        id2: [{ address: 'eip155:1:0xAccount3' }],
-        null: [{ address: 'eip155:1:0xAccount4' }],
+        id2: [{ address: '0xAccount3', scopes: ['eip155:1'] }],
+        null: [{ address: '0xAccount4', scopes: ['eip155:1'] }],
       };
       await withController(
         {
