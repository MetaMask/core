--- conflicted
+++ resolved
@@ -8,22 +8,6 @@
 import nock from 'nock';
 import { type SinonFakeTimers, useFakeTimers } from 'sinon';
 
-<<<<<<< HEAD
-import { UserProfileService, type UserProfileServiceMessenger } from '.';
-import type { UserProfileUpdateRequest } from './UserProfileService';
-import { HttpError } from '../../controller-utils/src/util';
-
-/**
- * Creates a mock request object for testing purposes.
- *
- * @returns A mock request object.
- */
-function createMockRequest(): UserProfileUpdateRequest {
-  return {
-    metametricsId: 'mock-meta-metrics-id',
-    entropySourceId: 'mock-entropy-source-id',
-    accounts: ['0xMockAccountAddress1'],
-=======
 import {
   UserProfileService,
   type UserProfileUpdateRequest,
@@ -49,7 +33,6 @@
     entropySourceId: 'mock-entropy-source-id',
     accounts: [{ address: 'eip155:_:0xMockAccountAddress1' }],
     ...override,
->>>>>>> e79be3d9
   };
 }
 
@@ -79,15 +62,9 @@
   });
 
   describe('UserProfileService:updateProfile', () => {
-<<<<<<< HEAD
-    it('resolves when there is a successful response from the API', async () => {
-      nock('https://api.example.com')
-        .put('/update-profile')
-=======
     it('resolves when there is a successful response from the API and the accounts have an entropy source id', async () => {
       nock(defaultBaseEndpoint)
         .put('/profile/accounts')
->>>>>>> e79be3d9
         .reply(200, {
           data: {
             success: true,
@@ -103,15 +80,9 @@
       expect(updateProfileResponse).toBeUndefined();
     });
 
-<<<<<<< HEAD
-    it('throws if there is an unsuccessful response from the API', async () => {
-      nock('https://api.example.com')
-        .put('/update-profile')
-=======
     it('resolves when there is a successful response from the API and the accounts do not have an entropy source id', async () => {
       nock(defaultBaseEndpoint)
         .put('/profile/accounts')
->>>>>>> e79be3d9
         .reply(200, {
           data: {
             success: true,
@@ -119,62 +90,19 @@
         });
       const { rootMessenger } = getService();
 
-<<<<<<< HEAD
-      await expect(
-        rootMessenger.call(
-          'UserProfileService:updateProfile',
-          createMockRequest(),
-        ),
-      ).rejects.toThrow(
-        'API indicated that the profile update was unsuccessfu',
-=======
       const request = createMockRequest({ entropySourceId: null });
 
       const updateProfileResponse = await rootMessenger.call(
         'UserProfileService:updateProfile',
         request,
->>>>>>> e79be3d9
-      );
-
-<<<<<<< HEAD
-    it.each([
-      'not an object',
-      { missing: 'data' },
-      { data: 'not an object' },
-      { data: { missing: 'low', average: 2, high: 3 } },
-      { data: { low: 1, missing: 'average', high: 3 } },
-      { data: { low: 1, average: 2, missing: 'high' } },
-      { data: { low: 'not a number', average: 2, high: 3 } },
-      { data: { low: 1, average: 'not a number', high: 3 } },
-      { data: { low: 1, average: 2, high: 'not a number' } },
-    ])(
-      'throws if the API returns a malformed response %o',
-      async (response) => {
-        nock('https://api.example.com')
-          .put('/update-profile')
-          .reply(200, JSON.stringify(response));
-        const { rootMessenger } = getService();
-
-        await expect(
-          rootMessenger.call(
-            'UserProfileService:updateProfile',
-            createMockRequest(),
-          ),
-        ).rejects.toThrow('Malformed response received from gas prices API');
-      },
-    );
+      );
+
+      expect(updateProfileResponse).toBeUndefined();
+    });
 
     it('calls onDegraded listeners if the request takes longer than 5 seconds to resolve', async () => {
-      nock('https://api.example.com')
-        .put('/update-profile')
-=======
-      expect(updateProfileResponse).toBeUndefined();
-    });
-
-    it('calls onDegraded listeners if the request takes longer than 5 seconds to resolve', async () => {
-      nock(defaultBaseEndpoint)
-        .put('/profile/accounts')
->>>>>>> e79be3d9
+      nock(defaultBaseEndpoint)
+        .put('/profile/accounts')
         .reply(200, () => {
           clock.tick(6000);
           return {
@@ -196,13 +124,8 @@
     });
 
     it('allows the degradedThreshold to be changed', async () => {
-<<<<<<< HEAD
-      nock('https://api.example.com')
-        .put('/update-profile')
-=======
-      nock(defaultBaseEndpoint)
-        .put('/profile/accounts')
->>>>>>> e79be3d9
+      nock(defaultBaseEndpoint)
+        .put('/profile/accounts')
         .reply(200, () => {
           clock.tick(1000);
           return {
@@ -228,14 +151,7 @@
     });
 
     it('attempts a request that responds with non-200 up to 4 times, throwing if it never succeeds', async () => {
-<<<<<<< HEAD
-      nock('https://api.example.com')
-        .put('/update-profile')
-        .times(4)
-        .reply(500);
-=======
       nock(defaultBaseEndpoint).put('/profile/accounts').times(4).reply(500);
->>>>>>> e79be3d9
       const { service, rootMessenger } = getService();
       service.onRetry(clock.next);
 
@@ -250,14 +166,7 @@
     });
 
     it('calls onDegraded listeners when the maximum number of retries is exceeded', async () => {
-<<<<<<< HEAD
-      nock('https://api.example.com')
-        .put('/update-profile')
-        .times(4)
-        .reply(500);
-=======
       nock(defaultBaseEndpoint).put('/profile/accounts').times(4).reply(500);
->>>>>>> e79be3d9
       const { service, rootMessenger } = getService();
       service.onRetry(clock.next);
       const onDegradedListener = jest.fn();
@@ -275,14 +184,7 @@
     });
 
     it('intercepts requests and throws a circuit break error after the 4th failed attempt, running onBreak listeners', async () => {
-<<<<<<< HEAD
-      nock('https://api.example.com')
-        .put('/update-profile')
-        .times(12)
-        .reply(500);
-=======
       nock(defaultBaseEndpoint).put('/profile/accounts').times(12).reply(500);
->>>>>>> e79be3d9
       const { service, rootMessenger } = getService();
       service.onRetry(clock.next);
       const onBreakListener = jest.fn();
@@ -335,19 +237,11 @@
 
     it('resumes requests after the circuit break duration passes, returning the API response if the request ultimately succeeds', async () => {
       const circuitBreakDuration = 5_000;
-<<<<<<< HEAD
-      nock('https://api.example.com')
-        .put('/update-profile')
+      nock(defaultBaseEndpoint)
+        .put('/profile/accounts')
         .times(12)
         .reply(500)
-        .put('/update-profile')
-=======
-      nock(defaultBaseEndpoint)
-        .put('/profile/accounts')
-        .times(12)
-        .reply(500)
-        .put('/profile/accounts')
->>>>>>> e79be3d9
+        .put('/profile/accounts')
         .reply(200, {
           data: {
             success: true,
@@ -401,13 +295,8 @@
 
   describe('fetchGasPrices', () => {
     it('does the same thing as the messenger action', async () => {
-<<<<<<< HEAD
-      nock('https://api.example.com')
-        .put('/update-profile')
-=======
-      nock(defaultBaseEndpoint)
-        .put('/profile/accounts')
->>>>>>> e79be3d9
+      nock(defaultBaseEndpoint)
+        .put('/profile/accounts')
         .reply(200, {
           data: {
             success: true,
