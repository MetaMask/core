import type {
  CreateServicePolicyOptions,
  ServicePolicy,
} from '@metamask/controller-utils';
import { createServicePolicy, HttpError } from '@metamask/controller-utils';
import type { Messenger } from '@metamask/messenger';
import type { AuthenticationController } from '@metamask/profile-sync-controller';
import type { CaipAccountId } from '@metamask/utils';

<<<<<<< HEAD
import { type UserProfileServiceMethodActions } from '.';
=======
import { type UserProfileServiceMethodActions, Env, getEnvUrl } from '.';
>>>>>>> e79be3d9

// === GENERAL ===

/**
 * The name of the {@link UserProfileService}, used to namespace the
 * service's actions and events.
 */
export const serviceName = 'UserProfileService';

/**
 * The shape of the request object for updating the user profile.
 */
export type UserProfileUpdateRequest = {
  metametricsId: string;
  entropySourceId?: string | null;
<<<<<<< HEAD
  accounts: string[];
=======
  accounts: {
    address: CaipAccountId;
  }[];
>>>>>>> e79be3d9
};

// === MESSENGER ===

const MESSENGER_EXPOSED_METHODS = ['updateProfile'] as const;

/**
 * Actions that {@link UserProfileService} exposes to other consumers.
 */
export type UserProfileServiceActions = UserProfileServiceMethodActions;

/**
 * Actions from other messengers that {@link UserProfileService} calls.
 */
type AllowedActions =
  AuthenticationController.AuthenticationControllerGetBearerToken;

/**
 * Events that {@link UserProfileService} exposes to other consumers.
 */
export type UserProfileServiceEvents = never;

/**
 * Events from other messengers that {@link UserProfileService} subscribes
 * to.
 */
type AllowedEvents = never;

/**
 * The messenger which is restricted to actions and events accessed by
 * {@link UserProfileService}.
 */
export type UserProfileServiceMessenger = Messenger<
  typeof serviceName,
  UserProfileServiceActions | AllowedActions,
  UserProfileServiceEvents | AllowedEvents
>;

// === SERVICE DEFINITION ===

export class UserProfileService {
  /**
   * The name of the service.
   */
  readonly name: typeof serviceName;

  /**
   * The messenger suited for this service.
   */
  readonly #messenger: ConstructorParameters<
    typeof UserProfileService
  >[0]['messenger'];

  /**
   * A function that can be used to make an HTTP request.
   */
  readonly #fetch: ConstructorParameters<typeof UserProfileService>[0]['fetch'];

  /**
   * The policy that wraps the request.
   *
   * @see {@link createServicePolicy}
   */
  readonly #policy: ServicePolicy;

  /**
   * The API base URL environment.
   */
  readonly #baseURL: string;

  /**
   * Constructs a new UserProfileService object.
   *
   * @param args - The constructor arguments.
   * @param args.messenger - The messenger suited for this service.
   * @param args.fetch - A function that can be used to make an HTTP request. If
   * your JavaScript environment supports `fetch` natively, you'll probably want
   * to pass that; otherwise you can pass an equivalent (such as `fetch` via
   * `node-fetch`).
   * @param args.policyOptions - Options to pass to `createServicePolicy`, which
   * is used to wrap each request. See {@link CreateServicePolicyOptions}.
   * @param args.env - The environment to determine the correct API endpoints.
   */
  constructor({
    messenger,
    fetch: fetchFunction,
    policyOptions = {},
    env = Env.DEV,
  }: {
    messenger: UserProfileServiceMessenger;
    fetch: typeof fetch;
    policyOptions?: CreateServicePolicyOptions;
    env?: Env;
  }) {
    this.name = serviceName;
    this.#messenger = messenger;
    this.#fetch = fetchFunction;
    this.#policy = createServicePolicy(policyOptions);
    this.#baseURL = getEnvUrl(env);

    this.#messenger.registerMethodActionHandlers(
      this,
      MESSENGER_EXPOSED_METHODS,
    );
  }

  /**
   * Registers a handler that will be called after a request returns a non-500
   * response, causing a retry. Primarily useful in tests where timers are being
   * mocked.
   *
   * @param listener - The handler to be called.
   * @returns An object that can be used to unregister the handler. See
   * {@link CockatielEvent}.
   * @see {@link createServicePolicy}
   */
  onRetry(listener: Parameters<ServicePolicy['onRetry']>[0]) {
    return this.#policy.onRetry(listener);
  }

  /**
   * Registers a handler that will be called after a set number of retry rounds
   * prove that requests to the API endpoint consistently return a 5xx response.
   *
   * @param listener - The handler to be called.
   * @returns An object that can be used to unregister the handler. See
   * {@link CockatielEvent}.
   * @see {@link createServicePolicy}
   */
  onBreak(listener: Parameters<ServicePolicy['onBreak']>[0]) {
    return this.#policy.onBreak(listener);
  }

  /* eslint-disable jsdoc/check-indentation */
  /**
   * Registers a handler that will be called under one of two circumstances:
   *
   * 1. After a set number of retries prove that requests to the API
   * consistently result in one of the following failures:
   *    1. A connection initiation error
   *    2. A connection reset error
   *    3. A timeout error
   *    4. A non-JSON response
   *    5. A 502, 503, or 504 response
   * 2. After a successful request is made to the API, but the response takes
   * longer than a set duration to return.
   *
   * @param listener - The handler to be called.
   * @returns An object that can be used to unregister the handler. See
   * {@link CockatielEvent}.
   */
  /* eslint-enable jsdoc/check-indentation */
  onDegraded(listener: Parameters<ServicePolicy['onDegraded']>[0]) {
    return this.#policy.onDegraded(listener);
  }

  /**
   * Makes a request to the API in order to update the user profile.
   *
   * @param data - The data to send in the profile update request.
   * @returns The response from the API.
   */
  async updateProfile(data: UserProfileUpdateRequest): Promise<void> {
<<<<<<< HEAD
    const response = await this.#policy.execute(async () => {
      const url = new URL('https://api.example.com/update-profile');
      const localResponse = await this.#fetch(url, {
        method: 'PUT',
        headers: {
          'Content-Type': 'application/json',
        },
        body: JSON.stringify(data),
=======
    const authToken = await this.#messenger.call(
      'AuthenticationController:getBearerToken',
      data.entropySourceId || undefined,
    );
    await this.#policy.execute(async () => {
      const url = new URL(`${this.#baseURL}/profile/accounts`);
      const localResponse = await this.#fetch(url, {
        method: 'PUT',
        headers: {
          Authorization: `Bearer ${authToken}`,
          'Content-Type': 'application/json',
        },
        body: JSON.stringify({
          metametrics_id: data.metametricsId,
          accounts: data.accounts,
        }),
>>>>>>> e79be3d9
      });
      if (!localResponse.ok) {
        throw new HttpError(
          localResponse.status,
          `Fetching '${url.toString()}' failed with status '${localResponse.status}'`,
        );
      }
      return localResponse;
    });
  }
}<|MERGE_RESOLUTION|>--- conflicted
+++ resolved
@@ -7,11 +7,7 @@
 import type { AuthenticationController } from '@metamask/profile-sync-controller';
 import type { CaipAccountId } from '@metamask/utils';
 
-<<<<<<< HEAD
-import { type UserProfileServiceMethodActions } from '.';
-=======
 import { type UserProfileServiceMethodActions, Env, getEnvUrl } from '.';
->>>>>>> e79be3d9
 
 // === GENERAL ===
 
@@ -27,13 +23,9 @@
 export type UserProfileUpdateRequest = {
   metametricsId: string;
   entropySourceId?: string | null;
-<<<<<<< HEAD
-  accounts: string[];
-=======
   accounts: {
     address: CaipAccountId;
   }[];
->>>>>>> e79be3d9
 };
 
 // === MESSENGER ===
@@ -197,16 +189,6 @@
    * @returns The response from the API.
    */
   async updateProfile(data: UserProfileUpdateRequest): Promise<void> {
-<<<<<<< HEAD
-    const response = await this.#policy.execute(async () => {
-      const url = new URL('https://api.example.com/update-profile');
-      const localResponse = await this.#fetch(url, {
-        method: 'PUT',
-        headers: {
-          'Content-Type': 'application/json',
-        },
-        body: JSON.stringify(data),
-=======
     const authToken = await this.#messenger.call(
       'AuthenticationController:getBearerToken',
       data.entropySourceId || undefined,
@@ -223,7 +205,6 @@
           metametrics_id: data.metametricsId,
           accounts: data.accounts,
         }),
->>>>>>> e79be3d9
       });
       if (!localResponse.ok) {
         throw new HttpError(
