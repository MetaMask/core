{
  "name": "@metamask/eth-json-rpc-provider",
  "version": "4.0.0",
  "description": "Create an Ethereum provider using a JSON-RPC engine or middleware",
  "keywords": [
    "MetaMask",
    "Ethereum"
  ],
  "homepage": "https://github.com/MetaMask/core/tree/main/packages/eth-json-rpc-provider#readme",
  "bugs": {
    "url": "https://github.com/MetaMask/core/issues"
  },
  "repository": {
    "type": "git",
    "url": "https://github.com/MetaMask/core.git"
  },
  "license": "ISC",
  "sideEffects": false,
  "exports": {
    ".": {
      "import": "./dist/index.mjs",
      "require": "./dist/index.js",
      "types": "./dist/types/index.d.ts"
    },
    "./package.json": "./package.json"
  },
  "main": "./dist/index.js",
  "types": "./dist/types/index.d.ts",
  "files": [
    "dist/"
  ],
  "scripts": {
    "build": "tsup --config ../../tsup.config.ts --tsconfig ./tsconfig.build.json --clean",
    "build:docs": "typedoc",
    "changelog:update": "../../scripts/update-changelog.sh @metamask/eth-json-rpc-provider",
    "changelog:validate": "../../scripts/validate-changelog.sh @metamask/eth-json-rpc-provider",
    "lint": "yarn lint:eslint && yarn lint:misc --check && yarn lint:dependencies",
    "lint:dependencies": "depcheck",
    "lint:eslint": "eslint . --cache --ext js,ts",
    "lint:fix": "yarn lint:eslint --fix && yarn lint:misc --write && yarn lint:dependencies",
    "lint:misc": "prettier '**/*.json' '**/*.md' '!CHANGELOG.md' '**/*.yml' '!.yarnrc.yml' --ignore-path .gitignore --no-error-on-unmatched-pattern",
    "publish:preview": "yarn npm publish --tag preview",
    "test": "NODE_OPTIONS=--experimental-vm-modules jest --reporters=jest-silent-reporter",
    "test:clean": "NODE_OPTIONS=--experimental-vm-modules jest --clearCache",
    "test:verbose": "NODE_OPTIONS=--experimental-vm-modules jest --verbose",
    "test:watch": "NODE_OPTIONS=--experimental-vm-modules jest --watch"
  },
  "dependencies": {
    "@metamask/json-rpc-engine": "^9.0.0",
    "@metamask/rpc-errors": "^6.2.1",
    "@metamask/safe-event-emitter": "^3.0.0",
<<<<<<< HEAD
    "@metamask/utils": "^9.0.0"
=======
    "@metamask/utils": "^8.3.0",
    "uuid": "^8.3.2"
>>>>>>> bea117b0
  },
  "devDependencies": {
    "@ethersproject/providers": "^5.7.0",
    "@metamask/auto-changelog": "^3.4.4",
    "@metamask/eth-query": "^4.0.0",
    "@metamask/ethjs-query": "^0.5.3",
    "@types/jest": "^27.4.1",
    "deepmerge": "^4.2.2",
    "ethers": "^6.12.0",
    "jest": "^27.5.1",
    "jest-it-up": "^2.0.2",
    "ts-jest": "^27.1.4",
    "typedoc": "^0.24.8",
    "typescript": "~5.0.4"
  },
  "engines": {
    "node": "^18.18 || >=20"
  },
  "publishConfig": {
    "access": "public",
    "registry": "https://registry.npmjs.org/"
  },
  "lavamoat": {
    "allowScripts": {
      "@lavamoat/preinstall-always-fail": false
    }
  }
}<|MERGE_RESOLUTION|>--- conflicted
+++ resolved
@@ -47,14 +47,10 @@
   },
   "dependencies": {
     "@metamask/json-rpc-engine": "^9.0.0",
-    "@metamask/rpc-errors": "^6.2.1",
+    "@metamask/rpc-errors": "^6.3.1",
     "@metamask/safe-event-emitter": "^3.0.0",
-<<<<<<< HEAD
-    "@metamask/utils": "^9.0.0"
-=======
-    "@metamask/utils": "^8.3.0",
+    "@metamask/utils": "^9.0.0",
     "uuid": "^8.3.2"
->>>>>>> bea117b0
   },
   "devDependencies": {
     "@ethersproject/providers": "^5.7.0",
