import type { JsonRpcEngineEndCallback } from '@metamask/json-rpc-engine';
import type { PendingJsonRpcResponse } from '@metamask/utils';

import type { PermissionConstraint } from '../Permission';
import type { SubjectPermissions } from '../PermissionController';
import type { PermittedHandlerExport } from '../utils';
import { MethodNames } from '../utils';

export const getPermissionsHandler: PermittedHandlerExport<
  GetPermissionsHooks,
<<<<<<< HEAD
  any,
=======
  [],
>>>>>>> 1b63bfa1
  PermissionConstraint[]
> = {
  methodNames: [MethodNames.getPermissions],
  implementation: getPermissionsImplementation,
  hookNames: {
    getPermissionsForOrigin: true,
  },
};

export type GetPermissionsHooks = {
  // This must be bound to the requesting origin.
  getPermissionsForOrigin: () => SubjectPermissions<PermissionConstraint>;
};

/**
 * Get Permissions implementation to be used in JsonRpcEngine middleware.
 *
 * @param _req - The JsonRpcEngine request - unused
 * @param res - The JsonRpcEngine result object
 * @param _next - JsonRpcEngine next() callback - unused
 * @param end - JsonRpcEngine end() callback
 * @param options - Method hooks passed to the method implementation
 * @param options.getPermissionsForOrigin - The specific method hook needed for this method implementation
 * @returns A promise that resolves to nothing
 */
async function getPermissionsImplementation(
  _req: unknown,
  res: PendingJsonRpcResponse<PermissionConstraint[]>,
  _next: unknown,
  end: JsonRpcEngineEndCallback,
  { getPermissionsForOrigin }: GetPermissionsHooks,
): Promise<void> {
  res.result = Object.values(getPermissionsForOrigin() || {});
  return end();
}<|MERGE_RESOLUTION|>--- conflicted
+++ resolved
@@ -8,11 +8,7 @@
 
 export const getPermissionsHandler: PermittedHandlerExport<
   GetPermissionsHooks,
-<<<<<<< HEAD
-  any,
-=======
   [],
->>>>>>> 1b63bfa1
   PermissionConstraint[]
 > = {
   methodNames: [MethodNames.getPermissions],
