{
  "name": "@metamask/permission-controller",
  "version": "6.0.0",
  "description": "Mediates access to JSON-RPC methods, used to interact with pieces of the MetaMask stack, via middleware for json-rpc-engine",
  "keywords": [
    "MetaMask",
    "Ethereum"
  ],
  "homepage": "https://github.com/MetaMask/core/tree/main/packages/permission-controller#readme",
  "bugs": {
    "url": "https://github.com/MetaMask/core/issues"
  },
  "repository": {
    "type": "git",
    "url": "https://github.com/MetaMask/core.git"
  },
  "license": "MIT",
  "main": "./dist/index.js",
  "types": "./dist/index.d.ts",
  "files": [
    "dist/"
  ],
  "scripts": {
    "build:docs": "typedoc",
    "changelog:update": "../../scripts/update-changelog.sh @metamask/permission-controller",
    "changelog:validate": "../../scripts/validate-changelog.sh @metamask/permission-controller",
    "publish:preview": "yarn npm publish --tag preview",
    "test": "jest --reporters=jest-silent-reporter",
    "test:clean": "jest --clearCache",
    "test:verbose": "jest --verbose",
    "test:watch": "jest --watch"
  },
  "dependencies": {
    "@metamask/base-controller": "^4.0.0",
    "@metamask/controller-utils": "^8.0.0",
    "@metamask/json-rpc-engine": "^7.3.0",
    "@metamask/rpc-errors": "^6.1.0",
    "@metamask/utils": "^8.2.0",
    "@types/deep-freeze-strict": "^1.1.0",
    "deep-freeze-strict": "^1.1.1",
    "immer": "^9.0.6",
    "nanoid": "^3.1.31"
  },
  "devDependencies": {
<<<<<<< HEAD
    "@metamask/approval-controller": "^5.1.0",
    "@metamask/auto-changelog": "^3.4.3",
=======
    "@metamask/auto-changelog": "^3.4.4",
>>>>>>> da6a302d
    "@types/jest": "^27.4.1",
    "deepmerge": "^4.2.2",
    "jest": "^27.5.1",
    "ts-jest": "^27.1.4",
    "typedoc": "^0.24.8",
    "typedoc-plugin-missing-exports": "^2.0.0",
    "typescript": "~4.8.4"
  },
  "peerDependencies": {
    "@metamask/approval-controller": "^5.1.0"
  },
  "engines": {
    "node": ">=16.0.0"
  },
  "publishConfig": {
    "access": "public",
    "registry": "https://registry.npmjs.org/"
  }
}<|MERGE_RESOLUTION|>--- conflicted
+++ resolved
@@ -42,12 +42,8 @@
     "nanoid": "^3.1.31"
   },
   "devDependencies": {
-<<<<<<< HEAD
     "@metamask/approval-controller": "^5.1.0",
-    "@metamask/auto-changelog": "^3.4.3",
-=======
     "@metamask/auto-changelog": "^3.4.4",
->>>>>>> da6a302d
     "@types/jest": "^27.4.1",
     "deepmerge": "^4.2.2",
     "jest": "^27.5.1",
