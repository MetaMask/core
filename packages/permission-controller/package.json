{
  "name": "@metamask/permission-controller",
  "version": "7.0.0",
  "description": "Mediates access to JSON-RPC methods, used to interact with pieces of the MetaMask stack, via middleware for json-rpc-engine",
  "keywords": [
    "MetaMask",
    "Ethereum"
  ],
  "homepage": "https://github.com/MetaMask/core/tree/main/packages/permission-controller#readme",
  "bugs": {
    "url": "https://github.com/MetaMask/core/issues"
  },
  "repository": {
    "type": "git",
    "url": "https://github.com/MetaMask/core.git"
  },
  "license": "MIT",
  "main": "./dist/index.js",
  "types": "./dist/index.d.ts",
  "files": [
    "dist/"
  ],
  "scripts": {
    "build:docs": "typedoc",
    "changelog:update": "../../scripts/update-changelog.sh @metamask/permission-controller",
    "changelog:validate": "../../scripts/validate-changelog.sh @metamask/permission-controller",
    "publish:preview": "yarn npm publish --tag preview",
    "test": "jest --reporters=jest-silent-reporter",
    "test:clean": "jest --clearCache",
    "test:verbose": "jest --verbose",
    "test:watch": "jest --watch"
  },
  "dependencies": {
<<<<<<< HEAD
    "@metamask/approval-controller": "^5.1.1",
    "@metamask/base-controller": "^4.0.1",
    "@metamask/controller-utils": "^8.0.1",
    "@metamask/json-rpc-engine": "^7.3.1",
=======
    "@metamask/base-controller": "^4.0.0",
    "@metamask/controller-utils": "^8.0.0",
    "@metamask/json-rpc-engine": "^7.3.0",
>>>>>>> ca4baa00
    "@metamask/rpc-errors": "^6.1.0",
    "@metamask/utils": "^8.2.0",
    "@types/deep-freeze-strict": "^1.1.0",
    "deep-freeze-strict": "^1.1.1",
    "immer": "^9.0.6",
    "nanoid": "^3.1.31"
  },
  "devDependencies": {
    "@metamask/approval-controller": "^5.1.0",
    "@metamask/auto-changelog": "^3.4.4",
    "@types/jest": "^27.4.1",
    "deepmerge": "^4.2.2",
    "jest": "^27.5.1",
    "ts-jest": "^27.1.4",
    "typedoc": "^0.24.8",
    "typedoc-plugin-missing-exports": "^2.0.0",
    "typescript": "~4.8.4"
  },
  "peerDependencies": {
    "@metamask/approval-controller": "^5.1.1"
  },
  "engines": {
    "node": ">=16.0.0"
  },
  "publishConfig": {
    "access": "public",
    "registry": "https://registry.npmjs.org/"
  }
}<|MERGE_RESOLUTION|>--- conflicted
+++ resolved
@@ -31,16 +31,9 @@
     "test:watch": "jest --watch"
   },
   "dependencies": {
-<<<<<<< HEAD
-    "@metamask/approval-controller": "^5.1.1",
     "@metamask/base-controller": "^4.0.1",
     "@metamask/controller-utils": "^8.0.1",
     "@metamask/json-rpc-engine": "^7.3.1",
-=======
-    "@metamask/base-controller": "^4.0.0",
-    "@metamask/controller-utils": "^8.0.0",
-    "@metamask/json-rpc-engine": "^7.3.0",
->>>>>>> ca4baa00
     "@metamask/rpc-errors": "^6.1.0",
     "@metamask/utils": "^8.2.0",
     "@types/deep-freeze-strict": "^1.1.0",
