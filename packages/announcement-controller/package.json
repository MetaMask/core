{
  "name": "@metamask/announcement-controller",
  "version": "7.1.0",
  "description": "Manages in-app announcements",
  "keywords": [
    "MetaMask",
    "Ethereum"
  ],
  "homepage": "https://github.com/MetaMask/core/tree/main/packages/announcement-controller#readme",
  "bugs": {
    "url": "https://github.com/MetaMask/core/issues"
  },
  "repository": {
    "type": "git",
    "url": "https://github.com/MetaMask/core.git"
  },
  "license": "MIT",
  "sideEffects": false,
  "exports": {
    ".": {
      "import": {
        "types": "./dist/index.d.mts",
        "default": "./dist/index.mjs"
      },
      "require": {
        "types": "./dist/index.d.cts",
        "default": "./dist/index.cjs"
      }
    },
    "./package.json": "./package.json"
  },
  "main": "./dist/index.cjs",
  "types": "./dist/index.d.cts",
  "files": [
    "dist/"
  ],
  "scripts": {
    "build": "ts-bridge --project tsconfig.build.json --verbose --clean --no-references",
    "build:docs": "typedoc",
    "changelog:update": "../../scripts/update-changelog.sh @metamask/announcement-controller",
    "changelog:validate": "../../scripts/validate-changelog.sh @metamask/announcement-controller",
    "publish:preview": "yarn npm publish --tag preview",
    "since-latest-release": "../../scripts/since-latest-release.sh",
    "test": "NODE_OPTIONS=--experimental-vm-modules jest --reporters=jest-silent-reporter",
    "test:clean": "NODE_OPTIONS=--experimental-vm-modules jest --clearCache",
    "test:verbose": "NODE_OPTIONS=--experimental-vm-modules jest --verbose",
    "test:watch": "NODE_OPTIONS=--experimental-vm-modules jest --watch"
  },
  "dependencies": {
<<<<<<< HEAD
    "@metamask/base-controller": "^8.4.0",
    "@metamask/messenger": "^0.3.0"
=======
    "@metamask/base-controller": "^8.4.1"
>>>>>>> 73a5aad5
  },
  "devDependencies": {
    "@metamask/auto-changelog": "^3.4.4",
    "@types/jest": "^27.4.1",
    "deepmerge": "^4.2.2",
    "jest": "^27.5.1",
    "ts-jest": "^27.1.4",
    "typedoc": "^0.24.8",
    "typedoc-plugin-missing-exports": "^2.0.0",
    "typescript": "~5.2.2"
  },
  "engines": {
    "node": "^18.18 || >=20"
  },
  "publishConfig": {
    "access": "public",
    "registry": "https://registry.npmjs.org/"
  }
}<|MERGE_RESOLUTION|>--- conflicted
+++ resolved
@@ -47,12 +47,8 @@
     "test:watch": "NODE_OPTIONS=--experimental-vm-modules jest --watch"
   },
   "dependencies": {
-<<<<<<< HEAD
-    "@metamask/base-controller": "^8.4.0",
+    "@metamask/base-controller": "^8.4.1",
     "@metamask/messenger": "^0.3.0"
-=======
-    "@metamask/base-controller": "^8.4.1"
->>>>>>> 73a5aad5
   },
   "devDependencies": {
     "@metamask/auto-changelog": "^3.4.4",
