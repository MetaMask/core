{
  "extends": "../../tsconfig.packages.json",
  "compilerOptions": {
    "baseUrl": "./"
  },
<<<<<<< HEAD
  "references": [
    { "path": "../base-controller" },
    { "path": "../messenger" }
  ],
=======
  "references": [{ "path": "../base-controller" }, { "path": "../messenger" }],
>>>>>>> 64e065ec
  "include": ["../../types", "./src"]
}<|MERGE_RESOLUTION|>--- conflicted
+++ resolved
@@ -3,13 +3,6 @@
   "compilerOptions": {
     "baseUrl": "./"
   },
-<<<<<<< HEAD
-  "references": [
-    { "path": "../base-controller" },
-    { "path": "../messenger" }
-  ],
-=======
   "references": [{ "path": "../base-controller" }, { "path": "../messenger" }],
->>>>>>> 64e065ec
   "include": ["../../types", "./src"]
 }