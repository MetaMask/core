{
  "name": "@metamask/multichain-transactions-controller",
  "version": "0.9.0",
  "description": "This package is responsible for getting transactions from our Bitcoin and Solana snaps",
  "keywords": [
    "MetaMask",
    "Ethereum"
  ],
  "homepage": "https://github.com/MetaMask/core/tree/main/packages/multichain-transactions-controller#readme",
  "bugs": {
    "url": "https://github.com/MetaMask/core/issues"
  },
  "repository": {
    "type": "git",
    "url": "https://github.com/MetaMask/core.git"
  },
  "license": "MIT",
  "sideEffects": false,
  "exports": {
    ".": {
      "import": {
        "types": "./dist/index.d.mts",
        "default": "./dist/index.mjs"
      },
      "require": {
        "types": "./dist/index.d.cts",
        "default": "./dist/index.cjs"
      }
    },
    "./package.json": "./package.json"
  },
  "main": "./dist/index.cjs",
  "types": "./dist/index.d.cts",
  "files": [
    "dist/"
  ],
  "scripts": {
    "build": "ts-bridge --project tsconfig.build.json --verbose --clean --no-references",
    "build:docs": "typedoc",
    "changelog:update": "../../scripts/update-changelog.sh @metamask/multichain-transactions-controller",
    "changelog:validate": "../../scripts/validate-changelog.sh @metamask/multichain-transactions-controller",
    "publish:preview": "yarn npm publish --tag preview",
    "since-latest-release": "../../scripts/since-latest-release.sh",
    "test": "NODE_OPTIONS=--experimental-vm-modules jest --reporters=jest-silent-reporter",
    "test:clean": "NODE_OPTIONS=--experimental-vm-modules jest --clearCache",
    "test:verbose": "NODE_OPTIONS=--experimental-vm-modules jest --verbose",
    "test:watch": "NODE_OPTIONS=--experimental-vm-modules jest --watch"
  },
  "dependencies": {
    "@metamask/base-controller": "^8.0.0",
    "@metamask/keyring-api": "^17.4.0",
    "@metamask/keyring-internal-api": "^6.0.1",
    "@metamask/keyring-snap-client": "^4.1.0",
    "@metamask/polling-controller": "^13.0.0",
    "@metamask/snaps-sdk": "^6.22.0",
    "@metamask/snaps-utils": "^9.2.0",
    "@metamask/utils": "^11.2.0",
    "@types/uuid": "^8.3.0",
    "immer": "^9.0.6",
    "uuid": "^8.3.2"
  },
  "devDependencies": {
    "@metamask/accounts-controller": "^27.0.0",
    "@metamask/auto-changelog": "^3.4.4",
<<<<<<< HEAD
    "@metamask/keyring-controller": "^21.0.1",
    "@metamask/providers": "^21.0.0",
    "@metamask/snaps-controllers": "^11.2.0",
=======
    "@metamask/keyring-controller": "^21.0.2",
    "@metamask/snaps-controllers": "^9.19.0",
>>>>>>> f0866274
    "@types/jest": "^27.4.1",
    "deepmerge": "^4.2.2",
    "jest": "^27.5.1",
    "ts-jest": "^27.1.4",
    "typedoc": "^0.24.8",
    "typedoc-plugin-missing-exports": "^2.0.0",
    "typescript": "~5.2.2",
    "webextension-polyfill": "^0.12.0"
  },
  "peerDependencies": {
    "@metamask/accounts-controller": "^27.0.0",
    "@metamask/providers": "^21.0.0",
    "@metamask/snaps-controllers": "^11.0.0",
    "webextension-polyfill": "^0.10.0 || ^0.11.0 || ^0.12.0"
  },
  "engines": {
    "node": "^18.18 || >=20"
  },
  "publishConfig": {
    "access": "public",
    "registry": "https://registry.npmjs.org/"
  }
}<|MERGE_RESOLUTION|>--- conflicted
+++ resolved
@@ -62,14 +62,9 @@
   "devDependencies": {
     "@metamask/accounts-controller": "^27.0.0",
     "@metamask/auto-changelog": "^3.4.4",
-<<<<<<< HEAD
-    "@metamask/keyring-controller": "^21.0.1",
+    "@metamask/keyring-controller": "^21.0.2",
     "@metamask/providers": "^21.0.0",
     "@metamask/snaps-controllers": "^11.2.0",
-=======
-    "@metamask/keyring-controller": "^21.0.2",
-    "@metamask/snaps-controllers": "^9.19.0",
->>>>>>> f0866274
     "@types/jest": "^27.4.1",
     "deepmerge": "^4.2.2",
     "jest": "^27.5.1",
