--- conflicted
+++ resolved
@@ -49,13 +49,8 @@
   "dependencies": {
     "@metamask/base-controller": "^7.1.1",
     "@metamask/keyring-api": "^15.0.0",
-<<<<<<< HEAD
-    "@metamask/keyring-internal-api": "^2.0.1",
-    "@metamask/keyring-snap-client": "^3.0.0",
-=======
     "@metamask/keyring-internal-api": "^3.0.0",
     "@metamask/keyring-snap-client": "^3.0.1",
->>>>>>> bd681cf4
     "@metamask/polling-controller": "^12.0.2",
     "@metamask/snaps-controllers": "^9.10.0",
     "@metamask/snaps-sdk": "^6.7.0",
