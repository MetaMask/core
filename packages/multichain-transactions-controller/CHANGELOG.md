--- conflicted
+++ resolved
@@ -7,11 +7,10 @@
 
 ## [Unreleased]
 
-<<<<<<< HEAD
 ### Changed
 
 - Improve controller constructor by moving async logic to it's own method ([#5781](https://github.com/MetaMask/core/pull/5781))
-=======
+
 ## [1.0.0]
 
 ### Changed
@@ -24,7 +23,6 @@
 ### Changed
 
 - **BREAKING:** bump `@metamask/accounts-controller` peer dependency to `^29.0.0` ([#5802](https://github.com/MetaMask/core/pull/5802))
->>>>>>> dbe50971
 
 ## [0.10.0]
 
