--- conflicted
+++ resolved
@@ -18,13 +18,8 @@
 import { RpcBalanceFetcher } from './rpc-service/rpc-balance-fetcher';
 import type {
   ChainIdHex,
-<<<<<<< HEAD
   TokenBalancesControllerMessenger,
-=======
   ChecksumAddress,
-  TokenBalancesControllerActions,
-  TokenBalancesControllerEvents,
->>>>>>> d9480378
   TokenBalancesControllerState,
 } from './TokenBalancesController';
 import {
@@ -1574,16 +1569,11 @@
       const accountAddress = '0x1111111111111111111111111111111111111111';
       const chainId = '0x1';
 
-<<<<<<< HEAD
       const { controller, tokenBalancesControllerMessenger } = setupController({
-        config: { accountsApiChainIds: [], allowExternalServices: () => true },
-=======
-      const { controller, messenger } = setupController({
         config: {
           accountsApiChainIds: () => [],
           allowExternalServices: () => true,
         },
->>>>>>> d9480378
         tokens: {
           allTokens: {
             [chainId]: {
