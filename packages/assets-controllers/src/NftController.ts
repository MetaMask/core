import { isAddress } from '@ethersproject/address';
import type {
  AccountsControllerSelectedEvmAccountChangeEvent,
  AccountsControllerGetAccountAction,
  AccountsControllerGetSelectedAccountAction,
} from '@metamask/accounts-controller';
import type { AddApprovalRequest } from '@metamask/approval-controller';
import {
  BaseController,
  type ControllerStateChangeEvent,
  type ControllerGetStateAction,
  type StateMetadata,
} from '@metamask/base-controller/next';
import {
  safelyExecute,
  handleFetch,
  toChecksumHexAddress,
  BNToHex,
  fetchWithErrorHandling,
  IPFS_DEFAULT_GATEWAY_URL,
  ERC721,
  ERC1155,
  ApprovalType,
  NFT_API_BASE_URL,
  NFT_API_VERSION,
  convertHexToDecimal,
  toHex,
} from '@metamask/controller-utils';
import { type InternalAccount } from '@metamask/keyring-internal-api';
import type { Messenger } from '@metamask/messenger';
import type {
  NetworkClientId,
  NetworkControllerGetNetworkClientByIdAction,
} from '@metamask/network-controller';
import type { PhishingControllerBulkScanUrlsAction } from '@metamask/phishing-controller';
import { RecommendedAction } from '@metamask/phishing-controller';
import type { PreferencesControllerStateChangeEvent } from '@metamask/preferences-controller';
import { rpcErrors } from '@metamask/rpc-errors';
import type { Hex } from '@metamask/utils';
import { remove0x } from '@metamask/utils';
import { Mutex } from 'async-mutex';
import BN from 'bn.js';
import { v4 as random } from 'uuid';

import type {
  AssetsContractControllerGetERC1155BalanceOfAction,
  AssetsContractControllerGetERC1155TokenURIAction,
  AssetsContractControllerGetERC721AssetNameAction,
  AssetsContractControllerGetERC721AssetSymbolAction,
  AssetsContractControllerGetERC721OwnerOfAction,
  AssetsContractControllerGetERC721TokenURIAction,
} from './AssetsContractController';
import {
  compareNftMetadata,
  getFormattedIpfsUrl,
  hasNewCollectionFields,
} from './assetsUtil';
import { Source } from './constants';
import type {
  ApiNftContract,
  ReservoirResponse,
  Collection,
  Attributes,
  LastSale,
  GetCollectionsResponse,
  TopBid,
} from './NftDetectionController';
import type { NetworkControllerFindNetworkClientIdByChainIdAction } from '../../network-controller/src/NetworkController';

export type NFTStandardType = 'ERC721' | 'ERC1155';

type SuggestedNftMeta = {
  asset: { address: string; tokenId: string } & NftMetadata;
  id: string;
  time: number;
  type: NFTStandardType;
  interactingAddress: string;
  origin: string;
};

/**
 * Nft
 *
 * NFT representation
 *
 * address - Hex address of a ERC721 contract
 *
 * description - The NFT description
 *
 * image - URI of custom NFT image associated with this tokenId
 *
 * name - Name associated with this tokenId and contract address
 *
 * tokenId - The NFT identifier
 *
 * numberOfSales - Number of sales
 *
 * backgroundColor - The background color to be displayed with the item
 *
 * imagePreview - URI of a smaller image associated with this NFT
 *
 * imageThumbnail - URI of a thumbnail image associated with this NFT
 *
 * imageOriginal - URI of the original image associated with this NFT
 * animation - URI of a animation associated with this NFT
 * animationOriginal - URI of the original animation associated with this NFT
 * externalLink - External link containing additional information
 * creator - The NFT owner information object
 * isCurrentlyOwned - Boolean indicating whether the address/chainId combination where it's currently stored currently owns this NFT
 * transactionId - Transaction Id associated with the NFT
 */
export type Nft = {
  tokenId: string;
  address: string;
  isCurrentlyOwned?: boolean;
} & NftMetadata;

type NftUpdate = {
  nft: Nft;
  newMetadata: NftMetadata;
};

/**
 * NftContract
 *
 * NFT contract information representation
 *
 * name - Contract name
 *
 * logo - Contract logo
 *
 * address - Contract address
 *
 * symbol - Contract symbol
 *
 * description - Contract description
 *
 * totalSupply - Total supply of NFTs
 *
 * assetContractType - The NFT type, it could be `semi-fungible` or `non-fungible`
 *
 * createdDate - Creation date
 *
 * schemaName - The schema followed by the contract, it could be `ERC721` or `ERC1155`
 *
 * externalLink - External link containing additional information
 */
export type NftContract = {
  name?: string;
  logo?: string;
  address: string;
  symbol?: string;
  description?: string;
  totalSupply?: string;
  assetContractType?: string;
  createdDate?: string;
  schemaName?: string;
  externalLink?: string;
};

/**
 * NftMetadata
 *
 * NFT custom information
 *
 * name - NFT custom name
 *
 * description - The NFT description
 *
 * numberOfSales - Number of sales
 *
 * backgroundColor - The background color to be displayed with the item
 *
 * image - Image custom image URI
 *
 * imagePreview - URI of a smaller image associated with this NFT
 *
 * imageThumbnail - URI of a thumbnail image associated with this NFT
 *
 * imageOriginal - URI of the original image associated with this NFT
 *
 * animation - URI of a animation associated with this NFT
 *
 * animationOriginal - URI of the original animation associated with this NFT
 * externalLink - External link containing additional information
 * creator - The NFT owner information object
 * standard - NFT standard name for the NFT, e.g., ERC-721 or ERC-1155
 */
export type NftMetadata = {
  name: string | null;
  description: string | null;
  image: string | null;
  standard: string | null;
  favorite?: boolean;
  numberOfSales?: number;
  backgroundColor?: string;
  imagePreview?: string;
  imageThumbnail?: string;
  imageOriginal?: string;
  animation?: string;
  animationOriginal?: string;
  externalLink?: string;
  creator?: string;
  transactionId?: string;
  tokenURI?: string | null;
  collection?: Collection;
  address?: string;
  attributes?: Attributes[];
  lastSale?: LastSale;
  rarityRank?: string;
  topBid?: TopBid;
  chainId?: number;
};

/**
 * NftControllerState
 *
 * NFT controller state
 *
 * allNftContracts - Object containing NFT contract information
 *
 * allNfts - Object containing NFTs per account and network
 *
 * ignoredNfts - List of NFTs that should be ignored
 */
export type NftControllerState = {
  allNftContracts: {
    [key: string]: {
      [chainId: Hex]: NftContract[];
    };
  };
  allNfts: {
    [key: string]: {
      [chainId: Hex]: Nft[];
    };
  };
  ignoredNfts: Nft[];
};

const nftControllerMetadata: StateMetadata<NftControllerState> = {
  allNftContracts: {
    includeInStateLogs: false,
    persist: true,
    includeInDebugSnapshot: false,
    usedInUi: true,
  },
  allNfts: {
    includeInStateLogs: false,
    persist: true,
    includeInDebugSnapshot: false,
    usedInUi: true,
  },
  ignoredNfts: {
    includeInStateLogs: false,
    persist: true,
    includeInDebugSnapshot: false,
    usedInUi: false,
  },
};

const ALL_NFTS_STATE_KEY = 'allNfts';
const ALL_NFTS_CONTRACTS_STATE_KEY = 'allNftContracts';

type NftAsset = {
  address: string;
  tokenId: string;
};

/**
 * The name of the {@link NftController}.
 */
const controllerName = 'NftController';

export type NftControllerGetStateAction = ControllerGetStateAction<
  typeof controllerName,
  NftControllerState
>;
export type NftControllerActions = NftControllerGetStateAction;

/**
 * The external actions available to the {@link NftController}.
 */
export type AllowedActions =
  | AddApprovalRequest
  | AccountsControllerGetAccountAction
  | AccountsControllerGetSelectedAccountAction
  | NetworkControllerGetNetworkClientByIdAction
  | AssetsContractControllerGetERC721AssetNameAction
  | AssetsContractControllerGetERC721AssetSymbolAction
  | AssetsContractControllerGetERC721TokenURIAction
  | AssetsContractControllerGetERC721OwnerOfAction
  | AssetsContractControllerGetERC1155BalanceOfAction
  | AssetsContractControllerGetERC1155TokenURIAction
  | NetworkControllerFindNetworkClientIdByChainIdAction
  | PhishingControllerBulkScanUrlsAction;

export type AllowedEvents =
  | PreferencesControllerStateChangeEvent
  | AccountsControllerSelectedEvmAccountChangeEvent;

export type NftControllerStateChangeEvent = ControllerStateChangeEvent<
  typeof controllerName,
  NftControllerState
>;

export type NftControllerEvents = NftControllerStateChangeEvent;

/**
 * The messenger of the {@link NftController}.
 */
export type NftControllerMessenger = Messenger<
  typeof controllerName,
  NftControllerActions | AllowedActions,
  NftControllerEvents | AllowedEvents
>;

export const getDefaultNftControllerState = (): NftControllerState => ({
  allNftContracts: {},
  allNfts: {},
  ignoredNfts: [],
});

const NFT_UPDATE_THRESHOLD = 500;

/**
 * Controller that stores assets and exposes convenience methods
 */
export class NftController extends BaseController<
  typeof controllerName,
  NftControllerState,
  NftControllerMessenger
> {
  readonly #mutex = new Mutex();

  #selectedAccountId: string;

  #ipfsGateway: string;

  #displayNftMedia: boolean;

  readonly #useIpfsSubdomains: boolean;

  #isIpfsGatewayEnabled: boolean;

  readonly #onNftAdded?: (data: {
    address: string;
    symbol: string | undefined;
    tokenId: string;
    standard: string | null;
    source: Source;
  }) => void;

  /**
   * Creates an NftController instance.
   *
   * @param options - The controller options.
   * @param options.ipfsGateway - The configured IPFS gateway.
   * @param options.displayNftMedia - Controls whether the NFT API is used.
   * @param options.useIpfsSubdomains - Controls whether IPFS subdomains are used.
   * @param options.isIpfsGatewayEnabled - Controls whether IPFS is enabled or not.
   * @param options.onNftAdded - Callback that is called when an NFT is added. Currently used pass data
   * for tracking the NFT added event.
   * @param options.messenger - The messenger.
   * @param options.state - Initial state to set on this controller.
   */
  constructor({
    ipfsGateway = IPFS_DEFAULT_GATEWAY_URL,
    displayNftMedia = false,
    useIpfsSubdomains = true,
    isIpfsGatewayEnabled = true,
    onNftAdded,
    messenger,
    state = {},
  }: {
    ipfsGateway?: string;
    displayNftMedia?: boolean;
    useIpfsSubdomains?: boolean;
    isIpfsGatewayEnabled?: boolean;
    onNftAdded?: (data: {
      address: string;
      symbol: string | undefined;
      tokenId: string;
      standard: string | null;
      source: string;
    }) => void;
    messenger: NftControllerMessenger;
    state?: Partial<NftControllerState>;
  }) {
    super({
      name: controllerName,
      metadata: nftControllerMetadata,
      messenger,
      state: {
        ...getDefaultNftControllerState(),
        ...state,
      },
    });

    this.#selectedAccountId = this.messenger.call(
      'AccountsController:getSelectedAccount',
    ).id;
    this.#ipfsGateway = ipfsGateway;
    this.#displayNftMedia = displayNftMedia;
    this.#useIpfsSubdomains = useIpfsSubdomains;
    this.#isIpfsGatewayEnabled = isIpfsGatewayEnabled;
    this.#onNftAdded = onNftAdded;

    this.messenger.subscribe(
      'PreferencesController:stateChange',
      this.#onPreferencesControllerStateChange.bind(this),
    );

    this.messenger.subscribe(
      'AccountsController:selectedEvmAccountChange',
      this.#onSelectedAccountChange.bind(this),
    );
  }

  /**
   * Handles the state change of the preference controller.
   *
   * @param preferencesState - The new state of the preference controller.
   * @param preferencesState.ipfsGateway - The configured IPFS gateway.
   * @param preferencesState.isIpfsGatewayEnabled - Controls whether IPFS is enabled or not.
   * @param preferencesState.displayNftMedia - Controls whether the NFT API is used (mobile).
   * @param preferencesState.openSeaEnabled - Controls whether the NFT API is used (extension).
   */
  async #onPreferencesControllerStateChange({
    ipfsGateway,
    isIpfsGatewayEnabled,
<<<<<<< HEAD
  }: PreferencesState) {
    const selectedAccount = this.messenger.call(
=======
    displayNftMedia,
    openSeaEnabled,
  }: {
    ipfsGateway: string;
    isIpfsGatewayEnabled: boolean;
    // TODO: Mobile PreferencesController uses displayNftMedia, Extension PreferencesController uses openSeaEnabled
    // TODO: Replace this type with PreferencesState once both clients use the same PreferencesController
    displayNftMedia?: boolean;
    openSeaEnabled?: boolean;
  }) {
    const selectedAccount = this.messagingSystem.call(
>>>>>>> 73a5aad5
      'AccountsController:getSelectedAccount',
    );
    this.#selectedAccountId = selectedAccount.id;

    const newDisplayNftMedia = Boolean(displayNftMedia || openSeaEnabled);

    // Get current state values
    if (
      this.#ipfsGateway !== ipfsGateway ||
      this.#displayNftMedia !== newDisplayNftMedia ||
      this.#isIpfsGatewayEnabled !== isIpfsGatewayEnabled
    ) {
      this.#ipfsGateway = ipfsGateway;
      this.#displayNftMedia = newDisplayNftMedia;
      this.#isIpfsGatewayEnabled = isIpfsGatewayEnabled;
      const needsUpdateNftMetadata =
        (isIpfsGatewayEnabled && ipfsGateway !== '') || newDisplayNftMedia;
      if (needsUpdateNftMetadata && selectedAccount) {
        await this.#updateNftUpdateForAccount(selectedAccount);
      }
    }
  }

  /**
   * Handles the selected account change on the accounts controller.
   *
   * @param internalAccount - The new selected account.
   */
  async #onSelectedAccountChange(internalAccount: InternalAccount) {
    const oldSelectedAccountId = this.#selectedAccountId;
    this.#selectedAccountId = internalAccount.id;

    const needsUpdateNftMetadata =
      ((this.#isIpfsGatewayEnabled && this.#ipfsGateway !== '') ||
        this.#displayNftMedia) &&
      oldSelectedAccountId !== internalAccount.id;

    if (needsUpdateNftMetadata) {
      await this.#updateNftUpdateForAccount(internalAccount);
    }
  }

  getNftApi() {
    return `${NFT_API_BASE_URL}/tokens`;
  }

  /**
   * Helper method to update nested state for allNfts and allNftContracts.
   *
   * @param newCollection - the modified piece of state to update in the controller's store
   * @param baseStateKey - The root key in the store to update.
   * @param passedConfig - An object containing the selectedAddress and chainId that are passed through the auto-detection flow.
   * @param passedConfig.userAddress - the address passed through the NFT detection flow to ensure assets are stored to the correct account
   * @param passedConfig.chainId - the chainId passed through the NFT detection flow to ensure assets are stored to the correct account
   */
  #updateNestedNftState<
    Key extends typeof ALL_NFTS_STATE_KEY | typeof ALL_NFTS_CONTRACTS_STATE_KEY,
    NftCollection extends Key extends typeof ALL_NFTS_STATE_KEY
      ? Nft[]
      : NftContract[],
  >(
    newCollection: NftCollection,
    baseStateKey: Key,
    { userAddress, chainId }: { userAddress: string; chainId: Hex },
  ) {
    // userAddress can be an empty string if it is not set via an account change or in constructor
    // while this doesn't cause any issues, we want to ensure that we don't store assets to an empty string address
    if (!userAddress) {
      return;
    }

    this.update((state) => {
      const oldState = state[baseStateKey];
      const addressState = oldState[userAddress] || {};
      const newAddressState = {
        ...addressState,
        [chainId]: newCollection,
      };
      state[baseStateKey] = {
        ...oldState,
        [userAddress]: newAddressState,
      };
    });
  }

  #getNftCollectionApi(): string {
    // False negative.

    return `${NFT_API_BASE_URL}/collections`;
  }

  /**
   * Request individual NFT information from NFT API.
   *
   * @param contractAddress - Hex address of the NFT contract.
   * @param tokenId - The NFT identifier.
   * @returns Promise resolving to the current NFT name and image.
   */
  async #getNftInformationFromApi(
    contractAddress: string,
    tokenId: string,
  ): Promise<NftMetadata> {
    // TODO Parameterize this by chainId for non-mainnet token detection
    // Attempt to fetch the data with the nft-api
    const urlParams = new URLSearchParams({
      chainIds: '1',
      tokens: `${contractAddress}:${tokenId}`,
      includeTopBid: 'true',
      includeAttributes: 'true',
      includeLastSale: 'true',
    }).toString();

    // First fetch token information
    const nftInformation: ReservoirResponse | undefined =
      await fetchWithErrorHandling({
        url: `${this.getNftApi()}?${urlParams}`,
        options: {
          headers: {
            Version: NFT_API_VERSION,
          },
        },
      });
    // Params for getCollections API call
    const getCollectionParams = new URLSearchParams({
      chainId: '1',
      id: `${nftInformation?.tokens[0]?.token?.collection?.id as string}`,
    }).toString();
    // Fetch collection information using collectionId
    const collectionInformation: GetCollectionsResponse | undefined =
      await fetchWithErrorHandling({
        url: `${NFT_API_BASE_URL as string}/collections?${getCollectionParams}`,
        options: {
          headers: {
            Version: NFT_API_VERSION,
          },
        },
      });
    // if we were still unable to fetch the data we return out the default/null of `NftMetadata`
    if (!nftInformation?.tokens?.[0]?.token) {
      return {
        name: null,
        description: null,
        image: null,
        standard: null,
      };
    }

    // if we've reached this point, we have successfully fetched some data for nftInformation
    // now we reconfigure the data to conform to the `NftMetadata` type for storage.

    const {
      image,
      metadata: { imageOriginal } = {},
      name,
      description,
      collection,
      kind,
      rarityRank,
      rarity,
      attributes,
      lastSale,
      imageSmall,
    } = nftInformation.tokens[0].token;

    /* istanbul ignore next */
    const nftMetadata: NftMetadata = Object.assign(
      {},
      { name: name || null },
      { description: description || null },
      { image: image || null },
      collection?.creator && { creator: collection.creator },
      imageOriginal && { imageOriginal },
      imageSmall && { imageThumbnail: imageSmall },
      kind && { standard: kind.toUpperCase() },
      lastSale && { lastSale },
      attributes && { attributes },
      nftInformation.tokens[0].market?.topBid && {
        topBid: nftInformation.tokens[0].market?.topBid,
      },
      rarityRank && { rarityRank },
      rarity && { rarity },
      (collection || collectionInformation) && {
        collection: {
          ...(collection || {}),
          creator:
            collection?.creator ||
            collectionInformation?.collections[0].creator,
          openseaVerificationStatus:
            collectionInformation?.collections[0].openseaVerificationStatus,
          contractDeployedAt:
            collectionInformation?.collections[0].contractDeployedAt,
          ownerCount: collectionInformation?.collections[0].ownerCount,
          topBid: collectionInformation?.collections[0].topBid,
        },
      },
    );

    return nftMetadata;
  }

  /**
   * Request individual NFT information from contracts that follows Metadata Interface.
   *
   * @param contractAddress - Hex address of the NFT contract.
   * @param tokenId - The NFT identifier.
   * @param networkClientId - The networkClientId that can be used to identify the network client to use for this request.
   * @returns Promise resolving to the current NFT name and image.
   */
  async #getNftInformationFromTokenURI(
    contractAddress: string,
    tokenId: string,
    networkClientId: NetworkClientId,
  ): Promise<NftMetadata> {
    const result = await this.#getNftURIAndStandard(
      contractAddress,
      tokenId,
      networkClientId,
    );
    let tokenURI = result[0];
    const standard = result[1];

    const hasIpfsTokenURI = tokenURI.startsWith('ipfs://');

    if (hasIpfsTokenURI && !this.#isIpfsGatewayEnabled) {
      return {
        image: null,
        name: null,
        description: null,
        standard: standard || null,
        favorite: false,
        tokenURI: tokenURI ?? null,
      };
    }

    const isDisplayNFTMediaToggleEnabled = this.#displayNftMedia;
    if (!hasIpfsTokenURI && !isDisplayNFTMediaToggleEnabled) {
      return {
        image: null,
        name: null,
        description: null,
        standard: standard || null,
        favorite: false,
        tokenURI: tokenURI ?? null,
      };
    }

    if (hasIpfsTokenURI) {
      tokenURI = await getFormattedIpfsUrl(
        this.#ipfsGateway,
        tokenURI,
        this.#useIpfsSubdomains,
      );
    }
    if (tokenURI.startsWith('data:image/')) {
      return {
        image: tokenURI,
        name: null,
        description: null,
        standard: standard || null,
        favorite: false,
        tokenURI: tokenURI ?? null,
      };
    }

    try {
      const object = await handleFetch(tokenURI);
      // TODO: Check image_url existence. This is not part of EIP721 nor EIP1155
      const image = Object.prototype.hasOwnProperty.call(object, 'image')
        ? 'image'
        : /* istanbul ignore next */ 'image_url';

      return {
        image: object[image],
        name: object.name,
        description: object.description,
        standard,
        favorite: false,
        tokenURI: tokenURI ?? null,
      };
    } catch {
      return {
        image: null,
        name: null,
        description: null,
        standard: standard || null,
        favorite: false,
        tokenURI: tokenURI ?? null,
      };
    }
  }

  /**
   * Retrieve NFT uri with  metadata. TODO Update method to use IPFS.
   *
   * @param contractAddress - NFT contract address.
   * @param tokenId - NFT token id.
   * @param networkClientId - The networkClientId that can be used to identify the network client to use for this request.
   * @returns Promise resolving NFT uri and token standard.
   */
  async #getNftURIAndStandard(
    contractAddress: string,
    tokenId: string,
    networkClientId: NetworkClientId,
  ): Promise<[string, string]> {
    // try ERC721 uri
    try {
      const uri = await this.messenger.call(
        'AssetsContractController:getERC721TokenURI',
        contractAddress,
        tokenId,
        networkClientId,
      );
      return [uri, ERC721];
    } catch {
      // Ignore error
    }

    // try ERC1155 uri
    try {
      const tokenURI = await this.messenger.call(
        'AssetsContractController:getERC1155TokenURI',
        contractAddress,
        tokenId,
        networkClientId,
      );

      /**
       * According to EIP1155 the URI value allows for ID substitution
       * in case the string `{id}` exists.
       * https://eips.ethereum.org/EIPS/eip-1155#metadata
       */

      if (!tokenURI.includes('{id}')) {
        return [tokenURI, ERC1155];
      }

      const hexTokenId = remove0x(BNToHex(new BN(tokenId)))
        .padStart(64, '0')
        .toLowerCase();
      return [tokenURI.replace('{id}', hexTokenId), ERC1155];
    } catch {
      // Ignore error
    }

    return ['', ''];
  }

  /**
   * Request individual NFT information (name, image url and description).
   *
   * @param contractAddress - Hex address of the NFT contract.
   * @param tokenId - The NFT identifier.
   * @param networkClientId - The networkClientId that can be used to identify the network client to use for this request.
   * @returns Promise resolving to the current NFT name and image.
   */
  async #getNftInformation(
    contractAddress: string,
    tokenId: string,
    networkClientId: NetworkClientId,
  ): Promise<NftMetadata> {
    const {
      configuration: { chainId },
    } = this.messenger.call(
      'NetworkController:getNetworkClientById',
      networkClientId,
    );
    const [blockchainMetadata, nftApiMetadata] = await Promise.all([
      safelyExecute(() =>
        this.#getNftInformationFromTokenURI(
          contractAddress,
          tokenId,
          networkClientId,
        ),
      ),
      this.#displayNftMedia && chainId === '0x1'
        ? safelyExecute(() =>
            this.#getNftInformationFromApi(contractAddress, tokenId),
          )
        : undefined,
    ]);
    const metadata = {
      ...nftApiMetadata,
      name: blockchainMetadata?.name ?? nftApiMetadata?.name ?? null,
      description:
        blockchainMetadata?.description ?? nftApiMetadata?.description ?? null,
      image: nftApiMetadata?.image ?? blockchainMetadata?.image ?? null,
      standard:
        blockchainMetadata?.standard ?? nftApiMetadata?.standard ?? null,
      tokenURI: blockchainMetadata?.tokenURI ?? null,
    };
    // Sanitize the metadata by checking external links against phishing protection
    return await this.#sanitizeNftMetadata(metadata);
  }

  /**
   * Request NFT contract information from the contract itself.
   *
   * @param contractAddress - Hex address of the NFT contract.
   * @param networkClientId - The networkClientId that can be used to identify the network client to use for this request.
   * @returns Promise resolving to the current NFT name and image.
   */
  async #getNftContractInformationFromContract(
    // TODO for calls to blockchain we need to explicitly pass the currentNetworkClientId since its relying on the provider
    contractAddress: string,
    networkClientId: NetworkClientId,
  ): Promise<
    Partial<ApiNftContract> &
      Pick<ApiNftContract, 'address'> &
      Pick<ApiNftContract, 'collection'>
  > {
    const [name, symbol] = await Promise.all([
      this.messenger.call(
        'AssetsContractController:getERC721AssetName',
        contractAddress,
        networkClientId,
      ),
      this.messenger.call(
        'AssetsContractController:getERC721AssetSymbol',
        contractAddress,
        networkClientId,
      ),
    ]);

    return {
      collection: { name },
      symbol,
      address: contractAddress,
    };
  }

  /**
   * Request NFT contract information from Blockchain and aggregate with received data from NFTMetadata.
   *
   * @param contractAddress - Hex address of the NFT contract.
   * @param nftMetadataFromApi - Received NFT information to be aggregated with blockchain contract information.
   * @param networkClientId - The networkClientId that can be used to identify the network client to use for this request.
   * @returns Promise resolving to the NFT contract name, image and description.
   */
  async #getNftContractInformation(
    contractAddress: string,
    nftMetadataFromApi: NftMetadata,
    networkClientId: NetworkClientId,
  ): Promise<
    Partial<ApiNftContract> &
      Pick<ApiNftContract, 'address'> &
      Pick<ApiNftContract, 'collection'>
  > {
    const blockchainContractData = await safelyExecute(() =>
      this.#getNftContractInformationFromContract(
        contractAddress,
        networkClientId,
      ),
    );

    if (
      blockchainContractData ||
      !Object.values(nftMetadataFromApi).every((value) => value === null)
    ) {
      return {
        address: contractAddress,
        ...blockchainContractData,
        schema_name: nftMetadataFromApi?.standard ?? null,
        collection: {
          name: null,
          image_url:
            nftMetadataFromApi?.collection?.image ??
            nftMetadataFromApi?.collection?.imageUrl ??
            null,
          tokenCount: nftMetadataFromApi?.collection?.tokenCount ?? null,
          ...nftMetadataFromApi?.collection,
          ...blockchainContractData?.collection,
        },
      };
    }

    /* istanbul ignore next */
    return {
      address: contractAddress,
      asset_contract_type: null,
      created_date: null,
      schema_name: null,
      symbol: null,
      total_supply: null,
      description: null,
      external_link: null,
      collection: { name: null, image_url: null },
    };
  }

  /**
   * Adds an individual NFT to the stored NFT list.
   *
   * @param tokenAddress - Hex address of the NFT contract.
   * @param tokenId - The NFT identifier.
   * @param nftMetadata - NFT optional information (name, image and description).
   * @param nftContract - An object containing contract data of the NFT being added.
   * @param chainId - The chainId of the network where the NFT is being added.
   * @param userAddress - The address of the account where the NFT is being added.
   * @param source - Whether the NFT was detected, added manually or suggested by a dapp.
   * @returns A promise resolving to `undefined`.
   */
  async #addIndividualNft(
    tokenAddress: string,
    tokenId: string,
    nftMetadata: NftMetadata,
    nftContract: NftContract,
    chainId: Hex,
    userAddress: string,
    source: Source,
  ): Promise<void> {
    const releaseLock = await this.#mutex.acquire();
    try {
      const checksumHexAddress = toChecksumHexAddress(tokenAddress);
      const { allNfts } = this.state;

      const nfts = [...(allNfts[userAddress]?.[chainId] ?? [])];

      const existingEntry = nfts.find(
        (nft) =>
          nft.address.toLowerCase() === checksumHexAddress.toLowerCase() &&
          nft.tokenId === tokenId,
      );

      if (existingEntry) {
        const differentMetadata = compareNftMetadata(
          nftMetadata,
          existingEntry,
        );

        const hasNewFields = hasNewCollectionFields(nftMetadata, existingEntry);

        if (
          !differentMetadata &&
          existingEntry.isCurrentlyOwned &&
          !hasNewFields
        ) {
          return;
        }

        const indexToUpdate = nfts.findIndex(
          (nft) =>
            nft.address.toLowerCase() === checksumHexAddress.toLowerCase() &&
            nft.tokenId === tokenId,
        );

        if (indexToUpdate !== -1) {
          nfts[indexToUpdate] = {
            ...existingEntry,
            ...nftMetadata,
          };
        }
      } else {
        const newEntry: Nft = {
          address: checksumHexAddress,
          tokenId,
          favorite: false,
          isCurrentlyOwned: true,
          ...nftMetadata,
        };

        nfts.push(newEntry);
      }

      this.#updateNestedNftState(nfts, ALL_NFTS_STATE_KEY, {
        chainId,
        userAddress,
      });

      if (this.#onNftAdded) {
        this.#onNftAdded({
          address: checksumHexAddress,
          symbol: nftContract.symbol,
          tokenId: tokenId.toString(),
          standard: nftMetadata.standard,
          source,
        });
      }
    } finally {
      releaseLock();
    }
  }

  /**
   * Adds an NFT contract to the stored NFT contracts list.
   *
   * @param networkClientId - The networkClientId that can be used to identify the network client to use for this request.
   * @param options - options.
   * @param options.tokenAddress - Hex address of the NFT contract.
   * @param options.userAddress - The address of the account where the NFT is being added.
   * @param options.nftMetadata - The retrieved NFTMetadata from API.
   * @param options.source - Whether the NFT was detected, added manually or suggested by a dapp.
   * @returns Promise resolving to the current NFT contracts list.
   */
  async #addNftContract(
    networkClientId: NetworkClientId,
    {
      tokenAddress,
      userAddress,
      source,
      nftMetadata,
    }: {
      tokenAddress: string;
      userAddress: string;
      nftMetadata: NftMetadata;
      source?: Source;
    },
  ): Promise<NftContract[]> {
    const releaseLock = await this.#mutex.acquire();
    try {
      const checksumHexAddress = toChecksumHexAddress(tokenAddress);
      const { allNftContracts } = this.state;
      const {
        configuration: { chainId },
      } = this.messenger.call(
        'NetworkController:getNetworkClientById',
        networkClientId as NetworkClientId,
      );

      const nftContracts = allNftContracts[userAddress]?.[chainId] || [];

      const existingEntry = nftContracts.find(
        (nftContract) =>
          nftContract.address.toLowerCase() ===
          checksumHexAddress.toLowerCase(),
      );
      if (existingEntry) {
        return nftContracts;
      }

      // this doesn't work currently for detection if the user switches networks while the detection is processing
      // will be fixed once detection uses networkClientIds
      // get name and symbol if ERC721 then put together the metadata
      const contractInformation = await this.#getNftContractInformation(
        checksumHexAddress,
        nftMetadata,
        networkClientId,
      );
      const {
        asset_contract_type,
        created_date,
        symbol,
        description,
        external_link,
        schema_name,
        collection: { name, image_url, tokenCount },
      } = contractInformation;

      // If the nft is auto-detected we want some valid metadata to be present
      if (
        source === Source.Detected &&
        'address' in contractInformation &&
        typeof contractInformation.address === 'string' &&
        'collection' in contractInformation &&
        contractInformation.collection.name === null &&
        'image_url' in contractInformation.collection &&
        contractInformation.collection.image_url === null &&
        Object.entries(contractInformation).every(([key, value]) => {
          return key === 'address' || key === 'collection' || !value;
        })
      ) {
        return nftContracts;
      }

      /* istanbul ignore next */
      const newEntry: NftContract = Object.assign(
        {},
        { address: checksumHexAddress },
        description && { description },
        name && { name },
        image_url && { logo: image_url },
        symbol && { symbol },
        tokenCount !== null &&
          typeof tokenCount !== 'undefined' && { totalSupply: tokenCount },
        asset_contract_type && { assetContractType: asset_contract_type },
        created_date && { createdDate: created_date },
        schema_name && { schemaName: schema_name },
        external_link && { externalLink: external_link },
      );
      const newNftContracts = [...nftContracts, newEntry];
      this.#updateNestedNftState(
        newNftContracts,
        ALL_NFTS_CONTRACTS_STATE_KEY,
        {
          chainId,
          userAddress,
        },
      );

      return newNftContracts;
    } finally {
      releaseLock();
    }
  }

  /**
   * Removes an individual NFT from the stored token list and saves it in ignored NFTs list.
   *
   * @param address - Hex address of the NFT contract.
   * @param tokenId - Token identifier of the NFT.
   * @param options - options.
   * @param options.chainId - The chainId of the network where the NFT is being removed.
   * @param options.userAddress - The address of the account where the NFT is being removed.
   */
  #removeAndIgnoreIndividualNft(
    address: string,
    tokenId: string,
    {
      chainId,
      userAddress,
    }: {
      chainId: Hex;
      userAddress: string;
    },
  ) {
    const checksumHexAddress = toChecksumHexAddress(address);
    const { allNfts, ignoredNfts } = this.state;
    const newIgnoredNfts = [...ignoredNfts];
    const nfts = allNfts[userAddress]?.[chainId] || [];
    const newNfts = nfts.filter((nft) => {
      if (
        nft.address.toLowerCase() === checksumHexAddress.toLowerCase() &&
        nft.tokenId === tokenId
      ) {
        const alreadyIgnored = newIgnoredNfts.find(
          (c) => c.address === checksumHexAddress && c.tokenId === tokenId,
        );
        !alreadyIgnored && newIgnoredNfts.push(nft);
        return false;
      }
      return true;
    });

    this.#updateNestedNftState(newNfts, ALL_NFTS_STATE_KEY, {
      userAddress,
      chainId,
    });

    this.update((state) => {
      state.ignoredNfts = newIgnoredNfts;
    });
  }

  /**
   * Removes an individual NFT from the stored token list.
   *
   * @param address - Hex address of the NFT contract.
   * @param tokenId - Token identifier of the NFT.
   * @param options - options.
   * @param options.chainId - The chainId of the network where the NFT is being removed.
   * @param options.userAddress - The address of the account where the NFT is being removed.
   */
  #removeIndividualNft(
    address: string,
    tokenId: string,
    { chainId, userAddress }: { chainId: Hex; userAddress: string },
  ) {
    const checksumHexAddress = toChecksumHexAddress(address);
    const { allNfts } = this.state;
    const nfts = allNfts[userAddress]?.[chainId] || [];
    const newNfts = nfts.filter(
      (nft) =>
        !(
          nft.address.toLowerCase() === checksumHexAddress.toLowerCase() &&
          nft.tokenId === tokenId
        ),
    );
    this.#updateNestedNftState(newNfts, ALL_NFTS_STATE_KEY, {
      userAddress,
      chainId,
    });
  }

  /**
   * Removes an NFT contract to the stored NFT contracts list.
   *
   * @param address - Hex address of the NFT contract.
   * @param options - options.
   * @param options.chainId - The chainId of the network where the NFT is being removed.
   * @param options.userAddress - The address of the account where the NFT is being removed.
   * @returns Promise resolving to the current NFT contracts list.
   */
  #removeNftContract(
    address: string,
    { chainId, userAddress }: { chainId: Hex; userAddress: string },
  ): NftContract[] {
    const checksumHexAddress = toChecksumHexAddress(address);
    const { allNftContracts } = this.state;
    const nftContracts = allNftContracts[userAddress]?.[chainId] || [];

    const newNftContracts = nftContracts.filter(
      (nftContract) =>
        !(
          nftContract.address.toLowerCase() === checksumHexAddress.toLowerCase()
        ),
    );
    this.#updateNestedNftState(newNftContracts, ALL_NFTS_CONTRACTS_STATE_KEY, {
      chainId,
      userAddress,
    });

    return newNftContracts;
  }

  async #validateWatchNft(
    asset: NftAsset,
    type: NFTStandardType,
    userAddress: string,
    networkClientId: NetworkClientId,
  ) {
    const { address: contractAddress, tokenId } = asset;

    // Validate parameters
    if (!type) {
      throw rpcErrors.invalidParams('Asset type is required');
    }

    if (type !== ERC721 && type !== ERC1155) {
      throw rpcErrors.invalidParams(
        // eslint-disable-next-line @typescript-eslint/restrict-template-expressions
        `Non NFT asset type ${type} not supported by watchNft`,
      );
    }

    if (!contractAddress || !tokenId) {
      throw rpcErrors.invalidParams('Both address and tokenId are required');
    }

    if (!isAddress(contractAddress)) {
      throw rpcErrors.invalidParams('Invalid address');
    }

    if (!/^\d+$/u.test(tokenId)) {
      throw rpcErrors.invalidParams('Invalid tokenId');
    }

    // Check if the user owns the suggested NFT
    try {
      const isOwner = await this.isNftOwner(
        userAddress,
        contractAddress,
        tokenId,
        networkClientId,
      );
      if (!isOwner) {
        throw rpcErrors.invalidInput(
          'Suggested NFT is not owned by the selected account',
        );
      }
    } catch (error) {
      // error thrown here: "Unable to verify ownership. Possibly because the standard is not supported or the user's currently selected network does not match the chain of the asset in question."
      if (error instanceof Error) {
        throw rpcErrors.resourceUnavailable(error.message);
      }
      throw error;
    }
  }

  /**
   * Adds a new suggestedAsset to state. Parameters will be validated according to
   * asset type being watched. A `<suggestedNftMeta.id>:pending` hub event will be emitted once added.
   *
   * @param asset - The asset to be watched. For now ERC721 and ERC1155 tokens are accepted.
   * @param asset.address - The address of the asset contract.
   * @param asset.tokenId - The ID of the asset.
   * @param type - The asset type.
   * @param origin - Domain origin to register the asset from.
   * @param networkClientId - The networkClientId that can be used to identify the network client to use for this request.
   * @param options - Options bag.
   * @param options.userAddress - The address of the account where the NFT is being added.
   * @returns Object containing a Promise resolving to the suggestedAsset address if accepted.
   */
  async watchNft(
    asset: NftAsset,
    type: NFTStandardType,
    origin: string,
    networkClientId: NetworkClientId,
    {
      userAddress,
    }: {
      userAddress?: string;
    } = {},
  ) {
    const addressToSearch = this.#getAddressOrSelectedAddress(userAddress);
    if (!addressToSearch) {
      return;
    }
    if (!networkClientId) {
      throw rpcErrors.invalidParams('Network client id is required');
    }

    await this.#validateWatchNft(asset, type, addressToSearch, networkClientId);

    const nftMetadata = await this.#getNftInformation(
      asset.address,
      asset.tokenId,
      networkClientId,
    );
    // Sanitize metadata
    const sanitizedMetadata = await this.#sanitizeNftMetadata(nftMetadata);

    if (sanitizedMetadata.standard && sanitizedMetadata.standard !== type) {
      throw rpcErrors.invalidInput(
        `Suggested NFT of type ${sanitizedMetadata.standard} does not match received type ${type}`,
      );
    }

    const suggestedNftMeta: SuggestedNftMeta = {
      asset: { ...asset, ...sanitizedMetadata },
      type,
      id: random(),
      time: Date.now(),
      interactingAddress: addressToSearch,
      origin,
    };
    await this._requestApproval(suggestedNftMeta);
    const { address, tokenId } = asset;
    const { name, standard, description, image } = sanitizedMetadata;
    await this.addNft(address, tokenId, networkClientId, {
      nftMetadata: {
        name: name ?? null,
        description: description ?? null,
        image: image ?? null,
        standard: standard ?? null,
      },
      userAddress,
      source: Source.Dapp,
    });
  }

  /**
   * Checks the ownership of a ERC-721 or ERC-1155 NFT for a given address.
   *
   * @param ownerAddress - User public address.
   * @param nftAddress - NFT contract address.
   * @param tokenId - NFT token ID.
   * @param networkClientId - The networkClientId that can be used to identify the network client to use for this request.
   * @returns Promise resolving the NFT ownership.
   */
  async isNftOwner(
    ownerAddress: string,
    nftAddress: string,
    tokenId: string,
    networkClientId: NetworkClientId,
  ): Promise<boolean> {
    // Checks the ownership for ERC-721.
    try {
      const owner = await this.messenger.call(
        'AssetsContractController:getERC721OwnerOf',
        nftAddress,
        tokenId,
        networkClientId,
      );
      return ownerAddress.toLowerCase() === owner.toLowerCase();
    } catch {
      // Ignore ERC-721 contract error
    }

    // Checks the ownership for ERC-1155.
    try {
      const balance = await this.messenger.call(
        'AssetsContractController:getERC1155BalanceOf',
        ownerAddress,
        nftAddress,
        tokenId,
        networkClientId,
      );
      return !balance.isZero();
    } catch {
      // Ignore ERC-1155 contract error
    }

    throw new Error(
      `Unable to verify ownership. Possibly because the standard is not supported or the user's currently selected network does not match the chain of the asset in question.`,
    );
  }

  /**
   * Verifies currently selected address owns entered NFT address/tokenId combo and
   * adds the NFT and respective NFT contract to the stored NFT and NFT contracts lists.
   *
   * @param address - Hex address of the NFT contract.
   * @param tokenId - The NFT identifier.
   * @param networkClientId - The networkClientId that can be used to identify the network client to use for this request.
   * @param options - an object of arguments
   * @param options.userAddress - The address of the current user.
   * @param options.source - Whether the NFT was detected, added manually or suggested by a dapp.
   */
  async addNftVerifyOwnership(
    address: string,
    tokenId: string,
    networkClientId: NetworkClientId,
    {
      userAddress,
      source,
    }: {
      userAddress?: string;
      source?: Source;
    } = {},
  ) {
    const addressToSearch = this.#getAddressOrSelectedAddress(userAddress);

    if (
      !(await this.isNftOwner(
        addressToSearch,
        address,
        tokenId,
        networkClientId,
      ))
    ) {
      throw new Error('This NFT is not owned by the user');
    }

    await this.addNft(address, tokenId, networkClientId, {
      userAddress: addressToSearch,
      source,
    });
  }

  /**
   * Adds an NFT and respective NFT contract to the stored NFT and NFT contracts lists.
   *
   * @param tokenAddress - Hex address of the NFT contract.
   * @param tokenId - The NFT identifier.
   * @param networkClientId - The networkClientId that can be used to identify the network client to use for this request.
   * @param options - an object of arguments
   * @param options.nftMetadata - NFT optional metadata.
   * @param options.userAddress - The address of the current user.
   * @param options.source - Whether the NFT was detected, added manually or suggested by a dapp.
   * @returns Promise resolving to the current NFT list.
   */
  async addNft(
    tokenAddress: string,
    tokenId: string,
    networkClientId: NetworkClientId,
    {
      nftMetadata,
      userAddress,
      source = Source.Custom,
    }: {
      nftMetadata?: NftMetadata;
      userAddress?: string;
      source?: Source;
    } = {},
  ) {
    const addressToSearch = this.#getAddressOrSelectedAddress(userAddress);
    if (!addressToSearch) {
      return;
    }

    const checksumHexAddress = toChecksumHexAddress(tokenAddress);

    if (!nftMetadata) {
      const fetchedMetadata = await this.#getNftInformation(
        checksumHexAddress,
        tokenId,
        networkClientId,
      );
      // Sanitize metadata
      nftMetadata = await this.#sanitizeNftMetadata(fetchedMetadata);
    } else {
      // Sanitize provided metadata
      nftMetadata = await this.#sanitizeNftMetadata(nftMetadata);
    }

    const newNftContracts = await this.#addNftContract(networkClientId, {
      tokenAddress: checksumHexAddress,
      userAddress: addressToSearch,
      source,
      nftMetadata,
    });

    // If NFT contract was not added, do not add individual NFT
    const nftContract = newNftContracts.find(
      (contract) =>
        contract.address.toLowerCase() === checksumHexAddress.toLowerCase(),
    );
    const {
      configuration: { chainId },
    } = this.messenger.call(
      'NetworkController:getNetworkClientById',
      networkClientId,
    );
    // This is the case when the NFT is added manually and not detected automatically
    // TODO: An improvement would be to make the chainId a required field and return it when getting the NFT information
    if (!nftMetadata.chainId) {
      nftMetadata.chainId = convertHexToDecimal(chainId);
    }

    // If NFT contract information, add individual NFT
    if (nftContract) {
      await this.#addIndividualNft(
        checksumHexAddress,
        tokenId,
        nftMetadata,
        nftContract,
        chainId,
        addressToSearch,
        source,
      );
    }
  }

  /**
   * Refetches NFT metadata and updates the state
   *
   * @param options - Options for refetching NFT metadata
   * @param options.nfts - nfts to update metadata for.
   * @param options.userAddress - The current user address
   */
  async updateNftMetadata({
    nfts,
    userAddress,
  }: {
    nfts: Nft[];
    userAddress?: string;
  }) {
    const addressToSearch = this.#getAddressOrSelectedAddress(userAddress);

    const releaseLock = await this.#mutex.acquire();

    try {
      const nftsWithChecksumAdr = nfts.map((nft) => {
        return {
          ...nft,
          address: toChecksumHexAddress(nft.address),
        };
      });

      // Get all unsanitized nft metadata
      const unsanitizedResults = await Promise.all(
        nftsWithChecksumAdr.map(async (nft) => {
          // Each NFT should have a chainId; convert nft.chainId to networkClientId
          const networkClientId = this.messenger.call(
            'NetworkController:findNetworkClientIdByChainId',
            toHex(nft.chainId as number),
          );
          const resMetadata = networkClientId
            ? await this.#getNftInformation(
                nft.address,
                nft.tokenId,
                networkClientId,
              )
            : undefined;
          return {
            nft,
            newMetadata: resMetadata,
          };
        }),
      );

      // Extract metadata
      const unsanitizedMetadata = unsanitizedResults.map(
        (result) => result.newMetadata,
      );

      // Sanitize all metadata
      const sanitizedMetadata = await this.#bulkSanitizeNftMetadata(
        unsanitizedMetadata as NftMetadata[],
      );

      // Reassemble the results with sanitized metadata
      const nftMetadataResults = unsanitizedResults.map((result, index) => ({
        nft: result.nft,
        newMetadata: sanitizedMetadata[index],
      }));

      // We want to avoid updating the state if the state and fetched nft info are the same
      const nftsWithDifferentMetadata: NftUpdate[] = [];
      const { allNfts } = this.state;
      // get from state allNfts that match nftsWithChecksumAdr
      const stateNfts = nftsWithChecksumAdr.map((nft) => {
        return allNfts[addressToSearch]?.[toHex(nft.chainId as number)]?.find(
          (nftElement) =>
            nftElement.address.toLowerCase() === nft.address.toLowerCase() &&
            nftElement.tokenId === nft.tokenId,
        );
      });

      nftMetadataResults.forEach(
        (singleNft: { nft: Nft; newMetadata: NftMetadata | undefined }) => {
          const existingEntry: Nft | undefined = stateNfts.find(
            (nft) =>
              nft?.address.toLowerCase() ===
                singleNft.nft.address.toLowerCase() &&
              nft?.tokenId === singleNft.nft.tokenId,
          );

          if (existingEntry && singleNft.newMetadata) {
            const differentMetadata = compareNftMetadata(
              singleNft.newMetadata,
              existingEntry,
            );

            if (differentMetadata) {
              nftsWithDifferentMetadata.push({
                nft: singleNft.nft,
                newMetadata: singleNft.newMetadata,
              });
            }
          }
        },
      );

      if (nftsWithDifferentMetadata.length !== 0) {
        nftsWithDifferentMetadata.forEach((elm) =>
          this.updateNft(
            elm.nft,
            elm.newMetadata,
            addressToSearch,
            toHex(elm.nft.chainId as number),
          ),
        );
      }
    } finally {
      releaseLock();
    }
  }

  /**
   * Removes an NFT from the stored token list.
   *
   * @param address - Hex address of the NFT contract.
   * @param tokenId - Token identifier of the NFT.
   * @param networkClientId - The networkClientId that can be used to identify the network client to use for this request.
   * @param options - an object of arguments
   * @param options.userAddress - The address of the account where the NFT is being removed.
   */
  removeNft(
    address: string,
    tokenId: string,
    networkClientId: NetworkClientId,
    { userAddress }: { userAddress?: string } = {},
  ) {
    const addressToSearch = this.#getAddressOrSelectedAddress(userAddress);

    const {
      configuration: { chainId },
    } = this.messenger.call(
      'NetworkController:getNetworkClientById',
      networkClientId as NetworkClientId,
    );

    const checksumHexAddress = toChecksumHexAddress(address);
    this.#removeIndividualNft(checksumHexAddress, tokenId, {
      chainId,
      userAddress: addressToSearch,
    });
    const { allNfts } = this.state;
    const nfts = allNfts[addressToSearch]?.[chainId] || [];
    const remainingNft = nfts.find(
      (nft) => nft.address.toLowerCase() === checksumHexAddress.toLowerCase(),
    );

    if (!remainingNft) {
      this.#removeNftContract(checksumHexAddress, {
        chainId,
        userAddress: addressToSearch,
      });
    }
  }

  /**
   * Removes an NFT from the stored token list and saves it in ignored NFTs list.
   *
   * @param address - Hex address of the NFT contract.
   * @param tokenId - Token identifier of the NFT.
   * @param networkClientId - The networkClientId that can be used to identify the network client to use for this request.
   * @param options - an object of arguments
   * @param options.userAddress - The address of the account where the NFT is being removed.
   */
  removeAndIgnoreNft(
    address: string,
    tokenId: string,
    networkClientId: NetworkClientId,
    { userAddress }: { userAddress?: string } = {},
  ) {
    const addressToSearch = this.#getAddressOrSelectedAddress(userAddress);
    const {
      configuration: { chainId },
    } = this.messenger.call(
      'NetworkController:getNetworkClientById',
      networkClientId as NetworkClientId,
    );
    const checksumHexAddress = toChecksumHexAddress(address);
    this.#removeAndIgnoreIndividualNft(checksumHexAddress, tokenId, {
      chainId,
      userAddress: addressToSearch,
    });
    const { allNfts } = this.state;
    const nfts = allNfts[addressToSearch]?.[chainId] || [];
    const remainingNft = nfts.find(
      (nft) => nft.address.toLowerCase() === checksumHexAddress.toLowerCase(),
    );
    if (!remainingNft) {
      this.#removeNftContract(checksumHexAddress, {
        chainId,
        userAddress: addressToSearch,
      });
    }
  }

  /**
   * Removes all NFTs from the ignored list.
   */
  clearIgnoredNfts() {
    this.update((state) => {
      state.ignoredNfts = [];
    });
  }

  /**
   * Checks whether input NFT is still owned by the user
   * And updates the isCurrentlyOwned value on the NFT object accordingly.
   *
   * @param nft - The NFT object to check and update.
   * @param batch - A boolean indicating whether this method is being called as part of a batch or single update.
   * @param networkClientId - The networkClientId that can be used to identify the network client to use for this request.
   * @param accountParams - The userAddress and chainId to check ownership against
   * @param accountParams.userAddress - the address passed through the confirmed transaction flow to ensure assets are stored to the correct account
   * @returns the NFT with the updated isCurrentlyOwned value
   */
  async checkAndUpdateSingleNftOwnershipStatus(
    nft: Nft,
    batch: boolean,
    networkClientId: NetworkClientId,
    { userAddress }: { userAddress?: string } = {},
  ) {
    const addressToSearch = this.#getAddressOrSelectedAddress(userAddress);
    const {
      configuration: { chainId },
    } = this.messenger.call(
      'NetworkController:getNetworkClientById',
      networkClientId as NetworkClientId,
    );
    const { address, tokenId } = nft;
    let isOwned = nft.isCurrentlyOwned;
    try {
      isOwned = await this.isNftOwner(
        addressToSearch,
        address,
        tokenId,
        networkClientId,
      );
    } catch {
      // ignore error
      // this will only throw an error 'Unable to verify ownership' in which case
      // we want to keep the current value of isCurrentlyOwned for this flow.
    }

    const updatedNft = {
      ...nft,
      isCurrentlyOwned: isOwned,
    };

    if (batch) {
      return updatedNft;
    }

    // if this is not part of a batched update we update this one NFT in state
    const { allNfts } = this.state;
    const nfts = [...(allNfts[addressToSearch]?.[chainId] || [])];
    const indexToUpdate = nfts.findIndex(
      (item) =>
        item.tokenId === tokenId &&
        item.address.toLowerCase() === address.toLowerCase(),
    );

    if (indexToUpdate !== -1) {
      nfts[indexToUpdate] = updatedNft;
      this.update((state) => {
        state.allNfts[addressToSearch] = Object.assign(
          {},
          state.allNfts[addressToSearch],
          {
            [chainId]: nfts,
          },
        );
      });
      this.#updateNestedNftState(nfts, ALL_NFTS_STATE_KEY, {
        userAddress: addressToSearch,
        chainId,
      });
    }

    return updatedNft;
  }

  /**
   * Checks whether NFTs associated with current selectedAddress/chainId combination are still owned by the user
   * And updates the isCurrentlyOwned value on each accordingly.
   *
   * @param networkClientId - The networkClientId that can be used to identify the network client to use for this request.
   * @param options - an object of arguments
   * @param options.userAddress - The address of the account where the NFT ownership status is checked/updated.
   */
  async checkAndUpdateAllNftsOwnershipStatus(
    networkClientId: NetworkClientId,
    {
      userAddress,
    }: {
      userAddress?: string;
    } = {},
  ) {
    const addressToSearch = this.#getAddressOrSelectedAddress(userAddress);
    const {
      configuration: { chainId },
    } = this.messenger.call(
      'NetworkController:getNetworkClientById',
      networkClientId as NetworkClientId,
    );
    const { allNfts } = this.state;
    const nfts = allNfts[addressToSearch]?.[chainId] || [];
    const updatedNfts = await Promise.all(
      nfts.map(async (nft) => {
        return (
          (await this.checkAndUpdateSingleNftOwnershipStatus(
            nft,
            true,
            networkClientId,
            {
              userAddress,
            },
          )) ?? nft
        );
      }),
    );

    this.#updateNestedNftState(updatedNfts, ALL_NFTS_STATE_KEY, {
      userAddress: addressToSearch,
      chainId,
    });
  }

  /**
   * Update NFT favorite status.
   *
   * @param address - Hex address of the NFT contract.
   * @param tokenId - Hex address of the NFT contract.
   * @param favorite - NFT new favorite status.
   * @param networkClientId - The networkClientId that can be used to identify the network client to use for this request.
   * @param options - an object of arguments
   * @param options.userAddress - The address of the account where the NFT is being removed.
   */
  updateNftFavoriteStatus(
    address: string,
    tokenId: string,
    favorite: boolean,
    networkClientId: NetworkClientId,
    {
      userAddress,
    }: {
      userAddress?: string;
    } = {},
  ) {
    const addressToSearch = this.#getAddressOrSelectedAddress(userAddress);
    const {
      configuration: { chainId },
    } = this.messenger.call(
      'NetworkController:getNetworkClientById',
      networkClientId as NetworkClientId,
    );
    const { allNfts } = this.state;
    const nfts = [...(allNfts[addressToSearch]?.[chainId] || [])];
    const index: number = nfts.findIndex(
      (nft) => nft.address === address && nft.tokenId === tokenId,
    );

    if (index === -1) {
      return;
    }

    const updatedNft: Nft = {
      ...nfts[index],
      favorite,
    };

    // Update Nfts array
    nfts[index] = updatedNft;

    this.#updateNestedNftState(nfts, ALL_NFTS_STATE_KEY, {
      chainId,
      userAddress: addressToSearch,
    });
  }

  /**
   * Returns an NFT by the address and token id.
   *
   * @param address - Hex address of the NFT contract.
   * @param tokenId - Number that represents the id of the token.
   * @param selectedAddress - Hex address of the user account.
   * @param chainId - Id of the current network.
   * @returns Object containing the NFT and its position in the array
   */
  findNftByAddressAndTokenId(
    address: string,
    tokenId: string,
    selectedAddress: string,
    chainId: Hex,
  ): { nft: Nft; index: number } | null {
    const { allNfts } = this.state;
    const nfts = allNfts[selectedAddress]?.[chainId] || [];
    const index: number = nfts.findIndex(
      (nft) =>
        nft.address.toLowerCase() === address.toLowerCase() &&
        nft.tokenId === tokenId,
    );

    if (index === -1) {
      return null;
    }

    return { nft: nfts[index], index };
  }

  /**
   * Update NFT data.
   *
   * @param nft - NFT object to find the right NFT to updates.
   * @param updates - NFT partial object to update properties of the NFT.
   * @param selectedAddress - Hex address of the user account.
   * @param chainId - Id of the current network.
   */
  updateNft(
    nft: Nft,
    updates: Partial<Nft>,
    selectedAddress: string,
    chainId: Hex,
  ) {
    const { allNfts } = this.state;
    const nfts = allNfts[selectedAddress]?.[chainId] || [];
    const nftInfo = this.findNftByAddressAndTokenId(
      nft.address,
      nft.tokenId,
      selectedAddress,
      chainId,
    );

    if (!nftInfo) {
      return;
    }

    const updatedNft: Nft = {
      ...nft,
      ...updates,
    };

    const newNfts = [
      ...nfts.slice(0, nftInfo.index),
      updatedNft,
      ...nfts.slice(nftInfo.index + 1),
    ];
    this.#updateNestedNftState(newNfts, ALL_NFTS_STATE_KEY, {
      chainId,
      userAddress: selectedAddress,
    });
  }

  /**
   * Resets the transaction status of an NFT.
   *
   * @param transactionId - NFT transaction id.
   * @param selectedAddress - Hex address of the user account.
   * @param chainId - Id of the current network.
   * @returns a boolean indicating if the reset was well succeeded or not
   */
  resetNftTransactionStatusByTransactionId(
    transactionId: string,
    selectedAddress: string,
    chainId: Hex,
  ): boolean {
    const { allNfts } = this.state;
    const nfts = allNfts[selectedAddress]?.[chainId] || [];
    const index: number = nfts.findIndex(
      (nft) => nft.transactionId === transactionId,
    );

    if (index === -1) {
      return false;
    }
    const updatedNft: Nft = {
      ...nfts[index],
      transactionId: undefined,
    };

    const newNfts = [
      ...nfts.slice(0, index),
      updatedNft,
      ...nfts.slice(index + 1),
    ];

    this.#updateNestedNftState(newNfts, ALL_NFTS_STATE_KEY, {
      chainId,
      userAddress: selectedAddress,
    });

    return true;
  }

  /**
   * Fetches NFT Collection Metadata from the NFT API.
   *
   * @param contractAddresses - The contract addresses of the NFTs.
   * @param chainId - The chain ID of the network where the NFT is located.
   * @returns NFT collections metadata.
   */
  async getNFTContractInfo(
    contractAddresses: string[],
    chainId: Hex,
  ): Promise<{
    collections: Collection[];
  }> {
    const url = new URL(this.#getNftCollectionApi());

    url.searchParams.append('chainId', chainId);

    for (const address of contractAddresses) {
      url.searchParams.append('contract', address);
    }

    return await handleFetch(url, {
      headers: {
        Version: NFT_API_VERSION,
      },
    });
  }

  async _requestApproval(suggestedNftMeta: SuggestedNftMeta) {
    return this.messenger.call(
      'ApprovalController:addRequest',
      {
        id: suggestedNftMeta.id,
        origin: suggestedNftMeta.origin,
        type: ApprovalType.WatchAsset,
        requestData: {
          id: suggestedNftMeta.id,
          interactingAddress: suggestedNftMeta.interactingAddress,
          asset: {
            address: suggestedNftMeta.asset.address,
            tokenId: suggestedNftMeta.asset.tokenId,
            name: suggestedNftMeta.asset.name,
            description: suggestedNftMeta.asset.description,
            image: suggestedNftMeta.asset.image,
            standard: suggestedNftMeta.asset.standard,
          },
        },
      },
      true,
    );
  }

  #getAddressOrSelectedAddress(address: string | undefined): string {
    if (address) {
      return address;
    }

    // If the address is not defined (or empty), we fallback to the currently selected account's address
    const selectedAccount = this.messenger.call(
      'AccountsController:getAccount',
      this.#selectedAccountId,
    );
    return selectedAccount?.address || '';
  }

  /**
   * Updates the all nfts in state for the account.
   * Nfts will be updated if they don't have a name, description or image.
   *
   * @param account - The account to update the NFT metadata for.
   */
  async #updateNftUpdateForAccount(account: InternalAccount) {
    // get all nfts for the account for all chains
    const nfts: Nft[] = Object.values(
      this.state.allNfts[account.address] || {},
    ).flat();

    // Filter only nfts
    const nftsToUpdate = nfts.filter(
      (singleNft) =>
        !singleNft.name && !singleNft.description && !singleNft.image,
    );
    if (
      nftsToUpdate.length !== 0 &&
      nftsToUpdate.length < NFT_UPDATE_THRESHOLD
    ) {
      await this.updateNftMetadata({
        nfts: nftsToUpdate,
        userAddress: account.address,
      });
    }
  }

  /**
   * Reset the controller state to the default state.
   */
  resetState() {
    this.update(() => {
      return getDefaultNftControllerState();
    });
  }

  /**
   * Sanitizes multiple NFT metadata objects by checking external links against PhishingController in a single bulk request
   *
   * @param metadataList - Array of NFT metadata objects to sanitize
   * @returns Array of sanitized NFT metadata objects
   */
  async #bulkSanitizeNftMetadata(
    metadataList: NftMetadata[],
  ): Promise<NftMetadata[]> {
    // Create a copy of the metadata list to avoid mutating the input
    const sanitizedMetadataList = metadataList.map((metadata) => ({
      ...metadata,
    }));

    // Maps URL to a list of {metadataIndex, fieldName} to track where each URL is used
    const urlMap: Record<
      string,
      { metadataIndex: number; fieldName: string }[]
    > = {};

    const fieldsToCheck = [
      'externalLink',
      'image',
      'imagePreview',
      'imageThumbnail',
      'imageOriginal',
      'animation',
      'animationOriginal',
    ];

    // Collect all URLs from all metadata objects
    sanitizedMetadataList.forEach((metadata, metadataIndex) => {
      // Check regular fields
      for (const field of fieldsToCheck) {
        const url = metadata[field as keyof NftMetadata];
        if (typeof url === 'string' && url && url.startsWith('http')) {
          if (!urlMap[url]) {
            urlMap[url] = [];
          }
          urlMap[url].push({ metadataIndex, fieldName: field });
        }
      }

      // Check collection links if they exist
      if (metadata.collection) {
        const { collection } = metadata;
        if (
          'externalLink' in collection &&
          typeof collection.externalLink === 'string'
        ) {
          const url = collection.externalLink;
          if (!urlMap[url]) {
            urlMap[url] = [];
          }
          urlMap[url].push({
            metadataIndex,
            fieldName: 'collection.externalLink',
          });
        }
      }
    });

    const urlsToCheck = Object.keys(urlMap);
    if (urlsToCheck.length === 0) {
      return sanitizedMetadataList;
    }

    try {
      // Use bulkScanUrls to check all URLs at once
      const bulkScanResponse = await this.messenger.call(
        'PhishingController:bulkScanUrls',
        urlsToCheck,
      );
      // Apply scan results to all metadata objects
      Object.entries(bulkScanResponse.results).forEach(([url, result]) => {
        if (result.recommendedAction === RecommendedAction.Block) {
          // Remove this URL from all metadata objects where it appears
          urlMap[url].forEach(({ metadataIndex, fieldName }) => {
            if (
              fieldName === 'collection.externalLink' &&
              sanitizedMetadataList[metadataIndex].collection // Check if collection exists
            ) {
              const { collection } = sanitizedMetadataList[metadataIndex];
              // Ensure collection is not undefined again just to be safe before using 'in'
              if (collection && 'externalLink' in collection) {
                delete (collection as Record<string, unknown>).externalLink;
              }
            } else {
              delete sanitizedMetadataList[metadataIndex][
                fieldName as keyof NftMetadata
              ];
            }
          });
        }
      });
    } catch (error) {
      console.error('Error during bulk URL scanning:', error);
      // If bulk scan fails, we fall back to keeping all URLs
    }

    return sanitizedMetadataList;
  }

  /**
   * Sanitizes NFT metadata by checking external links against PhishingController
   *
   * @param metadata - The NFT metadata to sanitize
   * @returns Sanitized NFT metadata with potentially dangerous links removed
   */
  async #sanitizeNftMetadata(metadata: NftMetadata): Promise<NftMetadata> {
    // Use the bulk sanitize function with just a single metadata object
    const sanitized = await this.#bulkSanitizeNftMetadata([metadata]);
    return sanitized[0];
  }
}

export default NftController;<|MERGE_RESOLUTION|>--- conflicted
+++ resolved
@@ -428,10 +428,6 @@
   async #onPreferencesControllerStateChange({
     ipfsGateway,
     isIpfsGatewayEnabled,
-<<<<<<< HEAD
-  }: PreferencesState) {
-    const selectedAccount = this.messenger.call(
-=======
     displayNftMedia,
     openSeaEnabled,
   }: {
@@ -442,8 +438,7 @@
     displayNftMedia?: boolean;
     openSeaEnabled?: boolean;
   }) {
-    const selectedAccount = this.messagingSystem.call(
->>>>>>> 73a5aad5
+    const selectedAccount = this.messenger.call(
       'AccountsController:getSelectedAccount',
     );
     this.#selectedAccountId = selectedAccount.id;
