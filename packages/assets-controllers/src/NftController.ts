--- conflicted
+++ resolved
@@ -255,11 +255,8 @@
   | AssetsContractControllerGetERC721OwnerOfAction
   | AssetsContractControllerGetERC1155BalanceOfAction
   | AssetsContractControllerGetERC1155TokenURIAction
-<<<<<<< HEAD
-  | NetworkControllerFindNetworkClientIdByChainIdAction;
-=======
+  | NetworkControllerFindNetworkClientIdByChainIdAction
   | PhishingControllerBulkScanUrlsAction;
->>>>>>> 1c129542
 
 export type AllowedEvents =
   | PreferencesControllerStateChangeEvent
@@ -1351,14 +1348,8 @@
     };
     await this._requestApproval(suggestedNftMeta);
     const { address, tokenId } = asset;
-<<<<<<< HEAD
-    const { name, standard, description, image } = nftMetadata;
+    const { name, standard, description, image } = sanitizedMetadata;
     await this.addNft(address, tokenId, networkClientId, {
-=======
-    const { name, standard, description, image } = sanitizedMetadata;
-
-    await this.addNft(address, tokenId, {
->>>>>>> 1c129542
       nftMetadata: {
         name: name ?? null,
         description: description ?? null,
@@ -1503,18 +1494,8 @@
 
     const checksumHexAddress = toChecksumHexAddress(tokenAddress);
 
-<<<<<<< HEAD
-    nftMetadata =
-      nftMetadata ||
-      (await this.#getNftInformation(
-=======
-    // TODO: revisit this with Solana support and instead of passing chainId, make sure chainId is read from nftMetadata
-    const chainIdToAddTo =
-      chainId || this.#getCorrectChainId({ networkClientId });
-
     if (!nftMetadata) {
       const fetchedMetadata = await this.#getNftInformation(
->>>>>>> 1c129542
         checksumHexAddress,
         tokenId,
         networkClientId,
@@ -1618,8 +1599,9 @@
       );
 
       // Sanitize all metadata
-      const sanitizedMetadata =
-        await this.#bulkSanitizeNftMetadata(unsanitizedMetadata);
+      const sanitizedMetadata = await this.#bulkSanitizeNftMetadata(
+        unsanitizedMetadata as NftMetadata[],
+      );
 
       // Reassemble the results with sanitized metadata
       const nftMetadataResults = unsanitizedResults.map((result, index) => ({
