import { EventEmitter } from 'events';
import { BN, stripHexPrefix } from 'ethereumjs-util';
import { isAddress } from '@ethersproject/address';
import { Mutex } from 'async-mutex';
import type { Hex } from '@metamask/utils';
import { v4 as random } from 'uuid';
<<<<<<< HEAD
import { rpcErrors } from '@metamask/rpc-errors';
=======
>>>>>>> 8212cdde
import {
  BaseController,
  BaseConfig,
  BaseState,
  RestrictedControllerMessenger,
} from '@metamask/base-controller';
import type { PreferencesState } from '@metamask/preferences-controller';
import type { NetworkState } from '@metamask/network-controller';
import { AddApprovalRequest } from '@metamask/approval-controller';
import {
  safelyExecute,
  handleFetch,
  toChecksumHexAddress,
  BNToHex,
  fetchWithErrorHandling,
  IPFS_DEFAULT_GATEWAY_URL,
  ERC721,
  ERC1155,
  OPENSEA_PROXY_URL,
  ApprovalType,
} from '@metamask/controller-utils';
import { AddApprovalRequest } from '@metamask/approval-controller';
import { rpcErrors } from '@metamask/rpc-errors';
import { isAddress } from '@ethersproject/address';
import type {
  ApiNftCreator,
  ApiNftContract,
  ApiNftLastSale,
} from './NftDetectionController';
import type { AssetsContractController } from './AssetsContractController';
<<<<<<< HEAD
import { compareNftMetadata, getFormattedIpfsUrl } from './assetsUtil';
=======
import {
  compareNftMetadata,
  getFormattedIpfsUrl,
  mapOpenSeaContractV2ToV1,
  mapOpenSeaDetailedNftV2ToV1,
} from './assetsUtil';
>>>>>>> 8212cdde
import { Source } from './constants';

type NFTStandardType = 'ERC721' | 'ERC1155';

type SuggestedNftMeta = {
  asset: { address: string; tokenId: string } & NftMetadata;
  id: string;
  time: number;
  type: NFTStandardType;
  interactingAddress: string;
  origin: string;
};

/**
 * @type Nft
 *
 * NFT representation
 * @property address - Hex address of a ERC721 contract
 * @property description - The NFT description
 * @property image - URI of custom NFT image associated with this tokenId
 * @property name - Name associated with this tokenId and contract address
 * @property tokenId - The NFT identifier
 * @property numberOfSales - Number of sales
 * @property backgroundColor - The background color to be displayed with the item
 * @property imagePreview - URI of a smaller image associated with this NFT
 * @property imageThumbnail - URI of a thumbnail image associated with this NFT
 * @property imageOriginal - URI of the original image associated with this NFT
 * @property animation - URI of a animation associated with this NFT
 * @property animationOriginal - URI of the original animation associated with this NFT
 * @property externalLink - External link containing additional information
 * @property creator - The NFT owner information object
 * @property isCurrentlyOwned - Boolean indicating whether the address/chainId combination where it's currently stored currently owns this NFT
 * @property transactionId - Transaction Id associated with the NFT
 */
export interface Nft extends NftMetadata {
  tokenId: string;
  address: string;
  isCurrentlyOwned?: boolean;
}

/**
 * @type NftContract
 *
 * NFT contract information representation
 * @property name - Contract name
 * @property logo - Contract logo
 * @property address - Contract address
 * @property symbol - Contract symbol
 * @property description - Contract description
 * @property totalSupply - Total supply of NFTs
 * @property assetContractType - The NFT type, it could be `semi-fungible` or `non-fungible`
 * @property createdDate - Creation date
 * @property schemaName - The schema followed by the contract, it could be `ERC721` or `ERC1155`
 * @property externalLink - External link containing additional information
 */
export interface NftContract {
  name?: string;
  logo?: string;
  address: string;
  symbol?: string;
  description?: string;
  totalSupply?: string;
  assetContractType?: string;
  createdDate?: string;
  schemaName?: string;
  externalLink?: string;
}

export enum OpenSeaV2ChainIds {
  ethereum = 'ethereum',
}

export type OpenSeaV2GetNftResponse = { nft: OpenSeaV2DetailedNft };

export type OpenSeaV2Nft = {
  identifier: string;
  collection: string;
  contract: string;
  token_standard: string;
  name: string;
  description: string;
  image_url?: string;
  metadata_url?: string;
  updated_at: string;
  is_disabled: boolean;
  is_nsfw: boolean;
};

export type OpenSeaV2DetailedNft = OpenSeaV2Nft & {
  animation_url?: string;
  is_suspicious: boolean;
  creator: string;
  traits: {
    trait_type: string;
    display_type?: string;
    max_value: string;
    trait_count?: number;
    value: number | string;
  }[];
  owners: {
    address: string;
    quantity: number;
  }[];
  rarity: { rank: number };
};

export type OpenSeaV2ListNftsResponse = {
  nfts: OpenSeaV2Nft[];
  next?: string;
};

export type OpenSeaV2Contract = {
  address: string;
  chain: string;
  collection: string;
  contract_standard: string;
  name: string;
  supply: number;
};

export type OpenSeaV2Collection = {
  collection: string;
  name: string;
  description?: string;
  image_url?: string;
  owner: string;
  category: string;
  is_disabled: boolean;
  is_nsfw: boolean;
  trait_offers_enabled: boolean;
  opensea_url: string;
  project_url?: string;
  wiki_url?: string;
  discord_url?: string;
  telegram_url?: string;
  twitter_username?: string;
  instagram_username?: string;
};

/**
 * @type NftMetadata
 *
 * NFT custom information
 * @property name - NFT custom name
 * @property description - The NFT description
 * @property numberOfSales - Number of sales
 * @property backgroundColor - The background color to be displayed with the item
 * @property image - Image custom image URI
 * @property imagePreview - URI of a smaller image associated with this NFT
 * @property imageThumbnail - URI of a thumbnail image associated with this NFT
 * @property imageOriginal - URI of the original image associated with this NFT
 * @property animation - URI of a animation associated with this NFT
 * @property animationOriginal - URI of the original animation associated with this NFT
 * @property externalLink - External link containing additional information
 * @property creator - The NFT owner information object
 * @property standard - NFT standard name for the NFT, e.g., ERC-721 or ERC-1155
 */
export interface NftMetadata {
  name: string | null;
  description: string | null;
  image: string | null;
  standard: string | null;
  favorite?: boolean;
  numberOfSales?: number;
  backgroundColor?: string;
  imagePreview?: string;
  imageThumbnail?: string;
  imageOriginal?: string;
  animation?: string;
  animationOriginal?: string;
  externalLink?: string;
  creator?: ApiNftCreator;
  lastSale?: ApiNftLastSale;
  transactionId?: string;
  tokenURI?: string;
  error?: string;
}

interface AccountParams {
  userAddress: string;
  chainId: Hex;
}

/**
 * @type NftConfig
 *
 * NFT controller configuration
 * @property selectedAddress - Vault selected address
 */
export interface NftConfig extends BaseConfig {
  selectedAddress: string;
  chainId: Hex;
  ipfsGateway: string;
  isIpfsGatewayEnabled: boolean;
  displayNftMedia: boolean;
  useIPFSSubdomains: boolean;
}

/**
 * @type NftState
 *
 * NFT controller state
 * @property allNftContracts - Object containing NFT contract information
 * @property allNfts - Object containing NFTs per account and network
 * @property ignoredNfts - List of NFTs that should be ignored
 */
export interface NftState extends BaseState {
  allNftContracts: {
    [key: string]: { [chainId: Hex]: NftContract[] };
  };
  allNfts: { [key: string]: { [chainId: Hex]: Nft[] } };
  ignoredNfts: Nft[];
}

const ALL_NFTS_STATE_KEY = 'allNfts';
const ALL_NFTS_CONTRACTS_STATE_KEY = 'allNftContracts';

interface NftAsset {
  address: string;
  tokenId: string;
}

/**
 * The name of the {@link NftController}.
 */
const controllerName = 'NftController';

/**
 * The external actions available to the {@link NftController}.
 */
type AllowedActions = AddApprovalRequest;

/**
 * The messenger of the {@link NftController}.
 */
export type NftControllerMessenger = RestrictedControllerMessenger<
  typeof controllerName,
  AllowedActions,
  never,
  AllowedActions['type'],
  never
>;

/**
 * Controller that stores assets and exposes convenience methods
 */
export class NftController extends BaseController<NftConfig, NftState> {
  private mutex = new Mutex();

  private messagingSystem: NftControllerMessenger;

  private getNftApi({
    contractAddress,
    tokenId,
  }: {
    contractAddress: string;
    tokenId: string;
  }) {
    return `${OPENSEA_PROXY_URL}/chain/${OpenSeaV2ChainIds.ethereum}/contract/${contractAddress}/nfts/${tokenId}`;
  }

  private getNftContractInformationApi({
    contractAddress,
  }: {
    contractAddress: string;
  }) {
    return `${OPENSEA_PROXY_URL}/chain/${OpenSeaV2ChainIds.ethereum}/contract/${contractAddress}`;
  }

  private getNftCollectionInformationApi({
    collectionSlug,
  }: {
    collectionSlug: string;
  }) {
    return `${OPENSEA_PROXY_URL}/collections/${collectionSlug}`;
  }

  /**
   * Helper method to update nested state for allNfts and allNftContracts.
   *
   * @param newCollection - the modified piece of state to update in the controller's store
   * @param baseStateKey - The root key in the store to update.
   * @param passedConfig - An object containing the selectedAddress and chainId that are passed through the auto-detection flow.
   * @param passedConfig.userAddress - the address passed through the NFT detection flow to ensure assets are stored to the correct account
   * @param passedConfig.chainId - the chainId passed through the NFT detection flow to ensure assets are stored to the correct account
   */
  private updateNestedNftState(
    newCollection: Nft[] | NftContract[],
    baseStateKey: 'allNfts' | 'allNftContracts',
    { userAddress, chainId } = {
      userAddress: this.config.selectedAddress,
      chainId: this.config.chainId,
    },
  ) {
    const { [baseStateKey]: oldState } = this.state;

    const addressState = oldState[userAddress];
    const newAddressState = {
      ...addressState,
      ...{ [chainId]: newCollection },
    };
    const newState = {
      ...oldState,
      ...{ [userAddress]: newAddressState },
    };

    this.update({
      [baseStateKey]: newState,
    });
  }

  /**
   * Request individual NFT information from OpenSea API.
   *
   * @param contractAddress - Hex address of the NFT contract.
   * @param tokenId - The NFT identifier.
   * @returns Promise resolving to the current NFT name and image.
   */
  private async getNftInformationFromApi(
    contractAddress: string,
    tokenId: string,
  ): Promise<NftMetadata> {
    try {
      // Attempt to fetch the data with the proxy
      const nftInformation: { nft: OpenSeaV2DetailedNft } | undefined =
        await fetchWithErrorHandling({
          url: this.getNftApi({
            contractAddress,
            tokenId,
          }),
        });

      // if we were still unable to fetch the data we return out the default/null of `NftMetadata`
      if (!nftInformation?.nft) {
        return {
          name: null,
          description: null,
          image: null,
          standard: null,
        };
      }

      // if we've reached this point, we have successfully fetched some data for nftInformation
      // now we reconfigure the data to conform to the `NftMetadata` type for storage.
      const {
        num_sales,
        background_color,
        image_url,
        image_preview_url,
        image_thumbnail_url,
        image_original_url,
        animation_url,
        animation_original_url,
        name,
        description,
        external_link,
        creator,
        last_sale,
        asset_contract: { schema_name },
      } = mapOpenSeaDetailedNftV2ToV1(nftInformation.nft);

      /* istanbul ignore next */
      const nftMetadata: NftMetadata = Object.assign(
        {},
        { name: name || null },
        { description: description || null },
        { image: image_url || null },
        creator && { creator },
        num_sales && { numberOfSales: num_sales },
        background_color && { backgroundColor: background_color },
        image_preview_url && { imagePreview: image_preview_url },
        image_thumbnail_url && { imageThumbnail: image_thumbnail_url },
        image_original_url && { imageOriginal: image_original_url },
        animation_url && { animation: animation_url },
        animation_original_url && {
          animationOriginal: animation_original_url,
        },
        external_link && { externalLink: external_link },
        last_sale && { lastSale: last_sale },
        schema_name && { standard: schema_name },
      );

      return nftMetadata;
    } catch (error) {
      return {
        name: null,
        description: null,
        image: null,
        standard: null,
        error: 'Opensea import error',
      };
    }
  }

  /**
   * Request individual NFT information from contracts that follows Metadata Interface.
   *
   * @param contractAddress - Hex address of the NFT contract.
   * @param tokenId - The NFT identifier.
   * @returns Promise resolving to the current NFT name and image.
   */
  private async getNftInformationFromTokenURI(
    contractAddress: string,
    tokenId: string,
  ): Promise<NftMetadata> {
    const {
      ipfsGateway,
      useIPFSSubdomains,
      isIpfsGatewayEnabled,
      displayNftMedia,
    } = this.config;
    const result = await this.getNftURIAndStandard(contractAddress, tokenId);
    let tokenURI = result[0];
    const standard = result[1];

    if (!displayNftMedia && !isIpfsGatewayEnabled) {
      return {
        image: null,
        name: null,
        description: null,
        standard: standard || null,
        favorite: false,
        tokenURI,
      };
    }

    const hasIpfsTokenURI = tokenURI.startsWith('ipfs://');

    if (hasIpfsTokenURI && !isIpfsGatewayEnabled) {
      return {
        image: null,
        name: null,
        description: null,
        standard: standard || null,
        favorite: false,
        tokenURI: tokenURI ?? null,
      };
    }
    if (hasIpfsTokenURI) {
      tokenURI = getFormattedIpfsUrl(ipfsGateway, tokenURI, useIPFSSubdomains);
    }

    if (!hasIpfsTokenURI && !displayNftMedia) {
      return {
        image: null,
        name: null,
        description: null,
        standard: standard || null,
        favorite: false,
        tokenURI: tokenURI ?? null,
      };
    }

    try {
      const object = await handleFetch(tokenURI);
      // TODO: Check image_url existence. This is not part of EIP721 nor EIP1155
      const image = Object.prototype.hasOwnProperty.call(object, 'image')
        ? 'image'
        : /* istanbul ignore next */ 'image_url';

      return {
        image: object[image],
        name: object.name,
        description: object.description,
        standard,
        favorite: false,
        tokenURI,
      };
    } catch {
      return {
        image: null,
        name: null,
        description: null,
        standard: standard || null,
        favorite: false,
        tokenURI: tokenURI ?? null,
        error: 'URI import error',
      };
    }
  }

  /**
   * Retrieve NFT uri with  metadata. TODO Update method to use IPFS.
   *
   * @param contractAddress - NFT contract address.
   * @param tokenId - NFT token id.
   * @returns Promise resolving NFT uri and token standard.
   */
  private async getNftURIAndStandard(
    contractAddress: string,
    tokenId: string,
  ): Promise<[string, string]> {
    // try ERC721 uri
    try {
      const uri = await this.getERC721TokenURI(contractAddress, tokenId);
      return [uri, ERC721];
    } catch {
      // Ignore error
    }

    // try ERC1155 uri
    try {
      const tokenURI = await this.getERC1155TokenURI(contractAddress, tokenId);

      /**
       * According to EIP1155 the URI value allows for ID substitution
       * in case the string `{id}` exists.
       * https://eips.ethereum.org/EIPS/eip-1155#metadata
       */

      if (!tokenURI.includes('{id}')) {
        return [tokenURI, ERC1155];
      }

      const hexTokenId = stripHexPrefix(BNToHex(new BN(tokenId)))
        .padStart(64, '0')
        .toLowerCase();
      return [tokenURI.replace('{id}', hexTokenId), ERC1155];
    } catch {
      // Ignore error
    }

    return ['', ''];
  }

  /**
   * Request individual NFT information (name, image url and description).
   *
   * @param contractAddress - Hex address of the NFT contract.
   * @param tokenId - The NFT identifier.
   * @returns Promise resolving to the current NFT name and image.
   */
  private async getNftInformation(
    contractAddress: string,
    tokenId: string,
  ): Promise<NftMetadata> {
    const blockchainMetadata = await safelyExecute(async () => {
      return await this.getNftInformationFromTokenURI(contractAddress, tokenId);
    });

    let openSeaMetadata;
    if (this.config.displayNftMedia) {
      openSeaMetadata = await safelyExecute(async () => {
        return await this.getNftInformationFromApi(contractAddress, tokenId);
      });
    }

    if (blockchainMetadata.error && openSeaMetadata?.error) {
      return {
        image: null,
        name: null,
        description: null,
        standard: blockchainMetadata.standard ?? null,
        favorite: false,
        tokenURI: blockchainMetadata.tokenURI ?? null,
        error: 'Both import failed',
      };
    }

    return {
      ...openSeaMetadata,
      tokenURI:
        blockchainMetadata.tokenURI ?? openSeaMetadata?.tokenURI ?? null,
      name: blockchainMetadata.name ?? openSeaMetadata?.name ?? null,
      description:
        blockchainMetadata.description ?? openSeaMetadata?.description ?? null,
      image: blockchainMetadata.image ?? openSeaMetadata?.image ?? null,
      standard:
        blockchainMetadata.standard ?? openSeaMetadata?.standard ?? null,
    };
  }

  /**
   * Request NFT contract information from OpenSea API.
   *
   * @param contractAddress - Hex address of the NFT contract.
   * @returns Promise resolving to the current NFT name and image.
   */
  private async getNftContractInformationFromApi(
    contractAddress: string,
  ): Promise<ApiNftContract> {
    /* istanbul ignore if */
    const apiNftContractObject: OpenSeaV2Contract | undefined =
      await fetchWithErrorHandling({
        url: this.getNftContractInformationApi({
          contractAddress,
        }),
      });

    // if we successfully fetched return the fetched data immediately
    if (apiNftContractObject) {
      // If we successfully fetched the contract
      if (apiNftContractObject) {
        // Then fetch some additional details from the collection
        const collection: OpenSeaV2Collection | undefined =
          await fetchWithErrorHandling({
            url: this.getNftCollectionInformationApi({
              collectionSlug: apiNftContractObject.collection,
            }),
          });

        return mapOpenSeaContractV2ToV1(apiNftContractObject, collection);
      }
    }

    // If we've reached this point we were unable to fetch data from either the proxy or opensea so we return
    // the default/null of ApiNftContract
    return {
      address: contractAddress,
      asset_contract_type: null,
      created_date: null,
      schema_name: null,
      symbol: null,
      total_supply: null,
      description: null,
      external_link: null,
      collection: {
        name: null,
        image_url: null,
      },
    };
  }

  /**
   * Request NFT contract information from the contract itself.
   *
   * @param contractAddress - Hex address of the NFT contract.
   * @returns Promise resolving to the current NFT name and image.
   */
  private async getNftContractInformationFromContract(
    contractAddress: string,
  ): Promise<
    Partial<ApiNftContract> &
      Pick<ApiNftContract, 'address'> &
      Pick<ApiNftContract, 'collection'>
  > {
    const name = await this.getERC721AssetName(contractAddress);
    const symbol = await this.getERC721AssetSymbol(contractAddress);
    return {
      collection: { name },
      symbol,
      address: contractAddress,
    };
  }

  /**
   * Request NFT contract information from OpenSea API.
   *
   * @param contractAddress - Hex address of the NFT contract.
   * @returns Promise resolving to the NFT contract name, image and description.
   */
  private async getNftContractInformation(
    contractAddress: string,
  ): Promise<
    Partial<ApiNftContract> &
      Pick<ApiNftContract, 'address'> &
      Pick<ApiNftContract, 'collection'>
  > {
    const blockchainContractData: Partial<ApiNftContract> &
      Pick<ApiNftContract, 'address'> &
      Pick<ApiNftContract, 'collection'> = await safelyExecute(async () => {
      return await this.getNftContractInformationFromContract(contractAddress);
    });

    let openSeaContractData: Partial<ApiNftContract> | undefined;
    if (this.config.displayNftMedia) {
      openSeaContractData = await safelyExecute(async () => {
        return await this.getNftContractInformationFromApi(contractAddress);
      });
    }

    if (blockchainContractData || openSeaContractData) {
      return {
        ...openSeaContractData,
        ...blockchainContractData,
        collection: {
          image_url: null,
          ...openSeaContractData?.collection,
          ...blockchainContractData?.collection,
        },
      };
    }

    /* istanbul ignore next */
    return {
      address: contractAddress,
      asset_contract_type: null,
      created_date: null,
      schema_name: null,
      symbol: null,
      total_supply: null,
      description: null,
      external_link: null,
      collection: { name: null, image_url: null },
    };
  }

  /**
   * Adds an individual NFT to the stored NFT list.
   *
   * @param address - Hex address of the NFT contract.
   * @param tokenId - The NFT identifier.
   * @param nftMetadata - NFT optional information (name, image and description).
   * @param nftContract - An object containing contract data of the NFT being added.
   * @param accountParams - The chain ID and address of network and account to which the nftContract should be added.
<<<<<<< HEAD
   * @param source - Whether the NFT was detected, added manually or suggested by a dapp.
=======
   * @param source - Whether the NFT was detected, added manually or suggested by a dapp.   * @returns Promise resolving to the current NFT list.
>>>>>>> 8212cdde
   * @returns Promise resolving to the current NFT list.
   */
  private async addIndividualNft(
    address: string,
    tokenId: string,
    nftMetadata: NftMetadata,
    nftContract: NftContract,
    accountParams?: AccountParams,
    source = Source.Custom,
  ): Promise<Nft[]> {
    // TODO: Remove unused return
    const releaseLock = await this.mutex.acquire();
    try {
      address = toChecksumHexAddress(address);
      const { allNfts } = this.state;
      let chainId, selectedAddress;
<<<<<<< HEAD
=======

>>>>>>> 8212cdde
      if (accountParams) {
        chainId = accountParams.chainId;
        selectedAddress = accountParams.userAddress;
      } else {
        chainId = this.config.chainId;
        selectedAddress = this.config.selectedAddress;
      }

      const nfts = allNfts[selectedAddress]?.[chainId] || [];

      const existingEntry: Nft | undefined = nfts.find(
        (nft) =>
          nft.address.toLowerCase() === address.toLowerCase() &&
          nft.tokenId === tokenId,
      );

      if (existingEntry) {
        const differentMetadata = compareNftMetadata(
          nftMetadata,
          existingEntry,
        );
        if (differentMetadata || !existingEntry.isCurrentlyOwned) {
          // TODO: Switch to indexToUpdate
          const indexToRemove = nfts.findIndex(
            (nft) =>
              nft.address.toLowerCase() === address.toLowerCase() &&
              nft.tokenId === tokenId,
          );
          /* istanbul ignore next */
          if (indexToRemove !== -1) {
            nfts.splice(indexToRemove, 1);
          }
        } else {
          return nfts;
        }
      }

      const newEntry: Nft = {
        address,
        tokenId,
        favorite: existingEntry?.favorite || false,
        isCurrentlyOwned: true,
        ...nftMetadata,
      };

      const newNfts = [...nfts, newEntry];
      this.updateNestedNftState(newNfts, ALL_NFTS_STATE_KEY, {
        chainId,
        userAddress: selectedAddress,
      });

      if (this.onNftAdded) {
        this.onNftAdded({
          address,
          symbol: nftContract.symbol,
          tokenId: tokenId.toString(),
          standard: nftMetadata.standard,
          source,
<<<<<<< HEAD
=======
          tokenURI: nftMetadata.tokenURI,
>>>>>>> 8212cdde
        });
      }

      return newNfts;
    } finally {
      releaseLock();
    }
  }

  /**
   * Adds an NFT contract to the stored NFT contracts list.
   *
   * @param address - Hex address of the NFT contract.
   * @param accountParams - The chain ID and address of network and account to which the nftContract should be added.
   * @param source - Whether the NFT was detected, added manually or suggested by a dapp.
   * @returns Promise resolving to the current NFT contracts list.
   */
  private async addNftContract(
    address: string,
    accountParams?: AccountParams,
    source?: Source,
  ): Promise<NftContract[]> {
    const releaseLock = await this.mutex.acquire();
    try {
      address = toChecksumHexAddress(address);
      const { allNftContracts } = this.state;
      let chainId, selectedAddress;
      if (accountParams) {
        chainId = accountParams.chainId;
        selectedAddress = accountParams.userAddress;
      } else {
        chainId = this.config.chainId;
        selectedAddress = this.config.selectedAddress;
      }

      const nftContracts = allNftContracts[selectedAddress]?.[chainId] || [];

      const existingEntry = nftContracts.find(
        (nftContract) =>
          nftContract.address.toLowerCase() === address.toLowerCase(),
      );
      if (existingEntry) {
        return nftContracts;
      }
      const contractInformation = await this.getNftContractInformation(address);
      const {
        asset_contract_type,
        created_date,
        schema_name,
        symbol,
        total_supply,
        description,
        external_link,
        collection: { name, image_url },
      } = contractInformation;

      // If the nft is auto-detected we want some valid metadata to be present
      if (
        source === Source.Detected &&
        Object.entries(contractInformation).every(([k, v]: [string, any]) => {
          if (k === 'address') {
            return true; // address will always be present
          }
          // collection will always be an object, we need to check the internal values
          if (k === 'collection') {
            return v?.name === null && v?.image_url === null;
          }
          return Boolean(v) === false;
        })
      ) {
        return nftContracts;
      }

      /* istanbul ignore next */
      const newEntry: NftContract = Object.assign(
        {},
        { address },
        description && { description },
        name && { name },
        image_url && { logo: image_url },
        symbol && { symbol },
        total_supply !== null &&
          typeof total_supply !== 'undefined' && { totalSupply: total_supply },
        asset_contract_type && { assetContractType: asset_contract_type },
        created_date && { createdDate: created_date },
        schema_name && { schemaName: schema_name },
        external_link && { externalLink: external_link },
      );
      const newNftContracts = [...nftContracts, newEntry];
      this.updateNestedNftState(newNftContracts, ALL_NFTS_CONTRACTS_STATE_KEY, {
        chainId,
        userAddress: selectedAddress,
      });

      return newNftContracts;
    } finally {
      releaseLock();
    }
  }

  /**
   * Removes an individual NFT from the stored token list and saves it in ignored NFTs list.
   *
   * @param address - Hex address of the NFT contract.
   * @param tokenId - Token identifier of the NFT.
   */
  private removeAndIgnoreIndividualNft(address: string, tokenId: string) {
    address = toChecksumHexAddress(address);
    const { allNfts, ignoredNfts } = this.state;
    const { chainId, selectedAddress } = this.config;
    const newIgnoredNfts = [...ignoredNfts];
    const nfts = allNfts[selectedAddress]?.[chainId] || [];
    const newNfts = nfts.filter((nft) => {
      if (
        nft.address.toLowerCase() === address.toLowerCase() &&
        nft.tokenId === tokenId
      ) {
        const alreadyIgnored = newIgnoredNfts.find(
          (c) => c.address === address && c.tokenId === tokenId,
        );
        !alreadyIgnored && newIgnoredNfts.push(nft);
        return false;
      }
      return true;
    });

    this.updateNestedNftState(newNfts, ALL_NFTS_STATE_KEY);

    this.update({
      ignoredNfts: newIgnoredNfts,
    });
  }

  /**
   * Removes an individual NFT from the stored token list.
   *
   * @param address - Hex address of the NFT contract.
   * @param tokenId - Token identifier of the NFT.
   */
  private removeIndividualNft(address: string, tokenId: string) {
    address = toChecksumHexAddress(address);
    const { allNfts } = this.state;
    const { chainId, selectedAddress } = this.config;
    const nfts = allNfts[selectedAddress]?.[chainId] || [];
    const newNfts = nfts.filter(
      (nft) =>
        !(
          nft.address.toLowerCase() === address.toLowerCase() &&
          nft.tokenId === tokenId
        ),
    );
    this.updateNestedNftState(newNfts, ALL_NFTS_STATE_KEY);
  }

  /**
   * Removes an NFT contract to the stored NFT contracts list.
   *
   * @param address - Hex address of the NFT contract.
   * @returns Promise resolving to the current NFT contracts list.
   */
  private removeNftContract(address: string): NftContract[] {
    address = toChecksumHexAddress(address);
    const { allNftContracts } = this.state;
    const { chainId, selectedAddress } = this.config;
    const nftContracts = allNftContracts[selectedAddress]?.[chainId] || [];

    const newNftContracts = nftContracts.filter(
      (nftContract) =>
        !(nftContract.address.toLowerCase() === address.toLowerCase()),
    );
    this.updateNestedNftState(newNftContracts, ALL_NFTS_CONTRACTS_STATE_KEY);

    return newNftContracts;
  }

  /**
   * EventEmitter instance used to listen to specific EIP747 events
   */
  hub = new EventEmitter();

  /**
   * Optional API key to use with opensea
   */
  openSeaApiKey?: string;

  /**
   * Name of this controller used during composition
   */
  override name = 'NftController';

  private getERC721AssetName: AssetsContractController['getERC721AssetName'];

  private getERC721AssetSymbol: AssetsContractController['getERC721AssetSymbol'];

  private getERC721TokenURI: AssetsContractController['getERC721TokenURI'];

  private getERC721OwnerOf: AssetsContractController['getERC721OwnerOf'];

  private getERC1155BalanceOf: AssetsContractController['getERC1155BalanceOf'];

  private getERC1155TokenURI: AssetsContractController['getERC1155TokenURI'];

  private onNftAdded?: (data: {
    address: string;
    symbol: string | undefined;
    tokenId: string;
    standard: string | null;
    source: Source;
<<<<<<< HEAD
=======
    tokenURI?: string;
>>>>>>> 8212cdde
  }) => void;

  /**
   * Creates an NftController instance.
   *
   * @param options - The controller options.
   * @param options.chainId - The chain ID of the current network.
   * @param options.onPreferencesStateChange - Allows subscribing to preference controller state changes.
   * @param options.onNetworkStateChange - Allows subscribing to network controller state changes.
   * @param options.getERC721AssetName - Gets the name of the asset at the given address.
   * @param options.getERC721AssetSymbol - Gets the symbol of the asset at the given address.
   * @param options.getERC721TokenURI - Gets the URI of the ERC721 token at the given address, with the given ID.
   * @param options.getERC721OwnerOf - Get the owner of a ERC-721 NFT.
   * @param options.getERC1155BalanceOf - Gets balance of a ERC-1155 NFT.
   * @param options.getERC1155TokenURI - Gets the URI of the ERC1155 token at the given address, with the given ID.
   * @param options.onNftAdded - Callback that is called when an NFT is added. Currently used pass data
   * for tracking the NFT added event.
   * @param options.messenger - The controller messenger.
   * @param config - Initial options used to configure this controller.
   * @param state - Initial state to set on this controller.
   */
  constructor(
    {
      chainId: initialChainId,
      onPreferencesStateChange,
      onNetworkStateChange,
      getERC721AssetName,
      getERC721AssetSymbol,
      getERC721TokenURI,
      getERC721OwnerOf,
      getERC1155BalanceOf,
      getERC1155TokenURI,
      onNftAdded,
      messenger,
    }: {
      chainId: Hex;
      onPreferencesStateChange: (
        listener: (preferencesState: PreferencesState) => void,
      ) => void;
      onNetworkStateChange: (
        listener: (networkState: NetworkState) => void,
      ) => void;
      getERC721AssetName: AssetsContractController['getERC721AssetName'];
      getERC721AssetSymbol: AssetsContractController['getERC721AssetSymbol'];
      getERC721TokenURI: AssetsContractController['getERC721TokenURI'];
      getERC721OwnerOf: AssetsContractController['getERC721OwnerOf'];
      getERC1155BalanceOf: AssetsContractController['getERC1155BalanceOf'];
      getERC1155TokenURI: AssetsContractController['getERC1155TokenURI'];
      onNftAdded?: (data: {
        address: string;
        symbol: string | undefined;
        tokenId: string;
        standard: string | null;
        source: string;
      }) => void;
      messenger: NftControllerMessenger;
    },
    config?: Partial<BaseConfig>,
    state?: Partial<NftState>,
  ) {
    super(config, state);
    this.defaultConfig = {
      selectedAddress: '',
      chainId: initialChainId,
      ipfsGateway: IPFS_DEFAULT_GATEWAY_URL,
      displayNftMedia: true,
      useIPFSSubdomains: true,
      isIpfsGatewayEnabled: true,
    };

    this.defaultState = {
      allNftContracts: {},
      allNfts: {},
      ignoredNfts: [],
    };
    this.initialize();
    this.getERC721AssetName = getERC721AssetName;
    this.getERC721AssetSymbol = getERC721AssetSymbol;
    this.getERC721TokenURI = getERC721TokenURI;
    this.getERC721OwnerOf = getERC721OwnerOf;
    this.getERC1155BalanceOf = getERC1155BalanceOf;
    this.getERC1155TokenURI = getERC1155TokenURI;
    this.onNftAdded = onNftAdded;
    this.messagingSystem = messenger;

    onPreferencesStateChange(
      ({
        selectedAddress,
        ipfsGateway,
        displayNftMedia,
        isIpfsGatewayEnabled,
      }) => {
        this.configure({
          selectedAddress,
          ipfsGateway,
          displayNftMedia,
          isIpfsGatewayEnabled,
        });
      },
    );

    onNetworkStateChange(({ providerConfig }) => {
      const { chainId } = providerConfig;
      this.configure({ chainId });
    });
  }

  async validateWatchNft(
    asset: NftAsset,
    type: NFTStandardType,
    accountAddress: string,
  ) {
    const { address: contractAddress, tokenId } = asset;
<<<<<<< HEAD

=======
>>>>>>> 8212cdde
    // Validate parameters
    if (!type) {
      throw rpcErrors.invalidParams('Asset type is required');
    }

    if (type !== ERC721 && type !== ERC1155) {
      throw rpcErrors.invalidParams(
        `Non NFT asset type ${type} not supported by watchNft`,
      );
    }

    if (!contractAddress || !tokenId) {
      throw rpcErrors.invalidParams('Both address and tokenId are required');
    }
<<<<<<< HEAD

=======
>>>>>>> 8212cdde
    if (!isAddress(contractAddress)) {
      throw rpcErrors.invalidParams('Invalid address');
    }

    if (!/^\d+$/u.test(tokenId)) {
      throw rpcErrors.invalidParams('Invalid tokenId');
    }

    // Check if the user owns the suggested NFT
    try {
      const isOwner = await this.isNftOwner(
        accountAddress,
        contractAddress,
        tokenId,
      );
      if (!isOwner) {
        throw rpcErrors.invalidInput(
          'Suggested NFT is not owned by the selected account',
        );
      }
    } catch (error: any) {
      // error thrown here: "Unable to verify ownership. Possibly because the standard is not supported or the user's currently selected network does not match the chain of the asset in question."
      throw rpcErrors.resourceUnavailable(error.message);
    }
  }

  /**
   * Adds a new suggestedAsset to state. Parameters will be validated according to
   * asset type being watched. A `<suggestedNftMeta.id>:pending` hub event will be emitted once added.
   *
   * @param asset - The asset to be watched. For now ERC721 and ERC1155 tokens are accepted.
   * @param asset.address - The address of the asset contract.
   * @param asset.tokenId - The ID of the asset.
   * @param type - The asset type.
   * @param origin - Domain origin to register the asset from.
   * @returns Object containing a Promise resolving to the suggestedAsset address if accepted.
   */
  async watchNft(asset: NftAsset, type: NFTStandardType, origin: string) {
    const { selectedAddress, chainId } = this.config;

    await this.validateWatchNft(asset, type, selectedAddress);

    const nftMetadata = await this.getNftInformation(
      asset.address,
      asset.tokenId,
    );

    if (nftMetadata.standard && nftMetadata.standard !== type) {
      throw rpcErrors.invalidInput(
        `Suggested NFT of type ${nftMetadata.standard} does not match received type ${type}`,
      );
    }

    const suggestedNftMeta: SuggestedNftMeta = {
      asset: { ...asset, ...nftMetadata },
      type,
      id: random(),
      time: Date.now(),
      interactingAddress: selectedAddress,
      origin,
    };
    await this._requestApproval(suggestedNftMeta);
<<<<<<< HEAD
=======

>>>>>>> 8212cdde
    const { address, tokenId } = asset;
    const { name, standard, description, image } = nftMetadata;

    await this.addNft(
      address,
      tokenId,
      {
        name: name ?? null,
        description: description ?? null,
        image: image ?? null,
        standard: standard ?? null,
      },
      {
        chainId,
        userAddress: selectedAddress,
      },
      Source.Dapp,
    );
  }

  /**
   * Sets an OpenSea API key to retrieve NFT information.
   *
   * @param openSeaApiKey - OpenSea API key.
   */
  setApiKey(openSeaApiKey: string) {
    this.openSeaApiKey = openSeaApiKey;
  }

  /**
   * Checks the ownership of a ERC-721 or ERC-1155 NFT for a given address.
   *
   * @param ownerAddress - User public address.
   * @param nftAddress - NFT contract address.
   * @param nftId - NFT token ID.
   * @returns Promise resolving the NFT ownership.
   */
  async isNftOwner(
    ownerAddress: string,
    nftAddress: string,
    nftId: string,
  ): Promise<boolean> {
    // Checks the ownership for ERC-721.
    try {
      const owner = await this.getERC721OwnerOf(nftAddress, nftId);
      return ownerAddress.toLowerCase() === owner.toLowerCase();
      // eslint-disable-next-line no-empty
    } catch {
      // Ignore ERC-721 contract error
    }

    // Checks the ownership for ERC-1155.
    try {
      const balance = await this.getERC1155BalanceOf(
        ownerAddress,
        nftAddress,
        nftId,
      );
      return !balance.isZero();
      // eslint-disable-next-line no-empty
    } catch {
      // Ignore ERC-1155 contract error
    }

    throw new Error(
      `Unable to verify ownership. Possibly because the standard is not supported or the user's currently selected network does not match the chain of the asset in question.`,
    );
  }

  /**
   * Verifies currently selected address owns entered NFT address/tokenId combo and
   * adds the NFT and respective NFT contract to the stored NFT and NFT contracts lists.
   *
   * @param address - Hex address of the NFT contract.
   * @param tokenId - The NFT identifier.
   */
  async addNftVerifyOwnership(address: string, tokenId: string) {
    const { selectedAddress } = this.config;
    if (!(await this.isNftOwner(selectedAddress, address, tokenId))) {
      throw new Error('This NFT is not owned by the user');
    }
    await this.addNft(address, tokenId);
  }

  /**
   * Adds an NFT and respective NFT contract to the stored NFT and NFT contracts lists.
   *
   * @param address - Hex address of the NFT contract.
   * @param tokenId - The NFT identifier.
   * @param nftMetadata - NFT optional metadata.
   * @param accountParams - The chain ID and address of network and account to which the nftContract should be added.
   * @param source - Whether the NFT was detected, added manually or suggested by a dapp.
   * @returns Promise resolving to the current NFT list.
   */
  async addNft(
    address: string,
    tokenId: string,
    nftMetadata?: NftMetadata,
    accountParams?: AccountParams,
    source = Source.Custom,
  ) {
    address = toChecksumHexAddress(address);
    const newNftContracts = await this.addNftContract(
      address,
      accountParams,
      source,
    );
    nftMetadata =
      nftMetadata || (await this.getNftInformation(address, tokenId));

    // If NFT contract was not added, do not add individual NFT
    const nftContract = newNftContracts.find(
      (contract) => contract.address.toLowerCase() === address.toLowerCase(),
    );

    // If NFT contract information, add individual NFT
    if (nftContract) {
      await this.addIndividualNft(
        address,
        tokenId,
        nftMetadata,
        nftContract,
        accountParams,
        source,
      );
    }
  }

  /**
   * Removes an NFT from the stored token list.
   *
   * @param address - Hex address of the NFT contract.
   * @param tokenId - Token identifier of the NFT.
   */
  removeNft(address: string, tokenId: string) {
    address = toChecksumHexAddress(address);
    this.removeIndividualNft(address, tokenId);
    const { allNfts } = this.state;
    const { chainId, selectedAddress } = this.config;
    const nfts = allNfts[selectedAddress]?.[chainId] || [];
    const remainingNft = nfts.find(
      (nft) => nft.address.toLowerCase() === address.toLowerCase(),
    );
    if (!remainingNft) {
      this.removeNftContract(address);
    }
  }

  /**
   * Removes an NFT from the stored token list and saves it in ignored NFTs list.
   *
   * @param address - Hex address of the NFT contract.
   * @param tokenId - Token identifier of the NFT.
   */
  removeAndIgnoreNft(address: string, tokenId: string) {
    address = toChecksumHexAddress(address);
    this.removeAndIgnoreIndividualNft(address, tokenId);
    const { allNfts } = this.state;
    const { chainId, selectedAddress } = this.config;
    const nfts = allNfts[selectedAddress]?.[chainId] || [];
    const remainingNft = nfts.find(
      (nft) => nft.address.toLowerCase() === address.toLowerCase(),
    );
    if (!remainingNft) {
      this.removeNftContract(address);
    }
  }

  /**
   * Removes all NFTs from the ignored list.
   */
  clearIgnoredNfts() {
    this.update({ ignoredNfts: [] });
  }

  /**
   * Checks whether input NFT is still owned by the user
   * And updates the isCurrentlyOwned value on the NFT object accordingly.
   *
   * @param nft - The NFT object to check and update.
   * @param batch - A boolean indicating whether this method is being called as part of a batch or single update.
   * @param accountParams - The userAddress and chainId to check ownership against
   * @param accountParams.userAddress - the address passed through the confirmed transaction flow to ensure assets are stored to the correct account
   * @param accountParams.chainId - the chainId passed through the confirmed transaction flow to ensure assets are stored to the correct account
   * @returns the NFT with the updated isCurrentlyOwned value
   */
  async checkAndUpdateSingleNftOwnershipStatus(
    nft: Nft,
    batch: boolean,
    { userAddress, chainId } = {
      userAddress: this.config.selectedAddress,
      chainId: this.config.chainId,
    },
  ) {
    const { address, tokenId } = nft;
    let isOwned = nft.isCurrentlyOwned;
    try {
      isOwned = await this.isNftOwner(userAddress, address, tokenId);
    } catch (error) {
      if (
        !(
          error instanceof Error &&
          error.message.includes('Unable to verify ownership')
        )
      ) {
        throw error;
      }
    }

    nft.isCurrentlyOwned = isOwned;

    if (batch === true) {
      return nft;
    }

    // if this is not part of a batched update we update this one NFT in state
    const { allNfts } = this.state;
    const nfts = allNfts[userAddress]?.[chainId] || [];
    const nftToUpdate = nfts.find(
      (item) =>
        item.tokenId === tokenId &&
        item.address.toLowerCase() === address.toLowerCase(),
    );
    if (nftToUpdate) {
      nftToUpdate.isCurrentlyOwned = isOwned;
      this.updateNestedNftState(nfts, ALL_NFTS_STATE_KEY, {
        userAddress,
        chainId,
      });
    }
    return nft;
  }

  /**
   * Checks whether NFTs associated with current selectedAddress/chainId combination are still owned by the user
   * And updates the isCurrentlyOwned value on each accordingly.
   */
  async checkAndUpdateAllNftsOwnershipStatus() {
    const { allNfts } = this.state;
    const { chainId, selectedAddress } = this.config;
    const nfts = allNfts[selectedAddress]?.[chainId] || [];
    const updatedNfts = await Promise.all(
      nfts.map(async (nft) => {
        return (
          (await this.checkAndUpdateSingleNftOwnershipStatus(nft, true)) ?? nft
        );
      }),
    );

    this.updateNestedNftState(updatedNfts, ALL_NFTS_STATE_KEY);
  }

  /**
   * Update NFT favorite status.
   *
   * @param address - Hex address of the NFT contract.
   * @param tokenId - Hex address of the NFT contract.
   * @param favorite - NFT new favorite status.
   */
  updateNftFavoriteStatus(address: string, tokenId: string, favorite: boolean) {
    const { allNfts } = this.state;
    const { chainId, selectedAddress } = this.config;
    const nfts = allNfts[selectedAddress]?.[chainId] || [];
    const index: number = nfts.findIndex(
      (nft) => nft.address === address && nft.tokenId === tokenId,
    );

    if (index === -1) {
      return;
    }

    const updatedNft: Nft = {
      ...nfts[index],
      favorite,
    };

    // Update Nfts array
    nfts[index] = updatedNft;

    this.updateNestedNftState(nfts, ALL_NFTS_STATE_KEY);
  }

  /**
   * Returns an NFT by the address and token id.
   *
   * @param address - Hex address of the NFT contract.
   * @param tokenId - Number that represents the id of the token.
   * @param selectedAddress - Hex address of the user account.
   * @param chainId - Id of the current network.
   * @returns Object containing the NFT and its position in the array
   */
  findNftByAddressAndTokenId(
    address: string,
    tokenId: string,
    selectedAddress: string,
    chainId: Hex,
  ): { nft: Nft; index: number } | null {
    const { allNfts } = this.state;
    const nfts = allNfts[selectedAddress]?.[chainId] || [];
    const index: number = nfts.findIndex(
      (nft) =>
        nft.address.toLowerCase() === address.toLowerCase() &&
        nft.tokenId === tokenId,
    );

    if (index === -1) {
      return null;
    }

    return { nft: nfts[index], index };
  }

  /**
   * Update NFT data.
   *
   * @param nft - NFT object to find the right NFT to updates.
   * @param updates - NFT partial object to update properties of the NFT.
   * @param selectedAddress - Hex address of the user account.
   * @param chainId - Id of the current network.
   */
  updateNft(
    nft: Nft,
    updates: Partial<Nft>,
    selectedAddress: string,
    chainId: Hex,
  ) {
    const { allNfts } = this.state;
    const nfts = allNfts[selectedAddress]?.[chainId] || [];
    const nftInfo = this.findNftByAddressAndTokenId(
      nft.address,
      nft.tokenId,
      selectedAddress,
      chainId,
    );

    if (!nftInfo) {
      return;
    }

    const updatedNft: Nft = {
      ...nft,
      ...updates,
    };

    const newNfts = [
      ...nfts.slice(0, nftInfo.index),
      updatedNft,
      ...nfts.slice(nftInfo.index + 1),
    ];

    this.updateNestedNftState(newNfts, ALL_NFTS_STATE_KEY);
  }

  /**
   * Resets the transaction status of an NFT.
   *
   * @param transactionId - NFT transaction id.
   * @param selectedAddress - Hex address of the user account.
   * @param chainId - Id of the current network.
   * @returns a boolean indicating if the reset was well succeded or not
   */
  resetNftTransactionStatusByTransactionId(
    transactionId: string,
    selectedAddress: string,
    chainId: Hex,
  ): boolean {
    const { allNfts } = this.state;
    const nfts = allNfts[selectedAddress]?.[chainId] || [];
    const index: number = nfts.findIndex(
      (nft) => nft.transactionId === transactionId,
    );

    if (index === -1) {
      return false;
    }
    const updatedNft: Nft = {
      ...nfts[index],
      transactionId: undefined,
    };

    const newNfts = [
      ...nfts.slice(0, index),
      updatedNft,
      ...nfts.slice(index + 1),
    ];

    this.updateNestedNftState(newNfts, ALL_NFTS_STATE_KEY);
    return true;
  }

  async _requestApproval(suggestedNftMeta: SuggestedNftMeta) {
    return this.messagingSystem.call(
      'ApprovalController:addRequest',
      {
        id: suggestedNftMeta.id,
        origin: suggestedNftMeta.origin,
        type: ApprovalType.WatchAsset,
        requestData: {
          id: suggestedNftMeta.id,
          interactingAddress: suggestedNftMeta.interactingAddress,
          asset: {
            address: suggestedNftMeta.asset.address,
            tokenId: suggestedNftMeta.asset.tokenId,
            name: suggestedNftMeta.asset.name,
            description: suggestedNftMeta.asset.description,
            image: suggestedNftMeta.asset.image,
            standard: suggestedNftMeta.asset.standard,
          },
        },
      },
      true,
    );
  }
}

export default NftController;<|MERGE_RESOLUTION|>--- conflicted
+++ resolved
@@ -4,10 +4,7 @@
 import { Mutex } from 'async-mutex';
 import type { Hex } from '@metamask/utils';
 import { v4 as random } from 'uuid';
-<<<<<<< HEAD
 import { rpcErrors } from '@metamask/rpc-errors';
-=======
->>>>>>> 8212cdde
 import {
   BaseController,
   BaseConfig,
@@ -29,25 +26,18 @@
   OPENSEA_PROXY_URL,
   ApprovalType,
 } from '@metamask/controller-utils';
-import { AddApprovalRequest } from '@metamask/approval-controller';
-import { rpcErrors } from '@metamask/rpc-errors';
-import { isAddress } from '@ethersproject/address';
 import type {
   ApiNftCreator,
   ApiNftContract,
   ApiNftLastSale,
 } from './NftDetectionController';
 import type { AssetsContractController } from './AssetsContractController';
-<<<<<<< HEAD
-import { compareNftMetadata, getFormattedIpfsUrl } from './assetsUtil';
-=======
 import {
   compareNftMetadata,
   getFormattedIpfsUrl,
   mapOpenSeaContractV2ToV1,
   mapOpenSeaDetailedNftV2ToV1,
 } from './assetsUtil';
->>>>>>> 8212cdde
 import { Source } from './constants';
 
 type NFTStandardType = 'ERC721' | 'ERC1155';
@@ -299,7 +289,7 @@
 
   private messagingSystem: NftControllerMessenger;
 
-  private getNftApi({
+  getNftApi({
     contractAddress,
     tokenId,
   }: {
@@ -753,11 +743,7 @@
    * @param nftMetadata - NFT optional information (name, image and description).
    * @param nftContract - An object containing contract data of the NFT being added.
    * @param accountParams - The chain ID and address of network and account to which the nftContract should be added.
-<<<<<<< HEAD
    * @param source - Whether the NFT was detected, added manually or suggested by a dapp.
-=======
-   * @param source - Whether the NFT was detected, added manually or suggested by a dapp.   * @returns Promise resolving to the current NFT list.
->>>>>>> 8212cdde
    * @returns Promise resolving to the current NFT list.
    */
   private async addIndividualNft(
@@ -774,10 +760,6 @@
       address = toChecksumHexAddress(address);
       const { allNfts } = this.state;
       let chainId, selectedAddress;
-<<<<<<< HEAD
-=======
-
->>>>>>> 8212cdde
       if (accountParams) {
         chainId = accountParams.chainId;
         selectedAddress = accountParams.userAddress;
@@ -836,10 +818,7 @@
           tokenId: tokenId.toString(),
           standard: nftMetadata.standard,
           source,
-<<<<<<< HEAD
-=======
           tokenURI: nftMetadata.tokenURI,
->>>>>>> 8212cdde
         });
       }
 
@@ -1047,11 +1026,8 @@
     symbol: string | undefined;
     tokenId: string;
     standard: string | null;
-    source: Source;
-<<<<<<< HEAD
-=======
+    source: string;
     tokenURI?: string;
->>>>>>> 8212cdde
   }) => void;
 
   /**
@@ -1165,10 +1141,7 @@
     accountAddress: string,
   ) {
     const { address: contractAddress, tokenId } = asset;
-<<<<<<< HEAD
-
-=======
->>>>>>> 8212cdde
+
     // Validate parameters
     if (!type) {
       throw rpcErrors.invalidParams('Asset type is required');
@@ -1183,10 +1156,7 @@
     if (!contractAddress || !tokenId) {
       throw rpcErrors.invalidParams('Both address and tokenId are required');
     }
-<<<<<<< HEAD
-
-=======
->>>>>>> 8212cdde
+
     if (!isAddress(contractAddress)) {
       throw rpcErrors.invalidParams('Invalid address');
     }
@@ -1249,10 +1219,6 @@
       origin,
     };
     await this._requestApproval(suggestedNftMeta);
-<<<<<<< HEAD
-=======
-
->>>>>>> 8212cdde
     const { address, tokenId } = asset;
     const { name, standard, description, image } = nftMetadata;
 
