import type { ServicePolicy } from '@metamask/controller-utils';
import type { Hex } from '@metamask/utils';

/**
 * Represents the price of a token in a currency.
 */
export type TokenPrice<TokenAddress extends Hex, Currency extends string> = {
  tokenAddress: TokenAddress;
  currency: Currency;
  allTimeHigh: number;
  allTimeLow: number;
  circulatingSupply: number;
  dilutedMarketCap: number;
  high1d: number;
  low1d: number;
  marketCap: number;
  marketCapPercentChange1d: number;
  price: number;
  priceChange1d: number;
  pricePercentChange1d: number;
  pricePercentChange1h: number;
  pricePercentChange1y: number;
  pricePercentChange7d: number;
  pricePercentChange14d: number;
  pricePercentChange30d: number;
  pricePercentChange200d: number;
  totalVolume: number;
};

/**
 * Represents an exchange rate.
 */
export type ExchangeRate = {
  name: string;
  ticker: string;
  value: number;
  currencyType: string;
  usd?: number;
};

/**
 * A map of token address to its price.
 */
export type TokenPricesByTokenAddress<
  TokenAddress extends Hex,
  Currency extends string,
> = {
  [A in TokenAddress]: TokenPrice<A, Currency>;
};

/**
 * A map of currency to its exchange rate.
 */
export type ExchangeRatesByCurrency<Currency extends string> = {
  [C in Currency]: ExchangeRate;
};

/**
 * An ideal token prices service. All implementations must confirm to this
 * interface.
 *
 * @template ChainId - A type union of valid arguments for the `chainId`
 * argument to `fetchTokenPrices`.
 * @template TokenAddress - A type union of all token addresses. The reason this
 * type parameter exists is so that we can guarantee that same addresses that
 * `fetchTokenPrices` receives are the same addresses that shown up in the
 * return value.
 * @template Currency - A type union of valid arguments for the `currency`
 * argument to `fetchTokenPrices`.
 */
export type AbstractTokenPricesService<
  ChainId extends Hex = Hex,
  TokenAddress extends Hex = Hex,
  Currency extends string = string,
> = Partial<Pick<ServicePolicy, 'onBreak' | 'onDegraded'>> & {
  /**
   * Retrieves prices in the given currency for the tokens identified by the
   * given addresses which are expected to live on the given chain.
   *
   * @param args - The arguments to this function.
   * @param args.chainId - An EIP-155 chain ID.
   * @param args.tokenAddresses - Addresses for tokens that live on the chain.
   * @param args.currency - The desired currency of the token prices.
   * @returns The prices for the requested tokens.
   */
  fetchTokenPrices({
    chainId,
    tokenAddresses,
    currency,
  }: {
    chainId: ChainId;
    tokenAddresses: TokenAddress[];
    currency: Currency;
  }): Promise<Partial<TokenPricesByTokenAddress<TokenAddress, Currency>>>;

  /**
<<<<<<< HEAD
   * Fetches the supported chain ids from the price api.
   *
   * @returns The supported chain ids in hexadecimal format.
   */
  fetchSupportedChainIds(): Promise<Hex[]>;
=======
   * Retrieves exchange rates in the given currency.
   *
   * @param args - The arguments to this function.
   * @param args.baseCurrency - The desired currency of the token prices.
   * @param args.includeUsdRate - Whether to include the USD rate in the response.
   * @param args.cryptocurrencies - The cryptocurrencies to get exchange rates for.
   * @returns The exchange rates in the requested base currency.
   */
  fetchExchangeRates({
    baseCurrency,
    includeUsdRate,
    cryptocurrencies,
  }: {
    baseCurrency: Currency;
    includeUsdRate: boolean;
    cryptocurrencies: string[];
  }): Promise<ExchangeRatesByCurrency<Currency>>;
>>>>>>> cfaf0951

  /**
   * Type guard for whether the API can return token prices for the given chain
   * ID.
   *
   * @param chainId - The chain ID to check.
   * @returns True if the API supports the chain ID, false otherwise.
   */
  // validateChainIdSupported(chainId: unknown): chainId is ChainId;

  /**
   * Type guard for whether the API can return token prices in the given
   * currency.
   *
   * @param currency - The currency to check.
   * @returns True if the API supports the currency, false otherwise.
   */
  validateCurrencySupported(currency: unknown): currency is Currency;
};<|MERGE_RESOLUTION|>--- conflicted
+++ resolved
@@ -94,13 +94,13 @@
   }): Promise<Partial<TokenPricesByTokenAddress<TokenAddress, Currency>>>;
 
   /**
-<<<<<<< HEAD
    * Fetches the supported chain ids from the price api.
    *
    * @returns The supported chain ids in hexadecimal format.
    */
   fetchSupportedChainIds(): Promise<Hex[]>;
-=======
+
+  /**
    * Retrieves exchange rates in the given currency.
    *
    * @param args - The arguments to this function.
@@ -118,7 +118,6 @@
     includeUsdRate: boolean;
     cryptocurrencies: string[];
   }): Promise<ExchangeRatesByCurrency<Currency>>;
->>>>>>> cfaf0951
 
   /**
    * Type guard for whether the API can return token prices for the given chain
