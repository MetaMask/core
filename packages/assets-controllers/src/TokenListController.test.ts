--- conflicted
+++ resolved
@@ -1,7 +1,4 @@
-<<<<<<< HEAD
-=======
-import { deriveStateFromMetadata, Messenger } from '@metamask/base-controller';
->>>>>>> 69a0891e
+import { deriveStateFromMetadata } from '@metamask/base-controller/next';
 import {
   ChainId,
   NetworkType,
