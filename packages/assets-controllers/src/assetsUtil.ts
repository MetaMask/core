import type { BigNumber } from '@ethersproject/bignumber';
import {
  convertHexToDecimal,
  GANACHE_CHAIN_ID,
} from '@metamask/controller-utils';
import type { Hex } from '@metamask/utils';
import { BN, stripHexPrefix } from 'ethereumjs-util';
import { CID } from 'multiformats/cid';

import type { Nft, NftMetadata } from './NftController';
import type { ApiNft, ApiNftContract } from './NftDetectionController';

/**
 * Compares nft metadata entries to any nft entry.
 * We need this method when comparing a new fetched nft metadata, in case a entry changed to a defined value,
 * there's a need to update the nft in state.
 *
 * @param newNftMetadata - Nft metadata object.
 * @param nft - Nft object to compare with.
 * @returns Whether there are differences.
 */
export function compareNftMetadata(newNftMetadata: NftMetadata, nft: Nft) {
  const keys: (keyof NftMetadata)[] = [
    'image',
    'backgroundColor',
    'imagePreview',
    'imageThumbnail',
    'imageOriginal',
    'animation',
    'animationOriginal',
    'externalLink',
  ];
  const differentValues = keys.reduce((value, key) => {
    if (newNftMetadata[key] && newNftMetadata[key] !== nft[key]) {
      return value + 1;
    }
    return value;
  }, 0);
  return differentValues > 0;
}

const aggregatorNameByKey: Record<string, string> = {
  aave: 'Aave',
  bancor: 'Bancor',
  cmc: 'CMC',
  cryptocom: 'Crypto.com',
  coinGecko: 'CoinGecko',
  oneInch: '1inch',
  paraswap: 'Paraswap',
  pmm: 'PMM',
  zapper: 'Zapper',
  zerion: 'Zerion',
  zeroEx: '0x',
  synthetix: 'Synthetix',
  yearn: 'Yearn',
  apeswap: 'ApeSwap',
  binanceDex: 'BinanceDex',
  pancakeTop100: 'PancakeTop100',
  pancakeExtended: 'PancakeExtended',
  balancer: 'Balancer',
  quickswap: 'QuickSwap',
  matcha: 'Matcha',
  pangolinDex: 'PangolinDex',
  pangolinDexStableCoin: 'PangolinDexStableCoin',
  pangolinDexAvaxBridge: 'PangolinDexAvaxBridge',
  traderJoe: 'TraderJoe',
  airswapLight: 'AirswapLight',
  kleros: 'Kleros',
};

/**
 * Formats aggregator names to presentable format.
 *
 * @param aggregators - List of token list names in camelcase.
 * @returns Formatted aggregator names.
 */
export const formatAggregatorNames = (aggregators: string[]) => {
  return aggregators.map(
    (key) =>
      aggregatorNameByKey[key] ||
      `${key[0].toUpperCase()}${key.substring(1, key.length)}`,
  );
};

/**
 * Format token list assets to use image proxy from Codefi.
 *
 * @param params - Object that contains chainID and tokenAddress.
 * @param params.chainId - ChainID of network in 0x-prefixed hexadecimal format.
 * @param params.tokenAddress - Address of token in mixed or lowercase.
 * @returns Formatted image url
 */
export const formatIconUrlWithProxy = ({
  chainId,
  tokenAddress,
}: {
  chainId: Hex;
  tokenAddress: string;
}) => {
  const chainIdDecimal = convertHexToDecimal(chainId).toString();
  return `https://static.metafi.codefi.network/api/v1/tokenIcons/${chainIdDecimal}/${tokenAddress.toLowerCase()}.png`;
};

/**
 * Networks where token detection is supported - Values are in decimal format
 */
export enum SupportedTokenDetectionNetworks {
  mainnet = '0x1', // decimal: 1
  bsc = '0x38', // decimal: 56
  polygon = '0x89', // decimal: 137
  avax = '0xa86a', // decimal: 43114
  aurora = '0x4e454152', // decimal: 1313161554
  linea_goerli = '0xe704', // decimal: 59140
  linea_mainnet = '0xe708', // decimal: 59144
  arbitrum = '0xa4b1', // decimal: 42161
  optimism = '0xa', // decimal: 10
  base = '0x2105', // decimal: 8453
  zksync = '0x144', // decimal: 324
}

/**
 * Check if token detection is enabled for certain networks.
 *
 * @param chainId - ChainID of network
 * @returns Whether the current network supports token detection
 */
export function isTokenDetectionSupportedForNetwork(chainId: Hex): boolean {
  return Object.values<Hex>(SupportedTokenDetectionNetworks).includes(chainId);
}

/**
 * Check if token list polling is enabled for a given network.
 * Currently this method is used to support e2e testing for consumers of this package.
 *
 * @param chainId - ChainID of network
 * @returns Whether the current network supports tokenlists
 */
export function isTokenListSupportedForNetwork(chainId: Hex): boolean {
  return (
    isTokenDetectionSupportedForNetwork(chainId) || chainId === GANACHE_CHAIN_ID
  );
}

/**
 * Removes IPFS protocol prefix from input string.
 *
 * @param ipfsUrl - An IPFS url (e.g. ipfs://{content id})
 * @returns IPFS content identifier and (possibly) path in a string
 * @throws Will throw if the url passed is not IPFS.
 */
export function removeIpfsProtocolPrefix(ipfsUrl: string) {
  if (ipfsUrl.startsWith('ipfs://ipfs/')) {
    return ipfsUrl.replace('ipfs://ipfs/', '');
  } else if (ipfsUrl.startsWith('ipfs://')) {
    return ipfsUrl.replace('ipfs://', '');
  }
  // this method should not be used with non-ipfs urls (i.e. startsWith('ipfs://') === true)
  throw new Error('this method should not be used with non ipfs urls');
}

/**
 * Extracts content identifier and path from an input string.
 *
 * @param ipfsUrl - An IPFS URL minus the IPFS protocol prefix
 * @returns IFPS content identifier (cid) and sub path as string.
 * @throws Will throw if the url passed is not ipfs.
 */
export function getIpfsCIDv1AndPath(ipfsUrl: string): {
  cid: string;
  path?: string;
} {
  const url = removeIpfsProtocolPrefix(ipfsUrl);

  // check if there is a path
  // (CID is everything preceding first forward slash, path is everything after)
  const index = url.indexOf('/');
  const cid = index !== -1 ? url.substring(0, index) : url;
  const path = index !== -1 ? url.substring(index) : undefined;

  // We want to ensure that the CID is v1 (https://docs.ipfs.io/concepts/content-addressing/#identifier-formats)
  // because most cid v0s appear to be incompatible with IPFS subdomains
  return {
    cid: CID.parse(cid).toV1().toString(),
    path,
  };
}

/**
 * Formats URL correctly for use retrieving assets hosted on IPFS.
 *
 * @param ipfsGateway - The users preferred IPFS gateway (full URL or just host).
 * @param ipfsUrl - The IFPS URL pointed at the asset.
 * @param subdomainSupported - Boolean indicating whether the URL should be formatted with subdomains or not.
 * @returns A formatted URL, with the user's preferred IPFS gateway and format (subdomain or not), pointing to an asset hosted on IPFS.
 */
export function getFormattedIpfsUrl(
  ipfsGateway: string,
  ipfsUrl: string,
  subdomainSupported: boolean,
): string {
  const { host, protocol, origin } = new URL(addUrlProtocolPrefix(ipfsGateway));
  if (subdomainSupported) {
    const { cid, path } = getIpfsCIDv1AndPath(ipfsUrl);
    return `${protocol}//${cid}.ipfs.${host}${path ?? ''}`;
  }
  const cidAndPath = removeIpfsProtocolPrefix(ipfsUrl);
  return `${origin}/ipfs/${cidAndPath}`;
}

/**
 * Adds URL protocol prefix to input URL string if missing.
 *
 * @param urlString - An IPFS URL.
 * @returns A URL with a https:// prepended.
 */
export function addUrlProtocolPrefix(urlString: string): string {
  if (!urlString.match(/(^http:\/\/)|(^https:\/\/)/u)) {
    return `https://${urlString}`;
  }
  return urlString;
}

/**
 * Converts an Ethers BigNumber to a BN.
 *
 * @param bigNumber - An Ethers BigNumber instance.
 * @returns A BN object.
 */
export function ethersBigNumberToBN(bigNumber: BigNumber): BN {
  return new BN(stripHexPrefix(bigNumber.toHexString()), 'hex');
}

/**
<<<<<<< HEAD
 * Maps an OpenSea V2 NFT to the V1 schema.
 * Should work for both 'get_nft' and 'list_nfts_by_account' responses.
 * @param nft - The V2 NFT to map.
 * @returns The NFT in the V1 schema.
 */
export function mapOpenSeaNftV2ToV1(nft: any): ApiNft {
  return {
    token_id: nft.identifier,
    num_sales: null,
    background_color: null,
    image_url: nft.image_url,
    image_preview_url: nft.image_url,
    image_thumbnail_url: nft.image_url,
    image_original_url: null,
    animation_url: nft.animation_url,
    animation_original_url: null,
    name: nft.name,
    description: nft.description,
    external_link: null,
    asset_contract: {
      address: nft.contract,
      asset_contract_type: null,
      created_date: null,
      schema_name: nft.token_standard?.toUpperCase(),
      symbol: null,
      total_supply: null,
      description: nft.description,
      external_link: null,
      collection: {
        name: nft.collection,
        image_url: null,
      },
    },
    creator: {
      user: { username: '' },
      profile_img_url: '',
      address: '',
    },
    last_sale: null,
  };
}

/**
 * Maps an OpenSea V2 contract to the V1 schema.
 * @param contract - The v2 contract to map.
 * @returns The contract in the v1 schema.
 */
export function mapOpenSeaContractV2ToV1(contract: any): ApiNftContract {
  return {
    address: contract.address,
    asset_contract_type: null,
    created_date: null,
    schema_name: contract.contract_standard?.toUpperCase(),
    symbol: null,
    total_supply: contract.supply,
    description: null,
    external_link: null,
    collection: {
      name: contract.name,
      image_url: null,
    },
  };
=======
 * Partitions a list of values into groups that are at most `batchSize` in
 * length.
 *
 * @param values - The list of values.
 * @param args - The remaining arguments.
 * @param args.batchSize - The desired maximum number of values per batch.
 * @returns The list of batches.
 */
export function divideIntoBatches<Value>(
  values: Value[],
  { batchSize }: { batchSize: number },
): Value[][] {
  const batches = [];
  for (let i = 0; i < values.length; i += batchSize) {
    batches.push(values.slice(i, i + batchSize));
  }
  return batches;
}

/**
 * Constructs an object from processing batches of the given values
 * sequentially.
 *
 * @param args - The arguments to this function.
 * @param args.values - A list of values to iterate over.
 * @param args.batchSize - The maximum number of values in each batch.
 * @param args.eachBatch - A function to call for each batch. This function is
 * similar to the function that `Array.prototype.reduce` takes, in that it
 * receives the object that is being built, each batch in the list of batches
 * and the index, and should return an updated version of the object.
 * @param args.initialResult - The initial value of the final data structure,
 * i.e., the value that will be fed into the first call of `eachBatch`.
 * @returns The built object.
 */
export async function reduceInBatchesSerially<
  Value,
  Result extends Record<PropertyKey, unknown>,
>({
  values,
  batchSize,
  eachBatch,
  initialResult,
}: {
  values: Value[];
  batchSize: number;
  eachBatch: (
    workingResult: Partial<Result>,
    batch: Value[],
    index: number,
  ) => Partial<Result> | Promise<Partial<Result>>;
  initialResult: Partial<Result>;
}): Promise<Result> {
  const batches = divideIntoBatches(values, { batchSize });
  let workingResult = initialResult;
  for (const [index, batch] of batches.entries()) {
    workingResult = await eachBatch(workingResult, batch, index);
  }
  // There's no way around this — we have to assume that in the end, the result
  // matches the intended type.
  const finalResult = workingResult as Result;
  return finalResult;
>>>>>>> e1ff173c
}<|MERGE_RESOLUTION|>--- conflicted
+++ resolved
@@ -231,7 +231,76 @@
 }
 
 /**
-<<<<<<< HEAD
+ * Partitions a list of values into groups that are at most `batchSize` in
+ * length.
+ *
+ * @param values - The list of values.
+ * @param args - The remaining arguments.
+ * @param args.batchSize - The desired maximum number of values per batch.
+ * @returns The list of batches.
+ */
+/**
+ *
+ * @param values
+ * @param options0
+ * @param options0.batchSize
+ */
+export function divideIntoBatches<Value>(
+  values: Value[],
+  { batchSize }: { batchSize: number },
+): Value[][] {
+  const batches = [];
+  for (let i = 0; i < values.length; i += batchSize) {
+    batches.push(values.slice(i, i + batchSize));
+  }
+  return batches;
+}
+
+/**
+ * Constructs an object from processing batches of the given values
+ * sequentially.
+ *
+ * @param args - The arguments to this function.
+ * @param args.values - A list of values to iterate over.
+ * @param args.batchSize - The maximum number of values in each batch.
+ * @param args.eachBatch - A function to call for each batch. This function is
+ * similar to the function that `Array.prototype.reduce` takes, in that it
+ * receives the object that is being built, each batch in the list of batches
+ * and the index, and should return an updated version of the object.
+ * @param args.initialResult - The initial value of the final data structure,
+ * i.e., the value that will be fed into the first call of `eachBatch`.
+ * @returns The built object.
+ */
+export async function reduceInBatchesSerially<
+  Value,
+  Result extends Record<PropertyKey, unknown>,
+>({
+  values,
+  batchSize,
+  eachBatch,
+  initialResult,
+}: {
+  values: Value[];
+  batchSize: number;
+  eachBatch: (
+    workingResult: Partial<Result>,
+    batch: Value[],
+    index: number,
+  ) => Partial<Result> | Promise<Partial<Result>>;
+  initialResult: Partial<Result>;
+}): Promise<Result> {
+  const batches = divideIntoBatches(values, { batchSize });
+  let workingResult = initialResult;
+  for (const [index, batch] of batches.entries()) {
+    workingResult = await eachBatch(workingResult, batch, index);
+  }
+  // There's no way around this — we have to assume that in the end, the result
+  // matches the intended type.
+  const finalResult = workingResult as Result;
+  return finalResult;
+}
+
+/**
  * Maps an OpenSea V2 NFT to the V1 schema.
  * Should work for both 'get_nft' and 'list_nfts_by_account' responses.
  * @param nft - The V2 NFT to map.
@@ -294,67 +363,4 @@
       image_url: null,
     },
   };
-=======
- * Partitions a list of values into groups that are at most `batchSize` in
- * length.
- *
- * @param values - The list of values.
- * @param args - The remaining arguments.
- * @param args.batchSize - The desired maximum number of values per batch.
- * @returns The list of batches.
- */
-export function divideIntoBatches<Value>(
-  values: Value[],
-  { batchSize }: { batchSize: number },
-): Value[][] {
-  const batches = [];
-  for (let i = 0; i < values.length; i += batchSize) {
-    batches.push(values.slice(i, i + batchSize));
-  }
-  return batches;
-}
-
-/**
- * Constructs an object from processing batches of the given values
- * sequentially.
- *
- * @param args - The arguments to this function.
- * @param args.values - A list of values to iterate over.
- * @param args.batchSize - The maximum number of values in each batch.
- * @param args.eachBatch - A function to call for each batch. This function is
- * similar to the function that `Array.prototype.reduce` takes, in that it
- * receives the object that is being built, each batch in the list of batches
- * and the index, and should return an updated version of the object.
- * @param args.initialResult - The initial value of the final data structure,
- * i.e., the value that will be fed into the first call of `eachBatch`.
- * @returns The built object.
- */
-export async function reduceInBatchesSerially<
-  Value,
-  Result extends Record<PropertyKey, unknown>,
->({
-  values,
-  batchSize,
-  eachBatch,
-  initialResult,
-}: {
-  values: Value[];
-  batchSize: number;
-  eachBatch: (
-    workingResult: Partial<Result>,
-    batch: Value[],
-    index: number,
-  ) => Partial<Result> | Promise<Partial<Result>>;
-  initialResult: Partial<Result>;
-}): Promise<Result> {
-  const batches = divideIntoBatches(values, { batchSize });
-  let workingResult = initialResult;
-  for (const [index, batch] of batches.entries()) {
-    workingResult = await eachBatch(workingResult, batch, index);
-  }
-  // There's no way around this — we have to assume that in the end, the result
-  // matches the intended type.
-  const finalResult = workingResult as Result;
-  return finalResult;
->>>>>>> e1ff173c
 }