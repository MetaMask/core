import type { BigNumber } from '@ethersproject/bignumber';
import {
  convertHexToDecimal,
  isValidHexAddress,
  GANACHE_CHAIN_ID,
} from '@metamask/controller-utils';
import { rpcErrors } from '@metamask/rpc-errors';
import type { Hex } from '@metamask/utils';
import { BN, stripHexPrefix } from 'ethereumjs-util';
import { CID } from 'multiformats/cid';

import type { Nft, NftMetadata } from './NftController';
import type { Token } from './TokenRatesController';

/**
 * Compares nft metadata entries to any nft entry.
 * We need this method when comparing a new fetched nft metadata, in case a entry changed to a defined value,
 * there's a need to update the nft in state.
 *
 * @param newNftMetadata - Nft metadata object.
 * @param nft - Nft object to compare with.
 * @returns Whether there are differences.
 */
export function compareNftMetadata(newNftMetadata: NftMetadata, nft: Nft) {
  const keys: (keyof NftMetadata)[] = [
    'image',
    'backgroundColor',
    'imagePreview',
    'imageThumbnail',
    'imageOriginal',
    'animation',
    'animationOriginal',
    'externalLink',
  ];
  const differentValues = keys.reduce((value, key) => {
    if (newNftMetadata[key] && newNftMetadata[key] !== nft[key]) {
      return value + 1;
    }
    return value;
  }, 0);
  return differentValues > 0;
}

const aggregatorNameByKey: Record<string, string> = {
  aave: 'Aave',
  bancor: 'Bancor',
  cmc: 'CMC',
  cryptocom: 'Crypto.com',
  coinGecko: 'CoinGecko',
  oneInch: '1inch',
  paraswap: 'Paraswap',
  pmm: 'PMM',
  zapper: 'Zapper',
  zerion: 'Zerion',
  zeroEx: '0x',
  synthetix: 'Synthetix',
  yearn: 'Yearn',
  apeswap: 'ApeSwap',
  binanceDex: 'BinanceDex',
  pancakeTop100: 'PancakeTop100',
  pancakeExtended: 'PancakeExtended',
  balancer: 'Balancer',
  quickswap: 'QuickSwap',
  matcha: 'Matcha',
  pangolinDex: 'PangolinDex',
  pangolinDexStableCoin: 'PangolinDexStableCoin',
  pangolinDexAvaxBridge: 'PangolinDexAvaxBridge',
  traderJoe: 'TraderJoe',
  airswapLight: 'AirswapLight',
  kleros: 'Kleros',
};

/**
 * Formats aggregator names to presentable format.
 *
 * @param aggregators - List of token list names in camelcase.
 * @returns Formatted aggregator names.
 */
export const formatAggregatorNames = (aggregators: string[]) => {
  return aggregators.map(
    (key) =>
      aggregatorNameByKey[key] ||
      `${key[0].toUpperCase()}${key.substring(1, key.length)}`,
  );
};

/**
 * Format token list assets to use image proxy from Codefi.
 *
 * @param params - Object that contains chainID and tokenAddress.
 * @param params.chainId - ChainID of network in 0x-prefixed hexadecimal format.
 * @param params.tokenAddress - Address of token in mixed or lowercase.
 * @returns Formatted image url
 */
export const formatIconUrlWithProxy = ({
  chainId,
  tokenAddress,
}: {
  chainId: Hex;
  tokenAddress: string;
}) => {
  const chainIdDecimal = convertHexToDecimal(chainId).toString();
  return `https://static.metafi.codefi.network/api/v1/tokenIcons/${chainIdDecimal}/${tokenAddress.toLowerCase()}.png`;
};

/**
 * Validates a ERC20 token to be added with EIP747.
 *
 * @param token - Token object to validate.
 */
export function validateTokenToWatch(token: Token) {
  const { address, symbol, decimals } = token;
  if (!address || !symbol || typeof decimals === 'undefined') {
    throw rpcErrors.invalidParams(
      `Must specify address, symbol, and decimals.`,
    );
  }

  if (typeof symbol !== 'string') {
    throw rpcErrors.invalidParams(`Invalid symbol: not a string.`);
  }

  if (symbol.length > 11) {
    throw rpcErrors.invalidParams(
      `Invalid symbol "${symbol}": longer than 11 characters.`,
    );
  }
  const numDecimals = parseInt(decimals as unknown as string, 10);
  if (isNaN(numDecimals) || numDecimals > 36 || numDecimals < 0) {
    throw rpcErrors.invalidParams(
      `Invalid decimals "${decimals}": must be 0 <= 36.`,
    );
  }

  if (!isValidHexAddress(address)) {
    throw rpcErrors.invalidParams(`Invalid address "${address}".`);
  }
}

/**
 * Networks where token detection is supported - Values are in decimal format
 */
export enum SupportedTokenDetectionNetworks {
  mainnet = '0x1', // decimal: 1
  bsc = '0x38', // decimal: 56
  polygon = '0x89', // decimal: 137
  avax = '0xa86a', // decimal: 43114
  aurora = '0x4e454152', // decimal: 1313161554
<<<<<<< HEAD
  europa_skale = '0x79f99296', // decimal: 2046399126
  calypso_skale = '0x5d456c62', // decimal: 1564830818
  nebula_skale = '0x585eb4b1', // decimal: 1482601649
=======
  linea_goerli = '0xe704', // decimal: 59140
  linea_mainnet = '0xe708', // decimal: 59144
>>>>>>> 13c688b5
}

/**
 * Check if token detection is enabled for certain networks.
 *
 * @param chainId - ChainID of network
 * @returns Whether the current network supports token detection
 */
export function isTokenDetectionSupportedForNetwork(chainId: Hex): boolean {
  return Object.values<Hex>(SupportedTokenDetectionNetworks).includes(chainId);
}

/**
 * Check if token list polling is enabled for a given network.
 * Currently this method is used to support e2e testing for consumers of this package.
 *
 * @param chainId - ChainID of network
 * @returns Whether the current network supports tokenlists
 */
export function isTokenListSupportedForNetwork(chainId: Hex): boolean {
  return (
    isTokenDetectionSupportedForNetwork(chainId) || chainId === GANACHE_CHAIN_ID
  );
}

/**
 * Removes IPFS protocol prefix from input string.
 *
 * @param ipfsUrl - An IPFS url (e.g. ipfs://{content id})
 * @returns IPFS content identifier and (possibly) path in a string
 * @throws Will throw if the url passed is not IPFS.
 */
export function removeIpfsProtocolPrefix(ipfsUrl: string) {
  if (ipfsUrl.startsWith('ipfs://ipfs/')) {
    return ipfsUrl.replace('ipfs://ipfs/', '');
  } else if (ipfsUrl.startsWith('ipfs://')) {
    return ipfsUrl.replace('ipfs://', '');
  }
  // this method should not be used with non-ipfs urls (i.e. startsWith('ipfs://') === true)
  throw new Error('this method should not be used with non ipfs urls');
}

/**
 * Extracts content identifier and path from an input string.
 *
 * @param ipfsUrl - An IPFS URL minus the IPFS protocol prefix
 * @returns IFPS content identifier (cid) and sub path as string.
 * @throws Will throw if the url passed is not ipfs.
 */
export function getIpfsCIDv1AndPath(ipfsUrl: string): {
  cid: string;
  path?: string;
} {
  const url = removeIpfsProtocolPrefix(ipfsUrl);

  // check if there is a path
  // (CID is everything preceding first forward slash, path is everything after)
  const index = url.indexOf('/');
  const cid = index !== -1 ? url.substring(0, index) : url;
  const path = index !== -1 ? url.substring(index) : undefined;

  // We want to ensure that the CID is v1 (https://docs.ipfs.io/concepts/content-addressing/#identifier-formats)
  // because most cid v0s appear to be incompatible with IPFS subdomains
  return {
    cid: CID.parse(cid).toV1().toString(),
    path,
  };
}

/**
 * Formats URL correctly for use retrieving assets hosted on IPFS.
 *
 * @param ipfsGateway - The users preferred IPFS gateway (full URL or just host).
 * @param ipfsUrl - The IFPS URL pointed at the asset.
 * @param subdomainSupported - Boolean indicating whether the URL should be formatted with subdomains or not.
 * @returns A formatted URL, with the user's preferred IPFS gateway and format (subdomain or not), pointing to an asset hosted on IPFS.
 */
export function getFormattedIpfsUrl(
  ipfsGateway: string,
  ipfsUrl: string,
  subdomainSupported: boolean,
): string {
  const { host, protocol, origin } = new URL(addUrlProtocolPrefix(ipfsGateway));
  if (subdomainSupported) {
    const { cid, path } = getIpfsCIDv1AndPath(ipfsUrl);
    return `${protocol}//${cid}.ipfs.${host}${path ?? ''}`;
  }
  const cidAndPath = removeIpfsProtocolPrefix(ipfsUrl);
  return `${origin}/ipfs/${cidAndPath}`;
}

/**
 * Adds URL protocol prefix to input URL string if missing.
 *
 * @param urlString - An IPFS URL.
 * @returns A URL with a https:// prepended.
 */
export function addUrlProtocolPrefix(urlString: string): string {
  if (!urlString.match(/(^http:\/\/)|(^https:\/\/)/u)) {
    return `https://${urlString}`;
  }
  return urlString;
}

/**
 * Converts an Ethers BigNumber to a BN.
 *
 * @param bigNumber - An Ethers BigNumber instance.
 * @returns A BN object.
 */
export function ethersBigNumberToBN(bigNumber: BigNumber): BN {
  return new BN(stripHexPrefix(bigNumber.toHexString()), 'hex');
}<|MERGE_RESOLUTION|>--- conflicted
+++ resolved
@@ -146,14 +146,11 @@
   polygon = '0x89', // decimal: 137
   avax = '0xa86a', // decimal: 43114
   aurora = '0x4e454152', // decimal: 1313161554
-<<<<<<< HEAD
+  linea_goerli = '0xe704', // decimal: 59140
+  linea_mainnet = '0xe708', // decimal: 59144
   europa_skale = '0x79f99296', // decimal: 2046399126
   calypso_skale = '0x5d456c62', // decimal: 1564830818
   nebula_skale = '0x585eb4b1', // decimal: 1482601649
-=======
-  linea_goerli = '0xe704', // decimal: 59140
-  linea_mainnet = '0xe708', // decimal: 59144
->>>>>>> 13c688b5
 }
 
 /**
