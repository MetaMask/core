--- conflicted
+++ resolved
@@ -26,13 +26,8 @@
   NetworkClientConfiguration,
   NetworkClientId,
 } from '@metamask/network-controller';
-<<<<<<< HEAD
-// import { getDefaultNetworkControllerState } from '@metamask/network-controller';
-=======
-import { getDefaultNetworkControllerState } from '@metamask/network-controller';
 import type { BulkPhishingDetectionScanResponse } from '@metamask/phishing-controller';
 import { RecommendedAction } from '@metamask/phishing-controller';
->>>>>>> 1c129542
 import {
   getDefaultPreferencesState,
   type PreferencesState,
@@ -59,10 +54,10 @@
   NftControllerMessenger,
   AllowedActions as NftControllerAllowedActions,
   AllowedEvents as NftControllerAllowedEvents,
-<<<<<<< HEAD
   NFTStandardType,
+  PhishingControllerBulkScanUrlsAction,
+  NftMetadata,
 } from './NftController';
-import { NftController } from './NftController';
 import { createMockInternalAccount } from '../../accounts-controller/src/tests/mocks';
 import type {
   ExtractAvailableAction,
@@ -73,13 +68,9 @@
   buildMockFindNetworkClientIdByChainId,
   buildMockGetNetworkClientById,
 } from '../../network-controller/tests/helpers';
-=======
-  PhishingControllerBulkScanUrlsAction,
-  NftMetadata,
-} from './NftController';
+
 import { NftController } from './NftController';
 import type { Collection } from './NftDetectionController';
->>>>>>> 1c129542
 
 const CRYPTOPUNK_ADDRESS = '0xb47e3cd837dDF8e4c57F05d70Ab865de6e193BBB';
 const ERC721_KUDOSADDRESS = '0x2aEa4Add166EBf38b63d09a75dE1a7b94Aa24163';
@@ -373,11 +364,8 @@
       'AssetsContractController:getERC721OwnerOf',
       'AssetsContractController:getERC1155BalanceOf',
       'AssetsContractController:getERC1155TokenURI',
-<<<<<<< HEAD
       'NetworkController:findNetworkClientIdByChainId',
-=======
       'PhishingController:bulkScanUrls',
->>>>>>> 1c129542
     ],
     allowedEvents: [
       'AccountsController:selectedEvmAccountChange',
@@ -386,7 +374,6 @@
   });
 
   const nftController = new NftController({
-    chainId: ChainId.mainnet,
     onNftAdded: jest.fn(),
     messenger: nftControllerMessenger as NftControllerMessenger,
     ...options,
@@ -5549,12 +5536,12 @@
         standard: ERC721,
       };
 
-      await nftController.addNft('0xmalicious', '1', {
+      await nftController.addNft('0xmalicious', '1', 'mainnet', {
         nftMetadata: nftWithMaliciousURLs,
         userAddress: OWNER_ADDRESS,
       });
 
-      await nftController.addNft('0xsafe', '2', {
+      await nftController.addNft('0xsafe', '2', 'mainnet', {
         nftMetadata: nftWithSafeURLs,
         userAddress: OWNER_ADDRESS,
       });
@@ -5598,7 +5585,7 @@
         standard: ERC721,
       };
 
-      await nftController.addNft('0xtest', '1', {
+      await nftController.addNft('0xtest', '1', 'mainnet', {
         nftMetadata,
         userAddress: OWNER_ADDRESS,
       });
@@ -5672,7 +5659,7 @@
         } as Collection & { externalLink?: string },
       };
 
-      await nftController.addNft('0xallmalicious', '1', {
+      await nftController.addNft('0xallmalicious', '1', 'mainnet', {
         nftMetadata: nftWithAllMaliciousURLs,
         userAddress: OWNER_ADDRESS,
       });
@@ -5728,7 +5715,7 @@
         standard: ERC721,
       };
 
-      await nftController.addNft('0xmixed', '1', {
+      await nftController.addNft('0xmixed', '1', 'mainnet', {
         nftMetadata: nftWithMixedURLs,
         userAddress: OWNER_ADDRESS,
       });
@@ -5758,7 +5745,7 @@
         standard: ERC721,
       };
 
-      await nftController.addNft('0xedge', '1', {
+      await nftController.addNft('0xedge', '1', 'mainnet', {
         nftMetadata: nftWithEdgeCases,
         userAddress: OWNER_ADDRESS,
       });
@@ -5824,7 +5811,7 @@
       // Add multiple NFTs in sequence
       const nftCount = 5;
       for (let i = 0; i < nftCount; i++) {
-        await nftController.addNft(`0x0${i}`, `${i}`, {
+        await nftController.addNft(`0x0${i}`, `${i}`, 'mainnet', {
           nftMetadata: {
             name: `NFT ${i}`,
             description: `Description ${i}`,
@@ -5859,7 +5846,7 @@
         standard: ERC721,
       };
 
-      await nftController.addNft('0xnohttp', '1', {
+      await nftController.addNft('0xnohttp', '1', 'mainnet', {
         nftMetadata: nftWithoutHttpUrls,
         userAddress: OWNER_ADDRESS,
       });
@@ -5891,7 +5878,7 @@
         },
       };
 
-      await nftController.addNft('0xcollection', '1', {
+      await nftController.addNft('0xcollection', '1', 'mainnet', {
         nftMetadata: nftWithCollectionNoLink,
         userAddress: OWNER_ADDRESS,
       });
