import type { Network } from '@ethersproject/providers';
import type {
<<<<<<< HEAD
  AccountsControllerGetAccountAction,
  AccountsControllerGetSelectedAccountAction,
  AccountsControllerSelectedEvmAccountChangeEvent,
} from '@metamask/accounts-controller';
import { createMockInternalAccount } from '@metamask/accounts-controller/src/tests/mocks';
import type {
  AddApprovalRequest,
=======
>>>>>>> 3165e870
  ApprovalStateChange,
  GetApprovalsState,
} from '@metamask/approval-controller';
import { ApprovalController } from '@metamask/approval-controller';
import { ControllerMessenger } from '@metamask/base-controller';
import {
  IPFS_DEFAULT_GATEWAY_URL,
  ERC1155,
  ERC721,
  ChainId,
  NetworkType,
  toHex,
  ApprovalType,
  ERC20,
  NetworksTicker,
  NFT_API_BASE_URL,
  InfuraNetworkType,
} from '@metamask/controller-utils';
import type { InternalAccount } from '@metamask/keyring-api';
import type {
  NetworkClientConfiguration,
  NetworkClientId,
  NetworkState,
} from '@metamask/network-controller';
import { defaultState as defaultNetworkState } from '@metamask/network-controller';
import {
  getDefaultPreferencesState,
  type PreferencesState,
} from '@metamask/preferences-controller';
import BN from 'bn.js';
import nock from 'nock';
import * as sinon from 'sinon';
import { v4 } from 'uuid';

import type {
  ExtractAvailableAction,
  ExtractAvailableEvent,
} from '../../base-controller/tests/helpers';
import {
  buildCustomNetworkClientConfiguration,
  buildMockGetNetworkClientById,
} from '../../network-controller/tests/helpers';
import { getFormattedIpfsUrl } from './assetsUtil';
import { Source } from './constants';
import type { Nft, NftControllerMessenger } from './NftController';
import { NftController } from './NftController';

const CRYPTOPUNK_ADDRESS = '0xb47e3cd837dDF8e4c57F05d70Ab865de6e193BBB';
const ERC721_KUDOSADDRESS = '0x2aEa4Add166EBf38b63d09a75dE1a7b94Aa24163';
const ERC721_KUDOS_TOKEN_ID = '1203';
const ERC721_NFT_ADDRESS = '0x60F80121C31A0d46B5279700f9DF786054aa5eE5';
const ERC721_NFT_ID = '1144858';
const ERC1155_NFT_ADDRESS = '0x495f947276749Ce646f68AC8c248420045cb7b5e';
const ERC1155_NFT_ID =
  '40815311521795738946686668571398122012172359753720345430028676522525371400193';
const ERC721_DEPRESSIONIST_ADDRESS =
  '0x18E8E76aeB9E2d9FA2A2b88DD9CF3C8ED45c3660';
const ERC721_DEPRESSIONIST_ID = '36';
const OWNER_ADDRESS = '0x5a3CA5cD63807Ce5e4d7841AB32Ce6B6d9BbBa2D';
const OWNER_ID = '54d1e7bc-1dce-4220-a15f-2f454bae7869';
const OWNER_ACCOUNT = createMockInternalAccount({
  id: OWNER_ID,
  address: OWNER_ADDRESS,
});
const SECOND_OWNER_ADDRESS = '0x500017171kasdfbou081';

const DEPRESSIONIST_CID_V1 =
  'bafybeidf7aw7bmnmewwj4ayq3she2jfk5jrdpp24aaucf6fddzb3cfhrvm';

const DEPRESSIONIST_CLOUDFLARE_IPFS_SUBDOMAIN_PATH = getFormattedIpfsUrl(
  IPFS_DEFAULT_GATEWAY_URL,
  `ipfs://${DEPRESSIONIST_CID_V1}`,
  true,
);

const SEPOLIA = {
  chainId: toHex(11155111),
  type: NetworkType.sepolia,
  ticker: NetworksTicker.sepolia,
};
const GOERLI = {
  chainId: toHex(5),
  type: NetworkType.goerli,
  ticker: NetworksTicker.goerli,
};

<<<<<<< HEAD
type ApprovalActions =
  | AddApprovalRequest
  | AccountsControllerGetAccountAction
  | AccountsControllerGetSelectedAccountAction;
type ApprovalEvents =
  | ApprovalStateChange
  | AccountsControllerSelectedEvmAccountChangeEvent;

=======
>>>>>>> 3165e870
const controllerName = 'NftController' as const;

// Mock out detectNetwork function for cleaner tests, Ethers calls this a bunch of times because the Web3Provider is paranoid.
jest.mock('@ethersproject/providers', () => {
  const providers = jest.requireActual('@ethersproject/providers');
  const MockWeb3Provider = class extends providers.Web3Provider {
    detectNetwork(): Promise<Network> {
      return Promise.resolve({
        name: 'mainnet',
        chainId: 1,
      });
    }
  };
  return {
    ...providers,
    Web3Provider: MockWeb3Provider,
  };
});

jest.mock('uuid', () => {
  const actual = jest.requireActual('uuid');

  return {
    ...actual,
    v4: jest.fn(),
  };
});

/**
 * Setup a test controller instance.
 *
 * @param args - Arguments to this function.
 * @param args.options - Controller options.
 * @param args.mockNetworkClientConfigurationsByNetworkClientId - Used to construct
 * mock versions of network clients and ultimately mock the
 * `NetworkController:getNetworkClientById` action.
 * @returns A collection of test controllers and mocks.
 */
function setupController({
  options = {},
  mockNetworkClientConfigurationsByNetworkClientId = {},
}: {
  options?: Partial<ConstructorParameters<typeof NftController>[0]>;
  mockNetworkClientConfigurationsByNetworkClientId?: Record<
    NetworkClientId,
    NetworkClientConfiguration
  >;
} = {}) {
  const onNetworkDidChangeListeners: ((state: NetworkState) => void)[] = [];
  const changeNetwork = ({
    selectedNetworkClientId,
  }: {
    selectedNetworkClientId: NetworkClientId;
  }) => {
    onNetworkDidChangeListeners.forEach((listener) => {
      listener({
        ...defaultNetworkState,
        selectedNetworkClientId,
      });
    });
  };

  const messenger = new ControllerMessenger<
    ExtractAvailableAction<NftControllerMessenger> | GetApprovalsState,
    ExtractAvailableEvent<NftControllerMessenger> | ApprovalStateChange
  >();

  const getNetworkClientById = buildMockGetNetworkClientById(
    mockNetworkClientConfigurationsByNetworkClientId,
  );
  messenger.registerActionHandler(
    'NetworkController:getNetworkClientById',
    getNetworkClientById,
  );

  const getInternalAccountMock = jest.fn().mockReturnValue(OWNER_ACCOUNT);

  messenger.registerActionHandler(
    'AccountsController:getAccount',
    getInternalAccountMock,
  );

  const getSelectedAccountMock = jest.fn().mockReturnValue(OWNER_ACCOUNT);

  messenger.registerActionHandler(
    'AccountsController:getSelectedAccount',
    getSelectedAccountMock,
  );

  const approvalControllerMessenger = messenger.getRestricted({
    name: 'ApprovalController',
    allowedActions: [],
    allowedEvents: [],
  });

  const approvalController = new ApprovalController({
    messenger: approvalControllerMessenger,
    showApprovalRequest: jest.fn(),
  });

<<<<<<< HEAD
  const mockGetNetworkClientById = jest
    .fn()
    .mockImplementation((networkClientId) => {
      switch (networkClientId) {
        case 'sepolia':
          return {
            configuration: {
              chainId: SEPOLIA.chainId,
            },
          };
        case 'goerli':
          return {
            configuration: {
              chainId: GOERLI.chainId,
            },
          };
        case 'customNetworkClientId-1':
          return {
            configuration: {
              chainId: '0xa',
            },
          };
        default:
          throw new Error('Invalid network client id');
      }
    });

  const nftControllerMessenger = messenger.getRestricted<
    typeof controllerName,
    ApprovalActions['type'],
    Extract<
      ApprovalEvents,
      AccountsControllerSelectedEvmAccountChangeEvent
    >['type']
  >({
    name: controllerName,
    allowedActions: [
      'ApprovalController:addRequest',
      'AccountsController:getSelectedAccount',
      'AccountsController:getAccount',
    ],
    allowedEvents: ['AccountsController:selectedEvmAccountChange'],
=======
  const nftControllerMessenger = messenger.getRestricted({
    name: controllerName,
    allowedActions: [
      'ApprovalController:addRequest',
      'NetworkController:getNetworkClientById',
    ],
    allowedEvents: [],
>>>>>>> 3165e870
  });

  const preferencesStateChangeListeners: ((state: PreferencesState) => void)[] =
    [];
  const nftController = new NftController({
    chainId: ChainId.mainnet,
    onPreferencesStateChange: (listener) => {
      preferencesStateChangeListeners.push(listener);
    },
    onNetworkStateChange: (listener) =>
      onNetworkDidChangeListeners.push(listener),
    getERC721AssetName: jest.fn(),
    getERC721AssetSymbol: jest.fn(),
    getERC721TokenURI: jest.fn(),
    getERC721OwnerOf: jest.fn(),
    getERC1155BalanceOf: jest.fn(),
    getERC1155TokenURI: jest.fn(),
    getNetworkClientById,
    onNftAdded: jest.fn(),
    messenger: nftControllerMessenger,
    ...options,
  });
  const triggerPreferencesStateChange = (state: PreferencesState) => {
    for (const listener of preferencesStateChangeListeners) {
      listener(state);
    }
  };
  triggerPreferencesStateChange({
    ...getDefaultPreferencesState(),
    openSeaEnabled: true,
  });

  const triggerSelectedAccountChange = (
    internalAccount: InternalAccount,
  ): void => {
    messenger.publish(
      'AccountsController:selectedEvmAccountChange',
      internalAccount,
    );
  };

  triggerSelectedAccountChange(OWNER_ACCOUNT);

  return {
    nftController,
    changeNetwork,
    messenger,
    approvalController,
    triggerPreferencesStateChange,
    triggerSelectedAccountChange,
    getInternalAccountMock,
    getSelectedAccountMock,
  };
}

describe('NftController', () => {
  beforeEach(() => {
    nock(NFT_API_BASE_URL)
      .get(
        `/tokens?chainIds=1&tokens=0x01%3A1&includeTopBid=true&includeAttributes=true&includeLastSale=true`,
      )
      .reply(200, {
        tokens: [
          {
            token: {
              kind: 'erc1155',
              name: 'Name',
              description: 'Description',
              image: 'url',
              collection: {
                creator: 'Oxaddress',
                tokenCount: 0,
              },
            },
          },
        ],
      });

    nock(DEPRESSIONIST_CLOUDFLARE_IPFS_SUBDOMAIN_PATH).get('/').reply(200, {
      name: 'name',
      image: 'image',
      description: 'description',
    });
  });

  afterEach(() => {
    sinon.restore();
  });

  it('should set default state', () => {
    const { nftController } = setupController();

    expect(nftController.state).toStrictEqual({
      allNftContracts: {},
      allNfts: {},
      ignoredNfts: [],
    });
  });

  it('should set api key', async () => {
    const { nftController } = setupController();

    nftController.setApiKey('testkey');
    expect(nftController.openSeaApiKey).toBe('testkey');
  });

  describe('watchNft', function () {
    const ERC721_NFT = {
      address: ERC721_NFT_ADDRESS,
      tokenId: ERC721_NFT_ID,
    };

    const ERC1155_NFT = {
      address: ERC1155_NFT_ADDRESS,
      tokenId: ERC1155_NFT_ID,
    };

    it('should error if passed no type', async function () {
      const { nftController } = setupController();
      const type = undefined;

      // eslint-disable-next-line @typescript-eslint/ban-ts-comment
      // @ts-ignore-next-line
      const erc721Result = nftController.watchNft(ERC721_NFT, type);
      await expect(erc721Result).rejects.toThrow('Asset type is required');

      // eslint-disable-next-line @typescript-eslint/ban-ts-comment
      // @ts-ignore-next-line
      const erc1155Result = nftController.watchNft(ERC1155_NFT, type);
      await expect(erc1155Result).rejects.toThrow('Asset type is required');
    });

    it('should error if asset type is not supported', async function () {
      const { nftController } = setupController();

      // eslint-disable-next-line @typescript-eslint/ban-ts-comment
      // @ts-ignore-next-line
      const erc721Result = nftController.watchNft(ERC721_NFT, ERC20);
      await expect(erc721Result).rejects.toThrow(
        `Non NFT asset type ${ERC20} not supported by watchNft`,
      );

      // eslint-disable-next-line @typescript-eslint/ban-ts-comment
      // @ts-ignore-next-line
      const erc1155Result = nftController.watchNft(ERC1155_NFT, ERC20);
      await expect(erc1155Result).rejects.toThrow(
        `Non NFT asset type ${ERC20} not supported by watchNft`,
      );
    });

    it('should error if passed NFT does not match type passed', async function () {
      nock('https://testtokenuri.com')
        .get('/')
        .reply(
          200,
          JSON.stringify({
            image: 'testERC721Image',
            name: 'testERC721Name',
            description: 'testERC721Description',
          }),
        );
      const { nftController } = setupController({
        options: {
          getERC721TokenURI: jest
            .fn()
            .mockImplementation(() => 'https://testtokenuri.com'),
          getERC721OwnerOf: jest.fn().mockImplementation(() => OWNER_ADDRESS),
        },
      });

      // eslint-disable-next-line @typescript-eslint/ban-ts-comment
      // @ts-ignore-next-line
      const erc721Result = nftController.watchNft(ERC721_NFT, ERC1155);
      await expect(erc721Result).rejects.toThrow(
        `Suggested NFT of type ${ERC721} does not match received type ${ERC1155}`,
      );
    });

    it('should error if address is not defined', async function () {
      const { nftController } = setupController();
      const assetWithNoAddress = {
        address: undefined,
        tokenId: ERC721_NFT_ID,
      };

      // eslint-disable-next-line @typescript-eslint/ban-ts-comment
      // @ts-ignore-next-line
      const result = nftController.watchNft(assetWithNoAddress, ERC721);
      await expect(result).rejects.toThrow(
        'Both address and tokenId are required',
      );
    });

    it('should error if tokenId is not defined', async function () {
      const { nftController } = setupController();
      const assetWithNoAddress = {
        address: ERC721_NFT_ADDRESS,
        tokenId: undefined,
      };

      // eslint-disable-next-line @typescript-eslint/ban-ts-comment
      // @ts-ignore-next-line
      const result = nftController.watchNft(assetWithNoAddress, ERC721);
      await expect(result).rejects.toThrow(
        'Both address and tokenId are required',
      );
    });

    it('should error if tokenId is not a valid stringified decimal number', async function () {
      const { nftController } = setupController();
      const assetWithNumericTokenId = {
        address: ERC721_NFT_ADDRESS,
        tokenId: '123abc',
      };

      // eslint-disable-next-line @typescript-eslint/ban-ts-comment
      // @ts-ignore-next-line
      const result = nftController.watchNft(assetWithNumericTokenId, ERC721);
      await expect(result).rejects.toThrow('Invalid tokenId');
    });

    it('should error if address is invalid', async function () {
      const { nftController } = setupController();
      const assetWithInvalidAddress = {
        address: '0x123',
        tokenId: ERC721_NFT_ID,
      };
      const result = nftController.watchNft(
        assetWithInvalidAddress,
        ERC721,
        'https://test-dapp.com',
      );
      await expect(result).rejects.toThrow('Invalid address');
    });

    it('should error if the user does not own the suggested ERC721 NFT', async function () {
      const { nftController, messenger } = setupController({
        options: {
          getERC721OwnerOf: jest.fn().mockImplementation(() => '0x12345abcefg'),
        },
      });

      const callActionSpy = jest.spyOn(messenger, 'call');

      await expect(() =>
        nftController.watchNft(ERC721_NFT, ERC721, 'https://test-dapp.com'),
      ).rejects.toThrow('Suggested NFT is not owned by the selected account');
      // First call is getInternalAccount. Second call is the approval request.
      expect(callActionSpy).not.toHaveBeenNthCalledWith(
        2,
        'ApprovalController:addRequest',
        expect.any(Object),
      );
    });

    it('should error if the call to isNftOwner fail', async function () {
      const { nftController } = setupController();
      jest.spyOn(nftController, 'isNftOwner').mockRejectedValue('Random error');
      try {
        await nftController.watchNft(
          ERC721_NFT,
          ERC721,
          'https://test-dapp.com',
        );
      } catch (err) {
        // eslint-disable-next-line jest/no-conditional-expect
        expect(err).toBe('Random error');
      }
    });

    it('should error if the user does not own the suggested ERC1155 NFT', async function () {
      const { nftController, messenger } = setupController({
        options: {
          getERC1155BalanceOf: jest.fn().mockImplementation(() => new BN(0)),
        },
      });

      const callActionSpy = jest.spyOn(messenger, 'call');

      await expect(() =>
        nftController.watchNft(ERC1155_NFT, ERC1155, 'https://test-dapp.com'),
      ).rejects.toThrow('Suggested NFT is not owned by the selected account');
      // First call is to get InternalAccount
      expect(callActionSpy).toHaveBeenCalledTimes(1);
    });

    it('should handle ERC721 type and add pending request to ApprovalController with the OpenSea API disabled and IPFS gateway enabled', async function () {
      nock('https://testtokenuri.com')
        .get('/')
        .reply(
          200,
          JSON.stringify({
            image: 'testERC721Image',
            name: 'testERC721Name',
            description: 'testERC721Description',
          }),
        );
      const { nftController, messenger, triggerPreferencesStateChange } =
        setupController({
          options: {
            getERC721TokenURI: jest
              .fn()
              .mockImplementation(() => 'https://testtokenuri.com'),
            getERC721OwnerOf: jest.fn().mockImplementation(() => OWNER_ADDRESS),
          },
        });
      triggerPreferencesStateChange({
        ...getDefaultPreferencesState(),
        isIpfsGatewayEnabled: true,
        openSeaEnabled: false,
        selectedAddress: OWNER_ADDRESS,
      });

      const requestId = 'approval-request-id-1';

      const clock = sinon.useFakeTimers(1);

      (v4 as jest.Mock).mockImplementationOnce(() => requestId);

      const callActionSpy = jest
        .spyOn(messenger, 'call')
        .mockReturnValueOnce(OWNER_ACCOUNT)
        .mockResolvedValueOnce({})
        .mockReturnValueOnce(OWNER_ACCOUNT);

      await nftController.watchNft(ERC721_NFT, ERC721, 'https://test-dapp.com');
      // First call is getInternalAccount. Second call is the approval request.
      expect(callActionSpy).toHaveBeenCalledTimes(3);
      expect(callActionSpy).toHaveBeenNthCalledWith(
        2,
        'ApprovalController:addRequest',
        {
          id: requestId,
          origin: 'https://test-dapp.com',
          type: ApprovalType.WatchAsset,
          requestData: {
            id: requestId,
            interactingAddress: OWNER_ADDRESS,
            asset: {
              ...ERC721_NFT,
              description: null,
              image: null,
              name: null,
              standard: ERC721,
            },
          },
        },
        true,
      );

      clock.restore();
    });

    it('should handle ERC721 type and add pending request to ApprovalController with the OpenSea API enabled and IPFS gateway enabled', async function () {
      nock('https://testtokenuri.com')
        .get('/')
        .reply(
          200,
          JSON.stringify({
            image: 'testERC721Image',
            name: 'testERC721Name',
            description: 'testERC721Description',
          }),
        );
      const { nftController, messenger, triggerPreferencesStateChange } =
        setupController({
          options: {
            getERC721TokenURI: jest
              .fn()
              .mockImplementation(() => 'https://testtokenuri.com'),
            getERC721OwnerOf: jest.fn().mockImplementation(() => OWNER_ADDRESS),
          },
        });
      triggerPreferencesStateChange({
        ...getDefaultPreferencesState(),
        isIpfsGatewayEnabled: true,
        openSeaEnabled: true,
        selectedAddress: OWNER_ADDRESS,
      });

      const requestId = 'approval-request-id-1';

      const clock = sinon.useFakeTimers(1);

      (v4 as jest.Mock).mockImplementationOnce(() => requestId);

      const callActionSpy = jest
        .spyOn(messenger, 'call')
        .mockReturnValueOnce(OWNER_ACCOUNT)
        .mockResolvedValueOnce({})
        .mockReturnValueOnce(OWNER_ACCOUNT);

      await nftController.watchNft(ERC721_NFT, ERC721, 'https://test-dapp.com');
      // First call is getInternalAccount. Second call is the approval request.
      expect(callActionSpy).toHaveBeenCalledTimes(3);
      expect(callActionSpy).toHaveBeenNthCalledWith(
        2,
        'ApprovalController:addRequest',
        {
          id: requestId,
          origin: 'https://test-dapp.com',
          type: ApprovalType.WatchAsset,
          requestData: {
            id: requestId,
            interactingAddress: OWNER_ADDRESS,
            asset: {
              ...ERC721_NFT,
              description: 'testERC721Description',
              image: 'testERC721Image',
              name: 'testERC721Name',
              standard: ERC721,
            },
          },
        },
        true,
      );

      clock.restore();
    });

    it('should handle ERC721 type and add pending request to ApprovalController with the OpenSea API disabled and IPFS gateway disabled', async function () {
      nock('https://testtokenuri.com')
        .get('/')
        .reply(
          200,
          JSON.stringify({
            image: 'testERC721Image',
            name: 'testERC721Name',
            description: 'testERC721Description',
          }),
        );
      const { nftController, messenger, triggerPreferencesStateChange } =
        setupController({
          options: {
            getERC721TokenURI: jest
              .fn()
              .mockImplementation(() => 'ipfs://testtokenuri.com'),
            getERC721OwnerOf: jest.fn().mockImplementation(() => OWNER_ADDRESS),
          },
        });
      triggerPreferencesStateChange({
        ...getDefaultPreferencesState(),
        isIpfsGatewayEnabled: false,
        openSeaEnabled: false,
        selectedAddress: OWNER_ADDRESS,
      });

      const requestId = 'approval-request-id-1';

      const clock = sinon.useFakeTimers(1);

      (v4 as jest.Mock).mockImplementationOnce(() => requestId);

      const callActionSpy = jest
        .spyOn(messenger, 'call')
        .mockReturnValueOnce(OWNER_ACCOUNT)
        .mockResolvedValueOnce({})
        .mockReturnValueOnce(OWNER_ACCOUNT);

      await nftController.watchNft(ERC721_NFT, ERC721, 'https://test-dapp.com');
      // First call is getInternalAccount. Second call is the approval request.
      expect(callActionSpy).toHaveBeenCalledTimes(3);
      expect(callActionSpy).toHaveBeenNthCalledWith(
        2,
        'ApprovalController:addRequest',
        {
          id: requestId,
          origin: 'https://test-dapp.com',
          type: ApprovalType.WatchAsset,
          requestData: {
            id: requestId,
            interactingAddress: OWNER_ADDRESS,
            asset: {
              ...ERC721_NFT,
              description: null,
              image: null,
              name: null,
              standard: ERC721,
            },
          },
        },
        true,
      );

      clock.restore();
    });

    it('should handle ERC721 type and add pending request to ApprovalController with the OpenSea API enabled and IPFS gateway disabled', async function () {
      nock('https://testtokenuri.com')
        .get('/')
        .reply(
          200,
          JSON.stringify({
            image: 'testERC721Image',
            name: 'testERC721Name',
            description: 'testERC721Description',
          }),
        );
      const { nftController, messenger, triggerPreferencesStateChange } =
        setupController({
          options: {
            getERC721TokenURI: jest
              .fn()
              .mockImplementation(() => 'ipfs://testtokenuri.com'),
            getERC721OwnerOf: jest.fn().mockImplementation(() => OWNER_ADDRESS),
          },
        });
      triggerPreferencesStateChange({
        ...getDefaultPreferencesState(),
        isIpfsGatewayEnabled: false,
        openSeaEnabled: true,
        selectedAddress: OWNER_ADDRESS,
      });

      const requestId = 'approval-request-id-1';

      const clock = sinon.useFakeTimers(1);

      (v4 as jest.Mock).mockImplementationOnce(() => requestId);

      const callActionSpy = jest
        .spyOn(messenger, 'call')
        .mockReturnValueOnce(OWNER_ACCOUNT)
        .mockResolvedValueOnce({})
        .mockReturnValueOnce(OWNER_ACCOUNT);

      await nftController.watchNft(ERC721_NFT, ERC721, 'https://test-dapp.com');
      // First call is getInternalAccount. Second call is the approval request.
      expect(callActionSpy).toHaveBeenCalledTimes(3);
      expect(callActionSpy).toHaveBeenNthCalledWith(
        2,
        'ApprovalController:addRequest',
        {
          id: requestId,
          origin: 'https://test-dapp.com',
          type: ApprovalType.WatchAsset,
          requestData: {
            id: requestId,
            interactingAddress: OWNER_ADDRESS,
            asset: {
              ...ERC721_NFT,
              description: null,
              image: null,
              name: null,
              standard: ERC721,
            },
          },
        },
        true,
      );

      clock.restore();
    });

    it('should handle ERC1155 type and add to suggestedNfts with the OpenSea API disabled', async function () {
      nock('https://testtokenuri.com')
        .get('/')
        .reply(
          200,
          JSON.stringify({
            image: 'testERC1155Image',
            name: 'testERC1155Name',
            description: 'testERC1155Description',
          }),
        );

      const { nftController, messenger, triggerPreferencesStateChange } =
        setupController({
          options: {
            getERC721TokenURI: jest
              .fn()
              .mockRejectedValue(new Error('Not an ERC721 contract')),
            getERC1155TokenURI: jest
              .fn()
              .mockImplementation(() => 'https://testtokenuri.com'),
            getERC1155BalanceOf: jest.fn().mockImplementation(() => new BN(1)),
          },
        });
      triggerPreferencesStateChange({
        ...getDefaultPreferencesState(),
        isIpfsGatewayEnabled: true,
        openSeaEnabled: false,
        selectedAddress: OWNER_ADDRESS,
      });
      const requestId = 'approval-request-id-1';

      const clock = sinon.useFakeTimers(1);

      (v4 as jest.Mock).mockImplementationOnce(() => requestId);

      const callActionSpy = jest
        .spyOn(messenger, 'call')
        .mockReturnValueOnce(OWNER_ACCOUNT)
        .mockResolvedValueOnce({})
        .mockReturnValueOnce(OWNER_ACCOUNT);

      await nftController.watchNft(
        ERC1155_NFT,
        ERC1155,
        'https://etherscan.io',
      );
      // First call is getInternalAccount. Second call is the approval request.
      expect(callActionSpy).toHaveBeenCalledTimes(3);
      expect(callActionSpy).toHaveBeenNthCalledWith(
        2,
        'ApprovalController:addRequest',
        {
          id: requestId,
          origin: 'https://etherscan.io',
          type: ApprovalType.WatchAsset,
          requestData: {
            id: requestId,
            interactingAddress: OWNER_ADDRESS,
            asset: {
              ...ERC1155_NFT,
              description: null,
              image: null,
              name: null,
              standard: ERC1155,
            },
          },
        },
        true,
      );

      clock.restore();
    });

    it('should handle ERC1155 type and add to suggestedNfts with the OpenSea API enabled', async function () {
      nock('https://testtokenuri.com')
        .get('/')
        .reply(
          200,
          JSON.stringify({
            image: 'testERC1155Image',
            name: 'testERC1155Name',
            description: 'testERC1155Description',
          }),
        );

      const { nftController, messenger, triggerPreferencesStateChange } =
        setupController({
          options: {
            getERC721TokenURI: jest
              .fn()
              .mockRejectedValue(new Error('Not an ERC721 contract')),
            getERC1155TokenURI: jest
              .fn()
              .mockImplementation(() => 'https://testtokenuri.com'),
            getERC1155BalanceOf: jest.fn().mockImplementation(() => new BN(1)),
          },
        });
      triggerPreferencesStateChange({
        ...getDefaultPreferencesState(),
        isIpfsGatewayEnabled: true,
        openSeaEnabled: true,
      });
      const requestId = 'approval-request-id-1';

      const clock = sinon.useFakeTimers(1);

      (v4 as jest.Mock).mockImplementationOnce(() => requestId);

      const callActionSpy = jest
        .spyOn(messenger, 'call')
        .mockReturnValueOnce(OWNER_ACCOUNT)
        .mockResolvedValueOnce({})
        .mockReturnValue(OWNER_ACCOUNT);

      await nftController.watchNft(
        ERC1155_NFT,
        ERC1155,
        'https://etherscan.io',
      );
      // First call is getInternalAccount. Second call is the approval request.
      expect(callActionSpy).toHaveBeenCalledTimes(3);
      expect(callActionSpy).toHaveBeenNthCalledWith(
        2,
        'ApprovalController:addRequest',
        {
          id: requestId,
          origin: 'https://etherscan.io',
          type: ApprovalType.WatchAsset,
          requestData: {
            id: requestId,
            interactingAddress: OWNER_ADDRESS,
            asset: {
              ...ERC1155_NFT,
              description: 'testERC1155Description',
              image: 'testERC1155Image',
              name: 'testERC1155Name',
              standard: ERC1155,
            },
          },
        },
        true,
      );

      clock.restore();
    });

    it('should add the NFT to the correct chainId/selectedAddress in state when passed a userAddress in the options argument', async function () {
      nock('https://testtokenuri.com')
        .get('/')
        .reply(
          200,
          JSON.stringify({
            image: 'testERC721Image',
            name: 'testERC721Name',
            description: 'testERC721Description',
          }),
        );

      const {
        nftController,
        messenger,
        approvalController,
        changeNetwork,
        triggerPreferencesStateChange,
      } = setupController({
        options: {
          getERC721OwnerOf: jest
            .fn()
            .mockImplementation(() => SECOND_OWNER_ADDRESS),
          getERC721TokenURI: jest
            .fn()
            .mockImplementation(() => 'https://testtokenuri.com'),
          getERC721AssetName: jest
            .fn()
            .mockImplementation(() => 'testERC721Name'),
          getERC721AssetSymbol: jest
            .fn()
            .mockImplementation(() => 'testERC721Symbol'),
        },
      });

      const requestId = 'approval-request-id-1';

      sinon.useFakeTimers(1);

      (v4 as jest.Mock).mockImplementationOnce(() => requestId);

      const pendingRequest = new Promise<void>((resolve) => {
        messenger.subscribe('ApprovalController:stateChange', () => {
          resolve();
        });
      });

      const acceptedRequest = new Promise<void>((resolve) => {
        nftController.subscribe((state) => {
          if (state.allNfts?.[SECOND_OWNER_ADDRESS]?.[GOERLI.chainId]) {
            resolve();
          }
        });
      });

      // check that the NFT is not in state to begin with
      expect(nftController.state.allNfts).toStrictEqual({});

      // this is our account and network status when the watchNFT request is made
      triggerPreferencesStateChange({
        ...getDefaultPreferencesState(),
        openSeaEnabled: true,
        selectedAddress: OWNER_ADDRESS,
      });
      changeNetwork({ selectedNetworkClientId: InfuraNetworkType.goerli });

      nftController.watchNft(ERC721_NFT, ERC721, 'https://etherscan.io', {
        userAddress: SECOND_OWNER_ADDRESS,
      });

      await pendingRequest;

      // now accept the request
      approvalController.accept(requestId);
      await acceptedRequest;

      // check that the NFT was added to the correct chainId/selectedAddress in state
      const {
        state: { allNfts },
      } = nftController;

      expect(allNfts).toStrictEqual({
        [SECOND_OWNER_ADDRESS]: {
          [GOERLI.chainId]: [
            {
              ...ERC721_NFT,
              favorite: false,
              isCurrentlyOwned: true,
              description: 'testERC721Description',
              image: 'testERC721Image',
              name: 'testERC721Name',
              standard: ERC721,
            },
          ],
        },
      });
    });

    it('should add the NFT to the correct chainId/selectedAddress (when passed a networkClientId) in state even if the user changes network and account before accepting the request', async function () {
      nock('https://testtokenuri.com')
        .get('/')
        .reply(
          200,
          JSON.stringify({
            image: 'testERC721Image',
            name: 'testERC721Name',
            description: 'testERC721Description',
          }),
        );

      const {
        nftController,
        messenger,
        approvalController,
        triggerPreferencesStateChange,
        changeNetwork,
      } = setupController({
        options: {
          getERC721OwnerOf: jest.fn().mockImplementation(() => OWNER_ADDRESS),
          getERC721TokenURI: jest
            .fn()
            .mockImplementation(() => 'https://testtokenuri.com'),
          getERC721AssetName: jest
            .fn()
            .mockImplementation(() => 'testERC721Name'),
          getERC721AssetSymbol: jest
            .fn()
            .mockImplementation(() => 'testERC721Symbol'),
        },
      });

      const requestId = 'approval-request-id-1';

      const clock = sinon.useFakeTimers(1);

      (v4 as jest.Mock).mockImplementationOnce(() => requestId);

      const pendingRequest = new Promise<void>((resolve) => {
        messenger.subscribe('ApprovalController:stateChange', () => {
          resolve();
        });
      });

      const acceptedRequest = new Promise<void>((resolve) => {
        nftController.subscribe((state) => {
          if (state.allNfts?.[OWNER_ADDRESS]?.[GOERLI.chainId].length) {
            resolve();
          }
        });
      });

      // check that the NFT is not in state to begin with
      expect(nftController.state.allNfts).toStrictEqual({});

      // this is our account and network status when the watchNFT request is made
      triggerPreferencesStateChange({
        ...getDefaultPreferencesState(),
        openSeaEnabled: true,
        selectedAddress: OWNER_ADDRESS,
      });

      nftController.watchNft(ERC721_NFT, ERC721, 'https://etherscan.io', {
        networkClientId: 'goerli',
      });

      await pendingRequest;

      // change the network and selectedAddress before accepting the request
      triggerPreferencesStateChange({
        ...getDefaultPreferencesState(),
        openSeaEnabled: true,
        selectedAddress: '0xDifferentAddress',
      });
      changeNetwork({ selectedNetworkClientId: InfuraNetworkType.sepolia });
      // now accept the request
      approvalController.accept(requestId);
      await acceptedRequest;

      // check that the NFT was added to the correct chainId/selectedAddress in state
      const {
        state: { allNfts },
      } = nftController;
      expect(allNfts).toStrictEqual({
        // this is the selectedAddress when the request was made
        [OWNER_ADDRESS]: {
          // this is the chainId when the request was made
          [GOERLI.chainId]: [
            {
              ...ERC721_NFT,
              favorite: false,
              isCurrentlyOwned: true,
              description: 'testERC721Description',
              image: 'testERC721Image',
              name: 'testERC721Name',
              standard: ERC721,
            },
          ],
        },
      });

      clock.restore();
    });

    it('should throw an error when calls to `ownerOf` and `balanceOf` revert', async function () {
      const { nftController, changeNetwork } = setupController();
      // getERC721OwnerOf not mocked
      // getERC1155BalanceOf not mocked

      changeNetwork({ selectedNetworkClientId: InfuraNetworkType.sepolia });

      const requestId = 'approval-request-id-1';
      (v4 as jest.Mock).mockImplementationOnce(() => requestId);

      const result = nftController.watchNft(
        ERC721_NFT,
        ERC721,
        'https://test-dapp.com',
      );
      await expect(result).rejects.toThrow(
        "Unable to verify ownership. Possibly because the standard is not supported or the user's currently selected network does not match the chain of the asset in question.",
      );
    });
  });

  describe('addNft', () => {
    it('should add NFT and NFT contract', async () => {
      const { nftController } = setupController({
        options: {
          getERC721AssetName: jest.fn().mockResolvedValue('Name'),
        },
      });

      const { chainId } = nftController.config;
      await nftController.addNft('0x01', '1', {
        nftMetadata: {
          name: 'name',
          image: 'image',
          description: 'description',
          standard: 'standard',
          favorite: false,
          collection: {
            tokenCount: '0',
            image: 'url',
          },
        },
      });

      expect(
        nftController.state.allNfts[OWNER_ACCOUNT.address][chainId][0],
      ).toStrictEqual({
        address: '0x01',
        description: 'description',
        image: 'image',
        name: 'name',
        tokenId: '1',
        standard: 'standard',
        favorite: false,
        isCurrentlyOwned: true,
        collection: {
          tokenCount: '0',
          image: 'url',
        },
      });

      expect(
        nftController.state.allNftContracts[OWNER_ACCOUNT.address][chainId][0],
      ).toStrictEqual({
        address: '0x01',
        logo: 'url',
        name: 'Name',
        totalSupply: '0',
        schemaName: 'standard',
      });
    });

    it('should call onNftAdded callback correctly when NFT is manually added', async () => {
      const mockOnNftAdded = jest.fn();
      const { nftController } = setupController({
        options: {
          onNftAdded: mockOnNftAdded,
        },
      });

      await nftController.addNft('0x01', '1', {
        nftMetadata: {
          name: 'name',
          image: 'image',
          description: 'description',
          standard: 'ERC1155',
          favorite: false,
        },
      });

      expect(mockOnNftAdded).toHaveBeenCalledWith({
        source: Source.Custom,
        tokenId: '1',
        address: '0x01',
        standard: 'ERC1155',
      });
    });

    it('should call onNftAdded callback correctly when NFT is added via detection', async () => {
      const mockOnNftAdded = jest.fn();
      const { nftController } = setupController({
        options: {
          onNftAdded: mockOnNftAdded,
        },
      });

      const detectedUserAddress = '0x123';
      await nftController.addNft('0x01', '2', {
        nftMetadata: {
          name: 'name',
          image: 'image',
          description: 'description',
          standard: 'ERC721',
          favorite: false,
        },
        userAddress: detectedUserAddress,
        source: Source.Detected,
      });

      expect(mockOnNftAdded).toHaveBeenCalledWith({
        source: 'detected',
        tokenId: '2',
        address: '0x01',
        standard: 'ERC721',
      });
    });

    it('should add NFT by selected address', async () => {
      const {
        nftController,
        triggerPreferencesStateChange,
        triggerSelectedAccountChange,
        getInternalAccountMock,
      } = setupController();
      const { chainId } = nftController.config;
      const firstAddress = '0x123';
      const firstAccount = createMockInternalAccount({ address: firstAddress });
      const secondAddress = '0x321';
      const secondAccount = createMockInternalAccount({
        address: secondAddress,
      });

      sinon
        // TODO: Replace `any` with type
        // eslint-disable-next-line @typescript-eslint/no-explicit-any
        .stub(nftController, 'getNftInformation' as any)
        .returns({ name: 'name', image: 'url', description: 'description' });
      getInternalAccountMock.mockReturnValue(firstAccount);
      triggerSelectedAccountChange(firstAccount);
      triggerPreferencesStateChange({
        ...getDefaultPreferencesState(),
        openSeaEnabled: true,
      });
      await nftController.addNft('0x01', '1234');
      getInternalAccountMock.mockReturnValue(secondAccount);
      triggerSelectedAccountChange(secondAccount);
      triggerPreferencesStateChange({
        ...getDefaultPreferencesState(),
        openSeaEnabled: true,
      });
      await nftController.addNft('0x02', '4321');
      getInternalAccountMock.mockReturnValue(firstAccount);
      triggerSelectedAccountChange(firstAccount);
      triggerPreferencesStateChange({
        ...getDefaultPreferencesState(),
        openSeaEnabled: true,
      });
      expect(
        nftController.state.allNfts[firstAddress][chainId][0],
      ).toStrictEqual({
        address: '0x01',
        description: 'description',
        image: 'url',
        name: 'name',
        tokenId: '1234',
        favorite: false,
        isCurrentlyOwned: true,
      });
    });

    it('should update NFT if image is different', async () => {
      const { nftController } = setupController();
      const { chainId } = nftController.config;

      await nftController.addNft('0x01', '1', {
        nftMetadata: {
          name: 'name',
          image: 'image',
          description: 'description',
          standard: 'standard',
          favorite: false,
        },
      });

      expect(
        nftController.state.allNfts[OWNER_ACCOUNT.address][chainId][0],
      ).toStrictEqual({
        address: '0x01',
        description: 'description',
        image: 'image',
        name: 'name',
        standard: 'standard',
        tokenId: '1',
        favorite: false,
        isCurrentlyOwned: true,
      });

      await nftController.addNft('0x01', '1', {
        nftMetadata: {
          name: 'name',
          image: 'image-updated',
          description: 'description',
          standard: 'standard',
          favorite: false,
        },
      });

      expect(
        nftController.state.allNfts[OWNER_ACCOUNT.address][chainId][0],
      ).toStrictEqual({
        address: '0x01',
        description: 'description',
        image: 'image-updated',
        name: 'name',
        tokenId: '1',
        standard: 'standard',
        favorite: false,
        isCurrentlyOwned: true,
      });
    });

    it('should not duplicate NFT nor NFT contract if already added', async () => {
      const { nftController } = setupController();
      const { chainId } = nftController.config;
      await nftController.addNft('0x01', '1', {
        nftMetadata: {
          name: 'name',
          image: 'image',
          description: 'description',
          standard: 'standard',
          favorite: false,
        },
      });

      await nftController.addNft('0x01', '1', {
        nftMetadata: {
          name: 'name',
          image: 'image',
          description: 'description',
          standard: 'standard',
          favorite: false,
        },
      });

      expect(
        nftController.state.allNfts[OWNER_ACCOUNT.address][chainId],
      ).toHaveLength(1);

      expect(
        nftController.state.allNftContracts[OWNER_ACCOUNT.address][chainId],
      ).toHaveLength(1);
    });

    it('should add NFT and get information from NFT-API', async () => {
      const { nftController } = setupController({
        options: {
          getERC721TokenURI: jest
            .fn()
            .mockRejectedValue(new Error('Not an ERC721 contract')),
          getERC1155TokenURI: jest
            .fn()
            .mockRejectedValue(new Error('Not an ERC1155 contract')),
        },
      });

      const { chainId } = nftController.config;
      await nftController.addNft('0x01', '1');
      expect(
        nftController.state.allNfts[OWNER_ACCOUNT.address][chainId][0],
      ).toStrictEqual({
        address: '0x01',
        description: 'Description',
        image: 'url',
        name: 'Name',
        standard: 'ERC1155',
        tokenId: '1',
        favorite: false,
        isCurrentlyOwned: true,
        tokenURI: '',
        creator: 'Oxaddress',
        collection: { creator: 'Oxaddress', tokenCount: 0 },
      });
    });

    it('should add NFT erc721 and aggregate NFT data from both contract and NFT-API', async () => {
      const { nftController } = setupController({
        options: {
          getERC721AssetName: jest.fn().mockResolvedValue('KudosToken'),
          getERC721AssetSymbol: jest.fn().mockResolvedValue('KDO'),
          getERC721TokenURI: jest
            .fn()
            .mockResolvedValue(
              'https://ipfs.gitcoin.co:443/api/v0/cat/QmPmt6EAaioN78ECnW5oCL8v2YvVSpoBjLCjrXhhsAvoov',
            ),
        },
      });
      nock(NFT_API_BASE_URL)
        .get(
          `/tokens?chainIds=1&tokens=${ERC721_KUDOSADDRESS}%3A${ERC721_KUDOS_TOKEN_ID}&includeTopBid=true&includeAttributes=true&includeLastSale=true`,
        )
        .reply(200, {
          tokens: [
            {
              token: {
                kind: 'erc721',
                name: 'Kudos Name',
                description: 'Kudos Description',
                image: 'url',
              },
            },
          ],
        });

      nock('https://ipfs.gitcoin.co:443')
        .get('/api/v0/cat/QmPmt6EAaioN78ECnW5oCL8v2YvVSpoBjLCjrXhhsAvoov')
        .reply(200, {
          image: 'Kudos Image (directly from tokenURI)',
          name: 'Kudos Name (directly from tokenURI)',
          description: 'Kudos Description (directly from tokenURI)',
        });

      const { chainId } = nftController.config;

      await nftController.addNft(ERC721_KUDOSADDRESS, ERC721_KUDOS_TOKEN_ID);

      expect(
        nftController.state.allNfts[OWNER_ACCOUNT.address][chainId][0],
      ).toStrictEqual({
        address: ERC721_KUDOSADDRESS,
        image: 'Kudos Image (directly from tokenURI)',
        name: 'Kudos Name (directly from tokenURI)',
        description: 'Kudos Description (directly from tokenURI)',
        tokenId: ERC721_KUDOS_TOKEN_ID,
        standard: 'ERC721',
        favorite: false,
        isCurrentlyOwned: true,
        tokenURI:
          'https://ipfs.gitcoin.co:443/api/v0/cat/QmPmt6EAaioN78ECnW5oCL8v2YvVSpoBjLCjrXhhsAvoov',
      });

      expect(
        nftController.state.allNftContracts[OWNER_ACCOUNT.address][chainId][0],
      ).toStrictEqual({
        address: ERC721_KUDOSADDRESS,
        name: 'KudosToken',
        symbol: 'KDO',
        schemaName: 'ERC721',
      });
    });

    it('should add NFT erc1155 and get NFT information from contract when NFT API call fail', async () => {
      const { nftController } = setupController({
        options: {
          getERC721TokenURI: jest
            .fn()
            .mockRejectedValue(new Error('Not a 721 contract')),
          getERC1155TokenURI: jest
            .fn()
            .mockResolvedValue(
              'https://api.opensea.io/api/v1/metadata/0x495f947276749Ce646f68AC8c248420045cb7b5e/0x{id}',
            ),
        },
      });
      nock('https://api.opensea.io')
        .get(
          `/api/v1/metadata/${ERC1155_NFT_ADDRESS}/0x5a3ca5cd63807ce5e4d7841ab32ce6b6d9bbba2d000000000000010000000001`,
        )
        .reply(200, {
          name: 'name (directly from tokenURI)',
          description: 'description (directly from tokenURI)',
          external_link: null,
          image: 'image (directly from tokenURI)',
          animation_url: null,
        });
      const { chainId } = nftController.config;
      await nftController.addNft(ERC1155_NFT_ADDRESS, ERC1155_NFT_ID);

      expect(
        nftController.state.allNfts[OWNER_ACCOUNT.address][chainId][0],
      ).toStrictEqual({
        address: ERC1155_NFT_ADDRESS,
        image: 'image (directly from tokenURI)',
        name: 'name (directly from tokenURI)',
        description: 'description (directly from tokenURI)',
        tokenId: ERC1155_NFT_ID,
        standard: ERC1155,
        favorite: false,
        isCurrentlyOwned: true,
        tokenURI:
          'https://api.opensea.io/api/v1/metadata/0x495f947276749Ce646f68AC8c248420045cb7b5e/0x5a3ca5cd63807ce5e4d7841ab32ce6b6d9bbba2d000000000000010000000001',
      });
    });

    it('should add NFT erc721 and get NFT information only from contract', async () => {
      const { nftController } = setupController({
        options: {
          getERC721AssetName: jest.fn().mockResolvedValue('KudosToken'),
          getERC721AssetSymbol: jest.fn().mockResolvedValue('KDO'),
          getERC721TokenURI: jest.fn().mockImplementation((tokenAddress) => {
            switch (tokenAddress) {
              case ERC721_KUDOSADDRESS:
                return 'https://ipfs.gitcoin.co:443/api/v0/cat/QmPmt6EAaioN78ECnW5oCL8v2YvVSpoBjLCjrXhhsAvoov';
              default:
                throw new Error('Not an ERC721 token');
            }
          }),
        },
      });
      nock('https://ipfs.gitcoin.co:443')
        .get('/api/v0/cat/QmPmt6EAaioN78ECnW5oCL8v2YvVSpoBjLCjrXhhsAvoov')
        .reply(200, {
          image: 'Kudos Image (directly from tokenURI)',
          name: 'Kudos Name (directly from tokenURI)',
          description: 'Kudos Description (directly from tokenURI)',
        });
      const { chainId } = nftController.config;
      sinon
        // TODO: Replace `any` with type
        // eslint-disable-next-line @typescript-eslint/no-explicit-any
        .stub(nftController, 'getNftInformationFromApi' as any)
        .returns(undefined);

      await nftController.addNft(ERC721_KUDOSADDRESS, ERC721_KUDOS_TOKEN_ID);

      expect(
        nftController.state.allNfts[OWNER_ACCOUNT.address][chainId][0],
      ).toStrictEqual({
        address: ERC721_KUDOSADDRESS,
        image: 'Kudos Image (directly from tokenURI)',
        name: 'Kudos Name (directly from tokenURI)',
        description: 'Kudos Description (directly from tokenURI)',
        tokenId: ERC721_KUDOS_TOKEN_ID,
        standard: 'ERC721',
        favorite: false,
        isCurrentlyOwned: true,
        tokenURI:
          'https://ipfs.gitcoin.co:443/api/v0/cat/QmPmt6EAaioN78ECnW5oCL8v2YvVSpoBjLCjrXhhsAvoov',
      });

      expect(
        nftController.state.allNftContracts[OWNER_ACCOUNT.address][chainId][0],
      ).toStrictEqual({
        address: ERC721_KUDOSADDRESS,
        name: 'KudosToken',
        symbol: 'KDO',
        schemaName: 'ERC721',
      });
    });

    it('should add NFT by provider type', async () => {
      const { nftController, changeNetwork } = setupController();
      sinon
        // TODO: Replace `any` with type
        // eslint-disable-next-line @typescript-eslint/no-explicit-any
        .stub(nftController, 'getNftInformation' as any)
        .returns({ name: 'name', image: 'url', description: 'description' });

      changeNetwork({ selectedNetworkClientId: InfuraNetworkType.sepolia });
      await nftController.addNft('0x01', '1234');
      changeNetwork({ selectedNetworkClientId: InfuraNetworkType.goerli });
      changeNetwork({ selectedNetworkClientId: InfuraNetworkType.sepolia });

      expect(
        nftController.state.allNfts[OWNER_ACCOUNT.address]?.[
          ChainId[GOERLI.type]
        ],
      ).toBeUndefined();

      expect(
        nftController.state.allNfts[OWNER_ACCOUNT.address][
          ChainId[SEPOLIA.type]
        ][0],
      ).toStrictEqual({
        address: '0x01',
        description: 'description',
        image: 'url',
        name: 'name',
        tokenId: '1234',
        favorite: false,
        isCurrentlyOwned: true,
      });
    });

    it('should add an nft and nftContract to state when all contract information is falsy and the source is left empty (defaults to "custom")', async () => {
      const mockOnNftAdded = jest.fn();
      const { nftController } = setupController({
        options: {
          onNftAdded: mockOnNftAdded,
        },
      });
      const { chainId } = nftController.config;
      // TODO: Replace `any` with type
      // eslint-disable-next-line @typescript-eslint/no-explicit-any
      sinon.stub(nftController, 'getNftContractInformation' as any).returns({
        asset_contract_type: null,
        created_date: null,
        schema_name: null,
        symbol: null,
        total_supply: null,
        description: null,
        external_link: null,
        collection: { name: null, image_url: null },
      });

      // TODO: Replace `any` with type
      // eslint-disable-next-line @typescript-eslint/no-explicit-any
      sinon.stub(nftController, 'getNftInformation' as any).returns({
        name: 'name',
        image: 'url',
        description: 'description',
      });

      await nftController.addNft('0x01234abcdefg', '1234');

      expect(nftController.state.allNftContracts).toStrictEqual({
        [OWNER_ACCOUNT.address]: {
          [chainId]: [
            {
              address: '0x01234abcdefg',
            },
          ],
        },
      });

      expect(nftController.state.allNfts).toStrictEqual({
        [OWNER_ACCOUNT.address]: {
          [chainId]: [
            {
              address: '0x01234abcdefg',
              description: 'description',
              image: 'url',
              name: 'name',
              tokenId: '1234',
              favorite: false,
              isCurrentlyOwned: true,
            },
          ],
        },
      });

      expect(mockOnNftAdded).toHaveBeenCalledWith({
        address: '0x01234abcdefg',
        tokenId: '1234',
        standard: undefined,
        symbol: undefined,
        source: Source.Custom,
      });
    });

    it('should add an nft and nftContract to state when all contract information is falsy and the source is "dapp"', async () => {
      const mockOnNftAdded = jest.fn();
      const { nftController, changeNetwork } = setupController({
        options: {
          onNftAdded: mockOnNftAdded,
        },
      });
      changeNetwork({ selectedNetworkClientId: InfuraNetworkType.goerli });

      // TODO: Replace `any` with type
      // eslint-disable-next-line @typescript-eslint/no-explicit-any
      sinon.stub(nftController, 'getNftContractInformation' as any).returns({
        asset_contract_type: null,
        created_date: null,
        schema_name: null,
        symbol: null,
        total_supply: null,
        description: null,
        external_link: null,
        collection: { name: null, image_url: null },
      });

      // TODO: Replace `any` with type
      // eslint-disable-next-line @typescript-eslint/no-explicit-any
      sinon.stub(nftController, 'getNftInformation' as any).returns({
        name: 'name',
        image: 'url',
        description: 'description',
      });

      await nftController.addNft('0x01234abcdefg', '1234', {
        userAddress: '0x123',
        source: Source.Dapp,
      });

      expect(nftController.state.allNftContracts).toStrictEqual({
        '0x123': {
          [GOERLI.chainId]: [
            {
              address: '0x01234abcdefg',
            },
          ],
        },
      });

      expect(nftController.state.allNfts).toStrictEqual({
        '0x123': {
          [GOERLI.chainId]: [
            {
              address: '0x01234abcdefg',
              description: 'description',
              image: 'url',
              name: 'name',
              tokenId: '1234',
              favorite: false,
              isCurrentlyOwned: true,
            },
          ],
        },
      });

      expect(mockOnNftAdded).toHaveBeenCalledWith({
        address: '0x01234abcdefg',
        tokenId: '1234',
        standard: undefined,
        symbol: undefined,
        source: Source.Dapp,
      });
    });

    it('should add an nft and nftContract when there is valid contract information and source is "detected"', async () => {
      const mockOnNftAdded = jest.fn();
      const { nftController } = setupController({
        options: {
          onNftAdded: mockOnNftAdded,
          getERC721AssetName: jest
            .fn()
            .mockRejectedValue(new Error('Failed to fetch')),
          getERC721AssetSymbol: jest
            .fn()
            .mockRejectedValue(new Error('Failed to fetch')),
        },
      });
      nock(NFT_API_BASE_URL)
        .get(
          `/tokens?chainIds=1&tokens=${ERC721_KUDOSADDRESS}%3A${ERC721_KUDOS_TOKEN_ID}&includeTopBid=true&includeAttributes=true&includeLastSale=true`,
        )
        .reply(200, {
          tokens: [
            {
              token: {
                kind: 'erc721',
                name: 'Kudos Name',
                description: 'Kudos Description',
                image: 'Kudos image (from proxy API)',
                collection: {
                  name: 'Kudos',
                  tokenCount: '10',
                  image: 'Kudos logo (from proxy API)',
                },
              },
            },
          ],
        });
      /*       nock(OPENSEA_PROXY_URL)
        .get(`/chain/ethereum/contract/${ERC721_KUDOSADDRESS}`)
        .reply(200, {
          address: ERC721_KUDOSADDRESS,
          chain: 'ethereum',
          collection: 'KDO',
          contract_standard: 'erc721',
          name: 'Kudos',
          total_supply: 10,
        })
        .get(`/collections/KDO`)
        .reply(200, {
          description: 'Kudos Description',
          image_url: 'Kudos logo (from proxy API)',
        }); */

      const { chainId } = nftController.config;
      await nftController.addNft(
        '0x6EbeAf8e8E946F0716E6533A6f2cefc83f60e8Ab',
        '123',
        {
          userAddress: OWNER_ACCOUNT.address,
          source: Source.Detected,
        },
      );

      expect(
        nftController.state.allNfts[OWNER_ACCOUNT.address]?.[chainId],
      ).toBeUndefined();

      expect(
        nftController.state.allNftContracts[OWNER_ACCOUNT.address]?.[chainId],
      ).toBeUndefined();

      await nftController.addNft(ERC721_KUDOSADDRESS, ERC721_KUDOS_TOKEN_ID, {
        userAddress: OWNER_ACCOUNT.address,
        source: Source.Detected,
      });

      expect(
        nftController.state.allNfts[OWNER_ACCOUNT.address][chainId],
      ).toStrictEqual([
        {
          address: ERC721_KUDOSADDRESS,
          description: 'Kudos Description',
          image: 'Kudos image (from proxy API)',
          name: 'Kudos Name',
          standard: 'ERC721',
          tokenId: ERC721_KUDOS_TOKEN_ID,
          favorite: false,
          isCurrentlyOwned: true,
          tokenURI: null,
          collection: {
            tokenCount: '10',
            image: 'Kudos logo (from proxy API)',
            name: 'Kudos',
          },
        },
      ]);

      expect(
        nftController.state.allNftContracts[OWNER_ACCOUNT.address][chainId],
      ).toStrictEqual([
        {
          address: ERC721_KUDOSADDRESS,
          logo: 'Kudos logo (from proxy API)',
          name: 'Kudos',
          totalSupply: '10',
          schemaName: 'ERC721',
        },
      ]);

      expect(mockOnNftAdded).toHaveBeenCalledWith({
        address: ERC721_KUDOSADDRESS,
        tokenId: ERC721_KUDOS_TOKEN_ID,
        standard: 'ERC721',
        source: Source.Detected,
      });
    });

    it('should not add an nft and nftContract when there is not valid contract information (or an issue fetching it) and source is "detected"', async () => {
      const mockOnNftAdded = jest.fn();
      const { nftController } = setupController({
        options: {
          onNftAdded: mockOnNftAdded,
          getERC721AssetName: jest
            .fn()
            .mockRejectedValue(new Error('Failed to fetch')),
          getERC721AssetSymbol: jest
            .fn()
            .mockRejectedValue(new Error('Failed to fetch')),
        },
      });
      nock(NFT_API_BASE_URL)
        .get(
          `/tokens?chainIds=1&tokens=${ERC721_KUDOSADDRESS}%3A${ERC721_KUDOS_TOKEN_ID}&includeTopBid=true&includeAttributes=true&includeLastSale=true`,
        )
        .replyWithError(new Error('Failed to fetch'));

      await nftController.addNft(
        '0x6EbeAf8e8E946F0716E6533A6f2cefc83f60e8Ab',
        '123',
        {
          userAddress: OWNER_ACCOUNT.address,
          source: Source.Detected,
        },
      );
      await nftController.addNft(ERC721_KUDOSADDRESS, ERC721_KUDOS_TOKEN_ID, {
        userAddress: OWNER_ACCOUNT.address,
        source: Source.Detected,
      });

      expect(nftController.state.allNfts).toStrictEqual({});
      expect(nftController.state.allNftContracts).toStrictEqual({});
      expect(mockOnNftAdded).not.toHaveBeenCalled();
    });

    it('should not add duplicate NFTs to the ignoredNfts list', async () => {
      const { nftController } = setupController();
      const { chainId } = nftController.config;

      await nftController.addNft('0x01', '1', {
        nftMetadata: {
          name: 'name',
          image: 'image',
          description: 'description',
          standard: 'standard',
        },
      });

      await nftController.addNft('0x01', '2', {
        nftMetadata: {
          name: 'name',
          image: 'image',
          description: 'description',
          standard: 'standard',
        },
      });

      expect(
        nftController.state.allNfts[OWNER_ACCOUNT.address][chainId],
      ).toHaveLength(2);
      expect(nftController.state.ignoredNfts).toHaveLength(0);

      nftController.removeAndIgnoreNft('0x01', '1');
      expect(
        nftController.state.allNfts[OWNER_ACCOUNT.address][chainId],
      ).toHaveLength(1);
      expect(nftController.state.ignoredNfts).toHaveLength(1);

      await nftController.addNft('0x01', '1', {
        nftMetadata: {
          name: 'name',
          image: 'image',
          description: 'description',
          standard: 'standard',
        },
      });

      expect(
        nftController.state.allNfts[OWNER_ACCOUNT.address][chainId],
      ).toHaveLength(2);
      expect(nftController.state.ignoredNfts).toHaveLength(1);

      nftController.removeAndIgnoreNft('0x01', '1');
      expect(
        nftController.state.allNfts[OWNER_ACCOUNT.address][chainId],
      ).toHaveLength(1);
      expect(nftController.state.ignoredNfts).toHaveLength(1);
    });

    it('should add NFT with metadata hosted in IPFS', async () => {
      const { nftController } = setupController({
        options: {
          getERC721AssetName: jest
            .fn()
            .mockResolvedValue("Maltjik.jpg's Depressionists"),
          getERC721AssetSymbol: jest.fn().mockResolvedValue('DPNS'),
          getERC721TokenURI: jest.fn().mockImplementation((tokenAddress) => {
            switch (tokenAddress) {
              case ERC721_DEPRESSIONIST_ADDRESS:
                return `ipfs://${DEPRESSIONIST_CID_V1}`;
              default:
                throw new Error('Not an ERC721 token');
            }
          }),
          getERC1155TokenURI: jest
            .fn()
            .mockRejectedValue(new Error('Not an ERC1155 token')),
        },
      });
      nftController.configure({
        ipfsGateway: IPFS_DEFAULT_GATEWAY_URL,
      });
      const { chainId } = nftController.config;

      await nftController.addNft(
        ERC721_DEPRESSIONIST_ADDRESS,
        ERC721_DEPRESSIONIST_ID,
      );

      expect(
        nftController.state.allNftContracts[OWNER_ACCOUNT.address][chainId][0],
      ).toStrictEqual({
        address: ERC721_DEPRESSIONIST_ADDRESS,
        name: "Maltjik.jpg's Depressionists",
        symbol: 'DPNS',
        schemaName: 'ERC721',
      });
      expect(
        nftController.state.allNfts[OWNER_ACCOUNT.address][chainId][0],
      ).toStrictEqual({
        address: ERC721_DEPRESSIONIST_ADDRESS,
        tokenId: '36',
        image: 'image',
        name: 'name',
        description: 'description',
        standard: 'ERC721',
        favorite: false,
        isCurrentlyOwned: true,
        tokenURI:
          'https://bafybeidf7aw7bmnmewwj4ayq3she2jfk5jrdpp24aaucf6fddzb3cfhrvm.ipfs.cloudflare-ipfs.com',
      });
    });

    it('should add NFT erc721 when call to NFT API fail', async () => {
      const { nftController } = setupController();
      nock(NFT_API_BASE_URL)
        .get(
          `/tokens?chainIds=1&tokens=${ERC721_NFT_ADDRESS}%3A${ERC721_NFT_ID}&includeTopBid=true&includeAttributes=true&includeLastSale=true`,
        )
        .replyWithError(new Error('Failed to fetch'));

      const { chainId } = nftController.config;

      await nftController.addNft(ERC721_NFT_ADDRESS, ERC721_NFT_ID);

      expect(
        nftController.state.allNfts[OWNER_ACCOUNT.address][chainId][0],
      ).toStrictEqual({
        address: ERC721_NFT_ADDRESS,
        image: null,
        name: null,
        description: null,
        tokenId: ERC721_NFT_ID,
        standard: null,
        favorite: false,
        isCurrentlyOwned: true,
        tokenURI: null,
      });
    });

    it('should add an NFT with the correct chainId and metadata when passed a networkClientId', async () => {
      nock('https://testtokenuri-1.com')
        .get('/')
        .reply(
          200,
          JSON.stringify({
            image: 'test-image-1',
            name: 'test-name-1',
            description: 'test-description-1',
          }),
        );

      nock('https://testtokenuri-2.com')
        .get('/')
        .reply(
          200,
          JSON.stringify({
            image: 'test-image-2',
            name: 'test-name-2',
            description: 'test-description-2',
          }),
        );

      nock('https://testtokenuri-3.com')
        .get('/')
        .reply(
          200,
          JSON.stringify({
            image: 'test-image-3',
            name: 'test-name-3',
            description: 'test-description-3',
          }),
        );

      const { nftController } = setupController({
        options: {
          getERC721TokenURI: jest.fn().mockImplementation((tokenAddress) => {
            switch (tokenAddress) {
              case '0x01':
                return 'https://testtokenuri-1.com';
              case '0x02':
                return 'https://testtokenuri-2.com';
              default:
                throw new Error('Not an ERC721 token');
            }
          }),
          getERC1155TokenURI: jest.fn().mockImplementation((tokenAddress) => {
            switch (tokenAddress) {
              case '0x03':
                return 'https://testtokenuri-3.com';
              default:
                throw new Error('Not an ERC1155 token');
            }
          }),
        },
        mockNetworkClientConfigurationsByNetworkClientId: {
          'customNetworkClientId-1': buildCustomNetworkClientConfiguration({
            chainId: '0xa',
          }),
        },
      });

      await nftController.addNft('0x01', '1234', {
        networkClientId: 'sepolia',
      });
      await nftController.addNft('0x02', '4321', {
        networkClientId: 'goerli',
      });
      await nftController.addNft('0x03', '5678', {
        networkClientId: 'customNetworkClientId-1',
      });

      expect(
        nftController.state.allNfts[OWNER_ADDRESS][SEPOLIA.chainId],
      ).toStrictEqual([
        {
          address: '0x01',
          description: 'test-description-1',
          image: 'test-image-1',
          name: 'test-name-1',
          tokenId: '1234',
          favorite: false,
          standard: ERC721,
          tokenURI: 'https://testtokenuri-1.com',
          isCurrentlyOwned: true,
        },
      ]);

      expect(
        nftController.state.allNfts[OWNER_ADDRESS][GOERLI.chainId],
      ).toStrictEqual([
        {
          address: '0x02',
          description: 'test-description-2',
          image: 'test-image-2',
          name: 'test-name-2',
          tokenId: '4321',
          favorite: false,
          standard: ERC721,
          tokenURI: 'https://testtokenuri-2.com',
          isCurrentlyOwned: true,
        },
      ]);

      expect(nftController.state.allNfts[OWNER_ADDRESS]['0xa']).toStrictEqual([
        {
          address: '0x03',
          description: 'test-description-3',
          image: 'test-image-3',
          name: 'test-name-3',
          tokenId: '5678',
          favorite: false,
          standard: ERC1155,
          tokenURI: 'https://testtokenuri-3.com',
          isCurrentlyOwned: true,
        },
      ]);
    });

    it('should add an NFT with the correct chainId/userAddress and metadata when passed a userAddress', async () => {
      const userAddress = '0x123ABC';
      nock('https://testtokenuri-1.com')
        .get('/')
        .reply(
          200,
          JSON.stringify({
            image: 'test-image-1',
            name: 'test-name-1',
            description: 'test-description-1',
          }),
        );

      nock('https://testtokenuri-2.com')
        .get('/')
        .reply(
          200,
          JSON.stringify({
            image: 'test-image-2',
            name: 'test-name-2',
            description: 'test-description-2',
          }),
        );

      nock('https://testtokenuri-3.com')
        .get('/')
        .reply(
          200,
          JSON.stringify({
            image: 'test-image-3',
            name: 'test-name-3',
            description: 'test-description-3',
          }),
        );

      const { nftController, changeNetwork } = setupController({
        options: {
          getERC721TokenURI: jest.fn().mockImplementation((tokenAddress) => {
            switch (tokenAddress) {
              case '0x01':
                return 'https://testtokenuri-1.com';
              case '0x02':
                return 'https://testtokenuri-2.com';
              default:
                throw new Error('Not an ERC721 token');
            }
          }),
          getERC1155TokenURI: jest.fn().mockImplementation((tokenAddress) => {
            switch (tokenAddress) {
              case '0x03':
                return 'https://testtokenuri-3.com';
              default:
                throw new Error('Not an ERC1155 token');
            }
          }),
        },
      });

      await nftController.addNft('0x01', '1234', {
        userAddress,
      });

      changeNetwork({ selectedNetworkClientId: InfuraNetworkType.goerli });

      await nftController.addNft('0x02', '4321', {
        userAddress,
      });
      changeNetwork({ selectedNetworkClientId: InfuraNetworkType.sepolia });

      await nftController.addNft('0x03', '5678', {
        userAddress,
      });

      expect(nftController.state.allNfts[userAddress]['0x1']).toStrictEqual([
        {
          address: '0x01',
          description: 'test-description-1',
          image: 'test-image-1',
          name: 'test-name-1',
          tokenId: '1234',
          favorite: false,
          standard: ERC721,
          tokenURI: 'https://testtokenuri-1.com',
          isCurrentlyOwned: true,
        },
      ]);
      expect(
        nftController.state.allNfts[userAddress][GOERLI.chainId],
      ).toStrictEqual([
        {
          address: '0x02',
          description: 'test-description-2',
          image: 'test-image-2',
          name: 'test-name-2',
          tokenId: '4321',
          favorite: false,
          standard: ERC721,
          tokenURI: 'https://testtokenuri-2.com',
          isCurrentlyOwned: true,
        },
      ]);
      expect(
        nftController.state.allNfts[userAddress][SEPOLIA.chainId],
      ).toStrictEqual([
        {
          address: '0x03',
          description: 'test-description-3',
          image: 'test-image-3',
          name: 'test-name-3',
          tokenId: '5678',
          favorite: false,
          standard: ERC1155,
          tokenURI: 'https://testtokenuri-3.com',
          isCurrentlyOwned: true,
        },
      ]);
    });
  });

  describe('addNftVerifyOwnership', () => {
    it('should verify ownership by selected address and add NFT', async () => {
      const {
        nftController,
        getInternalAccountMock,
        triggerPreferencesStateChange,
        triggerSelectedAccountChange,
      } = setupController();
      const firstAddress = '0x123';
      const firstAccount = createMockInternalAccount({
        address: firstAddress,
        id: '22c022b5-309c-45e4-a82d-64bb11fc0e74',
      });
      const secondAddress = '0x321';
      const secondAccount = createMockInternalAccount({
        address: secondAddress,
        id: 'f9a42417-6071-4b51-8ecd-f7b14abd8851',
      });
      const { chainId } = nftController.config;

      // TODO: Replace `any` with type
      // eslint-disable-next-line @typescript-eslint/no-explicit-any
      sinon.stub(nftController, 'isNftOwner' as any).returns(true);

      sinon
        // TODO: Replace `any` with type
        // eslint-disable-next-line @typescript-eslint/no-explicit-any
        .stub(nftController, 'getNftInformation' as any)
        .returns({ name: 'name', image: 'url', description: 'description' });
      getInternalAccountMock.mockReturnValue(firstAccount);
      triggerSelectedAccountChange(firstAccount);
      triggerPreferencesStateChange({
        ...getDefaultPreferencesState(),
        openSeaEnabled: true,
      });
      await nftController.addNftVerifyOwnership('0x01', '1234');
      getInternalAccountMock.mockReturnValue(secondAccount);
      triggerSelectedAccountChange(secondAccount);
      triggerPreferencesStateChange({
        ...getDefaultPreferencesState(),
        openSeaEnabled: true,
      });
      await nftController.addNftVerifyOwnership('0x02', '4321');
      getInternalAccountMock.mockReturnValue(firstAccount);
      triggerSelectedAccountChange(firstAccount);
      triggerPreferencesStateChange({
        ...getDefaultPreferencesState(),
        openSeaEnabled: true,
      });
      expect(
        nftController.state.allNfts[firstAccount.address][chainId][0],
      ).toStrictEqual({
        address: '0x01',
        description: 'description',
        image: 'url',
        name: 'name',
        tokenId: '1234',
        favorite: false,
        isCurrentlyOwned: true,
      });
    });

    it('should throw an error if selected address is not owner of input NFT', async () => {
      const {
        nftController,
        getInternalAccountMock,
        triggerPreferencesStateChange,
        triggerSelectedAccountChange,
      } = setupController();
      // TODO: Replace `any` with type
      // eslint-disable-next-line @typescript-eslint/no-explicit-any
      sinon.stub(nftController, 'isNftOwner' as any).returns(false);
      const firstAddress = '0x123';
      const firstAccount = createMockInternalAccount({
        address: firstAddress,
        id: '22c022b5-309c-45e4-a82d-64bb11fc0e74',
      });
      getInternalAccountMock.mockReturnValue(firstAccount);
      triggerSelectedAccountChange(firstAccount);
      triggerPreferencesStateChange({
        ...getDefaultPreferencesState(),
        openSeaEnabled: true,
      });
      const result = async () =>
        await nftController.addNftVerifyOwnership('0x01', '1234');
      const error = 'This NFT is not owned by the user';
      await expect(result).rejects.toThrow(error);
    });

    it('should verify ownership by selected address and add NFT by the correct chainId when passed networkClientId', async () => {
      const {
        nftController,
        getInternalAccountMock,
        triggerSelectedAccountChange,
        triggerPreferencesStateChange,
      } = setupController();

      const firstAddress = '0x123';
      const firstAccount = createMockInternalAccount({
        address: firstAddress,
        id: '22c022b5-309c-45e4-a82d-64bb11fc0e74',
      });
      const secondAddress = '0x321';
      const secondAccount = createMockInternalAccount({
        address: secondAddress,
        id: 'f9a42417-6071-4b51-8ecd-f7b14abd8851',
      });

      // TODO: Replace `any` with type
      // eslint-disable-next-line @typescript-eslint/no-explicit-any
      sinon.stub(nftController, 'isNftOwner' as any).returns(true);

      sinon
        // TODO: Replace `any` with type
        // eslint-disable-next-line @typescript-eslint/no-explicit-any
        .stub(nftController, 'getNftInformation' as any)
        .returns({ name: 'name', image: 'url', description: 'description' });
      getInternalAccountMock.mockReturnValue(firstAccount);
      triggerSelectedAccountChange(firstAccount);
      triggerPreferencesStateChange({
        ...getDefaultPreferencesState(),
        openSeaEnabled: true,
      });
      await nftController.addNftVerifyOwnership('0x01', '1234', {
        networkClientId: 'sepolia',
      });
      getInternalAccountMock.mockReturnValue(secondAccount);
      triggerSelectedAccountChange(secondAccount);
      triggerPreferencesStateChange({
        ...getDefaultPreferencesState(),
        openSeaEnabled: true,
      });
      await nftController.addNftVerifyOwnership('0x02', '4321', {
        networkClientId: 'goerli',
      });

      expect(
        nftController.state.allNfts[firstAddress][SEPOLIA.chainId][0],
      ).toStrictEqual({
        address: '0x01',
        description: 'description',
        image: 'url',
        name: 'name',
        tokenId: '1234',
        favorite: false,
        isCurrentlyOwned: true,
      });
      expect(
        nftController.state.allNfts[secondAddress][GOERLI.chainId][0],
      ).toStrictEqual({
        address: '0x02',
        description: 'description',
        image: 'url',
        name: 'name',
        tokenId: '4321',
        favorite: false,
        isCurrentlyOwned: true,
      });
    });

    it('should verify ownership by selected address and add NFT by the correct userAddress when passed userAddress', async () => {
      const { nftController, changeNetwork, triggerPreferencesStateChange } =
        setupController();
      // Ensure that the currently selected address is not the same as either of the userAddresses
      triggerPreferencesStateChange({
        ...getDefaultPreferencesState(),
        openSeaEnabled: true,
        selectedAddress: OWNER_ADDRESS,
      });

      const firstAddress = '0x123';
      const secondAddress = '0x321';

      // TODO: Replace `any` with type
      // eslint-disable-next-line @typescript-eslint/no-explicit-any
      sinon.stub(nftController, 'isNftOwner' as any).returns(true);

      sinon
        // TODO: Replace `any` with type
        // eslint-disable-next-line @typescript-eslint/no-explicit-any
        .stub(nftController, 'getNftInformation' as any)
        .returns({ name: 'name', image: 'url', description: 'description' });
      changeNetwork({ selectedNetworkClientId: InfuraNetworkType.sepolia });
      await nftController.addNftVerifyOwnership('0x01', '1234', {
        userAddress: firstAddress,
      });
      changeNetwork({ selectedNetworkClientId: InfuraNetworkType.goerli });
      await nftController.addNftVerifyOwnership('0x02', '4321', {
        userAddress: secondAddress,
      });

      expect(
        nftController.state.allNfts[firstAddress][SEPOLIA.chainId][0],
      ).toStrictEqual({
        address: '0x01',
        description: 'description',
        image: 'url',
        name: 'name',
        tokenId: '1234',
        favorite: false,
        isCurrentlyOwned: true,
      });
      expect(
        nftController.state.allNfts[secondAddress][GOERLI.chainId][0],
      ).toStrictEqual({
        address: '0x02',
        description: 'description',
        image: 'url',
        name: 'name',
        tokenId: '4321',
        favorite: false,
        isCurrentlyOwned: true,
      });
    });
  });

  describe('removeNft', () => {
    it('should remove NFT and NFT contract', async () => {
      const { nftController } = setupController();
      const { chainId } = nftController.config;

      await nftController.addNft('0x01', '1', {
        nftMetadata: {
          name: 'name',
          image: 'image',
          description: 'description',
          standard: 'standard',
        },
      });
      nftController.removeNft('0x01', '1');
      expect(
        nftController.state.allNfts[OWNER_ACCOUNT.address][chainId],
      ).toHaveLength(0);

      expect(
        nftController.state.allNftContracts[OWNER_ACCOUNT.address][chainId],
      ).toHaveLength(0);
    });

    it('should not remove NFT contract if NFT still exists', async () => {
      const { nftController } = setupController();
      const { chainId } = nftController.config;

      await nftController.addNft('0x01', '1', {
        nftMetadata: {
          name: 'name',
          image: 'image',
          description: 'description',
          standard: 'standard',
        },
      });

      await nftController.addNft('0x01', '2', {
        nftMetadata: {
          name: 'name',
          image: 'image',
          description: 'description',
          standard: 'standard',
        },
      });
      nftController.removeNft('0x01', '1');
      expect(
        nftController.state.allNfts[OWNER_ACCOUNT.address][chainId],
      ).toHaveLength(1);

      expect(
        nftController.state.allNftContracts[OWNER_ACCOUNT.address][chainId],
      ).toHaveLength(1);
    });

    it('should remove NFT by selected address', async () => {
      const {
        nftController,
        getInternalAccountMock,
        triggerSelectedAccountChange,
        triggerPreferencesStateChange,
      } = setupController();
      const { chainId } = nftController.config;
      sinon
        // TODO: Replace `any` with type
        // eslint-disable-next-line @typescript-eslint/no-explicit-any
        .stub(nftController, 'getNftInformation' as any)
        .returns({ name: 'name', image: 'url', description: 'description' });
      const firstAddress = '0x123';
      const firstAccount = createMockInternalAccount({
        address: firstAddress,
        id: '22c022b5-309c-45e4-a82d-64bb11fc0e74',
      });
      const secondAddress = '0x321';
      const secondAccount = createMockInternalAccount({
        address: secondAddress,
        id: 'f9a42417-6071-4b51-8ecd-f7b14abd8851',
      });
      getInternalAccountMock.mockReturnValue(firstAccount);
      triggerSelectedAccountChange(firstAccount);
      triggerPreferencesStateChange({
        ...getDefaultPreferencesState(),
        openSeaEnabled: true,
      });
      await nftController.addNft('0x02', '4321');
      getInternalAccountMock.mockReturnValue(secondAccount);
      triggerSelectedAccountChange(secondAccount);
      triggerPreferencesStateChange({
        ...getDefaultPreferencesState(),
        openSeaEnabled: true,
      });
      await nftController.addNft('0x01', '1234');
      nftController.removeNft('0x01', '1234');
      expect(nftController.state.allNfts[secondAddress][chainId]).toHaveLength(
        0,
      );
      getInternalAccountMock.mockReturnValue(firstAccount);
      triggerSelectedAccountChange(firstAccount);
      triggerPreferencesStateChange({
        ...getDefaultPreferencesState(),
        openSeaEnabled: true,
      });
      expect(
        nftController.state.allNfts[firstAddress][chainId][0],
      ).toStrictEqual({
        address: '0x02',
        description: 'description',
        image: 'url',
        name: 'name',
        tokenId: '4321',
        favorite: false,
        isCurrentlyOwned: true,
      });
    });

    it('should remove NFT by provider type', async () => {
      const { nftController, changeNetwork } = setupController();

      sinon
        // TODO: Replace `any` with type
        // eslint-disable-next-line @typescript-eslint/no-explicit-any
        .stub(nftController, 'getNftInformation' as any)
        .returns({ name: 'name', image: 'url', description: 'description' });
      changeNetwork({ selectedNetworkClientId: InfuraNetworkType.sepolia });
      await nftController.addNft('0x02', '4321');
      changeNetwork({ selectedNetworkClientId: InfuraNetworkType.goerli });
      await nftController.addNft('0x01', '1234');
      nftController.removeNft('0x01', '1234');
      expect(
        nftController.state.allNfts[OWNER_ACCOUNT.address][GOERLI.chainId],
      ).toHaveLength(0);

      changeNetwork({ selectedNetworkClientId: InfuraNetworkType.sepolia });

      expect(
        nftController.state.allNfts[OWNER_ACCOUNT.address][SEPOLIA.chainId][0],
      ).toStrictEqual({
        address: '0x02',
        description: 'description',
        image: 'url',
        name: 'name',
        tokenId: '4321',
        favorite: false,
        isCurrentlyOwned: true,
      });
    });

    it('should remove correct NFT and NFT contract when passed networkClientId and userAddress in options', async () => {
      const {
        nftController,
        changeNetwork,
        triggerPreferencesStateChange,
        triggerSelectedAccountChange,
        getInternalAccountMock,
      } = setupController();

      const userAddress1 = '0x123';
      const userAccount1 = createMockInternalAccount({
        address: userAddress1,
        id: '5fd59cae-95d3-4a1d-ba97-657c8f83c300',
      });
      const userAddress2 = '0x321';
      const userAccount2 = createMockInternalAccount({
        address: userAddress2,
        id: '9ea40063-a95c-4f79-a4b6-0c065549245e',
      });

<<<<<<< HEAD
      changeNetwork(SEPOLIA);
      getInternalAccountMock.mockReturnValue(userAccount1);
      triggerSelectedAccountChange(userAccount1);
=======
      changeNetwork({ selectedNetworkClientId: InfuraNetworkType.sepolia });
>>>>>>> 3165e870
      triggerPreferencesStateChange({
        ...getDefaultPreferencesState(),
        openSeaEnabled: true,
      });

      await nftController.addNft('0x01', '1', {
        nftMetadata: {
          name: 'name',
          image: 'image',
          description: 'description',
          standard: 'standard',
        },
      });

      expect(
        nftController.state.allNfts[userAddress1][SEPOLIA.chainId][0],
      ).toStrictEqual({
        address: '0x01',
        description: 'description',
        image: 'image',
        name: 'name',
        standard: 'standard',
        tokenId: '1',
        favorite: false,
        isCurrentlyOwned: true,
      });

<<<<<<< HEAD
      changeNetwork(GOERLI);
      getInternalAccountMock.mockReturnValue(userAccount2);
      triggerSelectedAccountChange(userAccount2);
=======
      changeNetwork({ selectedNetworkClientId: InfuraNetworkType.goerli });
>>>>>>> 3165e870
      triggerPreferencesStateChange({
        ...getDefaultPreferencesState(),
        openSeaEnabled: true,
      });

      // now remove the nft after changing to a different network and account from the one where it was added
      nftController.removeNft('0x01', '1', {
        networkClientId: SEPOLIA.type,
        userAddress: userAddress1,
      });

      expect(
        nftController.state.allNfts[userAddress1][SEPOLIA.chainId],
      ).toHaveLength(0);

      expect(
        nftController.state.allNftContracts[userAddress1][SEPOLIA.chainId],
      ).toHaveLength(0);
    });
  });

  it('should be able to clear the ignoredNfts list', async () => {
    const { nftController } = setupController();
    const { chainId } = nftController.config;

    await nftController.addNft('0x02', '1', {
      nftMetadata: {
        name: 'name',
        image: 'image',
        description: 'description',
        standard: 'standard',
        favorite: false,
      },
    });

    expect(
      nftController.state.allNfts[OWNER_ACCOUNT.address][chainId],
    ).toHaveLength(1);
    expect(nftController.state.ignoredNfts).toHaveLength(0);

    nftController.removeAndIgnoreNft('0x02', '1');
    expect(
      nftController.state.allNfts[OWNER_ACCOUNT.address][chainId],
    ).toHaveLength(0);
    expect(nftController.state.ignoredNfts).toHaveLength(1);

    nftController.clearIgnoredNfts();
    expect(nftController.state.ignoredNfts).toHaveLength(0);
  });

  describe('isNftOwner', () => {
    it('should verify the ownership of an NFT when passed a networkClientId', async () => {
      const mockGetERC721OwnerOf = jest.fn().mockResolvedValue(OWNER_ADDRESS);
      const mockGetERC1155BalanceOf = jest
        .fn()
        .mockRejectedValue(new Error('ERC1155 error'));
      const { nftController } = setupController({
        options: {
          getERC721OwnerOf: mockGetERC721OwnerOf,
          getERC1155BalanceOf: mockGetERC1155BalanceOf,
        },
      });

      const isOwner = await nftController.isNftOwner(
        OWNER_ADDRESS,
        '0x2b26675403a063d92ccad0293d387485471a7d3a',
        String(1),
        { networkClientId: 'sepolia' },
      );
      expect(isOwner).toBe(true);
    });

    it('should verify the ownership of an ERC-721 NFT with the correct owner address', async () => {
      const mockGetERC721OwnerOf = jest.fn().mockResolvedValue(OWNER_ADDRESS);
      const mockGetERC1155BalanceOf = jest
        .fn()
        .mockRejectedValue(new Error('ERC1155 error'));
      const { nftController } = setupController({
        options: {
          getERC721OwnerOf: mockGetERC721OwnerOf,
          getERC1155BalanceOf: mockGetERC1155BalanceOf,
        },
      });

      const isOwner = await nftController.isNftOwner(
        OWNER_ADDRESS,
        ERC721_NFT_ADDRESS,
        String(ERC721_NFT_ID),
      );
      expect(isOwner).toBe(true);
    });

    it('should not verify the ownership of an ERC-721 NFT with the wrong owner address', async () => {
      const mockGetERC721OwnerOf = jest.fn().mockResolvedValue(OWNER_ADDRESS);
      const mockGetERC1155BalanceOf = jest
        .fn()
        .mockRejectedValue(new Error('ERC1155 error'));
      const { nftController } = setupController({
        options: {
          getERC721OwnerOf: mockGetERC721OwnerOf,
          getERC1155BalanceOf: mockGetERC1155BalanceOf,
        },
      });

      const isOwner = await nftController.isNftOwner(
        '0x0000000000000000000000000000000000000000',
        ERC721_NFT_ADDRESS,
        String(ERC721_NFT_ID),
      );
      expect(isOwner).toBe(false);
    });

    it('should verify the ownership of an ERC-1155 NFT with the correct owner address', async () => {
      const mockGetERC721OwnerOf = jest
        .fn()
        .mockRejectedValue(new Error('ERC721 error'));
      const mockGetERC1155BalanceOf = jest.fn().mockResolvedValue(new BN(1));
      const { nftController } = setupController({
        options: {
          getERC721OwnerOf: mockGetERC721OwnerOf,
          getERC1155BalanceOf: mockGetERC1155BalanceOf,
        },
      });

      const isOwner = await nftController.isNftOwner(
        OWNER_ADDRESS,
        ERC1155_NFT_ADDRESS,
        ERC1155_NFT_ID,
      );
      expect(isOwner).toBe(true);
    });

    it('should not verify the ownership of an ERC-1155 NFT with the wrong owner address', async () => {
      const mockGetERC721OwnerOf = jest
        .fn()
        .mockRejectedValue(new Error('ERC721 error'));
      const mockGetERC1155BalanceOf = jest.fn().mockResolvedValue(new BN(0));
      const { nftController } = setupController({
        options: {
          getERC721OwnerOf: mockGetERC721OwnerOf,
          getERC1155BalanceOf: mockGetERC1155BalanceOf,
        },
      });

      const isOwner = await nftController.isNftOwner(
        '0x0000000000000000000000000000000000000000',
        ERC1155_NFT_ADDRESS,
        ERC1155_NFT_ID,
      );

      expect(isOwner).toBe(false);
    });

    it('should throw an error for an unsupported standard', async () => {
      const mockGetERC721OwnerOf = jest
        .fn()
        .mockRejectedValue(new Error('ERC721 error'));
      const mockGetERC1155BalanceOf = jest
        .fn()
        .mockRejectedValue(new Error('ERC1155 error'));
      const { nftController } = setupController({
        options: {
          getERC721OwnerOf: mockGetERC721OwnerOf,
          getERC1155BalanceOf: mockGetERC1155BalanceOf,
        },
      });
      const error =
        "Unable to verify ownership. Possibly because the standard is not supported or the user's currently selected network does not match the chain of the asset in question.";
      const result = async () => {
        await nftController.isNftOwner(
          '0x0000000000000000000000000000000000000000',
          CRYPTOPUNK_ADDRESS,
          '0',
        );
      };
      await expect(result).rejects.toThrow(error);
    });

    it('should add NFT with null metadata if the ipfs gateway is disabled and opensea is disabled', async () => {
      const { nftController, triggerPreferencesStateChange } =
        setupController();

      triggerPreferencesStateChange({
        ...getDefaultPreferencesState(),
        isIpfsGatewayEnabled: false,
        openSeaEnabled: false,
      });

      sinon
        // TODO: Replace `any` with type
        // eslint-disable-next-line @typescript-eslint/no-explicit-any
        .stub(nftController, 'getNftURIAndStandard' as any)
        .returns(['ipfs://*', ERC1155]);

      const { chainId } = nftController.config;

      await nftController.addNft(ERC1155_NFT_ADDRESS, ERC1155_NFT_ID);

      expect(
        nftController.state.allNfts[OWNER_ACCOUNT.address][chainId][0],
      ).toStrictEqual({
        address: ERC1155_NFT_ADDRESS,
        name: null,
        description: null,
        image: null,
        tokenId: ERC1155_NFT_ID,
        standard: ERC1155,
        favorite: false,
        isCurrentlyOwned: true,
        tokenURI: 'ipfs://*',
      });
    });
  });

  describe('updateNftFavoriteStatus', () => {
    it('should not set NFT as favorite if nft not found', async () => {
      const { nftController } = setupController();
      const { chainId } = nftController.config;
      await nftController.addNft(
        ERC721_DEPRESSIONIST_ADDRESS,
        ERC721_DEPRESSIONIST_ID,
        { nftMetadata: { name: '', description: '', image: '', standard: '' } },
      );

      nftController.updateNftFavoriteStatus(
        ERC721_DEPRESSIONIST_ADDRESS,
        '666',
        true,
      );

      expect(
        nftController.state.allNfts[OWNER_ACCOUNT.address][chainId][0],
      ).toStrictEqual(
        expect.objectContaining({
          address: ERC721_DEPRESSIONIST_ADDRESS,
          tokenId: ERC721_DEPRESSIONIST_ID,
          favorite: false,
        }),
      );
    });
    it('should set NFT as favorite', async () => {
      const { nftController } = setupController();
      const { chainId } = nftController.config;
      await nftController.addNft(
        ERC721_DEPRESSIONIST_ADDRESS,
        ERC721_DEPRESSIONIST_ID,
        { nftMetadata: { name: '', description: '', image: '', standard: '' } },
      );

      nftController.updateNftFavoriteStatus(
        ERC721_DEPRESSIONIST_ADDRESS,
        ERC721_DEPRESSIONIST_ID,
        true,
      );

      expect(
        nftController.state.allNfts[OWNER_ACCOUNT.address][chainId][0],
      ).toStrictEqual(
        expect.objectContaining({
          address: ERC721_DEPRESSIONIST_ADDRESS,
          tokenId: ERC721_DEPRESSIONIST_ID,
          favorite: true,
        }),
      );
    });

    it('should set NFT as favorite and then unset it', async () => {
      const { nftController } = setupController();
      const { chainId } = nftController.config;
      await nftController.addNft(
        ERC721_DEPRESSIONIST_ADDRESS,
        ERC721_DEPRESSIONIST_ID,
        { nftMetadata: { name: '', description: '', image: '', standard: '' } },
      );

      nftController.updateNftFavoriteStatus(
        ERC721_DEPRESSIONIST_ADDRESS,
        ERC721_DEPRESSIONIST_ID,
        true,
      );

      expect(
        nftController.state.allNfts[OWNER_ACCOUNT.address][chainId][0],
      ).toStrictEqual(
        expect.objectContaining({
          address: ERC721_DEPRESSIONIST_ADDRESS,
          tokenId: ERC721_DEPRESSIONIST_ID,
          favorite: true,
        }),
      );

      nftController.updateNftFavoriteStatus(
        ERC721_DEPRESSIONIST_ADDRESS,
        ERC721_DEPRESSIONIST_ID,
        false,
      );

      expect(
        nftController.state.allNfts[OWNER_ACCOUNT.address][chainId][0],
      ).toStrictEqual(
        expect.objectContaining({
          address: ERC721_DEPRESSIONIST_ADDRESS,
          tokenId: ERC721_DEPRESSIONIST_ID,
          favorite: false,
        }),
      );
    });

    it('should keep the favorite status as true after updating metadata', async () => {
      const { nftController } = setupController();
      const { chainId } = nftController.config;
      await nftController.addNft(
        ERC721_DEPRESSIONIST_ADDRESS,
        ERC721_DEPRESSIONIST_ID,
        { nftMetadata: { name: '', description: '', image: '', standard: '' } },
      );

      nftController.updateNftFavoriteStatus(
        ERC721_DEPRESSIONIST_ADDRESS,
        ERC721_DEPRESSIONIST_ID,
        true,
      );

      expect(
        nftController.state.allNfts[OWNER_ACCOUNT.address][chainId][0],
      ).toStrictEqual(
        expect.objectContaining({
          address: ERC721_DEPRESSIONIST_ADDRESS,
          tokenId: ERC721_DEPRESSIONIST_ID,
          favorite: true,
        }),
      );

      await nftController.addNft(
        ERC721_DEPRESSIONIST_ADDRESS,
        ERC721_DEPRESSIONIST_ID,
        {
          nftMetadata: {
            image: 'new_image',
            name: 'new_name',
            description: 'new_description',
            standard: 'ERC721',
          },
        },
      );

      expect(
        nftController.state.allNfts[OWNER_ACCOUNT.address][chainId][0],
      ).toStrictEqual(
        expect.objectContaining({
          image: 'new_image',
          name: 'new_name',
          description: 'new_description',
          address: ERC721_DEPRESSIONIST_ADDRESS,
          tokenId: ERC721_DEPRESSIONIST_ID,
          favorite: true,
          isCurrentlyOwned: true,
        }),
      );

      expect(
        nftController.state.allNfts[OWNER_ACCOUNT.address][chainId],
      ).toHaveLength(1);
    });

    it('should keep the favorite status as false after updating metadata', async () => {
      const { nftController } = setupController();
      const { chainId } = nftController.config;
      await nftController.addNft(
        ERC721_DEPRESSIONIST_ADDRESS,
        ERC721_DEPRESSIONIST_ID,
        { nftMetadata: { name: '', description: '', image: '', standard: '' } },
      );

      expect(
        nftController.state.allNfts[OWNER_ACCOUNT.address][chainId][0],
      ).toStrictEqual(
        expect.objectContaining({
          address: ERC721_DEPRESSIONIST_ADDRESS,
          tokenId: ERC721_DEPRESSIONIST_ID,
          favorite: false,
        }),
      );

      await nftController.addNft(
        ERC721_DEPRESSIONIST_ADDRESS,
        ERC721_DEPRESSIONIST_ID,
        {
          nftMetadata: {
            image: 'new_image',
            name: 'new_name',
            description: 'new_description',
            standard: 'ERC721',
          },
        },
      );

      expect(
        nftController.state.allNfts[OWNER_ACCOUNT.address][chainId][0],
      ).toStrictEqual(
        expect.objectContaining({
          image: 'new_image',
          name: 'new_name',
          description: 'new_description',
          address: ERC721_DEPRESSIONIST_ADDRESS,
          tokenId: ERC721_DEPRESSIONIST_ID,
          favorite: false,
          isCurrentlyOwned: true,
        }),
      );

      expect(
        nftController.state.allNfts[OWNER_ACCOUNT.address][chainId],
      ).toHaveLength(1);
    });

    it('should set NFT as favorite when passed networkClientId and userAddress in options', async () => {
      const {
        nftController,
        triggerPreferencesStateChange,
        changeNetwork,
        triggerSelectedAccountChange,
        getInternalAccountMock,
      } = setupController();

      const userAddress1 = '0x123';
      const userAccount1 = createMockInternalAccount({
        address: userAddress1,
        id: '0a2a9a41-2b35-4863-8f36-baceec4e9686',
      });
      const userAddress2 = '0x321';
      const userAccount2 = createMockInternalAccount({
        address: userAddress2,
        id: '09b239a4-c229-4a2b-9739-1cb4b9dea7b9',
      });

<<<<<<< HEAD
      changeNetwork(SEPOLIA);
      getInternalAccountMock.mockReturnValue(userAccount1);
      triggerSelectedAccountChange(userAccount1);
=======
      changeNetwork({ selectedNetworkClientId: InfuraNetworkType.sepolia });
>>>>>>> 3165e870
      triggerPreferencesStateChange({
        ...getDefaultPreferencesState(),
        openSeaEnabled: true,
      });

      await nftController.addNft(
        ERC721_DEPRESSIONIST_ADDRESS,
        ERC721_DEPRESSIONIST_ID,
        { nftMetadata: { name: '', description: '', image: '', standard: '' } },
      );

      expect(
        nftController.state.allNfts[userAccount1.address][SEPOLIA.chainId][0],
      ).toStrictEqual(
        expect.objectContaining({
          address: ERC721_DEPRESSIONIST_ADDRESS,
          tokenId: ERC721_DEPRESSIONIST_ID,
          favorite: false,
        }),
      );

<<<<<<< HEAD
      changeNetwork(GOERLI);
      getInternalAccountMock.mockReturnValue(userAccount2);
      triggerSelectedAccountChange(userAccount2);
=======
      changeNetwork({ selectedNetworkClientId: InfuraNetworkType.goerli });
>>>>>>> 3165e870
      triggerPreferencesStateChange({
        ...getDefaultPreferencesState(),
        openSeaEnabled: true,
      });

      // now favorite the nft after changing to a different account from the one where it was added
      nftController.updateNftFavoriteStatus(
        ERC721_DEPRESSIONIST_ADDRESS,
        ERC721_DEPRESSIONIST_ID,
        true,
        {
          networkClientId: SEPOLIA.type,
          userAddress: userAccount1.address,
        },
      );

      expect(
        nftController.state.allNfts[userAccount1.address][SEPOLIA.chainId][0],
      ).toStrictEqual(
        expect.objectContaining({
          address: ERC721_DEPRESSIONIST_ADDRESS,
          tokenId: ERC721_DEPRESSIONIST_ID,
          favorite: true,
        }),
      );
    });
  });

  describe('checkAndUpdateNftsOwnershipStatus', () => {
    describe('checkAndUpdateAllNftsOwnershipStatus', () => {
      it('should check whether NFTs for the current selectedAddress/chainId combination are still owned by the selectedAddress and update the isCurrentlyOwned value to false when NFT is not still owned', async () => {
        const { nftController } = setupController();
        // TODO: Replace `any` with type
        // eslint-disable-next-line @typescript-eslint/no-explicit-any
        sinon.stub(nftController, 'isNftOwner' as any).returns(false);

        const { chainId } = nftController.config;
        await nftController.addNft('0x02', '1', {
          nftMetadata: {
            name: 'name',
            image: 'image',
            description: 'description',
            standard: 'standard',
            favorite: false,
          },
        });

        expect(
          nftController.state.allNfts[OWNER_ACCOUNT.address][chainId][0]
            .isCurrentlyOwned,
        ).toBe(true);

        await nftController.checkAndUpdateAllNftsOwnershipStatus();
        expect(
          nftController.state.allNfts[OWNER_ACCOUNT.address][chainId][0]
            .isCurrentlyOwned,
        ).toBe(false);
      });

      it('should check whether NFTs for the current selectedAddress/chainId combination are still owned by the selectedAddress and leave/set the isCurrentlyOwned value to true when NFT is still owned', async () => {
        const { nftController } = setupController();
        // TODO: Replace `any` with type
        // eslint-disable-next-line @typescript-eslint/no-explicit-any
        sinon.stub(nftController, 'isNftOwner' as any).returns(true);

        const { chainId } = nftController.config;
        await nftController.addNft('0x02', '1', {
          nftMetadata: {
            name: 'name',
            image: 'image',
            description: 'description',
            standard: 'standard',
            favorite: false,
          },
        });

        expect(
          nftController.state.allNfts[OWNER_ACCOUNT.address][chainId][0]
            .isCurrentlyOwned,
        ).toBe(true);

        await nftController.checkAndUpdateAllNftsOwnershipStatus();
        expect(
          nftController.state.allNfts[OWNER_ACCOUNT.address][chainId][0]
            .isCurrentlyOwned,
        ).toBe(true);
      });

      it('should check whether NFTs for the current selectedAddress/chainId combination are still owned by the selectedAddress and leave the isCurrentlyOwned value as is when NFT ownership check fails', async () => {
        const { nftController } = setupController();
        sinon
          // TODO: Replace `any` with type
          // eslint-disable-next-line @typescript-eslint/no-explicit-any
          .stub(nftController, 'isNftOwner' as any)
          .throws(new Error('Unable to verify ownership'));

        const { chainId } = nftController.config;
        await nftController.addNft('0x02', '1', {
          nftMetadata: {
            name: 'name',
            image: 'image',
            description: 'description',
            standard: 'standard',
            favorite: false,
          },
        });

        expect(
          nftController.state.allNfts[OWNER_ACCOUNT.address][chainId][0]
            .isCurrentlyOwned,
        ).toBe(true);

        await nftController.checkAndUpdateAllNftsOwnershipStatus();
        expect(
          nftController.state.allNfts[OWNER_ACCOUNT.address][chainId][0]
            .isCurrentlyOwned,
        ).toBe(true);
      });

      it('should check whether NFTs for the current selectedAddress/chainId combination are still owned by the selectedAddress and update the isCurrentlyOwned value to false when NFT is not still owned, when the currently configured selectedAddress/chainId are different from those passed', async () => {
        const { nftController, changeNetwork, triggerPreferencesStateChange } =
          setupController();

        triggerPreferencesStateChange({
          ...getDefaultPreferencesState(),
          openSeaEnabled: true,
        });
        changeNetwork({ selectedNetworkClientId: InfuraNetworkType.sepolia });

        const { chainId } = nftController.config;
        await nftController.addNft('0x02', '1', {
          nftMetadata: {
            name: 'name',
            image: 'image',
            description: 'description',
            standard: 'standard',
            favorite: false,
          },
        });

        expect(
          nftController.state.allNfts[OWNER_ACCOUNT.address][chainId][0]
            .isCurrentlyOwned,
        ).toBe(true);

        // TODO: Replace `any` with type
        // eslint-disable-next-line @typescript-eslint/no-explicit-any
        sinon.stub(nftController, 'isNftOwner' as any).returns(false);

        triggerPreferencesStateChange({
          ...getDefaultPreferencesState(),
          openSeaEnabled: true,
        });
        changeNetwork({ selectedNetworkClientId: InfuraNetworkType.goerli });

        await nftController.checkAndUpdateAllNftsOwnershipStatus({
          userAddress: OWNER_ADDRESS,
          networkClientId: 'sepolia',
        });

        expect(
          nftController.state.allNfts[OWNER_ADDRESS][SEPOLIA.chainId][0]
            .isCurrentlyOwned,
        ).toBe(false);
      });
    });

    describe('checkAndUpdateSingleNftOwnershipStatus', () => {
      it('should check whether the passed NFT is still owned by the the current address of the selected account/chainId combination and update its isCurrentlyOwned property in state if batch is false and isNftOwner returns false', async () => {
        const { nftController } = setupController();
        const { chainId } = nftController.config;
        const nft = {
          address: '0x02',
          tokenId: '1',
          name: 'name',
          image: 'image',
          description: 'description',
          standard: 'standard',
          favorite: false,
        };

        await nftController.addNft(nft.address, nft.tokenId, {
          nftMetadata: nft,
        });

        expect(
          nftController.state.allNfts[OWNER_ACCOUNT.address][chainId][0]
            .isCurrentlyOwned,
        ).toBe(true);

        // TODO: Replace `any` with type
        // eslint-disable-next-line @typescript-eslint/no-explicit-any
        sinon.stub(nftController, 'isNftOwner' as any).returns(false);

        await nftController.checkAndUpdateSingleNftOwnershipStatus(nft, false);

        expect(
          nftController.state.allNfts[OWNER_ACCOUNT.address][chainId][0]
            .isCurrentlyOwned,
        ).toBe(false);
      });

      it('should check whether the passed NFT is still owned by the the current selectedAddress/chainId combination and return the updated NFT object without updating state if batch is true', async () => {
        const { nftController } = setupController();
        const { chainId } = nftController.config;
        const nft = {
          address: '0x02',
          tokenId: '1',
          name: 'name',
          image: 'image',
          description: 'description',
          standard: 'standard',
          favorite: false,
        };

        await nftController.addNft(nft.address, nft.tokenId, {
          nftMetadata: nft,
        });

        expect(
          nftController.state.allNfts[OWNER_ACCOUNT.address][chainId][0]
            .isCurrentlyOwned,
        ).toBe(true);

        // TODO: Replace `any` with type
        // eslint-disable-next-line @typescript-eslint/no-explicit-any
        sinon.stub(nftController, 'isNftOwner' as any).returns(false);

        const updatedNft =
          await nftController.checkAndUpdateSingleNftOwnershipStatus(nft, true);

        expect(
          nftController.state.allNfts[OWNER_ACCOUNT.address][chainId][0]
            .isCurrentlyOwned,
        ).toBe(true);

        expect(updatedNft?.isCurrentlyOwned).toBe(false);
      });

      it('should check whether the passed NFT is still owned by the the selectedAddress/chainId combination passed in the accountParams argument and update its isCurrentlyOwned property in state, when the currently configured selectedAddress/chainId are different from those passed', async () => {
        const { nftController, changeNetwork, triggerPreferencesStateChange } =
          setupController();

        triggerPreferencesStateChange({
          ...getDefaultPreferencesState(),
          openSeaEnabled: true,
          selectedAddress: OWNER_ADDRESS,
        });
        changeNetwork({ selectedNetworkClientId: InfuraNetworkType.sepolia });

        const { chainId } = nftController.config;
        const nft = {
          address: '0x02',
          tokenId: '1',
          name: 'name',
          image: 'image',
          description: 'description',
          standard: 'standard',
          favorite: false,
        };

        await nftController.addNft(nft.address, nft.tokenId, {
          nftMetadata: nft,
        });

        expect(
          nftController.state.allNfts[OWNER_ACCOUNT.address][chainId][0]
            .isCurrentlyOwned,
        ).toBe(true);

        // TODO: Replace `any` with type
        // eslint-disable-next-line @typescript-eslint/no-explicit-any
        sinon.stub(nftController, 'isNftOwner' as any).returns(false);

        triggerPreferencesStateChange({
          ...getDefaultPreferencesState(),
          openSeaEnabled: true,
          selectedAddress: SECOND_OWNER_ADDRESS,
        });
        changeNetwork({ selectedNetworkClientId: InfuraNetworkType.goerli });

        await nftController.checkAndUpdateSingleNftOwnershipStatus(nft, false, {
          userAddress: OWNER_ADDRESS,
          networkClientId: 'sepolia',
        });

        expect(
          nftController.state.allNfts[OWNER_ADDRESS][SEPOLIA.chainId][0]
            .isCurrentlyOwned,
        ).toBe(false);
      });

      it('should check whether the passed NFT is still owned by the the selectedAddress/chainId combination passed in the accountParams argument and return the updated NFT object without updating state, when the currently configured selectedAddress/chainId are different from those passed and batch is true', async () => {
        const { nftController, changeNetwork, triggerPreferencesStateChange } =
          setupController();

        triggerPreferencesStateChange({
          ...getDefaultPreferencesState(),
          openSeaEnabled: true,
          selectedAddress: OWNER_ADDRESS,
        });
        changeNetwork({ selectedNetworkClientId: InfuraNetworkType.sepolia });

        const { chainId } = nftController.config;
        const nft = {
          address: '0x02',
          tokenId: '1',
          name: 'name',
          image: 'image',
          description: 'description',
          standard: 'standard',
          favorite: false,
        };

        await nftController.addNft(nft.address, nft.tokenId, {
          nftMetadata: nft,
        });

        expect(
          nftController.state.allNfts[OWNER_ACCOUNT.address][chainId][0]
            .isCurrentlyOwned,
        ).toBe(true);

        // TODO: Replace `any` with type
        // eslint-disable-next-line @typescript-eslint/no-explicit-any
        sinon.stub(nftController, 'isNftOwner' as any).returns(false);

        triggerPreferencesStateChange({
          ...getDefaultPreferencesState(),
          openSeaEnabled: true,
          selectedAddress: SECOND_OWNER_ADDRESS,
        });
        changeNetwork({ selectedNetworkClientId: InfuraNetworkType.goerli });

        const updatedNft =
          await nftController.checkAndUpdateSingleNftOwnershipStatus(
            nft,
            false,
            {
              userAddress: OWNER_ADDRESS,
              networkClientId: SEPOLIA.type,
            },
          );

        expect(updatedNft).toStrictEqual({
          ...nft,
          isCurrentlyOwned: false,
        });

        expect(
          nftController.state.allNfts[OWNER_ADDRESS][SEPOLIA.chainId][0]
            .isCurrentlyOwned,
        ).toBe(false);
      });
    });
  });

  describe('findNftByAddressAndTokenId', () => {
    const mockNft = {
      address: '0x02',
      tokenId: '1',
      name: 'name',
      image: 'image',
      description: 'description',
      standard: 'standard',
      favorite: false,
    };
    const { nftController } = setupController();
    const { chainId } = nftController.config;

    it('should return null if the NFT does not exist in the state', async () => {
      expect(
        nftController.findNftByAddressAndTokenId(
          mockNft.address,
          mockNft.tokenId,
          OWNER_ACCOUNT.address,
          chainId,
        ),
      ).toBeNull();
    });

    it('should return the NFT by the address and tokenId', () => {
      nftController.state.allNfts = {
        [OWNER_ACCOUNT.address]: { [chainId]: [mockNft] },
      };

      expect(
        nftController.findNftByAddressAndTokenId(
          mockNft.address,
          mockNft.tokenId,
          OWNER_ACCOUNT.address,
          chainId,
        ),
      ).toStrictEqual({ nft: mockNft, index: 0 });
    });
  });

  describe('updateNftByAddressAndTokenId', () => {
    const { nftController } = setupController();

    const mockTransactionId = '60d36710-b150-11ec-8a49-c377fbd05e27';
    const mockNft = {
      address: '0x02',
      tokenId: '1',
      name: 'name',
      image: 'image',
      description: 'description',
      standard: 'standard',
      favorite: false,
    };

    const expectedMockNft = {
      address: '0x02',
      description: 'description',
      favorite: false,
      image: 'image',
      name: 'name',
      standard: 'standard',
      tokenId: '1',
      transactionId: mockTransactionId,
    };

    const { chainId } = nftController.config;

    it('should update the NFT if the NFT exist', async () => {
      nftController.state.allNfts = {
        [OWNER_ACCOUNT.address]: { [chainId]: [mockNft] },
      };

      nftController.updateNft(
        mockNft,
        {
          transactionId: mockTransactionId,
        },
        OWNER_ACCOUNT.address,
        chainId,
      );

      expect(
        nftController.state.allNfts[OWNER_ACCOUNT.address][chainId][0],
      ).toStrictEqual(expectedMockNft);
    });

    it('should return undefined if the NFT does not exist', () => {
      expect(
        nftController.updateNft(
          mockNft,
          {
            transactionId: mockTransactionId,
          },
          OWNER_ACCOUNT.address,
          chainId,
        ),
      ).toBeUndefined();
    });
  });

  describe('resetNftTransactionStatusByTransactionId', () => {
    const { nftController } = setupController();

    const mockTransactionId = '60d36710-b150-11ec-8a49-c377fbd05e27';
    const nonExistTransactionId = '0123';

    const mockNft = {
      address: '0x02',
      tokenId: '1',
      name: 'name',
      image: 'image',
      description: 'description',
      standard: 'standard',
      favorite: false,
      transactionId: mockTransactionId,
    };

    const { chainId } = nftController.config;

    it('should not update any NFT state and should return false when passed a transaction id that does not match that of any NFT', async () => {
      expect(
        nftController.resetNftTransactionStatusByTransactionId(
          nonExistTransactionId,
          OWNER_ACCOUNT.address,
          chainId,
        ),
      ).toBe(false);
    });

    it('should set the transaction id of an NFT in state to undefined, and return true when it has successfully updated this state', async () => {
      nftController.state.allNfts = {
        [OWNER_ACCOUNT.address]: { [chainId]: [mockNft] },
      };

      expect(
        nftController.state.allNfts[OWNER_ACCOUNT.address][chainId][0]
          .transactionId,
      ).toBe(mockTransactionId);

      expect(
        nftController.resetNftTransactionStatusByTransactionId(
          mockTransactionId,
          OWNER_ACCOUNT.address,
          chainId,
        ),
      ).toBe(true);

      expect(
        nftController.state.allNfts[OWNER_ACCOUNT.address][chainId][0]
          .transactionId,
      ).toBeUndefined();
    });
  });

  describe('updateNftMetadata', () => {
    it('should update Nft metadata successfully', async () => {
      const { nftController } = setupController();
      const spy = jest.spyOn(nftController, 'updateNft');
      const testNetworkClientId = 'sepolia';
      await nftController.addNft('0xtest', '3', {
        nftMetadata: { name: '', description: '', image: '', standard: '' },
        networkClientId: testNetworkClientId,
      });

      sinon
        .stub(nftController, 'getNftInformation' as keyof typeof nftController)
        .returns({
          name: 'name pudgy',
          image: 'url pudgy',
          description: 'description pudgy',
        });
      const testInputNfts: Nft[] = [
        {
          address: '0xtest',
          description: null,
          favorite: false,
          image: null,
          isCurrentlyOwned: true,
          name: null,
          standard: 'ERC721',
          tokenId: '3',
          tokenURI: 'https://api.pudgypenguins.io/lil/4',
        },
      ];

      await nftController.updateNftMetadata({
        nfts: testInputNfts,
        networkClientId: testNetworkClientId,
      });
      expect(spy).toHaveBeenCalledTimes(1);

      expect(
        nftController.state.allNfts[OWNER_ACCOUNT.address][SEPOLIA.chainId][0],
      ).toStrictEqual({
        address: '0xtest',
        description: 'description pudgy',
        image: 'url pudgy',
        name: 'name pudgy',
        tokenId: '3',
        standard: 'ERC721',
        favorite: false,
        isCurrentlyOwned: true,
        tokenURI: 'https://api.pudgypenguins.io/lil/4',
      });
    });

    it('should not update metadata when state nft and fetched nft are the same', async () => {
      const { nftController } = setupController();
      const spy = jest.spyOn(nftController, 'updateNft');
      const testNetworkClientId = 'sepolia';
      await nftController.addNft('0xtest', '3', {
        nftMetadata: {
          name: 'toto',
          description: 'description',
          image: 'image.png',
          standard: 'ERC721',
        },
        networkClientId: testNetworkClientId,
      });

      sinon
        .stub(nftController, 'getNftInformation' as keyof typeof nftController)
        .returns({
          name: 'toto',
          image: 'image.png',
          description: 'description',
        });
      const testInputNfts: Nft[] = [
        {
          address: '0xtest',
          description: 'description',
          favorite: false,
          image: 'image.png',
          isCurrentlyOwned: true,
          name: 'toto',
          standard: 'ERC721',
          tokenId: '3',
        },
      ];

      await nftController.updateNftMetadata({
        nfts: testInputNfts,
        networkClientId: testNetworkClientId,
      });

      expect(spy).toHaveBeenCalledTimes(0);
      expect(
        nftController.state.allNfts[OWNER_ACCOUNT.address][SEPOLIA.chainId][0],
      ).toStrictEqual({
        address: '0xtest',
        description: 'description',
        favorite: false,
        image: 'image.png',
        isCurrentlyOwned: true,
        name: 'toto',
        standard: 'ERC721',
        tokenId: '3',
      });
    });

    it('should trigger update metadata when state nft and fetched nft are not the same', async () => {
      const { nftController } = setupController();
      const spy = jest.spyOn(nftController, 'updateNft');
      const testNetworkClientId = 'sepolia';
      await nftController.addNft('0xtest', '3', {
        nftMetadata: {
          name: 'toto',
          description: 'description',
          image: 'image.png',
          standard: 'ERC721',
        },
        networkClientId: testNetworkClientId,
      });

      sinon
        .stub(nftController, 'getNftInformation' as keyof typeof nftController)
        .returns({
          name: 'toto',
          image: 'image-updated.png',
          description: 'description',
        });
      const testInputNfts: Nft[] = [
        {
          address: '0xtest',
          description: 'description',
          favorite: false,
          image: 'image.png',
          isCurrentlyOwned: true,
          name: 'toto',
          standard: 'ERC721',
          tokenId: '3',
        },
      ];

      await nftController.updateNftMetadata({
        nfts: testInputNfts,
        networkClientId: testNetworkClientId,
      });

      expect(spy).toHaveBeenCalledTimes(1);
      expect(
        nftController.state.allNfts[OWNER_ACCOUNT.address][SEPOLIA.chainId][0],
      ).toStrictEqual({
        address: '0xtest',
        description: 'description',
        favorite: false,
        image: 'image-updated.png',
        isCurrentlyOwned: true,
        name: 'toto',
        standard: 'ERC721',
        tokenId: '3',
      });
    });

    it('should not update metadata when calls to fetch metadata fail', async () => {
      const { nftController } = setupController();
      const spy = jest.spyOn(nftController, 'updateNft');
      const testNetworkClientId = 'sepolia';
      await nftController.addNft('0xtest', '3', {
        nftMetadata: {
          name: '',
          description: '',
          image: '',
          standard: 'ERC721',
        },
        networkClientId: testNetworkClientId,
      });

      sinon
        .stub(nftController, 'getNftInformation' as keyof typeof nftController)
        .rejects(new Error('Error'));
      const testInputNfts: Nft[] = [
        {
          address: '0xtest',
          description: null,
          favorite: false,
          image: null,
          isCurrentlyOwned: true,
          name: null,
          standard: 'ERC721',
          tokenId: '3',
        },
      ];

      await nftController.updateNftMetadata({
        nfts: testInputNfts,
        networkClientId: testNetworkClientId,
      });

      expect(spy).toHaveBeenCalledTimes(0);
      expect(
        nftController.state.allNfts[OWNER_ACCOUNT.address][SEPOLIA.chainId][0],
      ).toStrictEqual({
        address: '0xtest',
        description: '',
        favorite: false,
        image: '',
        isCurrentlyOwned: true,
        name: '',
        standard: 'ERC721',
        tokenId: '3',
      });
    });

    it('should update metadata when some calls to fetch metadata succeed', async () => {
      const { nftController } = setupController();
      const spy = jest.spyOn(nftController, 'updateNft');
      const testNetworkClientId = 'sepolia';
      // Add nfts
      await nftController.addNft('0xtest1', '1', {
        nftMetadata: {
          name: '',
          description: '',
          image: '',
          standard: 'ERC721',
        },
        networkClientId: testNetworkClientId,
      });

      await nftController.addNft('0xtest2', '2', {
        nftMetadata: {
          name: '',
          description: '',
          image: '',
          standard: 'ERC721',
        },
        networkClientId: testNetworkClientId,
      });

      await nftController.addNft('0xtest3', '3', {
        nftMetadata: {
          name: '',
          description: '',
          image: '',
          standard: 'ERC721',
        },
        networkClientId: testNetworkClientId,
      });

      sinon
        .stub(nftController, 'getNftInformation' as keyof typeof nftController)
        .onFirstCall()
        .returns({
          name: 'name pudgy 1',
          image: 'url pudgy 1',
          description: 'description pudgy 2',
        })
        .onSecondCall()
        .returns({
          name: 'name pudgy 2',
          image: 'url pudgy 2',
          description: 'description pudgy 2',
        })
        .onThirdCall()
        .rejects(new Error('Error'));

      const testInputNfts: Nft[] = [
        {
          address: '0xtest1',
          description: null,
          favorite: false,
          image: null,
          isCurrentlyOwned: true,
          name: null,
          standard: 'ERC721',
          tokenId: '1',
        },
        {
          address: '0xtest2',
          description: null,
          favorite: false,
          image: null,
          isCurrentlyOwned: true,
          name: null,
          standard: 'ERC721',
          tokenId: '2',
        },
        {
          address: '0xtest3',
          description: null,
          favorite: false,
          image: null,
          isCurrentlyOwned: true,
          name: null,
          standard: 'ERC721',
          tokenId: '3',
        },
      ];

      await nftController.updateNftMetadata({
        nfts: testInputNfts,
        networkClientId: testNetworkClientId,
      });

      expect(spy).toHaveBeenCalledTimes(2);
      expect(
        nftController.state.allNfts[OWNER_ACCOUNT.address][SEPOLIA.chainId],
      ).toStrictEqual([
        {
          address: '0xtest1',
          description: 'description pudgy 2',
          favorite: false,
          image: 'url pudgy 1',
          isCurrentlyOwned: true,
          name: 'name pudgy 1',
          standard: 'ERC721',
          tokenId: '1',
        },
        {
          address: '0xtest2',
          description: 'description pudgy 2',
          favorite: false,
          image: 'url pudgy 2',
          isCurrentlyOwned: true,
          name: 'name pudgy 2',
          standard: 'ERC721',
          tokenId: '2',
        },
        {
          address: '0xtest3',
          tokenId: '3',
          favorite: false,
          isCurrentlyOwned: true,
          name: '',
          description: '',
          image: '',
          standard: 'ERC721',
        },
      ]);
    });

    it('should not update metadata when nfts has image/name/description already', async () => {
      const { nftController, triggerPreferencesStateChange } =
        setupController();
      const spy = jest.spyOn(nftController, 'updateNftMetadata');
      const testNetworkClientId = 'sepolia';

      // Add nfts
      await nftController.addNft('0xtest', '3', {
        nftMetadata: {
          name: 'test name',
          description: 'test description',
          image: 'test image',
          standard: 'ERC721',
        },
        userAddress: OWNER_ADDRESS,
        networkClientId: testNetworkClientId,
      });

      // trigger preference change
      triggerPreferencesStateChange({
        ...getDefaultPreferencesState(),
        isIpfsGatewayEnabled: false,
        openSeaEnabled: true,
        selectedAddress: OWNER_ADDRESS,
      });

      expect(spy).toHaveBeenCalledTimes(0);
    });

    it('should trigger calling updateNftMetadata when preferences change - openseaEnabled', async () => {
      const { nftController, triggerPreferencesStateChange, changeNetwork } =
        setupController();
      changeNetwork({ selectedNetworkClientId: InfuraNetworkType.sepolia });
      const spy = jest.spyOn(nftController, 'updateNftMetadata');

      const testNetworkClientId = 'sepolia';
      // Add nfts
      await nftController.addNft('0xtest', '1', {
        nftMetadata: {
          name: '',
          description: '',
          image: '',
          standard: 'ERC721',
        },
        userAddress: OWNER_ADDRESS,
        networkClientId: testNetworkClientId,
      });

      expect(
        nftController.state.allNfts[OWNER_ADDRESS][SEPOLIA.chainId][0]
          .isCurrentlyOwned,
      ).toBe(true);

      sinon
        .stub(nftController, 'getNftInformation' as keyof typeof nftController)
        .returns({
          name: 'name pudgy',
          image: 'url pudgy',
          description: 'description pudgy',
        });

      // trigger preference change
      triggerPreferencesStateChange({
        ...getDefaultPreferencesState(),
        isIpfsGatewayEnabled: false,
        openSeaEnabled: true,
        selectedAddress: OWNER_ADDRESS,
      });

      expect(spy).toHaveBeenCalledTimes(1);
    });

    it('should trigger calling updateNftMetadata when preferences change - ipfs enabled', async () => {
      const { nftController, triggerPreferencesStateChange, changeNetwork } =
        setupController();
      changeNetwork({ selectedNetworkClientId: InfuraNetworkType.sepolia });
      const spy = jest.spyOn(nftController, 'updateNftMetadata');

      const testNetworkClientId = 'sepolia';
      // Add nfts
      await nftController.addNft('0xtest', '1', {
        nftMetadata: {
          name: '',
          description: '',
          image: '',
          standard: 'ERC721',
        },
        userAddress: OWNER_ADDRESS,
        networkClientId: testNetworkClientId,
      });

      expect(
        nftController.state.allNfts[OWNER_ADDRESS][SEPOLIA.chainId][0]
          .isCurrentlyOwned,
      ).toBe(true);

      sinon
        .stub(nftController, 'getNftInformation' as keyof typeof nftController)
        .returns({
          name: 'name pudgy',
          image: 'url pudgy',
          description: 'description pudgy',
        });

      // trigger preference change
      triggerPreferencesStateChange({
        ...getDefaultPreferencesState(),
        isIpfsGatewayEnabled: true,
        openSeaEnabled: false,
        selectedAddress: OWNER_ADDRESS,
      });

      expect(spy).toHaveBeenCalledTimes(1);
    });
  });
});<|MERGE_RESOLUTION|>--- conflicted
+++ resolved
@@ -1,6 +1,5 @@
 import type { Network } from '@ethersproject/providers';
 import type {
-<<<<<<< HEAD
   AccountsControllerGetAccountAction,
   AccountsControllerGetSelectedAccountAction,
   AccountsControllerSelectedEvmAccountChangeEvent,
@@ -8,8 +7,6 @@
 import { createMockInternalAccount } from '@metamask/accounts-controller/src/tests/mocks';
 import type {
   AddApprovalRequest,
-=======
->>>>>>> 3165e870
   ApprovalStateChange,
   GetApprovalsState,
 } from '@metamask/approval-controller';
@@ -32,6 +29,7 @@
 import type {
   NetworkClientConfiguration,
   NetworkClientId,
+  NetworkControllerGetNetworkClientByIdAction,
   NetworkState,
 } from '@metamask/network-controller';
 import { defaultState as defaultNetworkState } from '@metamask/network-controller';
@@ -96,17 +94,15 @@
   ticker: NetworksTicker.goerli,
 };
 
-<<<<<<< HEAD
 type ApprovalActions =
   | AddApprovalRequest
   | AccountsControllerGetAccountAction
-  | AccountsControllerGetSelectedAccountAction;
+  | AccountsControllerGetSelectedAccountAction
+  | NetworkControllerGetNetworkClientByIdAction;
 type ApprovalEvents =
   | ApprovalStateChange
   | AccountsControllerSelectedEvmAccountChangeEvent;
 
-=======
->>>>>>> 3165e870
 const controllerName = 'NftController' as const;
 
 // Mock out detectNetwork function for cleaner tests, Ethers calls this a bunch of times because the Web3Provider is paranoid.
@@ -207,7 +203,6 @@
     showApprovalRequest: jest.fn(),
   });
 
-<<<<<<< HEAD
   const mockGetNetworkClientById = jest
     .fn()
     .mockImplementation((networkClientId) => {
@@ -248,17 +243,9 @@
       'ApprovalController:addRequest',
       'AccountsController:getSelectedAccount',
       'AccountsController:getAccount',
+      'NetworkController:getNetworkClientById',
     ],
     allowedEvents: ['AccountsController:selectedEvmAccountChange'],
-=======
-  const nftControllerMessenger = messenger.getRestricted({
-    name: controllerName,
-    allowedActions: [
-      'ApprovalController:addRequest',
-      'NetworkController:getNetworkClientById',
-    ],
-    allowedEvents: [],
->>>>>>> 3165e870
   });
 
   const preferencesStateChangeListeners: ((state: PreferencesState) => void)[] =
@@ -2698,13 +2685,9 @@
         id: '9ea40063-a95c-4f79-a4b6-0c065549245e',
       });
 
-<<<<<<< HEAD
-      changeNetwork(SEPOLIA);
+      changeNetwork({ selectedNetworkClientId: InfuraNetworkType.sepolia });
       getInternalAccountMock.mockReturnValue(userAccount1);
       triggerSelectedAccountChange(userAccount1);
-=======
-      changeNetwork({ selectedNetworkClientId: InfuraNetworkType.sepolia });
->>>>>>> 3165e870
       triggerPreferencesStateChange({
         ...getDefaultPreferencesState(),
         openSeaEnabled: true,
@@ -2732,13 +2715,9 @@
         isCurrentlyOwned: true,
       });
 
-<<<<<<< HEAD
-      changeNetwork(GOERLI);
+      changeNetwork({ selectedNetworkClientId: InfuraNetworkType.goerli });
       getInternalAccountMock.mockReturnValue(userAccount2);
       triggerSelectedAccountChange(userAccount2);
-=======
-      changeNetwork({ selectedNetworkClientId: InfuraNetworkType.goerli });
->>>>>>> 3165e870
       triggerPreferencesStateChange({
         ...getDefaultPreferencesState(),
         openSeaEnabled: true,
@@ -3175,13 +3154,9 @@
         id: '09b239a4-c229-4a2b-9739-1cb4b9dea7b9',
       });
 
-<<<<<<< HEAD
-      changeNetwork(SEPOLIA);
+      changeNetwork({ selectedNetworkClientId: InfuraNetworkType.sepolia });
       getInternalAccountMock.mockReturnValue(userAccount1);
       triggerSelectedAccountChange(userAccount1);
-=======
-      changeNetwork({ selectedNetworkClientId: InfuraNetworkType.sepolia });
->>>>>>> 3165e870
       triggerPreferencesStateChange({
         ...getDefaultPreferencesState(),
         openSeaEnabled: true,
@@ -3203,13 +3178,9 @@
         }),
       );
 
-<<<<<<< HEAD
-      changeNetwork(GOERLI);
+      changeNetwork({ selectedNetworkClientId: InfuraNetworkType.goerli });
       getInternalAccountMock.mockReturnValue(userAccount2);
       triggerSelectedAccountChange(userAccount2);
-=======
-      changeNetwork({ selectedNetworkClientId: InfuraNetworkType.goerli });
->>>>>>> 3165e870
       triggerPreferencesStateChange({
         ...getDefaultPreferencesState(),
         openSeaEnabled: true,
