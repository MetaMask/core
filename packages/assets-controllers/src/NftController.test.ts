--- conflicted
+++ resolved
@@ -427,11 +427,7 @@
       expect(callActionSpy).toHaveBeenCalledTimes(0);
     });
 
-<<<<<<< HEAD
-    it('should not handle ERC721 type and add pending request to ApprovalController with the display nft media disabled', async function () {
-=======
-    it('should handle ERC721 type and add pending request to ApprovalController with the OpenSea API disabled and IPFS gateway enabled', async function () {
->>>>>>> 8632bf17
+    it('should handle ERC721 type and add pending request to ApprovalController with the display nft media disabled and IPFS gateway enabled', async function () {
       nock('https://testtokenuri.com')
         .get('/')
         .reply(
@@ -448,7 +444,7 @@
           .mockImplementation(() => 'https://testtokenuri.com'),
         getERC721OwnerOfStub: jest.fn().mockImplementation(() => OWNER_ADDRESS),
       });
-<<<<<<< HEAD
+      preferences.setIsIpfsGatewayEnabled(true);
       preferences.setDisplayNftMedia(false);
 
       const requestId = 'approval-request-id-1';
@@ -485,63 +481,7 @@
       clock.restore();
     });
 
-    it('should not handle ERC1155 type and add to suggestedNfts with the display nft media disabled', async function () {
-      nock('https://testtokenuri.com')
-        .get('/')
-        .reply(
-          200,
-          JSON.stringify({
-            image: 'testERC1155Image',
-            name: 'testERC1155Name',
-            description: 'testERC1155Description',
-          }),
-        );
-
-      const { nftController, messenger, preferences } = setupController({
-        getERC1155TokenURIStub: jest
-          .fn()
-          .mockImplementation(() => 'https://testtokenuri.com'),
-        getERC1155BalanceOfStub: jest.fn().mockImplementation(() => new BN(1)),
-      });
-      preferences.setDisplayNftMedia(false);
-      const requestId = 'approval-request-id-1';
-
-      const clock = sinon.useFakeTimers(1);
-
-      (v4 as jest.Mock).mockImplementationOnce(() => requestId);
-
-      const callActionSpy = jest.spyOn(messenger, 'call').mockResolvedValue({});
-
-      await nftController.watchNft(
-        ERC1155_NFT,
-        ERC1155,
-        'https://etherscan.io',
-      );
-      expect(callActionSpy).toHaveBeenCalledTimes(1);
-      expect(callActionSpy).toHaveBeenCalledWith(
-        'ApprovalController:addRequest',
-        {
-          id: requestId,
-          origin: 'https://etherscan.io',
-          type: ApprovalType.WatchAsset,
-          requestData: {
-            id: requestId,
-            interactingAddress: OWNER_ADDRESS,
-            asset: {
-              ...ERC1155_NFT,
-              description: null,
-              image: null,
-              name: null,
-              standard: ERC1155,
-            },
-          },
-        },
-        true,
-      );
-
-      clock.restore();
-    });
-    it('should handle ERC721 type and add pending request to ApprovalController with the display nft media enabled', async function () {
+    it('should handle ERC721 type and add pending request to ApprovalController with the display nft media enabled and IPFS gateway enabled', async function () {
       nock('https://testtokenuri.com')
         .get('/')
         .reply(
@@ -558,67 +498,8 @@
           .mockImplementation(() => 'https://testtokenuri.com'),
         getERC721OwnerOfStub: jest.fn().mockImplementation(() => OWNER_ADDRESS),
       });
+      preferences.setIsIpfsGatewayEnabled(true);
       preferences.setDisplayNftMedia(true);
-=======
-      preferences.setIsIpfsGatewayEnabled(true);
-      preferences.setOpenSeaEnabled(false);
->>>>>>> 8632bf17
-
-      const requestId = 'approval-request-id-1';
-
-      const clock = sinon.useFakeTimers(1);
-
-      (v4 as jest.Mock).mockImplementationOnce(() => requestId);
-
-      const callActionSpy = jest.spyOn(messenger, 'call').mockResolvedValue({});
-
-      await nftController.watchNft(ERC721_NFT, ERC721, 'https://test-dapp.com');
-      expect(callActionSpy).toHaveBeenCalledTimes(1);
-      expect(callActionSpy).toHaveBeenCalledWith(
-        'ApprovalController:addRequest',
-        {
-          id: requestId,
-          origin: 'https://test-dapp.com',
-          type: ApprovalType.WatchAsset,
-          requestData: {
-            id: requestId,
-            interactingAddress: OWNER_ADDRESS,
-            asset: {
-              ...ERC721_NFT,
-<<<<<<< HEAD
-=======
-              description: null,
-              image: null,
-              name: null,
-              standard: ERC721,
-            },
-          },
-        },
-        true,
-      );
-
-      clock.restore();
-    });
-
-    it('should handle ERC721 type and add pending request to ApprovalController with the OpenSea API enabled and IPFS gateway enabled', async function () {
-      nock('https://testtokenuri.com')
-        .get('/')
-        .reply(
-          200,
-          JSON.stringify({
-            image: 'testERC721Image',
-            name: 'testERC721Name',
-            description: 'testERC721Description',
-          }),
-        );
-      const { nftController, messenger, preferences } = setupController({
-        getERC721TokenURIStub: jest
-          .fn()
-          .mockImplementation(() => 'https://testtokenuri.com'),
-        getERC721OwnerOfStub: jest.fn().mockImplementation(() => OWNER_ADDRESS),
-      });
-      preferences.setIsIpfsGatewayEnabled(true);
-      preferences.setOpenSeaEnabled(true);
 
       const requestId = 'approval-request-id-1';
 
@@ -642,10 +523,8 @@
             asset: {
               ...ERC721_NFT,
               description: 'testERC721Description',
->>>>>>> 8632bf17
               image: 'testERC721Image',
               name: 'testERC721Name',
-              description: 'testERC721Description',
               standard: ERC721,
             },
           },
@@ -656,10 +535,7 @@
       clock.restore();
     });
 
-<<<<<<< HEAD
-    it('should  handle ERC1155 type and add to suggestedNfts with the display nft media enabled', async function () {
-=======
-    it('should handle ERC721 type and add pending request to ApprovalController with the OpenSea API disabled and IPFS gateway disabled', async function () {
+    it('should handle ERC721 type and add pending request to ApprovalController with the display nft media disabled disabled and IPFS gateway disabled', async function () {
       nock('https://testtokenuri.com')
         .get('/')
         .reply(
@@ -677,7 +553,7 @@
         getERC721OwnerOfStub: jest.fn().mockImplementation(() => OWNER_ADDRESS),
       });
       preferences.setIsIpfsGatewayEnabled(false);
-      preferences.setOpenSeaEnabled(false);
+      preferences.setDisplayNftMedia(false);
 
       const requestId = 'approval-request-id-1';
 
@@ -713,7 +589,7 @@
       clock.restore();
     });
 
-    it('should handle ERC721 type and add pending request to ApprovalController with the OpenSea API enabled and IPFS gateway disabled', async function () {
+    it('should handle ERC721 type and add pending request to ApprovalController with the display nft media enabled and IPFS gateway disabled', async function () {
       nock('https://testtokenuri.com')
         .get('/')
         .reply(
@@ -731,7 +607,7 @@
         getERC721OwnerOfStub: jest.fn().mockImplementation(() => OWNER_ADDRESS),
       });
       preferences.setIsIpfsGatewayEnabled(false);
-      preferences.setOpenSeaEnabled(true);
+      preferences.setDisplayNftMedia(true);
 
       const requestId = 'approval-request-id-1';
 
@@ -767,8 +643,7 @@
       clock.restore();
     });
 
-    it('should handle ERC1155 type and add to suggestedNfts with the OpenSea API disabled', async function () {
->>>>>>> 8632bf17
+    it('should handle ERC1155 type and add to suggestedNfts with the display nft media disabled', async function () {
       nock('https://testtokenuri.com')
         .get('/')
         .reply(
@@ -786,10 +661,7 @@
           .mockImplementation(() => 'https://testtokenuri.com'),
         getERC1155BalanceOfStub: jest.fn().mockImplementation(() => new BN(1)),
       });
-<<<<<<< HEAD
-      preferences.setDisplayNftMedia(true);
-=======
-      preferences.setOpenSeaEnabled(false);
+      preferences.setDisplayNftMedia(false);
       preferences.setIsIpfsGatewayEnabled(true);
       const requestId = 'approval-request-id-1';
 
@@ -828,8 +700,60 @@
 
       clock.restore();
     });
-
-    it('should handle ERC1155 type and add to suggestedNfts with the OpenSea API enabled', async function () {
+    it('should handle ERC721 type and add pending request to ApprovalController with the display nft media enabled', async function () {
+      nock('https://testtokenuri.com')
+        .get('/')
+        .reply(
+          200,
+          JSON.stringify({
+            image: 'testERC721Image',
+            name: 'testERC721Name',
+            description: 'testERC721Description',
+          }),
+        );
+      const { nftController, messenger, preferences } = setupController({
+        getERC721TokenURIStub: jest
+          .fn()
+          .mockImplementation(() => 'https://testtokenuri.com'),
+        getERC721OwnerOfStub: jest.fn().mockImplementation(() => OWNER_ADDRESS),
+      });
+      preferences.setDisplayNftMedia(true);
+
+      const requestId = 'approval-request-id-1';
+
+      const clock = sinon.useFakeTimers(1);
+
+      (v4 as jest.Mock).mockImplementationOnce(() => requestId);
+
+      const callActionSpy = jest.spyOn(messenger, 'call').mockResolvedValue({});
+
+      await nftController.watchNft(ERC721_NFT, ERC721, 'https://test-dapp.com');
+      expect(callActionSpy).toHaveBeenCalledTimes(1);
+      expect(callActionSpy).toHaveBeenCalledWith(
+        'ApprovalController:addRequest',
+        {
+          id: requestId,
+          origin: 'https://test-dapp.com',
+          type: ApprovalType.WatchAsset,
+          requestData: {
+            id: requestId,
+            interactingAddress: OWNER_ADDRESS,
+            asset: {
+              ...ERC721_NFT,
+              image: 'testERC721Image',
+              name: 'testERC721Name',
+              description: 'testERC721Description',
+              standard: ERC721,
+            },
+          },
+        },
+        true,
+      );
+
+      clock.restore();
+    });
+
+    it('should  handle ERC1155 type and add to suggestedNfts with the display nft media enabled', async function () {
       nock('https://testtokenuri.com')
         .get('/')
         .reply(
@@ -847,9 +771,8 @@
           .mockImplementation(() => 'https://testtokenuri.com'),
         getERC1155BalanceOfStub: jest.fn().mockImplementation(() => new BN(1)),
       });
-      preferences.setOpenSeaEnabled(true);
+      preferences.setDisplayNftMedia(true);
       preferences.setIsIpfsGatewayEnabled(true);
->>>>>>> 8632bf17
       const requestId = 'approval-request-id-1';
 
       const clock = sinon.useFakeTimers(1);
@@ -982,8 +905,7 @@
       clock.restore();
     });
 
-<<<<<<< HEAD
-    it('should handle ERC721 type and add pending request to ApprovalController with the OpenSea API enabled', async function () {
+    it('should handle ERC721 type and add pending request to ApprovalController with the display nft media enabled', async function () {
       nock(OPENSEA_PROXY_URL)
         .get(`/asset_contract/${ERC721_NFT_ADDRESS}`)
         .reply(200, {
@@ -1044,7 +966,7 @@
       clock.restore();
     });
 
-    it('should handle ERC1155 type and add to suggestedNfts with the OpenSea API enabled', async function () {
+    it('should handle ERC1155 type and add to suggestedNfts with the display nft media enabled', async function () {
       const ALT_ERC1155_NFT = {
         address: '0x0000000000000000000000000000000000000000',
         tokenId: '99999',
@@ -1112,8 +1034,6 @@
       clock.restore();
     });
 
-=======
->>>>>>> 8632bf17
     it('should throw an error when calls to `ownerOf` and `balanceOf` revert', async function () {
       const { nftController, changeNetwork } = setupController();
       // getERC721OwnerOf not mocked
