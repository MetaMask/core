<<<<<<< HEAD
=======
import { Messenger, deriveStateFromMetadata } from '@metamask/base-controller';
>>>>>>> 69a0891e
import { SolScope } from '@metamask/keyring-api';
import { SolMethod } from '@metamask/keyring-api';
import { SolAccountType } from '@metamask/keyring-api';
import { KeyringTypes } from '@metamask/keyring-controller';
import type { InternalAccount } from '@metamask/keyring-internal-api';
import { KeyringClient } from '@metamask/keyring-snap-client';
import {
  MOCK_ANY_NAMESPACE,
  Messenger,
  type MessengerActions,
  type MessengerEvents,
  type MockAnyNamespace,
} from '@metamask/messenger';
import type { OnAssetHistoricalPriceResponse } from '@metamask/snaps-sdk';
import { useFakeTimers } from 'sinon';
import { v4 as uuidv4 } from 'uuid';

import { MultichainAssetsRatesController } from '.';
import {
  type MultichainAssetsRatesControllerMessenger,
  type AllowedActions,
  type AllowedEvents,
} from './MultichainAssetsRatesController';
import { advanceTime } from '../../../../tests/helpers';

type AllMultichainAssetsRateControllerActions =
  MessengerActions<MultichainAssetsRatesControllerMessenger>;

type AllMultichainAssetsRateControllerEvents =
  MessengerEvents<MultichainAssetsRatesControllerMessenger>;

type RootMessenger = Messenger<
  MockAnyNamespace,
  AllMultichainAssetsRateControllerActions,
  AllMultichainAssetsRateControllerEvents
>;

// A fake non‑EVM account (with Snap metadata) that meets the controller’s criteria.
const fakeNonEvmAccount: InternalAccount = {
  id: 'account1',
  type: 'solana:data-account',
  address: '0x123',
  metadata: {
    name: 'Test Account',
    // @ts-expect-error-next-line
    snap: { id: 'test-snap', enabled: true },
  },
  scopes: ['solana:5eykt4UsFv8P8NJdTREpY1vzqKqZKvdp'],
  options: {},
  methods: [],
};

// A fake EVM account (which should be filtered out).
const fakeEvmAccount: InternalAccount = {
  id: 'account2',
  type: 'eip155:eoa',
  address: '0x456',
  // @ts-expect-error-next-line
  metadata: { name: 'EVM Account' },
  scopes: [],
  options: {},
  methods: [],
};

const fakeEvmAccount2: InternalAccount = {
  id: 'account3',
  type: 'bip122:p2wpkh',
  address: '0x789',
  metadata: {
    name: 'EVM Account',
    // @ts-expect-error-next-line
    snap: { id: 'test-snap', enabled: true },
  },
  scopes: [],
  options: {},
  methods: [],
};

const fakeEvmAccountWithoutMetadata: InternalAccount = {
  id: 'account4',
  type: 'bip122:p2wpkh',
  address: '0x789',
  metadata: {
    name: 'EVM Account',
    importTime: 0,
    keyring: { type: 'bip122' },
  },
  scopes: [],
  options: {},
  methods: [],
};

const fakeMarketData = {
  price: 202.11,
  priceChange: 0,
  priceChangePercentage: 0,
  volume: 0,
  marketCap: 0,
};

// A fake conversion rates response returned by the SnapController.
const fakeAccountRates = {
  conversionRates: {
    'solana:5eykt4UsFv8P8NJdTREpY1vzqKqZKvdp/slip44:501': {
      'swift:0/iso4217:USD': {
        rate: '202.11',
        conversionTime: 1738539923277,
        marketData: fakeMarketData,
      },
    },
  },
};

const fakeHistoricalPrices: OnAssetHistoricalPriceResponse = {
  historicalPrice: {
    intervals: {
      P1D: [
        [1737542312, '1'],
        [1737542312, '2'],
      ],
      P1W: [
        [1737542312, '1'],
        [1737542312, '2'],
      ],
    },
    updateTime: 1737542312,
    expirationTime: 1737542312,
  },
};

const setupController = ({
  config,
  accountsAssets = [fakeNonEvmAccount, fakeEvmAccount, fakeEvmAccount2],
}: {
  config?: Partial<
    ConstructorParameters<typeof MultichainAssetsRatesController>[0]
  >;
  accountsAssets?: InternalAccount[];
} = {}) => {
  const messenger: RootMessenger = new Messenger({
    namespace: MOCK_ANY_NAMESPACE,
  });

  messenger.registerActionHandler(
    'MultichainAssetsController:getState',
    () => ({
      accountsAssets: {
        account1: ['solana:5eykt4UsFv8P8NJdTREpY1vzqKqZKvdp/slip44:501'],
        account2: ['solana:5eykt4UsFv8P8NJdTREpY1vzqKqZKvdp/slip44:501'],
        account3: ['solana:5eykt4UsFv8P8NJdTREpY1vzqKqZKvdp/slip44:501'],
      },
      assetsMetadata: {
        'solana:5eykt4UsFv8P8NJdTREpY1vzqKqZKvdp/slip44:501': {
          name: 'Solana',
          symbol: 'SOL',
          fungible: true,
          iconUrl: 'https://example.com/solana.png',
          units: [{ symbol: 'SOL', name: 'Solana', decimals: 9 }],
        },
      },
    }),
  );

  messenger.registerActionHandler(
    'AccountsController:listMultichainAccounts',
    () => accountsAssets,
  );

  messenger.registerActionHandler(
    'AccountsController:getSelectedMultichainAccount',
    () => accountsAssets[0],
  );

  messenger.registerActionHandler('CurrencyRateController:getState', () => ({
    currencyRates: {},
    currentCurrency: 'USD',
  }));

  const multichainAssetsRatesControllerMessenger: Messenger<
    'MultichainAssetsRatesController',
    AllMultichainAssetsRateControllerActions,
    AllMultichainAssetsRateControllerEvents,
    RootMessenger
  > = new Messenger({
    namespace: 'MultichainAssetsRatesController',
    parent: messenger,
  });
  messenger.delegate({
    messenger: multichainAssetsRatesControllerMessenger,
    actions: [
      'AccountsController:listMultichainAccounts',
      'SnapController:handleRequest',
      'CurrencyRateController:getState',
      'MultichainAssetsController:getState',
      'AccountsController:getSelectedMultichainAccount',
    ],
    events: [
      'AccountsController:accountAdded',
      'KeyringController:lock',
      'KeyringController:unlock',
      'CurrencyRateController:stateChange',
      'MultichainAssetsController:accountAssetListUpdated',
    ],
  });

  const controller = new MultichainAssetsRatesController({
    messenger: multichainAssetsRatesControllerMessenger,
    ...config,
  });

  const updateSpy = jest.spyOn(controller, 'update' as never);

  return {
    controller,
    messenger,
    updateSpy,
  };
};

describe('MultichainAssetsRatesController', () => {
  let clock: sinon.SinonFakeTimers;

  const mockedDate = 1705760550000;

  beforeEach(() => {
    clock = useFakeTimers();
    jest.spyOn(Date, 'now').mockReturnValue(mockedDate);
  });

  afterEach(() => {
    clock.restore();
    jest.restoreAllMocks();
  });

  it('initializes with an empty conversionRates state', () => {
    const { controller } = setupController();
    expect(controller.state).toStrictEqual({
      conversionRates: {},
      historicalPrices: {},
    });
  });

  it('updates conversion rates for a valid non-EVM account with marketData', async () => {
    const { controller, messenger } = setupController();

    // Stub KeyringClient.listAccountAssets so that the controller “discovers” one asset.
    jest
      .spyOn(KeyringClient.prototype, 'listAccountAssets')
      .mockResolvedValue([
        'solana:5eykt4UsFv8P8NJdTREpY1vzqKqZKvdp/slip44:501',
      ]);

    // Override the SnapController:handleRequest handler to return our fake conversion rates.
    const snapHandler = jest.fn().mockResolvedValue(fakeAccountRates);
    messenger.registerActionHandler(
      'SnapController:handleRequest',
      snapHandler,
    );

    // Call updateAssetsRates for the valid non-EVM account.
    await controller.updateAssetsRates();

    // Check that the Snap request was made with the expected parameters.
    expect(snapHandler).toHaveBeenCalledWith({
      handler: 'onAssetsConversion',
      origin: 'metamask',
      request: {
        jsonrpc: '2.0',
        method: 'onAssetsConversion',
        params: {
          conversions: [
            {
              from: 'solana:5eykt4UsFv8P8NJdTREpY1vzqKqZKvdp/slip44:501',
              to: 'swift:0/iso4217:USD',
            },
          ],
        },
      },
      snapId: 'test-snap',
    });

    // The controller state should now contain the conversion rates returned.
    expect(controller.state.conversionRates).toStrictEqual(
      // fakeAccountRates.conversionRates,
      {
        'solana:5eykt4UsFv8P8NJdTREpY1vzqKqZKvdp/slip44:501': {
          rate: '202.11',
          conversionTime: 1738539923277,
          currency: 'swift:0/iso4217:USD',
          marketData: {
            price: 202.11,
            priceChange: 0,
            priceChangePercentage: 0,
            volume: 0,
            marketCap: 0,
          },
        },
      },
    );
  });

  it('does not update conversion rates if the controller is not active', async () => {
    const { controller, messenger } = setupController();

    // Simulate a keyring lock event to set the controller as inactive.
    messenger.publish('KeyringController:lock');
    // Override SnapController:handleRequest and stub listAccountAssets.
    const snapHandler = jest.fn().mockResolvedValue(fakeAccountRates);
    messenger.registerActionHandler(
      'SnapController:handleRequest',
      snapHandler,
    );
    jest
      .spyOn(KeyringClient.prototype, 'listAccountAssets')
      .mockResolvedValue([
        'solana:5eykt4UsFv8P8NJdTREpY1vzqKqZKvdp/slip44:501',
      ]);

    await controller.updateAssetsRates();
    // Since the controller is locked, no update should occur.
    expect(controller.state.conversionRates).toStrictEqual({});
    expect(snapHandler).not.toHaveBeenCalled();
  });

  it('resumes update tokens rates when the keyring is unlocked', async () => {
    const { controller, messenger } = setupController();
    messenger.publish('KeyringController:lock');
    // Override SnapController:handleRequest and stub listAccountAssets.
    const snapHandler = jest.fn().mockResolvedValue(fakeAccountRates);
    messenger.registerActionHandler(
      'SnapController:handleRequest',
      snapHandler,
    );
    jest
      .spyOn(KeyringClient.prototype, 'listAccountAssets')
      .mockResolvedValue([
        'solana:5eykt4UsFv8P8NJdTREpY1vzqKqZKvdp/slip44:501',
      ]);
    await controller.updateAssetsRates();
    expect(controller.isActive).toBe(false);

    messenger.publish('KeyringController:unlock');
    await controller.updateAssetsRates();

    expect(controller.isActive).toBe(true);
  });

  it('calls updateTokensRates when _executePoll is invoked', async () => {
    const { controller, messenger } = setupController();

    jest
      .spyOn(KeyringClient.prototype, 'listAccountAssets')
      .mockResolvedValue([
        'solana:5eykt4UsFv8P8NJdTREpY1vzqKqZKvdp/slip44:501',
      ]);

    messenger.registerActionHandler(
      'SnapController:handleRequest',
      async () => ({
        conversionRates: {
          'solana:5eykt4UsFv8P8NJdTREpY1vzqKqZKvdp/slip44:501': {
            'swift:0/iso4217:USD': {
              rate: '202.11',
              conversionTime: 1738539923277,
            },
          },
        },
      }),
    );

    // Spy on updateAssetsRates.
    const updateSpy = jest.spyOn(controller, 'updateAssetsRates');
    await controller._executePoll();
    expect(updateSpy).toHaveBeenCalled();
  });

  it('calls updateTokensRatesForNewAssets when newAccountAssets event is published', async () => {
    const testAccounts = [
      {
        address: 'EBBYfhQzVzurZiweJ2keeBWpgGLs1cbWYcz28gjGgi5x',
        id: uuidv4(),
        metadata: {
          name: 'Solana Account 1',
          importTime: Date.now(),
          keyring: {
            type: KeyringTypes.snap,
          },
          snap: {
            id: 'mock-sol-snap',
            name: 'mock-sol-snap',
            enabled: true,
          },
          lastSelected: 0,
        },
        scopes: [SolScope.Devnet],
        options: {},
        methods: [SolMethod.SendAndConfirmTransaction],
        type: SolAccountType.DataAccount,
      },
      {
        address: 'GMTYfhQzVzurZiweJ2keeBWpgGLs1cbWYcz28gjGgi5x',
        id: uuidv4(),
        metadata: {
          name: 'Solana Account 2',
          importTime: Date.now(),
          keyring: {
            type: KeyringTypes.snap,
          },
          snap: {
            id: 'mock-sol-snap',
            name: 'mock-sol-snap',
            enabled: true,
          },
          lastSelected: 0,
        },
        scopes: [SolScope.Devnet],
        options: {},
        methods: [SolMethod.SendAndConfirmTransaction],
        type: SolAccountType.DataAccount,
      },
    ];
    const { controller, messenger, updateSpy } = setupController({
      accountsAssets: testAccounts,
    });

    const snapSpy = jest
      .fn()
      .mockResolvedValueOnce({
        conversionRates: {
          'solana:5eykt4UsFv8P8NJdTREpY1vzqKqZKvdp/slip44:501': {
            'swift:0/iso4217:USD': {
              rate: '100',
              conversionTime: 1738539923277,
            },
          },
        },
      })
      .mockResolvedValueOnce({
        marketData: {
          'solana:5eykt4UsFv8P8NJdTREpY1vzqKqZKvdp/slip44:501': {
            'swift:0/iso4217:USD': fakeMarketData,
          },
        },
      })
      .mockResolvedValueOnce({
        conversionRates: {
          'solana:5eykt4UsFv8P8NJdTREpY1vzqKqZKvdp/token1:501': {
            'swift:0/iso4217:USD': {
              rate: '200',
              conversionTime: 1738539923277,
            },
          },
        },
      })
      .mockResolvedValueOnce({
        marketData: {
          'solana:5eykt4UsFv8P8NJdTREpY1vzqKqZKvdp/token1:501': {
            'swift:0/iso4217:USD': fakeMarketData,
          },
        },
      });
    messenger.registerActionHandler('SnapController:handleRequest', snapSpy);

    messenger.publish('MultichainAssetsController:accountAssetListUpdated', {
      assets: {
        [testAccounts[0].id]: {
          added: ['solana:5eykt4UsFv8P8NJdTREpY1vzqKqZKvdp/slip44:501'],
          removed: [],
        },
        [testAccounts[1].id]: {
          added: ['solana:5eykt4UsFv8P8NJdTREpY1vzqKqZKvdp/token1:501'],
          removed: [],
        },
      },
    });
    // Wait for the asynchronous subscriber to run.
    await Promise.resolve();
    await advanceTime({ clock, duration: 10 });

    expect(updateSpy).toHaveBeenCalledTimes(1);
    expect(controller.state.conversionRates).toMatchObject({
      'solana:5eykt4UsFv8P8NJdTREpY1vzqKqZKvdp/slip44:501': {
        rate: '100',
        conversionTime: 1738539923277,
        currency: 'swift:0/iso4217:USD',
      },
      'solana:5eykt4UsFv8P8NJdTREpY1vzqKqZKvdp/token1:501': {
        rate: '200',
        conversionTime: 1738539923277,
        currency: 'swift:0/iso4217:USD',
      },
    });
  });

  it('handles partial or empty Snap responses gracefully', async () => {
    const { controller, messenger } = setupController();

    messenger.registerActionHandler('SnapController:handleRequest', () => {
      return Promise.resolve({
        conversionRates: {
          // Only returning a rate for one asset
          'solana:5eykt4UsFv8P8NJdTREpY1vzqKqZKvdp/slip44:501': {
            'swift:0/iso4217:USD': {
              rate: '250.50',
              conversionTime: 1738539923277,
            },
          },
        },
      });
    });

    await controller.updateAssetsRates();

    expect(controller.state.conversionRates).toMatchObject({
      'solana:5eykt4UsFv8P8NJdTREpY1vzqKqZKvdp/slip44:501': {
        rate: '250.50',
        conversionTime: 1738539923277,
      },
    });
  });

  it('skips all accounts that lack Snap metadata or are EVM', async () => {
    const { controller, messenger } = setupController({
      accountsAssets: [fakeEvmAccountWithoutMetadata],
    });

    const snapSpy = jest.fn().mockResolvedValue({ conversionRates: {} });
    messenger.registerActionHandler('SnapController:handleRequest', snapSpy);

    await controller.updateAssetsRates();

    expect(snapSpy).not.toHaveBeenCalled();
    expect(controller.state.conversionRates).toStrictEqual({});
  });

  it('does not make snap requests when updateAssetsRatesForNewAssets is called with no new assets', async () => {
    const { controller, messenger } = setupController();

    const snapSpy = jest.fn().mockResolvedValue(fakeAccountRates);
    messenger.registerActionHandler('SnapController:handleRequest', snapSpy);

    // Publish accountAssetListUpdated event with accounts that have no new assets (empty added arrays)
    messenger.publish('MultichainAssetsController:accountAssetListUpdated', {
      assets: {
        account1: {
          added: [], // No new assets added
          removed: [],
        },
      },
    });

    // Wait for the asynchronous subscriber to process the event
    await Promise.resolve();

    // Verify no snap requests were made since there are no new assets to process
    expect(snapSpy).not.toHaveBeenCalled();
    // Verify state remains empty
    expect(controller.state.conversionRates).toStrictEqual({});
  });

  it('updates state when currency is updated', async () => {
    const { controller, messenger } = setupController();

    const snapHandler = jest.fn().mockResolvedValue(fakeAccountRates);
    messenger.registerActionHandler(
      'SnapController:handleRequest',
      snapHandler,
    );

    const updateSpy = jest.spyOn(controller, 'updateAssetsRates');

    messenger.publish(
      'CurrencyRateController:stateChange',
      {
        currentCurrency: 'EUR',
        currencyRates: {},
      },
      [],
    );

    expect(updateSpy).toHaveBeenCalled();
  });

  describe('error handling in snap requests', () => {
    it('handles JSON-RPC parameter validation errors gracefully', async () => {
      const { controller, messenger } = setupController();

      const consoleErrorSpy = jest.spyOn(console, 'error').mockImplementation();
      const paramValidationError = new Error(
        'Invalid request params: At path: conversions.0.from -- Expected a value of type `CaipAssetType`, but received: `"swift:0/test-asset"`.',
      );

      const snapHandler = jest.fn().mockRejectedValue(paramValidationError);
      messenger.registerActionHandler(
        'SnapController:handleRequest',
        snapHandler,
      );

      await controller.updateAssetsRates();

      // Should have logged the error with detailed context
      expect(consoleErrorSpy).toHaveBeenCalledWith(
        'Snap request failed for onAssetsConversion:',
        expect.objectContaining({
          snapId: 'test-snap',
          handler: 'onAssetsConversion',
          message: expect.stringContaining('Invalid request params'),
          params: expect.objectContaining({
            conversions: expect.arrayContaining([
              expect.objectContaining({
                from: 'solana:5eykt4UsFv8P8NJdTREpY1vzqKqZKvdp/slip44:501',
                to: 'swift:0/iso4217:USD',
              }),
            ]),
          }),
        }),
      );

      // Should not update state when snap request fails
      expect(controller.state.conversionRates).toStrictEqual({});

      consoleErrorSpy.mockRestore();
    });

    it('handles generic snap request errors gracefully', async () => {
      const { controller, messenger } = setupController();

      const consoleErrorSpy = jest.spyOn(console, 'error').mockImplementation();
      const genericError = new Error('Network timeout');

      const snapHandler = jest.fn().mockRejectedValue(genericError);
      messenger.registerActionHandler(
        'SnapController:handleRequest',
        snapHandler,
      );

      await controller.updateAssetsRates();

      // Should have logged the error with detailed context
      expect(consoleErrorSpy).toHaveBeenCalledWith(
        'Snap request failed for onAssetsConversion:',
        expect.objectContaining({
          snapId: 'test-snap',
          handler: 'onAssetsConversion',
          message: 'Network timeout',
          params: expect.any(Object),
        }),
      );

      // Should not update state when snap request fails
      expect(controller.state.conversionRates).toStrictEqual({});

      consoleErrorSpy.mockRestore();
    });

    it('handles mixed success and failure scenarios', async () => {
      const { controller, messenger } = setupController({
        accountsAssets: [fakeNonEvmAccount, fakeEvmAccount2],
      });

      const consoleErrorSpy = jest.spyOn(console, 'error').mockImplementation();

      // Mock different responses for different calls
      const snapHandler = jest
        .fn()
        .mockResolvedValueOnce(fakeAccountRates) // First call succeeds (onAssetsConversion)
        .mockResolvedValueOnce({
          marketData: {
            'solana:5eykt4UsFv8P8NJdTREpY1vzqKqZKvdp/slip44:501': {
              'swift:0/iso4217:USD': fakeMarketData,
            },
          },
        }) // Second call succeeds (onAssetsMarketData)
        .mockRejectedValueOnce(new Error('Snap request failed')) // Third call fails (onAssetsConversion)
        .mockResolvedValueOnce(null); // Fourth call returns null (onAssetsMarketData)

      messenger.registerActionHandler(
        'SnapController:handleRequest',
        snapHandler,
      );

      await controller.updateAssetsRates();

      // Should have logged the error for the failed request
      expect(consoleErrorSpy).toHaveBeenCalledWith(
        'Snap request failed for onAssetsConversion:',
        expect.objectContaining({
          message: 'Snap request failed',
        }),
      );

      // Should still update state for the successful request
      expect(controller.state.conversionRates).toMatchObject({
        'solana:5eykt4UsFv8P8NJdTREpY1vzqKqZKvdp/slip44:501': {
          rate: '202.11',
          conversionTime: 1738539923277,
          currency: 'swift:0/iso4217:USD',
          marketData: fakeMarketData,
        },
      });

      consoleErrorSpy.mockRestore();
    });

    it('handles market data request errors independently', async () => {
      const { controller, messenger } = setupController();

      const consoleErrorSpy = jest.spyOn(console, 'error').mockImplementation();

      // Mock onAssetsConversion to succeed but onAssetsMarketData to fail
      const snapHandler = jest
        .fn()
        .mockResolvedValueOnce(fakeAccountRates) // onAssetsConversion succeeds
        .mockRejectedValueOnce(new Error('Market data unavailable')); // onAssetsMarketData fails

      messenger.registerActionHandler(
        'SnapController:handleRequest',
        snapHandler,
      );

      await controller.updateAssetsRates();

      // Should have logged the market data error
      expect(consoleErrorSpy).toHaveBeenCalledWith(
        'Snap request failed for onAssetsMarketData:',
        expect.objectContaining({
          message: 'Market data unavailable',
        }),
      );

      // Should still update state with conversion rates (without market data)
      expect(controller.state.conversionRates).toMatchObject({
        'solana:5eykt4UsFv8P8NJdTREpY1vzqKqZKvdp/slip44:501': {
          rate: '202.11',
          conversionTime: 1738539923277,
          currency: 'swift:0/iso4217:USD',
        },
      });

      consoleErrorSpy.mockRestore();
    });
  });

  describe('fetchHistoricalPricesForAsset', () => {
    it('throws an error if call to snap fails', async () => {
      const testAsset = 'solana:5eykt4UsFv8P8NJdTREpY1vzqKqZKvdp/slip44:501';
      const { controller, messenger } = setupController();

      const snapHandler = jest.fn().mockRejectedValue(new Error('test error'));
      messenger.registerActionHandler(
        'SnapController:handleRequest',
        snapHandler,
      );

      await expect(
        controller.fetchHistoricalPricesForAsset(testAsset),
      ).rejects.toThrow(
        `Failed to fetch historical prices for asset: ${testAsset}`,
      );
    });

    it('returns early if the historical price has not expired', async () => {
      const testCurrency = 'USD';
      const { controller, messenger } = setupController({
        config: {
          state: {
            historicalPrices: {
              'solana:5eykt4UsFv8P8NJdTREpY1vzqKqZKvdp/slip44:501': {
                [testCurrency]: {
                  intervals: {},
                  updateTime: Date.now(),
                  expirationTime: Date.now() + 1000,
                },
              },
            },
          },
        },
      });

      const snapHandler = jest.fn().mockResolvedValue(fakeHistoricalPrices);
      messenger.registerActionHandler(
        'SnapController:handleRequest',
        snapHandler,
      );

      await controller.fetchHistoricalPricesForAsset(
        'solana:5eykt4UsFv8P8NJdTREpY1vzqKqZKvdp/slip44:501',
      );

      expect(snapHandler).not.toHaveBeenCalled();
    });

    it('does not update state if historical prices return null', async () => {
      const { controller, messenger } = setupController();

      const snapHandler = jest.fn().mockResolvedValue(null);
      messenger.registerActionHandler(
        'SnapController:handleRequest',
        snapHandler,
      );

      await controller.fetchHistoricalPricesForAsset(
        'solana:5eykt4UsFv8P8NJdTREpY1vzqKqZKvdp/slip44:501',
      );

      expect(snapHandler).toHaveBeenCalledTimes(1);
      expect(controller.state.historicalPrices).toMatchObject({});
    });

    it('calls the snap if historical price does not have an expiration time', async () => {
      const testCurrency = 'USD';
      const { controller, messenger } = setupController({
        config: {
          state: {
            historicalPrices: {
              'solana:5eykt4UsFv8P8NJdTREpY1vzqKqZKvdp/slip44:501': {
                [testCurrency]: {
                  intervals: {},
                  updateTime: Date.now(),
                },
              },
            },
          },
        },
      });

      const snapHandler = jest.fn().mockResolvedValue(fakeHistoricalPrices);
      messenger.registerActionHandler(
        'SnapController:handleRequest',
        snapHandler,
      );

      await controller.fetchHistoricalPricesForAsset(
        'solana:5eykt4UsFv8P8NJdTREpY1vzqKqZKvdp/slip44:501',
      );

      expect(snapHandler).toHaveBeenCalledTimes(1);
    });

    it('calls the snap if historical price does not exist in state for the current currency', async () => {
      const testCurrency = 'EUR';
      const { controller, messenger } = setupController({
        config: {
          state: {
            historicalPrices: {
              'solana:5eykt4UsFv8P8NJdTREpY1vzqKqZKvdp/slip44:501': {
                [testCurrency]: {
                  intervals: {},
                  updateTime: Date.now(),
                },
              },
            },
          },
        },
      });

      const snapHandler = jest.fn().mockResolvedValue(fakeHistoricalPrices);
      messenger.registerActionHandler(
        'SnapController:handleRequest',
        snapHandler,
      );

      await controller.fetchHistoricalPricesForAsset(
        'solana:5eykt4UsFv8P8NJdTREpY1vzqKqZKvdp/slip44:501',
      );

      expect(snapHandler).toHaveBeenCalledTimes(1);
    });

    it('calls fetchHistoricalPricesForAsset once and returns early on subsequent calls', async () => {
      const { controller, messenger } = setupController();

      const testHistoricalPriceReturn = {
        ...fakeHistoricalPrices.historicalPrice,
        expirationTime: Date.now() + 1000,
      };
      const testAsset = 'solana:5eykt4UsFv8P8NJdTREpY1vzqKqZKvdp/slip44:501';

      const snapHandler = jest.fn().mockResolvedValue({
        historicalPrice: testHistoricalPriceReturn,
      });
      messenger.registerActionHandler(
        'SnapController:handleRequest',
        snapHandler,
      );

      await controller.fetchHistoricalPricesForAsset(testAsset);

      expect(snapHandler).toHaveBeenCalledWith({
        handler: 'onAssetHistoricalPrice',
        origin: 'metamask',
        request: {
          jsonrpc: '2.0',
          method: 'onAssetHistoricalPrice',
          params: {
            from: testAsset,
            to: 'swift:0/iso4217:USD',
          },
        },
        snapId: 'test-snap',
      });

      expect(controller.state.historicalPrices).toMatchObject({
        [testAsset]: {
          USD: testHistoricalPriceReturn,
        },
      });

      await controller.fetchHistoricalPricesForAsset(testAsset);

      expect(snapHandler).toHaveBeenCalledTimes(1);
    });
  });

  describe('line 331 coverage - skip accounts with no assets', () => {
    it('should skip accounts that have no assets (empty array) and continue processing', async () => {
      const accountWithNoAssets: InternalAccount = {
        id: 'account1', // This account will have no assets
        type: 'solana:data-account',
        address: '0xNoAssets',
        metadata: {
          name: 'Account With No Assets',
          // @ts-expect-error-next-line
          snap: { id: 'test-snap', enabled: true },
        },
        scopes: ['solana:5eykt4UsFv8P8NJdTREpY1vzqKqZKvdp'],
        options: {},
        methods: [],
      };

      const accountWithAssets: InternalAccount = {
        id: 'account2', // This account will have assets
        type: 'solana:data-account',
        address: '0xWithAssets',
        metadata: {
          name: 'Account With Assets',
          // @ts-expect-error-next-line
          snap: { id: 'test-snap', enabled: true },
        },
        scopes: ['solana:5eykt4UsFv8P8NJdTREpY1vzqKqZKvdp'],
        options: {},
        methods: [],
      };

      // Set up controller with custom accounts and assets configuration
      const messenger: RootMessenger = new Messenger({
        namespace: MOCK_ANY_NAMESPACE,
      });

      // Mock MultichainAssetsController state with one account having no assets
      messenger.registerActionHandler(
        'MultichainAssetsController:getState',
        () => ({
          accountsAssets: {
            account1: [], // Empty array - should trigger line 331 continue
            account2: ['solana:5eykt4UsFv8P8NJdTREpY1vzqKqZKvdp/slip44:501'], // Has assets
          },
          assetsMetadata: {
            'solana:5eykt4UsFv8P8NJdTREpY1vzqKqZKvdp/slip44:501': {
              name: 'Solana',
              symbol: 'SOL',
              fungible: true,
              iconUrl: 'https://example.com/solana.png',
              units: [{ symbol: 'SOL', name: 'Solana', decimals: 9 }],
            },
          },
        }),
      );

      messenger.registerActionHandler(
        'AccountsController:listMultichainAccounts',
        () => [accountWithNoAssets, accountWithAssets], // Both accounts in the list
      );

      messenger.registerActionHandler(
        'AccountsController:getSelectedMultichainAccount',
        () => accountWithAssets,
      );

      messenger.registerActionHandler(
        'CurrencyRateController:getState',
        () => ({
          currentCurrency: 'USD',
          currencyRates: {},
        }),
      );

      // Track Snap calls to verify only the account with assets gets processed
      const snapHandler = jest.fn().mockResolvedValue({
        conversionRates: {
          'solana:5eykt4UsFv8P8NJdTREpY1vzqKqZKvdp/slip44:501': {
            USD: {
              rate: '100.50',
              conversionTime: Date.now(),
            },
          },
        },
      });

      messenger.registerActionHandler(
        'SnapController:handleRequest',
        snapHandler,
      );

      const multichainAssetsRatesControllerMessenger = new Messenger<
        'MultichainAssetsRatesController',
        AllMultichainAssetsRateControllerActions,
        AllMultichainAssetsRateControllerEvents,
        RootMessenger
      >({
        namespace: 'MultichainAssetsRatesController',
        parent: messenger,
      });
      messenger.delegate({
        messenger: multichainAssetsRatesControllerMessenger,
        actions: [
          'MultichainAssetsController:getState',
          'AccountsController:listMultichainAccounts',
          'AccountsController:getSelectedMultichainAccount',
          'CurrencyRateController:getState',
          'SnapController:handleRequest',
        ],
        events: [
          'KeyringController:lock',
          'KeyringController:unlock',
          'AccountsController:accountAdded',
          'CurrencyRateController:stateChange',
          'MultichainAssetsController:accountAssetListUpdated',
        ],
      });

      const controller = new MultichainAssetsRatesController({
        messenger: multichainAssetsRatesControllerMessenger,
      });

      await controller.updateAssetsRates();

      // The snap handler gets called for both conversion rates and market data
      // But we only care about the conversion rates call for this test
      const conversionCalls = snapHandler.mock.calls.filter(
        (call) => call[0].handler === 'onAssetsConversion',
      );

      // Verify that the conversion snap was called only once (for the account with assets)
      // This confirms that the account with no assets was skipped via line 331 continue
      expect(conversionCalls).toHaveLength(1);

      // Verify that the conversion call was made with the correct structure
      expect(snapHandler).toHaveBeenCalledWith({
        handler: 'onAssetsConversion',
        origin: 'metamask',
        snapId: 'test-snap',
        request: {
          jsonrpc: '2.0',
          method: 'onAssetsConversion',
          params: {
            conversions: [
              {
                from: 'solana:5eykt4UsFv8P8NJdTREpY1vzqKqZKvdp/slip44:501',
                to: 'swift:0/iso4217:USD',
              },
            ],
          },
        },
      });

      // Verify that conversion rates were updated only for the account with assets
      expect(controller.state.conversionRates).toMatchObject({
        'solana:5eykt4UsFv8P8NJdTREpY1vzqKqZKvdp/slip44:501': {
          rate: '100.50',
          conversionTime: expect.any(Number),
          currency: 'swift:0/iso4217:USD',
        },
      });
    });
  });

  describe('metadata', () => {
    it('includes expected state in debug snapshots', () => {
      const { controller } = setupController();

      expect(
        deriveStateFromMetadata(
          controller.state,
          controller.metadata,
          'anonymous',
        ),
      ).toMatchInlineSnapshot(`
        Object {
          "conversionRates": Object {},
          "historicalPrices": Object {},
        }
      `);
    });

    it('includes expected state in state logs', () => {
      const { controller } = setupController();

      expect(
        deriveStateFromMetadata(
          controller.state,
          controller.metadata,
          'includeInStateLogs',
        ),
      ).toMatchInlineSnapshot(`Object {}`);
    });

    it('persists expected state', () => {
      const { controller } = setupController();

      expect(
        deriveStateFromMetadata(
          controller.state,
          controller.metadata,
          'persist',
        ),
      ).toMatchInlineSnapshot(`
        Object {
          "conversionRates": Object {},
        }
      `);
    });

    it('exposes expected state to UI', () => {
      const { controller } = setupController();

      expect(
        deriveStateFromMetadata(
          controller.state,
          controller.metadata,
          'usedInUi',
        ),
      ).toMatchInlineSnapshot(`
        Object {
          "conversionRates": Object {},
          "historicalPrices": Object {},
        }
      `);
    });
  });
});<|MERGE_RESOLUTION|>--- conflicted
+++ resolved
@@ -1,7 +1,4 @@
-<<<<<<< HEAD
-=======
-import { Messenger, deriveStateFromMetadata } from '@metamask/base-controller';
->>>>>>> 69a0891e
+import { deriveStateFromMetadata } from '@metamask/base-controller/next';
 import { SolScope } from '@metamask/keyring-api';
 import { SolMethod } from '@metamask/keyring-api';
 import { SolAccountType } from '@metamask/keyring-api';
@@ -20,11 +17,7 @@
 import { v4 as uuidv4 } from 'uuid';
 
 import { MultichainAssetsRatesController } from '.';
-import {
-  type MultichainAssetsRatesControllerMessenger,
-  type AllowedActions,
-  type AllowedEvents,
-} from './MultichainAssetsRatesController';
+import { type MultichainAssetsRatesControllerMessenger } from './MultichainAssetsRatesController';
 import { advanceTime } from '../../../../tests/helpers';
 
 type AllMultichainAssetsRateControllerActions =
