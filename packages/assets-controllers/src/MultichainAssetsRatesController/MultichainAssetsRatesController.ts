import type {
  AccountsControllerListMultichainAccountsAction,
  AccountsControllerAccountAddedEvent,
  AccountsControllerGetSelectedMultichainAccountAction,
} from '@metamask/accounts-controller';
import type {
  ControllerStateChangeEvent,
  ControllerGetStateAction,
  StateMetadata,
} from '@metamask/base-controller/next';
import { type CaipAssetType, isEvmAccountType } from '@metamask/keyring-api';
import type {
  KeyringControllerLockEvent,
  KeyringControllerUnlockEvent,
} from '@metamask/keyring-controller';
import type { InternalAccount } from '@metamask/keyring-internal-api';
import type { Messenger } from '@metamask/messenger';
import { StaticIntervalPollingController } from '@metamask/polling-controller';
import type { HandleSnapRequest } from '@metamask/snaps-controllers';
import type {
  SnapId,
  AssetConversion,
  OnAssetsConversionArguments,
  OnAssetHistoricalPriceArguments,
  OnAssetHistoricalPriceResponse,
  HistoricalPriceIntervals,
  OnAssetsMarketDataArguments,
  OnAssetsMarketDataResponse,
  FungibleAssetMarketData,
  OnAssetsConversionResponse,
} from '@metamask/snaps-sdk';
import { HandlerType } from '@metamask/snaps-utils';
import { Mutex } from 'async-mutex';
import type { Draft } from 'immer';

import { MAP_CAIP_CURRENCIES } from './constant';
import type {
  CurrencyRateState,
  CurrencyRateStateChange,
  GetCurrencyRateState,
} from '../CurrencyRateController';
import type {
  MultichainAssetsControllerGetStateAction,
  MultichainAssetsControllerAccountAssetListUpdatedEvent,
  MultichainAssetsControllerState,
} from '../MultichainAssetsController';

/**
 * The name of the MultichainAssetsRatesController.
 */
const controllerName = 'MultichainAssetsRatesController';

// This is temporary until its exported from snap
type HistoricalPrice = {
  intervals: HistoricalPriceIntervals;
  // The UNIX timestamp of when the historical price was last updated.
  updateTime: number;
  // The UNIX timestamp of when the historical price will expire.
  expirationTime?: number;
};

/**
 * State used by the MultichainAssetsRatesController to cache token conversion rates.
 */
export type MultichainAssetsRatesControllerState = {
  conversionRates: Record<CaipAssetType, UnifiedAssetConversion>;
  historicalPrices: Record<CaipAssetType, Record<string, HistoricalPrice>>; // string being the current currency we fetched historical prices for
};

/**
 * Returns the state of the MultichainAssetsRatesController.
 */
export type MultichainAssetsRatesControllerGetStateAction =
  ControllerGetStateAction<
    typeof controllerName,
    MultichainAssetsRatesControllerState
  >;

/**
 * Action to update the rates of all supported tokens.
 */
export type MultichainAssetsRatesControllerUpdateRatesAction = {
  type: `${typeof controllerName}:updateAssetsRates`;
  handler: MultichainAssetsRatesController['updateAssetsRates'];
};

type UnifiedAssetConversion = AssetConversion & {
  marketData?: FungibleAssetMarketData;
};

/**
 * Constructs the default {@link MultichainAssetsRatesController} state. This allows
 * consumers to provide a partial state object when initializing the controller
 * and also helps in constructing complete state objects for this controller in
 * tests.
 *
 * @returns The default {@link MultichainAssetsRatesController} state.
 */
export function getDefaultMultichainAssetsRatesControllerState(): MultichainAssetsRatesControllerState {
  return { conversionRates: {}, historicalPrices: {} };
}

/**
 * Event emitted when the state of the MultichainAssetsRatesController changes.
 */
export type MultichainAssetsRatesControllerStateChange =
  ControllerStateChangeEvent<
    typeof controllerName,
    MultichainAssetsRatesControllerState
  >;

/**
 * Actions exposed by the MultichainAssetsRatesController.
 */
export type MultichainAssetsRatesControllerActions =
  | MultichainAssetsRatesControllerGetStateAction
  | MultichainAssetsRatesControllerUpdateRatesAction;

/**
 * Events emitted by MultichainAssetsRatesController.
 */
export type MultichainAssetsRatesControllerEvents =
  MultichainAssetsRatesControllerStateChange;

/**
 * Actions that this controller is allowed to call.
 */
export type AllowedActions =
  | HandleSnapRequest
  | AccountsControllerListMultichainAccountsAction
  | GetCurrencyRateState
  | MultichainAssetsControllerGetStateAction
  | AccountsControllerGetSelectedMultichainAccountAction;

/**
 * Events that this controller is allowed to subscribe to.
 */
export type AllowedEvents =
  | KeyringControllerLockEvent
  | KeyringControllerUnlockEvent
  | AccountsControllerAccountAddedEvent
  | CurrencyRateStateChange
  | MultichainAssetsControllerAccountAssetListUpdatedEvent;
/**
 * Messenger type for the MultichainAssetsRatesController.
 */
export type MultichainAssetsRatesControllerMessenger = Messenger<
  typeof controllerName,
  MultichainAssetsRatesControllerActions | AllowedActions,
  MultichainAssetsRatesControllerEvents | AllowedEvents
>;

/**
 * The input for starting polling in MultichainAssetsRatesController.
 */
export type MultichainAssetsRatesPollingInput = {
  accountId: string;
};

const metadata: StateMetadata<MultichainAssetsRatesControllerState> = {
  conversionRates: {
    includeInStateLogs: false,
    persist: true,
    includeInDebugSnapshot: true,
    usedInUi: true,
  },
  historicalPrices: {
    includeInStateLogs: false,
    persist: false,
    includeInDebugSnapshot: true,
    usedInUi: true,
  },
};

export type ConversionRatesWithMarketData = {
  conversionRates: Record<
    CaipAssetType,
    Record<CaipAssetType, UnifiedAssetConversion | null>
  >;
};

/**
 * Arguments for a Snap request.
 */
type SnapRequestArgs<T> = {
  snapId: SnapId;
  handler: HandlerType;
  params: T;
};

/**
 * Controller that manages multichain token conversion rates.
 *
 * This controller polls for token conversion rates and updates its state.
 */
export class MultichainAssetsRatesController extends StaticIntervalPollingController<MultichainAssetsRatesPollingInput>()<
  typeof controllerName,
  MultichainAssetsRatesControllerState,
  MultichainAssetsRatesControllerMessenger
> {
  readonly #mutex = new Mutex();

  #currentCurrency: CurrencyRateState['currentCurrency'];

  readonly #accountsAssets: MultichainAssetsControllerState['accountsAssets'];

  #isUnlocked = true;

  /**
   * Creates an instance of MultichainAssetsRatesController.
   *
   * @param options - Constructor options.
   * @param options.interval - The polling interval in milliseconds.
   * @param options.state - The initial state.
   * @param options.messenger - A reference to the messenger.
   */
  constructor({
    interval = 18000,
    state = {},
    messenger,
  }: {
    interval?: number;
    state?: Partial<MultichainAssetsRatesControllerState>;
    messenger: MultichainAssetsRatesControllerMessenger;
  }) {
    super({
      name: controllerName,
      messenger,
      state: {
        ...getDefaultMultichainAssetsRatesControllerState(),
        ...state,
      },
      metadata,
    });

    this.setIntervalLength(interval);

    // Subscribe to keyring lock/unlock events.
    this.messenger.subscribe('KeyringController:lock', () => {
      this.#isUnlocked = false;
    });
    this.messenger.subscribe('KeyringController:unlock', () => {
      this.#isUnlocked = true;
    });

    ({ accountsAssets: this.#accountsAssets } = this.messenger.call(
      'MultichainAssetsController:getState',
    ));

    ({ currentCurrency: this.#currentCurrency } = this.messenger.call(
      'CurrencyRateController:getState',
    ));

    this.messenger.subscribe(
      'CurrencyRateController:stateChange',
      async (currentCurrency: string) => {
        this.#currentCurrency = currentCurrency;
        await this.updateAssetsRates();
      },
      (currencyRateControllerState) =>
        currencyRateControllerState.currentCurrency,
    );

    this.messenger.subscribe(
      'MultichainAssetsController:accountAssetListUpdated',
      async ({ assets }) => {
        const newAccountAssets = Object.entries(assets).map(
          ([accountId, { added }]) => ({
            accountId,
            assets: [...added],
          }),
        );
        // TODO; removed can be used in future for further cleanup
        await this.#updateAssetsRatesForNewAssets(newAccountAssets);
      },
    );
  }

  /**
   * Executes a poll by updating token conversion rates for the current account.
   *
   * @returns A promise that resolves when the polling completes.
   */
  async _executePoll(): Promise<void> {
    await this.updateAssetsRates();
  }

  /**
   * Determines whether the controller is active.
   *
   * @returns True if the keyring is unlocked; otherwise, false.
   */
  get isActive(): boolean {
    return this.#isUnlocked;
  }

  /**
   * Checks if an account is a non-EVM account with a Snap.
   *
   * @param account - The account to check.
   * @returns True if the account is non-EVM and has Snap metadata; otherwise, false.
   */
  #isNonEvmAccount(account: InternalAccount): boolean {
    return (
      !isEvmAccountType(account.type) && account.metadata.snap !== undefined
    );
  }

  /**
   * Retrieves all multichain accounts from the AccountsController.
   *
   * @returns An array of internal accounts.
   */
  #listMultichainAccounts(): InternalAccount[] {
    return this.messenger.call('AccountsController:listMultichainAccounts');
  }

  /**
   * Filters and returns non-EVM accounts that should have balances.
   *
   * @returns An array of non-EVM internal accounts.
   */
  #listAccounts(): InternalAccount[] {
    const accounts = this.#listMultichainAccounts();
    return accounts.filter((account) => this.#isNonEvmAccount(account));
  }

  /**
   * Adds the assets to a map of Snap ID to assets.
   *
   * @param snapIdToAssets - The map of Snap ID to assets.
   * @param account - The account to add the assets for.
   * @param assets - The assets to add.
   */
  #addAssetsToSnapIdMap(
    snapIdToAssets: Map<SnapId, Set<CaipAssetType>>,
    account: InternalAccount,
    assets: CaipAssetType[],
  ): void {
    // Prevent creating a new set if there are no assets to add.
    if (assets.length === 0) {
      return;
    }

    // FIXME: Instead of using the Snap ID from the account, we should
    // select the Snap based on the supported scopes defined in the Snaps'
    // manifest.
    const snapId = account.metadata.snap?.id as SnapId | undefined;
    if (!snapId) {
      return;
    }

    let snapAssets = snapIdToAssets.get(snapId);
    if (!snapAssets) {
      snapAssets = new Set();
      snapIdToAssets.set(snapId, snapAssets);
    }

    for (const asset of assets) {
      snapAssets.add(asset);
    }
  }

  /**
   * Updates token conversion rates for each non-EVM account.
   *
   * @returns A promise that resolves when the rates are updated.
   */
  async updateAssetsRates(): Promise<void> {
    const releaseLock = await this.#mutex.acquire();

    return (async () => {
      if (!this.isActive) {
        return;
      }

      // Compute the set of unique assets from all accounts. It's important to
      // deduplicate assets here to avoid duplicate requests to the Snap.
      const accounts = this.#listAccounts();
      const snapIdToAssets = new Map<SnapId, Set<CaipAssetType>>();
      for (const account of accounts) {
        this.#addAssetsToSnapIdMap(
          snapIdToAssets,
          account,
          this.#getAssetsForAccount(account.id),
        );
      }

      this.#applyUpdatedRates(await this.#getUpdatedRatesFor(snapIdToAssets));
    })().finally(() => {
      releaseLock();
    });
  }

  /**
   * Returns the CAIP-19 asset type for the current selected currency. Defaults
   * to USD if the current selected currency is not supported.
   *
   * @returns The CAIP-19 asset type for the current selected currency.
   */
  #getCaipCurrentCurrency(): CaipAssetType {
    return (
      MAP_CAIP_CURRENCIES[this.#currentCurrency] ?? MAP_CAIP_CURRENCIES.usd
    );
  }

  /**
   * Fetches the conversion rates for the given assets from the given Snap.
   *
   * @param snapId - The ID of the Snap.
   * @param assets - The assets to fetch the conversion rates for.
   * @param currency - The currency to fetch the conversion rates for.
   * @returns A record of CAIP-19 asset types to conversion rates.
   */
  async #getConversionRates(
    snapId: SnapId,
    assets: Set<CaipAssetType>,
    currency: CaipAssetType,
  ): Promise<Record<CaipAssetType, AssetConversion | undefined>> {
    // Prevent making a Snap call if there are no assets to fetch.
    if (assets.size === 0) {
      return {};
    }

    const response = await this.#handleSnapRequest({
      snapId,
      handler: HandlerType.OnAssetsConversion,
      params: {
        conversions: Array.from(assets).map((asset) => ({
          from: asset,
          to: currency,
        })),
      },
    });

    if (!response) {
      return {};
    }

    const assetToConversionRate: Record<
      CaipAssetType,
      AssetConversion | undefined
    > = {};

    for (const asset of assets) {
      assetToConversionRate[asset] =
        response.conversionRates?.[asset]?.[currency] ?? undefined;
    }

    return assetToConversionRate;
  }

  /**
   * Fetches the market data for the given assets from the given Snap.
   *
   * @param snapId - The ID of the Snap.
   * @param assets - The assets to fetch the market data for.
   * @param currency - The currency to fetch the market data for.
   * @returns A record of CAIP-19 asset types to market data.
   */
  async #getMarketData(
    snapId: SnapId,
    assets: Set<CaipAssetType>,
    currency: CaipAssetType,
  ): Promise<Record<CaipAssetType, FungibleAssetMarketData | undefined>> {
    // Prevent making a Snap call if there are no assets to fetch.
    if (assets.size === 0) {
      return {};
    }

    const response = await this.#handleSnapRequest({
      snapId,
      handler: HandlerType.OnAssetsMarketData,
      params: {
        assets: Array.from(assets).map((asset) => ({
          asset,
          unit: currency,
        })),
      },
    });

    if (!response) {
      return {};
    }

    const assetToMarketData: Record<
      CaipAssetType,
      FungibleAssetMarketData | undefined
    > = {};

    for (const asset of assets) {
      assetToMarketData[asset] =
        response.marketData?.[asset]?.[currency] ?? undefined;
    }

    return assetToMarketData;
  }

  /**
   * Fetches the updated rates for the given assets from the given Snaps.
   *
   * @param snapIdToAssets - A map of Snap ID to CAIP-19 asset types.
   * @returns A record of CAIP-19 asset types to unified asset conversions.
   */
  async #getUpdatedRatesFor(
    snapIdToAssets: Map<SnapId, Set<CaipAssetType>>,
  ): Promise<
    Record<CaipAssetType, UnifiedAssetConversion & { currency: CaipAssetType }>
  > {
    const updatedRates: Record<
      CaipAssetType,
      UnifiedAssetConversion & { currency: CaipAssetType }
    > = {};

    // Keep a local copy to ensure that the currency is always the same for the
    // entire loop.
    const currency = this.#getCaipCurrentCurrency();

    // Note: Since the assets come from a 1-to-1 mapping with Snap IDs, we know
    // that a given asset will not appear under multiple Snap IDs.
    for (const [snapId, assets] of snapIdToAssets.entries()) {
      const [rates, marketData] = await Promise.all([
        this.#getConversionRates(snapId, assets, currency),
        this.#getMarketData(snapId, assets, currency),
      ]);

      for (const asset of assets) {
        const assetRate = rates[asset];
        const assetMarketData = marketData[asset];

        // Rates are mandatory, so skip the asset if not available.
        if (!assetRate) {
          continue;
        }

        updatedRates[asset] = {
          currency,
          ...assetRate,
          ...(assetMarketData && { marketData: assetMarketData }),
        };
      }
    }

    return updatedRates;
  }

  /**
   * Fetches historical prices for the current account
   *
   * @param asset - The asset to fetch historical prices for.
   * @param account - optional account to fetch historical prices for
   * @returns The historical prices.
   */
  async fetchHistoricalPricesForAsset(
    asset: CaipAssetType,
    account?: InternalAccount,
  ): Promise<void> {
    const releaseLock = await this.#mutex.acquire();
    return (async () => {
      const currentCaipCurrency =
        MAP_CAIP_CURRENCIES[this.#currentCurrency] ?? MAP_CAIP_CURRENCIES.usd;
      // Check if we already have historical prices for this asset and currency
      const historicalPriceExpirationTime =
        this.state.historicalPrices[asset]?.[this.#currentCurrency]
          ?.expirationTime;

      const historicalPriceHasExpired =
        historicalPriceExpirationTime &&
        historicalPriceExpirationTime < Date.now();

      if (historicalPriceHasExpired === false) {
        return;
      }

      const selectedAccount =
        account ??
        this.messenger.call('AccountsController:getSelectedMultichainAccount');
      try {
        const historicalPricesResponse = await this.messenger.call(
          'SnapController:handleRequest',
          {
            snapId: selectedAccount?.metadata.snap?.id as SnapId,
            origin: 'metamask',
            handler: HandlerType.OnAssetHistoricalPrice,
            request: {
              jsonrpc: '2.0',
              method: HandlerType.OnAssetHistoricalPrice,
              params: {
                from: asset,
                to: currentCaipCurrency,
              },
            },
          },
        );

        // skip state update if no historical prices are returned
        if (!historicalPricesResponse) {
          return;
        }

        this.update((state) => {
          state.historicalPrices = {
            ...state.historicalPrices,
            [asset]: {
              ...state.historicalPrices[asset],
              [this.#currentCurrency]: (
                historicalPricesResponse as OnAssetHistoricalPriceResponse
              )?.historicalPrice,
            },
          };
        });
      } catch {
        throw new Error(
          `Failed to fetch historical prices for asset: ${asset}`,
        );
      }
    })().finally(() => {
      releaseLock();
    });
  }

  /**
   * Updates the conversion rates for new assets.
   *
   * @param accounts - The accounts to update the conversion rates for.
   * @returns A promise that resolves when the rates are updated.
   */
  async #updateAssetsRatesForNewAssets(
    accounts: {
      accountId: string;
      assets: CaipAssetType[];
    }[],
  ): Promise<void> {
    const releaseLock = await this.#mutex.acquire();

    return (async () => {
      if (!this.isActive) {
        return;
      }

      // First build a map containing all assets that need to be updated per
      // Snap ID, this will be used to batch the requests.
      const snapIdToAssets = new Map<SnapId, Set<CaipAssetType>>();

      for (const { accountId, assets } of accounts) {
        this.#addAssetsToSnapIdMap(
          snapIdToAssets,
          this.#getAccount(accountId),
          assets,
        );
      }

      this.#applyUpdatedRates(await this.#getUpdatedRatesFor(snapIdToAssets));
    })().finally(() => {
      releaseLock();
    });
  }

  /**
   * Get a non-EVM account from its ID.
   *
   * @param accountId - The account ID.
   * @returns The non-EVM account.
   */
  #getAccount(accountId: string): InternalAccount {
    const account: InternalAccount | undefined = this.#listAccounts().find(
      (multichainAccount) => multichainAccount.id === accountId,
    );

    if (!account) {
      throw new Error(`Unknown account: ${accountId}`);
    }

    return account;
  }

  /**
   * Returns the array of CAIP-19 assets for the given account ID.
   * If none are found, returns an empty array.
   *
   * @param accountId - The account ID to get the assets for.
   * @returns An array of CAIP-19 assets.
   */
  #getAssetsForAccount(accountId: string): CaipAssetType[] {
    return this.#accountsAssets?.[accountId] ?? [];
  }

  /**
   * Merges the new rates into the controller's state.
   *
   * @param updatedRates - The new rates to merge.
   */
  #applyUpdatedRates(
    updatedRates: Record<
      CaipAssetType,
      UnifiedAssetConversion & { currency: CaipAssetType }
    >,
  ): void {
    if (Object.keys(updatedRates).length === 0) {
      return;
    }
    this.update((state: Draft<MultichainAssetsRatesControllerState>) => {
      state.conversionRates = {
        ...state.conversionRates,
        ...updatedRates,
      };
    });
  }

  /**
   * Forwards a Snap request to the SnapController.
   *
   * @param args - The request parameters.
   * @param args.snapId - The ID of the Snap.
   * @param args.handler - The handler type.
   * @param args.params - The asset conversions.
   * @returns A promise that resolves with the account rates.
   */
  async #handleSnapRequest(
    args: SnapRequestArgs<OnAssetsConversionArguments>,
  ): Promise<OnAssetsConversionResponse | undefined>;

  async #handleSnapRequest(
    args: SnapRequestArgs<OnAssetHistoricalPriceArguments>,
  ): Promise<OnAssetHistoricalPriceResponse | undefined>;

  async #handleSnapRequest(
    args: SnapRequestArgs<OnAssetsMarketDataArguments>,
  ): Promise<OnAssetsMarketDataResponse | undefined>;

  async #handleSnapRequest(args: SnapRequestArgs<unknown>): Promise<unknown> {
    const { snapId, handler, params } = args;
    try {
<<<<<<< HEAD
      return (await this.messenger.call('SnapController:handleRequest', {
=======
      return await this.messenger.call('SnapController:handleRequest', {
>>>>>>> c266b53a
        snapId,
        origin: 'metamask',
        handler,
        request: {
          jsonrpc: '2.0',
          method: handler,
          params,
        },
      });
    } catch (error) {
      console.error(`Snap request failed for ${handler}:`, {
        snapId,
        handler,
        message: (error as Error).message,
        params,
      });
      return undefined;
    }
  }
}<|MERGE_RESOLUTION|>--- conflicted
+++ resolved
@@ -731,11 +731,7 @@
   async #handleSnapRequest(args: SnapRequestArgs<unknown>): Promise<unknown> {
     const { snapId, handler, params } = args;
     try {
-<<<<<<< HEAD
-      return (await this.messenger.call('SnapController:handleRequest', {
-=======
       return await this.messenger.call('SnapController:handleRequest', {
->>>>>>> c266b53a
         snapId,
         origin: 'metamask',
         handler,
