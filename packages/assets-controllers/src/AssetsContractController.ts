import { Contract } from '@ethersproject/contracts';
import { Web3Provider } from '@ethersproject/providers';
<<<<<<< HEAD
import type { CaipChainId } from '@metamask/utils';
import {
  BaseController,
  BaseConfig,
  BaseState,
} from '@metamask/base-controller';
import type { PreferencesState } from '@metamask/preferences-controller';
=======
import type { BaseConfig, BaseState } from '@metamask/base-controller';
import { BaseController } from '@metamask/base-controller';
>>>>>>> 7d0928b5
import { IPFS_DEFAULT_GATEWAY_URL } from '@metamask/controller-utils';
import type { NetworkState } from '@metamask/network-controller';
import type { PreferencesState } from '@metamask/preferences-controller';
import type { Hex } from '@metamask/utils';
import type { BN } from 'ethereumjs-util';
import abiSingleCallBalancesContract from 'single-call-balance-checker-abi';

import { SupportedTokenDetectionNetworks } from './assetsUtil';
import { ERC20Standard } from './Standards/ERC20Standard';
import { ERC1155Standard } from './Standards/NftStandards/ERC1155/ERC1155Standard';
import { ERC721Standard } from './Standards/NftStandards/ERC721/ERC721Standard';

/**
 * Check if token detection is enabled for certain networks
 *
 * @param caipChainId - Caip chain id of network
 * @returns Whether the current network supports token detection
 */
export const SINGLE_CALL_BALANCES_ADDRESS_BY_CAIP_CHAIN_ID: Record<
  CaipChainId,
  string
> = {
  [SupportedTokenDetectionNetworks.mainnet]:
    '0xb1f8e55c7f64d203c1400b9d8555d050f94adf39',
  [SupportedTokenDetectionNetworks.bsc]:
    '0x2352c63A83f9Fd126af8676146721Fa00924d7e4',
  [SupportedTokenDetectionNetworks.polygon]:
    '0x2352c63A83f9Fd126af8676146721Fa00924d7e4',
  [SupportedTokenDetectionNetworks.avax]:
    '0xD023D153a0DFa485130ECFdE2FAA7e612EF94818',
  [SupportedTokenDetectionNetworks.aurora]:
    '0x1286415D333855237f89Df27D388127181448538',
};

export const MISSING_PROVIDER_ERROR =
  'AssetsContractController failed to set the provider correctly. A provider must be set for this method to be available';

/**
 * @type AssetsContractConfig
 *
 * Assets Contract controller configuration
 * @property provider - Provider used to create a new web3 instance
 */
export interface AssetsContractConfig extends BaseConfig {
  provider: any;
  ipfsGateway: string;
  caipChainId: CaipChainId;
}

/**
 * @type BalanceMap
 *
 * Key value object containing the balance for each tokenAddress
 * @property [tokenAddress] - Address of the token
 */
export interface BalanceMap {
  [tokenAddress: string]: BN;
}

/**
 * Controller that interacts with contracts on mainnet through web3
 */
export class AssetsContractController extends BaseController<
  AssetsContractConfig,
  BaseState
> {
  private _provider?: Web3Provider;

  private erc721Standard?: ERC721Standard;

  private erc1155Standard?: ERC1155Standard;

  private erc20Standard?: ERC20Standard;

  /**
   * Name of this controller used during composition
   */
  override name = 'AssetsContractController';

  /**
   * Creates a AssetsContractController instance.
   *
   * @param options - The controller options.
   * @param options.caipChainId - The chain ID of the current network.
   * @param options.onPreferencesStateChange - Allows subscribing to preference controller state changes.
   * @param options.onNetworkStateChange - Allows subscribing to network controller state changes.
   * @param config - Initial options used to configure this controller.
   * @param state - Initial state to set on this controller.
   */
  constructor(
    {
      caipChainId: initialCaipChainId,
      onPreferencesStateChange,
      onNetworkStateChange,
    }: {
      caipChainId: CaipChainId;
      onPreferencesStateChange: (
        listener: (preferencesState: PreferencesState) => void,
      ) => void;
      onNetworkStateChange: (
        listener: (networkState: NetworkState) => void,
      ) => void;
    },
    config?: Partial<AssetsContractConfig>,
    state?: Partial<BaseState>,
  ) {
    super(config, state);
    this.defaultConfig = {
      provider: undefined,
      ipfsGateway: IPFS_DEFAULT_GATEWAY_URL,
      caipChainId: initialCaipChainId,
    };
    this.initialize();

    onPreferencesStateChange(({ ipfsGateway }) => {
      this.configure({ ipfsGateway });
    });

    onNetworkStateChange((networkState) => {
      if (this.config.caipChainId !== networkState.providerConfig.caipChainId) {
        this.configure({
          caipChainId: networkState.providerConfig.caipChainId,
        });
      }
    });
  }

  /**
   * Sets a new provider.
   *
   * TODO: Replace this wth a method.
   *
   * @property provider - Provider used to create a new underlying Web3 instance
   */
  set provider(provider: any) {
    this._provider = new Web3Provider(provider);
    this.erc721Standard = new ERC721Standard(this._provider);
    this.erc1155Standard = new ERC1155Standard(this._provider);
    this.erc20Standard = new ERC20Standard(this._provider);
  }

  get provider() {
    throw new Error('Property only used for setting');
  }

  /**
   * Get balance or count for current account on specific asset contract.
   *
   * @param address - Asset ERC20 contract address.
   * @param selectedAddress - Current account public address.
   * @returns Promise resolving to BN object containing balance for current account on specific asset contract.
   */
  async getERC20BalanceOf(
    address: string,
    selectedAddress: string,
  ): Promise<BN> {
    if (!this.erc20Standard) {
      throw new Error(MISSING_PROVIDER_ERROR);
    }
    return this.erc20Standard.getBalanceOf(address, selectedAddress);
  }

  /**
   * Query for the decimals for a given ERC20 asset.
   *
   * @param address - ERC20 asset contract address.
   * @returns Promise resolving to the 'decimals'.
   */
  async getERC20TokenDecimals(address: string): Promise<string> {
    if (this.erc20Standard === undefined) {
      throw new Error(MISSING_PROVIDER_ERROR);
    }
    return await this.erc20Standard.getTokenDecimals(address);
  }

  /**
   * Query for the name for a given ERC20 asset.
   *
   * @param address - ERC20 asset contract address.
   * @returns Promise resolving to the 'decimals'.
   */
  async getERC20TokenName(address: string): Promise<string> {
    if (this.erc20Standard === undefined) {
      throw new Error(MISSING_PROVIDER_ERROR);
    }
    return await this.erc20Standard.getTokenName(address);
  }

  /**
   * Enumerate assets assigned to an owner.
   *
   * @param address - ERC721 asset contract address.
   * @param selectedAddress - Current account public address.
   * @param index - An NFT counter less than `balanceOf(selectedAddress)`.
   * @returns Promise resolving to token identifier for the 'index'th asset assigned to 'selectedAddress'.
   */
  getERC721NftTokenId(
    address: string,
    selectedAddress: string,
    index: number,
  ): Promise<string> {
    if (this.erc721Standard === undefined) {
      throw new Error(MISSING_PROVIDER_ERROR);
    }
    return this.erc721Standard.getNftTokenId(address, selectedAddress, index);
  }

  /**
   * Enumerate assets assigned to an owner.
   *
   * @param tokenAddress - ERC721 asset contract address.
   * @param userAddress - Current account public address.
   * @param tokenId - ERC721 asset identifier.
   * @returns Promise resolving to an object containing the token standard and a set of details which depend on which standard the token supports.
   */
  async getTokenStandardAndDetails(
    tokenAddress: string,
    userAddress?: string,
    tokenId?: string,
  ): Promise<{
    standard: string;
    tokenURI?: string | undefined;
    symbol?: string | undefined;
    name?: string | undefined;
    decimals?: string | undefined;
    balance?: BN | undefined;
  }> {
    if (
      this.erc721Standard === undefined ||
      this.erc1155Standard === undefined ||
      this.erc20Standard === undefined
    ) {
      throw new Error(MISSING_PROVIDER_ERROR);
    }

    const { ipfsGateway } = this.config;

    // ERC721
    try {
      return {
        ...(await this.erc721Standard.getDetails(
          tokenAddress,
          ipfsGateway,
          tokenId,
        )),
      };
    } catch {
      // Ignore
    }

    // ERC1155
    try {
      return {
        ...(await this.erc1155Standard.getDetails(
          tokenAddress,
          ipfsGateway,
          tokenId,
        )),
      };
    } catch {
      // Ignore
    }

    // ERC20
    try {
      return {
        ...(await this.erc20Standard.getDetails(tokenAddress, userAddress)),
      };
    } catch {
      // Ignore
    }

    throw new Error('Unable to determine contract standard');
  }

  /**
   * Query for tokenURI for a given ERC721 asset.
   *
   * @param address - ERC721 asset contract address.
   * @param tokenId - ERC721 asset identifier.
   * @returns Promise resolving to the 'tokenURI'.
   */
  async getERC721TokenURI(address: string, tokenId: string): Promise<string> {
    if (this.erc721Standard === undefined) {
      throw new Error(MISSING_PROVIDER_ERROR);
    }
    return this.erc721Standard.getTokenURI(address, tokenId);
  }

  /**
   * Query for name for a given asset.
   *
   * @param address - ERC721 or ERC20 asset contract address.
   * @returns Promise resolving to the 'name'.
   */
  async getERC721AssetName(address: string): Promise<string> {
    if (this.erc721Standard === undefined) {
      throw new Error(MISSING_PROVIDER_ERROR);
    }
    return this.erc721Standard.getAssetName(address);
  }

  /**
   * Query for symbol for a given asset.
   *
   * @param address - ERC721 or ERC20 asset contract address.
   * @returns Promise resolving to the 'symbol'.
   */
  async getERC721AssetSymbol(address: string): Promise<string> {
    if (this.erc721Standard === undefined) {
      throw new Error(MISSING_PROVIDER_ERROR);
    }
    return this.erc721Standard.getAssetSymbol(address);
  }

  /**
   * Query for owner for a given ERC721 asset.
   *
   * @param address - ERC721 asset contract address.
   * @param tokenId - ERC721 asset identifier.
   * @returns Promise resolving to the owner address.
   */
  async getERC721OwnerOf(address: string, tokenId: string): Promise<string> {
    if (this.erc721Standard === undefined) {
      throw new Error(MISSING_PROVIDER_ERROR);
    }
    return this.erc721Standard.getOwnerOf(address, tokenId);
  }

  /**
   * Query for tokenURI for a given asset.
   *
   * @param address - ERC1155 asset contract address.
   * @param tokenId - ERC1155 asset identifier.
   * @returns Promise resolving to the 'tokenURI'.
   */
  async getERC1155TokenURI(address: string, tokenId: string): Promise<string> {
    if (this.erc1155Standard === undefined) {
      throw new Error(MISSING_PROVIDER_ERROR);
    }
    return this.erc1155Standard.getTokenURI(address, tokenId);
  }

  /**
   * Query for balance of a given ERC 1155 token.
   *
   * @param userAddress - Wallet public address.
   * @param nftAddress - ERC1155 asset contract address.
   * @param nftId - ERC1155 asset identifier.
   * @returns Promise resolving to the 'balanceOf'.
   */
  async getERC1155BalanceOf(
    userAddress: string,
    nftAddress: string,
    nftId: string,
  ): Promise<BN> {
    if (this.erc1155Standard === undefined) {
      throw new Error(MISSING_PROVIDER_ERROR);
    }
    return await this.erc1155Standard.getBalanceOf(
      nftAddress,
      userAddress,
      nftId,
    );
  }

  /**
   * Transfer single ERC1155 token.
   *
   * @param nftAddress - ERC1155 token address.
   * @param senderAddress - ERC1155 token sender.
   * @param recipientAddress - ERC1155 token recipient.
   * @param nftId - ERC1155 token id.
   * @param qty - Quantity of tokens to be sent.
   * @returns Promise resolving to the 'transferSingle' ERC1155 token.
   */
  async transferSingleERC1155(
    nftAddress: string,
    senderAddress: string,
    recipientAddress: string,
    nftId: string,
    qty: string,
  ): Promise<void> {
    if (this.erc1155Standard === undefined) {
      throw new Error(MISSING_PROVIDER_ERROR);
    }
    return await this.erc1155Standard.transferSingle(
      nftAddress,
      senderAddress,
      recipientAddress,
      nftId,
      qty,
    );
  }

  /**
   * Get the token balance for a list of token addresses in a single call. Only non-zero balances
   * are returned.
   *
   * @param selectedAddress - The address to check token balances for.
   * @param tokensToDetect - The token addresses to detect balances for.
   * @returns The list of non-zero token balances.
   */
  async getBalancesInSingleCall(
    selectedAddress: string,
    tokensToDetect: string[],
  ) {
    if (
      !(
        this.config.caipChainId in SINGLE_CALL_BALANCES_ADDRESS_BY_CAIP_CHAIN_ID
      )
    ) {
      // Only fetch balance if contract address exists
      return {};
    }
    const contractAddress =
      SINGLE_CALL_BALANCES_ADDRESS_BY_CAIP_CHAIN_ID[this.config.caipChainId];

    const contract = new Contract(
      contractAddress,
      abiSingleCallBalancesContract,
      this._provider,
    );
    const result = await contract.balances([selectedAddress], tokensToDetect);
    const nonZeroBalances: BalanceMap = {};
    /* istanbul ignore else */
    if (result.length > 0) {
      tokensToDetect.forEach((tokenAddress, index) => {
        const balance: BN = result[index];
        /* istanbul ignore else */
        if (String(balance) !== '0') {
          nonZeroBalances[tokenAddress] = balance;
        }
      });
    }
    return nonZeroBalances;
  }
}

export default AssetsContractController;<|MERGE_RESOLUTION|>--- conflicted
+++ resolved
@@ -1,21 +1,11 @@
 import { Contract } from '@ethersproject/contracts';
 import { Web3Provider } from '@ethersproject/providers';
-<<<<<<< HEAD
-import type { CaipChainId } from '@metamask/utils';
-import {
-  BaseController,
-  BaseConfig,
-  BaseState,
-} from '@metamask/base-controller';
-import type { PreferencesState } from '@metamask/preferences-controller';
-=======
 import type { BaseConfig, BaseState } from '@metamask/base-controller';
 import { BaseController } from '@metamask/base-controller';
->>>>>>> 7d0928b5
 import { IPFS_DEFAULT_GATEWAY_URL } from '@metamask/controller-utils';
 import type { NetworkState } from '@metamask/network-controller';
 import type { PreferencesState } from '@metamask/preferences-controller';
-import type { Hex } from '@metamask/utils';
+import type { CaipChainId } from '@metamask/utils';
 import type { BN } from 'ethereumjs-util';
 import abiSingleCallBalancesContract from 'single-call-balance-checker-abi';
 
