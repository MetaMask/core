--- conflicted
+++ resolved
@@ -14,14 +14,9 @@
   Provider,
 } from '@metamask/network-controller';
 import type { PreferencesControllerStateChangeEvent } from '@metamask/preferences-controller';
-<<<<<<< HEAD
-import { getKnownPropertyNames, type Hex } from '@metamask/utils';
-import BN from 'bn.js';
-=======
 import { getKnownPropertyNames } from '@metamask/utils';
 import type { Hex } from '@metamask/utils';
 import type BN from 'bn.js';
->>>>>>> 4e8f658d
 import abiSingleCallBalancesContract from 'single-call-balance-checker-abi';
 
 import {
