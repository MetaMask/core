--- conflicted
+++ resolved
@@ -39,11 +39,7 @@
   TokenPrice,
   TokenPricesByTokenAddress,
 } from './token-prices-service/abstract-token-prices-service';
-import {
-  controllerName,
-  getDefaultTokenRatesControllerState,
-  TokenRatesController,
-} from './TokenRatesController';
+import { controllerName, TokenRatesController } from './TokenRatesController';
 import type {
   AllowedActions,
   AllowedEvents,
@@ -148,7 +144,6 @@
         await withController(
           {
             mockTokensControllerState: {
-              ...getDefaultTokensState(),
               allTokens: {
                 [ChainId.mainnet]: {
                   [defaultSelectedAddress]: [
@@ -195,7 +190,6 @@
         await withController(
           {
             mockTokensControllerState: {
-              ...getDefaultTokensState(),
               allDetectedTokens: {
                 [ChainId.mainnet]: {
                   [defaultSelectedAddress]: [
@@ -254,7 +248,6 @@
         await withController(
           {
             mockTokensControllerState: {
-              ...getDefaultTokensState(),
               ...tokensState,
             },
           },
@@ -290,7 +283,6 @@
         await withController(
           {
             mockTokensControllerState: {
-              ...getDefaultTokensState(),
               allTokens: tokens,
             },
           },
@@ -301,7 +293,6 @@
             await controller.start();
             triggerTokensStateChange({
               ...getDefaultTokensState(),
-              allTokens: {},
               allDetectedTokens: tokens,
             });
 
@@ -327,9 +318,7 @@
         await withController(
           {
             mockTokensControllerState: {
-              ...getDefaultTokensState(),
               allTokens: tokens,
-              allDetectedTokens: {},
             },
           },
           async ({ controller, triggerTokensStateChange }) => {
@@ -365,8 +354,6 @@
         await withController(
           {
             mockTokensControllerState: {
-              ...getDefaultTokensState(),
-              allTokens: {},
               allDetectedTokens: tokens,
             },
           },
@@ -413,7 +400,6 @@
             await controller.start();
             triggerTokensStateChange({
               ...getDefaultTokensState(),
-              allTokens: {},
               allDetectedTokens: {
                 [ChainId.mainnet]: {
                   [defaultSelectedAddress]: [
@@ -438,8 +424,6 @@
         await withController(
           {
             mockTokensControllerState: {
-              ...getDefaultTokensState(),
-              allTokens: {},
               allDetectedTokens: {
                 [ChainId.mainnet]: {
                   [defaultSelectedAddress]: [
@@ -461,7 +445,6 @@
             await controller.start();
             triggerTokensStateChange({
               ...getDefaultTokensState(),
-              allTokens: {},
               allDetectedTokens: {
                 [ChainId.mainnet]: {
                   [defaultSelectedAddress]: [
@@ -486,8 +469,6 @@
         await withController(
           {
             mockTokensControllerState: {
-              ...getDefaultTokensState(),
-              allTokens: {},
               allDetectedTokens: {
                 [ChainId.mainnet]: {
                   [defaultSelectedAddress]: [
@@ -515,7 +496,6 @@
             await controller.start();
             triggerTokensStateChange({
               ...getDefaultTokensState(),
-              allTokens: {},
               allDetectedTokens: {
                 [ChainId.mainnet]: {
                   [defaultSelectedAddress]: [
@@ -549,7 +529,6 @@
         await withController(
           {
             mockTokensControllerState: {
-              ...getDefaultTokensState(),
               allTokens: {
                 [ChainId.mainnet]: {
                   [defaultSelectedAddress]: [
@@ -582,7 +561,6 @@
                   ],
                 },
               },
-              allDetectedTokens: {},
             });
 
             expect(updateExchangeRatesSpy).not.toHaveBeenCalled();
@@ -595,8 +573,6 @@
         await withController(
           {
             mockTokensControllerState: {
-              ...getDefaultTokensState(),
-              allTokens: {},
               allDetectedTokens: {
                 [ChainId.mainnet]: {
                   [defaultSelectedAddress]: [
@@ -617,7 +593,6 @@
               .mockResolvedValue();
             triggerTokensStateChange({
               ...getDefaultTokensState(),
-              allTokens: {},
               allDetectedTokens: {
                 [ChainId.mainnet]: {
                   [defaultSelectedAddress]: [
@@ -718,7 +693,6 @@
             options: {
               interval: 100,
               state: {
-                ...getDefaultTokenRatesControllerState(),
                 marketData: {
                   [ChainId.mainnet]: {
                     '0x02': {
@@ -726,7 +700,6 @@
                       priceChange1d: 0,
                       pricePercentChange1d: 0,
                       tokenAddress: '0x02',
-                      value: 0.001,
                       allTimeHigh: 4000,
                       allTimeLow: 900,
                       circulatingSupply: 2000,
@@ -781,7 +754,6 @@
                       priceChange1d: 0,
                       pricePercentChange1d: 0,
                       tokenAddress: '0x02',
-                      value: 0.001,
                       allTimeHigh: 4000,
                       allTimeLow: 900,
                       circulatingSupply: 2000,
@@ -920,7 +892,6 @@
                       priceChange1d: 0,
                       pricePercentChange1d: 0,
                       tokenAddress: '0x02',
-                      value: 0.001,
                       allTimeHigh: 4000,
                       allTimeLow: 900,
                       circulatingSupply: 2000,
@@ -974,7 +945,6 @@
                       priceChange1d: 0,
                       pricePercentChange1d: 0,
                       tokenAddress: '0x02',
-                      value: 0.001,
                       allTimeHigh: 4000,
                       allTimeLow: 900,
                       circulatingSupply: 2000,
@@ -1038,7 +1008,6 @@
               interval: 100,
             },
             mockTokensControllerState: {
-              ...getDefaultTokensState(),
               allTokens: {
                 '0x1': {
                   [alternateSelectedAddress]: [
@@ -1081,7 +1050,6 @@
               interval: 100,
             },
             mockTokensControllerState: {
-              ...getDefaultTokensState(),
               allTokens: {
                 '0x1': {
                   [defaultSelectedAddress]: [
@@ -1129,7 +1097,6 @@
               interval: 100,
             },
             mockTokensControllerState: {
-              ...getDefaultTokensState(),
               allTokens: {
                 '0x1': {
                   [alternateSelectedAddress]: [
@@ -1189,7 +1156,6 @@
               tokenPricesService,
             },
             mockTokensControllerState: {
-              ...getDefaultTokensState(),
               allTokens: {
                 [ChainId.mainnet]: {
                   [defaultSelectedAddress]: [
@@ -1237,7 +1203,6 @@
               tokenPricesService,
             },
             mockTokensControllerState: {
-              ...getDefaultTokensState(),
               allTokens: {
                 [ChainId.mainnet]: {
                   [defaultSelectedAddress]: [
@@ -1293,7 +1258,6 @@
             tokenPricesService,
           },
           mockTokensControllerState: {
-            ...getDefaultTokensState(),
             allTokens: {
               [ChainId.mainnet]: {
                 [defaultSelectedAddress]: [
@@ -1340,7 +1304,6 @@
                 tokenPricesService,
               },
               mockTokensControllerState: {
-                ...getDefaultTokensState(),
                 allTokens: {
                   [ChainId.mainnet]: {
                     [defaultSelectedAddress]: [
@@ -1373,7 +1336,6 @@
                       priceChange1d: 0,
                       pricePercentChange1d: 0,
                       tokenAddress: '0x02',
-                      value: 0.001,
                       allTimeHigh: 4000,
                       allTimeLow: 900,
                       circulatingSupply: 2000,
@@ -1396,7 +1358,6 @@
                       priceChange1d: 0,
                       pricePercentChange1d: 0,
                       tokenAddress: '0x03',
-                      value: 0.002,
                       allTimeHigh: 4000,
                       allTimeLow: 900,
                       circulatingSupply: 2000,
@@ -1432,21 +1393,20 @@
                 return currency !== 'LOL';
               },
             });
-
-<<<<<<< HEAD
+            const selectedNetworkClientConfiguration =
+              buildCustomNetworkClientConfiguration({
+                chainId: ChainId.mainnet,
+                ticker: 'LOL',
+              });
             await withController(
               {
                 options: {
                   tokenPricesService,
                 },
                 mockNetworkClientConfigurationsByNetworkClientId: {
-                  'AAAA-BBBB-CCCC-DDDD': buildCustomNetworkClientConfiguration({
-                    chainId: ChainId.mainnet,
-                    ticker: 'LOL',
-                  }),
+                  mainnet: selectedNetworkClientConfiguration,
                 },
                 mockTokensControllerState: {
-                  ...getDefaultTokensState(),
                   allTokens: {
                     [ChainId.mainnet]: {
                       [defaultSelectedAddress]: [
@@ -1465,54 +1425,13 @@
                       ],
                     },
                   },
-=======
-          expect(controller.state).toStrictEqual({
-            marketData: {
-              '0x1': {
-                '0x02': {
-                  currency: 'ETH',
-                  priceChange1d: 0,
-                  pricePercentChange1d: 0,
-                  tokenAddress: '0x02',
-                  allTimeHigh: 4000,
-                  allTimeLow: 900,
-                  circulatingSupply: 2000,
-                  dilutedMarketCap: 100,
-                  high1d: 200,
-                  low1d: 100,
-                  marketCap: 1000,
-                  marketCapPercentChange1d: 100,
-                  price: 0.001,
-                  pricePercentChange14d: 100,
-                  pricePercentChange1h: 1,
-                  pricePercentChange1y: 200,
-                  pricePercentChange200d: 300,
-                  pricePercentChange30d: 200,
-                  pricePercentChange7d: 100,
-                  totalVolume: 100,
-                },
-                '0x03': {
-                  currency: 'ETH',
-                  priceChange1d: 0,
-                  pricePercentChange1d: 0,
-                  tokenAddress: '0x03',
-                  allTimeHigh: 4000,
-                  allTimeLow: 900,
-                  circulatingSupply: 2000,
-                  dilutedMarketCap: 100,
-                  high1d: 200,
-                  low1d: 100,
-                  marketCap: 1000,
-                  marketCapPercentChange1d: 100,
-                  price: 0.002,
-                  pricePercentChange14d: 100,
-                  pricePercentChange1h: 1,
-                  pricePercentChange1y: 200,
-                  pricePercentChange200d: 300,
-                  pricePercentChange30d: 200,
-                  pricePercentChange7d: 100,
-                  totalVolume: 100,
->>>>>>> d3efeb9e
+                },
+                mockNetworkState: {
+                  providerConfig: {
+                    ...defaultNetworkState.providerConfig,
+                    chainId: toHex(2),
+                    ticker: 'ticker',
+                  },
                 },
               },
               async ({ controller }) => {
@@ -1521,13 +1440,33 @@
                 // needed because fetch() doesn't resolve immediately, so any
                 // downstream promises aren't flushed until the next advanceTime loop
                 await advanceTime({ clock, duration: 1, stepSize: 1 / 3 });
-
                 expect(controller.state.marketData).toStrictEqual({
                   [ChainId.mainnet]: {
                     // token price in LOL = (token price in ETH) * (ETH value in LOL)
                     '0x02': {
                       tokenAddress: '0x02',
-                      value: 0.001,
+                      currency: 'ETH',
+                      pricePercentChange1d: 0,
+                      priceChange1d: 0,
+                      allTimeHigh: 4000,
+                      allTimeLow: 900,
+                      circulatingSupply: 2000,
+                      dilutedMarketCap: 100,
+                      high1d: 200,
+                      low1d: 100,
+                      marketCap: 1000,
+                      marketCapPercentChange1d: 100,
+                      price: 0.0005,
+                      pricePercentChange14d: 100,
+                      pricePercentChange1h: 1,
+                      pricePercentChange1y: 200,
+                      pricePercentChange200d: 300,
+                      pricePercentChange30d: 200,
+                      pricePercentChange7d: 100,
+                      totalVolume: 100,
+                    },
+                    '0x03': {
+                      tokenAddress: '0x03',
                       currency: 'ETH',
                       pricePercentChange1d: 0,
                       priceChange1d: 0,
@@ -1548,29 +1487,6 @@
                       pricePercentChange7d: 100,
                       totalVolume: 100,
                     },
-                    '0x03': {
-                      tokenAddress: '0x03',
-                      value: 0.002,
-                      currency: 'ETH',
-                      pricePercentChange1d: 0,
-                      priceChange1d: 0,
-                      allTimeHigh: 4000,
-                      allTimeLow: 900,
-                      circulatingSupply: 2000,
-                      dilutedMarketCap: 100,
-                      high1d: 200,
-                      low1d: 100,
-                      marketCap: 1000,
-                      marketCapPercentChange1d: 100,
-                      price: 0.002,
-                      pricePercentChange14d: 100,
-                      pricePercentChange1h: 1,
-                      pricePercentChange1y: 200,
-                      pricePercentChange200d: 300,
-                      pricePercentChange30d: 200,
-                      pricePercentChange7d: 100,
-                      totalVolume: 100,
-                    },
                   },
                 });
                 controller.stopAllPolling();
@@ -1598,7 +1514,6 @@
                   }),
                 },
                 mockTokensControllerState: {
-                  ...getDefaultTokensState(),
                   allTokens: {
                     '0x1': {
                       [defaultSelectedAddress]: [
@@ -1646,7 +1561,6 @@
               tokenPricesService,
             },
             mockTokensControllerState: {
-              ...getDefaultTokensState(),
               allTokens: {
                 '0x1': {
                   [defaultSelectedAddress]: [
@@ -1669,67 +1583,7 @@
               1,
             );
 
-<<<<<<< HEAD
             controller.stopPollingByPollingToken(pollingToken);
-=======
-          controller.startPollingByNetworkClientId('mainnet');
-          // flush promises and advance setTimeouts they enqueue 3 times
-          // needed because fetch() doesn't resolve immediately, so any
-          // downstream promises aren't flushed until the next advanceTime loop
-          await advanceTime({ clock, duration: 1, stepSize: 1 / 3 });
-
-          expect(controller.state.marketData).toStrictEqual({
-            '0x1': {
-              // token price in LOL = (token price in ETH) * (ETH value in LOL)
-              '0x02': {
-                tokenAddress: '0x02',
-                currency: 'ETH',
-                pricePercentChange1d: 0,
-                priceChange1d: 0,
-                allTimeHigh: 4000,
-                allTimeLow: 900,
-                circulatingSupply: 2000,
-                dilutedMarketCap: 100,
-                high1d: 200,
-                low1d: 100,
-                marketCap: 1000,
-                marketCapPercentChange1d: 100,
-                price: 0.0005,
-                pricePercentChange14d: 100,
-                pricePercentChange1h: 1,
-                pricePercentChange1y: 200,
-                pricePercentChange200d: 300,
-                pricePercentChange30d: 200,
-                pricePercentChange7d: 100,
-                totalVolume: 100,
-              },
-              '0x03': {
-                tokenAddress: '0x03',
-                currency: 'ETH',
-                pricePercentChange1d: 0,
-                priceChange1d: 0,
-                allTimeHigh: 4000,
-                allTimeLow: 900,
-                circulatingSupply: 2000,
-                dilutedMarketCap: 100,
-                high1d: 200,
-                low1d: 100,
-                marketCap: 1000,
-                marketCapPercentChange1d: 100,
-                price: 0.001,
-                pricePercentChange14d: 100,
-                pricePercentChange1h: 1,
-                pricePercentChange1y: 200,
-                pricePercentChange200d: 300,
-                pricePercentChange30d: 200,
-                pricePercentChange7d: 100,
-                totalVolume: 100,
-              },
-            },
-          });
-          controller.stopAllPolling();
-        });
->>>>>>> d3efeb9e
 
             await advanceTime({ clock, duration: interval });
             expect(tokenPricesService.fetchTokenPrices).toHaveBeenCalledTimes(
@@ -2123,12 +1977,12 @@
             [tokenAddresses[0]]: {
               currency: 'ETH',
               tokenAddress: tokenAddresses[0],
-              value: 0.001,
+              price: 0.001,
             },
             [tokenAddresses[1]]: {
               currency: 'ETH',
               tokenAddress: tokenAddresses[1],
-              value: 0.002,
+              price: 0.002,
             },
           }),
           validateCurrencySupported: jest.fn().mockReturnValue(
@@ -2192,13 +2046,13 @@
               "0x89": Object {
                 "0x0000000000000000000000000000000000000001": Object {
                   "currency": "ETH",
+                  "price": 0.0005,
                   "tokenAddress": "0x0000000000000000000000000000000000000001",
-                  "value": 0.0005,
                 },
                 "0x0000000000000000000000000000000000000002": Object {
                   "currency": "ETH",
+                  "price": 0.001,
                   "tokenAddress": "0x0000000000000000000000000000000000000002",
-                  "value": 0.001,
                 },
               },
             },
@@ -2359,126 +2213,11 @@
             });
 
             expect(controller.state).toMatchInlineSnapshot(`
-<<<<<<< HEAD
           Object {
             "marketData": Object {
               "0x3e7": Object {
                 "0x0000000000000000000000000000000000000001": undefined,
                 "0x0000000000000000000000000000000000000002": undefined,
-=======
-            Object {
-              "marketData": Object {
-                "0x2": Object {
-                  "0x0000000000000000000000000000000000000001": Object {
-                    "currency": "ETH",
-                    "tokenAddress": "0x0000000000000000000000000000000000000001",
-                    "value": 0.001,
-                  },
-                  "0x0000000000000000000000000000000000000002": Object {
-                    "currency": "ETH",
-                    "tokenAddress": "0x0000000000000000000000000000000000000002",
-                    "value": 0.002,
-                  },
-                },
-              },
-            }
-          `);
-          },
-        );
-      });
-    }
-
-    it('updates exchange rates when native currency is not supported by the Price API', async () => {
-      const selectedNetworkClientId = 'AAAA-BBBB-CCCC-DDDD';
-      const selectedNetworkClientConfiguration =
-        buildCustomNetworkClientConfiguration({
-          chainId: toHex(137),
-          ticker: 'UNSUPPORTED',
-        });
-      const tokenAddresses = [
-        '0x0000000000000000000000000000000000000001',
-        '0x0000000000000000000000000000000000000002',
-      ];
-      const tokenPricesService = buildMockTokenPricesService({
-        fetchTokenPrices: jest.fn().mockResolvedValue({
-          [tokenAddresses[0]]: {
-            currency: 'ETH',
-            tokenAddress: tokenAddresses[0],
-            price: 0.001,
-          },
-          [tokenAddresses[1]]: {
-            currency: 'ETH',
-            tokenAddress: tokenAddresses[1],
-            price: 0.002,
-          },
-        }),
-        validateCurrencySupported: jest.fn().mockReturnValue(
-          false,
-          // Cast used because this method has an assertion in the return
-          // value that I don't know how to type properly with Jest's mock.
-        ) as unknown as AbstractTokenPricesService['validateCurrencySupported'],
-      });
-      nock('https://min-api.cryptocompare.com')
-        .get('/data/price')
-        .query({
-          fsym: 'ETH',
-          tsyms: selectedNetworkClientConfiguration.ticker,
-        })
-        .reply(200, { [selectedNetworkClientConfiguration.ticker]: 0.5 }); // .5 eth to 1 matic
-
-      await withController(
-        {
-          options: {
-            tokenPricesService,
-          },
-          mockNetworkClientConfigurationsByNetworkClientId: {
-            [selectedNetworkClientId]: selectedNetworkClientConfiguration,
-          },
-        },
-        async ({ controller, controllerEvents }) => {
-          await callUpdateExchangeRatesMethod({
-            allTokens: {
-              [selectedNetworkClientConfiguration.chainId]: {
-                [controller.config.selectedAddress]: [
-                  {
-                    address: tokenAddresses[0],
-                    decimals: 18,
-                    symbol: 'TST1',
-                    aggregators: [],
-                  },
-                  {
-                    address: tokenAddresses[1],
-                    decimals: 18,
-                    symbol: 'TST2',
-                    aggregators: [],
-                  },
-                ],
-              },
-            },
-            chainId: selectedNetworkClientConfiguration.chainId,
-            controller,
-            controllerEvents,
-            method,
-            nativeCurrency: selectedNetworkClientConfiguration.ticker,
-            selectedNetworkClientId,
-          });
-
-          // token value in terms of matic should be (token value in eth) * (eth value in matic)
-          expect(controller.state).toMatchInlineSnapshot(`
-          Object {
-            "marketData": Object {
-              "0x89": Object {
-                "0x0000000000000000000000000000000000000001": Object {
-                  "currency": "ETH",
-                  "price": 0.0005,
-                  "tokenAddress": "0x0000000000000000000000000000000000000001",
-                },
-                "0x0000000000000000000000000000000000000002": Object {
-                  "currency": "ETH",
-                  "price": 0.001,
-                  "tokenAddress": "0x0000000000000000000000000000000000000002",
-                },
->>>>>>> d3efeb9e
               },
             },
           }
@@ -2606,7 +2345,8 @@
     NetworkClientId,
     NetworkClientConfiguration
   >;
-  mockTokensControllerState?: TokensControllerState;
+  mockTokensControllerState?: Partial<TokensControllerState>;
+  mockNetworkState?: Partial<NetworkState>;
 };
 
 type WithControllerArgs<ReturnValue> =
@@ -2631,6 +2371,7 @@
     messenger,
     mockNetworkClientConfigurationsByNetworkClientId,
     mockTokensControllerState,
+    mockNetworkState,
   } = rest;
   const controllerMessenger =
     messenger ?? new ControllerMessenger<AllowedActions, AllowedEvents>();
@@ -2656,10 +2397,13 @@
     getNetworkClientById,
   );
 
-  const mockNetworkState = jest.fn<NetworkState, []>();
+  const networkStateMock = jest.fn<NetworkState, []>();
   controllerMessenger.registerActionHandler(
     'NetworkController:getState',
-    mockNetworkState.mockReturnValue({ ...defaultNetworkState }),
+    networkStateMock.mockReturnValue({
+      ...defaultNetworkState,
+      ...mockNetworkState,
+    }),
   );
 
   const mockPreferencesState = jest.fn<PreferencesState, []>();
@@ -2770,6 +2514,7 @@
   // more, as we'd need to update the tests accordingly.
   triggerTokensStateChange({
     ...getDefaultTokensState(),
+    allDetectedTokens: {},
     allTokens,
   });
 
