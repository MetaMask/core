import {
  NetworksTicker,
  toChecksumHexAddress,
  toHex,
} from '@metamask/controller-utils';
import type { NetworkState } from '@metamask/network-controller';
import type { PreferencesState } from '@metamask/preferences-controller';
import type { Hex } from '@metamask/utils';
import { add0x } from '@metamask/utils';
import nock from 'nock';
import { useFakeTimers } from 'sinon';

import { advanceTime } from '../../../tests/helpers';
import type {
  AbstractTokenPricesService,
  TokenPrice,
  TokenPricesByTokenAddress,
} from './token-prices-service/abstract-token-prices-service';
import type { TokenBalancesState } from './TokenBalancesController';
import { TokenRatesController } from './TokenRatesController';
import type { TokenRatesConfig, Token } from './TokenRatesController';
import type { TokensState } from './TokensController';

const defaultSelectedAddress = '0x0000000000000000000000000000000000000001';
const mockTokenAddress = '0x0000000000000000000000000000000000000010';

describe('TokenRatesController', () => {
  afterEach(() => {
    jest.restoreAllMocks();
  });

  describe('constructor', () => {
    let clock: sinon.SinonFakeTimers;

    beforeEach(() => {
      clock = useFakeTimers({ now: Date.now() });
    });

    afterEach(() => {
      clock.restore();
    });

    it('should set default state', () => {
      const controller = new TokenRatesController({
        getNetworkClientById: jest.fn(),
        chainId: '0x1',
        ticker: NetworksTicker.mainnet,
        selectedAddress: defaultSelectedAddress,
        onPreferencesStateChange: jest.fn(),
        onTokensStateChange: jest.fn(),
        onNetworkStateChange: jest.fn(),
        tokenPricesService: buildMockTokenPricesService(),
      });
      expect(controller.state).toStrictEqual({
        contractExchangeRates: {},
        contractExchangeRatesByChainId: {},
      });
    });

    it('should initialize with the default config', () => {
      const controller = new TokenRatesController({
        getNetworkClientById: jest.fn(),
        chainId: '0x1',
        ticker: NetworksTicker.mainnet,
        selectedAddress: defaultSelectedAddress,
        onPreferencesStateChange: jest.fn(),
        onTokensStateChange: jest.fn(),
        onNetworkStateChange: jest.fn(),
        tokenPricesService: buildMockTokenPricesService(),
      });
      expect(controller.config).toStrictEqual({
        interval: 180000,
        threshold: 21600000,
        allDetectedTokens: {},
        allTokens: {},
        disabled: false,
        nativeCurrency: NetworksTicker.mainnet,
        chainId: '0x1',
        selectedAddress: defaultSelectedAddress,
      });
    });

    it('should not poll by default', async () => {
      const fetchSpy = jest.spyOn(globalThis, 'fetch');
      new TokenRatesController({
        interval: 100,
        getNetworkClientById: jest.fn(),
        chainId: '0x1',
        ticker: NetworksTicker.mainnet,
        selectedAddress: defaultSelectedAddress,
        onPreferencesStateChange: jest.fn(),
        onTokensStateChange: jest.fn(),
        onNetworkStateChange: jest.fn(),
        tokenPricesService: buildMockTokenPricesService(),
      });

      await advanceTime({ clock, duration: 500 });

      expect(fetchSpy).not.toHaveBeenCalled();
    });
  });

  describe('TokensController::stateChange', () => {
    let clock: sinon.SinonFakeTimers;

    beforeEach(() => {
      clock = useFakeTimers({ now: Date.now() });
    });

    afterEach(() => {
      clock.restore();
    });

    describe('when legacy polling is active', () => {
      it('should update exchange rates when any of the addresses in the "all tokens" collection change', async () => {
        const chainId = '0xC';
        const selectedAddress = '0xA';
        const tokenAddresses = ['0xE1', '0xE2'];
        await withController(
          {
            options: {
              chainId,
              selectedAddress,
            },
            config: {
              allTokens: {
                [chainId]: {
                  [selectedAddress]: [
                    {
                      address: tokenAddresses[0],
                      decimals: 0,
                      symbol: '',
                      aggregators: [],
                    },
                  ],
                },
              },
              allDetectedTokens: {},
            },
          },
          async ({ controller, controllerEvents }) => {
            const updateExchangeRatesSpy = jest
              .spyOn(controller, 'updateExchangeRates')
              .mockResolvedValue();
            await controller.start();

            // @ts-expect-error Intentionally incomplete state
            controllerEvents.tokensStateChange({
              allTokens: {
                [chainId]: {
                  [selectedAddress]: [
                    {
                      address: tokenAddresses[1],
                      decimals: 0,
                      symbol: '',
                      aggregators: [],
                    },
                  ],
                },
              },
              allDetectedTokens: {},
            });

            // Once when starting, and another when tokens state changes
            expect(updateExchangeRatesSpy).toHaveBeenCalledTimes(2);
          },
        );
      });

      it('should update exchange rates when any of the addresses in the "all detected tokens" collection change', async () => {
        const chainId = '0xC';
        const selectedAddress = '0xA';
        const tokenAddresses = ['0xE1', '0xE2'];
        await withController(
          {
            options: {
              chainId,
              selectedAddress,
            },
            config: {
              allTokens: {},
              allDetectedTokens: {
                [chainId]: {
                  [selectedAddress]: [
                    {
                      address: tokenAddresses[0],
                      decimals: 0,
                      symbol: '',
                      aggregators: [],
                    },
                  ],
                },
              },
            },
          },
          async ({ controller, controllerEvents }) => {
            const updateExchangeRatesSpy = jest
              .spyOn(controller, 'updateExchangeRates')
              .mockResolvedValue();
            await controller.start();

            // @ts-expect-error Intentionally incomplete state
            controllerEvents.tokensStateChange({
              allTokens: {},
              allDetectedTokens: {
                [chainId]: {
                  [selectedAddress]: [
                    {
                      address: tokenAddresses[1],
                      decimals: 0,
                      symbol: '',
                      aggregators: [],
                    },
                  ],
                },
              },
            });

            // Once when starting, and another when tokens state changes
            expect(updateExchangeRatesSpy).toHaveBeenCalledTimes(2);
          },
        );
      });

      it('should not update exchange rates if both the "all tokens" or "all detected tokens" are exactly the same', async () => {
        const chainId = '0xC';
        const selectedAddress = '0xA';
        const tokensState = {
          allTokens: {
            [chainId]: {
              [selectedAddress]: [
                {
                  address: mockTokenAddress,
                  decimals: 0,
                  symbol: '',
                  aggregators: [],
                },
              ],
            },
          },
          allDetectedTokens: {},
        };
        await withController(
          {
            options: {
              chainId,
              selectedAddress,
            },
            config: tokensState,
          },
          async ({ controller, controllerEvents }) => {
            const updateExchangeRatesSpy = jest
              .spyOn(controller, 'updateExchangeRates')
              .mockResolvedValue();
            await controller.start();

            // @ts-expect-error Intentionally incomplete state
            controllerEvents.tokensStateChange(tokensState);

            // Once when starting, and that's it
            expect(updateExchangeRatesSpy).toHaveBeenCalledTimes(1);
          },
        );
      });

      it('should not update exchange rates if all of the tokens in "all tokens" just move to "all detected tokens"', async () => {
        const chainId = '0xC';
        const selectedAddress = '0xA';
        const tokens = {
          [chainId]: {
            [selectedAddress]: [
              {
                address: mockTokenAddress,
                decimals: 0,
                symbol: '',
                aggregators: [],
              },
            ],
          },
        };
        await withController(
          {
            options: {
              chainId,
              selectedAddress,
            },
            config: {
              allTokens: tokens,
              allDetectedTokens: {},
            },
          },
          async ({ controller, controllerEvents }) => {
            const updateExchangeRatesSpy = jest
              .spyOn(controller, 'updateExchangeRates')
              .mockResolvedValue();
            await controller.start();

            // @ts-expect-error Intentionally incomplete state
            controllerEvents.tokensStateChange({
              allTokens: {},
              allDetectedTokens: tokens,
            });

            // Once when starting, and that's it
            expect(updateExchangeRatesSpy).toHaveBeenCalledTimes(1);
          },
        );
      });

      it('should not update exchange rates if a new token is added to "all detected tokens" but is already present in "all tokens"', async () => {
        const chainId = '0xC';
        const selectedAddress = '0xA';
        await withController(
          {
            options: {
              chainId,
              selectedAddress,
            },
            config: {
              allTokens: {
                [chainId]: {
                  [selectedAddress]: [
                    {
                      address: mockTokenAddress,
                      decimals: 0,
                      symbol: '',
                      aggregators: [],
                    },
                  ],
                },
              },
              allDetectedTokens: {},
            },
          },
          async ({ controller, controllerEvents }) => {
            const updateExchangeRatesSpy = jest
              .spyOn(controller, 'updateExchangeRates')
              .mockResolvedValue();
            await controller.start();

            // @ts-expect-error Intentionally incomplete state
            controllerEvents.tokensStateChange({
              allTokens: {
                [chainId]: {
                  [selectedAddress]: [
                    {
                      address: mockTokenAddress,
                      decimals: 0,
                      symbol: '',
                      aggregators: [],
                    },
                  ],
                },
              },
              allDetectedTokens: {
                [chainId]: {
                  [selectedAddress]: [
                    {
                      address: mockTokenAddress,
                      decimals: 0,
                      symbol: '',
                      aggregators: [],
                    },
                  ],
                },
              },
            });

            // Once when starting, and that's it
            expect(updateExchangeRatesSpy).toHaveBeenCalledTimes(1);
          },
        );
      });

      it('should not update exchange rates if a new token is added to "all tokens" but is already present in "all detected tokens"', async () => {
        const chainId = '0xC';
        const selectedAddress = '0xA';
        await withController(
          {
            options: {
              chainId,
              selectedAddress,
            },
            config: {
              allTokens: {},
              allDetectedTokens: {
                [chainId]: {
                  [selectedAddress]: [
                    {
                      address: mockTokenAddress,
                      decimals: 0,
                      symbol: '',
                      aggregators: [],
                    },
                  ],
                },
              },
            },
          },
          async ({ controller, controllerEvents }) => {
            const updateExchangeRatesSpy = jest
              .spyOn(controller, 'updateExchangeRates')
              .mockResolvedValue();
            await controller.start();

            // @ts-expect-error Intentionally incomplete state
            controllerEvents.tokensStateChange({
              allTokens: {
                [chainId]: {
                  [selectedAddress]: [
                    {
                      address: mockTokenAddress,
                      decimals: 0,
                      symbol: '',
                      aggregators: [],
                    },
                  ],
                },
              },
              allDetectedTokens: {
                [chainId]: {
                  [selectedAddress]: [
                    {
                      address: mockTokenAddress,
                      decimals: 0,
                      symbol: '',
                      aggregators: [],
                    },
                  ],
                },
              },
            });

            // Once when starting, and that's it
            expect(updateExchangeRatesSpy).toHaveBeenCalledTimes(1);
          },
        );
      });

      it('should not update exchange rates if none of the addresses in "all tokens" or "all detected tokens" change, even if other parts of the token change', async () => {
        const chainId = '0xC';
        const selectedAddress = '0xA';
        await withController(
          {
            options: {
              chainId,
              selectedAddress,
            },
            config: {
              allTokens: {},
              allDetectedTokens: {
                [chainId]: {
                  [selectedAddress]: [
                    {
                      address: mockTokenAddress,
                      decimals: 3,
                      symbol: '',
                      aggregators: [],
                    },
                  ],
                },
              },
            },
          },
          async ({ controller, controllerEvents }) => {
            const updateExchangeRatesSpy = jest
              .spyOn(controller, 'updateExchangeRates')
              .mockResolvedValue();
            await controller.start();

            // @ts-expect-error Intentionally incomplete state
            controllerEvents.tokensStateChange({
              allTokens: {},
              allDetectedTokens: {
                [chainId]: {
                  [selectedAddress]: [
                    {
                      address: mockTokenAddress,
                      decimals: 7,
                      symbol: '',
                      aggregators: [],
                    },
                  ],
                },
              },
            });

            // Once when starting, and that's it
            expect(updateExchangeRatesSpy).toHaveBeenCalledTimes(1);
          },
        );
      });

      it('should not update exchange rates if none of the addresses in "all tokens" or "all detected tokens" change, when normalized to checksum addresses', async () => {
        const chainId = '0xC';
        const selectedAddress = '0xA';
        await withController(
          {
            options: {
              chainId,
              selectedAddress,
            },
            config: {
              allTokens: {},
              allDetectedTokens: {
                [chainId]: {
                  [selectedAddress]: [
                    {
                      address: '0xE2',
                      decimals: 3,
                      symbol: '',
                      aggregators: [],
                    },
                  ],
                },
              },
            },
          },
          async ({ controller, controllerEvents }) => {
            const updateExchangeRatesSpy = jest
              .spyOn(controller, 'updateExchangeRates')
              .mockResolvedValue();
            await controller.start();

            // @ts-expect-error Intentionally incomplete state
            controllerEvents.tokensStateChange({
              allTokens: {},
              allDetectedTokens: {
                [chainId]: {
                  [selectedAddress]: [
                    {
                      address: '0xe2',
                      decimals: 7,
                      symbol: '',
                      aggregators: [],
                    },
                  ],
                },
              },
            });

            // Once when starting, and that's it
            expect(updateExchangeRatesSpy).toHaveBeenCalledTimes(1);
          },
        );
      });

      it('should not update exchange rates if any of the addresses in "all tokens" or "all detected tokens" merely change order', async () => {
        const chainId = '0xC';
        const selectedAddress = '0xA';
        await withController(
          {
            options: {
              chainId,
              selectedAddress,
            },
            config: {
              allTokens: {},
              allDetectedTokens: {
                [chainId]: {
                  [selectedAddress]: [
                    {
                      address: '0xE1',
                      decimals: 0,
                      symbol: '',
                      aggregators: [],
                    },
                    {
                      address: '0xE2',
                      decimals: 0,
                      symbol: '',
                      aggregators: [],
                    },
                  ],
                },
              },
            },
          },
          async ({ controller, controllerEvents }) => {
            const updateExchangeRatesSpy = jest
              .spyOn(controller, 'updateExchangeRates')
              .mockResolvedValue();
            await controller.start();

            // @ts-expect-error Intentionally incomplete state
            controllerEvents.tokensStateChange({
              allTokens: {},
              allDetectedTokens: {
                [chainId]: {
                  [selectedAddress]: [
                    {
                      address: '0xE2',
                      decimals: 0,
                      symbol: '',
                      aggregators: [],
                    },
                    {
                      address: '0xE1',
                      decimals: 0,
                      symbol: '',
                      aggregators: [],
                    },
                  ],
                },
              },
            });

            // Once when starting, and that's it
            expect(updateExchangeRatesSpy).toHaveBeenCalledTimes(1);
          },
        );
      });
    });

    describe('when legacy polling is inactive', () => {
      it('should not update exchange rates when any of the addresses in the "all tokens" collection change', async () => {
        const chainId = '0xC';
        const selectedAddress = '0xA';
        const tokenAddresses = ['0xE1', '0xE2'];
        await withController(
          {
            options: {
              chainId,
              selectedAddress,
            },
            config: {
              allTokens: {
                [chainId]: {
                  [selectedAddress]: [
                    {
                      address: tokenAddresses[0],
                      decimals: 0,
                      symbol: '',
                      aggregators: [],
                    },
                  ],
                },
              },
              allDetectedTokens: {},
            },
          },
          async ({ controller, controllerEvents }) => {
            const updateExchangeRatesSpy = jest
              .spyOn(controller, 'updateExchangeRates')
              .mockResolvedValue();

            // @ts-expect-error Intentionally incomplete state
            controllerEvents.tokensStateChange({
              allTokens: {
                [chainId]: {
                  [selectedAddress]: [
                    {
                      address: tokenAddresses[1],
                      decimals: 0,
                      symbol: '',
                      aggregators: [],
                    },
                  ],
                },
              },
              allDetectedTokens: {},
            });

            expect(updateExchangeRatesSpy).not.toHaveBeenCalled();
          },
        );
      });

      it('should not update exchange rates when any of the addresses in the "all detected tokens" collection change', async () => {
        const chainId = '0xC';
        const selectedAddress = '0xA';
        const tokenAddresses = ['0xE1', '0xE2'];
        await withController(
          {
            options: {
              chainId,
              selectedAddress,
            },
            config: {
              allTokens: {},
              allDetectedTokens: {
                [chainId]: {
                  [selectedAddress]: [
                    {
                      address: tokenAddresses[0],
                      decimals: 0,
                      symbol: '',
                      aggregators: [],
                    },
                  ],
                },
              },
            },
          },
          async ({ controller, controllerEvents }) => {
            const updateExchangeRatesSpy = jest
              .spyOn(controller, 'updateExchangeRates')
              .mockResolvedValue();

            // @ts-expect-error Intentionally incomplete state
            controllerEvents.tokensStateChange({
              allTokens: {},
              allDetectedTokens: {
                [chainId]: {
                  [selectedAddress]: [
                    {
                      address: tokenAddresses[1],
                      decimals: 0,
                      symbol: '',
                      aggregators: [],
                    },
                  ],
                },
              },
            });

            expect(updateExchangeRatesSpy).not.toHaveBeenCalled();
          },
        );
      });
    });
  });

  describe('NetworkController::stateChange', () => {
    let clock: sinon.SinonFakeTimers;

    beforeEach(() => {
      clock = useFakeTimers({ now: Date.now() });
    });

    afterEach(() => {
      clock.restore();
    });

    describe('when polling is active', () => {
      it('should update exchange rates when ticker changes', async () => {
        let networkStateChangeListener: (state: any) => Promise<void>;
        const onNetworkStateChange = jest
          .fn()
          .mockImplementation((listener) => {
            networkStateChangeListener = listener;
          });
        const controller = new TokenRatesController({
          interval: 100,
          getNetworkClientById: jest.fn(),
          chainId: toHex(1337),
          ticker: 'TEST',
          selectedAddress: defaultSelectedAddress,
          onPreferencesStateChange: jest.fn(),
          onTokensStateChange: jest.fn(),
          onNetworkStateChange,
          tokenPricesService: buildMockTokenPricesService(),
        });
        await controller.start();
        const updateExchangeRatesSpy = jest
          .spyOn(controller, 'updateExchangeRates')
          .mockResolvedValue();

        // eslint-disable-next-line @typescript-eslint/no-non-null-assertion
        await networkStateChangeListener!({
          providerConfig: { chainId: toHex(1337), ticker: 'NEW' },
        });

        expect(updateExchangeRatesSpy).toHaveBeenCalledTimes(1);
      });

      it('should update exchange rates when chain ID changes', async () => {
        let networkStateChangeListener: (state: any) => Promise<void>;
        const onNetworkStateChange = jest
          .fn()
          .mockImplementation((listener) => {
            networkStateChangeListener = listener;
          });
        const controller = new TokenRatesController({
          interval: 100,
          getNetworkClientById: jest.fn(),
          chainId: toHex(1337),
          ticker: 'TEST',
          selectedAddress: defaultSelectedAddress,
          onPreferencesStateChange: jest.fn(),
          onTokensStateChange: jest.fn(),
          onNetworkStateChange,
          tokenPricesService: buildMockTokenPricesService(),
        });
        await controller.start();
        const updateExchangeRatesSpy = jest
          .spyOn(controller, 'updateExchangeRates')
          .mockResolvedValue();

        // eslint-disable-next-line @typescript-eslint/no-non-null-assertion
        await networkStateChangeListener!({
          providerConfig: { chainId: toHex(1338), ticker: 'TEST' },
        });

        expect(updateExchangeRatesSpy).toHaveBeenCalledTimes(1);
      });

      it('should clear contractExchangeRates state when ticker changes', async () => {
        let networkStateChangeListener: (state: any) => Promise<void>;
        const onNetworkStateChange = jest
          .fn()
          .mockImplementation((listener) => {
            networkStateChangeListener = listener;
          });
        const controller = new TokenRatesController({
          interval: 100,
          getNetworkClientById: jest.fn(),
          chainId: toHex(1337),
          ticker: 'TEST',
          selectedAddress: defaultSelectedAddress,
          onPreferencesStateChange: jest.fn(),
          onTokensStateChange: jest.fn(),
          onNetworkStateChange,
          tokenPricesService: buildMockTokenPricesService(),
        });
        await controller.start();
        jest.spyOn(controller, 'updateExchangeRates').mockResolvedValue();

        // eslint-disable-next-line @typescript-eslint/no-non-null-assertion
        await networkStateChangeListener!({
          providerConfig: { chainId: toHex(1337), ticker: 'NEW' },
        });

        expect(controller.state.contractExchangeRates).toStrictEqual({});
      });

      it('should clear contractExchangeRates state when chain ID changes', async () => {
        let networkStateChangeListener: (state: any) => Promise<void>;
        const onNetworkStateChange = jest
          .fn()
          .mockImplementation((listener) => {
            networkStateChangeListener = listener;
          });
        const controller = new TokenRatesController({
          interval: 100,
          getNetworkClientById: jest.fn(),
          chainId: toHex(1337),
          ticker: 'TEST',
          selectedAddress: defaultSelectedAddress,
          onPreferencesStateChange: jest.fn(),
          onTokensStateChange: jest.fn(),
          onNetworkStateChange,
          tokenPricesService: buildMockTokenPricesService(),
        });
        await controller.start();
        jest.spyOn(controller, 'updateExchangeRates').mockResolvedValue();

        // eslint-disable-next-line @typescript-eslint/no-non-null-assertion
        await networkStateChangeListener!({
          providerConfig: { chainId: toHex(1338), ticker: 'TEST' },
        });

        expect(controller.state.contractExchangeRates).toStrictEqual({});
      });

      it('should not update exchange rates when network state changes without a ticker/chain id change', async () => {
        let networkStateChangeListener: (state: any) => Promise<void>;
        const onNetworkStateChange = jest
          .fn()
          .mockImplementation((listener) => {
            networkStateChangeListener = listener;
          });
        const controller = new TokenRatesController({
          interval: 100,
          getNetworkClientById: jest.fn(),
          chainId: toHex(1337),
          ticker: 'TEST',
          selectedAddress: defaultSelectedAddress,
          onPreferencesStateChange: jest.fn(),
          onTokensStateChange: jest.fn(),
          onNetworkStateChange,
          tokenPricesService: buildMockTokenPricesService(),
        });
        await controller.start();
        const updateExchangeRatesSpy = jest
          .spyOn(controller, 'updateExchangeRates')
          .mockResolvedValue();

        // eslint-disable-next-line @typescript-eslint/no-non-null-assertion
        await networkStateChangeListener!({
          providerConfig: { chainId: toHex(1337), ticker: 'TEST' },
        });

        expect(updateExchangeRatesSpy).not.toHaveBeenCalled();
      });
    });

    describe('when polling is inactive', () => {
      it('should not update exchange rates when ticker changes', async () => {
        let networkStateChangeListener: (state: any) => Promise<void>;
        const onNetworkStateChange = jest
          .fn()
          .mockImplementation((listener) => {
            networkStateChangeListener = listener;
          });
        const controller = new TokenRatesController({
          interval: 100,
          getNetworkClientById: jest.fn(),
          chainId: toHex(1337),
          ticker: 'TEST',
          selectedAddress: defaultSelectedAddress,
          onPreferencesStateChange: jest.fn(),
          onTokensStateChange: jest.fn(),
          onNetworkStateChange,
          tokenPricesService: buildMockTokenPricesService(),
        });
        const updateExchangeRatesSpy = jest
          .spyOn(controller, 'updateExchangeRates')
          .mockResolvedValue();

        // eslint-disable-next-line @typescript-eslint/no-non-null-assertion
        await networkStateChangeListener!({
          providerConfig: { chainId: toHex(1337), ticker: 'NEW' },
        });

        expect(updateExchangeRatesSpy).not.toHaveBeenCalled();
      });

      it('should not update exchange rates when chain ID changes', async () => {
        let networkStateChangeListener: (state: any) => Promise<void>;
        const onNetworkStateChange = jest
          .fn()
          .mockImplementation((listener) => {
            networkStateChangeListener = listener;
          });
        const controller = new TokenRatesController({
          interval: 100,
          getNetworkClientById: jest.fn(),
          chainId: toHex(1337),
          ticker: 'TEST',
          selectedAddress: defaultSelectedAddress,
          onPreferencesStateChange: jest.fn(),
          onTokensStateChange: jest.fn(),
          onNetworkStateChange,
          tokenPricesService: buildMockTokenPricesService(),
        });
        const updateExchangeRatesSpy = jest
          .spyOn(controller, 'updateExchangeRates')
          .mockResolvedValue();

        // eslint-disable-next-line @typescript-eslint/no-non-null-assertion
        await networkStateChangeListener!({
          providerConfig: { chainId: toHex(1338), ticker: 'TEST' },
        });

        expect(updateExchangeRatesSpy).not.toHaveBeenCalled();
      });

      it('should clear contractExchangeRates state when ticker changes', async () => {
        let networkStateChangeListener: (state: any) => Promise<void>;
        const onNetworkStateChange = jest
          .fn()
          .mockImplementation((listener) => {
            networkStateChangeListener = listener;
          });
        const controller = new TokenRatesController({
          interval: 100,
          getNetworkClientById: jest.fn(),
          chainId: toHex(1337),
          ticker: 'TEST',
          selectedAddress: defaultSelectedAddress,
          onPreferencesStateChange: jest.fn(),
          onTokensStateChange: jest.fn(),
          onNetworkStateChange,
          tokenPricesService: buildMockTokenPricesService(),
        });
        jest.spyOn(controller, 'updateExchangeRates').mockResolvedValue();

        // eslint-disable-next-line @typescript-eslint/no-non-null-assertion
        await networkStateChangeListener!({
          providerConfig: { chainId: toHex(1337), ticker: 'NEW' },
        });

        expect(controller.state.contractExchangeRates).toStrictEqual({});
      });

      it('should clear contractExchangeRates state when chain ID changes', async () => {
        let networkStateChangeListener: (state: any) => Promise<void>;
        const onNetworkStateChange = jest
          .fn()
          .mockImplementation((listener) => {
            networkStateChangeListener = listener;
          });
        const controller = new TokenRatesController({
          interval: 100,
          getNetworkClientById: jest.fn(),
          chainId: toHex(1337),
          ticker: 'TEST',
          selectedAddress: defaultSelectedAddress,
          onPreferencesStateChange: jest.fn(),
          onTokensStateChange: jest.fn(),
          onNetworkStateChange,
          tokenPricesService: buildMockTokenPricesService(),
        });
        jest.spyOn(controller, 'updateExchangeRates').mockResolvedValue();

        // eslint-disable-next-line @typescript-eslint/no-non-null-assertion
        await networkStateChangeListener!({
          providerConfig: { chainId: toHex(1338), ticker: 'TEST' },
        });

        expect(controller.state.contractExchangeRates).toStrictEqual({});
      });
    });
  });

  describe('PreferencesController::stateChange', () => {
    let clock: sinon.SinonFakeTimers;

    beforeEach(() => {
      clock = useFakeTimers({ now: Date.now() });
    });

    afterEach(() => {
      clock.restore();
    });

    describe('when polling is active', () => {
      it('should update exchange rates when selected address changes', async () => {
        let preferencesStateChangeListener: (state: any) => Promise<void>;
        const onPreferencesStateChange = jest
          .fn()
          .mockImplementation((listener) => {
            preferencesStateChangeListener = listener;
          });
        const alternateSelectedAddress =
          '0x0000000000000000000000000000000000000002';
        const controller = new TokenRatesController(
          {
            interval: 100,
            getNetworkClientById: jest.fn(),
            chainId: '0x1',
            ticker: NetworksTicker.mainnet,
            selectedAddress: defaultSelectedAddress,
            onPreferencesStateChange,
            onTokensStateChange: jest.fn(),
            onNetworkStateChange: jest.fn(),
            tokenPricesService: buildMockTokenPricesService(),
          },
          {
            allTokens: {
              '0x1': {
                [alternateSelectedAddress]: [
                  { address: '0x02', decimals: 0, symbol: '', aggregators: [] },
                  { address: '0x03', decimals: 0, symbol: '', aggregators: [] },
                ],
              },
            },
          },
        );
        await controller.start();
        const updateExchangeRatesSpy = jest
          .spyOn(controller, 'updateExchangeRates')
          .mockResolvedValue();

        // eslint-disable-next-line @typescript-eslint/no-non-null-assertion
        await preferencesStateChangeListener!({
          selectedAddress: alternateSelectedAddress,
        });

        expect(updateExchangeRatesSpy).toHaveBeenCalledTimes(1);
      });

      it('should not update exchange rates when preferences state changes without selected address changing', async () => {
        let preferencesStateChangeListener: (state: any) => Promise<void>;
        const onPreferencesStateChange = jest
          .fn()
          .mockImplementation((listener) => {
            preferencesStateChangeListener = listener;
          });
        const controller = new TokenRatesController(
          {
            interval: 100,
            getNetworkClientById: jest.fn(),
            chainId: '0x1',
            ticker: NetworksTicker.mainnet,
            selectedAddress: defaultSelectedAddress,
            onPreferencesStateChange,
            onTokensStateChange: jest.fn(),
            onNetworkStateChange: jest.fn(),
            tokenPricesService: buildMockTokenPricesService(),
          },
          {
            allTokens: {
              '0x1': {
                [defaultSelectedAddress]: [
                  { address: '0x02', decimals: 0, symbol: '', aggregators: [] },
                  { address: '0x03', decimals: 0, symbol: '', aggregators: [] },
                ],
              },
            },
          },
        );
        await controller.start();
        const updateExchangeRatesSpy = jest
          .spyOn(controller, 'updateExchangeRates')
          .mockResolvedValue();

        // eslint-disable-next-line @typescript-eslint/no-non-null-assertion
        await preferencesStateChangeListener!({
          selectedAddress: defaultSelectedAddress,
          exampleConfig: 'exampleValue',
        });

        expect(updateExchangeRatesSpy).not.toHaveBeenCalled();
      });
    });

    describe('when polling is inactive', () => {
      it('should not update exchange rates when selected address changes', async () => {
        let preferencesStateChangeListener: (state: any) => Promise<void>;
        const onPreferencesStateChange = jest
          .fn()
          .mockImplementation((listener) => {
            preferencesStateChangeListener = listener;
          });
        const alternateSelectedAddress =
          '0x0000000000000000000000000000000000000002';
        const controller = new TokenRatesController(
          {
            interval: 100,
            getNetworkClientById: jest.fn(),
            chainId: '0x1',
            ticker: NetworksTicker.mainnet,
            selectedAddress: defaultSelectedAddress,
            onPreferencesStateChange,
            onTokensStateChange: jest.fn(),
            onNetworkStateChange: jest.fn(),
            tokenPricesService: buildMockTokenPricesService(),
          },
          {
            allTokens: {
              '0x1': {
                [alternateSelectedAddress]: [
                  { address: '0x02', decimals: 0, symbol: '', aggregators: [] },
                  { address: '0x03', decimals: 0, symbol: '', aggregators: [] },
                ],
              },
            },
          },
        );
        const updateExchangeRatesSpy = jest
          .spyOn(controller, 'updateExchangeRates')
          .mockResolvedValue();

        // eslint-disable-next-line @typescript-eslint/no-non-null-assertion
        await preferencesStateChangeListener!({
          selectedAddress: alternateSelectedAddress,
        });

        expect(updateExchangeRatesSpy).not.toHaveBeenCalled();
      });
    });
  });

  describe('legacy polling', () => {
    let clock: sinon.SinonFakeTimers;

    beforeEach(() => {
      clock = useFakeTimers({ now: Date.now() });
    });

    afterEach(() => {
      clock.restore();
    });

    describe('start', () => {
      it('should poll and update rate in the right interval', async () => {
        const interval = 100;
        const tokenPricesService = buildMockTokenPricesService();
        jest.spyOn(tokenPricesService, 'fetchTokenPrices');
        const controller = new TokenRatesController(
          {
            interval,
            getNetworkClientById: jest.fn(),
            chainId: '0x1',
            ticker: NetworksTicker.mainnet,
            selectedAddress: defaultSelectedAddress,
            onPreferencesStateChange: jest.fn(),
            onTokensStateChange: jest.fn(),
            onNetworkStateChange: jest.fn(),
            tokenPricesService,
          },
          {
            allTokens: {
              '0x1': {
                [defaultSelectedAddress]: [
                  {
                    address: mockTokenAddress,
                    decimals: 0,
                    symbol: '',
                    aggregators: [],
                  },
                ],
              },
            },
          },
        );

        await controller.start();
        expect(tokenPricesService.fetchTokenPrices).toHaveBeenCalledTimes(1);

        await advanceTime({ clock, duration: interval });
        expect(tokenPricesService.fetchTokenPrices).toHaveBeenCalledTimes(2);

        await advanceTime({ clock, duration: interval });
        expect(tokenPricesService.fetchTokenPrices).toHaveBeenCalledTimes(3);
      });
    });

    describe('stop', () => {
      it('should stop polling', async () => {
        const interval = 100;
        const tokenPricesService = buildMockTokenPricesService();
        jest.spyOn(tokenPricesService, 'fetchTokenPrices');
        const controller = new TokenRatesController(
          {
            interval,
            getNetworkClientById: jest.fn(),
            chainId: '0x1',
            ticker: NetworksTicker.mainnet,
            selectedAddress: defaultSelectedAddress,
            onPreferencesStateChange: jest.fn(),
            onTokensStateChange: jest.fn(),
            onNetworkStateChange: jest.fn(),
            tokenPricesService,
          },
          {
            allTokens: {
              '0x1': {
                [defaultSelectedAddress]: [
                  {
                    address: mockTokenAddress,
                    decimals: 0,
                    symbol: '',
                    aggregators: [],
                  },
                ],
              },
            },
          },
        );

        await controller.start();
        expect(tokenPricesService.fetchTokenPrices).toHaveBeenCalledTimes(1);

        controller.stop();

        await advanceTime({ clock, duration: interval });
        expect(tokenPricesService.fetchTokenPrices).toHaveBeenCalledTimes(1);
      });
    });
  });

  describe('polling by networkClientId', () => {
    let clock: sinon.SinonFakeTimers;

    beforeEach(() => {
      clock = useFakeTimers({ now: Date.now() });
    });

    afterEach(() => {
      clock.restore();
    });

    it('should poll on the right interval', async () => {
      const interval = 100;
      const tokenPricesService = buildMockTokenPricesService();
      jest.spyOn(tokenPricesService, 'fetchTokenPrices');
      const controller = new TokenRatesController(
        {
          interval,
          chainId: '0x2',
          ticker: 'ticker',
          selectedAddress: defaultSelectedAddress,
          onPreferencesStateChange: jest.fn(),
          onTokensStateChange: jest.fn(),
          onNetworkStateChange: jest.fn(),
          getNetworkClientById: jest.fn().mockReturnValue({
            configuration: {
              chainId: '0x1',
              ticker: NetworksTicker.mainnet,
            },
          }),
          tokenPricesService,
        },
        {
          allTokens: {
            '0x1': {
              [defaultSelectedAddress]: [
                {
                  address: mockTokenAddress,
                  decimals: 0,
                  symbol: '',
                  aggregators: [],
                },
              ],
            },
          },
        },
      );

      controller.startPollingByNetworkClientId('mainnet');
      await advanceTime({ clock, duration: 0 });
      expect(tokenPricesService.fetchTokenPrices).toHaveBeenCalledTimes(1);

      await advanceTime({ clock, duration: interval });
      expect(tokenPricesService.fetchTokenPrices).toHaveBeenCalledTimes(2);

      await advanceTime({ clock, duration: interval });
      expect(tokenPricesService.fetchTokenPrices).toHaveBeenCalledTimes(3);
    });

    describe('updating state on poll', () => {
      describe('when the native currency is supported', () => {
        it('returns the exchange rates directly', async () => {
          const tokenPricesService = buildMockTokenPricesService({
            fetchTokenPrices: fetchTokenPricesWithIncreasingPriceForEachToken,
            validateCurrencySupported(currency: unknown): currency is string {
              return currency === 'ETH';
            },
          });
          const controller = new TokenRatesController(
            {
              chainId: '0x2',
              ticker: 'ticker',
              selectedAddress: defaultSelectedAddress,
              onPreferencesStateChange: jest.fn(),
              onTokensStateChange: jest.fn(),
              onNetworkStateChange: jest.fn(),
              getNetworkClientById: jest.fn().mockReturnValue({
                configuration: {
                  chainId: '0x1',
                  ticker: NetworksTicker.mainnet,
                },
              }),
              tokenPricesService,
            },
            {
              allTokens: {
                '0x1': {
                  [defaultSelectedAddress]: [
                    {
                      address: '0x02',
                      decimals: 0,
                      symbol: '',
                      aggregators: [],
                    },
                    {
                      address: '0x03',
                      decimals: 0,
                      symbol: '',
                      aggregators: [],
                    },
                  ],
                },
              },
            },
          );

          controller.startPollingByNetworkClientId('mainnet');
          await advanceTime({ clock, duration: 0 });

          expect(controller.state.contractExchangeRatesByChainId).toStrictEqual(
            {
              '0x1': {
                ETH: {
                  '0x02': 0.001,
                  '0x03': 0.002,
                },
              },
            },
          );
        });
      });

      describe('when the native currency is not supported', () => {
        it('returns the exchange rates using ETH as a fallback currency', async () => {
          nock('https://min-api.cryptocompare.com')
            .get('/data/price?fsym=ETH&tsyms=LOL')
            .reply(200, { LOL: 0.5 });
          const tokenPricesService = buildMockTokenPricesService({
            fetchTokenPrices: fetchTokenPricesWithIncreasingPriceForEachToken,
            validateCurrencySupported(currency: unknown): currency is string {
              return currency !== 'LOL';
            },
          });
          const controller = new TokenRatesController(
            {
              chainId: '0x2',
              ticker: 'ticker',
              selectedAddress: defaultSelectedAddress,
              onPreferencesStateChange: jest.fn(),
              onTokensStateChange: jest.fn(),
              onNetworkStateChange: jest.fn(),
              getNetworkClientById: jest.fn().mockReturnValue({
                configuration: {
                  chainId: '0x1',
                  ticker: 'LOL',
                },
              }),
              tokenPricesService,
            },
            {
              allTokens: {
                '0x1': {
                  [defaultSelectedAddress]: [
                    {
                      address: '0x02',
                      decimals: 0,
                      symbol: '',
                      aggregators: [],
                    },
                    {
                      address: '0x03',
                      decimals: 0,
                      symbol: '',
                      aggregators: [],
                    },
                  ],
                },
              },
            },
          );

          controller.startPollingByNetworkClientId('mainnet');
          // flush promises and advance setTimeouts they enqueue 3 times
          // needed because fetch() doesn't resolve immediately, so any
          // downstream promises aren't flushed until the next advanceTime loop
          await advanceTime({ clock, duration: 1, stepSize: 1 / 3 });

          expect(controller.state.contractExchangeRatesByChainId).toStrictEqual(
            {
              '0x1': {
                LOL: {
                  // token price in LOL = (token price in ETH) * (ETH value in LOL)
                  '0x02': 0.0005,
                  '0x03': 0.001,
                },
              },
            },
          );
          controller.stopAllPolling();
        });

        it('returns the an empty object when market does not exist for pair', async () => {
          nock('https://min-api.cryptocompare.com')
            .get('/data/price?fsym=ETH&tsyms=LOL')
            .replyWithError(
              new Error('market does not exist for this coin pair'),
            );

          const tokenPricesService = buildMockTokenPricesService();
          const controller = new TokenRatesController(
            {
              chainId: '0x2',
              ticker: 'ETH',
              selectedAddress: defaultSelectedAddress,
              onPreferencesStateChange: jest.fn(),
              onTokensStateChange: jest.fn(),
              onNetworkStateChange: jest.fn(),
              getNetworkClientById: jest.fn().mockReturnValue({
                configuration: {
                  chainId: '0x1',
                  ticker: 'LOL',
                },
              }),
              tokenPricesService,
            },
            {
              allTokens: {
                '0x1': {
                  [defaultSelectedAddress]: [
                    {
                      address: '0x02',
                      decimals: 0,
                      symbol: '',
                      aggregators: [],
                    },
                    {
                      address: '0x03',
                      decimals: 0,
                      symbol: '',
                      aggregators: [],
                    },
                  ],
                },
              },
            },
          );

          controller.startPollingByNetworkClientId('mainnet');
          // flush promises and advance setTimeouts they enqueue 3 times
          // needed because fetch() doesn't resolve immediately, so any
          // downstream promises aren't flushed until the next advanceTime loop
          await advanceTime({ clock, duration: 1, stepSize: 1 / 3 });

          expect(controller.state.contractExchangeRatesByChainId).toStrictEqual(
            {
              '0x1': {
                LOL: {},
              },
            },
          );
          controller.stopAllPolling();
        });
      });
    });

    it('should stop polling', async () => {
      const interval = 100;
      const tokenPricesService = buildMockTokenPricesService();
      jest.spyOn(tokenPricesService, 'fetchTokenPrices');
      const controller = new TokenRatesController(
        {
          interval,
          chainId: '0x2',
          ticker: 'ticker',
          selectedAddress: defaultSelectedAddress,
          onPreferencesStateChange: jest.fn(),
          onTokensStateChange: jest.fn(),
          onNetworkStateChange: jest.fn(),
          getNetworkClientById: jest.fn().mockReturnValue({
            configuration: {
              chainId: '0x1',
              ticker: NetworksTicker.mainnet,
            },
          }),
          tokenPricesService,
        },
        {
          allTokens: {
            '0x1': {
              [defaultSelectedAddress]: [
                {
                  address: mockTokenAddress,
                  decimals: 0,
                  symbol: '',
                  aggregators: [],
                },
              ],
            },
          },
        },
      );

      const pollingToken = controller.startPollingByNetworkClientId('mainnet');
      await advanceTime({ clock, duration: 0 });
      expect(tokenPricesService.fetchTokenPrices).toHaveBeenCalledTimes(1);

      controller.stopPollingByPollingToken(pollingToken);

      await advanceTime({ clock, duration: interval });
      expect(tokenPricesService.fetchTokenPrices).toHaveBeenCalledTimes(1);
    });
  });

  // The TokenRatesController has two methods for updating exchange rates:
  // `updateExchangeRates` and `updateExchangeRatesByChainId`. They are the same
  // except in how the inputs are specified. `updateExchangeRates` gets the
  // inputs from controller configuration, whereas `updateExchangeRatesByChainId`
  // accepts the inputs as parameters.
  //
  // Here we test both of these methods using the same test cases. The
  // differences between them are abstracted away by the helper function
  // `callUpdateExchangeRatesMethod`.
  describe.each([
    'updateExchangeRates' as const,
    'updateExchangeRatesByChainId' as const,
  ])('%s', (method) => {
    it('does not update state when disabled', async () => {
      await withController(
        { config: { disabled: true } },
        async ({ controller, controllerEvents }) => {
          const tokenAddress = '0x0000000000000000000000000000000000000001';

          await callUpdateExchangeRatesMethod({
            allTokens: {
              [toHex(1)]: {
                [controller.config.selectedAddress]: [
                  {
                    address: tokenAddress,
                    decimals: 18,
                    symbol: 'TST',
                    aggregators: [],
                  },
                ],
              },
            },
            chainId: toHex(1),
            controller,
            controllerEvents,
            method,
            nativeCurrency: 'ETH',
          });

          expect(controller.state.contractExchangeRates).toStrictEqual({});
          expect(controller.state.contractExchangeRatesByChainId).toStrictEqual(
            {},
          );
        },
      );
    });

    it('does not update state if there are no tokens for the given chain and address', async () => {
      await withController(async ({ controller, controllerEvents }) => {
        const tokenAddress = '0x0000000000000000000000000000000000000001';
        const differentAccount = '0x1000000000000000000000000000000000000000';

        await callUpdateExchangeRatesMethod({
          allTokens: {
            // These tokens are for the right chain but wrong account
            [toHex(1)]: {
              [differentAccount]: [
                {
                  address: tokenAddress,
                  decimals: 18,
                  symbol: 'TST',
                  aggregators: [],
                },
              ],
            },
            // These tokens are for the right account but wrong chain
            [toHex(2)]: {
              [controller.config.selectedAddress]: [
                {
                  address: tokenAddress,
                  decimals: 18,
                  symbol: 'TST',
                  aggregators: [],
                },
              ],
            },
          },
          chainId: toHex(1),
          controller,
          controllerEvents,
          method,
          nativeCurrency: 'ETH',
        });

        expect(controller.state.contractExchangeRates).toStrictEqual({});
        expect(controller.state.contractExchangeRatesByChainId).toStrictEqual(
          {},
        );
      });
    });

    it('does not update state if the price update fails', async () => {
      const tokenPricesService = buildMockTokenPricesService({
        fetchTokenPrices: jest
          .fn()
          .mockRejectedValue(new Error('Failed to fetch')),
      });
      await withController(
        { options: { tokenPricesService } },
        async ({ controller, controllerEvents }) => {
          const tokenAddress = '0x0000000000000000000000000000000000000001';

          await expect(
            async () =>
              await callUpdateExchangeRatesMethod({
                allTokens: {
                  [toHex(1)]: {
                    [controller.config.selectedAddress]: [
                      {
                        address: tokenAddress,
                        decimals: 18,
                        symbol: 'TST',
                        aggregators: [],
                      },
                    ],
                  },
                },
                chainId: toHex(1),
                controller,
                controllerEvents,
                method,
                nativeCurrency: 'ETH',
              }),
          ).rejects.toThrow('Failed to fetch');
          expect(controller.state.contractExchangeRates).toStrictEqual({});
          expect(controller.state.contractExchangeRatesByChainId).toStrictEqual(
            {},
          );
        },
      );
    });

    it('fetches rates for all tokens in batches of 100', async () => {
      const chainId = toHex(1);
      const ticker = 'ETH';
      const tokenAddresses = [...new Array(200).keys()]
        .map(buildAddress)
        .sort();
      const tokenPricesService = buildMockTokenPricesService({
        fetchTokenPrices: fetchTokenPricesWithIncreasingPriceForEachToken,
      });
      const fetchTokenPricesSpy = jest.spyOn(
        tokenPricesService,
        'fetchTokenPrices',
      );
      const tokens = tokenAddresses.map((tokenAddress) => {
        return buildToken({ address: tokenAddress });
      });
      await withController(
        {
          options: {
            ticker,
            tokenPricesService,
          },
        },
        async ({ controller, controllerEvents }) => {
          await callUpdateExchangeRatesMethod({
            allTokens: {
              [chainId]: {
                [controller.config.selectedAddress]: tokens,
              },
            },
            chainId,
            controller,
            controllerEvents,
            method,
            nativeCurrency: ticker,
          });

          expect(fetchTokenPricesSpy).toHaveBeenCalledTimes(2);
          expect(fetchTokenPricesSpy).toHaveBeenNthCalledWith(1, {
            chainId,
            tokenContractAddresses: tokenAddresses.slice(0, 100),
            currency: ticker,
          });
          expect(fetchTokenPricesSpy).toHaveBeenNthCalledWith(2, {
            chainId,
            tokenContractAddresses: tokenAddresses.slice(100),
            currency: ticker,
          });
        },
      );
    });

    it('updates all rates', async () => {
      const tokenAddresses = [
        '0x0000000000000000000000000000000000000001',
        '0x0000000000000000000000000000000000000002',
      ];
      const tokenPricesService = buildMockTokenPricesService({
        fetchTokenPrices: jest.fn().mockResolvedValue({
          [tokenAddresses[0]]: {
            currency: 'ETH',
            tokenAddress: tokenAddresses[0],
            value: 0.001,
          },
          [tokenAddresses[1]]: {
            currency: 'ETH',
            tokenAddress: tokenAddresses[1],
            value: 0.002,
          },
        }),
      });
      await withController(
        { options: { tokenPricesService } },
        async ({ controller, controllerEvents }) => {
          await callUpdateExchangeRatesMethod({
            allTokens: {
              [toHex(1)]: {
                [controller.config.selectedAddress]: [
                  {
                    address: tokenAddresses[0],
                    decimals: 18,
                    symbol: 'TST1',
                    aggregators: [],
                  },
                  {
                    address: tokenAddresses[1],
                    decimals: 18,
                    symbol: 'TST2',
                    aggregators: [],
                  },
                ],
              },
            },
            chainId: toHex(1),
            controller,
            controllerEvents,
            method,
            nativeCurrency: 'ETH',
          });

          expect(controller.state).toMatchInlineSnapshot(`
            Object {
              "contractExchangeRates": Object {
                "0x0000000000000000000000000000000000000001": 0.001,
                "0x0000000000000000000000000000000000000002": 0.002,
              },
              "contractExchangeRatesByChainId": Object {
                "0x1": Object {
                  "ETH": Object {
                    "0x0000000000000000000000000000000000000001": 0.001,
                    "0x0000000000000000000000000000000000000002": 0.002,
                  },
                },
              },
            }
        `);
        },
      );
    });

    if (method === 'updateExchangeRatesByChainId') {
      it('updates rates only for a non-selected chain', async () => {
        const tokenAddresses = [
          '0x0000000000000000000000000000000000000001',
          '0x0000000000000000000000000000000000000002',
        ];
        const tokenPricesService = buildMockTokenPricesService({
          fetchTokenPrices: jest.fn().mockResolvedValue({
            [tokenAddresses[0]]: {
              currency: 'ETH',
              tokenAddress: tokenAddresses[0],
              value: 0.001,
            },
            [tokenAddresses[1]]: {
              currency: 'ETH',
              tokenAddress: tokenAddresses[1],
              value: 0.002,
            },
          }),
        });
        await withController(
          { options: { tokenPricesService } },
          async ({ controller, controllerEvents }) => {
            await callUpdateExchangeRatesMethod({
              allTokens: {
                [toHex(2)]: {
                  [controller.config.selectedAddress]: [
                    {
                      address: tokenAddresses[0],
                      decimals: 18,
                      symbol: 'TST1',
                      aggregators: [],
                    },
                    {
                      address: tokenAddresses[1],
                      decimals: 18,
                      symbol: 'TST2',
                      aggregators: [],
                    },
                  ],
                },
              },
              chainId: toHex(2),
              controller,
              controllerEvents,
              method,
              nativeCurrency: 'ETH',
              setChainAsCurrent: false,
            });

            expect(controller.state).toMatchInlineSnapshot(`
              Object {
                "contractExchangeRates": Object {},
                "contractExchangeRatesByChainId": Object {
                  "0x2": Object {
                    "ETH": Object {
                      "0x0000000000000000000000000000000000000001": 0.001,
                      "0x0000000000000000000000000000000000000002": 0.002,
                    },
                  },
                },
              }
          `);
          },
        );
      });
    }

    it('updates exchange rates when native currency is not supported by the Price API', async () => {
      const tokenAddresses = [
        '0x0000000000000000000000000000000000000001',
        '0x0000000000000000000000000000000000000002',
      ];
      const tokenPricesService = buildMockTokenPricesService({
        fetchTokenPrices: jest.fn().mockResolvedValue({
          [tokenAddresses[0]]: {
            currency: 'ETH',
            tokenAddress: tokenAddresses[0],
            value: 0.001,
          },
          [tokenAddresses[1]]: {
            currency: 'ETH',
            tokenAddress: tokenAddresses[1],
            value: 0.002,
          },
        }),
        validateCurrencySupported: jest.fn().mockReturnValue(
          false,
          // Cast used because this method has an assertion in the return
          // value that I don't know how to type properly with Jest's mock.
        ) as unknown as AbstractTokenPricesService['validateCurrencySupported'],
      });
      nock('https://min-api.cryptocompare.com')
        .get('/data/price')
        .query({
          fsym: 'ETH',
          tsyms: 'UNSUPPORTED',
        })
        .reply(200, { UNSUPPORTED: 0.5 }); // .5 eth to 1 matic

      await withController(
        { options: { tokenPricesService } },
        async ({ controller, controllerEvents }) => {
          await callUpdateExchangeRatesMethod({
            allTokens: {
              [toHex(137)]: {
                [controller.config.selectedAddress]: [
                  {
                    address: tokenAddresses[0],
                    decimals: 18,
                    symbol: 'TST1',
                    aggregators: [],
                  },
                  {
                    address: tokenAddresses[1],
                    decimals: 18,
                    symbol: 'TST2',
                    aggregators: [],
                  },
                ],
              },
            },
            chainId: toHex(137),
            controller,
            controllerEvents,
            method,
            nativeCurrency: 'UNSUPPORTED',
          });

          // token value in terms of matic should be (token value in eth) * (eth value in matic)
          expect(controller.state).toMatchInlineSnapshot(`
            Object {
              "contractExchangeRates": Object {
                "0x0000000000000000000000000000000000000001": 0.0005,
                "0x0000000000000000000000000000000000000002": 0.001,
              },
              "contractExchangeRatesByChainId": Object {
                "0x89": Object {
                  "UNSUPPORTED": Object {
                    "0x0000000000000000000000000000000000000001": 0.0005,
                    "0x0000000000000000000000000000000000000002": 0.001,
                  },
                },
              },
            }
        `);
        },
      );
    });

    it('fetches rates for all tokens in batches of 100 when native currency is not supported by the Price API', async () => {
      const chainId = toHex(1);
      const ticker = 'UNSUPPORTED';
      const tokenAddresses = [...new Array(200).keys()]
        .map(buildAddress)
        .sort();
      const tokenPricesService = buildMockTokenPricesService({
        fetchTokenPrices: fetchTokenPricesWithIncreasingPriceForEachToken,
        validateCurrencySupported: (currency: unknown): currency is string => {
          return currency !== ticker;
        },
      });
      const fetchTokenPricesSpy = jest.spyOn(
        tokenPricesService,
        'fetchTokenPrices',
      );
      const tokens = tokenAddresses.map((tokenAddress) => {
        return buildToken({ address: tokenAddress });
      });
      nock('https://min-api.cryptocompare.com')
        .get('/data/price')
        .query({
          fsym: 'ETH',
          tsyms: ticker,
        })
        .reply(200, { [ticker]: 0.5 });
      await withController(
        {
          options: {
            ticker,
            tokenPricesService,
          },
        },
        async ({ controller, controllerEvents }) => {
          await callUpdateExchangeRatesMethod({
            allTokens: {
              [chainId]: {
                [controller.config.selectedAddress]: tokens,
              },
            },
            chainId,
            controller,
            controllerEvents,
            method,
            nativeCurrency: ticker,
          });

          expect(fetchTokenPricesSpy).toHaveBeenCalledTimes(2);
          expect(fetchTokenPricesSpy).toHaveBeenNthCalledWith(1, {
            chainId,
            tokenContractAddresses: tokenAddresses.slice(0, 100),
            currency: 'ETH',
          });
          expect(fetchTokenPricesSpy).toHaveBeenNthCalledWith(2, {
            chainId,
            tokenContractAddresses: tokenAddresses.slice(100),
            currency: 'ETH',
          });
        },
      );
    });

    it('sets rates to undefined when chain is not supported by the Price API', async () => {
      const tokenAddresses = [
        '0x0000000000000000000000000000000000000001',
        '0x0000000000000000000000000000000000000002',
      ];
      const tokenPricesService = buildMockTokenPricesService({
        fetchTokenPrices: jest.fn().mockResolvedValue({
          [tokenAddresses[0]]: {
            currency: 'ETH',
            tokenAddress: tokenAddresses[0],
            value: 0.001,
          },
          [tokenAddresses[1]]: {
            currency: 'ETH',
            tokenAddress: tokenAddresses[1],
            value: 0.002,
          },
        }),
        validateChainIdSupported: jest.fn().mockReturnValue(
          false,
          // Cast used because this method has an assertion in the return
          // value that I don't know how to type properly with Jest's mock.
        ) as unknown as AbstractTokenPricesService['validateChainIdSupported'],
      });
      await withController(
        { options: { tokenPricesService } },
        async ({ controller, controllerEvents }) => {
          await callUpdateExchangeRatesMethod({
            allTokens: {
              [toHex(999)]: {
                [controller.config.selectedAddress]: [
                  {
                    address: tokenAddresses[0],
                    decimals: 18,
                    symbol: 'TST1',
                    aggregators: [],
                  },
                  {
                    address: tokenAddresses[1],
                    decimals: 18,
                    symbol: 'TST2',
                    aggregators: [],
                  },
                ],
              },
            },
            chainId: toHex(999),
            controller,
            controllerEvents,
            method,
            nativeCurrency: 'TST',
          });

          expect(controller.state).toMatchInlineSnapshot(`
            Object {
              "contractExchangeRates": Object {
                "0x0000000000000000000000000000000000000001": undefined,
                "0x0000000000000000000000000000000000000002": undefined,
              },
              "contractExchangeRatesByChainId": Object {
                "0x3e7": Object {
                  "TST": Object {
                    "0x0000000000000000000000000000000000000001": undefined,
                    "0x0000000000000000000000000000000000000002": undefined,
                  },
                },
              },
            }
          `);
        },
      );
    });

    it('only updates rates once when called twice', async () => {
      const tokenAddresses = [
        '0x0000000000000000000000000000000000000001',
        '0x0000000000000000000000000000000000000002',
      ];
      const fetchTokenPricesMock = jest.fn().mockResolvedValue({
        [tokenAddresses[0]]: {
          currency: 'ETH',
          tokenContractAddress: tokenAddresses[0],
          value: 0.001,
        },
        [tokenAddresses[1]]: {
          currency: 'ETH',
          tokenContractAddress: tokenAddresses[1],
          value: 0.002,
        },
      });
      const tokenPricesService = buildMockTokenPricesService({
        fetchTokenPrices: fetchTokenPricesMock,
      });
      await withController(
        { options: { tokenPricesService } },
        async ({ controller, controllerEvents }) => {
          const updateExchangeRates = async () =>
            await callUpdateExchangeRatesMethod({
              allTokens: {
                [toHex(1)]: {
                  [controller.config.selectedAddress]: [
                    {
                      address: tokenAddresses[0],
                      decimals: 18,
                      symbol: 'TST1',
                      aggregators: [],
                    },
                    {
                      address: tokenAddresses[1],
                      decimals: 18,
                      symbol: 'TST2',
                      aggregators: [],
                    },
                  ],
                },
              },
              chainId: toHex(1),
              controller,
              controllerEvents,
              method,
              nativeCurrency: 'ETH',
            });

          await Promise.all([updateExchangeRates(), updateExchangeRates()]);

          expect(fetchTokenPricesMock).toHaveBeenCalledTimes(1);
          expect(controller.state).toMatchInlineSnapshot(`
            Object {
              "contractExchangeRates": Object {
                "0x0000000000000000000000000000000000000001": 0.001,
                "0x0000000000000000000000000000000000000002": 0.002,
              },
              "contractExchangeRatesByChainId": Object {
                "0x1": Object {
                  "ETH": Object {
                    "0x0000000000000000000000000000000000000001": 0.001,
                    "0x0000000000000000000000000000000000000002": 0.002,
                  },
                },
              },
            }
        `);
        },
      );
    });
  });
});

/**
 * A collection of mock external controller events.
 */
type ControllerEvents = {
  networkStateChange: (state: NetworkState) => void;
  preferencesStateChange: (state: PreferencesState) => void;
  tokensStateChange: (state: TokensState) => void;
};

/**
 * A callback for the `withController` helper function.
 *
 * @param args - The arguments.
 * @param args.controller - The controller that the test helper created.
 * @param args.controllerEvents - A collection of methods for dispatching mock
 * events from external controllers.
 */
type WithControllerCallback<ReturnValue> = ({
  controller,
  controllerEvents,
}: {
  controller: TokenRatesController;
  controllerEvents: ControllerEvents;
}) => Promise<ReturnValue> | ReturnValue;

type PartialConstructorParameters = {
  options?: Partial<ConstructorParameters<typeof TokenRatesController>[0]>;
  config?: Partial<TokenRatesConfig>;
  state?: Partial<TokenBalancesState>;
};

type WithControllerArgs<ReturnValue> =
  | [WithControllerCallback<ReturnValue>]
  | [PartialConstructorParameters, WithControllerCallback<ReturnValue>];

/**
 * Builds a controller based on the given options, and calls the given function
 * with that controller.
 *
 * @param args - Either a function, or a set of partial constructor parameters
 * plus a function. The function will be called with the built controller and a
 * collection of controller event handlers.
 * @returns Whatever the callback returns.
 */
async function withController<ReturnValue>(
  ...args: WithControllerArgs<ReturnValue>
) {
  const [{ options, config, state }, testFunction] =
    args.length === 2
      ? args
      : [{ options: undefined, config: undefined, state: undefined }, args[0]];

  // explit cast used here because we know the `on____` functions are always
  // set in the constructor.
  const controllerEvents = {} as ControllerEvents;

  const controllerOptions: ConstructorParameters<
    typeof TokenRatesController
  >[0] = {
    chainId: toHex(1),
    getNetworkClientById: jest.fn(),
    onNetworkStateChange: (listener) => {
      controllerEvents.networkStateChange = listener;
    },
    onPreferencesStateChange: (listener) => {
      controllerEvents.preferencesStateChange = listener;
    },
    onTokensStateChange: (listener) => {
      controllerEvents.tokensStateChange = listener;
    },
    selectedAddress: defaultSelectedAddress,
    ticker: NetworksTicker.mainnet,
    tokenPricesService: buildMockTokenPricesService(),
    ...options,
  };

  const controller = new TokenRatesController(controllerOptions, config, state);
  try {
    return await testFunction({
      controller,
      controllerEvents,
    });
  } finally {
    controller.stop();
    await flushPromises();
  }
}

/**
 * Resolve all pending promises.
 *
 * This method is used for async tests that use fake timers.
 * See https://stackoverflow.com/a/58716087 and https://jestjs.io/docs/timer-mocks.
 *
 * TODO: migrate this to @metamask/utils
 */
async function flushPromises(): Promise<void> {
  await new Promise(jest.requireActual('timers').setImmediate);
}

/**
 * Call an "update exchange rates" method with the given parameters.
 *
 * The TokenRatesController has two methods for updating exchange rates:
 * `updateExchangeRates` and `updateExchangeRatesByChainId`. They are the same
 * except in how the inputs are specified. `updateExchangeRates` gets the
 * inputs from controller configuration, whereas `updateExchangeRatesByChainId`
 * accepts the inputs as parameters.
 *
 * This helper function normalizes between these two functions, so that we can
 * test them the same way.
 *
 * @param args - The arguments.
 * @param args.allTokens - The `allTokens` state (from the TokensController)
 * @param args.chainId - The chain ID of the chain we want to update the
 * exchange rates for.
 * @param args.controller - The controller to call the method with.
 * @param args.controllerEvents - Controller event handlers, used to
 * update controller configuration.
 * @param args.method - The "update exchange rates" method to call.
 * @param args.nativeCurrency - The symbol for the native currency of the
 * network we're getting updated exchange rates for.
 * @param args.setChainAsCurrent - When calling `updateExchangeRatesByChainId`,
 * this determines whether to set the chain as the globally selected chain.
 */
async function callUpdateExchangeRatesMethod({
  allTokens,
  chainId,
  controller,
  controllerEvents,
  method,
  nativeCurrency,
  setChainAsCurrent = true,
}: {
  allTokens: TokenRatesConfig['allTokens'];
  chainId: TokenRatesConfig['chainId'];
  controller: TokenRatesController;
  controllerEvents: ControllerEvents;
  method: 'updateExchangeRates' | 'updateExchangeRatesByChainId';
  nativeCurrency: TokenRatesConfig['nativeCurrency'];
  setChainAsCurrent?: boolean;
}) {
  if (method === 'updateExchangeRates' && !setChainAsCurrent) {
    throw new Error(
      'The "setChainAsCurrent" flag cannot be enabled when calling the "updateExchangeRates" method',
    );
  }
  // Note that the state given here is intentionally incomplete because the
  // controller only uses these two properties, and the tests are written to
  // only consider these two. We want this to break if we start relying on
  // more, as we'd need to update the tests accordingly.
  // @ts-expect-error Intentionally incomplete state
  controllerEvents.tokensStateChange({ allDetectedTokens: {}, allTokens });

  if (setChainAsCurrent) {
    // We're using controller events here instead of calling `configure`
    // because `configure` does not update internal controller state correctly.
    // As with many BaseControllerV1-based controllers, runtime config
    // modification is allowed by the API but not supported in practice.
    controllerEvents.networkStateChange({
      // Note that the state given here is intentionally incomplete because the
      // controller only uses these two properties, and the tests are written to
      // only consider these two. We want this to break if we start relying on
      // more, as we'd need to update the tests accordingly.
      // @ts-expect-error Intentionally incomplete state
      providerConfig: { chainId, ticker: nativeCurrency },
    });
  }

  if (method === 'updateExchangeRates') {
    await controller.updateExchangeRates();
  } else {
    await controller.updateExchangeRatesByChainId({
      chainId,
      nativeCurrency,
    });
  }
}

/**
 * Builds a mock token prices service.
 *
 * @param overrides - The properties of the token prices service you want to
 * provide explicitly.
 * @returns The built mock token prices service.
 */
function buildMockTokenPricesService(
  overrides: Partial<AbstractTokenPricesService> = {},
): AbstractTokenPricesService {
  return {
    async fetchTokenPrices() {
      return {};
    },
    validateChainIdSupported(_chainId: unknown): _chainId is Hex {
      return true;
    },
    validateCurrencySupported(_currency: unknown): _currency is string {
      return true;
    },
    ...overrides,
  };
}

/**
 * A version of the token prices service `fetchTokenPrices` method where the
 * price of each given token is incremented by one.
 *
 * @param args - The arguments to this function.
 * @param args.tokenAddresses - The token addresses.
 * @param args.currency - The currency.
 * @returns The token prices.
 */
async function fetchTokenPricesWithIncreasingPriceForEachToken<
  TokenAddress extends Hex,
  Currency extends string,
>({
  tokenAddresses,
  currency,
}: {
  tokenAddresses: TokenAddress[];
  currency: Currency;
}) {
  return tokenAddresses.reduce<
    Partial<TokenPricesByTokenAddress<TokenAddress, Currency>>
  >((obj, tokenAddress, i) => {
    const tokenPrice: TokenPrice<TokenAddress, Currency> = {
      tokenAddress,
      value: (i + 1) / 1000,
      currency,
    };
    return {
      ...obj,
      [tokenAddress]: tokenPrice,
    };
<<<<<<< HEAD
  }, {}) as TokenPricesByTokenAddress<TokenAddress, Currency>;
=======
  }, {}) as TokenPricesByTokenContractAddress<TokenAddress, Currency>;
}

/**
 * Constructs a checksum Ethereum address.
 *
 * @param number - The address as a decimal number.
 * @returns The address as an 0x-prefixed ERC-55 mixed-case checksum address in
 * hexadecimal format.
 */
function buildAddress(number: number) {
  return toChecksumHexAddress(add0x(number.toString(16).padStart(40, '0')));
}

/**
 * Constructs an object that satisfies the Token interface, filling in missing
 * properties with defaults. This makes it possible to only specify properties
 * that the test cares about.
 *
 * @param overrides - The properties that should be assigned to the new token.
 * @returns The constructed token.
 */
function buildToken(overrides: Partial<Token> = {}) {
  return {
    address: buildAddress(1),
    decimals: 0,
    symbol: '',
    aggregators: [],
    ...overrides,
  };
>>>>>>> e1ff173c
}<|MERGE_RESOLUTION|>--- conflicted
+++ resolved
@@ -2401,10 +2401,7 @@
       ...obj,
       [tokenAddress]: tokenPrice,
     };
-<<<<<<< HEAD
   }, {}) as TokenPricesByTokenAddress<TokenAddress, Currency>;
-=======
-  }, {}) as TokenPricesByTokenContractAddress<TokenAddress, Currency>;
 }
 
 /**
@@ -2434,5 +2431,4 @@
     aggregators: [],
     ...overrides,
   };
->>>>>>> e1ff173c
 }