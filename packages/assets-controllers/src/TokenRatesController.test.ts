import * as sinon from 'sinon';
import nock from 'nock';
import { PreferencesController } from '@metamask/preferences-controller';
import {
  NetworkController,
  NetworkControllerMessenger,
} from '@metamask/network-controller';
import { ControllerMessenger } from '@metamask/base-controller';
import { TokenRatesController } from './TokenRatesController';
import {
  TokensController,
  TokensControllerMessenger,
} from './TokensController';

const COINGECKO_API = 'https://api.coingecko.com/api/v3';
const COINGECKO_ETH_PATH = '/simple/token_price/ethereum';
const COINGECKO_BSC_PATH = '/simple/token_price/binance-smart-chain';
const COINGECKO_MATIC_PATH = '/simple/token_price/polygon-pos-network';
const COINGECKO_ASSETS_PATH = '/asset_platforms';
const COINGECKO_SUPPORTED_CURRENCIES = '/simple/supported_vs_currencies';
const ADDRESS = '0x01';

describe('TokenRatesController', () => {
  let messenger: NetworkControllerMessenger;
  beforeEach(() => {
    nock(COINGECKO_API)
      .get(COINGECKO_ASSETS_PATH)
      .reply(200, [
        {
          id: 'binance-smart-chain',
          chain_identifier: 56,
          name: 'Binance Smart Chain',
          shortname: 'BSC',
        },
        {
          id: 'ethereum',
          chain_identifier: 1,
          name: 'Ethereum',
          shortname: '',
        },
        {
          id: 'polygon-pos-network',
          chain_identifier: 137,
          name: 'Polygon',
          shortname: 'MATIC',
        },
      ])
      .get(
        `${COINGECKO_ETH_PATH}?contract_addresses=0x89d24A6b4CcB1B6fAA2625fE562bDD9a23260359,${ADDRESS}&vs_currencies=eth`,
      )
      .reply(200, {
        '0x89d24a6b4ccb1b6faa2625fe562bdd9a23260359': { eth: 0.00561045 },
      })
      .get(
        `${COINGECKO_ETH_PATH}?contract_addresses=${ADDRESS}&vs_currencies=eth`,
      )
      .reply(200, {})
      .get(`${COINGECKO_ETH_PATH}?contract_addresses=bar&vs_currencies=eth`)
      .reply(200, {})
      .get(
        `${COINGECKO_ETH_PATH}?contract_addresses=${ADDRESS}&vs_currencies=gno`,
      )
      .reply(200, {})
      .get(
        `${COINGECKO_BSC_PATH}?contract_addresses=0x89d24A6b4CcB1B6fAA2625fE562bDD9a23260359,${ADDRESS}&vs_currencies=eth`,
      )
      .reply(200, {
        '0x89d24a6b4ccb1b6faa2625fe562bdd9a23260359': { eth: 0.00561045 },
      })
      .get(`${COINGECKO_BSC_PATH}?contract_addresses=0xfoO&vs_currencies=eth`)
      .reply(200, {})
      .get(`${COINGECKO_BSC_PATH}?contract_addresses=bar&vs_currencies=eth`)
      .reply(200, {})
      .get(`${COINGECKO_BSC_PATH}?contract_addresses=0xfoO&vs_currencies=gno`)
      .reply(200, {})
      .get(COINGECKO_SUPPORTED_CURRENCIES)
      .reply(200, ['eth', 'usd'])
      .get(COINGECKO_ASSETS_PATH)
      .reply(200, [
        {
          id: 'binance-smart-chain',
          chain_identifier: 56,
          name: 'Binance Smart Chain',
          shortname: 'BSC',
        },
        {
          id: 'ethereum',
          chain_identifier: 1,
          name: 'Ethereum',
          shortname: '',
        },
        {
          id: 'polygon-pos-network',
          chain_identifier: 137,
          name: 'Polygon',
          shortname: 'MATIC',
        },
      ])
      .persist();

    nock('https://min-api.cryptocompare.com')
      .get('/data/price?fsym=ETH&tsyms=USD')
      .reply(200, { USD: 179.63 })
      .persist();

    messenger = new ControllerMessenger().getRestricted({
      name: 'NetworkController',
      allowedEvents: ['NetworkController:stateChange'],
      allowedActions: [],
    });
  });

  afterEach(() => {
    nock.cleanAll();
    sinon.restore();
    messenger.clearEventSubscriptions('NetworkController:stateChange');
  });

  it('should set default state', () => {
    const controller = new TokenRatesController({
      onTokensStateChange: sinon.stub(),
      onCurrencyRateStateChange: sinon.stub(),
      onNetworkStateChange: sinon.stub(),
    });
    expect(controller.state).toStrictEqual({
      contractExchangeRates: {},
    });
  });

  it('should initialize with the default config', () => {
    const controller = new TokenRatesController({
      onTokensStateChange: sinon.stub(),
      onCurrencyRateStateChange: sinon.stub(),
      onNetworkStateChange: sinon.stub(),
    });
    expect(controller.config).toStrictEqual({
      disabled: false,
      interval: 180000,
      nativeCurrency: 'eth',
      chainId: '',
      tokens: [],
      threshold: 21600000,
    });
  });

  it('should throw when tokens property is accessed', () => {
    const controller = new TokenRatesController({
      onTokensStateChange: sinon.stub(),
      onCurrencyRateStateChange: sinon.stub(),
      onNetworkStateChange: sinon.stub(),
    });
    expect(() => console.log(controller.tokens)).toThrow(
      'Property only used for setting',
    );
  });

  it('should poll and update rate in the right interval', async () => {
    const pollSpy = jest.spyOn(TokenRatesController.prototype, 'poll');
    const interval = 100;
    const times = 5;
    new TokenRatesController(
      {
        onTokensStateChange: jest.fn(),
        onCurrencyRateStateChange: jest.fn(),
        onNetworkStateChange: jest.fn(),
      },
      {
        interval,
        tokens: [{ address: 'bar', decimals: 0, symbol: '', aggregators: [] }],
      },
    );

    expect(pollSpy).toHaveBeenCalledTimes(1);
    expect(pollSpy).not.toHaveBeenCalledTimes(times);
    await new Promise((resolve) => {
      setTimeout(resolve, interval * (times - 0.5));
    });
    expect(pollSpy).toHaveBeenCalledTimes(times);
    pollSpy.mockClear();
  });

  it('should not update rates if disabled', async () => {
    const controller = new TokenRatesController(
      {
        onTokensStateChange: sinon.stub(),
        onCurrencyRateStateChange: sinon.stub(),
        onNetworkStateChange: sinon.stub(),
      },
      {
        interval: 10,
      },
    );
    controller.fetchExchangeRate = sinon.stub();
    controller.disabled = true;
    await controller.updateExchangeRates();
    expect((controller.fetchExchangeRate as any).called).toBe(false);
  });

  it('should clear previous interval', async () => {
    const mock = sinon.stub(global, 'clearTimeout');
    const controller = new TokenRatesController(
      {
        onTokensStateChange: sinon.stub(),
        onCurrencyRateStateChange: sinon.stub(),
        onNetworkStateChange: sinon.stub(),
      },
      { interval: 1337 },
    );
    await new Promise<void>((resolve) => {
      setTimeout(() => {
        controller.poll(1338);
        expect(mock.called).toBe(true);
        resolve();
      }, 100);
    });
  });

  it('should update all rates', async () => {
    new NetworkController({ messenger, trackMetaMetricsEvent: jest.fn() });
    const preferences = new PreferencesController();
    const tokensController = new TokensController({
      onPreferencesStateChange: (listener) => preferences.subscribe(listener),
      onNetworkStateChange: (listener) =>
        messenger.subscribe('NetworkController:stateChange', listener),
<<<<<<< HEAD
      getERC20TokenName: sinon.stub(),
=======
      messenger: undefined as unknown as TokensControllerMessenger,
>>>>>>> 1970dc13
    });
    const controller = new TokenRatesController(
      {
        onTokensStateChange: (listener) => tokensController.subscribe(listener),
        onCurrencyRateStateChange: sinon.stub(),
        onNetworkStateChange: (listener) =>
          messenger.subscribe('NetworkController:stateChange', listener),
      },
      { interval: 10, chainId: '1' },
    );
    const address = '0x89d24A6b4CcB1B6fAA2625fE562bDD9a23260359';
    expect(controller.state.contractExchangeRates).toStrictEqual({});
    controller.tokens = [
      { address, decimals: 18, symbol: 'DAI', aggregators: [] },
      { address: ADDRESS, decimals: 0, symbol: '', aggregators: [] },
    ];
    await controller.updateExchangeRates();
    expect(Object.keys(controller.state.contractExchangeRates)).toContain(
      address,
    );
    expect(controller.state.contractExchangeRates[address]).toBeGreaterThan(0);
    expect(Object.keys(controller.state.contractExchangeRates)).toContain(
      ADDRESS,
    );
    expect(controller.state.contractExchangeRates[ADDRESS]).toStrictEqual(0);
  });

  it('should handle balance not found in API', async () => {
    const controller = new TokenRatesController(
      {
        onTokensStateChange: sinon.stub(),
        onCurrencyRateStateChange: sinon.stub(),
        onNetworkStateChange: sinon.stub(),
      },
      { interval: 10 },
    );
    sinon.stub(controller, 'fetchExchangeRate').throws({
      error: 'Not Found',
      message: 'Not Found',
    });
    expect(controller.state.contractExchangeRates).toStrictEqual({});
    controller.tokens = [
      { address: 'bar', decimals: 0, symbol: '', aggregators: [] },
    ];
    const mock = sinon.stub(controller, 'updateExchangeRates');
    await controller.updateExchangeRates();
    expect(mock).not.toThrow();
  });

  it('should update exchange rates when tokens change', async () => {
    let tokenStateChangeListener: (state: any) => void;
    const onTokensStateChange = sinon.stub().callsFake((listener) => {
      tokenStateChangeListener = listener;
    });
    const onCurrencyRateStateChange = sinon.stub();
    const onNetworkStateChange = sinon.stub();
    const controller = new TokenRatesController(
      {
        onTokensStateChange,
        onCurrencyRateStateChange,
        onNetworkStateChange,
      },
      { interval: 10 },
    );

    const updateExchangeRatesStub = sinon.stub(
      controller,
      'updateExchangeRates',
    );
    // eslint-disable-next-line @typescript-eslint/no-non-null-assertion
    tokenStateChangeListener!({ tokens: [], detectedTokens: [] });
    // FIXME: This is now being called twice
    expect(updateExchangeRatesStub.callCount).toStrictEqual(2);
  });

  it('should update exchange rates when native currency changes', async () => {
    let currencyRateStateChangeListener: (state: any) => void;
    const onTokensStateChange = sinon.stub();
    const onCurrencyRateStateChange = sinon.stub().callsFake((listener) => {
      currencyRateStateChangeListener = listener;
    });
    const onNetworkStateChange = sinon.stub();
    const controller = new TokenRatesController(
      {
        onTokensStateChange,
        onCurrencyRateStateChange,
        onNetworkStateChange,
      },
      { interval: 10 },
    );

    const updateExchangeRatesStub = sinon.stub(
      controller,
      'updateExchangeRates',
    );
    // eslint-disable-next-line @typescript-eslint/no-non-null-assertion
    currencyRateStateChangeListener!({ nativeCurrency: 'dai' });
    // FIXME: This is now being called twice
    expect(updateExchangeRatesStub.callCount).toStrictEqual(2);
  });

  it('should update exchange rates when native currency is not supported by coingecko', async () => {
    nock(COINGECKO_API)
      .get(`${COINGECKO_MATIC_PATH}`)
      .query({ contract_addresses: '0x02,0x03', vs_currencies: 'eth' })
      .reply(200, {
        '0x02': {
          eth: 0.001, // token value in terms of ETH
        },
        '0x03': {
          eth: 0.002,
        },
      })
      .persist();

    nock('https://min-api.cryptocompare.com')
      .get('/data/price?fsym=ETH&tsyms=MATIC')
      .reply(200, { MATIC: 0.5 }) // .5 eth to 1 matic
      .persist();

    const expectedExchangeRates = {
      '0x02': 0.0005, // token value in terms of matic = (token value in eth) * (eth value in matic) = .001 * .5
      '0x03': 0.001,
    };

    let tokenStateChangeListener: (state: any) => void;
    const onTokensStateChange = sinon.stub().callsFake((listener) => {
      tokenStateChangeListener = listener;
    });

    const onNetworkStateChange = sinon.stub();
    const controller = new TokenRatesController(
      {
        onTokensStateChange,
        onCurrencyRateStateChange: sinon.stub(),
        onNetworkStateChange,
      },
      { interval: 10 },
    );
    await controller.configure({ chainId: '137', nativeCurrency: 'MATIC' });

    // eslint-disable-next-line @typescript-eslint/no-non-null-assertion
    await tokenStateChangeListener!({
      tokens: [
        {
          address: '0x02',
          decimals: 18,
          image: undefined,
          symbol: 'bar',
          isERC721: false,
        },
        {
          address: '0x03',
          decimals: 18,
          image: undefined,
          symbol: 'bazz',
          isERC721: false,
        },
      ],
      detectedTokens: [],
    });

    await controller.updateExchangeRates();

    expect(controller.state.contractExchangeRates).toStrictEqual(
      expectedExchangeRates,
    );
  });

  it('should clear contractExchangeRates state when network is changed', async () => {
    nock(COINGECKO_API)
      .get(`${COINGECKO_ETH_PATH}`)
      .query({ contract_addresses: '0x02,0x03', vs_currencies: 'eth' })
      .reply(200, {
        '0x02': {
          eth: 0.001, // token value in terms of ETH
        },
        '0x03': {
          eth: 0.002,
        },
      })
      .persist();

    let networkChangeListener: (state: any) => void;
    const onNetworkStateChange = sinon.stub().callsFake((listener) => {
      networkChangeListener = listener;
    });

    let tokenStateChangeListener: (state: any) => void;
    const onTokensStateChange = sinon.stub().callsFake((listener) => {
      tokenStateChangeListener = listener;
    });

    const controller = new TokenRatesController(
      {
        onTokensStateChange,
        onNetworkStateChange,
        onCurrencyRateStateChange: sinon.stub(),
      },
      { interval: 10 },
    );

    await controller.configure({ chainId: '1', nativeCurrency: 'ETH' });

    // eslint-disable-next-line @typescript-eslint/no-non-null-assertion
    await tokenStateChangeListener!({
      tokens: [
        {
          address: '0x02',
          decimals: 18,
          image: undefined,
          symbol: 'bar',
          isERC721: false,
        },
        {
          address: '0x03',
          decimals: 18,
          image: undefined,
          symbol: 'bazz',
          isERC721: false,
        },
      ],
      detectedTokens: [],
    });

    await controller.updateExchangeRates();

    expect(controller.state.contractExchangeRates).toStrictEqual({
      '0x02': 0.001,
      '0x03': 0.002,
    });

    // eslint-disable-next-line @typescript-eslint/no-non-null-assertion
    await networkChangeListener!({
      providerConfig: { chainId: '4' },
    });

    // eslint-disable-next-line @typescript-eslint/no-non-null-assertion
    await tokenStateChangeListener!({
      tokens: [],
      detectedTokens: [],
    });

    expect(controller.state.contractExchangeRates).toStrictEqual({});
  });

  it('should update exchange rates when detected tokens are added', async () => {
    nock(COINGECKO_API)
      .get(`${COINGECKO_ETH_PATH}`)
      .query({ contract_addresses: '0x02,0x03', vs_currencies: 'eth' })
      .reply(200, {
        '0x02': {
          eth: 0.001,
        },
        '0x03': {
          eth: 0.002,
        },
      })
      .persist();

    let tokenStateChangeListener: (state: any) => void;
    const onTokensStateChange = sinon.stub().callsFake((listener) => {
      tokenStateChangeListener = listener;
    });

    const controller = new TokenRatesController(
      {
        onTokensStateChange,
        onNetworkStateChange: sinon.stub(),
        onCurrencyRateStateChange: sinon.stub(),
      },
      { interval: 10, chainId: '1', nativeCurrency: 'ETH' },
    );

    expect(controller.state.contractExchangeRates).toStrictEqual({});

    // eslint-disable-next-line @typescript-eslint/no-non-null-assertion
    await tokenStateChangeListener!({
      detectedTokens: [
        {
          address: '0x02',
          decimals: 18,
          image: undefined,
          symbol: 'bar',
          isERC721: false,
        },
        {
          address: '0x03',
          decimals: 18,
          image: undefined,
          symbol: 'bazz',
          isERC721: false,
        },
      ],
      tokens: [],
    });

    await controller.updateExchangeRates();

    expect(controller.state.contractExchangeRates).toStrictEqual({
      '0x02': 0.001,
      '0x03': 0.002,
    });
  });
});<|MERGE_RESOLUTION|>--- conflicted
+++ resolved
@@ -222,11 +222,8 @@
       onPreferencesStateChange: (listener) => preferences.subscribe(listener),
       onNetworkStateChange: (listener) =>
         messenger.subscribe('NetworkController:stateChange', listener),
-<<<<<<< HEAD
       getERC20TokenName: sinon.stub(),
-=======
       messenger: undefined as unknown as TokensControllerMessenger,
->>>>>>> 1970dc13
     });
     const controller = new TokenRatesController(
       {
