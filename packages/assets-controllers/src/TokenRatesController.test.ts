--- conflicted
+++ resolved
@@ -3171,16 +3171,11 @@
     async fetchTokenPrices() {
       return {};
     },
-<<<<<<< HEAD
-    async fetchSupportedChainIds() {
-      return [];
-=======
     async fetchExchangeRates() {
       return {};
     },
-    validateChainIdSupported(_chainId: unknown): _chainId is Hex {
-      return true;
->>>>>>> cfaf0951
+    async fetchSupportedChainIds() {
+      return [];
     },
     validateCurrencySupported(_currency: unknown): _currency is string {
       return true;
