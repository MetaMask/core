import { ControllerMessenger } from '@metamask/base-controller';
import {
  ChainId,
  NetworkType,
  NetworksTicker,
} from '@metamask/controller-utils';
import type { NetworkControllerGetNetworkClientByIdAction } from '@metamask/network-controller';
import nock from 'nock';
import { useFakeTimers } from 'sinon';

import { advanceTime } from '../../../tests/helpers';
import type {
  CurrencyRateStateChange,
  GetCurrencyRateState,
} from './CurrencyRateController';
import { CurrencyRateController } from './CurrencyRateController';

const name = 'CurrencyRateController' as const;

/**
 * Constructs a restricted controller messenger.
 *
 * @returns A restricted controller messenger.
 */
function getRestrictedMessenger() {
  const controllerMessenger = new ControllerMessenger<
    GetCurrencyRateState | NetworkControllerGetNetworkClientByIdAction,
    CurrencyRateStateChange
  >();
  controllerMessenger.registerActionHandler(
    'NetworkController:getNetworkClientById',
    jest.fn().mockImplementation((networkClientId) => {
      switch (networkClientId) {
        case 'mainnet':
          return {
            configuration: {
              type: NetworkType.mainnet,
              chainId: ChainId.mainnet,
              ticker: NetworksTicker.mainnet,
            },
          };
        case 'sepolia':
          return {
            configuration: {
              type: NetworkType.sepolia,
              chainId: ChainId.sepolia,
              ticker: NetworksTicker.sepolia,
            },
          };
        default:
          throw new Error('Invalid networkClientId');
      }
    }),
  );
  const messenger = controllerMessenger.getRestricted<
    typeof name,
    NetworkControllerGetNetworkClientByIdAction['type']
  >({
    name,
    allowedActions: ['NetworkController:getNetworkClientById'],
    allowedEvents: [],
  });
  return messenger;
}

const getStubbedDate = () => {
  return new Date('2019-04-07T10:20:30Z').getTime();
};

describe('CurrencyRateController', () => {
  let clock: sinon.SinonFakeTimers;
  beforeEach(() => {
    clock = useFakeTimers();
  });

  afterEach(() => {
    clock.restore();
  });

  it('should set default state', () => {
    const messenger = getRestrictedMessenger();
    const controller = new CurrencyRateController({ messenger });

    expect(controller.state).toStrictEqual({
      currentCurrency: 'usd',
      currencyRates: {
        ETH: {
          conversionDate: 0,
          conversionRate: 0,
          usdConversionRate: null,
        },
      },
    });

    controller.destroy();
  });

  it('should initialize with initial state', () => {
    const messenger = getRestrictedMessenger();
    const existingState = { currentCurrency: 'rep' };
    const controller = new CurrencyRateController({
      messenger,
      state: existingState,
    });

    expect(controller.state).toStrictEqual({
      currentCurrency: 'rep',
      currencyRates: {
        ETH: {
          conversionDate: 0,
          conversionRate: 0,
          usdConversionRate: null,
        },
      },
    });

    controller.destroy();
  });

  it('should not poll before being started', async () => {
    const fetchMultiExchangeRateStub = jest.fn();
    const messenger = getRestrictedMessenger();
    const controller = new CurrencyRateController({
      interval: 100,
      fetchMultiExchangeRate: fetchMultiExchangeRateStub,
      messenger,
    });

    await advanceTime({ clock, duration: 200 });

    expect(fetchMultiExchangeRateStub).not.toHaveBeenCalled();

    controller.destroy();
  });

  it('should poll and update state in the right interval', async () => {
    const currentCurrency = 'cad';

    jest
      .spyOn(global.Date, 'now')
      .mockReturnValueOnce(10000)
      .mockReturnValueOnce(20000);
    const fetchMultiExchangeRateStub = jest
      .fn()
      .mockResolvedValueOnce({
        eth: { [currentCurrency]: 1, usd: 11 },
      })
      .mockResolvedValueOnce({
        eth: {
          [currentCurrency]: 2,
          usd: 22,
        },
      });
    const messenger = getRestrictedMessenger();
    const controller = new CurrencyRateController({
      interval: 100,
      fetchMultiExchangeRate: fetchMultiExchangeRateStub,
      messenger,
      state: { currentCurrency },
    });

    controller.startPolling({ nativeCurrencies: ['ETH'] });
    await advanceTime({ clock, duration: 0 });
    expect(fetchMultiExchangeRateStub).toHaveBeenCalledTimes(1);
    expect(controller.state.currencyRates).toStrictEqual({
      ETH: {
        conversionDate: 10,
        conversionRate: 1,
        usdConversionRate: 11,
      },
    });
    await advanceTime({ clock, duration: 99 });

    expect(fetchMultiExchangeRateStub).toHaveBeenCalledTimes(1);

    await advanceTime({ clock, duration: 1 });

    expect(fetchMultiExchangeRateStub).toHaveBeenCalledTimes(2);
    expect(controller.state.currencyRates).toStrictEqual({
      ETH: {
        conversionDate: 20,
        conversionRate: 2,
        usdConversionRate: 22,
      },
    });

    controller.destroy();
  });

  it('should not poll after being stopped', async () => {
    const fetchMultiExchangeRateStub = jest.fn();
    const messenger = getRestrictedMessenger();
    const controller = new CurrencyRateController({
      interval: 100,
      fetchMultiExchangeRate: fetchMultiExchangeRateStub,
      messenger,
    });

    controller.startPolling({ nativeCurrencies: ['ETH'] });

    await advanceTime({ clock, duration: 0 });

    controller.stopAllPolling();

    // called once upon initial start
    expect(fetchMultiExchangeRateStub).toHaveBeenCalledTimes(1);

    await advanceTime({ clock, duration: 150, stepSize: 50 });

    expect(fetchMultiExchangeRateStub).toHaveBeenCalledTimes(1);

    controller.destroy();
  });

  it('should poll correctly after being started, stopped, and started again', async () => {
    const fetchMultiExchangeRateStub = jest.fn();

    const messenger = getRestrictedMessenger();
    const controller = new CurrencyRateController({
      interval: 100,
      fetchMultiExchangeRate: fetchMultiExchangeRateStub,
      messenger,
    });
    controller.startPolling({ nativeCurrencies: ['ETH'] });
    await advanceTime({ clock, duration: 0 });

    controller.stopAllPolling();

    // called once upon initial start
    expect(fetchMultiExchangeRateStub).toHaveBeenCalledTimes(1);

    controller.startPolling({ nativeCurrencies: ['ETH'] });
    await advanceTime({ clock, duration: 0 });

    expect(fetchMultiExchangeRateStub).toHaveBeenCalledTimes(2);

    await advanceTime({ clock, duration: 100 });

    expect(fetchMultiExchangeRateStub).toHaveBeenCalledTimes(3);
  });

  it('should update exchange rate', async () => {
    const currentCurrency = 'cad';

    jest.spyOn(global.Date, 'now').mockImplementation(() => getStubbedDate());
    const fetchMultiExchangeRateStub = jest
      .fn()
      .mockResolvedValue({ eth: { [currentCurrency]: 10, usd: 111 } });
    const messenger = getRestrictedMessenger();
    const controller = new CurrencyRateController({
      interval: 10,
      fetchMultiExchangeRate: fetchMultiExchangeRateStub,
      messenger,
      state: { currentCurrency },
    });

    expect(controller.state.currencyRates).toStrictEqual({
      ETH: {
        conversionDate: 0,
        conversionRate: 0,
        usdConversionRate: null,
      },
    });

    await controller.updateExchangeRate(['ETH']);

    expect(controller.state.currencyRates).toStrictEqual({
      ETH: {
        conversionDate: getStubbedDate() / 1000,
        conversionRate: 10,
        usdConversionRate: 111,
      },
    });

    controller.destroy();
  });

  it('should use the exchange rate for ETH when native currency is testnet ETH', async () => {
    const currentCurrency = 'cad';

    jest.spyOn(global.Date, 'now').mockImplementation(() => getStubbedDate());
    const fetchMultiExchangeRateStub = jest
      .fn()
      .mockImplementation((_, cryptocurrencies) => {
        const nativeCurrency = cryptocurrencies[0];
        if (nativeCurrency === 'ETH') {
          return {
            [nativeCurrency.toLowerCase()]: {
              [currentCurrency.toLowerCase()]: 10,
              usd: 110,
            },
          };
        }
        return {
          [nativeCurrency.toLowerCase()]: {
            [currentCurrency.toLowerCase()]: 0,
            usd: 100,
          },
        };
      });
    const messenger = getRestrictedMessenger();
    const controller = new CurrencyRateController({
      fetchMultiExchangeRate: fetchMultiExchangeRateStub,
      messenger,
      state: { currentCurrency },
    });

    expect(controller.state.currencyRates).toStrictEqual({
      ETH: {
        conversionDate: 0,
        conversionRate: 0,
        usdConversionRate: null,
      },
    });

    await controller.updateExchangeRate(['SepoliaETH']);

    expect(controller.state.currencyRates).toStrictEqual({
      ETH: {
        conversionDate: 0,
        conversionRate: 0,
        usdConversionRate: null,
      },
      SepoliaETH: {
        conversionDate: getStubbedDate() / 1000,
        conversionRate: 10,
        usdConversionRate: 110,
      },
    });

    controller.destroy();
  });

  it('should update current currency then clear and refetch rates', async () => {
    const currentCurrency = 'cad';
    jest.spyOn(global.Date, 'now').mockImplementation(() => getStubbedDate());
    const fetchMultiExchangeRateStub = jest.fn().mockResolvedValue({
      eth: { [currentCurrency]: 10, usd: 11 },
      btc: { [currentCurrency]: 10, usd: 11 },
    });
    const messenger = getRestrictedMessenger();
    const controller = new CurrencyRateController({
      interval: 10,
      fetchMultiExchangeRate: fetchMultiExchangeRateStub,
      messenger,
      state: {
        currencyRates: {
          ETH: {
            conversionDate: 123,
            conversionRate: 123,
            usdConversionRate: 123,
          },
          BTC: {
            conversionDate: 100,
            conversionRate: 200,
            usdConversionRate: 300,
          },
        },
      },
    });

    await controller.setCurrentCurrency(currentCurrency);

    expect(controller.state).toStrictEqual({
      currentCurrency,
      currencyRates: {
        ETH: {
          conversionDate: 0,
          conversionRate: 0,
          usdConversionRate: null,
        },
      },
    });

    await advanceTime({ clock, duration: 0 });

    expect(controller.state).toStrictEqual({
      currentCurrency,
      currencyRates: {
        ETH: {
          conversionDate: getStubbedDate() / 1000,
          conversionRate: 10,
          usdConversionRate: 11,
        },
        BTC: {
          conversionDate: getStubbedDate() / 1000,
          conversionRate: 10,
          usdConversionRate: 11,
        },
      },
    });

    controller.destroy();
  });

  it('should add usd rate to state when includeUsdRate is configured true', async () => {
    const fetchMultiExchangeRateStub = jest.fn().mockResolvedValue({});
    const messenger = getRestrictedMessenger();
    const controller = new CurrencyRateController({
      includeUsdRate: true,
      fetchMultiExchangeRate: fetchMultiExchangeRateStub,
      messenger,
      state: { currentCurrency: 'xyz' },
    });
    await controller.updateExchangeRate(['SepoliaETH']);

    expect(fetchMultiExchangeRateStub).toHaveBeenCalledTimes(1);
    expect(fetchMultiExchangeRateStub.mock.calls).toMatchObject([
      ['xyz', ['ETH'], true],
    ]);

    controller.destroy();
  });

  it('should default to fetching exchange rate from crypto-compare', async () => {
    jest.spyOn(global.Date, 'now').mockImplementation(() => getStubbedDate());
    const cryptoCompareHost = 'https://min-api.cryptocompare.com';
    nock(cryptoCompareHost)
      .get('/data/pricemulti?fsyms=ETH&tsyms=xyz')
      .reply(200, { ETH: { XYZ: 2000.42 } })
      .persist();
    const messenger = getRestrictedMessenger();
    const controller = new CurrencyRateController({
      messenger,
      state: { currentCurrency: 'xyz' },
    });

    await controller.updateExchangeRate(['ETH']);

    expect(controller.state).toStrictEqual({
      currentCurrency: 'xyz',
      currencyRates: {
        ETH: {
          conversionDate: getStubbedDate() / 1000,
          conversionRate: 2000.42,
<<<<<<< HEAD
          usdConversionRate: undefined,
=======
          usdConversionRate: null,
>>>>>>> 4dc714d8
        },
      },
    });

    controller.destroy();
  });

  it('should throw unexpected errors', async () => {
    const cryptoCompareHost = 'https://min-api.cryptocompare.com';
    nock(cryptoCompareHost)
      .get('/data/pricemulti?fsyms=ETH&tsyms=xyz')
      .reply(200, {
        Response: 'Error',
        Message: 'this method has been deprecated',
      })
      .persist();

    const messenger = getRestrictedMessenger();
    const controller = new CurrencyRateController({
      messenger,
      state: { currentCurrency: 'xyz' },
    });

    await expect(controller.updateExchangeRate(['ETH'])).rejects.toThrow(
      'this method has been deprecated',
    );

    controller.destroy();
  });

  it('should not update state on unexpected / transient errors', async () => {
    const cryptoCompareHost = 'https://min-api.cryptocompare.com';
    nock(cryptoCompareHost)
      .get('/data/pricemulti?fsyms=ETH&tsyms=xyz')
      .reply(500) // HTTP 500 transient error
      .persist();

    const state = {
      currentCurrency: 'xyz',
      currencyRates: {
        ETH: {
          conversionDate: 123,
          conversionRate: 123,
          usdConversionRate: 123,
        },
      },
    };
    const messenger = getRestrictedMessenger();
    const controller = new CurrencyRateController({ messenger, state });

    // Error should still be thrown
    await expect(controller.updateExchangeRate(['ETH'])).rejects.toThrow(
      `Fetch failed with status '500' for request 'https://min-api.cryptocompare.com/data/pricemulti?fsyms=ETH&tsyms=xyz'`,
    );

    // But state should not be changed
    expect(controller.state).toStrictEqual(state);

    controller.destroy();
  });

  it('fetches exchange rates for multiple native currencies', async () => {
    jest.spyOn(global.Date, 'now').mockImplementation(() => getStubbedDate());
    const cryptoCompareHost = 'https://min-api.cryptocompare.com';
    nock(cryptoCompareHost)
      .get('/data/pricemulti?fsyms=ETH,POL,BNB&tsyms=xyz')
      .reply(200, {
        BNB: { XYZ: 500.1 },
        ETH: { XYZ: 4000.42 },
        POL: { XYZ: 0.3 },
      })
      .persist();
    const messenger = getRestrictedMessenger();
    const controller = new CurrencyRateController({
      messenger,
      state: { currentCurrency: 'xyz' },
    });

    await controller.updateExchangeRate(['ETH', 'POL', 'BNB']);

    const conversionDate = getStubbedDate() / 1000;
    expect(controller.state).toStrictEqual({
      currentCurrency: 'xyz',
      currencyRates: {
        BNB: {
          conversionDate,
          conversionRate: 500.1,
<<<<<<< HEAD
          usdConversionRate: undefined,
=======
          usdConversionRate: null,
>>>>>>> 4dc714d8
        },
        ETH: {
          conversionDate,
          conversionRate: 4000.42,
<<<<<<< HEAD
          usdConversionRate: undefined,
=======
          usdConversionRate: null,
>>>>>>> 4dc714d8
        },
        POL: {
          conversionDate,
          conversionRate: 0.3,
<<<<<<< HEAD
          usdConversionRate: undefined,
=======
          usdConversionRate: null,
>>>>>>> 4dc714d8
        },
      },
    });

    controller.destroy();
  });
});<|MERGE_RESOLUTION|>--- conflicted
+++ resolved
@@ -433,11 +433,7 @@
         ETH: {
           conversionDate: getStubbedDate() / 1000,
           conversionRate: 2000.42,
-<<<<<<< HEAD
-          usdConversionRate: undefined,
-=======
-          usdConversionRate: null,
->>>>>>> 4dc714d8
+          usdConversionRate: null,
         },
       },
     });
@@ -525,29 +521,17 @@
         BNB: {
           conversionDate,
           conversionRate: 500.1,
-<<<<<<< HEAD
-          usdConversionRate: undefined,
-=======
-          usdConversionRate: null,
->>>>>>> 4dc714d8
+          usdConversionRate: null,
         },
         ETH: {
           conversionDate,
           conversionRate: 4000.42,
-<<<<<<< HEAD
-          usdConversionRate: undefined,
-=======
-          usdConversionRate: null,
->>>>>>> 4dc714d8
+          usdConversionRate: null,
         },
         POL: {
           conversionDate,
           conversionRate: 0.3,
-<<<<<<< HEAD
-          usdConversionRate: undefined,
-=======
-          usdConversionRate: null,
->>>>>>> 4dc714d8
+          usdConversionRate: null,
         },
       },
     });
