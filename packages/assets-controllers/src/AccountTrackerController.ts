--- conflicted
+++ resolved
@@ -16,11 +16,8 @@
   toChecksumHexAddress,
 } from '@metamask/controller-utils';
 import EthQuery from '@metamask/eth-query';
-<<<<<<< HEAD
+import type { InternalAccount } from '@metamask/keyring-internal-api';
 import type { Messenger } from '@metamask/messenger';
-=======
-import type { InternalAccount } from '@metamask/keyring-internal-api';
->>>>>>> 79578d7f
 import type {
   NetworkClient,
   NetworkClientId,
@@ -319,7 +316,7 @@
       (event): string => event.address,
     );
 
-    this.messagingSystem.subscribe(
+    this.messenger.subscribe(
       'TransactionController:unapprovedTransactionAdded',
       async (transactionMeta: TransactionMeta) => {
         await this.#refreshAddress(
@@ -329,7 +326,7 @@
       },
     );
 
-    this.messagingSystem.subscribe(
+    this.messenger.subscribe(
       'TransactionController:transactionConfirmed',
       async (transactionMeta: TransactionMeta) => {
         await this.#refreshAddress(
