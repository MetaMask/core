import EthQuery from 'eth-query';
import type { Provider } from 'eth-query';
import { Mutex } from 'async-mutex';
import {
  BaseConfig,
  BaseController,
  BaseState,
} from '@metamask/base-controller';
import { assert } from '@metamask/utils';
import { PreferencesState } from '@metamask/preferences-controller';
import {
  BNToHex,
  query,
  safelyExecuteWithTimeout,
} from '@metamask/controller-utils';

/**
 * @type AccountInformation
 *
 * Account information object
 * @property balance - Hex string of an account balancec in wei
 */
export interface AccountInformation {
  balance: string;
}

/**
 * @type AccountTrackerConfig
 *
 * Account tracker controller configuration
 * @property provider - Provider used to create a new underlying EthQuery instance
 */
export interface AccountTrackerConfig extends BaseConfig {
  interval: number;
  provider?: Provider;
}

/**
 * @type AccountTrackerState
 *
 * Account tracker controller state
 * @property accounts - Map of addresses to account information
 */
export interface AccountTrackerState extends BaseState {
  accounts: { [address: string]: AccountInformation };
}

/**
 * Controller that tracks the network balances for all user accounts.
 */
export class AccountTrackerController extends BaseController<
  AccountTrackerConfig,
  AccountTrackerState
> {
  private ethQuery?: EthQuery;

  private mutex = new Mutex();

  private handle?: ReturnType<typeof setTimeout>;

  private syncAccounts() {
    const { accounts } = this.state;
    const addresses = Object.keys(this.getIdentities());
    const existing = Object.keys(accounts);
    const newAddresses = addresses.filter(
      (address) => existing.indexOf(address) === -1,
    );
    const oldAddresses = existing.filter(
      (address) => addresses.indexOf(address) === -1,
    );
    newAddresses.forEach((address) => {
      accounts[address] = { balance: '0x0' };
    });

    oldAddresses.forEach((address) => {
      delete accounts[address];
    });
    this.update({ accounts: { ...accounts } });
  }

  /**
   * Name of this controller used during composition
   */
  override name = 'AccountTrackerController';

  private getIdentities: () => PreferencesState['identities'];

  private getSelectedAddress: () => PreferencesState['selectedAddress'];

  private getMultiAccountBalancesEnabled: () => PreferencesState['isMultiAccountBalancesEnabled'];

  /**
   * Creates an AccountTracker instance.
   *
   * @param options - The controller options.
   * @param options.onPreferencesStateChange - Allows subscribing to preference controller state changes.
   * @param options.getIdentities - Gets the identities from the Preferences store.
   * @param options.getSelectedAddress - Gets the selected address from the Preferences store.
   * @param options.getMultiAccountBalancesEnabled - Gets the multi account balances enabled flag from the Preferences store.
   * @param config - Initial options used to configure this controller.
   * @param state - Initial state to set on this controller.
   */
  constructor(
    {
      onPreferencesStateChange,
      getIdentities,
      getSelectedAddress,
      getMultiAccountBalancesEnabled,
    }: {
      onPreferencesStateChange: (
        listener: (preferencesState: PreferencesState) => void,
      ) => void;
      getIdentities: () => PreferencesState['identities'];
      getSelectedAddress: () => PreferencesState['selectedAddress'];
      getMultiAccountBalancesEnabled: () => PreferencesState['isMultiAccountBalancesEnabled'];
    },
    config?: Partial<AccountTrackerConfig>,
    state?: Partial<AccountTrackerState>,
  ) {
    super(config, state);
    this.defaultConfig = {
      interval: 10000,
    };
    this.defaultState = { accounts: {} };
    this.initialize();
    this.getIdentities = getIdentities;
    this.getSelectedAddress = getSelectedAddress;
    this.getMultiAccountBalancesEnabled = getMultiAccountBalancesEnabled;
    onPreferencesStateChange(() => {
      this.refresh();
    });
    this.poll();
  }

  /**
   * Sets a new provider.
   *
   * TODO: Replace this wth a method.
   *
   * @param provider - Provider used to create a new underlying EthQuery instance.
   */
  set provider(provider: Provider) {
    this.ethQuery = new EthQuery(provider);
  }

  get provider() {
    throw new Error('Property only used for setting');
  }

  /**
   * Starts a new polling interval.
   *
   * @param interval - Polling interval trigger a 'refresh'.
   */
  async poll(interval?: number): Promise<void> {
    const releaseLock = await this.mutex.acquire();
    interval && this.configure({ interval }, false, false);
    this.handle && clearTimeout(this.handle);
    await this.refresh();
    this.handle = setTimeout(() => {
      releaseLock();
      this.poll(this.config.interval);
    }, this.config.interval);
  }

  /**
   * Refreshes the balances of the accounts depending on the multi-account setting.
   * If multi-account is disabled, only updates the selected account balance.
   * If multi-account is enabled, updates balances for all accounts.
   *
   * @async
   */
  refresh = async () => {
    this.syncAccounts();
    const accounts = { ...this.state.accounts };
    const isMultiAccountBalancesEnabled = this.getMultiAccountBalancesEnabled();

    if (!isMultiAccountBalancesEnabled) {
      const selectedAddress = this.getSelectedAddress();
      const balance = await this.getBalanceFromChain(selectedAddress);
      accounts[selectedAddress] = { balance: BNToHex(balance) };
      this.update({ accounts });
      return;
    }

    for (const address in accounts) {
<<<<<<< HEAD
      const balance = await this.getBalanceFromChain(address);
      accounts[address] = { balance: BNToHex(balance) };
=======
      await safelyExecuteWithTimeout(async () => {
        assert(this.ethQuery, 'Provider not set.');
        const balance = await query(this.ethQuery, 'getBalance', [address]);
        accounts[address] = { balance: BNToHex(balance) };
      });
>>>>>>> e4dc7626
    }

    this.update({ accounts });
  };

  /**
   * Fetches the balance of a given address from the blockchain.
   *
   * @async
   * @param address - The account address to fetch the balance for.
   * @returns A promise that resolves to the balance in a hex string format.
   */
  async getBalanceFromChain(address: string): Promise<string | undefined> {
    let balance;

    await safelyExecuteWithTimeout(async () => {
      balance = await query(this.ethQuery, 'getBalance', [address]);
    });

    return balance;
  }

  /**
   * Sync accounts balances with some additional addresses.
   *
   * @param addresses - the additional addresses, may be hardware wallet addresses.
   * @returns accounts - addresses with synced balance
   */
  async syncBalanceWithAddresses(
    addresses: string[],
  ): Promise<Record<string, { balance: string }>> {
    return await Promise.all(
      addresses.map((address): Promise<[string, string] | undefined> => {
        return safelyExecuteWithTimeout(async () => {
          assert(this.ethQuery, 'Provider not set.');
          const balance = await query(this.ethQuery, 'getBalance', [address]);
          return [address, balance];
        });
      }),
    ).then((value) => {
      return value.reduce((obj, item) => {
        if (!item) {
          return obj;
        }

        const [address, balance] = item;
        return {
          ...obj,
          [address]: {
            balance,
          },
        };
      }, {});
    });
  }
}

export default AccountTrackerController;<|MERGE_RESOLUTION|>--- conflicted
+++ resolved
@@ -184,16 +184,11 @@
     }
 
     for (const address in accounts) {
-<<<<<<< HEAD
-      const balance = await this.getBalanceFromChain(address);
-      accounts[address] = { balance: BNToHex(balance) };
-=======
       await safelyExecuteWithTimeout(async () => {
         assert(this.ethQuery, 'Provider not set.');
         const balance = await query(this.ethQuery, 'getBalance', [address]);
         accounts[address] = { balance: BNToHex(balance) };
       });
->>>>>>> e4dc7626
     }
 
     this.update({ accounts });
