--- conflicted
+++ resolved
@@ -6,13 +6,15 @@
   BaseController,
   BaseState,
 } from '@metamask/base-controller';
-import { assert } from '@metamask/utils';
+import { Hex, assert } from '@metamask/utils';
 import { PreferencesState } from '@metamask/preferences-controller';
 import {
   BNToHex,
   query,
   safelyExecuteWithTimeout,
 } from '@metamask/controller-utils';
+import { NetworkState } from '@metamask/network-controller';
+import { cloneDeep } from 'lodash';
 
 /**
  * @type AccountInformation
@@ -43,6 +45,12 @@
  */
 export interface AccountTrackerState extends BaseState {
   accounts: { [address: string]: AccountInformation };
+  accountsByChainId: Record<
+    string,
+    {
+      [address: string]: AccountInformation;
+    }
+  >;
 }
 
 /**
@@ -58,10 +66,18 @@
 
   private handle?: ReturnType<typeof setTimeout>;
 
-  private syncAccounts() {
+  private syncAccounts(newChainId: Hex) {
     const { accounts } = this.state;
+    const accountsByChainId = cloneDeep(this.state.accountsByChainId);
     const addresses = Object.keys(this.getIdentities());
     const existing = Object.keys(accounts);
+    if (!accountsByChainId[newChainId]) {
+      accountsByChainId[newChainId] = {};
+      existing.forEach((address) => {
+        accountsByChainId[newChainId][address] = { balance: '0x0' };
+      });
+    }
+
     const newAddresses = addresses.filter(
       (address) => existing.indexOf(address) === -1,
     );
@@ -71,11 +87,22 @@
     newAddresses.forEach((address) => {
       accounts[address] = { balance: '0x0' };
     });
-
+    Object.keys(accountsByChainId).forEach((chainId) => {
+      newAddresses.forEach((address) => {
+        accountsByChainId[chainId][address] = {
+          balance: '0x0',
+        };
+      });
+    });
     oldAddresses.forEach((address) => {
       delete accounts[address];
     });
-    this.update({ accounts: { ...accounts } });
+    Object.keys(accountsByChainId).forEach((chainId) => {
+      oldAddresses.forEach((address) => {
+        delete accountsByChainId[chainId][address];
+      });
+    });
+    this.update({ accounts: { ...accounts }, accountsByChainId });
   }
 
   /**
@@ -88,6 +115,8 @@
   private getSelectedAddress: () => PreferencesState['selectedAddress'];
 
   private getMultiAccountBalancesEnabled: () => PreferencesState['isMultiAccountBalancesEnabled'];
+
+  getCurrentChainId: () => NetworkState['providerConfig']['chainId'];
 
   /**
    * Creates an AccountTracker instance.
@@ -96,11 +125,8 @@
    * @param options.onPreferencesStateChange - Allows subscribing to preference controller state changes.
    * @param options.getIdentities - Gets the identities from the Preferences store.
    * @param options.getSelectedAddress - Gets the selected address from the Preferences store.
-<<<<<<< HEAD
    * @param options.getMultiAccountBalancesEnabled - Gets the multi account balances enabled flag from the Preferences store.
-=======
-   * @param options.getMultiAccountBalancesEnabled - Gets the multi accounts balance preference from the Preferences store.
->>>>>>> 8212cdde
+   * @param options.getCurrentChainId - Gets the chain ID for the current network from the Network store.
    * @param config - Initial options used to configure this controller.
    * @param state - Initial state to set on this controller.
    */
@@ -110,6 +136,7 @@
       getIdentities,
       getSelectedAddress,
       getMultiAccountBalancesEnabled,
+      getCurrentChainId,
     }: {
       onPreferencesStateChange: (
         listener: (preferencesState: PreferencesState) => void,
@@ -117,6 +144,7 @@
       getIdentities: () => PreferencesState['identities'];
       getSelectedAddress: () => PreferencesState['selectedAddress'];
       getMultiAccountBalancesEnabled: () => PreferencesState['isMultiAccountBalancesEnabled'];
+      getCurrentChainId: () => NetworkState['providerConfig']['chainId'];
     },
     config?: Partial<AccountTrackerConfig>,
     state?: Partial<AccountTrackerState>,
@@ -125,7 +153,12 @@
     this.defaultConfig = {
       interval: 10000,
     };
-    this.defaultState = { accounts: {} };
+    this.defaultState = {
+      accounts: {},
+      accountsByChainId: {
+        [getCurrentChainId()]: {},
+      },
+    };
     this.initialize();
     this.getIdentities = getIdentities;
     this.getSelectedAddress = getSelectedAddress;
@@ -133,6 +166,7 @@
     onPreferencesStateChange(() => {
       this.refresh();
     });
+    this.getCurrentChainId = getCurrentChainId;
     this.poll();
   }
 
@@ -168,37 +202,18 @@
   }
 
   /**
-<<<<<<< HEAD
    * Refreshes the balances of the accounts depending on the multi-account setting.
    * If multi-account is disabled, only updates the selected account balance.
    * If multi-account is enabled, updates balances for all accounts.
-=======
-   * Fetches the balance of a given address from the blockchain.
    *
    * @async
-   * @param address - The account address to fetch the balance for.
-   * @returns A promise that resolves to the balance in a hex string format.
-   */
-  private async getBalanceFromChain(
-    address: string,
-  ): Promise<string | undefined> {
-    return await safelyExecuteWithTimeout(async () => {
-      assert(this.ethQuery, 'Provider not set.');
-      return await query(this.ethQuery, 'getBalance', [address]);
-    });
-  }
-
-  /**
-   * Refreshes the balances of the accounts depending on the multi-account setting.
-   * If multi-account is disabled, only updates the selected account balance.
-   * If multi-account is enabled, updates balances for all accounts.
-   *
-   * @async
->>>>>>> 8212cdde
    */
   refresh = async () => {
-    this.syncAccounts();
+    const chainId = this.getCurrentChainId();
+    this.syncAccounts(chainId);
     const accounts = { ...this.state.accounts };
+    const accountsByChainId = Object.assign({}, this.state.accountsByChainId);
+    const accountsForChain = Object.assign({}, accountsByChainId[chainId]);
     const isMultiAccountBalancesEnabled = this.getMultiAccountBalancesEnabled();
 
     const accountsToUpdate = isMultiAccountBalancesEnabled
@@ -206,19 +221,25 @@
       : [this.getSelectedAddress()];
 
     for (const address of accountsToUpdate) {
-<<<<<<< HEAD
-=======
       const balance = await this.getBalanceFromChain(address);
-      if (balance) {
+      if (!balance) {
         continue;
       }
->>>>>>> 8212cdde
+      const hexBalance = BNToHex(balance);
       accounts[address] = {
-        balance: BNToHex(await this.getBalanceFromChain(address)),
+        balance: hexBalance,
+      };
+      accountsForChain[address] = {
+        balance: hexBalance,
       };
     }
 
-    this.update({ accounts });
+    this.update({
+      accounts,
+      accountsByChainId: Object.assign(Object.assign({}, accountsByChainId), {
+        [chainId]: accountsForChain,
+      }),
+    });
   };
 
   /**
