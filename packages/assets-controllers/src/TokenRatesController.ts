import type {
  ControllerGetStateAction,
  ControllerStateChangeEvent,
  RestrictedControllerMessenger,
} from '@metamask/base-controller';
import {
  safelyExecute,
  toChecksumHexAddress,
  FALL_BACK_VS_CURRENCY,
  toHex,
} from '@metamask/controller-utils';
import type {
  NetworkClientId,
  NetworkControllerGetNetworkClientByIdAction,
  NetworkControllerGetStateAction,
  NetworkControllerStateChangeEvent,
} from '@metamask/network-controller';
import { StaticIntervalPollingController } from '@metamask/polling-controller';
import type {
  PreferencesControllerGetStateAction,
  PreferencesControllerStateChangeEvent,
} from '@metamask/preferences-controller';
import { createDeferredPromise, type Hex } from '@metamask/utils';
import { isEqual } from 'lodash';

import { reduceInBatchesSerially, TOKEN_PRICES_BATCH_SIZE } from './assetsUtil';
import { fetchExchangeRate as fetchNativeCurrencyExchangeRate } from './crypto-compare-service';
import type { AbstractTokenPricesService } from './token-prices-service/abstract-token-prices-service';
<<<<<<< HEAD
import type {
  TokensControllerGetStateAction,
  TokensControllerStateChangeEvent,
  TokensState,
} from './TokensController';
=======
import { ZERO_ADDRESS } from './token-prices-service/codefi-v2';
import type { TokensControllerState } from './TokensController';
>>>>>>> f1ca83d3

/**
 * @type Token
 *
 * Token representation
 * @property address - Hex address of the token contract
 * @property decimals - Number of decimals the token uses
 * @property symbol - Symbol of the token
 * @property image - Image of the token, url or bit32 image
 */

export type Token = {
  address: string;
  decimals: number;
  symbol: string;
  aggregators?: string[];
  image?: string;
  hasBalanceError?: boolean;
  isERC721?: boolean;
  name?: string;
};

const DEFAULT_INTERVAL = 180000;

// This interface was created before this ESLint rule was added.
// Convert to a `type` in a future major version.
// eslint-disable-next-line @typescript-eslint/consistent-type-definitions
export interface ContractExchangeRates {
  [address: string]: number;
}

type MarketDataDetails = {
  tokenAddress: `0x${string}`;
  value: number;
  currency: string;
  allTimeHigh: number;
  allTimeLow: number;
  circulatingSupply: number;
  dilutedMarketCap: number;
  high1d: number;
  low1d: number;
  marketCap: number;
  marketCapPercentChange1d: number;
  price: number;
  priceChange1d: number;
  pricePercentChange1d: number;
  pricePercentChange1h: number;
  pricePercentChange1y: number;
  pricePercentChange7d: number;
  pricePercentChange14d: number;
  pricePercentChange30d: number;
  pricePercentChange200d: number;
  totalVolume: number;
};

export type ContractMarketData = Record<Hex, MarketDataDetails>;

enum PollState {
  Active = 'Active',
  Inactive = 'Inactive',
}

/**
 * The external actions available to the {@link TokenRatesController}.
 */
export type AllowedActions =
  | TokensControllerGetStateAction
  | NetworkControllerGetNetworkClientByIdAction
  | NetworkControllerGetStateAction
  | PreferencesControllerGetStateAction;
/**
 * The external events available to the {@link TokenRatesController}.
 */
export type AllowedEvents =
  | PreferencesControllerStateChangeEvent
  | TokensControllerStateChangeEvent
  | NetworkControllerStateChangeEvent;

export const controllerName = 'TokenRatesController';

/**
 * @type TokenRatesState
 *
 * Token rates controller state
 * @property marketData - Market data for tokens, keyed by chain ID and then token contract address.
 */
// This interface was created before this ESLint rule was added.
// Convert to a `type` in a future major version.
// eslint-disable-next-line @typescript-eslint/consistent-type-definitions
<<<<<<< HEAD
export type TokenRatesControllerState = {
  contractExchangeRates: ContractExchangeRates;
  contractExchangeRatesByChainId: Record<
    Hex,
    Record<string, ContractExchangeRates>
  >;
};

export type TokenRatesControllerGetStateAction = ControllerGetStateAction<
  typeof controllerName,
  TokenRatesControllerState
>;

export type TokenRatesControllerActions = TokenRatesControllerGetStateAction;

export type TokenRatesControllerMessenger = RestrictedControllerMessenger<
  typeof controllerName,
  TokenRatesControllerActions | AllowedActions,
  TokenRatesControllerEvents | AllowedEvents,
  AllowedActions['type'],
  AllowedEvents['type']
>;

export type TokenRatesControllerStateChangeEvent = ControllerStateChangeEvent<
  typeof controllerName,
  TokenRatesControllerState
>;

export type TokenRatesControllerEvents = TokenRatesControllerStateChangeEvent;
=======
export interface TokenRatesState extends BaseState {
  marketData: Record<Hex, Record<Hex, MarketDataDetails>>;
}
>>>>>>> f1ca83d3

/**
 * Uses the CryptoCompare API to fetch the exchange rate between one currency
 * and another, i.e., the multiplier to apply the amount of one currency in
 * order to convert it to another.
 *
 * @param args - The arguments to this function.
 * @param args.from - The currency to convert from.
 * @param args.to - The currency to convert to.
 * @returns The exchange rate between `fromCurrency` to `toCurrency` if one
 * exists, or null if one does not.
 */
async function getCurrencyConversionRate({
  from,
  to,
}: {
  from: string;
  to: string;
}) {
  const includeUSDRate = false;
  try {
    const result = await fetchNativeCurrencyExchangeRate(
      to,
      from,
      includeUSDRate,
    );
    return result.conversionRate;
  } catch (error) {
    if (
      error instanceof Error &&
      error.message.includes('market does not exist for this coin pair')
    ) {
      return null;
    }
    throw error;
  }
}

const metadata = {
  contractExchangeRates: { persist: true, anonymous: false },
  contractExchangeRatesByChainId: { persist: true, anonymous: false },
};

export const getDefaultTokenRatesControllerState =
  (): TokenRatesControllerState => {
    return {
      contractExchangeRates: {},
      contractExchangeRatesByChainId: {},
    };
  };

/**
 * Controller that passively polls on a set interval for token-to-fiat exchange rates
 * for tokens stored in the TokensController
 */
export class TokenRatesController extends StaticIntervalPollingController<
  typeof controllerName,
  TokenRatesControllerState,
  TokenRatesControllerMessenger
> {
  private handle?: ReturnType<typeof setTimeout>;

  #pollState = PollState.Inactive;

  #tokenPricesService: AbstractTokenPricesService;

  #inProcessExchangeRateUpdates: Record<`${Hex}:${string}`, Promise<void>> = {};

<<<<<<< HEAD
  #selectedAddress: string;

  #disabled: boolean;

  #chainId: Hex;
=======
  /**
   * Name of this controller used during composition
   */
  override name = 'TokenRatesController' as const;
>>>>>>> f1ca83d3

  #ticker: string;

  #interval: number;

  #allTokens: TokensState['allTokens'];

  #allDetectedTokens: TokensState['allDetectedTokens'];

  /**
   * Creates a TokenRatesController instance.
   *
   * @param options - The controller options.
   * @param options.interval - The polling interval in ms
   * @param options.disabled - Boolean to track if network requests are blocked
   * @param options.tokenPricesService - An object in charge of retrieving token price
   * @param options.messenger - The controller messaging system
   * @param options.state - Initial state to set on this controller
   */
<<<<<<< HEAD
  constructor({
    interval = DEFAULT_INTERVAL,
    disabled = false,
    tokenPricesService,
    messenger,
    state,
  }: {
    interval?: number;
    disabled?: boolean;
    tokenPricesService: AbstractTokenPricesService;
    messenger: TokenRatesControllerMessenger;
    state?: Partial<TokenRatesControllerState>;
  }) {
    super({
      name: controllerName,
      messenger,
      state: { ...getDefaultTokenRatesControllerState(), ...state },
      metadata,
    });

=======
  constructor(
    {
      interval = 3 * 60 * 1000,
      threshold = 6 * 60 * 60 * 1000,
      getNetworkClientById,
      chainId: initialChainId,
      ticker: initialTicker,
      selectedAddress: initialSelectedAddress,
      onPreferencesStateChange,
      onTokensStateChange,
      onNetworkStateChange,
      tokenPricesService,
    }: {
      interval?: number;
      threshold?: number;
      getNetworkClientById: NetworkController['getNetworkClientById'];
      chainId: Hex;
      ticker: string;
      selectedAddress: string;
      onPreferencesStateChange: (
        listener: (preferencesState: PreferencesState) => void,
      ) => void;
      onTokensStateChange: (
        listener: (tokensState: TokensControllerState) => void,
      ) => void;
      onNetworkStateChange: (
        listener: (networkState: NetworkState) => void,
      ) => void;
      tokenPricesService: AbstractTokenPricesService;
    },
    config?: Partial<TokenRatesConfig>,
    state?: Partial<TokenRatesState>,
  ) {
    super(config, state);
    this.defaultConfig = {
      interval,
      threshold,
      disabled: false,
      nativeCurrency: initialTicker,
      chainId: initialChainId,
      selectedAddress: initialSelectedAddress,
      allTokens: {}, // TODO: initialize these correctly, maybe as part of BaseControllerV2 migration
      allDetectedTokens: {},
    };

    this.defaultState = {
      marketData: {},
    };
    this.initialize();
>>>>>>> f1ca83d3
    this.setIntervalLength(interval);
    this.#tokenPricesService = tokenPricesService;
    this.#disabled = disabled;
    this.#interval = interval;
    const { chainId: currentChainId, ticker: currentTicker } =
      this.#getChainIdAndTicker();
    this.#chainId = currentChainId;
    this.#ticker = currentTicker;
    this.#selectedAddress = this.#getSelectedAddress();
    this.#allTokens = {};
    this.#allDetectedTokens = {};

    this.#subscribeToPreferencesStateChange();

    this.#subscribeToTokensStateChange();

    this.#subscribeToNetworkStateChange();
  }

<<<<<<< HEAD
  #subscribeToPreferencesStateChange() {
    this.messagingSystem.subscribe(
      'PreferencesController:stateChange',
      async (selectedAddress: string) => {
        if (this.#selectedAddress !== selectedAddress) {
          this.#selectedAddress = selectedAddress;
          if (this.#pollState === PollState.Active) {
            await this.updateExchangeRates();
          }
        }
      },
      ({ selectedAddress }) => {
        return selectedAddress;
      },
    );
  }

  #subscribeToTokensStateChange() {
    this.messagingSystem.subscribe(
      'TokensController:stateChange',
      async ({ allTokens, allDetectedTokens }) => {
        const previousTokenAddresses = this.#getTokenAddresses(this.#chainId);
        this.#allTokens = allTokens;
        this.#allDetectedTokens = allDetectedTokens;

        const newTokenAddresses = this.#getTokenAddresses(this.#chainId);
        if (
          !isEqual(previousTokenAddresses, newTokenAddresses) &&
          this.#pollState === PollState.Active
        ) {
=======
    onNetworkStateChange(async ({ selectedNetworkClientId }) => {
      const selectedNetworkClient = getNetworkClientById(
        selectedNetworkClientId,
      );
      const { chainId, ticker } = selectedNetworkClient.configuration;

      if (
        this.config.chainId !== chainId ||
        this.config.nativeCurrency !== ticker
      ) {
        this.update({ ...this.defaultState });
        this.configure({ chainId, nativeCurrency: ticker });
        if (this.#pollState === PollState.Active) {
>>>>>>> f1ca83d3
          await this.updateExchangeRates();
        }
      },
      ({ allTokens, allDetectedTokens }) => {
        return { allTokens, allDetectedTokens };
      },
    );
  }

  #subscribeToNetworkStateChange() {
    this.messagingSystem.subscribe(
      'NetworkController:stateChange',
      async ({ providerConfig }) => {
        const { chainId, ticker } = providerConfig;
        if (this.#chainId !== chainId || this.#ticker !== ticker) {
          this.update((state) => {
            state.contractExchangeRates = {};
          });
          this.#chainId = chainId;
          this.#ticker = ticker;
          if (this.#pollState === PollState.Active) {
            await this.updateExchangeRates();
          }
        }
      },
    );
  }

  /**
   * Get the user's tokens for the given chain.
   *
   * @param chainId - The chain ID.
   * @returns The list of tokens addresses for the current chain
   */
  #getTokenAddresses(chainId: Hex): Hex[] {
    const tokens = this.#allTokens[chainId]?.[this.#selectedAddress] || [];
    const detectedTokens =
      this.#allDetectedTokens[chainId]?.[this.#selectedAddress] || [];

    return [
      ...new Set(
        [...tokens, ...detectedTokens].map((token) =>
          toHex(toChecksumHexAddress(token.address)),
        ),
      ),
    ].sort();
  }

  /**
   * Allows controller to make active and passive polling requests
   */
  enable(): void {
    this.#disabled = false;
  }

  /**
   * Blocks controller from making network calls
   */
  disable(): void {
    this.#disabled = true;
  }

  /**
   * Start (or restart) polling.
   */
  async start() {
    this.#stopPoll();
    this.#pollState = PollState.Active;
    await this.#poll();
  }

  /**
   * Stop polling.
   */
  stop() {
    this.#stopPoll();
    this.#pollState = PollState.Inactive;
  }

  #getSelectedAddress(): string {
    const { selectedAddress } = this.messagingSystem.call(
      'PreferencesController:getState',
    );

    return selectedAddress;
  }

  #getChainIdAndTicker(): {
    chainId: Hex;
    ticker: string;
  } {
    const { providerConfig } = this.messagingSystem.call(
      'NetworkController:getState',
    );
    return {
      chainId: providerConfig.chainId,
      ticker: providerConfig.ticker,
    };
  }

  /**
   * Clear the active polling timer, if present.
   */
  #stopPoll() {
    if (this.handle) {
      clearTimeout(this.handle);
    }
  }

  /**
   * Poll for exchange rate updates.
   */
  async #poll() {
    await safelyExecute(() => this.updateExchangeRates());

    // Poll using recursive `setTimeout` instead of `setInterval` so that
    // requests don't stack if they take longer than the polling interval
    this.handle = setTimeout(() => {
      this.#poll();
    }, this.#interval);
  }

  /**
   * Updates exchange rates for all tokens.
   */
  async updateExchangeRates() {
    await this.updateExchangeRatesByChainId({
      chainId: this.#chainId,
      nativeCurrency: this.#ticker,
    });
  }

  /**
   * Updates exchange rates for all tokens.
   *
   * @param options - The options to fetch exchange rates.
   * @param options.chainId - The chain ID.
   * @param options.nativeCurrency - The ticker for the chain.
   */
  async updateExchangeRatesByChainId({
    chainId,
    nativeCurrency,
  }: {
    chainId: Hex;
    nativeCurrency: string;
  }) {
    if (this.#disabled) {
      return;
    }

    const tokenAddresses = this.#getTokenAddresses(chainId);

    const updateKey: `${Hex}:${string}` = `${chainId}:${nativeCurrency}`;
    if (updateKey in this.#inProcessExchangeRateUpdates) {
      // This prevents redundant updates
      // This promise is resolved after the in-progress update has finished,
      // and state has been updated.
      await this.#inProcessExchangeRateUpdates[updateKey];
      return;
    }

    const {
      promise: inProgressUpdate,
      resolve: updateSucceeded,
      reject: updateFailed,
    } = createDeferredPromise({ suppressUnhandledRejection: true });
    this.#inProcessExchangeRateUpdates[updateKey] = inProgressUpdate;

    try {
      const contractInformations = await this.#fetchAndMapExchangeRates({
        tokenAddresses,
        chainId,
        nativeCurrency,
      });

<<<<<<< HEAD
      const existingContractExchangeRates = this.state.contractExchangeRates;
      const updatedContractExchangeRates =
        chainId === this.#chainId && nativeCurrency === this.#ticker
          ? newContractExchangeRates
          : existingContractExchangeRates;

      const existingContractExchangeRatesForChainId =
        this.state.contractExchangeRatesByChainId[chainId] ?? {};
      const updatedContractExchangeRatesForChainId = {
        ...this.state.contractExchangeRatesByChainId,
=======
      const marketData = {
>>>>>>> f1ca83d3
        [chainId]: {
          ...(contractInformations ?? {}),
        },
      };

<<<<<<< HEAD
      this.update((state) => {
        state.contractExchangeRates = updatedContractExchangeRates;
        state.contractExchangeRatesByChainId =
          updatedContractExchangeRatesForChainId;
=======
      this.update({
        marketData,
>>>>>>> f1ca83d3
      });
      updateSucceeded();
    } catch (error: unknown) {
      updateFailed(error);
      throw error;
    } finally {
      delete this.#inProcessExchangeRateUpdates[updateKey];
    }
  }

  /**
   * Uses the token prices service to retrieve exchange rates for tokens in a
   * particular currency.
   *
   * If the price API does not support the given chain ID, returns an empty
   * object.
   *
   * If the price API does not support the given currency, retrieves exchange
   * rates in a known currency instead, then converts those rates using the
   * exchange rate between the known currency and desired currency.
   *
   * @param args - The arguments to this function.
   * @param args.tokenAddresses - Addresses for tokens.
   * @param args.chainId - The EIP-155 ID of the chain where the tokens live.
   * @param args.nativeCurrency - The native currency in which to request
   * exchange rates.
   * @returns A map from token address to its exchange rate in the native
   * currency, or an empty map if no exchange rates can be obtained for the
   * chain ID.
   */
  async #fetchAndMapExchangeRates({
    tokenAddresses,
    chainId,
    nativeCurrency,
  }: {
    tokenAddresses: Hex[];
    chainId: Hex;
    nativeCurrency: string;
  }): Promise<ContractMarketData> {
    if (!this.#tokenPricesService.validateChainIdSupported(chainId)) {
      return tokenAddresses.reduce((obj, tokenAddress) => {
        obj = {
          ...obj,
          [tokenAddress]: undefined,
        };

        return obj;
      }, {});
    }

    if (this.#tokenPricesService.validateCurrencySupported(nativeCurrency)) {
      return await this.#fetchAndMapExchangeRatesForSupportedNativeCurrency({
        tokenAddresses,
        chainId,
        nativeCurrency,
      });
    }
    return await this.#fetchAndMapExchangeRatesForUnsupportedNativeCurrency({
      tokenAddresses,
      nativeCurrency,
    });
  }

  /**
   * Updates token rates for the given networkClientId
   *
   * @param networkClientId - The network client ID used to get a ticker value.
   * @returns The controller state.
   */
  async _executePoll(networkClientId: NetworkClientId): Promise<void> {
    const networkClient = this.messagingSystem.call(
      'NetworkController:getNetworkClientById',
      networkClientId,
    );
    await this.updateExchangeRatesByChainId({
      chainId: networkClient.configuration.chainId,
      nativeCurrency: networkClient.configuration.ticker,
    });
  }

  /**
   * Retrieves prices in the given currency for the given tokens on the given
   * chain. Ensures that token addresses are checksum addresses.
   *
   * @param args - The arguments to this function.
   * @param args.tokenAddresses - Addresses for tokens.
   * @param args.chainId - The EIP-155 ID of the chain where the tokens live.
   * @param args.nativeCurrency - The native currency in which to request
   * prices.
   * @returns A map of the token addresses (as checksums) to their prices in the
   * native currency.
   */
  async #fetchAndMapExchangeRatesForSupportedNativeCurrency({
    tokenAddresses,
    chainId,
    nativeCurrency,
  }: {
    tokenAddresses: Hex[];
    chainId: Hex;
    nativeCurrency: string;
  }): Promise<ContractMarketData> {
    let contractNativeInformations;
    const tokenPricesByTokenAddress = await reduceInBatchesSerially<
      Hex,
      Awaited<ReturnType<AbstractTokenPricesService['fetchTokenPrices']>>
    >({
      values: [...tokenAddresses].sort(),
      batchSize: TOKEN_PRICES_BATCH_SIZE,
      eachBatch: async (allTokenPricesByTokenAddress, batch) => {
        const tokenPricesByTokenAddressForBatch =
          await this.#tokenPricesService.fetchTokenPrices({
            tokenAddresses: batch,
            chainId,
            currency: nativeCurrency,
          });

        return {
          ...allTokenPricesByTokenAddress,
          ...tokenPricesByTokenAddressForBatch,
        };
      },
      initialResult: {},
    });
    contractNativeInformations = tokenPricesByTokenAddress;

    // fetch for native token
    if (tokenAddresses.length === 0) {
      const contractNativeInformationsNative =
        await this.#tokenPricesService.fetchTokenPrices({
          tokenAddresses: [],
          chainId,
          currency: nativeCurrency,
        });

      contractNativeInformations = {
        [ZERO_ADDRESS]: {
          currency: nativeCurrency,
          ...contractNativeInformationsNative[ZERO_ADDRESS],
        },
      };
    }
    return Object.entries(contractNativeInformations).reduce(
      (obj, [tokenAddress, token]) => {
        obj = {
          ...obj,
          [tokenAddress.toLowerCase()]: { ...token },
        };

        return obj;
      },
      {},
    );
  }

  /**
   * If the price API does not support a given native currency, then we need to
   * convert it to a fallback currency and feed that currency into the price
   * API, then convert the prices to our desired native currency.
   *
   * @param args - The arguments to this function.
   * @param args.tokenAddresses - Addresses for tokens.
   * @param args.nativeCurrency - The native currency in which to request
   * prices.
   * @returns A map of the token addresses (as checksums) to their prices in the
   * native currency.
   */
  async #fetchAndMapExchangeRatesForUnsupportedNativeCurrency({
    tokenAddresses,
    nativeCurrency,
  }: {
    tokenAddresses: Hex[];
    nativeCurrency: string;
  }): Promise<ContractMarketData> {
    const [
      contractExchangeInformations,
      fallbackCurrencyToNativeCurrencyConversionRate,
    ] = await Promise.all([
      this.#fetchAndMapExchangeRatesForSupportedNativeCurrency({
        tokenAddresses,
        chainId: this.#chainId,
        nativeCurrency: FALL_BACK_VS_CURRENCY,
      }),
      getCurrencyConversionRate({
        from: FALL_BACK_VS_CURRENCY,
        to: nativeCurrency,
      }),
    ]);

    if (fallbackCurrencyToNativeCurrencyConversionRate === null) {
      return {};
    }

    const updatedContractExchangeRates = Object.entries(
      contractExchangeInformations,
    ).reduce((acc, [tokenAddress, token]) => {
      acc = {
        ...acc,
        [tokenAddress]: {
          ...token,
          value: token.value
            ? token.value * fallbackCurrencyToNativeCurrencyConversionRate
            : undefined,
        },
      };
      return acc;
    }, {});

    return updatedContractExchangeRates;
  }
}

export default TokenRatesController;<|MERGE_RESOLUTION|>--- conflicted
+++ resolved
@@ -26,16 +26,12 @@
 import { reduceInBatchesSerially, TOKEN_PRICES_BATCH_SIZE } from './assetsUtil';
 import { fetchExchangeRate as fetchNativeCurrencyExchangeRate } from './crypto-compare-service';
 import type { AbstractTokenPricesService } from './token-prices-service/abstract-token-prices-service';
-<<<<<<< HEAD
+import { ZERO_ADDRESS } from './token-prices-service/codefi-v2';
 import type {
   TokensControllerGetStateAction,
   TokensControllerStateChangeEvent,
-  TokensState,
+  TokensControllerState,
 } from './TokensController';
-=======
-import { ZERO_ADDRESS } from './token-prices-service/codefi-v2';
-import type { TokensControllerState } from './TokensController';
->>>>>>> f1ca83d3
 
 /**
  * @type Token
@@ -125,13 +121,8 @@
 // This interface was created before this ESLint rule was added.
 // Convert to a `type` in a future major version.
 // eslint-disable-next-line @typescript-eslint/consistent-type-definitions
-<<<<<<< HEAD
 export type TokenRatesControllerState = {
-  contractExchangeRates: ContractExchangeRates;
-  contractExchangeRatesByChainId: Record<
-    Hex,
-    Record<string, ContractExchangeRates>
-  >;
+  marketData: Record<Hex, Record<Hex, MarketDataDetails>>;
 };
 
 export type TokenRatesControllerGetStateAction = ControllerGetStateAction<
@@ -155,11 +146,6 @@
 >;
 
 export type TokenRatesControllerEvents = TokenRatesControllerStateChangeEvent;
-=======
-export interface TokenRatesState extends BaseState {
-  marketData: Record<Hex, Record<Hex, MarketDataDetails>>;
-}
->>>>>>> f1ca83d3
 
 /**
  * Uses the CryptoCompare API to fetch the exchange rate between one currency
@@ -199,15 +185,13 @@
 }
 
 const metadata = {
-  contractExchangeRates: { persist: true, anonymous: false },
-  contractExchangeRatesByChainId: { persist: true, anonymous: false },
+  marketData: { persist: true, anonymous: false },
 };
 
 export const getDefaultTokenRatesControllerState =
   (): TokenRatesControllerState => {
     return {
-      contractExchangeRates: {},
-      contractExchangeRatesByChainId: {},
+      marketData: {},
     };
   };
 
@@ -228,26 +212,19 @@
 
   #inProcessExchangeRateUpdates: Record<`${Hex}:${string}`, Promise<void>> = {};
 
-<<<<<<< HEAD
   #selectedAddress: string;
 
   #disabled: boolean;
 
   #chainId: Hex;
-=======
-  /**
-   * Name of this controller used during composition
-   */
-  override name = 'TokenRatesController' as const;
->>>>>>> f1ca83d3
 
   #ticker: string;
 
   #interval: number;
 
-  #allTokens: TokensState['allTokens'];
-
-  #allDetectedTokens: TokensState['allDetectedTokens'];
+  #allTokens: TokensControllerState['allTokens'];
+
+  #allDetectedTokens: TokensControllerState['allDetectedTokens'];
 
   /**
    * Creates a TokenRatesController instance.
@@ -259,7 +236,6 @@
    * @param options.messenger - The controller messaging system
    * @param options.state - Initial state to set on this controller
    */
-<<<<<<< HEAD
   constructor({
     interval = DEFAULT_INTERVAL,
     disabled = false,
@@ -280,68 +256,21 @@
       metadata,
     });
 
-=======
-  constructor(
-    {
-      interval = 3 * 60 * 1000,
-      threshold = 6 * 60 * 60 * 1000,
-      getNetworkClientById,
-      chainId: initialChainId,
-      ticker: initialTicker,
-      selectedAddress: initialSelectedAddress,
-      onPreferencesStateChange,
-      onTokensStateChange,
-      onNetworkStateChange,
-      tokenPricesService,
-    }: {
-      interval?: number;
-      threshold?: number;
-      getNetworkClientById: NetworkController['getNetworkClientById'];
-      chainId: Hex;
-      ticker: string;
-      selectedAddress: string;
-      onPreferencesStateChange: (
-        listener: (preferencesState: PreferencesState) => void,
-      ) => void;
-      onTokensStateChange: (
-        listener: (tokensState: TokensControllerState) => void,
-      ) => void;
-      onNetworkStateChange: (
-        listener: (networkState: NetworkState) => void,
-      ) => void;
-      tokenPricesService: AbstractTokenPricesService;
-    },
-    config?: Partial<TokenRatesConfig>,
-    state?: Partial<TokenRatesState>,
-  ) {
-    super(config, state);
-    this.defaultConfig = {
-      interval,
-      threshold,
-      disabled: false,
-      nativeCurrency: initialTicker,
-      chainId: initialChainId,
-      selectedAddress: initialSelectedAddress,
-      allTokens: {}, // TODO: initialize these correctly, maybe as part of BaseControllerV2 migration
-      allDetectedTokens: {},
-    };
-
-    this.defaultState = {
-      marketData: {},
-    };
-    this.initialize();
->>>>>>> f1ca83d3
     this.setIntervalLength(interval);
     this.#tokenPricesService = tokenPricesService;
     this.#disabled = disabled;
     this.#interval = interval;
+
     const { chainId: currentChainId, ticker: currentTicker } =
       this.#getChainIdAndTicker();
     this.#chainId = currentChainId;
     this.#ticker = currentTicker;
+
     this.#selectedAddress = this.#getSelectedAddress();
-    this.#allTokens = {};
-    this.#allDetectedTokens = {};
+
+    const { allTokens, allDetectedTokens } = this.#getTokensControllerState();
+    this.#allTokens = allTokens;
+    this.#allDetectedTokens = allDetectedTokens;
 
     this.#subscribeToPreferencesStateChange();
 
@@ -350,7 +279,6 @@
     this.#subscribeToNetworkStateChange();
   }
 
-<<<<<<< HEAD
   #subscribeToPreferencesStateChange() {
     this.messagingSystem.subscribe(
       'PreferencesController:stateChange',
@@ -381,21 +309,6 @@
           !isEqual(previousTokenAddresses, newTokenAddresses) &&
           this.#pollState === PollState.Active
         ) {
-=======
-    onNetworkStateChange(async ({ selectedNetworkClientId }) => {
-      const selectedNetworkClient = getNetworkClientById(
-        selectedNetworkClientId,
-      );
-      const { chainId, ticker } = selectedNetworkClient.configuration;
-
-      if (
-        this.config.chainId !== chainId ||
-        this.config.nativeCurrency !== ticker
-      ) {
-        this.update({ ...this.defaultState });
-        this.configure({ chainId, nativeCurrency: ticker });
-        if (this.#pollState === PollState.Active) {
->>>>>>> f1ca83d3
           await this.updateExchangeRates();
         }
       },
@@ -408,11 +321,18 @@
   #subscribeToNetworkStateChange() {
     this.messagingSystem.subscribe(
       'NetworkController:stateChange',
-      async ({ providerConfig }) => {
-        const { chainId, ticker } = providerConfig;
+      async ({ selectedNetworkClientId }) => {
+        const {
+          configuration: { chainId, ticker },
+        } = this.messagingSystem.call(
+          'NetworkController:getNetworkClientById',
+          selectedNetworkClientId,
+        );
+        console.log(`chainid: ${chainId}, ticker: ${ticker}`);
+        console.log(`this chainid: ${this.#chainId}, ticker: ${this.#ticker}`);
         if (this.#chainId !== chainId || this.#ticker !== ticker) {
           this.update((state) => {
-            state.contractExchangeRates = {};
+            state.marketData = {};
           });
           this.#chainId = chainId;
           this.#ticker = ticker;
@@ -493,6 +413,24 @@
     return {
       chainId: providerConfig.chainId,
       ticker: providerConfig.ticker,
+    };
+  }
+
+  #getTokensControllerState(): {
+    allTokens: TokensControllerState['allTokens'];
+    allDetectedTokens: TokensControllerState['allDetectedTokens'];
+  } {
+    const { allTokens, allDetectedTokens } = this.messagingSystem.call(
+      'TokensController:getState',
+    );
+    console.log(
+      `allTokens: ${JSON.stringify(
+        allTokens,
+      )}, allDetectedTokens: ${JSON.stringify(allDetectedTokens)}`,
+    );
+    return {
+      allTokens,
+      allDetectedTokens,
     };
   }
 
@@ -571,34 +509,14 @@
         nativeCurrency,
       });
 
-<<<<<<< HEAD
-      const existingContractExchangeRates = this.state.contractExchangeRates;
-      const updatedContractExchangeRates =
-        chainId === this.#chainId && nativeCurrency === this.#ticker
-          ? newContractExchangeRates
-          : existingContractExchangeRates;
-
-      const existingContractExchangeRatesForChainId =
-        this.state.contractExchangeRatesByChainId[chainId] ?? {};
-      const updatedContractExchangeRatesForChainId = {
-        ...this.state.contractExchangeRatesByChainId,
-=======
       const marketData = {
->>>>>>> f1ca83d3
         [chainId]: {
           ...(contractInformations ?? {}),
         },
       };
 
-<<<<<<< HEAD
       this.update((state) => {
-        state.contractExchangeRates = updatedContractExchangeRates;
-        state.contractExchangeRatesByChainId =
-          updatedContractExchangeRatesForChainId;
-=======
-      this.update({
-        marketData,
->>>>>>> f1ca83d3
+        state.marketData = marketData;
       });
       updateSucceeded();
     } catch (error: unknown) {
