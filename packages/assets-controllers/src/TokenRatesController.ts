--- conflicted
+++ resolved
@@ -512,36 +512,27 @@
     chainId: Hex;
     nativeCurrency: string;
   }): Promise<ContractExchangeRates> {
-<<<<<<< HEAD
-    const tokenPricesByTokenAddress =
-      await this.#tokenPricesService.fetchTokenPrices({
-        tokenAddresses,
-        chainId,
-        currency: nativeCurrency,
-      });
-=======
-    const tokenPricesByTokenContractAddress = await reduceInBatchesSerially<
+    const tokenPricesByTokenAddress = await reduceInBatchesSerially<
       Hex,
       Awaited<ReturnType<AbstractTokenPricesService['fetchTokenPrices']>>
     >({
-      values: tokenContractAddresses,
+      values: tokenAddresses,
       batchSize: TOKEN_PRICES_BATCH_SIZE,
-      eachBatch: async (allTokenPricesByTokenContractAddress, batch) => {
-        const tokenPricesByTokenContractAddressForBatch =
+      eachBatch: async (allTokenPricesByTokenAddress, batch) => {
+        const tokenPricesByTokenAddressForBatch =
           await this.#tokenPricesService.fetchTokenPrices({
-            tokenContractAddresses: batch,
+            tokenAddresses: batch,
             chainId,
             currency: nativeCurrency,
           });
 
         return {
-          ...allTokenPricesByTokenContractAddress,
-          ...tokenPricesByTokenContractAddressForBatch,
+          ...allTokenPricesByTokenAddress,
+          ...tokenPricesByTokenAddressForBatch,
         };
       },
       initialResult: {},
     });
->>>>>>> e1ff173c
 
     return Object.entries(tokenPricesByTokenAddress).reduce(
       (obj, [tokenAddress, tokenPrice]) => {
@@ -574,20 +565,11 @@
     nativeCurrency: string;
   }): Promise<ContractExchangeRates> {
     const [
-<<<<<<< HEAD
-      tokenPricesByTokenAddress,
-      fallbackCurrencyToNativeCurrencyConversionRate,
-    ] = await Promise.all([
-      this.#tokenPricesService.fetchTokenPrices({
-        tokenAddresses,
-        currency: FALL_BACK_VS_CURRENCY,
-=======
       contractExchangeRates,
       fallbackCurrencyToNativeCurrencyConversionRate,
     ] = await Promise.all([
       this.#fetchAndMapExchangeRatesForSupportedNativeCurrency({
-        tokenContractAddresses,
->>>>>>> e1ff173c
+        tokenAddresses,
         chainId: this.config.chainId,
         nativeCurrency: FALL_BACK_VS_CURRENCY,
       }),
@@ -601,22 +583,13 @@
       return {};
     }
 
-<<<<<<< HEAD
-    return Object.entries(tokenPricesByTokenAddress).reduce(
-      (obj, [tokenAddress, tokenPrice]) => {
+    return Object.entries(contractExchangeRates).reduce(
+      (obj, [tokenAddress, tokenValue]) => {
         return {
           ...obj,
-          [tokenAddress]:
-            tokenPrice.value * fallbackCurrencyToNativeCurrencyConversionRate,
-=======
-    return Object.entries(contractExchangeRates).reduce(
-      (obj, [tokenContractAddress, tokenValue]) => {
-        return {
-          ...obj,
-          [tokenContractAddress]: tokenValue
+          [tokenAddress]: tokenValue
             ? tokenValue * fallbackCurrencyToNativeCurrencyConversionRate
             : undefined,
->>>>>>> e1ff173c
         };
       },
       {},
