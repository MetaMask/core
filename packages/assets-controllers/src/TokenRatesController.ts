--- conflicted
+++ resolved
@@ -1,16 +1,11 @@
 import type {
-<<<<<<< HEAD
   AccountsControllerGetAccountAction,
   AccountsControllerGetSelectedAccountAction,
   AccountsControllerSelectedEvmAccountChangeEvent,
 } from '@metamask/accounts-controller';
 import type {
-  BaseConfig,
-  BaseState,
-=======
   ControllerGetStateAction,
   ControllerStateChangeEvent,
->>>>>>> bfe7fce8
   RestrictedControllerMessenger,
 } from '@metamask/base-controller';
 import {
@@ -19,16 +14,8 @@
   FALL_BACK_VS_CURRENCY,
   toHex,
 } from '@metamask/controller-utils';
-import { type InternalAccount } from '@metamask/keyring-api';
 import type {
   NetworkClientId,
-<<<<<<< HEAD
-  NetworkController,
-  NetworkControllerStateChangeEvent,
-  NetworkState,
-} from '@metamask/network-controller';
-import { StaticIntervalPollingControllerV1 } from '@metamask/polling-controller';
-=======
   NetworkControllerGetNetworkClientByIdAction,
   NetworkControllerGetStateAction,
   NetworkControllerStateChangeEvent,
@@ -38,7 +25,6 @@
   PreferencesControllerGetStateAction,
   PreferencesControllerStateChangeEvent,
 } from '@metamask/preferences-controller';
->>>>>>> bfe7fce8
 import { createDeferredPromise, type Hex } from '@metamask/utils';
 import { isEqual } from 'lodash';
 
@@ -47,15 +33,11 @@
 import type { AbstractTokenPricesService } from './token-prices-service/abstract-token-prices-service';
 import { ZERO_ADDRESS } from './token-prices-service/codefi-v2';
 import type {
-<<<<<<< HEAD
-  TokensControllerState,
-  TokensControllerStateChangeEvent,
-=======
   TokensControllerGetStateAction,
   TokensControllerStateChangeEvent,
   TokensControllerState,
->>>>>>> bfe7fce8
 } from './TokensController';
+import { InternalAccount } from '@metamask/keyring-api';
 
 /**
  * @type Token
@@ -81,32 +63,7 @@
   name?: string;
 };
 
-<<<<<<< HEAD
-/**
- * @type TokenRatesConfig
- *
- * Token rates controller configuration
- * @property interval - Polling interval used to fetch new token rates
- * @property nativeCurrency - Current native currency selected to use base of rates
- * @property chainId - Current network chainId
- * @property tokens - List of tokens to track exchange rates for
- * @property threshold - Threshold to invalidate the supportedChains
- */
-// This interface was created before this ESLint rule was added.
-// Convert to a `type` in a future major version.
-// eslint-disable-next-line @typescript-eslint/consistent-type-definitions
-export interface TokenRatesConfig extends BaseConfig {
-  interval: number;
-  nativeCurrency: string;
-  chainId: Hex;
-  selectedAccountId: string;
-  allTokens: { [chainId: Hex]: { [key: string]: Token[] } };
-  allDetectedTokens: { [chainId: Hex]: { [key: string]: Token[] } };
-  threshold: number;
-}
-=======
 const DEFAULT_INTERVAL = 180000;
->>>>>>> bfe7fce8
 
 export type ContractExchangeRates = {
   [address: string]: number | undefined;
@@ -152,7 +109,9 @@
   | TokensControllerGetStateAction
   | NetworkControllerGetNetworkClientByIdAction
   | NetworkControllerGetStateAction
-  | PreferencesControllerGetStateAction;
+  | PreferencesControllerGetStateAction
+  | AccountsControllerGetAccountAction
+  | AccountsControllerGetSelectedAccountAction;
 
 /**
  * The external events available to the {@link TokenRatesController}.
@@ -160,7 +119,8 @@
 export type AllowedEvents =
   | PreferencesControllerStateChangeEvent
   | TokensControllerStateChangeEvent
-  | NetworkControllerStateChangeEvent;
+  | NetworkControllerStateChangeEvent
+  | AccountsControllerSelectedEvmAccountChangeEvent;
 
 /**
  * The name of the {@link TokenRatesController}.
@@ -251,24 +211,6 @@
   }
 }
 
-<<<<<<< HEAD
-export type AllowedActions =
-  | AccountsControllerGetAccountAction
-  | AccountsControllerGetSelectedAccountAction;
-
-export type AllowedEvents =
-  | AccountsControllerSelectedEvmAccountChangeEvent
-  | NetworkControllerStateChangeEvent
-  | TokensControllerStateChangeEvent;
-
-export type TokenRatesControllerMessenger = RestrictedControllerMessenger<
-  'TokenRatesController',
-  AllowedActions,
-  AllowedEvents,
-  AllowedActions['type'],
-  AllowedEvents['type']
->;
-=======
 const tokenRatesControllerMetadata = {
   marketData: { persist: true, anonymous: false },
 };
@@ -284,7 +226,6 @@
       marketData: {},
     };
   };
->>>>>>> bfe7fce8
 
 /**
  * Controller that passively polls on a set interval for token-to-fiat exchange rates
@@ -303,7 +244,7 @@
 
   #inProcessExchangeRateUpdates: Record<`${Hex}:${string}`, Promise<void>> = {};
 
-  #selectedAddress: string;
+  #selectedAccountId: string;
 
   #disabled: boolean;
 
@@ -316,73 +257,12 @@
   #allTokens: TokensControllerState['allTokens'];
 
   #allDetectedTokens: TokensControllerState['allDetectedTokens'];
-
-  private readonly messagingSystem: TokenRatesControllerMessenger;
 
   /**
    * Creates a TokenRatesController instance.
    *
    * @param options - The controller options.
    * @param options.interval - The polling interval in ms
-<<<<<<< HEAD
-   * @param options.threshold - The duration in ms before metadata fetched from CoinGecko is considered stale
-   * @param options.messenger - The messaging system used to communicate between controllers.
-   * @param options.getNetworkClientById - Gets the network client with the given id from the NetworkController.
-   * @param options.chainId - The chain ID of the current network.
-   * @param options.ticker - The ticker for the current network.
-   * @param options.onTokensStateChange - Allows subscribing to token controller state changes.
-   * @param options.onNetworkStateChange - Allows subscribing to network state changes.
-   * @param options.tokenPricesService - An object in charge of retrieving token prices.
-   * @param config - Initial options used to configure this controller.
-   * @param state - Initial state to set on this controller.
-   */
-  constructor(
-    {
-      interval = 3 * 60 * 1000,
-      threshold = 6 * 60 * 60 * 1000,
-      messenger,
-      getNetworkClientById,
-      chainId: initialChainId,
-      ticker: initialTicker,
-      onTokensStateChange,
-      onNetworkStateChange,
-      tokenPricesService,
-    }: {
-      interval?: number;
-      threshold?: number;
-      messenger: TokenRatesControllerMessenger;
-      getNetworkClientById: NetworkController['getNetworkClientById'];
-      chainId: Hex;
-      ticker: string;
-
-      onTokensStateChange: (
-        listener: (tokensState: TokensControllerState) => void,
-      ) => void;
-      onNetworkStateChange: (
-        listener: (networkState: NetworkState) => void,
-      ) => void;
-      tokenPricesService: AbstractTokenPricesService;
-    },
-    config?: Partial<TokenRatesConfig>,
-    state?: Partial<TokenRatesState>,
-  ) {
-    super(config, state);
-
-    this.messagingSystem = messenger;
-
-    this.defaultConfig = {
-      interval,
-      threshold,
-      disabled: false,
-      nativeCurrency: initialTicker,
-      chainId: initialChainId,
-      selectedAccountId: this.messagingSystem.call(
-        'AccountsController:getSelectedAccount',
-      ).id,
-      allTokens: {}, // TODO: initialize these correctly, maybe as part of BaseControllerV2 migration
-      allDetectedTokens: {},
-    };
-=======
    * @param options.disabled - Boolean to track if network requests are blocked
    * @param options.tokenPricesService - An object in charge of retrieving token price
    * @param options.messenger - The controller messenger instance for communication
@@ -407,7 +287,6 @@
       state: { ...getDefaultTokenRatesControllerState(), ...state },
       metadata: tokenRatesControllerMetadata,
     });
->>>>>>> bfe7fce8
 
     this.setIntervalLength(interval);
     this.#tokenPricesService = tokenPricesService;
@@ -419,52 +298,17 @@
     this.#chainId = currentChainId;
     this.#ticker = currentTicker;
 
-<<<<<<< HEAD
-    onTokensStateChange(async ({ allTokens, allDetectedTokens }) => {
-      const previousTokenAddresses = this.#getTokenAddresses(
-        this.config.chainId,
-      );
-      this.configure({ allTokens, allDetectedTokens });
-      const newTokenAddresses = this.#getTokenAddresses(this.config.chainId);
-      if (
-        !isEqual(previousTokenAddresses, newTokenAddresses) &&
-        this.#pollState === PollState.Active
-      ) {
-        await this.updateExchangeRates();
-      }
-    });
-=======
-    this.#selectedAddress = this.#getSelectedAddress();
+    this.#selectedAccountId = this.#getSelectedAccount().id;
 
     const { allTokens, allDetectedTokens } = this.#getTokensControllerState();
     this.#allTokens = allTokens;
     this.#allDetectedTokens = allDetectedTokens;
 
-    this.#subscribeToPreferencesStateChange();
-
     this.#subscribeToTokensStateChange();
->>>>>>> bfe7fce8
 
     this.#subscribeToNetworkStateChange();
-  }
-
-  #subscribeToPreferencesStateChange() {
-    this.messagingSystem.subscribe(
-      'PreferencesController:stateChange',
-      // TODO: Either fix this lint violation or explain why it's necessary to ignore.
-      // eslint-disable-next-line @typescript-eslint/no-misused-promises
-      async (selectedAddress: string) => {
-        if (this.#selectedAddress !== selectedAddress) {
-          this.#selectedAddress = selectedAddress;
-          if (this.#pollState === PollState.Active) {
-            await this.updateExchangeRates();
-          }
-        }
-      },
-      ({ selectedAddress }) => {
-        return selectedAddress;
-      },
-    );
+
+    this.#subscribeToAccountChange();
   }
 
   #subscribeToTokensStateChange() {
@@ -484,14 +328,6 @@
         ) {
           await this.updateExchangeRates();
         }
-<<<<<<< HEAD
-      }
-    });
-
-    this.messagingSystem.subscribe(
-      'AccountsController:selectedEvmAccountChange',
-      (internalAccount) => this.#onSelectedAccountChange(internalAccount),
-=======
       },
       ({ allTokens, allDetectedTokens }) => {
         return { allTokens, allDetectedTokens };
@@ -523,7 +359,22 @@
           }
         }
       },
->>>>>>> bfe7fce8
+    );
+  }
+
+  #subscribeToAccountChange() {
+    this.messagingSystem.subscribe(
+      'AccountsController:selectedEvmAccountChange',
+      // TODO: Either fix this lint violation or explain why it's necessary to ignore.
+      // eslint-disable-next-line @typescript-eslint/no-misused-promises
+      async (newInternalAccount) => {
+        if (this.#selectedAccountId !== newInternalAccount.id) {
+          this.#selectedAccountId = newInternalAccount.id;
+          if (this.#pollState === PollState.Active) {
+            await this.updateExchangeRates();
+          }
+        }
+      },
     );
   }
 
@@ -534,20 +385,14 @@
    * @returns The list of tokens addresses for the current chain
    */
   #getTokenAddresses(chainId: Hex): Hex[] {
-<<<<<<< HEAD
-    const { allTokens, allDetectedTokens, selectedAccountId } = this.config;
     const internalAccount = this.messagingSystem.call(
       'AccountsController:getAccount',
-      selectedAccountId,
-    );
-    const tokens = allTokens[chainId]?.[internalAccount?.address ?? ''] || [];
+      this.#selectedAccountId,
+    );
+    const tokens =
+      this.#allTokens[chainId]?.[internalAccount?.address ?? ''] || [];
     const detectedTokens =
-      allDetectedTokens[chainId]?.[internalAccount?.address ?? ''] || [];
-=======
-    const tokens = this.#allTokens[chainId]?.[this.#selectedAddress] || [];
-    const detectedTokens =
-      this.#allDetectedTokens[chainId]?.[this.#selectedAddress] || [];
->>>>>>> bfe7fce8
+      this.#allDetectedTokens[chainId]?.[internalAccount?.address ?? ''] || [];
 
     return [
       ...new Set(
@@ -589,12 +434,12 @@
     this.#pollState = PollState.Inactive;
   }
 
-  #getSelectedAddress(): string {
-    const { selectedAddress } = this.messagingSystem.call(
-      'PreferencesController:getState',
-    );
-
-    return selectedAddress;
+  #getSelectedAccount(): InternalAccount {
+    const selectedAccount = this.messagingSystem.call(
+      'AccountsController:getSelectedAccount',
+    );
+
+    return selectedAccount;
   }
 
   #getChainIdAndTicker(): {
@@ -919,15 +764,6 @@
 
     return updatedContractExchangeRates;
   }
-
-  async #onSelectedAccountChange(newInternalAccount: InternalAccount) {
-    if (this.config.selectedAccountId !== newInternalAccount.id) {
-      this.configure({ selectedAccountId: newInternalAccount.id });
-      if (this.#pollState === PollState.Active) {
-        await this.updateExchangeRates();
-      }
-    }
-  }
 }
 
 export default TokenRatesController;