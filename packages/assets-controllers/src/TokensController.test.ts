--- conflicted
+++ resolved
@@ -1009,79 +1009,10 @@
       generateRandomIdStub.mockRestore();
     });
 
-<<<<<<< HEAD
     it('stores token correctly under interacting address if user confirms', async function () {
       const generateRandomIdStub = jest
         .spyOn(tokensController, '_generateRandomId')
         .mockReturnValue(requestId);
-=======
-    it.each([
-      ['resolves', true],
-      ['rejects', false],
-    ])(
-      'should add token correctly if user confirms and message to ApprovalController %s',
-      async function (_, approvalControllerCallResolves: boolean) {
-        const generateRandomIdStub = sinon
-          .stub(tokensController, '_generateRandomId')
-          .callsFake(() => requestId);
-        type = 'ERC20';
-
-        let calledOnce = false;
-        const callActionSpy = approvalControllerCallResolves
-          ? jest.spyOn(messenger, 'call').mockResolvedValue({})
-          : jest.spyOn(messenger, 'call').mockImplementation(() => {
-              if (!calledOnce) {
-                calledOnce = true;
-                return Promise.resolve({});
-              }
-
-              throw new Error();
-            });
-
-        await tokensController.watchAsset(asset, type);
-        await tokensController.acceptWatchAsset(requestId);
-
-        expect(tokensController.state.suggestedAssets).toStrictEqual([]);
-        expect(tokensController.state.tokens).toHaveLength(1);
-        expect(tokensController.state.tokens).toStrictEqual([
-          {
-            isERC721: false,
-            aggregators: [],
-            ...asset,
-            image: 'image',
-          },
-        ]);
-        expect(callActionSpy).toHaveBeenCalledTimes(1);
-        expect(callActionSpy).toHaveBeenCalledWith(
-          'ApprovalController:addRequest',
-          {
-            id: requestId,
-            origin: ORIGIN_METAMASK,
-            type: ApprovalType.WatchAsset,
-            requestData: {
-              id: requestId,
-              interactingAddress: '0x1',
-              asset: {
-                address: asset.address,
-                decimals: asset.decimals,
-                symbol: asset.symbol,
-                image: asset.image,
-              },
-            },
-          },
-          true,
-        );
-
-        generateRandomIdStub.restore();
-      },
-    );
-
-    it('should store token correctly under interacting address if user confirms', async function () {
-      const generateRandomIdStub = sinon
-        .stub(tokensController, '_generateRandomId')
-        .callsFake(() => requestId);
-      type = 'ERC20';
->>>>>>> 6a728bc7
 
       const callActionSpy = jest
         .spyOn(messenger, 'call')
@@ -1118,185 +1049,9 @@
         },
         true,
       );
-<<<<<<< HEAD
 
       generateRandomIdStub.mockRestore();
     });
-=======
-
-      generateRandomIdStub.restore();
-    });
-
-    it('should fail an invalid type suggested asset via watchAsset', async () => {
-      await expect(
-        tokensController.watchAsset(
-          {
-            address: '0xe9f786dfdd9ae4d57e830acb52296837765f0e5b',
-            decimals: 18,
-            symbol: 'TKN',
-          },
-          'ERC721',
-        ),
-      ).rejects.toThrow('Asset of type ERC721 not supported');
-    });
-
-    it.each([
-      ['resolves', true],
-      ['rejects', false],
-    ])(
-      'should reject a valid suggested asset via watchAsset and message to ApprovalController %s',
-      async function (_, approvalControllerCallResolves: boolean) {
-        let calledOnce = false;
-        const callActionSpy = approvalControllerCallResolves
-          ? jest.spyOn(messenger, 'call').mockResolvedValue({})
-          : jest.spyOn(messenger, 'call').mockImplementation(() => {
-              if (!calledOnce) {
-                calledOnce = true;
-                return Promise.resolve({});
-              }
-
-              throw new Error();
-            });
-
-        const { result, suggestedAssetMeta } =
-          await tokensController.watchAsset(
-            {
-              address: '0xe9f786dfdd9ae4d57e830acb52296837765f0e5b',
-              decimals: 18,
-              symbol: 'TKN',
-            },
-            'ERC20',
-          );
-        tokensController.rejectWatchAsset('0x01');
-        tokensController.rejectWatchAsset(suggestedAssetMeta.id);
-        tokensController.hub.once(`${suggestedAssetMeta.id}:finished`, () => {
-          expect(tokensController.state.suggestedAssets).toHaveLength(0);
-        });
-        await expect(result).rejects.toThrow(
-          'User rejected to watch the asset.',
-        );
-        expect(callActionSpy).toHaveBeenCalledTimes(1);
-        expect(callActionSpy).toHaveBeenCalledWith(
-          'ApprovalController:addRequest',
-          {
-            id: suggestedAssetMeta.id,
-            origin: ORIGIN_METAMASK,
-            type: ApprovalType.WatchAsset,
-            requestData: {
-              id: suggestedAssetMeta.id,
-              interactingAddress: suggestedAssetMeta.interactingAddress,
-              asset: {
-                address: suggestedAssetMeta.asset.address,
-                decimals: suggestedAssetMeta.asset.decimals,
-                symbol: suggestedAssetMeta.asset.symbol,
-                image: null,
-              },
-            },
-          },
-          true,
-        );
-      },
-    );
-
-    it('should accept a valid suggested asset via watchAsset', async () => {
-      const callActionSpy = jest.spyOn(messenger, 'call').mockResolvedValue({});
-      const { result, suggestedAssetMeta } = await tokensController.watchAsset(
-        {
-          address: '0xe9f786dfdd9ae4d57e830acb52296837765f0e5b',
-          decimals: 18,
-          symbol: 'TKN',
-        },
-        'ERC20',
-      );
-      await tokensController.acceptWatchAsset(suggestedAssetMeta.id);
-      const res = await result;
-      expect(tokensController.state.suggestedAssets).toHaveLength(0);
-      expect(res).toBe('0xe9f786dfdd9ae4d57e830acb52296837765f0e5b');
-      expect(callActionSpy).toHaveBeenCalledTimes(1);
-      expect(callActionSpy).toHaveBeenCalledWith(
-        'ApprovalController:addRequest',
-        {
-          id: suggestedAssetMeta.id,
-          origin: ORIGIN_METAMASK,
-          type: ApprovalType.WatchAsset,
-          requestData: {
-            id: suggestedAssetMeta.id,
-            interactingAddress: suggestedAssetMeta.interactingAddress,
-            asset: {
-              address: suggestedAssetMeta.asset.address,
-              decimals: suggestedAssetMeta.asset.decimals,
-              symbol: suggestedAssetMeta.asset.symbol,
-              image: null,
-            },
-          },
-        },
-        true,
-      );
-    });
-
-    it.each([
-      ['resolves', true],
-      ['rejects', false],
-    ])(
-      'should fail a valid suggested asset via watchAsset with wrong type and message to ApprovalController %s',
-      async function (_, approvalControllerCallResolves: boolean) {
-        let calledOnce = false;
-        const callActionSpy = approvalControllerCallResolves
-          ? jest.spyOn(messenger, 'call').mockResolvedValue({})
-          : jest.spyOn(messenger, 'call').mockImplementation(() => {
-              if (!calledOnce) {
-                calledOnce = true;
-                return Promise.resolve({});
-              }
-
-              throw new Error();
-            });
-
-        const { result, suggestedAssetMeta } =
-          await tokensController.watchAsset(
-            {
-              address: '0xe9f786dfdd9be4d57e830acb52296837765f0e5b',
-              decimals: 18,
-              symbol: 'TKN',
-            },
-            'ERC20',
-          );
-        const { suggestedAssets } = tokensController.state;
-        const index = suggestedAssets.findIndex(
-          ({ id }) => suggestedAssetMeta.id === id,
-        );
-        const newSuggestedAssetMeta = suggestedAssets[index];
-        suggestedAssetMeta.type = 'ERC721';
-        tokensController.update({
-          suggestedAssets: [...suggestedAssets, newSuggestedAssetMeta],
-        });
-        await tokensController.acceptWatchAsset(suggestedAssetMeta.id);
-        await expect(result).rejects.toThrow(
-          'Asset of type ERC721 not supported',
-        );
-        expect(callActionSpy).toHaveBeenCalledTimes(1);
-        expect(callActionSpy).toHaveBeenCalledWith(
-          'ApprovalController:addRequest',
-          {
-            id: suggestedAssetMeta.id,
-            origin: ORIGIN_METAMASK,
-            type: ApprovalType.WatchAsset,
-            requestData: {
-              id: suggestedAssetMeta.id,
-              interactingAddress: suggestedAssetMeta.interactingAddress,
-              asset: {
-                address: suggestedAssetMeta.asset.address,
-                decimals: suggestedAssetMeta.asset.decimals,
-                symbol: suggestedAssetMeta.asset.symbol,
-                image: null,
-              },
-            },
-          },
-          true,
-        );
-      },
-    );
->>>>>>> 6a728bc7
   });
 
   describe('onPreferencesStateChange', function () {
