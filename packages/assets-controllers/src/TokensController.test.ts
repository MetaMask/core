import type { ApprovalControllerEvents } from '@metamask/approval-controller';
import {
  ApprovalController,
  type ApprovalControllerState,
} from '@metamask/approval-controller';
import { ControllerMessenger } from '@metamask/base-controller';
import contractMaps from '@metamask/contract-metadata';
import {
  ApprovalType,
  ChainId,
  ERC20,
  NetworkType,
  NetworksTicker,
  ORIGIN_METAMASK,
  convertHexToDecimal,
  toHex,
} from '@metamask/controller-utils';
import type {
  BlockTrackerProxy,
  NetworkController,
  ProviderConfig,
  ProviderProxy,
} from '@metamask/network-controller';
import {
  defaultState as defaultNetworkState,
  NetworkClientType,
} from '@metamask/network-controller';
import {
  getDefaultPreferencesState,
  type PreferencesState,
} from '@metamask/preferences-controller';
import nock from 'nock';
import * as sinon from 'sinon';

<<<<<<< HEAD
=======
import { FakeBlockTracker } from '../../../tests/fake-block-tracker';
>>>>>>> 44331502
import { FakeProvider } from '../../../tests/fake-provider';
import { ERC20Standard } from './Standards/ERC20Standard';
import { ERC1155Standard } from './Standards/NftStandards/ERC1155/ERC1155Standard';
import { TOKEN_END_POINT_API } from './token-service';
import type { TokenListState } from './TokenListController';
import type { Token } from './TokenRatesController';
import { TokensController } from './TokensController';
import type { AllowedActions, AllowedEvents } from './TokensController';

jest.mock('uuid', () => {
  return {
    ...jest.requireActual('uuid'),
    v1: () => '9b1deb4d-3b7d-4bad-9bdd-2b0d7b3dcb6d',
  };
});

const stubCreateEthers = (ctrl: TokensController, res: () => boolean) => {
  return sinon.stub(ctrl, '_createEthersContract').callsFake(() => {
    return {
      supportsInterface: sinon.stub().returns(res()),
      // TODO: Replace `any` with type
      // eslint-disable-next-line @typescript-eslint/no-explicit-any
    } as any;
  });
};
const MAINNET = {
  chainId: ChainId.mainnet,
  type: NetworkType.mainnet,
  ticker: NetworksTicker.mainnet,
};
const mockMainnetClient = {
  configuration: {
    network: 'mainnet',
    ...MAINNET,
    type: NetworkClientType.Infura,
  },
  provider: {} as ProviderProxy,
  blockTracker: {} as BlockTrackerProxy,
  destroy: jest.fn(),
};
const SEPOLIA = {
  chainId: toHex(11155111),
  type: NetworkType.sepolia,
  ticker: NetworksTicker.sepolia,
};
const GOERLI = {
  chainId: toHex(5),
  type: NetworkType.goerli,
  ticker: NetworksTicker.goerli,
};

const controllerName = 'TokensController' as const;

describe('TokensController', () => {
  let tokensController: TokensController;
  let approvalController: ApprovalController;
  let messenger: ControllerMessenger<
    AllowedActions,
    AllowedEvents | ApprovalControllerEvents
  >;
  let tokensControllerMessenger;
  let approvalControllerMessenger;
  let getNetworkClientByIdHandler: jest.Mock<
    ReturnType<NetworkController['getNetworkClientById']>,
    Parameters<NetworkController['getNetworkClientById']>
  >;

  const changeNetwork = (providerConfig: ProviderConfig) => {
    messenger.publish(`NetworkController:networkDidChange`, {
      ...defaultNetworkState,
      providerConfig,
    });
  };

  const triggerPreferencesStateChange = (state: PreferencesState) => {
    messenger.publish('PreferencesController:stateChange', state, []);
  };

  const fakeProvider = new FakeProvider();

  beforeEach(async () => {
    const defaultSelectedAddress = '0x1';
    messenger = new ControllerMessenger();

    approvalControllerMessenger = messenger.getRestricted<
      'ApprovalController',
      never,
      never
    >({
      name: 'ApprovalController',
    });

    tokensControllerMessenger = messenger.getRestricted({
      name: controllerName,
      allowedActions: [
        'ApprovalController:addRequest',
        'NetworkController:getNetworkClientById',
      ],
      allowedEvents: [
        'NetworkController:networkDidChange',
        'PreferencesController:stateChange',
        'TokenListController:stateChange',
      ],
    });
    tokensController = new TokensController({
      chainId: ChainId.mainnet,
      config: {
        selectedAddress: defaultSelectedAddress,
        provider: fakeProvider,
      },
      messenger: tokensControllerMessenger,
    });

    approvalController = new ApprovalController({
      messenger: approvalControllerMessenger,
      showApprovalRequest: jest.fn(),
      typesExcludedFromRateLimiting: [ApprovalType.WatchAsset],
    });

    getNetworkClientByIdHandler = jest.fn();
    messenger.registerActionHandler(
      `NetworkController:getNetworkClientById`,
      getNetworkClientByIdHandler.mockReturnValue(
        mockMainnetClient as unknown as ReturnType<
          NetworkController['getNetworkClientById']
        >,
      ),
    );
  });

  afterEach(() => {
    sinon.restore();
  });

  it('should set default state', () => {
    expect(tokensController.state).toStrictEqual({
      allTokens: {},
      allIgnoredTokens: {},
      ignoredTokens: [],
      tokens: [],
      detectedTokens: [],
      allDetectedTokens: {},
    });
  });

  it('should add a token', async () => {
    const stub = stubCreateEthers(tokensController, () => false);
    await tokensController.addToken({
      address: '0x01',
      symbol: 'bar',
      decimals: 2,
    });
    expect(tokensController.state.tokens[0]).toStrictEqual({
      address: '0x01',
      decimals: 2,
      image:
        'https://static.metafi.codefi.network/api/v1/tokenIcons/1/0x01.png',
      symbol: 'bar',
      isERC721: false,
      aggregators: [],
      name: undefined,
    });
    await tokensController.addToken({
      address: '0x01',
      symbol: 'baz',
      decimals: 2,
    });
    expect(tokensController.state.tokens[0]).toStrictEqual({
      address: '0x01',
      decimals: 2,
      image:
        'https://static.metafi.codefi.network/api/v1/tokenIcons/1/0x01.png',
      symbol: 'baz',
      isERC721: false,
      aggregators: [],
      name: undefined,
    });
    stub.restore();
  });

  it('should add tokens', async () => {
    const stub = stubCreateEthers(tokensController, () => false);

    await tokensController.addTokens([
      {
        address: '0x01',
        symbol: 'barA',
        decimals: 2,
        aggregators: [],
        name: 'Token1',
      },
      {
        address: '0x02',
        symbol: 'barB',
        decimals: 2,
        aggregators: [],
        name: 'Token2',
      },
    ]);

    expect(tokensController.state.tokens[0]).toStrictEqual({
      address: '0x01',
      decimals: 2,
      image: undefined,
      symbol: 'barA',
      aggregators: [],
      name: 'Token1',
    });

    expect(tokensController.state.tokens[1]).toStrictEqual({
      address: '0x02',
      decimals: 2,
      image: undefined,
      symbol: 'barB',
      aggregators: [],
      name: 'Token2',
    });

    await tokensController.addTokens([
      {
        address: '0x01',
        symbol: 'bazA',
        decimals: 2,
        aggregators: [],
      },
      {
        address: '0x02',
        symbol: 'bazB',
        decimals: 2,
        aggregators: [],
      },
    ]);

    expect(tokensController.state.tokens[0]).toStrictEqual({
      address: '0x01',
      decimals: 2,
      image: undefined,
      symbol: 'bazA',
      aggregators: [],
      name: undefined,
    });

    expect(tokensController.state.tokens[1]).toStrictEqual({
      address: '0x02',
      decimals: 2,
      image: undefined,
      symbol: 'bazB',
      aggregators: [],
      name: undefined,
    });

    stub.restore();
  });

  it('should add detected tokens', async () => {
    const stub = stubCreateEthers(tokensController, () => false);

    await tokensController.addDetectedTokens([
      { address: '0x01', symbol: 'barA', decimals: 2, aggregators: [] },
      { address: '0x02', symbol: 'barB', decimals: 2, aggregators: [] },
    ]);

    expect(tokensController.state.detectedTokens[0]).toStrictEqual({
      address: '0x01',
      decimals: 2,
      image: undefined,
      symbol: 'barA',
      aggregators: [],
      isERC721: undefined,
      name: undefined,
    });

    expect(tokensController.state.detectedTokens[1]).toStrictEqual({
      address: '0x02',
      decimals: 2,
      image: undefined,
      symbol: 'barB',
      aggregators: [],
      isERC721: undefined,
      name: undefined,
    });

    await tokensController.addDetectedTokens([
      {
        address: '0x01',
        symbol: 'bazA',
        decimals: 2,
        aggregators: [],
        isERC721: undefined,
        name: undefined,
      },
      {
        address: '0x02',
        symbol: 'bazB',
        decimals: 2,
        aggregators: [],
        isERC721: undefined,
        name: undefined,
      },
    ]);

    expect(tokensController.state.detectedTokens[0]).toStrictEqual({
      address: '0x01',
      decimals: 2,
      image: undefined,
      symbol: 'bazA',
      aggregators: [],
      isERC721: undefined,
      name: undefined,
    });

    expect(tokensController.state.detectedTokens[1]).toStrictEqual({
      address: '0x02',
      decimals: 2,
      image: undefined,
      symbol: 'bazB',
      aggregators: [],
      isERC721: undefined,
      name: undefined,
    });

    stub.restore();
  });

  it('should add token by selected address', async () => {
    const stub = stubCreateEthers(tokensController, () => false);

    const firstAddress = '0x123';
    const secondAddress = '0x321';

    triggerPreferencesStateChange({
      ...getDefaultPreferencesState(),
      selectedAddress: firstAddress,
    });
    await tokensController.addToken({
      address: '0x01',
      symbol: 'bar',
      decimals: 2,
    });
    triggerPreferencesStateChange({
      ...getDefaultPreferencesState(),
      selectedAddress: secondAddress,
    });
    expect(tokensController.state.tokens).toHaveLength(0);
    triggerPreferencesStateChange({
      ...getDefaultPreferencesState(),
      selectedAddress: firstAddress,
    });
    expect(tokensController.state.tokens[0]).toStrictEqual({
      address: '0x01',
      decimals: 2,
      image:
        'https://static.metafi.codefi.network/api/v1/tokenIcons/1/0x01.png',
      symbol: 'bar',
      isERC721: false,
      aggregators: [],
      name: undefined,
    });

    stub.restore();
  });

  it('should add token by network', async () => {
    const stub = stubCreateEthers(tokensController, () => false);
    changeNetwork(SEPOLIA);
    await tokensController.addToken({
      address: '0x01',
      symbol: 'bar',
      decimals: 2,
    });
    changeNetwork(GOERLI);
    expect(tokensController.state.tokens).toHaveLength(0);

    changeNetwork(SEPOLIA);

    expect(tokensController.state.tokens[0]).toStrictEqual({
      address: '0x01',
      decimals: 2,
      image:
        'https://static.metafi.codefi.network/api/v1/tokenIcons/11155111/0x01.png',
      symbol: 'bar',
      isERC721: false,
      aggregators: [],
      name: undefined,
    });

    stub.restore();
  });

  it('should add token to the correct chainId when passed a networkClientId', async () => {
    const stub = stubCreateEthers(tokensController, () => false);
    getNetworkClientByIdHandler.mockReturnValue({
      configuration: { chainId: '0x5' },
    } as unknown as ReturnType<NetworkController['getNetworkClientById']>);
    await tokensController.addToken({
      address: '0x01',
      symbol: 'bar',
      decimals: 2,
      networkClientId: 'networkClientId1',
    });
    expect(tokensController.state.tokens[0]).toStrictEqual({
      address: '0x01',
      decimals: 2,
      image:
        'https://static.metafi.codefi.network/api/v1/tokenIcons/5/0x01.png',
      symbol: 'bar',
      isERC721: false,
      aggregators: [],
      name: undefined,
    });
    expect(tokensController.state.allTokens['0x5']['0x1']).toStrictEqual([
      {
        address: '0x01',
        decimals: 2,
        image:
          'https://static.metafi.codefi.network/api/v1/tokenIcons/5/0x01.png',
        symbol: 'bar',
        isERC721: false,
        aggregators: [],
        name: undefined,
      },
    ]);

    expect(getNetworkClientByIdHandler).toHaveBeenCalledWith(
      'networkClientId1',
    );
    stub.restore();
  });

  it('should remove token', async () => {
    const stub = stubCreateEthers(tokensController, () => false);
    await tokensController.addToken({
      address: '0x01',
      symbol: 'bar',
      decimals: 2,
    });
    tokensController.ignoreTokens(['0x01']);
    expect(tokensController.state.tokens).toHaveLength(0);
    stub.restore();
  });

  it('should remove detected token', async () => {
    const stub = stubCreateEthers(tokensController, () => false);
    await tokensController.addDetectedTokens([
      {
        address: '0x01',
        symbol: 'bar',
        decimals: 2,
      },
    ]);
    tokensController.ignoreTokens(['0x01']);
    expect(tokensController.state.detectedTokens).toHaveLength(0);
    stub.restore();
  });

  it('should remove token by selected address', async () => {
    const stub = stubCreateEthers(tokensController, () => false);
    const firstAddress = '0x123';
    const secondAddress = '0x321';
    triggerPreferencesStateChange({
      ...getDefaultPreferencesState(),
      selectedAddress: firstAddress,
    });
    await tokensController.addToken({
      address: '0x02',
      symbol: 'baz',
      decimals: 2,
    });
    triggerPreferencesStateChange({
      ...getDefaultPreferencesState(),
      selectedAddress: secondAddress,
    });
    await tokensController.addToken({
      address: '0x01',
      symbol: 'bar',
      decimals: 2,
    });
    tokensController.ignoreTokens(['0x01']);
    expect(tokensController.state.tokens).toHaveLength(0);
    triggerPreferencesStateChange({
      ...getDefaultPreferencesState(),
      selectedAddress: firstAddress,
    });
    expect(tokensController.state.tokens[0]).toStrictEqual({
      address: '0x02',
      decimals: 2,
      image:
        'https://static.metafi.codefi.network/api/v1/tokenIcons/1/0x02.png',
      symbol: 'baz',
      isERC721: false,
      aggregators: [],
      name: undefined,
    });
    stub.restore();
  });

  it('should remove token by provider type', async () => {
    const stub = stubCreateEthers(tokensController, () => false);
    changeNetwork(SEPOLIA);
    await tokensController.addToken({
      address: '0x02',
      symbol: 'baz',
      decimals: 2,
    });
    changeNetwork(GOERLI);
    await tokensController.addToken({
      address: '0x01',
      symbol: 'bar',
      decimals: 2,
    });
    tokensController.ignoreTokens(['0x01']);
    expect(tokensController.state.tokens).toHaveLength(0);
    changeNetwork(SEPOLIA);

    expect(tokensController.state.tokens[0]).toStrictEqual({
      address: '0x02',
      decimals: 2,
      image:
        'https://static.metafi.codefi.network/api/v1/tokenIcons/11155111/0x02.png',
      symbol: 'baz',
      isERC721: false,
      aggregators: [],
      name: undefined,
    });
    stub.restore();
  });

  describe('ignoredTokens', () => {
    const defaultSelectedAddress = '0x0001';

    let createEthersStub: sinon.SinonStub;
    beforeEach(() => {
      triggerPreferencesStateChange({
        ...getDefaultPreferencesState(),
        selectedAddress: defaultSelectedAddress,
      });
      changeNetwork(SEPOLIA);

      createEthersStub = stubCreateEthers(tokensController, () => false);
    });

    afterEach(() => {
      createEthersStub.restore();
    });

    it('should remove token from ignoredTokens/allIgnoredTokens lists if added back via addToken', async () => {
      await tokensController.addToken({
        address: '0x01',
        symbol: 'foo',
        decimals: 2,
      });
      await tokensController.addToken({
        address: '0xFAa',
        symbol: 'bar',
        decimals: 3,
      });
      expect(tokensController.state.ignoredTokens).toHaveLength(0);
      expect(tokensController.state.tokens).toHaveLength(2);
      tokensController.ignoreTokens(['0x01']);
      expect(tokensController.state.tokens).toHaveLength(1);
      expect(tokensController.state.ignoredTokens).toHaveLength(1);
      await tokensController.addToken({
        address: '0x01',
        symbol: 'baz',
        decimals: 2,
      });
      expect(tokensController.state.tokens).toHaveLength(2);
      expect(tokensController.state.ignoredTokens).toHaveLength(0);
    });

    it('should remove a token from the ignoredTokens/allIgnoredTokens lists if re-added as part of a bulk addTokens add', async () => {
      const selectedAddress = '0x0001';
      triggerPreferencesStateChange({
        ...getDefaultPreferencesState(),
        selectedAddress,
      });
      changeNetwork(SEPOLIA);
      await tokensController.addToken({
        address: '0x01',
        symbol: 'bar',
        decimals: 2,
      });
      await tokensController.addToken({
        address: '0xFAa',
        symbol: 'bar',
        decimals: 3,
      });
      expect(tokensController.state.ignoredTokens).toHaveLength(0);
      expect(tokensController.state.tokens).toHaveLength(2);
      tokensController.ignoreTokens(['0x01']);
      tokensController.ignoreTokens(['0xFAa']);
      expect(tokensController.state.tokens).toHaveLength(0);
      expect(tokensController.state.ignoredTokens).toHaveLength(2);
      await tokensController.addTokens([
        { address: '0x01', decimals: 3, symbol: 'bar', aggregators: [] },
        { address: '0x02', decimals: 4, symbol: 'baz', aggregators: [] },
        { address: '0x04', decimals: 4, symbol: 'foo', aggregators: [] },
      ]);
      expect(tokensController.state.tokens).toHaveLength(3);
      expect(tokensController.state.ignoredTokens).toHaveLength(1);
      expect(tokensController.state.allIgnoredTokens).toStrictEqual({
        [SEPOLIA.chainId]: {
          [selectedAddress]: ['0xFAa'],
        },
      });
    });

    it('should be able to clear the ignoredToken list', async () => {
      await tokensController.addToken({
        address: '0x01',
        symbol: 'bar',
        decimals: 2,
      });
      expect(tokensController.state.ignoredTokens).toHaveLength(0);
      tokensController.ignoreTokens(['0x01']);
      expect(tokensController.state.tokens).toHaveLength(0);
      expect(tokensController.state.allIgnoredTokens).toStrictEqual({
        [SEPOLIA.chainId]: {
          [defaultSelectedAddress]: ['0x01'],
        },
      });
      tokensController.clearIgnoredTokens();
      expect(tokensController.state.ignoredTokens).toHaveLength(0);
      expect(Object.keys(tokensController.state.allIgnoredTokens)).toHaveLength(
        0,
      );
    });

    it('should ignore tokens by [chainID][accountAddress]', async () => {
      const selectedAddress1 = '0x0001';
      const selectedAddress2 = '0x0002';

      triggerPreferencesStateChange({
        ...getDefaultPreferencesState(),
        selectedAddress: selectedAddress1,
      });
      changeNetwork(SEPOLIA);

      await tokensController.addToken({
        address: '0x01',
        symbol: 'bar',
        decimals: 2,
      });
      expect(tokensController.state.ignoredTokens).toHaveLength(0);
      tokensController.ignoreTokens(['0x01']);
      expect(tokensController.state.tokens).toHaveLength(0);

      expect(tokensController.state.ignoredTokens).toStrictEqual(['0x01']);
      changeNetwork(GOERLI);

      expect(tokensController.state.ignoredTokens).toHaveLength(0);
      await tokensController.addToken({
        address: '0x02',
        symbol: 'bazz',
        decimals: 3,
      });
      tokensController.ignoreTokens(['0x02']);
      expect(tokensController.state.ignoredTokens).toStrictEqual(['0x02']);

      triggerPreferencesStateChange({
        ...getDefaultPreferencesState(),
        selectedAddress: selectedAddress2,
      });
      expect(tokensController.state.ignoredTokens).toHaveLength(0);
      await tokensController.addToken({
        address: '0x03',
        symbol: 'foo',
        decimals: 4,
      });
      tokensController.ignoreTokens(['0x03']);
      expect(tokensController.state.ignoredTokens).toStrictEqual(['0x03']);

      expect(tokensController.state.allIgnoredTokens).toStrictEqual({
        [SEPOLIA.chainId]: {
          [selectedAddress1]: ['0x01'],
        },
        [GOERLI.chainId]: {
          [selectedAddress1]: ['0x02'],
          [selectedAddress2]: ['0x03'],
        },
      });
    });
  });

  it('should ignore multiple tokens with single ignoreTokens call', async () => {
    const stub = stubCreateEthers(tokensController, () => false);
    await tokensController.addToken({
      address: '0x01',
      symbol: 'A',
      decimals: 4,
    });
    await tokensController.addToken({
      address: '0x02',
      symbol: 'B',
      decimals: 5,
    });
    expect(tokensController.state.tokens).toStrictEqual([
      {
        address: '0x01',
        decimals: 4,
        image:
          'https://static.metafi.codefi.network/api/v1/tokenIcons/1/0x01.png',
        isERC721: false,
        symbol: 'A',
        aggregators: [],
        name: undefined,
      },
      {
        address: '0x02',
        decimals: 5,
        image:
          'https://static.metafi.codefi.network/api/v1/tokenIcons/1/0x02.png',
        isERC721: false,
        symbol: 'B',
        aggregators: [],
        name: undefined,
      },
    ]);

    tokensController.ignoreTokens(['0x01', '0x02']);
    expect(tokensController.state.tokens).toStrictEqual([]);
    stub.restore();
  });

  describe('isERC721 flag', function () {
    describe('updateTokenType method', function () {
      it('should add isERC721 = true to token object already in state when token is NFT and in our contract-metadata repo', async function () {
        const contractAddresses = Object.keys(contractMaps);
        const erc721ContractAddresses = contractAddresses.filter(
          (contractAddress) => contractMaps[contractAddress].erc721 === true,
        );
        const address = erc721ContractAddresses[0];
        const { symbol, decimals } = contractMaps[address];
        tokensController.update({
          tokens: [{ address, symbol, decimals }],
        });
        const result = await tokensController.updateTokenType(address);
        expect(result.isERC721).toBe(true);
      });

      it('should add isERC721 = false to token object already in state when token is not an NFT and is in our contract-metadata repo', async function () {
        const contractAddresses = Object.keys(contractMaps);
        const erc20ContractAddresses = contractAddresses.filter(
          (contractAddress) => contractMaps[contractAddress].erc20 === true,
        );
        const address = erc20ContractAddresses[0];
        const { symbol, decimals } = contractMaps[address];
        tokensController.update({
          tokens: [{ address, symbol, decimals }],
        });
        const result = await tokensController.updateTokenType(address);
        expect(result.isERC721).toBe(false);
      });

      it('should add isERC721 = true to token object already in state when token is NFT and is not in our contract-metadata repo', async function () {
        const stub = stubCreateEthers(tokensController, () => true);
        const tokenAddress = '0xda5584cc586d07c7141aa427224a4bd58e64af7d';
        tokensController.update({
          tokens: [
            {
              address: tokenAddress,
              symbol: 'TESTNFT',
              decimals: 0,
            },
          ],
        });

        const result = await tokensController.updateTokenType(tokenAddress);

        expect(result.isERC721).toBe(true);
        stub.restore();
      });

      it('should add isERC721 = false to token object already in state when token is not an NFT and not in our contract-metadata repo', async function () {
        const stub = stubCreateEthers(tokensController, () => false);
        const tokenAddress = '0xda5584cc586d07c7141aa427224a4bd58e64af7d';
        tokensController.update({
          tokens: [
            {
              address: tokenAddress,
              symbol: 'TESTNFT',
              decimals: 0,
            },
          ],
        });

        const result = await tokensController.updateTokenType(tokenAddress);

        expect(result.isERC721).toBe(false);
        stub.restore();
      });
    });

    describe('addToken method', function () {
      it('should add isERC721 = true when token is an NFT and is in our contract-metadata repo', async function () {
        const contractAddresses = Object.keys(contractMaps);
        const erc721ContractAddresses = contractAddresses.filter(
          (contractAddress) => contractMaps[contractAddress].erc721 === true,
        );
        const address = erc721ContractAddresses[0];
        const { symbol, decimals } = contractMaps[address];
        await tokensController.addToken({ address, symbol, decimals });

        expect(tokensController.state.tokens).toStrictEqual([
          expect.objectContaining({
            address,
            symbol,
            isERC721: true,
            decimals,
          }),
        ]);
      });

      it('should add isERC721 = true when the token is an NFT but not in our contract-metadata repo', async function () {
        const stub = stubCreateEthers(tokensController, () => true);
        const tokenAddress = '0xDA5584Cc586d07c7141aA427224A4Bd58E64aF7D';

        await tokensController.addToken({
          address: tokenAddress,
          symbol: 'REST',
          decimals: 4,
        });

        expect(tokensController.state.tokens).toStrictEqual([
          {
            address: tokenAddress,
            symbol: 'REST',
            isERC721: true,
            image:
              'https://static.metafi.codefi.network/api/v1/tokenIcons/1/0xda5584cc586d07c7141aa427224a4bd58e64af7d.png',
            decimals: 4,
            aggregators: [],
            name: undefined,
          },
        ]);

        stub.restore();
      });

      it('should add isERC721 = false to token object already in state when token is not an NFT and in our contract-metadata repo', async function () {
        const contractAddresses = Object.keys(contractMaps);
        const erc20ContractAddresses = contractAddresses.filter(
          (contractAddress) => contractMaps[contractAddress].erc20 === true,
        );
        const address = erc20ContractAddresses[0];
        const { symbol, decimals } = contractMaps[address];

        await tokensController.addToken({ address, symbol, decimals });

        expect(tokensController.state.tokens).toStrictEqual([
          expect.objectContaining({
            address,
            symbol,
            isERC721: false,
            decimals,
          }),
        ]);
      });

      it('should add isERC721 = false when the token is not an NFT and not in our contract-metadata repo', async function () {
        const stub = stubCreateEthers(tokensController, () => false);
        const tokenAddress = '0xDA5584Cc586d07c7141aA427224A4Bd58E64aF7D';

        await tokensController.addToken({
          address: tokenAddress,
          symbol: 'LEST',
          decimals: 5,
        });

        expect(tokensController.state.tokens).toStrictEqual([
          {
            address: tokenAddress,
            symbol: 'LEST',
            isERC721: false,
            image:
              'https://static.metafi.codefi.network/api/v1/tokenIcons/1/0xda5584cc586d07c7141aa427224a4bd58e64af7d.png',
            decimals: 5,
            aggregators: [],
            name: undefined,
          },
        ]);

        stub.restore();
      });

      it('should throw error if switching networks while adding token', async function () {
        const dummyTokenAddress = '0x514910771AF9Ca656af840dff83E8264EcF986CA';
        const addTokenPromise = tokensController.addToken({
          address: dummyTokenAddress,
          symbol: 'LINK',
          decimals: 18,
        });
        changeNetwork(GOERLI);
        await expect(addTokenPromise).rejects.toThrow(
          'TokensController Error: Switched networks while adding token',
        );
      });
    });

    it('should throw TokenService error if fetchTokenMetadata returns a response with an error', async () => {
      const dummyTokenAddress = '0x514910771AF9Ca656af840dff83E8264EcF986CA';
      const error = 'An error occured';
      const fullErrorMessage = `TokenService Error: ${error}`;
      nock(TOKEN_END_POINT_API)
        .get(
          `/token/${convertHexToDecimal(
            ChainId.mainnet,
          )}?address=${dummyTokenAddress}`,
        )
        .reply(200, { error })
        .persist();

      await expect(
        tokensController.addToken({
          address: dummyTokenAddress,
          symbol: 'LINK',
          decimals: 18,
        }),
      ).rejects.toThrow(fullErrorMessage);
    });

    it('should add token that was previously a detected token', async () => {
      const stub = stubCreateEthers(tokensController, () => false);
      const dummyDetectedToken: Token = {
        address: '0x01',
        symbol: 'barA',
        decimals: 2,
        aggregators: [],
        image: undefined,
        isERC721: false,
        name: undefined,
      };
      const dummyAddedToken: Token = {
        ...dummyDetectedToken,
        image:
          'https://static.metafi.codefi.network/api/v1/tokenIcons/1/0x01.png',
      };

      await tokensController.addDetectedTokens([dummyDetectedToken]);

      expect(tokensController.state.detectedTokens).toStrictEqual([
        dummyDetectedToken,
      ]);

      await tokensController.addToken({
        address: dummyDetectedToken.address,
        symbol: dummyDetectedToken.symbol,
        decimals: dummyDetectedToken.decimals,
      });

      expect(tokensController.state.detectedTokens).toStrictEqual([]);
      expect(tokensController.state.tokens).toStrictEqual([dummyAddedToken]);

      stub.restore();
    });

    it('should add tokens to the correct chainId/selectedAddress on which they were detected even if its not the currently configured chainId/selectedAddress', async () => {
      const stub = stubCreateEthers(tokensController, () => false);

      // The currently configured chain + address
      const CONFIGURED_CHAIN = SEPOLIA;
      const CONFIGURED_ADDRESS = '0xConfiguredAddress';
      changeNetwork(CONFIGURED_CHAIN);
      triggerPreferencesStateChange({
        ...getDefaultPreferencesState(),
        selectedAddress: CONFIGURED_ADDRESS,
      });

      // A different chain + address
      const OTHER_CHAIN = '0xOtherChainId';
      const OTHER_ADDRESS = '0xOtherAddress';

      // Mock some tokens to add
      const generateTokens = (len: number) =>
        [...Array(len)].map((_, i) => ({
          address: `0x${i}`,
          symbol: String.fromCharCode(65 + i),
          decimals: 2,
          aggregators: [],
          name: undefined,
          isERC721: false,
          image: `https://static.metafi.codefi.network/api/v1/tokenIcons/11155111/0x${i}.png`,
        }));

      const [
        addedTokenConfiguredAccount,
        detectedTokenConfiguredAccount,
        detectedTokenOtherAccount,
      ] = generateTokens(3);

      // Run twice to ensure idempotency
      for (let i = 0; i < 2; i++) {
        // Add and detect some tokens on the configured chain + account
        await tokensController.addToken(addedTokenConfiguredAccount);
        await tokensController.addDetectedTokens([
          detectedTokenConfiguredAccount,
        ]);

        // Detect a token on the other chain + account
        await tokensController.addDetectedTokens([detectedTokenOtherAccount], {
          selectedAddress: OTHER_ADDRESS,
          chainId: OTHER_CHAIN,
        });

        // Expect tokens on the configured account
        expect(tokensController.state.tokens).toStrictEqual([
          addedTokenConfiguredAccount,
        ]);
        expect(tokensController.state.detectedTokens).toStrictEqual([
          detectedTokenConfiguredAccount,
        ]);

        // Expect tokens under the correct chain + account
        expect(tokensController.state.allTokens).toStrictEqual({
          [CONFIGURED_CHAIN.chainId]: {
            [CONFIGURED_ADDRESS]: [addedTokenConfiguredAccount],
          },
        });
        expect(tokensController.state.allDetectedTokens).toStrictEqual({
          [CONFIGURED_CHAIN.chainId]: {
            [CONFIGURED_ADDRESS]: [detectedTokenConfiguredAccount],
          },
          [OTHER_CHAIN]: {
            [OTHER_ADDRESS]: [detectedTokenOtherAccount],
          },
        });
      }

      stub.restore();
    });
  });

  describe('addTokens method', function () {
    it('should add tokens that were previously detected tokens', async () => {
      const dummyAddedTokens: Token[] = [
        {
          address: '0x01',
          symbol: 'barA',
          decimals: 2,
          aggregators: [],
          image: undefined,
          name: undefined,
        },
        {
          address: '0x02',
          symbol: 'barB',
          decimals: 2,
          aggregators: [],
          image: undefined,
          name: undefined,
        },
      ];
      const dummyDetectedTokens: Token[] = [
        {
          ...dummyAddedTokens[0],
          isERC721: false,
        },
        {
          ...dummyAddedTokens[1],
          isERC721: false,
        },
      ];

      await tokensController.addDetectedTokens(dummyDetectedTokens);

      expect(tokensController.state.detectedTokens).toStrictEqual(
        dummyDetectedTokens,
      );

      await tokensController.addTokens(dummyDetectedTokens);

      expect(tokensController.state.detectedTokens).toStrictEqual([]);
      expect(tokensController.state.tokens).toStrictEqual(dummyAddedTokens);
    });

    it('should add tokens to the correct chainId when passed a networkClientId', async () => {
      getNetworkClientByIdHandler.mockReturnValue({
        configuration: { chainId: '0x5' },
      } as unknown as ReturnType<NetworkController['getNetworkClientById']>);
      const dummyTokens: Token[] = [
        {
          address: '0x01',
          symbol: 'barA',
          decimals: 2,
          aggregators: [],
          image: undefined,
          name: undefined,
        },
        {
          address: '0x02',
          symbol: 'barB',
          decimals: 2,
          aggregators: [],
          image: undefined,
          name: undefined,
        },
      ];

      await tokensController.addTokens(dummyTokens, 'networkClientId1');

      expect(tokensController.state.tokens).toStrictEqual(dummyTokens);
      expect(tokensController.state.allTokens['0x5']['0x1']).toStrictEqual(
        dummyTokens,
      );
      expect(getNetworkClientByIdHandler).toHaveBeenCalledWith(
        'networkClientId1',
      );
    });
  });

  describe('_getNewAllTokensState method', () => {
    const dummySelectedAddress = '0x1';
    const dummyTokens: Token[] = [
      {
        address: '0x01',
        symbol: 'barA',
        decimals: 2,
        aggregators: [],
        image: undefined,
      },
    ];

    it('should nest newTokens under chain ID and selected address when provided with newTokens as input', () => {
      tokensController.configure({
        selectedAddress: dummySelectedAddress,
        chainId: ChainId.mainnet,
      });
      const processedTokens = tokensController._getNewAllTokensState({
        newTokens: dummyTokens,
      });
      expect(
        processedTokens.newAllTokens[ChainId.mainnet][dummySelectedAddress],
      ).toStrictEqual(dummyTokens);
    });

    it('should nest detectedTokens under chain ID and selected address when provided with detectedTokens as input', () => {
      tokensController.configure({
        selectedAddress: dummySelectedAddress,
        chainId: ChainId.mainnet,
      });
      const processedTokens = tokensController._getNewAllTokensState({
        newDetectedTokens: dummyTokens,
      });
      expect(
        processedTokens.newAllDetectedTokens[ChainId.mainnet][
          dummySelectedAddress
        ],
      ).toStrictEqual(dummyTokens);
    });

    it('should nest ignoredTokens under chain ID and selected address when provided with ignoredTokens as input', () => {
      tokensController.configure({
        selectedAddress: dummySelectedAddress,
        chainId: ChainId.mainnet,
      });
      const dummyIgnoredTokens = [dummyTokens[0].address];
      const processedTokens = tokensController._getNewAllTokensState({
        newIgnoredTokens: dummyIgnoredTokens,
      });
      expect(
        processedTokens.newAllIgnoredTokens[ChainId.mainnet][
          dummySelectedAddress
        ],
      ).toStrictEqual(dummyIgnoredTokens);
    });
  });

  describe('watchAsset', function () {
    // TODO: Replace `any` with type
    // eslint-disable-next-line @typescript-eslint/no-explicit-any
    let asset: any, type: any;
    const interactingAddress = '0x2';
    const requestId = '12345';
    let isERC721: boolean, isERC1155: boolean;

    // TODO: Replace `any` with type
    // eslint-disable-next-line @typescript-eslint/no-explicit-any
    const mockContract = (mockAssets: any[]) =>
      mockAssets.forEach((a) => {
        jest
          // TODO: Replace `any` with type
          // eslint-disable-next-line @typescript-eslint/no-explicit-any
          .spyOn(ERC20Standard.prototype as any, 'getTokenName')
          .mockImplementationOnce(() => a.name);
        jest
          // TODO: Replace `any` with type
          // eslint-disable-next-line @typescript-eslint/no-explicit-any
          .spyOn(ERC20Standard.prototype as any, 'getTokenSymbol')
          .mockImplementationOnce(() => a.symbol);
        jest
          // TODO: Replace `any` with type
          // eslint-disable-next-line @typescript-eslint/no-explicit-any
          .spyOn(ERC20Standard.prototype as any, 'getTokenDecimals')
          .mockImplementationOnce(() => a.decimals?.toString());
      });
    let createEthersStub: sinon.SinonStub;
    beforeEach(function () {
      type = ERC20;
      asset = {
        address: '0x000000000000000000000000000000000000dEaD',
        decimals: 12,
        symbol: 'SES',
        image: 'image',
        name: undefined,
      };

      isERC721 = false;
      isERC1155 = false;
      createEthersStub = stubCreateEthers(tokensController, () => isERC721);
      jest
        .spyOn(
          // TODO: Replace `any` with type
          // eslint-disable-next-line @typescript-eslint/no-explicit-any
          ERC1155Standard.prototype as any,
          'contractSupportsBase1155Interface',
        )
        .mockImplementation(() => isERC1155);
    });

    afterEach(() => {
      createEthersStub.restore();
    });

    it('should error if passed no type', async function () {
      type = undefined;
      const result = tokensController.watchAsset({ asset, type });
      await expect(result).rejects.toThrow(
        'Asset of type undefined not supported',
      );
    });

    it('should error if asset type is not supported', async function () {
      type = 'ERC721';
      const result = tokensController.watchAsset({ asset, type });
      await expect(result).rejects.toThrow(
        'Asset of type ERC721 not supported',
      );
    });

    it('should error if the contract is ERC721', async function () {
      isERC721 = true;
      const result = tokensController.watchAsset({ asset, type });
      await expect(result).rejects.toThrow(
        'Contract 0x000000000000000000000000000000000000dEaD must match type ERC20, but was detected as ERC721',
      );
    });

    it('should error if the contract is ERC1155', async function () {
      isERC1155 = true;
      const result = tokensController.watchAsset({ asset, type });
      await expect(result).rejects.toThrow(
        'Contract 0x000000000000000000000000000000000000dEaD must match type ERC20, but was detected as ERC1155',
      );
    });

    it('should error if address is not defined', async function () {
      asset.address = undefined;
      const result = tokensController.watchAsset({ asset, type });
      await expect(result).rejects.toThrow('Address must be specified');
    });

    it('should error if decimals is not defined', async function () {
      asset.decimals = undefined;
      const result = tokensController.watchAsset({ asset, type });
      await expect(result).rejects.toThrow(
        'Decimals are required, but were not found in either the request or contract',
      );
    });

    it('should error if symbol is not defined', async function () {
      asset.symbol = { foo: 'bar' };
      const result = tokensController.watchAsset({ asset, type });
      await expect(result).rejects.toThrow('Invalid symbol: not a string');
    });

    it('should error if symbol is not a string', async function () {
      asset.symbol = undefined;
      const result = tokensController.watchAsset({ asset, type });
      await expect(result).rejects.toThrow(
        'A symbol is required, but was not found in either the request or contract',
      );
    });

    it('should error if symbol is empty', async function () {
      asset.symbol = '';
      const result = tokensController.watchAsset({ asset, type });
      await expect(result).rejects.toThrow(
        'A symbol is required, but was not found in either the request or contract',
      );
    });

    it('should error if symbol is too long', async function () {
      asset.symbol = 'ABCDEFGHIJKLM';
      const result = tokensController.watchAsset({ asset, type });
      await expect(result).rejects.toThrow(
        'Invalid symbol "ABCDEFGHIJKLM": longer than 11 characters',
      );
    });

    it('should error if decimals is invalid', async function () {
      asset.decimals = -1;
      const result = tokensController.watchAsset({ asset, type });
      await expect(result).rejects.toThrow(
        'Invalid decimals "-1": must be an integer 0 <= 36',
      );

      asset.decimals = 37;
      const result2 = tokensController.watchAsset({ asset, type });
      await expect(result2).rejects.toThrow(
        'Invalid decimals "37": must be an integer 0 <= 36',
      );
    });

    it('should error if address is invalid', async function () {
      asset.address = '0x123';
      const result = tokensController.watchAsset({ asset, type });
      await expect(result).rejects.toThrow('Invalid address "0x123"');
    });

    it('fails with an invalid type suggested', async () => {
      await expect(
        tokensController.watchAsset({
          asset: {
            address: '0xe9f786dfdd9ae4d57e830acb52296837765f0e5b',
            decimals: 18,
            symbol: 'TKN',
          },
          type: 'ERC721',
        }),
      ).rejects.toThrow('Asset of type ERC721 not supported');
    });

    it("should error if the asset's symbol or decimals don't match the contract", async function () {
      mockContract([asset, asset]);

      // Symbol
      let result = tokensController.watchAsset({
        asset: { ...asset, symbol: 'OTHER' },
        type,
      });
      await expect(result).rejects.toThrow(
        'The symbol in the request (OTHER) does not match the symbol in the contract (SES)',
      );

      // Decimals
      result = tokensController.watchAsset({
        asset: { ...asset, decimals: 1 },
        type,
      });
      await expect(result).rejects.toThrow(
        'The decimals in the request (1) do not match the decimals in the contract (12)',
      );
    });

    it('should use symbols/decimals from contract, and allow them to be optional in the request', async function () {
      mockContract([asset]);

      jest.spyOn(messenger, 'call').mockResolvedValue(undefined);
      // TODO: Replace `any` with type
      // eslint-disable-next-line @typescript-eslint/no-explicit-any
      const reqAsset: any = {
        ...asset,
        symbol: undefined,
        decimals: undefined,
      };
      await tokensController.watchAsset({ asset: reqAsset, type });
      expect(tokensController.state.tokens).toStrictEqual([
        {
          isERC721: false,
          aggregators: [],
          ...asset,
        },
      ]);
    });

    it('should use symbols/decimals from request, and allow them to be optional in the contract', async function () {
      jest.spyOn(messenger, 'call').mockResolvedValue(undefined);
      // TODO: Replace `any` with type
      // eslint-disable-next-line @typescript-eslint/no-explicit-any
      const reqAsset: any = { ...asset, symbol: 'MYSYMBOL', decimals: 13 };
      await tokensController.watchAsset({ asset: reqAsset, type });
      expect(tokensController.state.tokens).toStrictEqual([
        {
          isERC721: false,
          aggregators: [],
          ...reqAsset,
        },
      ]);
    });

    it("should validate that symbol and decimals match if they're defined in both the request and contract", async function () {
      mockContract([asset, asset]);

      let result = tokensController.watchAsset({
        asset: { ...asset, symbol: 'DIFFERENT' },
        type,
      });
      await expect(result).rejects.toThrow(
        'The symbol in the request (DIFFERENT) does not match the symbol in the contract (SES)',
      );

      result = tokensController.watchAsset({
        asset: { ...asset, decimals: 2 },
        type,
      });
      await expect(result).rejects.toThrow(
        'The decimals in the request (2) do not match the decimals in the contract (12)',
      );
    });

    it('should perform case insensitive validation of symbols', async function () {
      asset.symbol = 'ABC';
      mockContract([asset, asset]);
      jest.spyOn(messenger, 'call').mockResolvedValue(undefined);

      await tokensController.watchAsset({
        asset: { ...asset, symbol: 'abc' },
        type,
      });
      expect(tokensController.state.tokens).toStrictEqual([
        {
          isERC721: false,
          aggregators: [],
          ...asset, // but use the casing from the contract
        },
      ]);
    });

    it('should be lenient when accepting string vs integer for decimals', async () => {
      jest.spyOn(messenger, 'call').mockResolvedValue(undefined);
      for (const decimals of [6, '6']) {
        asset.decimals = decimals;
        mockContract([asset]);

        await tokensController.watchAsset({ asset, type });
        expect(tokensController.state.tokens).toStrictEqual([
          {
            isERC721: false,
            aggregators: [],
            ...asset,
            // But it should get parsed to a number
            decimals: parseInt(decimals as string),
          },
        ]);
      }
    });

    it('stores token correctly if user confirms', async () => {
      const generateRandomIdStub = jest
        .spyOn(tokensController, '_generateRandomId')
        .mockReturnValue(requestId);

      const callActionSpy = jest
        .spyOn(messenger, 'call')
        .mockResolvedValue(undefined);

      await tokensController.watchAsset({ asset, type });

      expect(tokensController.state.tokens).toHaveLength(1);
      expect(tokensController.state.tokens).toStrictEqual([
        {
          isERC721: false,
          aggregators: [],
          ...asset,
        },
      ]);
      expect(callActionSpy).toHaveBeenCalledTimes(1);
      expect(callActionSpy).toHaveBeenCalledWith(
        'ApprovalController:addRequest',
        {
          id: requestId,
          origin: ORIGIN_METAMASK,
          type: ApprovalType.WatchAsset,
          requestData: {
            id: requestId,
            interactingAddress: '0x1',
            asset,
          },
        },
        true,
      );

      generateRandomIdStub.mockRestore();
    });

    it('stores token correctly under interacting address if user confirms', async function () {
      const generateRandomIdStub = jest
        .spyOn(tokensController, '_generateRandomId')
        .mockReturnValue(requestId);

      const callActionSpy = jest
        .spyOn(messenger, 'call')
        .mockResolvedValue(undefined);

      await tokensController.watchAsset({ asset, type, interactingAddress });

      expect(tokensController.state.tokens).toHaveLength(0);
      expect(tokensController.state.tokens).toStrictEqual([]);
      expect(
        tokensController.state.allTokens[ChainId.mainnet][interactingAddress],
      ).toHaveLength(1);
      expect(
        tokensController.state.allTokens[ChainId.mainnet][interactingAddress],
      ).toStrictEqual([
        {
          isERC721: false,
          aggregators: [],
          ...asset,
        },
      ]);
      expect(callActionSpy).toHaveBeenCalledTimes(1);
      expect(callActionSpy).toHaveBeenCalledWith(
        'ApprovalController:addRequest',
        {
          id: requestId,
          origin: ORIGIN_METAMASK,
          type: ApprovalType.WatchAsset,
          requestData: {
            id: requestId,
            interactingAddress,
            asset,
          },
        },
        true,
      );

      generateRandomIdStub.mockRestore();
    });

    it('stores token correctly when passed a networkClientId', async function () {
      getNetworkClientByIdHandler.mockImplementation((networkClientId) => {
        expect(networkClientId).toBe('networkClientId1');
        return {
          configuration: { chainId: '0x5' },
<<<<<<< HEAD
          provider: fakeProvider,
        });
=======
          provider: new FakeProvider({
            stubs: [],
          }),
          blockTracker: new FakeBlockTracker(),
          destroy: jest.fn(),
        } as unknown as ReturnType<NetworkController['getNetworkClientById']>;
      });

      const addRequestHandler = jest.fn();
      messenger.unregisterActionHandler(`ApprovalController:addRequest`);
      messenger.registerActionHandler(
        `ApprovalController:addRequest`,
        addRequestHandler,
      );

>>>>>>> 44331502
      const generateRandomIdStub = jest
        .spyOn(tokensController, '_generateRandomId')
        .mockReturnValue(requestId);

      await tokensController.watchAsset({
        asset,
        type,
        interactingAddress,
        networkClientId: 'networkClientId1',
      });

      expect(addRequestHandler).toHaveBeenCalledWith(
        {
          id: requestId,
          origin: ORIGIN_METAMASK,
          type: ApprovalType.WatchAsset,
          requestData: {
            id: requestId,
            interactingAddress,
            asset,
          },
        },
        true,
      );

      expect(tokensController.state.tokens).toHaveLength(0);
      expect(tokensController.state.tokens).toStrictEqual([]);
      expect(
        tokensController.state.allTokens['0x5'][interactingAddress],
      ).toHaveLength(1);
      expect(
        tokensController.state.allTokens['0x5'][interactingAddress],
      ).toStrictEqual([
        {
          isERC721: false,
          aggregators: [],
          ...asset,
        },
      ]);
      generateRandomIdStub.mockRestore();
    });

    it('throws and token is not added if pending approval fails', async function () {
      const generateRandomIdStub = jest
        .spyOn(tokensController, '_generateRandomId')
        .mockReturnValue(requestId);

      const errorMessage = 'Mock Error Message';
      const callActionSpy = jest
        .spyOn(messenger, 'call')
        .mockRejectedValue(new Error(errorMessage));

      await expect(
        tokensController.watchAsset({ asset, type }),
      ).rejects.toThrow(errorMessage);

      expect(tokensController.state.tokens).toHaveLength(0);
      expect(tokensController.state.tokens).toStrictEqual([]);
      expect(callActionSpy).toHaveBeenCalledTimes(1);
      expect(callActionSpy).toHaveBeenCalledWith(
        'ApprovalController:addRequest',
        {
          id: requestId,
          origin: ORIGIN_METAMASK,
          type: ApprovalType.WatchAsset,
          requestData: {
            id: requestId,
            interactingAddress: '0x1',
            asset,
          },
        },
        true,
      );

      generateRandomIdStub.mockRestore();
    });

    it('stores multiple tokens from a batched watchAsset confirmation screen correctly when user confirms', async () => {
      const generateRandomIdStub = jest
        .spyOn(tokensController, '_generateRandomId')
        .mockImplementationOnce(() => requestId)
        .mockImplementationOnce(() => '67890');

      const acceptedRequest = new Promise<void>((resolve) => {
        tokensController.subscribe((state) => {
          if (
            state.allTokens?.[ChainId.mainnet]?.[interactingAddress].length ===
            2
          ) {
            resolve();
          }
        });
      });

      const anotherAsset = {
        address: '0x000000000000000000000000000000000000ABcD',
        decimals: 18,
        symbol: 'TEST',
        image: 'image2',
        name: undefined,
      };

      mockContract([asset, anotherAsset]);

      const promiseForApprovals = new Promise<void>((resolve) => {
        const listener = (state: ApprovalControllerState) => {
          if (state.pendingApprovalCount === 2) {
            messenger.unsubscribe('ApprovalController:stateChange', listener);
            resolve();
          }
        };
        messenger.subscribe('ApprovalController:stateChange', listener);
      });

      // eslint-disable-next-line @typescript-eslint/no-floating-promises
      tokensController.watchAsset({ asset, type, interactingAddress });

      // eslint-disable-next-line @typescript-eslint/no-floating-promises
      tokensController.watchAsset({
        asset: anotherAsset,
        type,
        interactingAddress,
      });

      await promiseForApprovals;

      await approvalController.accept(requestId);
      await approvalController.accept('67890');
      await acceptedRequest;

      expect(
        tokensController.state.allTokens[ChainId.mainnet][interactingAddress],
      ).toStrictEqual([
        {
          isERC721: false,
          aggregators: [],
          ...asset,
        },
        {
          isERC721: false,
          aggregators: [],
          ...anotherAsset,
        },
      ]);
      generateRandomIdStub.mockRestore();
    });

    it('should error if provider is missing', async function () {
      const MISSING_PROVIDER_ERROR =
        'TokensController failed to set the provider correctly. A provider must be set for this method to be available';

      tokensController.configure({
        provider: undefined,
      });

      await expect(
        tokensController.watchAsset({ asset, type }),
      ).rejects.toThrow(MISSING_PROVIDER_ERROR);
    });
  });

  describe('onPreferencesStateChange', function () {
    it('should update tokens list when set address changes', async function () {
      const stub = stubCreateEthers(tokensController, () => false);
      triggerPreferencesStateChange({
        ...getDefaultPreferencesState(),
        selectedAddress: '0x1',
      });
      await tokensController.addToken({
        address: '0x01',
        symbol: 'A',
        decimals: 4,
      });
      await tokensController.addToken({
        address: '0x02',
        symbol: 'B',
        decimals: 5,
      });
      triggerPreferencesStateChange({
        ...getDefaultPreferencesState(),
        selectedAddress: '0x2',
      });
      expect(tokensController.state.tokens).toStrictEqual([]);
      await tokensController.addToken({
        address: '0x03',
        symbol: 'C',
        decimals: 6,
      });
      triggerPreferencesStateChange({
        ...getDefaultPreferencesState(),
        selectedAddress: '0x1',
      });
      expect(tokensController.state.tokens).toStrictEqual([
        {
          address: '0x01',
          decimals: 4,
          image:
            'https://static.metafi.codefi.network/api/v1/tokenIcons/1/0x01.png',
          isERC721: false,
          symbol: 'A',
          aggregators: [],
          name: undefined,
        },
        {
          address: '0x02',
          decimals: 5,
          image:
            'https://static.metafi.codefi.network/api/v1/tokenIcons/1/0x02.png',
          isERC721: false,
          symbol: 'B',
          aggregators: [],
          name: undefined,
        },
      ]);
      triggerPreferencesStateChange({
        ...getDefaultPreferencesState(),
        selectedAddress: '0x2',
      });
      expect(tokensController.state.tokens).toStrictEqual([
        {
          address: '0x03',
          decimals: 6,
          image:
            'https://static.metafi.codefi.network/api/v1/tokenIcons/1/0x03.png',
          isERC721: false,
          symbol: 'C',
          aggregators: [],
          name: undefined,
        },
      ]);

      stub.restore();
    });
  });

  describe('onNetworkDidChange', function () {
    it('should remove a token from its state on corresponding network', async function () {
      const stub = stubCreateEthers(tokensController, () => false);

      changeNetwork(SEPOLIA);

      await tokensController.addToken({
        address: '0x01',
        symbol: 'A',
        decimals: 4,
      });
      await tokensController.addToken({
        address: '0x02',
        symbol: 'B',
        decimals: 5,
      });
      const initialTokensFirst = tokensController.state.tokens;

      changeNetwork(GOERLI);

      await tokensController.addToken({
        address: '0x03',
        symbol: 'C',
        decimals: 4,
      });
      await tokensController.addToken({
        address: '0x04',
        symbol: 'D',
        decimals: 5,
      });

      const initialTokensSecond = tokensController.state.tokens;

      expect(initialTokensFirst).not.toStrictEqual(initialTokensSecond);

      expect(initialTokensFirst).toStrictEqual([
        {
          address: '0x01',
          decimals: 4,
          image:
            'https://static.metafi.codefi.network/api/v1/tokenIcons/11155111/0x01.png',
          isERC721: false,
          symbol: 'A',
          aggregators: [],
          name: undefined,
        },
        {
          address: '0x02',
          decimals: 5,
          image:
            'https://static.metafi.codefi.network/api/v1/tokenIcons/11155111/0x02.png',
          isERC721: false,
          symbol: 'B',
          aggregators: [],
          name: undefined,
        },
      ]);

      expect(initialTokensSecond).toStrictEqual([
        {
          address: '0x03',
          decimals: 4,
          image:
            'https://static.metafi.codefi.network/api/v1/tokenIcons/5/0x03.png',
          isERC721: false,
          symbol: 'C',
          aggregators: [],
          name: undefined,
        },
        {
          address: '0x04',
          decimals: 5,
          image:
            'https://static.metafi.codefi.network/api/v1/tokenIcons/5/0x04.png',
          isERC721: false,
          symbol: 'D',
          aggregators: [],
          name: undefined,
        },
      ]);

      changeNetwork(SEPOLIA);
      expect(initialTokensFirst).toStrictEqual(tokensController.state.tokens);
      changeNetwork(GOERLI);
      expect(initialTokensSecond).toStrictEqual(tokensController.state.tokens);

      stub.restore();
    });
  });

  describe('Clearing nested lists', function () {
    const dummyTokens: Token[] = [
      {
        address: '0x01',
        symbol: 'barA',
        decimals: 2,
        aggregators: [],
        image: undefined,
      },
    ];
    const selectedAddress = '0x1';
    const tokenAddress = '0x01';

    it('should clear nest allTokens under chain ID and selected address when an added token is ignored', async () => {
      tokensController.configure({
        selectedAddress,
        chainId: ChainId.mainnet,
      });
      await tokensController.addTokens(dummyTokens);
      tokensController.ignoreTokens(['0x01']);
      expect(
        tokensController.state.allTokens[ChainId.mainnet][selectedAddress],
      ).toStrictEqual([]);
    });

    it('should clear nest allIgnoredTokens under chain ID and selected address when an ignored token is re-added', async () => {
      tokensController.configure({
        selectedAddress,
        chainId: ChainId.mainnet,
      });
      await tokensController.addTokens(dummyTokens);
      tokensController.ignoreTokens([tokenAddress]);
      await tokensController.addTokens(dummyTokens);

      expect(
        tokensController.state.allIgnoredTokens[ChainId.mainnet][
          selectedAddress
        ],
      ).toStrictEqual([]);
    });

    it('should clear nest allDetectedTokens under chain ID and selected address when an detected token is added to tokens list', async () => {
      tokensController.configure({
        selectedAddress,
        chainId: ChainId.mainnet,
      });
      await tokensController.addDetectedTokens(dummyTokens);
      await tokensController.addTokens(dummyTokens);

      expect(
        tokensController.state.allDetectedTokens[ChainId.mainnet][
          selectedAddress
        ],
      ).toStrictEqual([]);
    });
  });

  describe('onTokenListStateChange', () => {
    it('onTokenListChange', async () => {
      const stub = stubCreateEthers(tokensController, () => false);
      await tokensController.addToken({
        address: '0x01',
        symbol: 'bar',
        decimals: 2,
      });
      expect(tokensController.state.tokens[0]).toStrictEqual({
        address: '0x01',
        decimals: 2,
        image:
          'https://static.metafi.codefi.network/api/v1/tokenIcons/1/0x01.png',
        symbol: 'bar',
        isERC721: false,
        aggregators: [],
        name: undefined,
      });

      const sampleMainnetTokenList = {
        '0x01': {
          address: '0x01',
          symbol: 'bar',
          decimals: 2,
          occurrences: 1,
          name: 'BarName',
          iconUrl:
            'https://static.metafi.codefi.network/api/v1/tokenIcons/1/0x01.png',
          aggregators: ['Aave'],
        },
      };
      messenger.publish(
        'TokenListController:stateChange',
        {
          tokenList: sampleMainnetTokenList,
        } as unknown as TokenListState,
        [],
      );

      expect(tokensController.state.tokens[0]).toStrictEqual({
        address: '0x01',
        decimals: 2,
        image:
          'https://static.metafi.codefi.network/api/v1/tokenIcons/1/0x01.png',
        symbol: 'bar',
        isERC721: false,
        aggregators: [],
        name: 'BarName',
      });
      stub.restore();
    });
  });
});<|MERGE_RESOLUTION|>--- conflicted
+++ resolved
@@ -32,10 +32,7 @@
 import nock from 'nock';
 import * as sinon from 'sinon';
 
-<<<<<<< HEAD
-=======
 import { FakeBlockTracker } from '../../../tests/fake-block-tracker';
->>>>>>> 44331502
 import { FakeProvider } from '../../../tests/fake-provider';
 import { ERC20Standard } from './Standards/ERC20Standard';
 import { ERC1155Standard } from './Standards/NftStandards/ERC1155/ERC1155Standard';
@@ -1570,13 +1567,6 @@
         expect(networkClientId).toBe('networkClientId1');
         return {
           configuration: { chainId: '0x5' },
-<<<<<<< HEAD
-          provider: fakeProvider,
-        });
-=======
-          provider: new FakeProvider({
-            stubs: [],
-          }),
           blockTracker: new FakeBlockTracker(),
           destroy: jest.fn(),
         } as unknown as ReturnType<NetworkController['getNetworkClientById']>;
@@ -1589,7 +1579,6 @@
         addRequestHandler,
       );
 
->>>>>>> 44331502
       const generateRandomIdStub = jest
         .spyOn(tokensController, '_generateRandomId')
         .mockReturnValue(requestId);
@@ -1735,19 +1724,6 @@
         },
       ]);
       generateRandomIdStub.mockRestore();
-    });
-
-    it('should error if provider is missing', async function () {
-      const MISSING_PROVIDER_ERROR =
-        'TokensController failed to set the provider correctly. A provider must be set for this method to be available';
-
-      tokensController.configure({
-        provider: undefined,
-      });
-
-      await expect(
-        tokensController.watchAsset({ asset, type }),
-      ).rejects.toThrow(MISSING_PROVIDER_ERROR);
     });
   });
 
