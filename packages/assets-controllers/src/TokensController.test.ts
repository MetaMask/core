import * as sinon from 'sinon';
import nock from 'nock';
import {
  AcceptRequest as AcceptApprovalRequest,
  AddApprovalRequest,
  RejectRequest as RejectApprovalRequest,
} from '@metamask/approval-controller';
import { ControllerMessenger } from '@metamask/base-controller';
import contractMaps from '@metamask/contract-metadata';
import { PreferencesController } from '@metamask/preferences-controller';
import { NetworksChainId, NetworkType } from '@metamask/controller-utils';
import {
  NetworkState,
  ProviderConfig,
  defaultState as defaultNetworkState,
} from '@metamask/network-controller';
import {
  TokensController,
  TokensControllerMessenger,
} from './TokensController';
import { Token } from './TokenRatesController';
import { TOKEN_END_POINT_API } from './token-service';

jest.mock('uuid', () => {
  return {
    ...jest.requireActual('uuid'),
    v1: () => '9b1deb4d-3b7d-4bad-9bdd-2b0d7b3dcb6d',
  };
});

const stubCreateEthers = (ctrl: TokensController, res: boolean) => {
  return sinon.stub(ctrl, '_createEthersContract').callsFake(() => {
    return {
      supportsInterface: sinon.stub().returns(res),
    } as any;
  });
};

const SEPOLIA = { chainId: '11155111', type: NetworkType.sepolia };
const GOERLI = { chainId: '5', type: NetworkType.goerli };

const ORIGIN_METAMASK = 'metamask';
const WATCH_ASSET_METHOD_NAME = 'wallet_watchAssets';

const controllerName = 'TokensController' as const;

type ApprovalActions =
  | AddApprovalRequest
  | AcceptApprovalRequest
  | RejectApprovalRequest;

describe('TokensController', () => {
  let tokensController: TokensController;
  let preferences: PreferencesController;

  const messenger = new ControllerMessenger<
    ApprovalActions,
    never
  >().getRestricted<typeof controllerName, ApprovalActions['type'], never>({
    name: controllerName,
    allowedActions: [
      'ApprovalController:addRequest',
      'ApprovalController:acceptRequest',
      'ApprovalController:rejectRequest',
    ],
  }) as TokensControllerMessenger;

  let onNetworkStateChangeListener: (state: NetworkState) => void;
  const changeNetwork = (providerConfig: ProviderConfig) => {
    onNetworkStateChangeListener({
      ...defaultNetworkState,
      providerConfig,
    });
  };

  beforeEach(() => {
    const defaultSelectedAddress = '0x1';
    preferences = new PreferencesController();
    tokensController = new TokensController({
      onPreferencesStateChange: (listener) => preferences.subscribe(listener),
      onNetworkStateChange: (listener) =>
        (onNetworkStateChangeListener = listener),
      config: {
        chainId: NetworksChainId.mainnet,
        selectedAddress: defaultSelectedAddress,
      },
<<<<<<< HEAD
      getERC20TokenName: sinon.stub(),
=======
      messenger,
>>>>>>> 1970dc13
    });

    sinon
      .stub(tokensController, '_instantiateNewEthersProvider')
      .callsFake(() => null);
  });

  afterEach(() => {
    sinon.restore();
  });

  it('should set default state', () => {
    expect(tokensController.state).toStrictEqual({
      allTokens: {},
      allIgnoredTokens: {},
      ignoredTokens: [],
      suggestedAssets: [],
      tokens: [],
      detectedTokens: [],
      allDetectedTokens: {},
    });
  });

  it('should add a token', async () => {
    const stub = stubCreateEthers(tokensController, false);
    await tokensController.addToken('0x01', 'bar', 2);
    expect(tokensController.state.tokens[0]).toStrictEqual({
      address: '0x01',
      decimals: 2,
      image:
        'https://static.metafi.codefi.network/api/v1/tokenIcons/1/0x01.png',
      symbol: 'bar',
      isERC721: false,
      aggregators: [],
      name: undefined,
    });
    await tokensController.addToken('0x01', 'baz', 2);
    expect(tokensController.state.tokens[0]).toStrictEqual({
      address: '0x01',
      decimals: 2,
      image:
        'https://static.metafi.codefi.network/api/v1/tokenIcons/1/0x01.png',
      symbol: 'baz',
      isERC721: false,
      aggregators: [],
      name: undefined,
    });
    stub.restore();
  });

  it('should add tokens', async () => {
    const stub = stubCreateEthers(tokensController, false);

    await tokensController.addTokens([
      {
        address: '0x01',
        symbol: 'barA',
        decimals: 2,
        aggregators: [],
        name: 'Token1',
      },
      {
        address: '0x02',
        symbol: 'barB',
        decimals: 2,
        aggregators: [],
        name: 'Token2',
      },
    ]);

    expect(tokensController.state.tokens[0]).toStrictEqual({
      address: '0x01',
      decimals: 2,
      image: undefined,
      symbol: 'barA',
      aggregators: [],
      name: 'Token1',
    });

    expect(tokensController.state.tokens[1]).toStrictEqual({
      address: '0x02',
      decimals: 2,
      image: undefined,
      symbol: 'barB',
      aggregators: [],
      name: 'Token2',
    });

    await tokensController.addTokens([
      {
        address: '0x01',
        symbol: 'bazA',
        decimals: 2,
        aggregators: [],
      },
      {
        address: '0x02',
        symbol: 'bazB',
        decimals: 2,
        aggregators: [],
      },
    ]);

    expect(tokensController.state.tokens[0]).toStrictEqual({
      address: '0x01',
      decimals: 2,
      image: undefined,
      symbol: 'bazA',
      aggregators: [],
      name: undefined,
    });

    expect(tokensController.state.tokens[1]).toStrictEqual({
      address: '0x02',
      decimals: 2,
      image: undefined,
      symbol: 'bazB',
      aggregators: [],
      name: undefined,
    });

    stub.restore();
  });

  it('should add detected tokens', async () => {
    const stub = stubCreateEthers(tokensController, false);

    await tokensController.addDetectedTokens([
      { address: '0x01', symbol: 'barA', decimals: 2, aggregators: [] },
      { address: '0x02', symbol: 'barB', decimals: 2, aggregators: [] },
    ]);

    expect(tokensController.state.detectedTokens[0]).toStrictEqual({
      address: '0x01',
      decimals: 2,
      image: undefined,
      symbol: 'barA',
      aggregators: [],
      isERC721: undefined,
      name: undefined,
    });

    expect(tokensController.state.detectedTokens[1]).toStrictEqual({
      address: '0x02',
      decimals: 2,
      image: undefined,
      symbol: 'barB',
      aggregators: [],
      isERC721: undefined,
      name: undefined,
    });

    await tokensController.addDetectedTokens([
      {
        address: '0x01',
        symbol: 'bazA',
        decimals: 2,
        aggregators: [],
        isERC721: undefined,
        name: undefined,
      },
      {
        address: '0x02',
        symbol: 'bazB',
        decimals: 2,
        aggregators: [],
        isERC721: undefined,
        name: undefined,
      },
    ]);

    expect(tokensController.state.detectedTokens[0]).toStrictEqual({
      address: '0x01',
      decimals: 2,
      image: undefined,
      symbol: 'bazA',
      aggregators: [],
      isERC721: undefined,
      name: undefined,
    });

    expect(tokensController.state.detectedTokens[1]).toStrictEqual({
      address: '0x02',
      decimals: 2,
      image: undefined,
      symbol: 'bazB',
      aggregators: [],
      isERC721: undefined,
      name: undefined,
    });

    stub.restore();
  });

  it('should add token by selected address', async () => {
    const stub = stubCreateEthers(tokensController, false);

    const firstAddress = '0x123';
    const secondAddress = '0x321';

    preferences.update({ selectedAddress: firstAddress });
    await tokensController.addToken('0x01', 'bar', 2);
    preferences.update({ selectedAddress: secondAddress });
    expect(tokensController.state.tokens).toHaveLength(0);
    preferences.update({ selectedAddress: firstAddress });
    expect(tokensController.state.tokens[0]).toStrictEqual({
      address: '0x01',
      decimals: 2,
      image:
        'https://static.metafi.codefi.network/api/v1/tokenIcons/1/0x01.png',
      symbol: 'bar',
      isERC721: false,
      aggregators: [],
      name: undefined,
    });

    stub.restore();
  });

  it('should add token by network', async () => {
    const stub = stubCreateEthers(tokensController, false);
    changeNetwork(SEPOLIA);
    await tokensController.addToken('0x01', 'bar', 2);
    changeNetwork(GOERLI);
    expect(tokensController.state.tokens).toHaveLength(0);

    changeNetwork(SEPOLIA);

    expect(tokensController.state.tokens[0]).toStrictEqual({
      address: '0x01',
      decimals: 2,
      image:
        'https://static.metafi.codefi.network/api/v1/tokenIcons/11155111/0x01.png',
      symbol: 'bar',
      isERC721: false,
      aggregators: [],
      name: undefined,
    });

    stub.restore();
  });

  it('should remove token', async () => {
    const stub = stubCreateEthers(tokensController, false);
    await tokensController.addToken('0x01', 'bar', 2);
    tokensController.ignoreTokens(['0x01']);
    expect(tokensController.state.tokens).toHaveLength(0);
    stub.restore();
  });

  it('should remove token by selected address', async () => {
    const stub = stubCreateEthers(tokensController, false);
    const firstAddress = '0x123';
    const secondAddress = '0x321';
    preferences.update({ selectedAddress: firstAddress });
    await tokensController.addToken('0x02', 'baz', 2);
    preferences.update({ selectedAddress: secondAddress });
    await tokensController.addToken('0x01', 'bar', 2);
    tokensController.ignoreTokens(['0x01']);
    expect(tokensController.state.tokens).toHaveLength(0);
    preferences.update({ selectedAddress: firstAddress });
    expect(tokensController.state.tokens[0]).toStrictEqual({
      address: '0x02',
      decimals: 2,
      image:
        'https://static.metafi.codefi.network/api/v1/tokenIcons/1/0x02.png',
      symbol: 'baz',
      isERC721: false,
      aggregators: [],
      name: undefined,
    });
    stub.restore();
  });

  it('should remove token by provider type', async () => {
    const stub = stubCreateEthers(tokensController, false);
    changeNetwork(SEPOLIA);
    await tokensController.addToken('0x02', 'baz', 2);
    changeNetwork(GOERLI);
    await tokensController.addToken('0x01', 'bar', 2);
    tokensController.ignoreTokens(['0x01']);
    expect(tokensController.state.tokens).toHaveLength(0);
    changeNetwork(SEPOLIA);

    expect(tokensController.state.tokens[0]).toStrictEqual({
      address: '0x02',
      decimals: 2,
      image:
        'https://static.metafi.codefi.network/api/v1/tokenIcons/11155111/0x02.png',
      symbol: 'baz',
      isERC721: false,
      aggregators: [],
      name: undefined,
    });
    stub.restore();
  });

  it('should subscribe to new sibling preference controllers', async () => {
    const address = '0x123';
    preferences.update({ selectedAddress: address });
    changeNetwork(SEPOLIA);
    expect(preferences.state.selectedAddress).toStrictEqual(address);
  });

  describe('ignoredTokens', () => {
    const defaultSelectedAddress = '0x0001';

    let createEthersStub: sinon.SinonStub;
    beforeEach(() => {
      preferences.setSelectedAddress(defaultSelectedAddress);
      changeNetwork(SEPOLIA);

      createEthersStub = stubCreateEthers(tokensController, false);
    });

    afterEach(() => {
      createEthersStub.restore();
    });

    it('should remove token from ignoredTokens/allIgnoredTokens lists if added back via addToken', async () => {
      await tokensController.addToken('0x01', 'foo', 2);
      await tokensController.addToken('0xFAa', 'bar', 3);
      expect(tokensController.state.ignoredTokens).toHaveLength(0);
      expect(tokensController.state.tokens).toHaveLength(2);
      tokensController.ignoreTokens(['0x01']);
      expect(tokensController.state.tokens).toHaveLength(1);
      expect(tokensController.state.ignoredTokens).toHaveLength(1);
      await tokensController.addToken('0x01', 'baz', 2);
      expect(tokensController.state.tokens).toHaveLength(2);
      expect(tokensController.state.ignoredTokens).toHaveLength(0);
    });

    it('should remove a token from the ignoredTokens/allIgnoredTokens lists if re-added as part of a bulk addTokens add', async () => {
      const selectedAddress = '0x0001';
      preferences.setSelectedAddress(selectedAddress);
      changeNetwork(SEPOLIA);
      await tokensController.addToken('0x01', 'bar', 2);
      await tokensController.addToken('0xFAa', 'bar', 3);
      expect(tokensController.state.ignoredTokens).toHaveLength(0);
      expect(tokensController.state.tokens).toHaveLength(2);
      tokensController.ignoreTokens(['0x01']);
      tokensController.ignoreTokens(['0xFAa']);
      expect(tokensController.state.tokens).toHaveLength(0);
      expect(tokensController.state.ignoredTokens).toHaveLength(2);
      await tokensController.addTokens([
        { address: '0x01', decimals: 3, symbol: 'bar', aggregators: [] },
        { address: '0x02', decimals: 4, symbol: 'baz', aggregators: [] },
        { address: '0x04', decimals: 4, symbol: 'foo', aggregators: [] },
      ]);
      expect(tokensController.state.tokens).toHaveLength(3);
      expect(tokensController.state.ignoredTokens).toHaveLength(1);
      expect(tokensController.state.allIgnoredTokens).toStrictEqual({
        [SEPOLIA.chainId]: {
          [selectedAddress]: ['0xFAa'],
        },
      });
    });

    it('should be able to clear the ignoredToken list', async () => {
      await tokensController.addToken('0x01', 'bar', 2);
      expect(tokensController.state.ignoredTokens).toHaveLength(0);
      tokensController.ignoreTokens(['0x01']);
      expect(tokensController.state.tokens).toHaveLength(0);
      expect(tokensController.state.allIgnoredTokens).toStrictEqual({
        [SEPOLIA.chainId]: {
          [defaultSelectedAddress]: ['0x01'],
        },
      });
      tokensController.clearIgnoredTokens();
      expect(tokensController.state.ignoredTokens).toHaveLength(0);
      expect(Object.keys(tokensController.state.allIgnoredTokens)).toHaveLength(
        0,
      );
    });

    it('should ignore tokens by [chainID][accountAddress]', async () => {
      const selectedAddress1 = '0x0001';
      const selectedAddress2 = '0x0002';

      preferences.setSelectedAddress(selectedAddress1);
      changeNetwork(SEPOLIA);

      await tokensController.addToken('0x01', 'bar', 2);
      expect(tokensController.state.ignoredTokens).toHaveLength(0);
      tokensController.ignoreTokens(['0x01']);
      expect(tokensController.state.tokens).toHaveLength(0);

      expect(tokensController.state.ignoredTokens).toStrictEqual(['0x01']);
      changeNetwork(GOERLI);

      expect(tokensController.state.ignoredTokens).toHaveLength(0);
      await tokensController.addToken('0x02', 'bazz', 3);
      tokensController.ignoreTokens(['0x02']);
      expect(tokensController.state.ignoredTokens).toStrictEqual(['0x02']);

      preferences.setSelectedAddress(selectedAddress2);
      expect(tokensController.state.ignoredTokens).toHaveLength(0);
      await tokensController.addToken('0x03', 'foo', 4);
      tokensController.ignoreTokens(['0x03']);
      expect(tokensController.state.ignoredTokens).toStrictEqual(['0x03']);

      expect(tokensController.state.allIgnoredTokens).toStrictEqual({
        [SEPOLIA.chainId]: {
          [selectedAddress1]: ['0x01'],
        },
        [GOERLI.chainId]: {
          [selectedAddress1]: ['0x02'],
          [selectedAddress2]: ['0x03'],
        },
      });
    });
  });

  it('should ignore multiple tokens with single ignoreTokens call', async () => {
    const stub = stubCreateEthers(tokensController, false);
    await tokensController.addToken('0x01', 'A', 4);
    await tokensController.addToken('0x02', 'B', 5);
    expect(tokensController.state.tokens).toStrictEqual([
      {
        address: '0x01',
        decimals: 4,
        image:
          'https://static.metafi.codefi.network/api/v1/tokenIcons/1/0x01.png',
        isERC721: false,
        symbol: 'A',
        aggregators: [],
        name: undefined,
      },
      {
        address: '0x02',
        decimals: 5,
        image:
          'https://static.metafi.codefi.network/api/v1/tokenIcons/1/0x02.png',
        isERC721: false,
        symbol: 'B',
        aggregators: [],
        name: undefined,
      },
    ]);

    tokensController.ignoreTokens(['0x01', '0x02']);
    expect(tokensController.state.tokens).toStrictEqual([]);
    stub.restore();
  });

  describe('isERC721 flag', function () {
    describe('updateTokenType method', function () {
      it('should add isERC721 = true to token object already in state when token is NFT and in our contract-metadata repo', async function () {
        const contractAddresses = Object.keys(contractMaps);
        const erc721ContractAddresses = contractAddresses.filter(
          (contractAddress) => contractMaps[contractAddress].erc721 === true,
        );
        const address = erc721ContractAddresses[0];
        const { symbol, decimals } = contractMaps[address];
        tokensController.update({
          tokens: [{ address, symbol, decimals }],
        });
        const result = await tokensController.updateTokenType(address);
        expect(result.isERC721).toBe(true);
      });

      it('should add isERC721 = false to token object already in state when token is not an NFT and is in our contract-metadata repo', async function () {
        const contractAddresses = Object.keys(contractMaps);
        const erc20ContractAddresses = contractAddresses.filter(
          (contractAddress) => contractMaps[contractAddress].erc20 === true,
        );
        const address = erc20ContractAddresses[0];
        const { symbol, decimals } = contractMaps[address];
        tokensController.update({
          tokens: [{ address, symbol, decimals }],
        });
        const result = await tokensController.updateTokenType(address);
        expect(result.isERC721).toBe(false);
      });

      it('should add isERC721 = true to token object already in state when token is NFT and is not in our contract-metadata repo', async function () {
        const stub = stubCreateEthers(tokensController, true);
        const tokenAddress = '0xda5584cc586d07c7141aa427224a4bd58e64af7d';
        tokensController.update({
          tokens: [
            {
              address: tokenAddress,
              symbol: 'TESTNFT',
              decimals: 0,
            },
          ],
        });

        const result = await tokensController.updateTokenType(tokenAddress);

        expect(result.isERC721).toBe(true);
        stub.restore();
      });

      it('should add isERC721 = false to token object already in state when token is not an NFT and not in our contract-metadata repo', async function () {
        const stub = stubCreateEthers(tokensController, false);
        const tokenAddress = '0xda5584cc586d07c7141aa427224a4bd58e64af7d';
        tokensController.update({
          tokens: [
            {
              address: tokenAddress,
              symbol: 'TESTNFT',
              decimals: 0,
            },
          ],
        });

        const result = await tokensController.updateTokenType(tokenAddress);

        expect(result.isERC721).toBe(false);
        stub.restore();
      });
    });

    describe('addToken method', function () {
      it('should add isERC721 = true when token is an NFT and is in our contract-metadata repo', async function () {
        const contractAddresses = Object.keys(contractMaps);
        const erc721ContractAddresses = contractAddresses.filter(
          (contractAddress) => contractMaps[contractAddress].erc721 === true,
        );
        const address = erc721ContractAddresses[0];
        const { symbol, decimals } = contractMaps[address];
        await tokensController.addToken(address, symbol, decimals);

        expect(tokensController.state.tokens).toStrictEqual([
          expect.objectContaining({
            address,
            symbol,
            isERC721: true,
            decimals,
          }),
        ]);
      });

      it('should add isERC721 = true when the token is an NFT but not in our contract-metadata repo', async function () {
        const stub = stubCreateEthers(tokensController, true);
        const tokenAddress = '0xDA5584Cc586d07c7141aA427224A4Bd58E64aF7D';

        await tokensController.addToken(tokenAddress, 'REST', 4);

        expect(tokensController.state.tokens).toStrictEqual([
          {
            address: tokenAddress,
            symbol: 'REST',
            isERC721: true,
            image:
              'https://static.metafi.codefi.network/api/v1/tokenIcons/1/0xda5584cc586d07c7141aa427224a4bd58e64af7d.png',
            decimals: 4,
            aggregators: [],
            name: undefined,
          },
        ]);

        stub.restore();
      });

      it('should add isERC721 = false to token object already in state when token is not an NFT and in our contract-metadata repo', async function () {
        const contractAddresses = Object.keys(contractMaps);
        const erc20ContractAddresses = contractAddresses.filter(
          (contractAddress) => contractMaps[contractAddress].erc20 === true,
        );
        const address = erc20ContractAddresses[0];
        const { symbol, decimals } = contractMaps[address];

        await tokensController.addToken(address, symbol, decimals);

        expect(tokensController.state.tokens).toStrictEqual([
          expect.objectContaining({
            address,
            symbol,
            isERC721: false,
            decimals,
          }),
        ]);
      });

      it('should add isERC721 = false when the token is not an NFT and not in our contract-metadata repo', async function () {
        const stub = stubCreateEthers(tokensController, false);
        const tokenAddress = '0xDA5584Cc586d07c7141aA427224A4Bd58E64aF7D';

        await tokensController.addToken(tokenAddress, 'LEST', 5);

        expect(tokensController.state.tokens).toStrictEqual([
          {
            address: tokenAddress,
            symbol: 'LEST',
            isERC721: false,
            image:
              'https://static.metafi.codefi.network/api/v1/tokenIcons/1/0xda5584cc586d07c7141aa427224a4bd58e64af7d.png',
            decimals: 5,
            aggregators: [],
            name: undefined,
          },
        ]);

        stub.restore();
      });

      it('should throw error if switching networks while adding token', async function () {
        const dummyTokenAddress = '0x514910771AF9Ca656af840dff83E8264EcF986CA';
        const addTokenPromise = tokensController.addToken(
          dummyTokenAddress,
          'LINK',
          18,
        );
        changeNetwork(GOERLI);
        await expect(addTokenPromise).rejects.toThrow(
          'TokensController Error: Switched networks while adding token',
        );
      });
    });

    it('should throw TokenService error if fetchTokenMetadata returns a response with an error', async () => {
      const dummyTokenAddress = '0x514910771AF9Ca656af840dff83E8264EcF986CA';
      const error = 'An error occured';
      const fullErrorMessage = `TokenService Error: ${error}`;
      nock(TOKEN_END_POINT_API)
        .get(`/token/${NetworksChainId.mainnet}?address=${dummyTokenAddress}`)
        .reply(200, { error })
        .persist();

      await expect(
        tokensController.addToken(dummyTokenAddress, 'LINK', 18),
      ).rejects.toThrow(fullErrorMessage);
    });

    it('should add token that was previously a detected token', async () => {
      const stub = stubCreateEthers(tokensController, false);
      const dummyDetectedToken: Token = {
        address: '0x01',
        symbol: 'barA',
        decimals: 2,
        aggregators: [],
        image: undefined,
        isERC721: false,
        name: undefined,
      };
      const dummyAddedToken: Token = {
        ...dummyDetectedToken,
        image:
          'https://static.metafi.codefi.network/api/v1/tokenIcons/1/0x01.png',
      };

      await tokensController.addDetectedTokens([dummyDetectedToken]);

      expect(tokensController.state.detectedTokens).toStrictEqual([
        dummyDetectedToken,
      ]);

      await tokensController.addToken(
        dummyDetectedToken.address,
        dummyDetectedToken.symbol,
        dummyDetectedToken.decimals,
      );

      expect(tokensController.state.detectedTokens).toStrictEqual([]);
      expect(tokensController.state.tokens).toStrictEqual([dummyAddedToken]);

      stub.restore();
    });

    it('should add tokens to the correct chainId/selectedAddress on which they were detected even if its not the currently configured chainId/selectedAddress', async () => {
      const stub = stubCreateEthers(tokensController, false);

      const DETECTED_ADDRESS = '0xDetectedAddress';
      const DETECTED_CHAINID = '0xDetectedChainId';

      const CONFIGURED_ADDRESS = '0xabc';
      preferences.update({ selectedAddress: CONFIGURED_ADDRESS });
      changeNetwork(SEPOLIA);

      const detectedToken: Token = {
        address: '0x01',
        symbol: 'barA',
        decimals: 2,
        aggregators: [],
        isERC721: false,
        image:
          'https://static.metafi.codefi.network/api/v1/tokenIcons/11155111/0x01.png',
        name: undefined,
      };

      const directlyAddedToken: Token = {
        address: '0x02',
        decimals: 5,
        symbol: 'B',
        image:
          'https://static.metafi.codefi.network/api/v1/tokenIcons/11155111/0x02.png',
        isERC721: false,
        aggregators: [],
        name: undefined,
      };

      // detectionDetails object is passed as second arg with details about where token was detected
      await tokensController.addDetectedTokens([detectedToken], {
        selectedAddress: DETECTED_ADDRESS,
        chainId: DETECTED_CHAINID,
      });

      // will add token to currently configured chainId/selectedAddress
      await tokensController.addToken(
        directlyAddedToken.address,
        directlyAddedToken.symbol,
        directlyAddedToken.decimals,
        { image: directlyAddedToken.image },
      );

      expect(tokensController.state.allDetectedTokens).toStrictEqual({
        [DETECTED_CHAINID]: {
          [DETECTED_ADDRESS]: [detectedToken],
        },
      });

      expect(tokensController.state.allTokens).toStrictEqual({
        [SEPOLIA.chainId]: {
          [CONFIGURED_ADDRESS]: [directlyAddedToken],
        },
      });
      stub.restore();
    });
  });

  describe('addTokens method', function () {
    it('should add tokens that were previously detected tokens', async () => {
      const dummyAddedTokens: Token[] = [
        {
          address: '0x01',
          symbol: 'barA',
          decimals: 2,
          aggregators: [],
          image: undefined,
          name: undefined,
        },
        {
          address: '0x02',
          symbol: 'barB',
          decimals: 2,
          aggregators: [],
          image: undefined,
          name: undefined,
        },
      ];
      const dummyDetectedTokens: Token[] = [
        {
          ...dummyAddedTokens[0],
          isERC721: false,
        },
        {
          ...dummyAddedTokens[1],
          isERC721: false,
        },
      ];

      await tokensController.addDetectedTokens(dummyDetectedTokens);

      expect(tokensController.state.detectedTokens).toStrictEqual(
        dummyDetectedTokens,
      );

      await tokensController.addTokens(dummyDetectedTokens);

      expect(tokensController.state.detectedTokens).toStrictEqual([]);
      expect(tokensController.state.tokens).toStrictEqual(dummyAddedTokens);
    });
  });

  describe('_getNewAllTokensState method', () => {
    const dummySelectedAddress = '0x1';
    const dummyTokens: Token[] = [
      {
        address: '0x01',
        symbol: 'barA',
        decimals: 2,
        aggregators: [],
        image: undefined,
      },
    ];

    it('should nest newTokens under chain ID and selected address when provided with newTokens as input', () => {
      tokensController.configure({
        selectedAddress: dummySelectedAddress,
        chainId: NetworksChainId.mainnet,
      });
      const processedTokens = tokensController._getNewAllTokensState({
        newTokens: dummyTokens,
      });
      expect(
        processedTokens.newAllTokens[NetworksChainId.mainnet][
          dummySelectedAddress
        ],
      ).toStrictEqual(dummyTokens);
    });

    it('should nest detectedTokens under chain ID and selected address when provided with detectedTokens as input', () => {
      tokensController.configure({
        selectedAddress: dummySelectedAddress,
        chainId: NetworksChainId.mainnet,
      });
      const processedTokens = tokensController._getNewAllTokensState({
        newDetectedTokens: dummyTokens,
      });
      expect(
        processedTokens.newAllDetectedTokens[NetworksChainId.mainnet][
          dummySelectedAddress
        ],
      ).toStrictEqual(dummyTokens);
    });

    it('should nest ignoredTokens under chain ID and selected address when provided with ignoredTokens as input', () => {
      tokensController.configure({
        selectedAddress: dummySelectedAddress,
        chainId: NetworksChainId.mainnet,
      });
      const dummyIgnoredTokens = [dummyTokens[0].address];
      const processedTokens = tokensController._getNewAllTokensState({
        newIgnoredTokens: dummyIgnoredTokens,
      });
      expect(
        processedTokens.newAllIgnoredTokens[NetworksChainId.mainnet][
          dummySelectedAddress
        ],
      ).toStrictEqual(dummyIgnoredTokens);
    });
  });

  describe('on watchAsset', function () {
    let asset: any, type: any;
    const interactingAddress = '0x2';
    const requestId = '12345';

    let createEthersStub: sinon.SinonStub;
    beforeEach(function () {
      type = 'ERC20';
      asset = {
        address: '0x000000000000000000000000000000000000dEaD',
        decimals: 12,
        symbol: 'SES',
        image: 'image',
        name: undefined,
      };
      createEthersStub = stubCreateEthers(tokensController, false);
    });

    afterEach(() => {
      createEthersStub.restore();
    });

    it('should error if passed no type', async function () {
      type = undefined;
      const result = tokensController.watchAsset(asset, type);
      await expect(result).rejects.toThrow(
        'Asset of type undefined not supported',
      );
    });

    it('should error if asset type is not supported', async function () {
      type = 'ERC721';
      const result = tokensController.watchAsset(asset, type);
      await expect(result).rejects.toThrow(
        'Asset of type ERC721 not supported',
      );
    });

    it('should error if address is not defined', async function () {
      asset.address = undefined;
      const result = tokensController.watchAsset(asset, type);
      await expect(result).rejects.toThrow(
        'Must specify address, symbol, and decimals.',
      );
    });

    it('should error if decimals is not defined', async function () {
      asset.decimals = undefined;
      const result = tokensController.watchAsset(asset, type);
      await expect(result).rejects.toThrow(
        'Must specify address, symbol, and decimals.',
      );
    });

    it('should error if symbol is not defined', async function () {
      asset.symbol = undefined;
      const result = tokensController.watchAsset(asset, type);
      await expect(result).rejects.toThrow(
        'Must specify address, symbol, and decimals.',
      );
    });

    it('should error if symbol is empty', async function () {
      asset.symbol = '';
      const result = tokensController.watchAsset(asset, type);
      await expect(result).rejects.toThrow(
        'Must specify address, symbol, and decimals.',
      );
    });

    it('should error if symbol is too long', async function () {
      asset.symbol = 'ABCDEFGHIJKLM';
      const result = tokensController.watchAsset(asset, type);
      await expect(result).rejects.toThrow(
        'Invalid symbol "ABCDEFGHIJKLM": longer than 11 characters.',
      );
    });

    it('should error if decimals is invalid', async function () {
      asset.decimals = -1;
      const result = tokensController.watchAsset(asset, type);
      await expect(result).rejects.toThrow(
        'Invalid decimals "-1": must be 0 <= 36.',
      );

      asset.decimals = 37;
      const result2 = tokensController.watchAsset(asset, type);
      await expect(result2).rejects.toThrow(
        'Invalid decimals "37": must be 0 <= 36.',
      );
    });

    it('should error if address is invalid', async function () {
      asset.address = '0x123';
      const result = tokensController.watchAsset(asset, type);
      await expect(result).rejects.toThrow('Invalid address "0x123".');
    });

    it('should handle ERC20 type and add to suggestedAssets', async function () {
      const clock = sinon.useFakeTimers(1);
      const generateRandomIdStub = sinon
        .stub(tokensController, '_generateRandomId')
        .callsFake(() => requestId);
      type = 'ERC20';

      const callActionSpy = jest.spyOn(messenger, 'call').mockResolvedValue({});

      await tokensController.watchAsset(asset, type);
      expect(tokensController.state.suggestedAssets).toStrictEqual([
        {
          id: requestId,
          status: 'pending',
          time: 1, // uses the fakeTimers clock
          type: 'ERC20',
          asset,
          interactingAddress: '0x1',
        },
      ]);
      expect(callActionSpy).toHaveBeenCalledTimes(1);
      expect(callActionSpy).toHaveBeenCalledWith(
        'ApprovalController:addRequest',
        {
          id: requestId,
          origin: ORIGIN_METAMASK,
          type: WATCH_ASSET_METHOD_NAME,
          requestData: {
            id: requestId,
            interactingAddress: '0x1',
            asset: {
              address: asset.address,
              decimals: asset.decimals,
              symbol: asset.symbol,
              image: asset.image,
            },
          },
        },
        true,
      );

      generateRandomIdStub.restore();
      clock.restore();
    });

    it('should handle ERC20 type and add to suggestedAssets with interacting address', async function () {
      const clock = sinon.useFakeTimers(1);
      const generateRandomIdStub = sinon
        .stub(tokensController, '_generateRandomId')
        .callsFake(() => requestId);
      type = 'ERC20';

      const callActionSpy = jest.spyOn(messenger, 'call').mockResolvedValue({});

      await tokensController.watchAsset(asset, type, interactingAddress);
      expect(tokensController.state.suggestedAssets).toStrictEqual([
        {
          id: requestId,
          status: 'pending',
          interactingAddress,
          time: 1, // uses the fakeTimers clock
          type: 'ERC20',
          asset,
        },
      ]);
      expect(callActionSpy).toHaveBeenCalledTimes(1);
      expect(callActionSpy).toHaveBeenCalledWith(
        'ApprovalController:addRequest',
        {
          id: requestId,
          origin: ORIGIN_METAMASK,
          type: WATCH_ASSET_METHOD_NAME,
          requestData: {
            id: requestId,
            interactingAddress,
            asset: {
              address: asset.address,
              decimals: asset.decimals,
              symbol: asset.symbol,
              image: asset.image,
            },
          },
        },
        true,
      );

      generateRandomIdStub.restore();
      clock.restore();
    });

<<<<<<< HEAD
    it('should add token correctly if user confirms', async function () {
      const generateRandomIdStub = sinon
        .stub(tokensController, '_generateRandomId')
        .callsFake(() => '12345');
      type = 'ERC20';
      await tokensController.watchAsset(asset, type);
      await tokensController.acceptWatchAsset('12345');

      expect(tokensController.state.suggestedAssets).toStrictEqual([]);
      expect(tokensController.state.tokens).toHaveLength(1);
      expect(tokensController.state.tokens).toStrictEqual([
        {
          isERC721: false,
          aggregators: [],
          ...asset,
          image: 'image',
          name: undefined,
        },
      ]);
=======
    it.each([
      ['resolves', true],
      ['rejects', false],
    ])(
      'should add token correctly if user confirms and message to ApprovalController %s',
      async function (_, approvalControllerCallResolves: boolean) {
        const generateRandomIdStub = sinon
          .stub(tokensController, '_generateRandomId')
          .callsFake(() => requestId);
        type = 'ERC20';

        let calledOnce = false;
        const callActionSpy = approvalControllerCallResolves
          ? jest.spyOn(messenger, 'call').mockResolvedValue({})
          : jest.spyOn(messenger, 'call').mockImplementation(() => {
              if (!calledOnce) {
                calledOnce = true;
                return Promise.resolve({});
              }

              throw new Error();
            });

        await tokensController.watchAsset(asset, type);
        await tokensController.acceptWatchAsset(requestId);

        expect(tokensController.state.suggestedAssets).toStrictEqual([]);
        expect(tokensController.state.tokens).toHaveLength(1);
        expect(tokensController.state.tokens).toStrictEqual([
          {
            isERC721: false,
            aggregators: [],
            ...asset,
            image: 'image',
          },
        ]);
        expect(callActionSpy).toHaveBeenCalledTimes(2);
        expect(callActionSpy).toHaveBeenCalledWith(
          'ApprovalController:addRequest',
          {
            id: requestId,
            origin: ORIGIN_METAMASK,
            type: WATCH_ASSET_METHOD_NAME,
            requestData: {
              id: requestId,
              interactingAddress: '0x1',
              asset: {
                address: asset.address,
                decimals: asset.decimals,
                symbol: asset.symbol,
                image: asset.image,
              },
            },
          },
          true,
        );
        expect(callActionSpy).toHaveBeenCalledWith(
          'ApprovalController:acceptRequest',
          expect.any(String),
        );
>>>>>>> 1970dc13

        generateRandomIdStub.restore();
      },
    );

    it('should store token correctly under interacting address if user confirms', async function () {
      const generateRandomIdStub = sinon
        .stub(tokensController, '_generateRandomId')
        .callsFake(() => requestId);
      type = 'ERC20';

      const callActionSpy = jest.spyOn(messenger, 'call').mockResolvedValue({});

      await tokensController.watchAsset(asset, type, interactingAddress);
      await tokensController.acceptWatchAsset(requestId);

      expect(tokensController.state.suggestedAssets).toStrictEqual([]);
      expect(tokensController.state.tokens).toHaveLength(0);
      expect(tokensController.state.tokens).toStrictEqual([]);
      expect(
        tokensController.state.allTokens[NetworksChainId.mainnet][
          interactingAddress
        ],
      ).toHaveLength(1);
      expect(
        tokensController.state.allTokens[NetworksChainId.mainnet][
          interactingAddress
        ],
      ).toStrictEqual([
        {
          isERC721: false,
          aggregators: [],
          ...asset,
          image: 'image',
        },
      ]);
      expect(callActionSpy).toHaveBeenCalledTimes(2);
      expect(callActionSpy).toHaveBeenCalledWith(
        'ApprovalController:addRequest',
        {
          id: requestId,
          origin: ORIGIN_METAMASK,
          type: WATCH_ASSET_METHOD_NAME,
          requestData: {
            id: requestId,
            interactingAddress,
            asset: {
              address: asset.address,
              decimals: asset.decimals,
              symbol: asset.symbol,
              image: asset.image,
            },
          },
        },
        true,
      );
      expect(callActionSpy).toHaveBeenCalledWith(
        'ApprovalController:acceptRequest',
        expect.any(String),
      );

      generateRandomIdStub.restore();
    });

    it('should fail an invalid type suggested asset via watchAsset', async () => {
      await expect(
        tokensController.watchAsset(
          {
            address: '0xe9f786dfdd9ae4d57e830acb52296837765f0e5b',
            decimals: 18,
            symbol: 'TKN',
          },
          'ERC721',
        ),
      ).rejects.toThrow('Asset of type ERC721 not supported');
    });

    it.each([
      ['resolves', true],
      ['rejects', false],
    ])(
      'should reject a valid suggested asset via watchAsset and message to ApprovalController %s',
      async function (_, approvalControllerCallResolves: boolean) {
        let calledOnce = false;
        const callActionSpy = approvalControllerCallResolves
          ? jest.spyOn(messenger, 'call').mockResolvedValue({})
          : jest.spyOn(messenger, 'call').mockImplementation(() => {
              if (!calledOnce) {
                calledOnce = true;
                return Promise.resolve({});
              }

              throw new Error();
            });

        const { result, suggestedAssetMeta } =
          await tokensController.watchAsset(
            {
              address: '0xe9f786dfdd9ae4d57e830acb52296837765f0e5b',
              decimals: 18,
              symbol: 'TKN',
            },
            'ERC20',
          );
        tokensController.rejectWatchAsset('0x01');
        tokensController.rejectWatchAsset(suggestedAssetMeta.id);
        tokensController.hub.once(`${suggestedAssetMeta.id}:finished`, () => {
          expect(tokensController.state.suggestedAssets).toHaveLength(0);
        });
        await expect(result).rejects.toThrow(
          'User rejected to watch the asset.',
        );
        expect(callActionSpy).toHaveBeenCalledTimes(2);
        expect(callActionSpy).toHaveBeenCalledWith(
          'ApprovalController:addRequest',
          {
            id: suggestedAssetMeta.id,
            origin: ORIGIN_METAMASK,
            type: WATCH_ASSET_METHOD_NAME,
            requestData: {
              id: suggestedAssetMeta.id,
              interactingAddress: suggestedAssetMeta.interactingAddress,
              asset: {
                address: suggestedAssetMeta.asset.address,
                decimals: suggestedAssetMeta.asset.decimals,
                symbol: suggestedAssetMeta.asset.symbol,
                image: null,
              },
            },
          },
          true,
        );
        expect(callActionSpy).toHaveBeenCalledWith(
          'ApprovalController:rejectRequest',
          expect.any(String),
          expect.any(Error),
        );
      },
    );

    it('should accept a valid suggested asset via watchAsset', async () => {
      const callActionSpy = jest.spyOn(messenger, 'call').mockResolvedValue({});
      const { result, suggestedAssetMeta } = await tokensController.watchAsset(
        {
          address: '0xe9f786dfdd9ae4d57e830acb52296837765f0e5b',
          decimals: 18,
          symbol: 'TKN',
        },
        'ERC20',
      );
      await tokensController.acceptWatchAsset(suggestedAssetMeta.id);
      const res = await result;
      expect(tokensController.state.suggestedAssets).toHaveLength(0);
      expect(res).toBe('0xe9f786dfdd9ae4d57e830acb52296837765f0e5b');
      expect(callActionSpy).toHaveBeenCalledTimes(2);
      expect(callActionSpy).toHaveBeenCalledWith(
        'ApprovalController:addRequest',
        {
          id: suggestedAssetMeta.id,
          origin: ORIGIN_METAMASK,
          type: WATCH_ASSET_METHOD_NAME,
          requestData: {
            id: suggestedAssetMeta.id,
            interactingAddress: suggestedAssetMeta.interactingAddress,
            asset: {
              address: suggestedAssetMeta.asset.address,
              decimals: suggestedAssetMeta.asset.decimals,
              symbol: suggestedAssetMeta.asset.symbol,
              image: null,
            },
          },
        },
        true,
      );
      expect(callActionSpy).toHaveBeenCalledWith(
        'ApprovalController:acceptRequest',
        expect.any(String),
      );
    });

    it.each([
      ['resolves', true],
      ['rejects', false],
    ])(
      'should fail a valid suggested asset via watchAsset with wrong type and message to ApprovalController %s',
      async function (_, approvalControllerCallResolves: boolean) {
        let calledOnce = false;
        const callActionSpy = approvalControllerCallResolves
          ? jest.spyOn(messenger, 'call').mockResolvedValue({})
          : jest.spyOn(messenger, 'call').mockImplementation(() => {
              if (!calledOnce) {
                calledOnce = true;
                return Promise.resolve({});
              }

              throw new Error();
            });

        const { result, suggestedAssetMeta } =
          await tokensController.watchAsset(
            {
              address: '0xe9f786dfdd9be4d57e830acb52296837765f0e5b',
              decimals: 18,
              symbol: 'TKN',
            },
            'ERC20',
          );
        const { suggestedAssets } = tokensController.state;
        const index = suggestedAssets.findIndex(
          ({ id }) => suggestedAssetMeta.id === id,
        );
        const newSuggestedAssetMeta = suggestedAssets[index];
        suggestedAssetMeta.type = 'ERC721';
        tokensController.update({
          suggestedAssets: [...suggestedAssets, newSuggestedAssetMeta],
        });
        await tokensController.acceptWatchAsset(suggestedAssetMeta.id);
        await expect(result).rejects.toThrow(
          'Asset of type ERC721 not supported',
        );
        expect(callActionSpy).toHaveBeenCalledTimes(2);
        expect(callActionSpy).toHaveBeenCalledWith(
          'ApprovalController:addRequest',
          {
            id: suggestedAssetMeta.id,
            origin: ORIGIN_METAMASK,
            type: WATCH_ASSET_METHOD_NAME,
            requestData: {
              id: suggestedAssetMeta.id,
              interactingAddress: suggestedAssetMeta.interactingAddress,
              asset: {
                address: suggestedAssetMeta.asset.address,
                decimals: suggestedAssetMeta.asset.decimals,
                symbol: suggestedAssetMeta.asset.symbol,
                image: null,
              },
            },
          },
          true,
        );
        expect(callActionSpy).toHaveBeenCalledWith(
          'ApprovalController:rejectRequest',
          expect.any(String),
          expect.any(Error),
        );
      },
    );
  });

  describe('onPreferencesStateChange', function () {
    it('should update tokens list when set address changes', async function () {
      const stub = stubCreateEthers(tokensController, false);
      preferences.setSelectedAddress('0x1');
      await tokensController.addToken('0x01', 'A', 4);
      await tokensController.addToken('0x02', 'B', 5);
      preferences.setSelectedAddress('0x2');
      expect(tokensController.state.tokens).toStrictEqual([]);
      await tokensController.addToken('0x03', 'C', 6);
      preferences.setSelectedAddress('0x1');
      expect(tokensController.state.tokens).toStrictEqual([
        {
          address: '0x01',
          decimals: 4,
          image:
            'https://static.metafi.codefi.network/api/v1/tokenIcons/1/0x01.png',
          isERC721: false,
          symbol: 'A',
          aggregators: [],
          name: undefined,
        },
        {
          address: '0x02',
          decimals: 5,
          image:
            'https://static.metafi.codefi.network/api/v1/tokenIcons/1/0x02.png',
          isERC721: false,
          symbol: 'B',
          aggregators: [],
          name: undefined,
        },
      ]);
      preferences.setSelectedAddress('0x2');
      expect(tokensController.state.tokens).toStrictEqual([
        {
          address: '0x03',
          decimals: 6,
          image:
            'https://static.metafi.codefi.network/api/v1/tokenIcons/1/0x03.png',
          isERC721: false,
          symbol: 'C',
          aggregators: [],
          name: undefined,
        },
      ]);

      stub.restore();
    });
  });

  describe('onNetworkStateChange', function () {
    it('should remove a token from its state on corresponding network', async function () {
      const stub = stubCreateEthers(tokensController, false);

      changeNetwork(SEPOLIA);

      await tokensController.addToken('0x01', 'A', 4);
      await tokensController.addToken('0x02', 'B', 5);
      const initialTokensFirst = tokensController.state.tokens;

      changeNetwork(GOERLI);

      await tokensController.addToken('0x03', 'C', 4);
      await tokensController.addToken('0x04', 'D', 5);

      const initialTokensSecond = tokensController.state.tokens;

      expect(initialTokensFirst).not.toStrictEqual(initialTokensSecond);

      expect(initialTokensFirst).toStrictEqual([
        {
          address: '0x01',
          decimals: 4,
          image:
            'https://static.metafi.codefi.network/api/v1/tokenIcons/11155111/0x01.png',
          isERC721: false,
          symbol: 'A',
          aggregators: [],
          name: undefined,
        },
        {
          address: '0x02',
          decimals: 5,
          image:
            'https://static.metafi.codefi.network/api/v1/tokenIcons/11155111/0x02.png',
          isERC721: false,
          symbol: 'B',
          aggregators: [],
          name: undefined,
        },
      ]);

      expect(initialTokensSecond).toStrictEqual([
        {
          address: '0x03',
          decimals: 4,
          image:
            'https://static.metafi.codefi.network/api/v1/tokenIcons/5/0x03.png',
          isERC721: false,
          symbol: 'C',
          aggregators: [],
          name: undefined,
        },
        {
          address: '0x04',
          decimals: 5,
          image:
            'https://static.metafi.codefi.network/api/v1/tokenIcons/5/0x04.png',
          isERC721: false,
          symbol: 'D',
          aggregators: [],
          name: undefined,
        },
      ]);

      changeNetwork(SEPOLIA);
      expect(initialTokensFirst).toStrictEqual(tokensController.state.tokens);
      changeNetwork(GOERLI);
      expect(initialTokensSecond).toStrictEqual(tokensController.state.tokens);

      stub.restore();
    });
  });

  describe('Clearing nested lists', function () {
    const dummyTokens: Token[] = [
      {
        address: '0x01',
        symbol: 'barA',
        decimals: 2,
        aggregators: [],
        image: undefined,
      },
    ];
    const selectedAddress = '0x1';
    const tokenAddress = '0x01';

    it('should clear nest allTokens under chain ID and selected address when an added token is ignored', async () => {
      tokensController.configure({
        selectedAddress,
        chainId: NetworksChainId.mainnet,
      });
      await tokensController.addTokens(dummyTokens);
      tokensController.ignoreTokens(['0x01']);
      expect(
        tokensController.state.allTokens[NetworksChainId.mainnet][
          selectedAddress
        ],
      ).toStrictEqual([]);
    });

    it('should clear nest allIgnoredTokens under chain ID and selected address when an ignored token is re-added', async () => {
      tokensController.configure({
        selectedAddress,
        chainId: NetworksChainId.mainnet,
      });
      await tokensController.addTokens(dummyTokens);
      tokensController.ignoreTokens([tokenAddress]);
      await tokensController.addTokens(dummyTokens);

      expect(
        tokensController.state.allIgnoredTokens[NetworksChainId.mainnet][
          selectedAddress
        ],
      ).toStrictEqual([]);
    });

    it('should clear nest allDetectedTokens under chain ID and selected address when an detected token is added to tokens list', async () => {
      tokensController.configure({
        selectedAddress,
        chainId: NetworksChainId.mainnet,
      });
      await tokensController.addDetectedTokens(dummyTokens);
      await tokensController.addTokens(dummyTokens);

      expect(
        tokensController.state.allDetectedTokens[NetworksChainId.mainnet][
          selectedAddress
        ],
      ).toStrictEqual([]);
    });
  });
  describe('updateTokensAttribute', () => {
    const tokenList = [
      {
        address: '0x123',
        name: '',
        symbol: 'ABC',
        aggregators: [],
        decimals: 0,
        iconUrl: '',
        occurrences: 1,
      },
      {
        address: '0x456',
        name: '',
        symbol: 'DEF',
        aggregators: [],
        decimals: 0,
        iconUrl: '',
        occurrences: 1,
      },
      {
        address: '0x789',
        name: '',
        symbol: 'GHI',
        aggregators: [],
        decimals: 0,
        iconUrl: '',
        occurrences: 1,
      },
    ];

    it('update token name when a matching token is found in the tokenList', async () => {
      const initialTokens = {
        '0x123': {
          address: '0x123',
          name: 'Token1',
          symbol: 'ABC',
          aggregators: [],
          decimals: 0,
          iconUrl: '',
          occurrences: 1,
        },
        '0x456': {
          address: '0x456',
          name: 'Token2',
          symbol: 'DEF',
          aggregators: [],
          decimals: 0,
          iconUrl: '',
          occurrences: 1,
        },
        '0x789': {
          address: '0x789',
          name: 'Token3',
          symbol: 'GHI',
          aggregators: [],
          decimals: 0,
          iconUrl: '',
          occurrences: 1,
        },
      };

      const expectedTokenList = [
        {
          address: '0x123',
          name: 'Token1',
          symbol: 'ABC',
          aggregators: [],
          decimals: 0,
          image: undefined,
        },
        {
          address: '0x456',
          name: 'Token2',
          symbol: 'DEF',
          aggregators: [],
          decimals: 0,
          image: undefined,
        },
        {
          address: '0x789',
          name: 'Token3',
          symbol: 'GHI',
          aggregators: [],
          decimals: 0,
          image: undefined,
        },
      ];

      await tokensController.addTokens(tokenList);

      tokensController.updateTokensAttribute(initialTokens, 'name');

      expect(tokensController.state.tokens).toStrictEqual(expectedTokenList);
    });
    it('does not update token name when no matching token is found in the tokenList', async () => {
      const initialTokens = {
        '0x1': {
          address: '0x1',
          name: 'SameName',
          symbol: 'ABC',
          aggregators: [],
          decimals: 0,
          iconUrl: '',
          occurrences: 1,
        },
        '0x2': {
          address: '0x2',
          name: 'SameName',
          symbol: 'DEF',
          aggregators: [],
          decimals: 0,
          iconUrl: '',
          occurrences: 1,
        },
        '0x3': {
          address: '0x3',
          name: 'SameName',
          symbol: 'GHI',
          aggregators: [],
          decimals: 0,
          iconUrl: '',
          occurrences: 1,
        },
      };

      const expectedTokenList = [
        {
          address: '0x123',
          name: '',
          symbol: 'ABC',
          aggregators: [],
          decimals: 0,
          image: undefined,
        },
        {
          address: '0x456',
          name: '',
          symbol: 'DEF',
          aggregators: [],
          decimals: 0,
          image: undefined,
        },
        {
          address: '0x789',
          name: '',
          symbol: 'GHI',
          aggregators: [],
          decimals: 0,
          image: undefined,
        },
      ];

      await tokensController.addTokens(tokenList);

      tokensController.updateTokensAttribute(initialTokens, 'name');

      expect(tokensController.state.tokens).toStrictEqual(expectedTokenList);
    });
  });
});<|MERGE_RESOLUTION|>--- conflicted
+++ resolved
@@ -84,11 +84,8 @@
         chainId: NetworksChainId.mainnet,
         selectedAddress: defaultSelectedAddress,
       },
-<<<<<<< HEAD
       getERC20TokenName: sinon.stub(),
-=======
       messenger,
->>>>>>> 1970dc13
     });
 
     sinon
@@ -1102,27 +1099,6 @@
       clock.restore();
     });
 
-<<<<<<< HEAD
-    it('should add token correctly if user confirms', async function () {
-      const generateRandomIdStub = sinon
-        .stub(tokensController, '_generateRandomId')
-        .callsFake(() => '12345');
-      type = 'ERC20';
-      await tokensController.watchAsset(asset, type);
-      await tokensController.acceptWatchAsset('12345');
-
-      expect(tokensController.state.suggestedAssets).toStrictEqual([]);
-      expect(tokensController.state.tokens).toHaveLength(1);
-      expect(tokensController.state.tokens).toStrictEqual([
-        {
-          isERC721: false,
-          aggregators: [],
-          ...asset,
-          image: 'image',
-          name: undefined,
-        },
-      ]);
-=======
     it.each([
       ['resolves', true],
       ['rejects', false],
@@ -1183,7 +1159,6 @@
           'ApprovalController:acceptRequest',
           expect.any(String),
         );
->>>>>>> 1970dc13
 
         generateRandomIdStub.restore();
       },
