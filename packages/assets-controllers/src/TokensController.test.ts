--- conflicted
+++ resolved
@@ -40,22 +40,15 @@
 };
 
 const SEPOLIA = {
-<<<<<<< HEAD
   caipChainId: 'eip155:11155111',
   type: NetworkType.sepolia,
+  ticker: NetworksTicker.sepolia,
 } as const;
-const GOERLI = { caipChainId: 'eip155:5', type: NetworkType.goerli } as const;
-=======
-  chainId: toHex(11155111),
-  type: NetworkType.sepolia,
-  ticker: NetworksTicker.sepolia,
-};
 const GOERLI = {
-  chainId: toHex(5),
+  caipChainId: 'eip155:5',
   type: NetworkType.goerli,
   ticker: NetworksTicker.goerli,
-};
->>>>>>> 7d0928b5
+} as const;
 
 const controllerName = 'TokensController' as const;
 
