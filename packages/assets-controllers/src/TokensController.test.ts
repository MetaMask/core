--- conflicted
+++ resolved
@@ -14,8 +14,6 @@
   toHex,
 } from '@metamask/controller-utils';
 import {
-  NetworkControllerProviderConfigChangeEvent,
-  NetworkControllerStateChangeEvent,
   NetworkState,
   ProviderConfig,
   defaultState as defaultNetworkState,
@@ -26,11 +24,7 @@
 } from './TokensController';
 import { Token } from './TokenRatesController';
 import { TOKEN_END_POINT_API } from './token-service';
-import {
-  TokenListController,
-  GetTokenListState,
-  TokenListStateChange,
-} from './TokenListController';
+import { TokenListController } from './TokenListController';
 
 jest.mock('uuid', () => {
   return {
@@ -47,47 +41,8 @@
   });
 };
 
-<<<<<<< HEAD
-type MainControllerMessenger = ControllerMessenger<
-  GetTokenListState,
-  | TokenListStateChange
-  | NetworkControllerProviderConfigChangeEvent
-  | NetworkControllerStateChangeEvent
->;
-const getControllerMessenger = (): MainControllerMessenger => {
-  return new ControllerMessenger();
-};
-
-const setupTokenListController = (
-  controllerMessenger: MainControllerMessenger,
-) => {
-  const tokenListMessenger = controllerMessenger.getRestricted({
-    name: 'TokenListController',
-    allowedActions: [],
-    allowedEvents: [
-      'TokenListController:stateChange',
-      'NetworkController:providerConfigChange',
-    ],
-  });
-
-  const tokenList = new TokenListController({
-    chainId: NetworksChainId.mainnet,
-    preventPollingOnNetworkRestart: false,
-    messenger: tokenListMessenger,
-  });
-
-  return { tokenList, tokenListMessenger };
-};
-
-const SEPOLIA = { chainId: '11155111', type: NetworkType.sepolia };
-const GOERLI = { chainId: '5', type: NetworkType.goerli };
-
-const ORIGIN_METAMASK = 'metamask';
-const WATCH_ASSET_METHOD_NAME = 'wallet_watchAssets';
-=======
 const SEPOLIA = { chainId: toHex(11155111), type: NetworkType.sepolia };
 const GOERLI = { chainId: toHex(5), type: NetworkType.goerli };
->>>>>>> 057cbe43
 
 const controllerName = 'TokensController' as const;
 
@@ -96,7 +51,6 @@
 describe('TokensController', () => {
   let tokensController: TokensController;
   let preferences: PreferencesController;
-  let tokenList: TokenListController;
   const messenger = new ControllerMessenger<
     ApprovalActions,
     never
@@ -121,11 +75,6 @@
   beforeEach(async () => {
     const defaultSelectedAddress = '0x1';
     preferences = new PreferencesController();
-
-    const controllerMessenger = getControllerMessenger();
-    const tokenListSetup = setupTokenListController(controllerMessenger);
-    tokenList = tokenListSetup.tokenList;
-    await tokenList.start();
     tokensController = new TokensController({
       chainId: ChainId.mainnet,
       onPreferencesStateChange: (listener) => preferences.subscribe(listener),
@@ -1402,10 +1351,6 @@
       };
 
       await tokenListStateChangeListener({ tokenList: sampleMainnetTokenList });
-      console.log(
-        'ENTER tokenscontroller state',
-        tokensController.state.tokens,
-      );
 
       expect(tokensController.state.tokens[0]).toStrictEqual({
         address: '0x01',
