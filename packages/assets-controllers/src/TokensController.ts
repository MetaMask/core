--- conflicted
+++ resolved
@@ -24,14 +24,9 @@
 import { abiERC721 } from '@metamask/metamask-eth-abis';
 import type {
   NetworkClientId,
-<<<<<<< HEAD
-  NetworkController,
-  NetworkState,
-  Provider,
-=======
   NetworkControllerGetNetworkClientByIdAction,
   NetworkControllerNetworkDidChangeEvent,
->>>>>>> 44331502
+  Provider,
 } from '@metamask/network-controller';
 import type { PreferencesControllerStateChangeEvent } from '@metamask/preferences-controller';
 import { rpcErrors } from '@metamask/rpc-errors';
@@ -53,9 +48,6 @@
   TokenListToken,
 } from './TokenListController';
 import type { Token } from './TokenRatesController';
-
-const MISSING_PROVIDER_ERROR =
-  'TokensController failed to set the provider correctly. A provider must be set for this method to be available';
 
 /**
  * @type TokensConfig
@@ -722,19 +714,8 @@
   }
 
   _getProvider(networkClientId?: NetworkClientId): Web3Provider {
-<<<<<<< HEAD
-    const provider = networkClientId
-      ? this.getNetworkClientById(networkClientId).provider
-      : this.config?.provider;
-
-    if (provider === undefined) {
-      throw new Error(MISSING_PROVIDER_ERROR);
-    }
-
-    // @ts-expect-error TODO: remove this annotation once the `Eip1193Provider` class is released
-    return new Web3Provider(provider);
-=======
     return new Web3Provider(
+      // @ts-expect-error TODO: remove this annotation once the `Eip1193Provider` class is released
       networkClientId
         ? this.messagingSystem.call(
             'NetworkController:getNetworkClientById',
@@ -742,7 +723,6 @@
           ).provider
         : this.config.provider,
     );
->>>>>>> 44331502
   }
 
   _createEthersContract(
