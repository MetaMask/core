import { EventEmitter } from 'events';
import {
  AcceptRequest as AcceptApprovalRequest,
  AddApprovalRequest,
  RejectRequest as RejectApprovalRequest,
} from '@metamask/approval-controller';
import contractsMap from '@metamask/contract-metadata';
import { abiERC721 } from '@metamask/metamask-eth-abis';
import { v1 as random } from 'uuid';
import { Mutex } from 'async-mutex';
import { Contract } from '@ethersproject/contracts';
import { Web3Provider } from '@ethersproject/providers';
import { AbortController as WhatwgAbortController } from 'abort-controller';
import {
  BaseController,
  BaseConfig,
  BaseState,
  RestrictedControllerMessenger,
} from '@metamask/base-controller';
import type { PreferencesState } from '@metamask/preferences-controller';
import type { NetworkState } from '@metamask/network-controller';
import {
  NetworkType,
  toChecksumHexAddress,
  ERC721_INTERFACE_ID,
  ORIGIN_METAMASK,
} from '@metamask/controller-utils';
import type { Token } from './TokenRatesController';
import type { AssetsContractController } from './AssetsContractController';
import { TokenListMap, TokenListToken } from './TokenListController';
import {
  formatAggregatorNames,
  formatIconUrlWithProxy,
  validateTokenToWatch,
} from './assetsUtil';
import {
  fetchTokenMetadata,
  TOKEN_METADATA_NO_SUPPORT_ERROR,
} from './token-service';

/**
 * @type TokensConfig
 *
 * Tokens controller configuration
 * @property networkType - Network ID as per net_version
 * @property selectedAddress - Vault selected address
 */
export interface TokensConfig extends BaseConfig {
  networkType: NetworkType;
  selectedAddress: string;
  chainId: string;
  provider: any;
}

/**
 * @type AssetSuggestionResult
 * @property result - Promise resolving to a new suggested asset address
 * @property suggestedAssetMeta - Meta information about this new suggested asset
 */
interface AssetSuggestionResult {
  result: Promise<string>;
  suggestedAssetMeta: SuggestedAssetMeta;
}

enum SuggestedAssetStatus {
  accepted = 'accepted',
  failed = 'failed',
  pending = 'pending',
  rejected = 'rejected',
}

export type SuggestedAssetMetaBase = {
  id: string;
  time: number;
  type: string;
  asset: Token;
  interactingAddress?: string;
};

/**
 * @type SuggestedAssetMeta
 *
 * Suggested asset by EIP747 meta data
 * @property error - Synthesized error information for failed asset suggestions
 * @property id - Generated UUID associated with this suggested asset
 * @property status - String status of this this suggested asset
 * @property time - Timestamp associated with this this suggested asset
 * @property type - Type type this suggested asset
 * @property asset - Asset suggested object
 * @property interactingAddress - Account address that requested watch asset
 */
export type SuggestedAssetMeta =
  | (SuggestedAssetMetaBase & {
      status: SuggestedAssetStatus.failed;
      error: Error;
    })
  | (SuggestedAssetMetaBase & {
      status:
        | SuggestedAssetStatus.accepted
        | SuggestedAssetStatus.rejected
        | SuggestedAssetStatus.pending;
    });

/**
 * @type TokensState
 *
 * Assets controller state
 * @property tokens - List of tokens associated with the active network and address pair
 * @property ignoredTokens - List of ignoredTokens associated with the active network and address pair
 * @property detectedTokens - List of detected tokens associated with the active network and address pair
 * @property allTokens - Object containing tokens by network and account
 * @property allIgnoredTokens - Object containing hidden/ignored tokens by network and account
 * @property allDetectedTokens - Object containing tokens detected with non-zero balances
 * @property suggestedAssets - List of pending suggested assets to be added or canceled
 */
export interface TokensState extends BaseState {
  tokens: Token[];
  ignoredTokens: string[];
  detectedTokens: Token[];
  allTokens: { [key: string]: { [key: string]: Token[] } };
  allIgnoredTokens: { [key: string]: { [key: string]: string[] } };
  allDetectedTokens: { [key: string]: { [key: string]: Token[] } };
  suggestedAssets: SuggestedAssetMeta[];
}

/**
 * The name of the {@link TokensController}.
 */
const controllerName = 'TokensController';

/**
 * The external actions available to the {@link TokensController}.
 */
type AllowedActions =
  | AddApprovalRequest
  | AcceptApprovalRequest
  | RejectApprovalRequest;

/**
 * The messenger of the {@link TokensController}.
 */
export type TokensControllerMessenger = RestrictedControllerMessenger<
  typeof controllerName,
  AllowedActions,
  never,
  AllowedActions['type'],
  never
>;

const APPROVAL_TYPE = 'wallet_watchAssets';

/**
 * Controller that stores assets and exposes convenience methods
 */
export class TokensController extends BaseController<
  TokensConfig,
  TokensState
> {
  private mutex = new Mutex();

  private ethersProvider: any;

  private abortController: WhatwgAbortController;

  private messagingSystem: TokensControllerMessenger;

  private failSuggestedAsset(
    suggestedAssetMeta: SuggestedAssetMeta,
    error: unknown,
  ) {
    const failedSuggestedAssetMeta = {
      ...suggestedAssetMeta,
      status: SuggestedAssetStatus.failed,
      error,
    };
    this.hub.emit(
      `${suggestedAssetMeta.id}:finished`,
      failedSuggestedAssetMeta,
    );
  }

  /**
   * Fetch metadata for a token.
   *
   * @param tokenAddress - The address of the token.
   * @returns The token metadata.
   */
  private async fetchTokenMetadata(
    tokenAddress: string,
  ): Promise<TokenListToken | undefined> {
    try {
      const token = await fetchTokenMetadata<TokenListToken>(
        this.config.chainId,
        tokenAddress,
        this.abortController.signal,
      );
      return token;
    } catch (error) {
      if (
        error instanceof Error &&
        error.message.includes(TOKEN_METADATA_NO_SUPPORT_ERROR)
      ) {
        return undefined;
      }
      throw error;
    }
  }

  /**
   * EventEmitter instance used to listen to specific EIP747 events
   */
  hub = new EventEmitter();

  /**
   * Name of this controller used during composition
   */
  override name = 'TokensController';

  private getERC20TokenName: AssetsContractController['getERC20TokenName'];

  /**
   * Creates a TokensController instance.
   *
   * @param options - The controller options.
   * @param options.onPreferencesStateChange - Allows subscribing to preference controller state changes.
   * @param options.onNetworkStateChange - Allows subscribing to network controller state changes.
   * @param options.getERC20TokenName - Gets the ERC-20 token name.
   * @param options.config - Initial options used to configure this controller.
   * @param options.state - Initial state to set on this controller.
   * @param options.messenger - The controller messenger.
   */
  constructor({
    onPreferencesStateChange,
    onNetworkStateChange,
    getERC20TokenName,
    config,
    state,
    messenger,
  }: {
    onPreferencesStateChange: (
      listener: (preferencesState: PreferencesState) => void,
    ) => void;
    onNetworkStateChange: (
      listener: (networkState: NetworkState) => void,
    ) => void;
    getERC20TokenName: AssetsContractController['getERC20TokenName'];
    config?: Partial<TokensConfig>;
    state?: Partial<TokensState>;
    messenger: TokensControllerMessenger;
  }) {
    super(config, state);

    this.defaultConfig = {
      networkType: NetworkType.mainnet,
      selectedAddress: '',
      chainId: '',
      provider: undefined,
      ...config,
    };

    this.defaultState = {
      tokens: [],
      ignoredTokens: [],
      detectedTokens: [],
      allTokens: {},
      allIgnoredTokens: {},
      allDetectedTokens: {},
      suggestedAssets: [],
      ...state,
    };

    this.initialize();
    this.abortController = new WhatwgAbortController();
<<<<<<< HEAD
    this.getERC20TokenName = getERC20TokenName;
=======

    this.messagingSystem = messenger;

>>>>>>> 1970dc13
    onPreferencesStateChange(({ selectedAddress }) => {
      const { allTokens, allIgnoredTokens, allDetectedTokens } = this.state;
      const { chainId } = this.config;
      this.configure({ selectedAddress });
      this.update({
        tokens: allTokens[chainId]?.[selectedAddress] || [],
        ignoredTokens: allIgnoredTokens[chainId]?.[selectedAddress] || [],
        detectedTokens: allDetectedTokens[chainId]?.[selectedAddress] || [],
      });
    });

    onNetworkStateChange(({ providerConfig }) => {
      const { allTokens, allIgnoredTokens, allDetectedTokens } = this.state;
      const { selectedAddress } = this.config;
      const { chainId } = providerConfig;
      this.abortController.abort();
      this.abortController = new WhatwgAbortController();
      this.configure({ chainId });
      this.ethersProvider = this._instantiateNewEthersProvider();
      this.update({
        tokens: allTokens[chainId]?.[selectedAddress] || [],
        ignoredTokens: allIgnoredTokens[chainId]?.[selectedAddress] || [],
        detectedTokens: allDetectedTokens[chainId]?.[selectedAddress] || [],
      });
    });
  }

  _instantiateNewEthersProvider(): any {
    return new Web3Provider(this.config?.provider);
  }

  /**
   * Adds a token to the stored token list.
   *
   * @param address - Hex address of the token contract.
   * @param symbol - Symbol of the token.
   * @param decimals - Number of decimals the token uses.
   * @param options - Object containing name and image of the token
   * @param options.name - Name of the token
   * @param options.image - Image of the token
   * @param options.interactingAddress - The address of the account to add a token to.
   * @returns Current token list.
   */
  async addToken(
    address: string,
    symbol: string,
    decimals: number,
    {
      name,
      image,
      interactingAddress,
    }: { name?: string; image?: string; interactingAddress?: string } = {},
  ): Promise<Token[]> {
    const { allTokens, allIgnoredTokens, allDetectedTokens } = this.state;
    const { chainId: currentChainId, selectedAddress } = this.config;
    const accountAddress = interactingAddress || selectedAddress;
    const isInteractingWithWalletAccount = accountAddress === selectedAddress;
    const releaseLock = await this.mutex.acquire();

    try {
      address = toChecksumHexAddress(address);
      const tokens = allTokens[currentChainId]?.[accountAddress] || [];
      const ignoredTokens =
        allIgnoredTokens[currentChainId]?.[accountAddress] || [];
      const detectedTokens =
        allDetectedTokens[currentChainId]?.[accountAddress] || [];
      const newTokens: Token[] = [...tokens];
      const [isERC721, tokenMetadata] = await Promise.all([
        this._detectIsERC721(address),
        this.fetchTokenMetadata(address),
      ]);
      if (currentChainId !== this.config.chainId) {
        throw new Error(
          'TokensController Error: Switched networks while adding token',
        );
      }
      const newEntry: Token = {
        address,
        symbol,
        decimals,
        image:
          image ||
          formatIconUrlWithProxy({
            chainId: this.config.chainId,
            tokenAddress: address,
          }),
        isERC721,
        aggregators: formatAggregatorNames(tokenMetadata?.aggregators || []),
        name,
      };
      const previousEntry = newTokens.find(
        (token) => token.address.toLowerCase() === address.toLowerCase(),
      );
      if (previousEntry) {
        const previousIndex = newTokens.indexOf(previousEntry);
        newTokens[previousIndex] = newEntry;
      } else {
        newTokens.push(newEntry);
      }

      const newIgnoredTokens = ignoredTokens.filter(
        (tokenAddress) => tokenAddress.toLowerCase() !== address.toLowerCase(),
      );
      const newDetectedTokens = detectedTokens.filter(
        (token) => token.address.toLowerCase() !== address.toLowerCase(),
      );

      const { newAllTokens, newAllIgnoredTokens, newAllDetectedTokens } =
        this._getNewAllTokensState({
          newTokens,
          newIgnoredTokens,
          newDetectedTokens,
          interactingAddress: accountAddress,
        });

      let newState: Partial<TokensState> = {
        allTokens: newAllTokens,
        allIgnoredTokens: newAllIgnoredTokens,
        allDetectedTokens: newAllDetectedTokens,
      };

      // Only update active tokens if user is interacting with their active wallet account.
      if (isInteractingWithWalletAccount) {
        newState = {
          ...newState,
          tokens: newTokens,
          ignoredTokens: newIgnoredTokens,
          detectedTokens: newDetectedTokens,
        };
      }

      this.update(newState);
      return newTokens;
    } finally {
      releaseLock();
    }
  }

  /**
   * Add a batch of tokens.
   *
   * @param tokensToImport - Array of tokens to import.
   */
  async addTokens(tokensToImport: Token[]) {
    const releaseLock = await this.mutex.acquire();
    const { tokens, detectedTokens, ignoredTokens } = this.state;
    const importedTokensMap: { [key: string]: true } = {};
    // Used later to dedupe imported tokens
    const newTokensMap = tokens.reduce((output, current) => {
      output[current.address] = current;
      return output;
    }, {} as { [address: string]: Token });
    try {
      tokensToImport.forEach((tokenToAdd) => {
        const { address, symbol, decimals, image, aggregators, name } =
          tokenToAdd;
        const checksumAddress = toChecksumHexAddress(address);
        const formattedToken: Token = {
          address: checksumAddress,
          symbol,
          decimals,
          image,
          aggregators,
          name,
        };
        newTokensMap[address] = formattedToken;
        importedTokensMap[address.toLowerCase()] = true;
        return formattedToken;
      });
      const newTokens = Object.values(newTokensMap);

      const newDetectedTokens = detectedTokens.filter(
        (token) => !importedTokensMap[token.address.toLowerCase()],
      );
      const newIgnoredTokens = ignoredTokens.filter(
        (tokenAddress) => !newTokensMap[tokenAddress.toLowerCase()],
      );

      const { newAllTokens, newAllDetectedTokens, newAllIgnoredTokens } =
        this._getNewAllTokensState({
          newTokens,
          newDetectedTokens,
          newIgnoredTokens,
        });

      this.update({
        tokens: newTokens,
        allTokens: newAllTokens,
        detectedTokens: newDetectedTokens,
        allDetectedTokens: newAllDetectedTokens,
        ignoredTokens: newIgnoredTokens,
        allIgnoredTokens: newAllIgnoredTokens,
      });
    } finally {
      releaseLock();
    }
  }

  /**
   * Ignore a batch of tokens.
   *
   * @param tokenAddressesToIgnore - Array of token addresses to ignore.
   */
  ignoreTokens(tokenAddressesToIgnore: string[]) {
    const { ignoredTokens, detectedTokens, tokens } = this.state;
    const ignoredTokensMap: { [key: string]: true } = {};
    let newIgnoredTokens: string[] = [...ignoredTokens];

    const checksummedTokenAddresses = tokenAddressesToIgnore.map((address) => {
      const checksumAddress = toChecksumHexAddress(address);
      ignoredTokensMap[address.toLowerCase()] = true;
      return checksumAddress;
    });
    newIgnoredTokens = [...ignoredTokens, ...checksummedTokenAddresses];
    const newDetectedTokens = detectedTokens.filter(
      (token) => !ignoredTokensMap[token.address.toLowerCase()],
    );
    const newTokens = tokens.filter(
      (token) => !ignoredTokensMap[token.address.toLowerCase()],
    );

    const { newAllIgnoredTokens, newAllDetectedTokens, newAllTokens } =
      this._getNewAllTokensState({
        newIgnoredTokens,
        newDetectedTokens,
        newTokens,
      });

    this.update({
      ignoredTokens: newIgnoredTokens,
      tokens: newTokens,
      detectedTokens: newDetectedTokens,
      allIgnoredTokens: newAllIgnoredTokens,
      allDetectedTokens: newAllDetectedTokens,
      allTokens: newAllTokens,
    });
  }

  /**
   * Adds a batch of detected tokens to the stored token list.
   *
   * @param incomingDetectedTokens - Array of detected tokens to be added or updated.
   * @param detectionDetails - An object containing the chain ID and address of the currently selected network on which the incomingDetectedTokens were detected.
   * @param detectionDetails.selectedAddress - the account address on which the incomingDetectedTokens were detected.
   * @param detectionDetails.chainId - the chainId on which the incomingDetectedTokens were detected.
   */
  async addDetectedTokens(
    incomingDetectedTokens: Token[],
    detectionDetails?: { selectedAddress: string; chainId: string },
  ) {
    const releaseLock = await this.mutex.acquire();
    const { tokens, detectedTokens, ignoredTokens } = this.state;
    const newTokens: Token[] = [...tokens];
    let newDetectedTokens: Token[] = [...detectedTokens];

    try {
      incomingDetectedTokens.forEach((tokenToAdd) => {
        const {
          address,
          symbol,
          decimals,
          image,
          aggregators,
          isERC721,
          name,
        } = tokenToAdd;
        const checksumAddress = toChecksumHexAddress(address);
        const newEntry: Token = {
          address: checksumAddress,
          symbol,
          decimals,
          image,
          isERC721,
          aggregators,
          name,
        };
        const previousImportedEntry = newTokens.find(
          (token) =>
            token.address.toLowerCase() === checksumAddress.toLowerCase(),
        );
        if (previousImportedEntry) {
          // Update existing data of imported token
          const previousImportedIndex = newTokens.indexOf(
            previousImportedEntry,
          );
          newTokens[previousImportedIndex] = newEntry;
        } else {
          const ignoredTokenIndex = ignoredTokens.indexOf(address);
          if (ignoredTokenIndex === -1) {
            // Add detected token
            const previousDetectedEntry = newDetectedTokens.find(
              (token) =>
                token.address.toLowerCase() === checksumAddress.toLowerCase(),
            );
            if (previousDetectedEntry) {
              const previousDetectedIndex = newDetectedTokens.indexOf(
                previousDetectedEntry,
              );
              newDetectedTokens[previousDetectedIndex] = newEntry;
            } else {
              newDetectedTokens.push(newEntry);
            }
          }
        }
      });

      const {
        selectedAddress: interactingAddress,
        chainId: interactingChainId,
      } = detectionDetails || {};

      const { newAllTokens, newAllDetectedTokens } = this._getNewAllTokensState(
        {
          newTokens,
          newDetectedTokens,
          interactingAddress,
          interactingChainId,
        },
      );

      const { chainId, selectedAddress } = this.config;
      // if the newly added detectedTokens were detected on (and therefore added to) a different chainId/selectedAddress than the currently configured combo
      // the newDetectedTokens (which should contain the detectedTokens on the current chainId/address combo) needs to be repointed to the current chainId/address pair
      // if the detectedTokens were detected on the current chainId/address then this won't change anything.
      newDetectedTokens =
        newAllDetectedTokens?.[chainId]?.[selectedAddress] || [];

      this.update({
        tokens: newTokens,
        allTokens: newAllTokens,
        detectedTokens: newDetectedTokens,
        allDetectedTokens: newAllDetectedTokens,
      });
    } finally {
      releaseLock();
    }
  }

  /**
   * Adds isERC721 field to token object. This is called when a user attempts to add tokens that
   * were previously added which do not yet had isERC721 field.
   *
   * @param tokenAddress - The contract address of the token requiring the isERC721 field added.
   * @returns The new token object with the added isERC721 field.
   */
  async updateTokenType(tokenAddress: string) {
    const isERC721 = await this._detectIsERC721(tokenAddress);
    const { tokens } = this.state;
    const tokenIndex = tokens.findIndex((token) => {
      return token.address.toLowerCase() === tokenAddress.toLowerCase();
    });
    tokens[tokenIndex].isERC721 = isERC721;
    this.update({ tokens });
    return tokens[tokenIndex];
  }

  /**
   * This is a function that updates the tokens name for the tokens name if it is not defined.
   *
   * @param tokenList - Represents the fetched token list from service API
   * @param tokenAttribute - Represents the token attribute that we want to update on the token list
   */
  updateTokensAttribute(
    tokenList: TokenListMap,
    tokenAttribute: keyof Token & keyof TokenListToken,
  ) {
    const { tokens } = this.state;

    const newTokens = tokens.map((token) => {
      const newToken = tokenList[token.address.toLowerCase()];

      return !token[tokenAttribute] && newToken?.[tokenAttribute]
        ? { ...token, [tokenAttribute]: newToken[tokenAttribute] }
        : { ...token };
    });

    this.update({ tokens: newTokens });
  }

  /**
   * Detects whether or not a token is ERC-721 compatible.
   *
   * @param tokenAddress - The token contract address.
   * @returns A boolean indicating whether the token address passed in supports the EIP-721
   * interface.
   */
  async _detectIsERC721(tokenAddress: string) {
    const checksumAddress = toChecksumHexAddress(tokenAddress);
    // if this token is already in our contract metadata map we don't need
    // to check against the contract
    if (contractsMap[checksumAddress]?.erc721 === true) {
      return Promise.resolve(true);
    } else if (contractsMap[checksumAddress]?.erc20 === true) {
      return Promise.resolve(false);
    }

    const tokenContract = this._createEthersContract(
      tokenAddress,
      abiERC721,
      this.ethersProvider,
    );
    try {
      return await tokenContract.supportsInterface(ERC721_INTERFACE_ID);
    } catch (error: any) {
      // currently we see a variety of errors across different networks when
      // token contracts are not ERC721 compatible. We need to figure out a better
      // way of differentiating token interface types but for now if we get an error
      // we have to assume the token is not ERC721 compatible.
      return false;
    }
  }

  _createEthersContract(
    tokenAddress: string,
    abi: string,
    ethersProvider: any,
  ): Contract {
    const tokenContract = new Contract(tokenAddress, abi, ethersProvider);
    return tokenContract;
  }

  _generateRandomId(): string {
    return random();
  }

  /**
   * Adds a new suggestedAsset to state. Parameters will be validated according to
   * asset type being watched. A `<suggestedAssetMeta.id>:pending` hub event will be emitted once added.
   *
   * @param asset - The asset to be watched. For now only ERC20 tokens are accepted.
   * @param type - The asset type.
   * @param interactingAddress - The address of the account that is requesting to watch the asset.
   * @returns Object containing a Promise resolving to the suggestedAsset address if accepted.
   */
  async watchAsset(
    asset: Token,
    type: string,
    interactingAddress?: string,
  ): Promise<AssetSuggestionResult> {
    const { selectedAddress } = this.config;

    const suggestedAssetMeta: SuggestedAssetMeta & {
      interactingAddress: string;
    } = {
      asset,
      id: this._generateRandomId(),
      status: SuggestedAssetStatus.pending as SuggestedAssetStatus.pending,
      time: Date.now(),
      type,
      interactingAddress: interactingAddress || selectedAddress,
    };

    try {
      switch (type) {
        case 'ERC20':
          validateTokenToWatch(asset);
          break;
        default:
          throw new Error(`Asset of type ${type} not supported`);
      }
    } catch (error) {
      this.failSuggestedAsset(suggestedAssetMeta, error);
      return Promise.reject(error);
    }

    const result: Promise<string> = new Promise((resolve, reject) => {
      this.hub.once(
        `${suggestedAssetMeta.id}:finished`,
        (meta: SuggestedAssetMeta) => {
          switch (meta.status) {
            case SuggestedAssetStatus.accepted:
              return resolve(meta.asset.address);
            case SuggestedAssetStatus.rejected:
              return reject(new Error('User rejected to watch the asset.'));
            case SuggestedAssetStatus.failed:
              return reject(new Error(meta.error.message));
            /* istanbul ignore next */
            default:
              return reject(new Error(`Unknown status: ${meta.status}`));
          }
        },
      );
    });

    const { suggestedAssets } = this.state;
    suggestedAssets.push(suggestedAssetMeta);
    this.update({ suggestedAssets: [...suggestedAssets] });

    this._requestApproval(suggestedAssetMeta);

    return { result, suggestedAssetMeta };
  }

  /**
   * Accepts to watch an asset and updates it's status and deletes the suggestedAsset from state,
   * adding the asset to corresponding asset state. In this case ERC20 tokens.
   * A `<suggestedAssetMeta.id>:finished` hub event is fired after accepted or failure.
   *
   * @param suggestedAssetID - The ID of the suggestedAsset to accept.
   */
  async acceptWatchAsset(suggestedAssetID: string): Promise<void> {
    const { selectedAddress } = this.config;
    const { suggestedAssets } = this.state;
    const index = suggestedAssets.findIndex(
      ({ id }) => suggestedAssetID === id,
    );
    const suggestedAssetMeta = suggestedAssets[index];
    try {
      switch (suggestedAssetMeta.type) {
        case 'ERC20':
          const { address, symbol, decimals, image } = suggestedAssetMeta.asset;
          let name;
          try {
            name = await this.getERC20TokenName(address);
          } catch (error) {
            name = undefined;
          }
          await this.addToken(address, symbol, decimals, {
            name,
            image,
<<<<<<< HEAD
            interactingAddress:
              suggestedAssetMeta?.interactingAddress || selectedAddress,
          });
          suggestedAssetMeta.status = SuggestedAssetStatus.accepted;
=======
            suggestedAssetMeta?.interactingAddress || selectedAddress,
          );

          this._acceptApproval(suggestedAssetID);

          const acceptedSuggestedAssetMeta = {
            ...suggestedAssetMeta,
            status: SuggestedAssetStatus.accepted,
          };
>>>>>>> 1970dc13
          this.hub.emit(
            `${suggestedAssetMeta.id}:finished`,
            acceptedSuggestedAssetMeta,
          );
          break;
        default:
          throw new Error(
            `Asset of type ${suggestedAssetMeta.type} not supported`,
          );
      }
    } catch (error) {
      this.failSuggestedAsset(suggestedAssetMeta, error);

      this._rejectApproval(suggestedAssetID);
    }

    const newSuggestedAssets = suggestedAssets.filter(
      ({ id }) => id !== suggestedAssetID,
    );
    this.update({ suggestedAssets: [...newSuggestedAssets] });
  }

  /**
   * Rejects a watchAsset request based on its ID by setting its status to "rejected"
   * and emitting a `<suggestedAssetMeta.id>:finished` hub event.
   *
   * @param suggestedAssetID - The ID of the suggestedAsset to accept.
   */
  rejectWatchAsset(suggestedAssetID: string) {
    const { suggestedAssets } = this.state;
    const index = suggestedAssets.findIndex(
      ({ id }) => suggestedAssetID === id,
    );
    const suggestedAssetMeta = suggestedAssets[index];
    if (!suggestedAssetMeta) {
      return;
    }
    const rejectedSuggestedAssetMeta = {
      ...suggestedAssetMeta,
      status: SuggestedAssetStatus.rejected,
    };
    this.hub.emit(
      `${suggestedAssetMeta.id}:finished`,
      rejectedSuggestedAssetMeta,
    );
    const newSuggestedAssets = suggestedAssets.filter(
      ({ id }) => id !== suggestedAssetID,
    );
    this.update({ suggestedAssets: [...newSuggestedAssets] });

    this._rejectApproval(suggestedAssetID);
  }

  /**
   * Takes a new tokens and ignoredTokens array for the current network/account combination
   * and returns new allTokens and allIgnoredTokens state to update to.
   *
   * @param params - Object that holds token params.
   * @param params.newTokens - The new tokens to set for the current network and selected account.
   * @param params.newIgnoredTokens - The new ignored tokens to set for the current network and selected account.
   * @param params.newDetectedTokens - The new detected tokens to set for the current network and selected account.
   * @param params.interactingAddress - The account address to use to store the tokens.
   * @param params.interactingChainId - The chainId to use to store the tokens.
   * @returns The updated `allTokens` and `allIgnoredTokens` state.
   */
  _getNewAllTokensState(params: {
    newTokens?: Token[];
    newIgnoredTokens?: string[];
    newDetectedTokens?: Token[];
    interactingAddress?: string;
    interactingChainId?: string;
  }) {
    const {
      newTokens,
      newIgnoredTokens,
      newDetectedTokens,
      interactingAddress,
      interactingChainId,
    } = params;
    const { allTokens, allIgnoredTokens, allDetectedTokens } = this.state;
    const { chainId, selectedAddress } = this.config;

    const userAddressToAddTokens = interactingAddress ?? selectedAddress;
    const chainIdToAddTokens = interactingChainId ?? chainId;

    let newAllTokens = allTokens;
    if (
      newTokens?.length ||
      (newTokens &&
        allTokens &&
        allTokens[chainIdToAddTokens] &&
        allTokens[chainIdToAddTokens][userAddressToAddTokens])
    ) {
      const networkTokens = allTokens[chainIdToAddTokens];
      const newNetworkTokens = {
        ...networkTokens,
        ...{ [userAddressToAddTokens]: newTokens },
      };
      newAllTokens = {
        ...allTokens,
        ...{ [chainIdToAddTokens]: newNetworkTokens },
      };
    }

    let newAllIgnoredTokens = allIgnoredTokens;
    if (
      newIgnoredTokens?.length ||
      (newIgnoredTokens &&
        allIgnoredTokens &&
        allIgnoredTokens[chainIdToAddTokens] &&
        allIgnoredTokens[chainIdToAddTokens][userAddressToAddTokens])
    ) {
      const networkIgnoredTokens = allIgnoredTokens[chainIdToAddTokens];
      const newIgnoredNetworkTokens = {
        ...networkIgnoredTokens,
        ...{ [userAddressToAddTokens]: newIgnoredTokens },
      };
      newAllIgnoredTokens = {
        ...allIgnoredTokens,
        ...{ [chainIdToAddTokens]: newIgnoredNetworkTokens },
      };
    }

    let newAllDetectedTokens = allDetectedTokens;
    if (
      newDetectedTokens?.length ||
      (newDetectedTokens &&
        allDetectedTokens &&
        allDetectedTokens[chainIdToAddTokens] &&
        allDetectedTokens[chainIdToAddTokens][userAddressToAddTokens])
    ) {
      const networkDetectedTokens = allDetectedTokens[chainIdToAddTokens];
      const newDetectedNetworkTokens = {
        ...networkDetectedTokens,
        ...{ [userAddressToAddTokens]: newDetectedTokens },
      };
      newAllDetectedTokens = {
        ...allDetectedTokens,
        ...{ [chainIdToAddTokens]: newDetectedNetworkTokens },
      };
    }
    return { newAllTokens, newAllIgnoredTokens, newAllDetectedTokens };
  }

  /**
   * Removes all tokens from the ignored list.
   */
  clearIgnoredTokens() {
    this.update({ ignoredTokens: [], allIgnoredTokens: {} });
  }

  _requestApproval(
    suggestedAssetMeta: SuggestedAssetMeta & {
      interactingAddress: string;
    },
  ) {
    this.messagingSystem
      .call(
        'ApprovalController:addRequest',
        {
          id: suggestedAssetMeta.id,
          origin: ORIGIN_METAMASK,
          type: APPROVAL_TYPE,
          requestData: {
            id: suggestedAssetMeta.id,
            interactingAddress: suggestedAssetMeta.interactingAddress,
            asset: {
              address: suggestedAssetMeta.asset.address,
              decimals: suggestedAssetMeta.asset.decimals,
              symbol: suggestedAssetMeta.asset.symbol,
              image: suggestedAssetMeta.asset.image || null,
            },
          },
        },
        true,
      )
      .catch(() => {
        // Intentionally ignored as promise not currently used
      });
  }

  _acceptApproval(approvalRequestId: string) {
    try {
      this.messagingSystem.call(
        'ApprovalController:acceptRequest',
        approvalRequestId,
      );
    } catch (error) {
      console.error('Failed to accept token watch approval request', error);
    }
  }

  _rejectApproval(approvalRequestId: string) {
    try {
      this.messagingSystem.call(
        'ApprovalController:rejectRequest',
        approvalRequestId,
        new Error('Rejected'),
      );
    } catch (messageCallError) {
      console.error(
        'Failed to reject token watch approval request',
        messageCallError,
      );
    }
  }
}

export default TokensController;<|MERGE_RESOLUTION|>--- conflicted
+++ resolved
@@ -271,13 +271,10 @@
 
     this.initialize();
     this.abortController = new WhatwgAbortController();
-<<<<<<< HEAD
     this.getERC20TokenName = getERC20TokenName;
-=======
 
     this.messagingSystem = messenger;
 
->>>>>>> 1970dc13
     onPreferencesStateChange(({ selectedAddress }) => {
       const { allTokens, allIgnoredTokens, allDetectedTokens } = this.state;
       const { chainId } = this.config;
@@ -798,14 +795,9 @@
           await this.addToken(address, symbol, decimals, {
             name,
             image,
-<<<<<<< HEAD
             interactingAddress:
               suggestedAssetMeta?.interactingAddress || selectedAddress,
           });
-          suggestedAssetMeta.status = SuggestedAssetStatus.accepted;
-=======
-            suggestedAssetMeta?.interactingAddress || selectedAddress,
-          );
 
           this._acceptApproval(suggestedAssetID);
 
@@ -813,7 +805,6 @@
             ...suggestedAssetMeta,
             status: SuggestedAssetStatus.accepted,
           };
->>>>>>> 1970dc13
           this.hub.emit(
             `${suggestedAssetMeta.id}:finished`,
             acceptedSuggestedAssetMeta,
