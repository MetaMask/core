import { EventEmitter } from 'events';
import contractsMap from '@metamask/contract-metadata';
import { abiERC721 } from '@metamask/metamask-eth-abis';
import { v1 as random } from 'uuid';
import { Mutex } from 'async-mutex';
import { Contract } from '@ethersproject/contracts';
import { Web3Provider } from '@ethersproject/providers';
import { AbortController as WhatwgAbortController } from 'abort-controller';
import {
  BaseController,
  BaseConfig,
  BaseState,
} from '@metamask/base-controller';
import type { PreferencesState } from '@metamask/preferences-controller';
import type { NetworkState } from '@metamask/network-controller';
import {
  NetworkType,
  toChecksumHexAddress,
  ERC721_INTERFACE_ID,
} from '@metamask/controller-utils';
import type { Token } from './TokenRatesController';
import type { AssetsContractController } from './AssetsContractController';
import { TokenListMap, TokenListToken } from './TokenListController';
import {
  formatAggregatorNames,
  formatIconUrlWithProxy,
  validateTokenToWatch,
} from './assetsUtil';
import {
  fetchTokenMetadata,
  TOKEN_METADATA_NO_SUPPORT_ERROR,
} from './token-service';

/**
 * @type TokensConfig
 *
 * Tokens controller configuration
 * @property networkType - Network ID as per net_version
 * @property selectedAddress - Vault selected address
 */
export interface TokensConfig extends BaseConfig {
  networkType: NetworkType;
  selectedAddress: string;
  chainId: string;
  provider: any;
}

/**
 * @type AssetSuggestionResult
 * @property result - Promise resolving to a new suggested asset address
 * @property suggestedAssetMeta - Meta information about this new suggested asset
 */
interface AssetSuggestionResult {
  result: Promise<string>;
  suggestedAssetMeta: SuggestedAssetMeta;
}

enum SuggestedAssetStatus {
  accepted = 'accepted',
  failed = 'failed',
  pending = 'pending',
  rejected = 'rejected',
}

export type SuggestedAssetMetaBase = {
  id: string;
  time: number;
  type: string;
  asset: Token;
  interactingAddress?: string;
};

/**
 * @type SuggestedAssetMeta
 *
 * Suggested asset by EIP747 meta data
 * @property error - Synthesized error information for failed asset suggestions
 * @property id - Generated UUID associated with this suggested asset
 * @property status - String status of this this suggested asset
 * @property time - Timestamp associated with this this suggested asset
 * @property type - Type type this suggested asset
 * @property asset - Asset suggested object
 * @property interactingAddress - Account address that requested watch asset
 */
export type SuggestedAssetMeta =
  | (SuggestedAssetMetaBase & {
      status: SuggestedAssetStatus.failed;
      error: Error;
    })
  | (SuggestedAssetMetaBase & {
      status:
        | SuggestedAssetStatus.accepted
        | SuggestedAssetStatus.rejected
        | SuggestedAssetStatus.pending;
    });

/**
 * @type TokensState
 *
 * Assets controller state
 * @property tokens - List of tokens associated with the active network and address pair
 * @property ignoredTokens - List of ignoredTokens associated with the active network and address pair
 * @property detectedTokens - List of detected tokens associated with the active network and address pair
 * @property allTokens - Object containing tokens by network and account
 * @property allIgnoredTokens - Object containing hidden/ignored tokens by network and account
 * @property allDetectedTokens - Object containing tokens detected with non-zero balances
 * @property suggestedAssets - List of pending suggested assets to be added or canceled
 */
export interface TokensState extends BaseState {
  tokens: Token[];
  ignoredTokens: string[];
  detectedTokens: Token[];
  allTokens: { [key: string]: { [key: string]: Token[] } };
  allIgnoredTokens: { [key: string]: { [key: string]: string[] } };
  allDetectedTokens: { [key: string]: { [key: string]: Token[] } };
  suggestedAssets: SuggestedAssetMeta[];
}

/**
 * Controller that stores assets and exposes convenience methods
 */
export class TokensController extends BaseController<
  TokensConfig,
  TokensState
> {
  private mutex = new Mutex();

  private ethersProvider: any;

  private abortController: WhatwgAbortController;

  private failSuggestedAsset(
    suggestedAssetMeta: SuggestedAssetMeta,
    error: unknown,
  ) {
    const failedSuggestedAssetMeta = {
      ...suggestedAssetMeta,
      status: SuggestedAssetStatus.failed,
      error,
    };
    this.hub.emit(
      `${suggestedAssetMeta.id}:finished`,
      failedSuggestedAssetMeta,
    );
  }

  /**
   * Fetch metadata for a token.
   *
   * @param tokenAddress - The address of the token.
   * @returns The token metadata.
   */
  private async fetchTokenMetadata(
    tokenAddress: string,
  ): Promise<TokenListToken | undefined> {
    try {
      const token = await fetchTokenMetadata<TokenListToken>(
        this.config.chainId,
        tokenAddress,
        this.abortController.signal,
      );
      return token;
    } catch (error) {
      if (
        error instanceof Error &&
        error.message.includes(TOKEN_METADATA_NO_SUPPORT_ERROR)
      ) {
        return undefined;
      }
      throw error;
    }
  }

  /**
   * EventEmitter instance used to listen to specific EIP747 events
   */
  hub = new EventEmitter();

  /**
   * Name of this controller used during composition
   */
  override name = 'TokensController';

  private getERC20TokenName: AssetsContractController['getERC20TokenName'];

  /**
   * Creates a TokensController instance.
   *
   * @param options - The controller options.
   * @param options.onPreferencesStateChange - Allows subscribing to preference controller state changes.
   * @param options.onNetworkStateChange - Allows subscribing to network controller state changes.
   * @param options.getERC20TokenName - Gets the ERC-20 token name.
   * @param options.config - Initial options used to configure this controller.
   * @param options.state - Initial state to set on this controller.
   */
  constructor({
    onPreferencesStateChange,
    onNetworkStateChange,
    getERC20TokenName,
    config,
    state,
  }: {
    onPreferencesStateChange: (
      listener: (preferencesState: PreferencesState) => void,
    ) => void;
    onNetworkStateChange: (
      listener: (networkState: NetworkState) => void,
    ) => void;
    getERC20TokenName: AssetsContractController['getERC20TokenName'];
    config?: Partial<TokensConfig>;
    state?: Partial<TokensState>;
  }) {
    super(config, state);

    this.defaultConfig = {
      networkType: NetworkType.mainnet,
      selectedAddress: '',
      chainId: '',
      provider: undefined,
      ...config,
    };

    this.defaultState = {
      tokens: [],
      ignoredTokens: [],
      detectedTokens: [],
      allTokens: {},
      allIgnoredTokens: {},
      allDetectedTokens: {},
      suggestedAssets: [],
      ...state,
    };

    this.initialize();
    this.abortController = new WhatwgAbortController();
    this.getERC20TokenName = getERC20TokenName;
    onPreferencesStateChange(({ selectedAddress }) => {
      const { allTokens, allIgnoredTokens, allDetectedTokens } = this.state;
      const { chainId } = this.config;
      this.configure({ selectedAddress });
      this.update({
        tokens: allTokens[chainId]?.[selectedAddress] || [],
        ignoredTokens: allIgnoredTokens[chainId]?.[selectedAddress] || [],
        detectedTokens: allDetectedTokens[chainId]?.[selectedAddress] || [],
      });
    });

    onNetworkStateChange(({ providerConfig }) => {
      const { allTokens, allIgnoredTokens, allDetectedTokens } = this.state;
      const { selectedAddress } = this.config;
      const { chainId } = providerConfig;
      this.abortController.abort();
      this.abortController = new WhatwgAbortController();
      this.configure({ chainId });
      this.ethersProvider = this._instantiateNewEthersProvider();
      this.update({
        tokens: allTokens[chainId]?.[selectedAddress] || [],
        ignoredTokens: allIgnoredTokens[chainId]?.[selectedAddress] || [],
        detectedTokens: allDetectedTokens[chainId]?.[selectedAddress] || [],
      });
    });
  }

  _instantiateNewEthersProvider(): any {
    return new Web3Provider(this.config?.provider);
  }

  /**
   * Adds a token to the stored token list.
   *
   * @param address - Hex address of the token contract.
   * @param symbol - Symbol of the token.
   * @param decimals - Number of decimals the token uses.
<<<<<<< HEAD
   * @param options - Object containing name and image of the token
   * @param options.name - Name of the token
   * @param options.image - Image of the token
=======
   * @param image - Image of the token.
   * @param interactingAddress - The address of the account to add a token to.
>>>>>>> deb4df49
   * @returns Current token list.
   */
  async addToken(
    address: string,
    symbol: string,
    decimals: number,
<<<<<<< HEAD
    { name, image }: { name?: string; image?: string } = {},
=======
    image?: string,
    interactingAddress?: string,
>>>>>>> deb4df49
  ): Promise<Token[]> {
    const { allTokens, allIgnoredTokens, allDetectedTokens } = this.state;
    const { chainId: currentChainId, selectedAddress } = this.config;
    const accountAddress = interactingAddress || selectedAddress;
    const isInteractingWithWalletAccount = accountAddress === selectedAddress;
    const releaseLock = await this.mutex.acquire();

    try {
      address = toChecksumHexAddress(address);
      const tokens = allTokens[currentChainId]?.[accountAddress] || [];
      const ignoredTokens =
        allIgnoredTokens[currentChainId]?.[accountAddress] || [];
      const detectedTokens =
        allDetectedTokens[currentChainId]?.[accountAddress] || [];
      const newTokens: Token[] = [...tokens];
      const [isERC721, tokenMetadata] = await Promise.all([
        this._detectIsERC721(address),
        this.fetchTokenMetadata(address),
      ]);
      if (currentChainId !== this.config.chainId) {
        throw new Error(
          'TokensController Error: Switched networks while adding token',
        );
      }
      const newEntry: Token = {
        address,
        symbol,
        decimals,
        image:
          image ||
          formatIconUrlWithProxy({
            chainId: this.config.chainId,
            tokenAddress: address,
          }),
        isERC721,
        aggregators: formatAggregatorNames(tokenMetadata?.aggregators || []),
        name,
      };
      const previousEntry = newTokens.find(
        (token) => token.address.toLowerCase() === address.toLowerCase(),
      );
      if (previousEntry) {
        const previousIndex = newTokens.indexOf(previousEntry);
        newTokens[previousIndex] = newEntry;
      } else {
        newTokens.push(newEntry);
      }

      const newIgnoredTokens = ignoredTokens.filter(
        (tokenAddress) => tokenAddress.toLowerCase() !== address.toLowerCase(),
      );
      const newDetectedTokens = detectedTokens.filter(
        (token) => token.address.toLowerCase() !== address.toLowerCase(),
      );

      const { newAllTokens, newAllIgnoredTokens, newAllDetectedTokens } =
        this._getNewAllTokensState({
          newTokens,
          newIgnoredTokens,
          newDetectedTokens,
          interactingAddress: accountAddress,
        });

      let newState: Partial<TokensState> = {
        allTokens: newAllTokens,
        allIgnoredTokens: newAllIgnoredTokens,
        allDetectedTokens: newAllDetectedTokens,
      };

      // Only update active tokens if user is interacting with their active wallet account.
      if (isInteractingWithWalletAccount) {
        newState = {
          ...newState,
          tokens: newTokens,
          ignoredTokens: newIgnoredTokens,
          detectedTokens: newDetectedTokens,
        };
      }

      this.update(newState);
      return newTokens;
    } finally {
      releaseLock();
    }
  }

  /**
   * Add a batch of tokens.
   *
   * @param tokensToImport - Array of tokens to import.
   */
  async addTokens(tokensToImport: Token[]) {
    const releaseLock = await this.mutex.acquire();
    const { tokens, detectedTokens, ignoredTokens } = this.state;
    const importedTokensMap: { [key: string]: true } = {};
    // Used later to dedupe imported tokens
    const newTokensMap = tokens.reduce((output, current) => {
      output[current.address] = current;
      return output;
    }, {} as { [address: string]: Token });
    try {
      tokensToImport.forEach((tokenToAdd) => {
        const { address, symbol, decimals, image, aggregators, name } =
          tokenToAdd;
        const checksumAddress = toChecksumHexAddress(address);
        const formattedToken: Token = {
          address: checksumAddress,
          symbol,
          decimals,
          image,
          aggregators,
          name,
        };
        newTokensMap[address] = formattedToken;
        importedTokensMap[address.toLowerCase()] = true;
        return formattedToken;
      });
      const newTokens = Object.values(newTokensMap);

      const newDetectedTokens = detectedTokens.filter(
        (token) => !importedTokensMap[token.address.toLowerCase()],
      );
      const newIgnoredTokens = ignoredTokens.filter(
        (tokenAddress) => !newTokensMap[tokenAddress.toLowerCase()],
      );

      const { newAllTokens, newAllDetectedTokens, newAllIgnoredTokens } =
        this._getNewAllTokensState({
          newTokens,
          newDetectedTokens,
          newIgnoredTokens,
        });

      this.update({
        tokens: newTokens,
        allTokens: newAllTokens,
        detectedTokens: newDetectedTokens,
        allDetectedTokens: newAllDetectedTokens,
        ignoredTokens: newIgnoredTokens,
        allIgnoredTokens: newAllIgnoredTokens,
      });
    } finally {
      releaseLock();
    }
  }

  /**
   * Ignore a batch of tokens.
   *
   * @param tokenAddressesToIgnore - Array of token addresses to ignore.
   */
  ignoreTokens(tokenAddressesToIgnore: string[]) {
    const { ignoredTokens, detectedTokens, tokens } = this.state;
    const ignoredTokensMap: { [key: string]: true } = {};
    let newIgnoredTokens: string[] = [...ignoredTokens];

    const checksummedTokenAddresses = tokenAddressesToIgnore.map((address) => {
      const checksumAddress = toChecksumHexAddress(address);
      ignoredTokensMap[address.toLowerCase()] = true;
      return checksumAddress;
    });
    newIgnoredTokens = [...ignoredTokens, ...checksummedTokenAddresses];
    const newDetectedTokens = detectedTokens.filter(
      (token) => !ignoredTokensMap[token.address.toLowerCase()],
    );
    const newTokens = tokens.filter(
      (token) => !ignoredTokensMap[token.address.toLowerCase()],
    );

    const { newAllIgnoredTokens, newAllDetectedTokens, newAllTokens } =
      this._getNewAllTokensState({
        newIgnoredTokens,
        newDetectedTokens,
        newTokens,
      });

    this.update({
      ignoredTokens: newIgnoredTokens,
      tokens: newTokens,
      detectedTokens: newDetectedTokens,
      allIgnoredTokens: newAllIgnoredTokens,
      allDetectedTokens: newAllDetectedTokens,
      allTokens: newAllTokens,
    });
  }

  /**
   * Adds a batch of detected tokens to the stored token list.
   *
   * @param incomingDetectedTokens - Array of detected tokens to be added or updated.
   * @param detectionDetails - An object containing the chain ID and address of the currently selected network on which the incomingDetectedTokens were detected.
   * @param detectionDetails.selectedAddress - the account address on which the incomingDetectedTokens were detected.
   * @param detectionDetails.chainId - the chainId on which the incomingDetectedTokens were detected.
   */
  async addDetectedTokens(
    incomingDetectedTokens: Token[],
    detectionDetails?: { selectedAddress: string; chainId: string },
  ) {
    const releaseLock = await this.mutex.acquire();
    const { tokens, detectedTokens, ignoredTokens } = this.state;
    const newTokens: Token[] = [...tokens];
    let newDetectedTokens: Token[] = [...detectedTokens];

    try {
      incomingDetectedTokens.forEach((tokenToAdd) => {
        const {
          address,
          symbol,
          decimals,
          image,
          aggregators,
          isERC721,
          name,
        } = tokenToAdd;
        const checksumAddress = toChecksumHexAddress(address);
        const newEntry: Token = {
          address: checksumAddress,
          symbol,
          decimals,
          image,
          isERC721,
          aggregators,
          name,
        };
        const previousImportedEntry = newTokens.find(
          (token) =>
            token.address.toLowerCase() === checksumAddress.toLowerCase(),
        );
        if (previousImportedEntry) {
          // Update existing data of imported token
          const previousImportedIndex = newTokens.indexOf(
            previousImportedEntry,
          );
          newTokens[previousImportedIndex] = newEntry;
        } else {
          const ignoredTokenIndex = ignoredTokens.indexOf(address);
          if (ignoredTokenIndex === -1) {
            // Add detected token
            const previousDetectedEntry = newDetectedTokens.find(
              (token) =>
                token.address.toLowerCase() === checksumAddress.toLowerCase(),
            );
            if (previousDetectedEntry) {
              const previousDetectedIndex = newDetectedTokens.indexOf(
                previousDetectedEntry,
              );
              newDetectedTokens[previousDetectedIndex] = newEntry;
            } else {
              newDetectedTokens.push(newEntry);
            }
          }
        }
      });

      const {
        selectedAddress: interactingAddress,
        chainId: interactingChainId,
      } = detectionDetails || {};

      const { newAllTokens, newAllDetectedTokens } = this._getNewAllTokensState(
        {
          newTokens,
          newDetectedTokens,
          interactingAddress,
          interactingChainId,
        },
      );

      const { chainId, selectedAddress } = this.config;
      // if the newly added detectedTokens were detected on (and therefore added to) a different chainId/selectedAddress than the currently configured combo
      // the newDetectedTokens (which should contain the detectedTokens on the current chainId/address combo) needs to be repointed to the current chainId/address pair
      // if the detectedTokens were detected on the current chainId/address then this won't change anything.
      newDetectedTokens =
        newAllDetectedTokens?.[chainId]?.[selectedAddress] || [];

      this.update({
        tokens: newTokens,
        allTokens: newAllTokens,
        detectedTokens: newDetectedTokens,
        allDetectedTokens: newAllDetectedTokens,
      });
    } finally {
      releaseLock();
    }
  }

  /**
   * Adds isERC721 field to token object. This is called when a user attempts to add tokens that
   * were previously added which do not yet had isERC721 field.
   *
   * @param tokenAddress - The contract address of the token requiring the isERC721 field added.
   * @returns The new token object with the added isERC721 field.
   */
  async updateTokenType(tokenAddress: string) {
    const isERC721 = await this._detectIsERC721(tokenAddress);
    const { tokens } = this.state;
    const tokenIndex = tokens.findIndex((token) => {
      return token.address.toLowerCase() === tokenAddress.toLowerCase();
    });
    tokens[tokenIndex].isERC721 = isERC721;
    this.update({ tokens });
    return tokens[tokenIndex];
  }

  /**
   * This is a function that updates the tokens name for the tokens name if it is not defined.
   *
   * @param tokenList - Represents the fetched token list from service API
   * @param tokenAttribute - Represents the token attribute that we want to update on the token list
   */
  updateTokensAttribute(
    tokenList: TokenListMap,
    tokenAttribute: keyof Token & keyof TokenListToken,
  ) {
    const { tokens } = this.state;

    const newTokens = tokens.map((token) => {
      const newToken = tokenList[token.address.toLowerCase()];

      return !token[tokenAttribute] && newToken?.[tokenAttribute]
        ? { ...token, [tokenAttribute]: newToken[tokenAttribute] }
        : { ...token };
    });

    this.update({ tokens: newTokens });
  }

  /**
   * Detects whether or not a token is ERC-721 compatible.
   *
   * @param tokenAddress - The token contract address.
   * @returns A boolean indicating whether the token address passed in supports the EIP-721
   * interface.
   */
  async _detectIsERC721(tokenAddress: string) {
    const checksumAddress = toChecksumHexAddress(tokenAddress);
    // if this token is already in our contract metadata map we don't need
    // to check against the contract
    if (contractsMap[checksumAddress]?.erc721 === true) {
      return Promise.resolve(true);
    } else if (contractsMap[checksumAddress]?.erc20 === true) {
      return Promise.resolve(false);
    }

    const tokenContract = this._createEthersContract(
      tokenAddress,
      abiERC721,
      this.ethersProvider,
    );
    try {
      return await tokenContract.supportsInterface(ERC721_INTERFACE_ID);
    } catch (error: any) {
      // currently we see a variety of errors across different networks when
      // token contracts are not ERC721 compatible. We need to figure out a better
      // way of differentiating token interface types but for now if we get an error
      // we have to assume the token is not ERC721 compatible.
      return false;
    }
  }

  _createEthersContract(
    tokenAddress: string,
    abi: string,
    ethersProvider: any,
  ): Contract {
    const tokenContract = new Contract(tokenAddress, abi, ethersProvider);
    return tokenContract;
  }

  _generateRandomId(): string {
    return random();
  }

  /**
   * Adds a new suggestedAsset to state. Parameters will be validated according to
   * asset type being watched. A `<suggestedAssetMeta.id>:pending` hub event will be emitted once added.
   *
   * @param asset - The asset to be watched. For now only ERC20 tokens are accepted.
   * @param type - The asset type.
   * @param interactingAddress - The address of the account that is requesting to watch the asset.
   * @returns Object containing a Promise resolving to the suggestedAsset address if accepted.
   */
  async watchAsset(
    asset: Token,
    type: string,
    interactingAddress?: string,
  ): Promise<AssetSuggestionResult> {
    const { selectedAddress } = this.config;

    const suggestedAssetMeta: SuggestedAssetMeta = {
      asset,
      id: this._generateRandomId(),
      status: SuggestedAssetStatus.pending as SuggestedAssetStatus.pending,
      time: Date.now(),
      type,
      interactingAddress: interactingAddress || selectedAddress,
    };

    try {
      switch (type) {
        case 'ERC20':
          validateTokenToWatch(asset);
          break;
        default:
          throw new Error(`Asset of type ${type} not supported`);
      }
    } catch (error) {
      this.failSuggestedAsset(suggestedAssetMeta, error);
      return Promise.reject(error);
    }

    const result: Promise<string> = new Promise((resolve, reject) => {
      this.hub.once(
        `${suggestedAssetMeta.id}:finished`,
        (meta: SuggestedAssetMeta) => {
          switch (meta.status) {
            case SuggestedAssetStatus.accepted:
              return resolve(meta.asset.address);
            case SuggestedAssetStatus.rejected:
              return reject(new Error('User rejected to watch the asset.'));
            case SuggestedAssetStatus.failed:
              return reject(new Error(meta.error.message));
            /* istanbul ignore next */
            default:
              return reject(new Error(`Unknown status: ${meta.status}`));
          }
        },
      );
    });

    const { suggestedAssets } = this.state;
    suggestedAssets.push(suggestedAssetMeta);
    this.update({ suggestedAssets: [...suggestedAssets] });
    this.hub.emit('pendingSuggestedAsset', suggestedAssetMeta);
    return { result, suggestedAssetMeta };
  }

  /**
   * Accepts to watch an asset and updates it's status and deletes the suggestedAsset from state,
   * adding the asset to corresponding asset state. In this case ERC20 tokens.
   * A `<suggestedAssetMeta.id>:finished` hub event is fired after accepted or failure.
   *
   * @param suggestedAssetID - The ID of the suggestedAsset to accept.
   */
  async acceptWatchAsset(suggestedAssetID: string): Promise<void> {
    const { selectedAddress } = this.config;
    const { suggestedAssets } = this.state;
    const index = suggestedAssets.findIndex(
      ({ id }) => suggestedAssetID === id,
    );
    const suggestedAssetMeta = suggestedAssets[index];
    try {
      switch (suggestedAssetMeta.type) {
        case 'ERC20':
          const { address, symbol, decimals, image } = suggestedAssetMeta.asset;
<<<<<<< HEAD
          let name;
          try {
            name = await this.getERC20TokenName(address);
          } catch (error) {
            name = undefined;
          }
          await this.addToken(address, symbol, decimals, { name, image });
=======
          await this.addToken(
            address,
            symbol,
            decimals,
            image,
            suggestedAssetMeta?.interactingAddress || selectedAddress,
          );
>>>>>>> deb4df49
          suggestedAssetMeta.status = SuggestedAssetStatus.accepted;
          this.hub.emit(
            `${suggestedAssetMeta.id}:finished`,
            suggestedAssetMeta,
          );
          break;
        default:
          throw new Error(
            `Asset of type ${suggestedAssetMeta.type} not supported`,
          );
      }
    } catch (error) {
      this.failSuggestedAsset(suggestedAssetMeta, error);
    }
    const newSuggestedAssets = suggestedAssets.filter(
      ({ id }) => id !== suggestedAssetID,
    );
    this.update({ suggestedAssets: [...newSuggestedAssets] });
  }

  /**
   * Rejects a watchAsset request based on its ID by setting its status to "rejected"
   * and emitting a `<suggestedAssetMeta.id>:finished` hub event.
   *
   * @param suggestedAssetID - The ID of the suggestedAsset to accept.
   */
  rejectWatchAsset(suggestedAssetID: string) {
    const { suggestedAssets } = this.state;
    const index = suggestedAssets.findIndex(
      ({ id }) => suggestedAssetID === id,
    );
    const suggestedAssetMeta = suggestedAssets[index];
    if (!suggestedAssetMeta) {
      return;
    }
    suggestedAssetMeta.status = SuggestedAssetStatus.rejected;
    this.hub.emit(`${suggestedAssetMeta.id}:finished`, suggestedAssetMeta);
    const newSuggestedAssets = suggestedAssets.filter(
      ({ id }) => id !== suggestedAssetID,
    );
    this.update({ suggestedAssets: [...newSuggestedAssets] });
  }

  /**
   * Takes a new tokens and ignoredTokens array for the current network/account combination
   * and returns new allTokens and allIgnoredTokens state to update to.
   *
   * @param params - Object that holds token params.
   * @param params.newTokens - The new tokens to set for the current network and selected account.
   * @param params.newIgnoredTokens - The new ignored tokens to set for the current network and selected account.
   * @param params.newDetectedTokens - The new detected tokens to set for the current network and selected account.
   * @param params.interactingAddress - The account address to use to store the tokens.
   * @param params.interactingChainId - The chainId to use to store the tokens.
   * @returns The updated `allTokens` and `allIgnoredTokens` state.
   */
  _getNewAllTokensState(params: {
    newTokens?: Token[];
    newIgnoredTokens?: string[];
    newDetectedTokens?: Token[];
    interactingAddress?: string;
    interactingChainId?: string;
  }) {
    const {
      newTokens,
      newIgnoredTokens,
      newDetectedTokens,
      interactingAddress,
      interactingChainId,
    } = params;
    const { allTokens, allIgnoredTokens, allDetectedTokens } = this.state;
    const { chainId, selectedAddress } = this.config;

    const userAddressToAddTokens = interactingAddress ?? selectedAddress;
    const chainIdToAddTokens = interactingChainId ?? chainId;

    let newAllTokens = allTokens;
    if (
      newTokens?.length ||
      (newTokens &&
        allTokens &&
        allTokens[chainIdToAddTokens] &&
        allTokens[chainIdToAddTokens][userAddressToAddTokens])
    ) {
      const networkTokens = allTokens[chainIdToAddTokens];
      const newNetworkTokens = {
        ...networkTokens,
        ...{ [userAddressToAddTokens]: newTokens },
      };
      newAllTokens = {
        ...allTokens,
        ...{ [chainIdToAddTokens]: newNetworkTokens },
      };
    }

    let newAllIgnoredTokens = allIgnoredTokens;
    if (
      newIgnoredTokens?.length ||
      (newIgnoredTokens &&
        allIgnoredTokens &&
        allIgnoredTokens[chainIdToAddTokens] &&
        allIgnoredTokens[chainIdToAddTokens][userAddressToAddTokens])
    ) {
      const networkIgnoredTokens = allIgnoredTokens[chainIdToAddTokens];
      const newIgnoredNetworkTokens = {
        ...networkIgnoredTokens,
        ...{ [userAddressToAddTokens]: newIgnoredTokens },
      };
      newAllIgnoredTokens = {
        ...allIgnoredTokens,
        ...{ [chainIdToAddTokens]: newIgnoredNetworkTokens },
      };
    }

    let newAllDetectedTokens = allDetectedTokens;
    if (
      newDetectedTokens?.length ||
      (newDetectedTokens &&
        allDetectedTokens &&
        allDetectedTokens[chainIdToAddTokens] &&
        allDetectedTokens[chainIdToAddTokens][userAddressToAddTokens])
    ) {
      const networkDetectedTokens = allDetectedTokens[chainIdToAddTokens];
      const newDetectedNetworkTokens = {
        ...networkDetectedTokens,
        ...{ [userAddressToAddTokens]: newDetectedTokens },
      };
      newAllDetectedTokens = {
        ...allDetectedTokens,
        ...{ [chainIdToAddTokens]: newDetectedNetworkTokens },
      };
    }
    return { newAllTokens, newAllIgnoredTokens, newAllDetectedTokens };
  }

  /**
   * Removes all tokens from the ignored list.
   */
  clearIgnoredTokens() {
    this.update({ ignoredTokens: [], allIgnoredTokens: {} });
  }
}

export default TokensController;<|MERGE_RESOLUTION|>--- conflicted
+++ resolved
@@ -271,26 +271,21 @@
    * @param address - Hex address of the token contract.
    * @param symbol - Symbol of the token.
    * @param decimals - Number of decimals the token uses.
-<<<<<<< HEAD
    * @param options - Object containing name and image of the token
    * @param options.name - Name of the token
    * @param options.image - Image of the token
-=======
-   * @param image - Image of the token.
-   * @param interactingAddress - The address of the account to add a token to.
->>>>>>> deb4df49
+   * @param options.interactingAddress - The address of the account to add a token to.
    * @returns Current token list.
    */
   async addToken(
     address: string,
     symbol: string,
     decimals: number,
-<<<<<<< HEAD
-    { name, image }: { name?: string; image?: string } = {},
-=======
-    image?: string,
-    interactingAddress?: string,
->>>>>>> deb4df49
+    {
+      name,
+      image,
+      interactingAddress,
+    }: { name?: string; image?: string; interactingAddress?: string } = {},
   ): Promise<Token[]> {
     const { allTokens, allIgnoredTokens, allDetectedTokens } = this.state;
     const { chainId: currentChainId, selectedAddress } = this.config;
@@ -746,23 +741,18 @@
       switch (suggestedAssetMeta.type) {
         case 'ERC20':
           const { address, symbol, decimals, image } = suggestedAssetMeta.asset;
-<<<<<<< HEAD
           let name;
           try {
             name = await this.getERC20TokenName(address);
           } catch (error) {
             name = undefined;
           }
-          await this.addToken(address, symbol, decimals, { name, image });
-=======
-          await this.addToken(
-            address,
-            symbol,
-            decimals,
+          await this.addToken(address, symbol, decimals, {
+            name,
             image,
-            suggestedAssetMeta?.interactingAddress || selectedAddress,
-          );
->>>>>>> deb4df49
+            interactingAddress:
+              suggestedAssetMeta?.interactingAddress || selectedAddress,
+          });
           suggestedAssetMeta.status = SuggestedAssetStatus.accepted;
           this.hub.emit(
             `${suggestedAssetMeta.id}:finished`,
