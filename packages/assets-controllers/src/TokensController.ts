import { EventEmitter } from 'events';
import { AddApprovalRequest } from '@metamask/approval-controller';
import contractsMap from '@metamask/contract-metadata';
import { abiERC721 } from '@metamask/metamask-eth-abis';
import { v1 as random } from 'uuid';
import { Mutex } from 'async-mutex';
import { Contract } from '@ethersproject/contracts';
import { Web3Provider } from '@ethersproject/providers';
import { AbortController as WhatwgAbortController } from 'abort-controller';
import type { Hex } from '@metamask/utils';
import {
  BaseController,
  BaseConfig,
  BaseState,
  RestrictedControllerMessenger,
} from '@metamask/base-controller';
import type { PreferencesState } from '@metamask/preferences-controller';
import type { NetworkState } from '@metamask/network-controller';
import {
  toChecksumHexAddress,
  ERC721_INTERFACE_ID,
  ORIGIN_METAMASK,
  ApprovalType,
  ERC20,
} from '@metamask/controller-utils';
import type { Token } from './TokenRatesController';
import type { AssetsContractController } from './AssetsContractController';
import {
  TokenListMap,
  TokenListState,
  TokenListToken,
} from './TokenListController';
import {
  formatAggregatorNames,
  formatIconUrlWithProxy,
  validateTokenToWatch,
} from './assetsUtil';
import {
  fetchTokenMetadata,
  TOKEN_METADATA_NO_SUPPORT_ERROR,
} from './token-service';

/**
 * @type TokensConfig
 *
 * Tokens controller configuration
 * @property selectedAddress - Vault selected address
 */
export interface TokensConfig extends BaseConfig {
  selectedAddress: string;
  chainId: Hex;
  provider: any;
}

/**
 * @type SuggestedAssetMeta
 *
 * Suggested asset by EIP747 meta data
 * @property id - Generated UUID associated with this suggested asset
 * @property time - Timestamp associated with this this suggested asset
 * @property type - Type type this suggested asset
 * @property asset - Asset suggested object
 * @property interactingAddress - Account address that requested watch asset
 */
type SuggestedAssetMeta = {
  id: string;
  time: number;
  type: string;
  asset: Token;
  interactingAddress: string;
};

/**
 * @type TokensState
 *
 * Assets controller state
 * @property tokens - List of tokens associated with the active network and address pair
 * @property ignoredTokens - List of ignoredTokens associated with the active network and address pair
 * @property detectedTokens - List of detected tokens associated with the active network and address pair
 * @property allTokens - Object containing tokens by network and account
 * @property allIgnoredTokens - Object containing hidden/ignored tokens by network and account
 * @property allDetectedTokens - Object containing tokens detected with non-zero balances
 */
export interface TokensState extends BaseState {
  tokens: Token[];
  ignoredTokens: string[];
  detectedTokens: Token[];
  allTokens: { [chainId: Hex]: { [key: string]: Token[] } };
  allIgnoredTokens: { [chainId: Hex]: { [key: string]: string[] } };
  allDetectedTokens: { [chainId: Hex]: { [key: string]: Token[] } };
}

/**
 * The name of the {@link TokensController}.
 */
const controllerName = 'TokensController';

/**
 * The external actions available to the {@link TokensController}.
 */
type AllowedActions = AddApprovalRequest;

/**
 * The messenger of the {@link TokensController}.
 */
export type TokensControllerMessenger = RestrictedControllerMessenger<
  typeof controllerName,
  AllowedActions,
  never,
  AllowedActions['type'],
  never
>;

/**
 * Controller that stores assets and exposes convenience methods
 */
export class TokensController extends BaseController<
  TokensConfig,
  TokensState
> {
  private mutex = new Mutex();

  private ethersProvider: any;

  private abortController: WhatwgAbortController;

  private messagingSystem: TokensControllerMessenger;

  /**
   * Fetch metadata for a token.
   *
   * @param tokenAddress - The address of the token.
   * @returns The token metadata.
   */
  private async fetchTokenMetadata(
    tokenAddress: string,
  ): Promise<TokenListToken | undefined> {
    try {
      const token = await fetchTokenMetadata<TokenListToken>(
        this.config.chainId,
        tokenAddress,
        this.abortController.signal,
      );
      return token;
    } catch (error) {
      if (
        error instanceof Error &&
        error.message.includes(TOKEN_METADATA_NO_SUPPORT_ERROR)
      ) {
        return undefined;
      }
      throw error;
    }
  }

  /**
   * EventEmitter instance used to listen to specific EIP747 events
   */
  hub = new EventEmitter();

  /**
   * Name of this controller used during composition
   */
  override name = 'TokensController';

  private getERC20TokenName: AssetsContractController['getERC20TokenName'];

  /**
   * Creates a TokensController instance.
   *
   * @param options - The controller options.
   * @param options.chainId - The chain ID of the current network.
   * @param options.onPreferencesStateChange - Allows subscribing to preference controller state changes.
   * @param options.onNetworkStateChange - Allows subscribing to network controller state changes.
   * @param options.onTokenListStateChange - Allows subscribing to token list controller state changes.
   * @param options.getERC20TokenName - Gets the ERC-20 token name.
   * @param options.config - Initial options used to configure this controller.
   * @param options.state - Initial state to set on this controller.
   * @param options.messenger - The controller messenger.
   */
  constructor({
    chainId: initialChainId,
    onPreferencesStateChange,
    onNetworkStateChange,
    onTokenListStateChange,
    getERC20TokenName,
    config,
    state,
    messenger,
  }: {
    chainId: Hex;
    onPreferencesStateChange: (
      listener: (preferencesState: PreferencesState) => void,
    ) => void;
    onNetworkStateChange: (
      listener: (networkState: NetworkState) => void,
    ) => void;
    onTokenListStateChange: (
      listener: (tokenListState: TokenListState) => void,
    ) => void;
    getERC20TokenName: AssetsContractController['getERC20TokenName'];
    config?: Partial<TokensConfig>;
    state?: Partial<TokensState>;
    messenger: TokensControllerMessenger;
  }) {
    super(config, state);

    this.defaultConfig = {
      selectedAddress: '',
      chainId: initialChainId,
      provider: undefined,
      ...config,
    };

    this.defaultState = {
      tokens: [],
      ignoredTokens: [],
      detectedTokens: [],
      allTokens: {},
      allIgnoredTokens: {},
      allDetectedTokens: {},
      ...state,
    };

    this.initialize();
    this.abortController = new WhatwgAbortController();
    this.getERC20TokenName = getERC20TokenName;

    this.messagingSystem = messenger;

    onPreferencesStateChange(({ selectedAddress }) => {
      const { allTokens, allIgnoredTokens, allDetectedTokens } = this.state;
      const { chainId } = this.config;
      this.configure({ selectedAddress });
      this.update({
        tokens: allTokens[chainId]?.[selectedAddress] || [],
        ignoredTokens: allIgnoredTokens[chainId]?.[selectedAddress] || [],
        detectedTokens: allDetectedTokens[chainId]?.[selectedAddress] || [],
      });
    });

    onNetworkStateChange(({ providerConfig }) => {
      const { allTokens, allIgnoredTokens, allDetectedTokens } = this.state;
      const { selectedAddress } = this.config;
      const { chainId } = providerConfig;
      this.abortController.abort();
      this.abortController = new WhatwgAbortController();
      this.configure({ chainId });
      this.ethersProvider = this._instantiateNewEthersProvider();
      this.update({
        tokens: allTokens[chainId]?.[selectedAddress] || [],
        ignoredTokens: allIgnoredTokens[chainId]?.[selectedAddress] || [],
        detectedTokens: allDetectedTokens[chainId]?.[selectedAddress] || [],
      });
    });

    onTokenListStateChange(({ tokenList }) => {
      const { tokens } = this.state;
      if (tokens.length && !tokens[0].name) {
        this.updateTokensAttribute(tokenList, 'name');
      }
    });
  }

  _instantiateNewEthersProvider(): any {
    return new Web3Provider(this.config?.provider);
  }

  /**
   * Adds a token to the stored token list.
   *
   * @param address - Hex address of the token contract.
   * @param symbol - Symbol of the token.
   * @param decimals - Number of decimals the token uses.
   * @param options - Object containing name and image of the token
   * @param options.name - Name of the token
   * @param options.image - Image of the token
   * @param options.interactingAddress - The address of the account to add a token to.
   * @returns Current token list.
   */
  async addToken(
    address: string,
    symbol: string,
    decimals: number,
    {
      name,
      image,
      interactingAddress,
    }: { name?: string; image?: string; interactingAddress?: string } = {},
  ): Promise<Token[]> {
    const { allTokens, allIgnoredTokens, allDetectedTokens } = this.state;
    const { chainId: currentChainId, selectedAddress } = this.config;
    const accountAddress = interactingAddress || selectedAddress;
    const isInteractingWithWalletAccount = accountAddress === selectedAddress;
    const releaseLock = await this.mutex.acquire();

    try {
      address = toChecksumHexAddress(address);
      const tokens = allTokens[currentChainId]?.[accountAddress] || [];
      const ignoredTokens =
        allIgnoredTokens[currentChainId]?.[accountAddress] || [];
      const detectedTokens =
        allDetectedTokens[currentChainId]?.[accountAddress] || [];
      const newTokens: Token[] = [...tokens];
      const [isERC721, tokenMetadata] = await Promise.all([
        this._detectIsERC721(address),
        this.fetchTokenMetadata(address),
      ]);
      if (currentChainId !== this.config.chainId) {
        throw new Error(
          'TokensController Error: Switched networks while adding token',
        );
      }
      const newEntry: Token = {
        address,
        symbol,
        decimals,
        image:
          image ||
          formatIconUrlWithProxy({
            chainId: this.config.chainId,
            tokenAddress: address,
          }),
        isERC721,
        aggregators: formatAggregatorNames(tokenMetadata?.aggregators || []),
        name,
      };
      const previousEntry = newTokens.find(
        (token) => token.address.toLowerCase() === address.toLowerCase(),
      );
      if (previousEntry) {
        const previousIndex = newTokens.indexOf(previousEntry);
        newTokens[previousIndex] = newEntry;
      } else {
        newTokens.push(newEntry);
      }

      const newIgnoredTokens = ignoredTokens.filter(
        (tokenAddress) => tokenAddress.toLowerCase() !== address.toLowerCase(),
      );
      const newDetectedTokens = detectedTokens.filter(
        (token) => token.address.toLowerCase() !== address.toLowerCase(),
      );

      const { newAllTokens, newAllIgnoredTokens, newAllDetectedTokens } =
        this._getNewAllTokensState({
          newTokens,
          newIgnoredTokens,
          newDetectedTokens,
          interactingAddress: accountAddress,
        });

      let newState: Partial<TokensState> = {
        allTokens: newAllTokens,
        allIgnoredTokens: newAllIgnoredTokens,
        allDetectedTokens: newAllDetectedTokens,
      };

      // Only update active tokens if user is interacting with their active wallet account.
      if (isInteractingWithWalletAccount) {
        newState = {
          ...newState,
          tokens: newTokens,
          ignoredTokens: newIgnoredTokens,
          detectedTokens: newDetectedTokens,
        };
      }

      this.update(newState);
      return newTokens;
    } finally {
      releaseLock();
    }
  }

  /**
   * Add a batch of tokens.
   *
   * @param tokensToImport - Array of tokens to import.
   */
  async addTokens(tokensToImport: Token[]) {
    const releaseLock = await this.mutex.acquire();
    const { tokens, detectedTokens, ignoredTokens } = this.state;
    const importedTokensMap: { [key: string]: true } = {};
    // Used later to dedupe imported tokens
    const newTokensMap = tokens.reduce((output, current) => {
      output[current.address] = current;
      return output;
    }, {} as { [address: string]: Token });
    try {
      tokensToImport.forEach((tokenToAdd) => {
        const { address, symbol, decimals, image, aggregators, name } =
          tokenToAdd;
        const checksumAddress = toChecksumHexAddress(address);
        const formattedToken: Token = {
          address: checksumAddress,
          symbol,
          decimals,
          image,
          aggregators,
          name,
        };
        newTokensMap[address] = formattedToken;
        importedTokensMap[address.toLowerCase()] = true;
        return formattedToken;
      });
      const newTokens = Object.values(newTokensMap);

      const newDetectedTokens = detectedTokens.filter(
        (token) => !importedTokensMap[token.address.toLowerCase()],
      );
      const newIgnoredTokens = ignoredTokens.filter(
        (tokenAddress) => !newTokensMap[tokenAddress.toLowerCase()],
      );

      const { newAllTokens, newAllDetectedTokens, newAllIgnoredTokens } =
        this._getNewAllTokensState({
          newTokens,
          newDetectedTokens,
          newIgnoredTokens,
        });

      this.update({
        tokens: newTokens,
        allTokens: newAllTokens,
        detectedTokens: newDetectedTokens,
        allDetectedTokens: newAllDetectedTokens,
        ignoredTokens: newIgnoredTokens,
        allIgnoredTokens: newAllIgnoredTokens,
      });
    } finally {
      releaseLock();
    }
  }

  /**
   * Ignore a batch of tokens.
   *
   * @param tokenAddressesToIgnore - Array of token addresses to ignore.
   */
  ignoreTokens(tokenAddressesToIgnore: string[]) {
    const { ignoredTokens, detectedTokens, tokens } = this.state;
    const ignoredTokensMap: { [key: string]: true } = {};
    let newIgnoredTokens: string[] = [...ignoredTokens];

    const checksummedTokenAddresses = tokenAddressesToIgnore.map((address) => {
      const checksumAddress = toChecksumHexAddress(address);
      ignoredTokensMap[address.toLowerCase()] = true;
      return checksumAddress;
    });
    newIgnoredTokens = [...ignoredTokens, ...checksummedTokenAddresses];
    const newDetectedTokens = detectedTokens.filter(
      (token) => !ignoredTokensMap[token.address.toLowerCase()],
    );
    const newTokens = tokens.filter(
      (token) => !ignoredTokensMap[token.address.toLowerCase()],
    );

    const { newAllIgnoredTokens, newAllDetectedTokens, newAllTokens } =
      this._getNewAllTokensState({
        newIgnoredTokens,
        newDetectedTokens,
        newTokens,
      });

    this.update({
      ignoredTokens: newIgnoredTokens,
      tokens: newTokens,
      detectedTokens: newDetectedTokens,
      allIgnoredTokens: newAllIgnoredTokens,
      allDetectedTokens: newAllDetectedTokens,
      allTokens: newAllTokens,
    });
  }

  /**
   * Adds a batch of detected tokens to the stored token list.
   *
   * @param incomingDetectedTokens - Array of detected tokens to be added or updated.
   * @param detectionDetails - An object containing the chain ID and address of the currently selected network on which the incomingDetectedTokens were detected.
   * @param detectionDetails.selectedAddress - the account address on which the incomingDetectedTokens were detected.
   * @param detectionDetails.chainId - the chainId on which the incomingDetectedTokens were detected.
   */
  async addDetectedTokens(
    incomingDetectedTokens: Token[],
    detectionDetails?: { selectedAddress: string; chainId: Hex },
  ) {
    const releaseLock = await this.mutex.acquire();
    const { tokens, detectedTokens, ignoredTokens } = this.state;
    const newTokens: Token[] = [...tokens];
    let newDetectedTokens: Token[] = [...detectedTokens];

    try {
      incomingDetectedTokens.forEach((tokenToAdd) => {
        const {
          address,
          symbol,
          decimals,
          image,
          aggregators,
          isERC721,
          name,
        } = tokenToAdd;
        const checksumAddress = toChecksumHexAddress(address);
        const newEntry: Token = {
          address: checksumAddress,
          symbol,
          decimals,
          image,
          isERC721,
          aggregators,
          name,
        };
        const previousImportedEntry = newTokens.find(
          (token) =>
            token.address.toLowerCase() === checksumAddress.toLowerCase(),
        );
        if (previousImportedEntry) {
          // Update existing data of imported token
          const previousImportedIndex = newTokens.indexOf(
            previousImportedEntry,
          );
          newTokens[previousImportedIndex] = newEntry;
        } else {
          const ignoredTokenIndex = ignoredTokens.indexOf(address);
          if (ignoredTokenIndex === -1) {
            // Add detected token
            const previousDetectedEntry = newDetectedTokens.find(
              (token) =>
                token.address.toLowerCase() === checksumAddress.toLowerCase(),
            );
            if (previousDetectedEntry) {
              const previousDetectedIndex = newDetectedTokens.indexOf(
                previousDetectedEntry,
              );
              newDetectedTokens[previousDetectedIndex] = newEntry;
            } else {
              newDetectedTokens.push(newEntry);
            }
          }
        }
      });

      const {
        selectedAddress: interactingAddress,
        chainId: interactingChainId,
      } = detectionDetails || {};

      const { newAllTokens, newAllDetectedTokens } = this._getNewAllTokensState(
        {
          newTokens,
          newDetectedTokens,
          interactingAddress,
          interactingChainId,
        },
      );

      const { chainId, selectedAddress } = this.config;
      // if the newly added detectedTokens were detected on (and therefore added to) a different chainId/selectedAddress than the currently configured combo
      // the newDetectedTokens (which should contain the detectedTokens on the current chainId/address combo) needs to be repointed to the current chainId/address pair
      // if the detectedTokens were detected on the current chainId/address then this won't change anything.
      newDetectedTokens =
        newAllDetectedTokens?.[chainId]?.[selectedAddress] || [];

      this.update({
        tokens: newTokens,
        allTokens: newAllTokens,
        detectedTokens: newDetectedTokens,
        allDetectedTokens: newAllDetectedTokens,
      });
    } finally {
      releaseLock();
    }
  }

  /**
   * Adds isERC721 field to token object. This is called when a user attempts to add tokens that
   * were previously added which do not yet had isERC721 field.
   *
   * @param tokenAddress - The contract address of the token requiring the isERC721 field added.
   * @returns The new token object with the added isERC721 field.
   */
  async updateTokenType(tokenAddress: string) {
    const isERC721 = await this._detectIsERC721(tokenAddress);
    const { tokens } = this.state;
    const tokenIndex = tokens.findIndex((token) => {
      return token.address.toLowerCase() === tokenAddress.toLowerCase();
    });
    tokens[tokenIndex].isERC721 = isERC721;
    this.update({ tokens });
    return tokens[tokenIndex];
  }

  /**
   * This is a function that updates the tokens name for the tokens name if it is not defined.
   *
   * @param tokenList - Represents the fetched token list from service API
   * @param tokenAttribute - Represents the token attribute that we want to update on the token list
   */
  private updateTokensAttribute(
    tokenList: TokenListMap,
    tokenAttribute: keyof Token & keyof TokenListToken,
  ) {
    const { tokens } = this.state;

    const newTokens = tokens.map((token) => {
      const newToken = tokenList[token.address.toLowerCase()];

      return !token[tokenAttribute] && newToken?.[tokenAttribute]
        ? { ...token, [tokenAttribute]: newToken[tokenAttribute] }
        : { ...token };
    });

    this.update({ tokens: newTokens });
  }

  /**
   * Detects whether or not a token is ERC-721 compatible.
   *
   * @param tokenAddress - The token contract address.
   * @returns A boolean indicating whether the token address passed in supports the EIP-721
   * interface.
   */
  async _detectIsERC721(tokenAddress: string) {
    const checksumAddress = toChecksumHexAddress(tokenAddress);
    // if this token is already in our contract metadata map we don't need
    // to check against the contract
    if (contractsMap[checksumAddress]?.erc721 === true) {
      return Promise.resolve(true);
    } else if (contractsMap[checksumAddress]?.erc20 === true) {
      return Promise.resolve(false);
    }

    const tokenContract = this._createEthersContract(
      tokenAddress,
      abiERC721,
      this.ethersProvider,
    );
    try {
      return await tokenContract.supportsInterface(ERC721_INTERFACE_ID);
    } catch (error: any) {
      // currently we see a variety of errors across different networks when
      // token contracts are not ERC721 compatible. We need to figure out a better
      // way of differentiating token interface types but for now if we get an error
      // we have to assume the token is not ERC721 compatible.
      return false;
    }
  }

  _createEthersContract(
    tokenAddress: string,
    abi: string,
    ethersProvider: any,
  ): Contract {
    const tokenContract = new Contract(tokenAddress, abi, ethersProvider);
    return tokenContract;
  }

  _generateRandomId(): string {
    return random();
  }

  /**
   * Adds a new suggestedAsset to the list of watched assets.
   * Parameters will be validated according to the asset type being watched.
   *
   * @param asset - The asset to be watched. For now only ERC20 tokens are accepted.
   * @param type - The asset type.
   * @param interactingAddress - The address of the account that is requesting to watch the asset.
   * @returns Object containing a Promise resolving to the suggestedAsset address if accepted.
   */
  async watchAsset(
    asset: Token,
    type: string,
    interactingAddress?: string,
  ): Promise<void> {
    if (type !== ERC20) {
      throw new Error(`Asset of type ${type} not supported`);
    }

    const { selectedAddress } = this.config;

    const suggestedAssetMeta: SuggestedAssetMeta = {
      asset,
      id: this._generateRandomId(),
      time: Date.now(),
      type,
      interactingAddress: interactingAddress || selectedAddress,
    };

<<<<<<< HEAD
    try {
      switch (type) {
        case 'ERC20':
          validateTokenToWatch(asset);
          break;
        default:
          throw new Error(`Asset of type ${type} not supported`);
      }
    } catch (error) {
      this.failSuggestedAsset(suggestedAssetMeta, error);
      return Promise.reject(error);
    }

    const result: Promise<string> = new Promise((resolve, reject) => {
      this.hub.once(
        `${suggestedAssetMeta.id}:finished`,
        (meta: SuggestedAssetMeta) => {
          switch (meta.status) {
            case SuggestedAssetStatus.accepted:
              return resolve(meta.asset.address);
            case SuggestedAssetStatus.rejected:
              return reject(new Error('User rejected to watch the asset.'));
            case SuggestedAssetStatus.failed:
              return reject(new Error(meta.error.message));
            /* istanbul ignore next */
            default:
              return reject(new Error(`Unknown status: ${meta.status}`));
          }
        },
      );
    });

    const { suggestedAssets } = this.state;
    suggestedAssets.push(suggestedAssetMeta);
    this.update({ suggestedAssets: [...suggestedAssets] });

    this._requestApproval(suggestedAssetMeta);

    return { result, suggestedAssetMeta };
  }

  /**
   * Accepts to watch an asset and updates it's status and deletes the suggestedAsset from state,
   * adding the asset to corresponding asset state. In this case ERC20 tokens.
   * A `<suggestedAssetMeta.id>:finished` hub event is fired after accepted or failure.
   *
   * @param suggestedAssetID - The ID of the suggestedAsset to accept.
   */
  async acceptWatchAsset(suggestedAssetID: string): Promise<void> {
    const { selectedAddress } = this.config;
    const { suggestedAssets } = this.state;
    const index = suggestedAssets.findIndex(
      ({ id }) => suggestedAssetID === id,
    );
    const suggestedAssetMeta = suggestedAssets[index];
    try {
      switch (suggestedAssetMeta.type) {
        case 'ERC20':
          const { address, symbol, decimals, image } = suggestedAssetMeta.asset;
          let name;
          try {
            name = await this.getERC20TokenName(address);
          } catch (error) {
            name = undefined;
          }
          await this.addToken(address, symbol, decimals, {
            name,
            image,
            interactingAddress:
              suggestedAssetMeta?.interactingAddress || selectedAddress,
          });
=======
    validateTokenToWatch(asset);
>>>>>>> 057cbe43

    await this._requestApproval(suggestedAssetMeta);

    await this.addToken(
      asset.address,
      asset.symbol,
      asset.decimals,
      asset.image,
      suggestedAssetMeta.interactingAddress,
    );
  }

  /**
   * Takes a new tokens and ignoredTokens array for the current network/account combination
   * and returns new allTokens and allIgnoredTokens state to update to.
   *
   * @param params - Object that holds token params.
   * @param params.newTokens - The new tokens to set for the current network and selected account.
   * @param params.newIgnoredTokens - The new ignored tokens to set for the current network and selected account.
   * @param params.newDetectedTokens - The new detected tokens to set for the current network and selected account.
   * @param params.interactingAddress - The account address to use to store the tokens.
   * @param params.interactingChainId - The chainId to use to store the tokens.
   * @returns The updated `allTokens` and `allIgnoredTokens` state.
   */
  _getNewAllTokensState(params: {
    newTokens?: Token[];
    newIgnoredTokens?: string[];
    newDetectedTokens?: Token[];
    interactingAddress?: string;
    interactingChainId?: Hex;
  }) {
    const {
      newTokens,
      newIgnoredTokens,
      newDetectedTokens,
      interactingAddress,
      interactingChainId,
    } = params;
    const { allTokens, allIgnoredTokens, allDetectedTokens } = this.state;
    const { chainId, selectedAddress } = this.config;

    const userAddressToAddTokens = interactingAddress ?? selectedAddress;
    const chainIdToAddTokens = interactingChainId ?? chainId;

    let newAllTokens = allTokens;
    if (
      newTokens?.length ||
      (newTokens &&
        allTokens &&
        allTokens[chainIdToAddTokens] &&
        allTokens[chainIdToAddTokens][userAddressToAddTokens])
    ) {
      const networkTokens = allTokens[chainIdToAddTokens];
      const newNetworkTokens = {
        ...networkTokens,
        ...{ [userAddressToAddTokens]: newTokens },
      };
      newAllTokens = {
        ...allTokens,
        ...{ [chainIdToAddTokens]: newNetworkTokens },
      };
    }

    let newAllIgnoredTokens = allIgnoredTokens;
    if (
      newIgnoredTokens?.length ||
      (newIgnoredTokens &&
        allIgnoredTokens &&
        allIgnoredTokens[chainIdToAddTokens] &&
        allIgnoredTokens[chainIdToAddTokens][userAddressToAddTokens])
    ) {
      const networkIgnoredTokens = allIgnoredTokens[chainIdToAddTokens];
      const newIgnoredNetworkTokens = {
        ...networkIgnoredTokens,
        ...{ [userAddressToAddTokens]: newIgnoredTokens },
      };
      newAllIgnoredTokens = {
        ...allIgnoredTokens,
        ...{ [chainIdToAddTokens]: newIgnoredNetworkTokens },
      };
    }

    let newAllDetectedTokens = allDetectedTokens;
    if (
      newDetectedTokens?.length ||
      (newDetectedTokens &&
        allDetectedTokens &&
        allDetectedTokens[chainIdToAddTokens] &&
        allDetectedTokens[chainIdToAddTokens][userAddressToAddTokens])
    ) {
      const networkDetectedTokens = allDetectedTokens[chainIdToAddTokens];
      const newDetectedNetworkTokens = {
        ...networkDetectedTokens,
        ...{ [userAddressToAddTokens]: newDetectedTokens },
      };
      newAllDetectedTokens = {
        ...allDetectedTokens,
        ...{ [chainIdToAddTokens]: newDetectedNetworkTokens },
      };
    }
    return { newAllTokens, newAllIgnoredTokens, newAllDetectedTokens };
  }

  /**
   * Removes all tokens from the ignored list.
   */
  clearIgnoredTokens() {
    this.update({ ignoredTokens: [], allIgnoredTokens: {} });
  }

  async _requestApproval(suggestedAssetMeta: SuggestedAssetMeta) {
    return this.messagingSystem.call(
      'ApprovalController:addRequest',
      {
        id: suggestedAssetMeta.id,
        origin: ORIGIN_METAMASK,
        type: ApprovalType.WatchAsset,
        requestData: {
          id: suggestedAssetMeta.id,
          interactingAddress: suggestedAssetMeta.interactingAddress,
          asset: {
            address: suggestedAssetMeta.asset.address,
            decimals: suggestedAssetMeta.asset.decimals,
            symbol: suggestedAssetMeta.asset.symbol,
            image: suggestedAssetMeta.asset.image || null,
          },
        },
      },
      true,
    );
  }
}

export default TokensController;<|MERGE_RESOLUTION|>--- conflicted
+++ resolved
@@ -688,91 +688,15 @@
       interactingAddress: interactingAddress || selectedAddress,
     };
 
-<<<<<<< HEAD
-    try {
-      switch (type) {
-        case 'ERC20':
-          validateTokenToWatch(asset);
-          break;
-        default:
-          throw new Error(`Asset of type ${type} not supported`);
-      }
-    } catch (error) {
-      this.failSuggestedAsset(suggestedAssetMeta, error);
-      return Promise.reject(error);
-    }
-
-    const result: Promise<string> = new Promise((resolve, reject) => {
-      this.hub.once(
-        `${suggestedAssetMeta.id}:finished`,
-        (meta: SuggestedAssetMeta) => {
-          switch (meta.status) {
-            case SuggestedAssetStatus.accepted:
-              return resolve(meta.asset.address);
-            case SuggestedAssetStatus.rejected:
-              return reject(new Error('User rejected to watch the asset.'));
-            case SuggestedAssetStatus.failed:
-              return reject(new Error(meta.error.message));
-            /* istanbul ignore next */
-            default:
-              return reject(new Error(`Unknown status: ${meta.status}`));
-          }
-        },
-      );
+    validateTokenToWatch(asset);
+
+    await this._requestApproval(suggestedAssetMeta);
+
+    await this.addToken(asset.address, asset.symbol, asset.decimals, {
+      name: asset.name,
+      image: asset.image,
+      interactingAddress: suggestedAssetMeta.interactingAddress,
     });
-
-    const { suggestedAssets } = this.state;
-    suggestedAssets.push(suggestedAssetMeta);
-    this.update({ suggestedAssets: [...suggestedAssets] });
-
-    this._requestApproval(suggestedAssetMeta);
-
-    return { result, suggestedAssetMeta };
-  }
-
-  /**
-   * Accepts to watch an asset and updates it's status and deletes the suggestedAsset from state,
-   * adding the asset to corresponding asset state. In this case ERC20 tokens.
-   * A `<suggestedAssetMeta.id>:finished` hub event is fired after accepted or failure.
-   *
-   * @param suggestedAssetID - The ID of the suggestedAsset to accept.
-   */
-  async acceptWatchAsset(suggestedAssetID: string): Promise<void> {
-    const { selectedAddress } = this.config;
-    const { suggestedAssets } = this.state;
-    const index = suggestedAssets.findIndex(
-      ({ id }) => suggestedAssetID === id,
-    );
-    const suggestedAssetMeta = suggestedAssets[index];
-    try {
-      switch (suggestedAssetMeta.type) {
-        case 'ERC20':
-          const { address, symbol, decimals, image } = suggestedAssetMeta.asset;
-          let name;
-          try {
-            name = await this.getERC20TokenName(address);
-          } catch (error) {
-            name = undefined;
-          }
-          await this.addToken(address, symbol, decimals, {
-            name,
-            image,
-            interactingAddress:
-              suggestedAssetMeta?.interactingAddress || selectedAddress,
-          });
-=======
-    validateTokenToWatch(asset);
->>>>>>> 057cbe43
-
-    await this._requestApproval(suggestedAssetMeta);
-
-    await this.addToken(
-      asset.address,
-      asset.symbol,
-      asset.decimals,
-      asset.image,
-      suggestedAssetMeta.interactingAddress,
-    );
   }
 
   /**
