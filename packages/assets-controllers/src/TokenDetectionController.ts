import type {
  AccountsControllerGetSelectedAccountAction,
  AccountsControllerGetAccountAction,
  AccountsControllerSelectedEvmAccountChangeEvent,
} from '@metamask/accounts-controller';
import type {
  RestrictedControllerMessenger,
  ControllerGetStateAction,
  ControllerStateChangeEvent,
} from '@metamask/base-controller';
import contractMap from '@metamask/contract-metadata';
import { ChainId, safelyExecute } from '@metamask/controller-utils';
import type {
  KeyringControllerGetStateAction,
  KeyringControllerLockEvent,
  KeyringControllerUnlockEvent,
} from '@metamask/keyring-controller';
import type {
  NetworkClientId,
  NetworkControllerGetNetworkClientByIdAction,
  NetworkControllerGetNetworkConfigurationByNetworkClientId,
  NetworkControllerGetStateAction,
  NetworkControllerNetworkDidChangeEvent,
} from '@metamask/network-controller';
import { StaticIntervalPollingController } from '@metamask/polling-controller';
import type {
  PreferencesControllerGetStateAction,
  PreferencesControllerStateChangeEvent,
} from '@metamask/preferences-controller';
import type { Hex } from '@metamask/utils';

import type { AssetsContractController } from './AssetsContractController';
import { isTokenDetectionSupportedForNetwork } from './assetsUtil';
import type {
  GetTokenListState,
  TokenListMap,
  TokenListStateChange,
} from './TokenListController';
import type { Token } from './TokenRatesController';
import type {
  TokensControllerAddDetectedTokensAction,
  TokensControllerGetStateAction,
} from './TokensController';

const DEFAULT_INTERVAL = 180000;

/**
 * Compare 2 given strings and return boolean
 * eg: "foo" and "FOO" => true
 * eg: "foo" and "bar" => false
 * eg: "foo" and 123 => false
 *
 * @param value1 - first string to compare
 * @param value2 - first string to compare
 * @returns true if 2 strings are identical when they are lowercase
 */
export function isEqualCaseInsensitive(
  value1: string,
  value2: string,
): boolean {
  if (typeof value1 !== 'string' || typeof value2 !== 'string') {
    return false;
  }
  return value1.toLowerCase() === value2.toLowerCase();
}

type LegacyToken = {
  name: string;
  logo: `${string}.svg`;
  symbol: string;
  decimals: number;
  erc20?: boolean;
  erc721?: boolean;
};

type TokenDetectionMap = {
  [P in keyof TokenListMap]: Omit<TokenListMap[P], 'occurrences'>;
};

export const STATIC_MAINNET_TOKEN_LIST = Object.entries<LegacyToken>(
  contractMap,
).reduce<TokenDetectionMap>((acc, [base, contract]) => {
  const { logo, erc20, erc721, ...tokenMetadata } = contract;
  return {
    ...acc,
    [base.toLowerCase()]: {
      ...tokenMetadata,
      address: base.toLowerCase(),
      iconUrl: `images/contract/${logo}`,
      aggregators: [],
    },
  };
}, {});

export const controllerName = 'TokenDetectionController';

export type TokenDetectionState = Record<never, never>;

export type TokenDetectionControllerGetStateAction = ControllerGetStateAction<
  typeof controllerName,
  TokenDetectionState
>;

export type TokenDetectionControllerActions =
  TokenDetectionControllerGetStateAction;

export type AllowedActions =
  | AccountsControllerGetSelectedAccountAction
  | AccountsControllerGetAccountAction
  | NetworkControllerGetNetworkClientByIdAction
  | NetworkControllerGetNetworkConfigurationByNetworkClientId
  | NetworkControllerGetStateAction
  | GetTokenListState
  | KeyringControllerGetStateAction
  | PreferencesControllerGetStateAction
  | TokensControllerGetStateAction
  | TokensControllerAddDetectedTokensAction;

export type TokenDetectionControllerStateChangeEvent =
  ControllerStateChangeEvent<typeof controllerName, TokenDetectionState>;

export type TokenDetectionControllerEvents =
  TokenDetectionControllerStateChangeEvent;

export type AllowedEvents =
  | AccountsControllerSelectedEvmAccountChangeEvent
  | NetworkControllerNetworkDidChangeEvent
  | TokenListStateChange
  | KeyringControllerLockEvent
  | KeyringControllerUnlockEvent
  | PreferencesControllerStateChangeEvent;

export type TokenDetectionControllerMessenger = RestrictedControllerMessenger<
  typeof controllerName,
  TokenDetectionControllerActions | AllowedActions,
  TokenDetectionControllerEvents | AllowedEvents,
  AllowedActions['type'],
  AllowedEvents['type']
>;

/**
 * Controller that passively polls on a set interval for Tokens auto detection
 * @property intervalId - Polling interval used to fetch new token rates
 * @property selectedAddress - Vault selected address
 * @property networkClientId - The network client ID of the current selected network
 * @property disabled - Boolean to track if network requests are blocked
 * @property isUnlocked - Boolean to track if the keyring state is unlocked
 * @property isDetectionEnabledFromPreferences - Boolean to track if detection is enabled from PreferencesController
 * @property isDetectionEnabledForNetwork - Boolean to track if detected is enabled for current network
 */
export class TokenDetectionController extends StaticIntervalPollingController<
  typeof controllerName,
  TokenDetectionState,
  TokenDetectionControllerMessenger
> {
  #intervalId?: ReturnType<typeof setTimeout>;

  #selectedAccountId: string;

  #networkClientId: NetworkClientId;

  #tokenList: TokenDetectionMap = {};

  #disabled: boolean;

  #isUnlocked: boolean;

  #isDetectionEnabledFromPreferences: boolean;

  #isDetectionEnabledForNetwork: boolean;

  readonly #getBalancesInSingleCall: AssetsContractController['getBalancesInSingleCall'];

  readonly #trackMetaMetricsEvent: (options: {
    event: string;
    category: string;
    properties: {
      tokens: string[];
      // TODO: Either fix this lint violation or explain why it's necessary to ignore.
      // eslint-disable-next-line @typescript-eslint/naming-convention
      token_standard: string;
      // TODO: Either fix this lint violation or explain why it's necessary to ignore.
      // eslint-disable-next-line @typescript-eslint/naming-convention
      asset_type: string;
    };
  }) => void;

  /**
   * Creates a TokenDetectionController instance.
   *
   * @param options - The controller options.
   * @param options.messenger - The controller messaging system.
   * @param options.disabled - If set to true, all network requests are blocked.
   * @param options.interval - Polling interval used to fetch new token rates
   * @param options.getBalancesInSingleCall - Gets the balances of a list of tokens for the given address.
   * @param options.trackMetaMetricsEvent - Sets options for MetaMetrics event tracking.
   */
  constructor({
    interval = DEFAULT_INTERVAL,
    disabled = true,
    getBalancesInSingleCall,
    trackMetaMetricsEvent,
    messenger,
  }: {
    interval?: number;
    disabled?: boolean;
    getBalancesInSingleCall: AssetsContractController['getBalancesInSingleCall'];
    trackMetaMetricsEvent: (options: {
      event: string;
      category: string;
      properties: {
        tokens: string[];
        // TODO: Either fix this lint violation or explain why it's necessary to ignore.
        // eslint-disable-next-line @typescript-eslint/naming-convention
        token_standard: string;
        // TODO: Either fix this lint violation or explain why it's necessary to ignore.
        // eslint-disable-next-line @typescript-eslint/naming-convention
        asset_type: string;
      };
    }) => void;
    messenger: TokenDetectionControllerMessenger;
  }) {
    super({
      name: controllerName,
      messenger,
      state: {},
      metadata: {},
    });

    this.#disabled = disabled;
    this.setIntervalLength(interval);

    this.#selectedAccountId = this.messagingSystem.call(
      'AccountsController:getSelectedAccount',
    ).id;

    const { chainId, networkClientId } =
      this.#getCorrectChainIdAndNetworkClientId();
    this.#networkClientId = networkClientId;

    const { useTokenDetection: defaultUseTokenDetection } =
      this.messagingSystem.call('PreferencesController:getState');
    this.#isDetectionEnabledFromPreferences = defaultUseTokenDetection;
    this.#isDetectionEnabledForNetwork =
      isTokenDetectionSupportedForNetwork(chainId);

    this.#getBalancesInSingleCall = getBalancesInSingleCall;

    this.#trackMetaMetricsEvent = trackMetaMetricsEvent;

    const { isUnlocked } = this.messagingSystem.call(
      'KeyringController:getState',
    );
    this.#isUnlocked = isUnlocked;

    this.#registerEventListeners();
  }

  /**
   * Constructor helper for registering this controller's messaging system subscriptions to controller events.
   */
  #registerEventListeners() {
    // TODO: Either fix this lint violation or explain why it's necessary to ignore.
    // eslint-disable-next-line @typescript-eslint/no-misused-promises
    this.messagingSystem.subscribe('KeyringController:unlock', async () => {
      this.#isUnlocked = true;
      await this.#restartTokenDetection();
    });

    this.messagingSystem.subscribe('KeyringController:lock', () => {
      this.#isUnlocked = false;
      this.#stopPolling();
    });

    this.messagingSystem.subscribe(
      'TokenListController:stateChange',
      // TODO: Either fix this lint violation or explain why it's necessary to ignore.
      // eslint-disable-next-line @typescript-eslint/no-misused-promises
      async ({ tokenList }) => {
        const hasTokens = Object.keys(tokenList).length;

        if (hasTokens) {
          await this.#restartTokenDetection();
        }
      },
    );

    this.messagingSystem.subscribe(
      'PreferencesController:stateChange',
<<<<<<< HEAD
      async ({ useTokenDetection }) => {
        const selectedAccount = this.messagingSystem.call(
          'AccountsController:getSelectedAccount',
        );
=======
      // TODO: Either fix this lint violation or explain why it's necessary to ignore.
      // eslint-disable-next-line @typescript-eslint/no-misused-promises
      async ({ selectedAddress: newSelectedAddress, useTokenDetection }) => {
        const isSelectedAddressChanged =
          this.#selectedAddress !== newSelectedAddress;
>>>>>>> bfe7fce8
        const isDetectionChangedFromPreferences =
          this.#isDetectionEnabledFromPreferences !== useTokenDetection;

        this.#isDetectionEnabledFromPreferences = useTokenDetection;

        if (isDetectionChangedFromPreferences) {
          await this.#restartTokenDetection({
            selectedAddress: selectedAccount.address,
          });
        }
      },
    );

    this.messagingSystem.subscribe(
<<<<<<< HEAD
      'AccountsController:selectedEvmAccountChange',
      async (internalAccount) => {
        const didSelectedAccountIdChanged =
          this.#selectedAccountId !== internalAccount.id;
        if (didSelectedAccountIdChanged) {
          this.#selectedAccountId = internalAccount.id;
=======
      'AccountsController:selectedAccountChange',
      // TODO: Either fix this lint violation or explain why it's necessary to ignore.
      // eslint-disable-next-line @typescript-eslint/no-misused-promises
      async ({ address: newSelectedAddress }) => {
        const isSelectedAddressChanged =
          this.#selectedAddress !== newSelectedAddress;
        if (isSelectedAddressChanged) {
          this.#selectedAddress = newSelectedAddress;
>>>>>>> bfe7fce8
          await this.#restartTokenDetection({
            selectedAddress: internalAccount.address,
          });
        }
      },
    );

    this.messagingSystem.subscribe(
      'NetworkController:networkDidChange',
      // TODO: Either fix this lint violation or explain why it's necessary to ignore.
      // eslint-disable-next-line @typescript-eslint/no-misused-promises
      async ({ selectedNetworkClientId }) => {
        const isNetworkClientIdChanged =
          this.#networkClientId !== selectedNetworkClientId;

        const { chainId: newChainId } =
          this.#getCorrectChainIdAndNetworkClientId(selectedNetworkClientId);
        this.#isDetectionEnabledForNetwork =
          isTokenDetectionSupportedForNetwork(newChainId);

        if (isNetworkClientIdChanged && this.#isDetectionEnabledForNetwork) {
          this.#networkClientId = selectedNetworkClientId;
          await this.#restartTokenDetection({
            networkClientId: this.#networkClientId,
          });
        }
      },
    );
  }

  /**
   * Allows controller to make active and passive polling requests
   */
  enable(): void {
    this.#disabled = false;
  }

  /**
   * Blocks controller from making network calls
   */
  disable(): void {
    this.#disabled = true;
  }

  /**
   * Internal isActive state
   * @type {boolean}
   */
  get isActive(): boolean {
    return !this.#disabled && this.#isUnlocked;
  }

  /**
   * Start polling for detected tokens.
   */
  async start(): Promise<void> {
    this.enable();
    await this.#startPolling();
  }

  /**
   * Stop polling for detected tokens.
   */
  stop(): void {
    this.disable();
    this.#stopPolling();
  }

  #stopPolling(): void {
    if (this.#intervalId) {
      clearInterval(this.#intervalId);
    }
  }

  /**
   * Starts a new polling interval.
   */
  async #startPolling(): Promise<void> {
    if (!this.isActive) {
      return;
    }
    this.#stopPolling();
    await this.detectTokens();
    // TODO: Either fix this lint violation or explain why it's necessary to ignore.
    // eslint-disable-next-line @typescript-eslint/no-misused-promises
    this.#intervalId = setInterval(async () => {
      await this.detectTokens();
    }, this.getIntervalLength());
  }

  #getCorrectChainIdAndNetworkClientId(networkClientId?: NetworkClientId): {
    chainId: Hex;
    networkClientId: NetworkClientId;
  } {
    if (networkClientId) {
      const networkConfiguration = this.messagingSystem.call(
        'NetworkController:getNetworkConfigurationByNetworkClientId',
        networkClientId,
      );
      if (networkConfiguration) {
        return {
          chainId: networkConfiguration.chainId,
          networkClientId,
        };
      }
    }
    const { selectedNetworkClientId } = this.messagingSystem.call(
      'NetworkController:getState',
    );
    const {
      configuration: { chainId },
    } = this.messagingSystem.call(
      'NetworkController:getNetworkClientById',
      selectedNetworkClientId,
    );
    return {
      chainId,
      networkClientId: selectedNetworkClientId,
    };
  }

  async _executePoll(
    networkClientId: NetworkClientId,
    options: { address: string },
  ): Promise<void> {
    if (!this.isActive) {
      return;
    }
    await this.detectTokens({
      networkClientId,
      selectedAddress: options.address,
    });
  }

  /**
   * Restart token detection polling period and call detectNewTokens
   * in case of address change or user session initialization.
   *
   * @param options - Options for restart token detection.
   * @param options.selectedAddress - the selectedAddress against which to detect for token balances
   * @param options.networkClientId - The ID of the network client to use.
   */
  async #restartTokenDetection({
    selectedAddress,
    networkClientId,
  }: {
    selectedAddress?: string;
    networkClientId?: NetworkClientId;
  } = {}): Promise<void> {
    await this.detectTokens({
      networkClientId,
      selectedAddress,
    });
    this.setIntervalLength(DEFAULT_INTERVAL);
  }

  /**
   * For each token in the token list provided by the TokenListController, checks the token's balance for the selected account address on the active network.
   * On mainnet, if token detection is disabled in preferences, ERC20 token auto detection will be triggered for each contract address in the legacy token list from the @metamask/contract-metadata repo.
   *
   * @param options - Options for token detection.
   * @param options.networkClientId - The ID of the network client to use.
   * @param options.selectedAddress - the selectedAddress against which to detect for token balances.
   */
  async detectTokens({
    networkClientId,
    selectedAddress,
  }: {
    networkClientId?: NetworkClientId;
    selectedAddress?: string;
  } = {}): Promise<void> {
    if (!this.isActive) {
      return;
    }

    const selectedInternalAccount = this.messagingSystem.call(
      'AccountsController:getAccount',
      this.#selectedAccountId,
    );

    const addressAgainstWhichToDetect =
      selectedAddress ?? selectedInternalAccount?.address ?? '';
    const { chainId, networkClientId: selectedNetworkClientId } =
      this.#getCorrectChainIdAndNetworkClientId(networkClientId);
    const chainIdAgainstWhichToDetect = chainId;
    const networkClientIdAgainstWhichToDetect = selectedNetworkClientId;

    if (!isTokenDetectionSupportedForNetwork(chainIdAgainstWhichToDetect)) {
      return;
    }
    if (
      !this.#isDetectionEnabledFromPreferences &&
      chainIdAgainstWhichToDetect !== ChainId.mainnet
    ) {
      return;
    }
    const isTokenDetectionInactiveInMainnet =
      !this.#isDetectionEnabledFromPreferences &&
      chainIdAgainstWhichToDetect === ChainId.mainnet;
    const { tokensChainsCache } = this.messagingSystem.call(
      'TokenListController:getState',
    );
    this.#tokenList = isTokenDetectionInactiveInMainnet
      ? STATIC_MAINNET_TOKEN_LIST
      : tokensChainsCache[chainIdAgainstWhichToDetect]?.data ?? {};

    for (const tokensSlice of this.#getSlicesOfTokensToDetect({
      chainId: chainIdAgainstWhichToDetect,
      selectedAddress: addressAgainstWhichToDetect,
    })) {
      await this.#addDetectedTokens({
        tokensSlice,
        selectedAddress: addressAgainstWhichToDetect,
        networkClientId: networkClientIdAgainstWhichToDetect,
        chainId: chainIdAgainstWhichToDetect,
      });
    }
  }

  #getSlicesOfTokensToDetect({
    chainId,
    selectedAddress,
  }: {
    chainId: Hex;
    selectedAddress: string;
  }): string[][] {
    const { allTokens, allDetectedTokens, allIgnoredTokens } =
      this.messagingSystem.call('TokensController:getState');
    const [tokensAddresses, detectedTokensAddresses, ignoredTokensAddresses] = [
      allTokens,
      allDetectedTokens,
      allIgnoredTokens,
    ].map((tokens) =>
      (tokens[chainId]?.[selectedAddress] ?? []).map((value) =>
        typeof value === 'string' ? value : value.address,
      ),
    );

    const tokensToDetect: string[] = [];
    for (const tokenAddress of Object.keys(this.#tokenList)) {
      if (
        [
          tokensAddresses,
          detectedTokensAddresses,
          ignoredTokensAddresses,
        ].every(
          (addresses) =>
            !addresses.find((address) =>
              isEqualCaseInsensitive(address, tokenAddress),
            ),
        )
      ) {
        tokensToDetect.push(tokenAddress);
      }
    }

    const slicesOfTokensToDetect = [];
    for (let i = 0, size = 1000; i < tokensToDetect.length; i += size) {
      slicesOfTokensToDetect.push(tokensToDetect.slice(i, i + size));
    }

    return slicesOfTokensToDetect;
  }

  async #addDetectedTokens({
    tokensSlice,
    selectedAddress,
    networkClientId,
    chainId,
  }: {
    tokensSlice: string[];
    selectedAddress: string;
    networkClientId: NetworkClientId;
    chainId: Hex;
  }): Promise<void> {
    await safelyExecute(async () => {
      const balances = await this.#getBalancesInSingleCall(
        selectedAddress,
        tokensSlice,
        networkClientId,
      );

      const tokensWithBalance: Token[] = [];
      const eventTokensDetails: string[] = [];
      for (const nonZeroTokenAddress of Object.keys(balances)) {
        const { decimals, symbol, aggregators, iconUrl, name } =
          this.#tokenList[nonZeroTokenAddress];
        eventTokensDetails.push(`${symbol} - ${nonZeroTokenAddress}`);
        tokensWithBalance.push({
          address: nonZeroTokenAddress,
          decimals,
          symbol,
          aggregators,
          image: iconUrl,
          isERC721: false,
          name,
        });
      }

      if (tokensWithBalance.length) {
        this.#trackMetaMetricsEvent({
          event: 'Token Detected',
          category: 'Wallet',
          properties: {
            tokens: eventTokensDetails,
            // TODO: Either fix this lint violation or explain why it's necessary to ignore.
            // eslint-disable-next-line @typescript-eslint/naming-convention
            token_standard: 'ERC20',
            // TODO: Either fix this lint violation or explain why it's necessary to ignore.
            // eslint-disable-next-line @typescript-eslint/naming-convention
            asset_type: 'TOKEN',
          },
        });

        await this.messagingSystem.call(
          'TokensController:addDetectedTokens',
          tokensWithBalance,
          {
            selectedAddress,
            chainId,
          },
        );
      }
    });
  }
}

export default TokenDetectionController;<|MERGE_RESOLUTION|>--- conflicted
+++ resolved
@@ -287,18 +287,12 @@
 
     this.messagingSystem.subscribe(
       'PreferencesController:stateChange',
-<<<<<<< HEAD
+      // TODO: Either fix this lint violation or explain why it's necessary to ignore.
+      // eslint-disable-next-line @typescript-eslint/no-misused-promises
       async ({ useTokenDetection }) => {
         const selectedAccount = this.messagingSystem.call(
           'AccountsController:getSelectedAccount',
         );
-=======
-      // TODO: Either fix this lint violation or explain why it's necessary to ignore.
-      // eslint-disable-next-line @typescript-eslint/no-misused-promises
-      async ({ selectedAddress: newSelectedAddress, useTokenDetection }) => {
-        const isSelectedAddressChanged =
-          this.#selectedAddress !== newSelectedAddress;
->>>>>>> bfe7fce8
         const isDetectionChangedFromPreferences =
           this.#isDetectionEnabledFromPreferences !== useTokenDetection;
 
@@ -313,23 +307,14 @@
     );
 
     this.messagingSystem.subscribe(
-<<<<<<< HEAD
       'AccountsController:selectedEvmAccountChange',
-      async (internalAccount) => {
-        const didSelectedAccountIdChanged =
-          this.#selectedAccountId !== internalAccount.id;
-        if (didSelectedAccountIdChanged) {
-          this.#selectedAccountId = internalAccount.id;
-=======
-      'AccountsController:selectedAccountChange',
       // TODO: Either fix this lint violation or explain why it's necessary to ignore.
       // eslint-disable-next-line @typescript-eslint/no-misused-promises
-      async ({ address: newSelectedAddress }) => {
-        const isSelectedAddressChanged =
-          this.#selectedAddress !== newSelectedAddress;
-        if (isSelectedAddressChanged) {
-          this.#selectedAddress = newSelectedAddress;
->>>>>>> bfe7fce8
+      async (internalAccount) => {
+        const isSelectedAccountIdChanged =
+          this.#selectedAccountId !== internalAccount.id;
+        if (isSelectedAccountIdChanged) {
+          this.#selectedAccountId = internalAccount.id;
           await this.#restartTokenDetection({
             selectedAddress: internalAccount.address,
           });
