--- conflicted
+++ resolved
@@ -10,13 +10,9 @@
 } from '@metamask/base-controller';
 import contractMap from '@metamask/contract-metadata';
 import {
-<<<<<<< HEAD
-  ChainId,
-=======
   ASSET_TYPES,
   ChainId,
   ERC20,
->>>>>>> 5c04d506
   safelyExecute,
   isEqualCaseInsensitive,
 } from '@metamask/controller-utils';
