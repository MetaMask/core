--- conflicted
+++ resolved
@@ -5,14 +5,8 @@
   BtcMethod,
   EthAccountType,
   EthMethod,
-<<<<<<< HEAD
-  BtcScopes,
-  EthScopes,
-=======
   BtcScope,
   EthScope,
-  SolScope,
->>>>>>> 9703d4d0
 } from '@metamask/keyring-api';
 import { KeyringTypes } from '@metamask/keyring-controller';
 import type { InternalAccount } from '@metamask/keyring-internal-api';
