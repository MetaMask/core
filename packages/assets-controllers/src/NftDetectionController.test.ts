--- conflicted
+++ resolved
@@ -1,11 +1,7 @@
-<<<<<<< HEAD
+import type { AccountsController } from '@metamask/accounts-controller';
 import { createMockInternalAccount } from '@metamask/accounts-controller';
-import { NFT_API_BASE_URL, ChainId, toHex } from '@metamask/controller-utils';
-import type { InternalAccount } from '@metamask/keyring-api';
-=======
 import { ControllerMessenger } from '@metamask/base-controller';
 import { NFT_API_BASE_URL, ChainId } from '@metamask/controller-utils';
->>>>>>> a1297d70
 import {
   NetworkClientType,
   defaultState as defaultNetworkState,
@@ -43,9 +39,10 @@
 
 const controllerName = 'NftDetectionController' as const;
 
+const defaultSelectedAccount = createMockInternalAccount();
+
 describe('NftDetectionController', () => {
   let clock: sinon.SinonFakeTimers;
-  const defaultSelectedAccount = createMockInternalAccount();
 
   beforeEach(async () => {
     clock = sinon.useFakeTimers();
@@ -294,40 +291,18 @@
     sinon.restore();
   });
 
-<<<<<<< HEAD
-  it('should set default config', async () => {
-    await withController(({ controller }) => {
-      expect(controller.config).toStrictEqual({
-        interval: DEFAULT_INTERVAL,
-        chainId: toHex(1),
-        selectedAccountId: '',
-        disabled: true,
-      });
-    });
-  });
-
-=======
->>>>>>> a1297d70
   it('should poll and detect NFTs on interval while on mainnet', async () => {
-    const mockGetInternalAccount = jest
-      .fn()
-      .mockReturnValue(defaultSelectedAccount);
     const mockGetSelectedAccount = jest
       .fn()
       .mockReturnValue(defaultSelectedAccount);
     await withController(
-<<<<<<< HEAD
-      {
-        config: { interval: 10 },
+      {
         options: {
-          getInternalAccount: mockGetInternalAccount,
-          getSelectedAccount: mockGetSelectedAccount,
+          interval: 10,
         },
-      },
-
-=======
-      { options: { interval: 10 } },
->>>>>>> a1297d70
+        getSelectedAccount: mockGetSelectedAccount,
+      },
+
       async ({ controller, controllerEvents }) => {
         const mockNfts = sinon
           .stub(controller, 'detectNfts')
@@ -355,13 +330,9 @@
   });
 
   it('should poll and detect NFTs by networkClientId on interval while on mainnet', async () => {
-    const mockGetInternalAccount = jest
-      .fn()
-      .mockReturnValue(defaultSelectedAccount);
-    await withController(
-      {
-        config: { selectedAccountId: defaultSelectedAccount.id },
-        options: { getInternalAccount: mockGetInternalAccount },
+    await withController(
+      {
+        options: {},
       },
       async ({ controller }) => {
         const spy = jest
@@ -545,6 +516,7 @@
 
   it('should respond to chain ID changing when using legacy polling', async () => {
     const mockAddNft = jest.fn();
+    const mockGetSelectedAccount = jest.fn();
     const pollingInterval = 100;
     const selectedAccount = createMockInternalAccount({ address: '0x1' });
 
@@ -554,11 +526,6 @@
           interval: pollingInterval,
           addNft: mockAddNft,
           disabled: false,
-<<<<<<< HEAD
-          selectedAccountId: selectedAccount.id,
-          getInternalAccount: jest.fn().mockReturnValue(selectedAccount),
-=======
->>>>>>> a1297d70
         },
         mockNetworkClientConfigurationsByNetworkClientId: {
           'AAAA-AAAA-AAAA-AAAA': buildCustomNetworkClientConfiguration({
@@ -568,9 +535,9 @@
         mockNetworkState: {
           selectedNetworkClientId: 'mainnet',
         },
-        mockPreferencesState: {
-          selectedAddress: '0x1',
-        },
+        mockPreferencesState: {},
+        getSelectedAccount:
+          mockGetSelectedAccount.mockReturnValue(selectedAccount),
       },
       async ({ controller, controllerEvents }) => {
         await controller.start();
@@ -647,35 +614,18 @@
 
   it('should detect and add NFTs correctly when blockaid result is not included in response', async () => {
     const mockAddNft = jest.fn();
-<<<<<<< HEAD
-    const mockGetInternalAccount = jest.fn();
-    const mockGetSelectedAccount = jest.fn();
-    await withController(
-      {
-        options: {
-          addNft: mockAddNft,
-          getInternalAccount: mockGetInternalAccount,
-          getSelectedAccount: mockGetSelectedAccount,
-        },
-      },
-      async ({ controller, controllerEvents }) => {
-        const selectedAccount = createMockInternalAccount({ address: '0x1' });
-        mockGetSelectedAccount.mockReturnValue(selectedAccount);
-        mockGetInternalAccount.mockReturnValue(selectedAccount);
-        controllerEvents.selectedAccountChange(selectedAccount);
-        controllerEvents.preferencesStateChange({
-=======
     const selectedAddress = '0x1';
+    const selectedAccount = createMockInternalAccount({
+      address: selectedAddress,
+    });
     await withController(
       {
         options: { addNft: mockAddNft },
-        mockPreferencesState: {
-          selectedAddress,
-        },
+        mockPreferencesState: {},
+        getSelectedAccount: jest.fn().mockReturnValue(selectedAccount),
       },
       async ({ controller, controllerEvents }) => {
         controllerEvents.triggerPreferencesStateChange({
->>>>>>> a1297d70
           ...getDefaultPreferencesState(),
           useNftDetection: true,
         });
@@ -710,36 +660,18 @@
 
   it('should detect and add NFTs correctly when blockaid result is in response', async () => {
     const mockAddNft = jest.fn();
-<<<<<<< HEAD
-    const mockGetInternalAccount = jest.fn();
-    const mockGetSelectedAccount = jest.fn();
-    await withController(
-      {
-        config: { selectedAccountId: defaultSelectedAccount.id },
-        options: {
-          addNft: mockAddNft,
-          getInternalAccount: mockGetInternalAccount,
-          getSelectedAccount: mockGetSelectedAccount,
-        },
-      },
-      async ({ controller, controllerEvents }) => {
-        const updatedSelectedAccount = createMockInternalAccount({
-          address: '0x123',
-        });
-        mockGetInternalAccount.mockReturnValue(updatedSelectedAccount);
-        mockGetSelectedAccount.mockReturnValue(updatedSelectedAccount);
-        controllerEvents.selectedAccountChange(updatedSelectedAccount);
-        controllerEvents.preferencesStateChange({
-=======
     const selectedAddress = '0x123';
+    const selectedAccount = createMockInternalAccount({
+      address: selectedAddress,
+    });
     await withController(
       {
         options: { addNft: mockAddNft },
-        mockPreferencesState: { selectedAddress },
+        mockPreferencesState: {},
+        getSelectedAccount: jest.fn().mockReturnValue(selectedAccount),
       },
       async ({ controller, controllerEvents }) => {
         controllerEvents.triggerPreferencesStateChange({
->>>>>>> a1297d70
           ...getDefaultPreferencesState(),
           useNftDetection: true,
         });
@@ -761,7 +693,7 @@
             standard: 'ERC721',
             imageOriginal: 'imageOriginal/2574.png',
           },
-          userAddress: updatedSelectedAccount.address,
+          userAddress: selectedAccount.address,
           source: Source.Detected,
           networkClientId: undefined,
         });
@@ -773,7 +705,7 @@
             standard: 'ERC721',
             imageOriginal: 'imageOriginal/2575.png',
           },
-          userAddress: updatedSelectedAccount.address,
+          userAddress: selectedAccount.address,
           source: Source.Detected,
           networkClientId: undefined,
         });
@@ -783,35 +715,18 @@
 
   it('should detect and add NFTs and filter them correctly', async () => {
     const mockAddNft = jest.fn();
-<<<<<<< HEAD
-    const mockGetInternalAccount = jest.fn();
-    const mockGetSelectedAccount = jest.fn();
-    await withController(
-      {
-        options: {
-          addNft: mockAddNft,
-          getInternalAccount: mockGetInternalAccount,
-          getSelectedAccount: mockGetSelectedAccount,
-        },
-      },
-      async ({ controller, controllerEvents }) => {
-        const updatedSelectedAccount = createMockInternalAccount({
-          address: '0x12345',
-        });
-        mockGetInternalAccount.mockReturnValue(updatedSelectedAccount);
-        mockGetSelectedAccount.mockReturnValue(updatedSelectedAccount);
-        controllerEvents.selectedAccountChange(updatedSelectedAccount);
-        controllerEvents.preferencesStateChange({
-=======
     const selectedAddress = '0x12345';
+    const selectedAccount = createMockInternalAccount({
+      address: selectedAddress,
+    });
     await withController(
       {
         options: { addNft: mockAddNft },
-        mockPreferencesState: { selectedAddress },
+        mockPreferencesState: {},
+        getSelectedAccount: jest.fn().mockReturnValue(selectedAccount),
       },
       async ({ controller, controllerEvents }) => {
         controllerEvents.triggerPreferencesStateChange({
->>>>>>> a1297d70
           ...getDefaultPreferencesState(),
           useNftDetection: true,
         });
@@ -839,7 +754,7 @@
               standard: 'ERC721',
               imageOriginal: 'imageOriginal/1.png',
             },
-            userAddress: updatedSelectedAccount.address,
+            userAddress: selectedAccount.address,
             source: Source.Detected,
             networkClientId: undefined,
           },
@@ -856,7 +771,7 @@
               standard: 'ERC721',
               imageOriginal: 'imageOriginal/2.png',
             },
-            userAddress: updatedSelectedAccount.address,
+            userAddress: selectedAccount.address,
             source: Source.Detected,
             networkClientId: undefined,
           },
@@ -867,29 +782,21 @@
 
   it('should detect and add NFTs by networkClientId correctly', async () => {
     const mockAddNft = jest.fn();
-    const mockGetInternalAccount = jest.fn();
     const mockGetSelectedAccount = jest.fn();
     await withController(
       {
         options: {
           addNft: mockAddNft,
-          getInternalAccount: mockGetInternalAccount,
-          getSelectedAccount: mockGetSelectedAccount,
         },
-      },
-      async ({ controller, controllerEvents }) => {
-<<<<<<< HEAD
+        getSelectedAccount: mockGetSelectedAccount,
+      },
+      async ({ controller, controllerEvents }) => {
+        const selectedAddress = '0x1';
         const updatedSelectedAccount = createMockInternalAccount({
-          address: '0x1',
-        });
-        mockGetInternalAccount.mockReturnValue(updatedSelectedAccount);
+          address: selectedAddress,
+        });
         mockGetSelectedAccount.mockReturnValue(updatedSelectedAccount);
-        controllerEvents.selectedAccountChange(updatedSelectedAccount);
-        controllerEvents.preferencesStateChange({
-=======
-        const selectedAddress = '0x1';
         controllerEvents.triggerPreferencesStateChange({
->>>>>>> a1297d70
           ...getDefaultPreferencesState(),
           useNftDetection: true,
         });
@@ -927,7 +834,6 @@
 
   it('should not autodetect NFTs that exist in the ignoreList', async () => {
     const mockAddNft = jest.fn();
-    const mockGetInternalAccount = jest.fn();
     const mockGetSelectedAccount = jest.fn();
     const mockGetNftState = jest.fn().mockImplementation(() => {
       return {
@@ -944,29 +850,18 @@
       };
     });
     const selectedAddress = '0x9';
-    await withController(
-      {
-<<<<<<< HEAD
-        options: {
-          addNft: mockAddNft,
-          getNftState: mockGetNftState,
-          getInternalAccount: mockGetInternalAccount,
-          getSelectedAccount: mockGetSelectedAccount,
-        },
-      },
-      async ({ controller, controllerEvents }) => {
-        const selectedAccount = createMockInternalAccount({ address: '0x9' });
-        mockGetInternalAccount.mockReturnValue(selectedAccount);
-        mockGetSelectedAccount.mockReturnValue(selectedAccount);
-        controllerEvents.selectedAccountChange(selectedAccount);
-        controllerEvents.preferencesStateChange({
-=======
+    const selectedAccount = createMockInternalAccount({
+      address: selectedAddress,
+    });
+    await withController(
+      {
         options: { addNft: mockAddNft, getNftState: mockGetNftState },
         mockPreferencesState: { selectedAddress },
-      },
-      async ({ controller, controllerEvents }) => {
+        getSelectedAccount: mockGetSelectedAccount,
+      },
+      async ({ controller, controllerEvents }) => {
+        mockGetSelectedAccount.mockReturnValue(selectedAccount);
         controllerEvents.triggerPreferencesStateChange({
->>>>>>> a1297d70
           ...getDefaultPreferencesState(),
           useNftDetection: true,
         });
@@ -986,31 +881,20 @@
 
   it('should not detect and add NFTs if there is no selectedAddress', async () => {
     const mockAddNft = jest.fn();
-<<<<<<< HEAD
-    const mockGetInternalAccount = jest.fn().mockReturnValue(null);
-    const mockGetSelectedAccount = jest.fn().mockReturnValue({ address: '' });
-    await withController(
-      {
-        options: {
-          addNft: mockAddNft,
-          getInternalAccount: mockGetInternalAccount,
-          getSelectedAccount: mockGetSelectedAccount,
-        },
-      },
-      async ({ controller, controllerEvents }) => {
-        controllerEvents.preferencesStateChange({
-=======
-    const selectedAddress = ''; // Emtpy selected address
+    // mock uninitialised selectedAccount when it is ''
+    const mockGetSelectedInternalAccount = jest
+      .fn()
+      .mockReturnValue({ address: '' });
     await withController(
       {
         options: { addNft: mockAddNft },
-        mockPreferencesState: { selectedAddress },
+        mockPreferencesState: {},
+        getSelectedAccount: mockGetSelectedInternalAccount,
       },
       async ({ controller, controllerEvents }) => {
         controllerEvents.triggerPreferencesStateChange({
->>>>>>> a1297d70
           ...getDefaultPreferencesState(),
-          useNftDetection: true, // auto-detect is enabled so it proceeds to check userAddress
+          useNftDetection: true, // auto-detect is enableds
         });
 
         await controller.detectNfts();
@@ -1045,21 +929,8 @@
   });
 
   it('should not detectNfts when disabled is false and useNftDetection is true', async () => {
-    const mockGetSelectedAccount = jest
-      .fn()
-      .mockReturnValue(defaultSelectedAccount);
-    await withController(
-<<<<<<< HEAD
-      {
-        config: { interval: 10, selectedAccountId: defaultSelectedAccount.id },
-        options: {
-          disabled: false,
-          getSelectedAccount: mockGetSelectedAccount,
-        },
-      },
-=======
+    await withController(
       { options: { disabled: false, interval: 10 } },
->>>>>>> a1297d70
       async ({ controller, controllerEvents }) => {
         const mockNfts = sinon.stub(controller, 'detectNfts');
         controllerEvents.triggerPreferencesStateChange({
@@ -1086,33 +957,20 @@
 
   it('should not detect and add NFTs if preferences controller useNftDetection is set to false', async () => {
     const mockAddNft = jest.fn();
-<<<<<<< HEAD
-    const mockGetInternalAccount = jest.fn();
     const mockGetSelectedAccount = jest.fn();
-    await withController(
-      {
-        options: {
-          addNft: mockAddNft,
-          getInternalAccount: mockGetInternalAccount,
-          getSelectedAccount: mockGetSelectedAccount,
-        },
-      },
-      async ({ controller, controllerEvents }) => {
-        const selectedAccount = createMockInternalAccount({ address: '0x9' });
-        mockGetInternalAccount.mockReturnValue(selectedAccount);
+    const selectedAddress = '0x9';
+    const selectedAccount = createMockInternalAccount({
+      address: selectedAddress,
+    });
+    await withController(
+      {
+        options: { addNft: mockAddNft, disabled: false },
+        mockPreferencesState: {},
+        getSelectedAccount: mockGetSelectedAccount,
+      },
+      async ({ controller, controllerEvents }) => {
         mockGetSelectedAccount.mockReturnValue(selectedAccount);
-        controllerEvents.selectedAccountChange(selectedAccount);
-        controllerEvents.preferencesStateChange({
-=======
-    const selectedAddress = '0x9';
-    await withController(
-      {
-        options: { addNft: mockAddNft, disabled: false },
-        mockPreferencesState: { selectedAddress },
-      },
-      async ({ controller, controllerEvents }) => {
         controllerEvents.triggerPreferencesStateChange({
->>>>>>> a1297d70
           ...getDefaultPreferencesState(),
           useNftDetection: false,
         });
@@ -1143,24 +1001,16 @@
       .replyWithError(new Error('Failed to fetch'))
       .persist();
     const mockAddNft = jest.fn();
-    const mockGetInternalAccount = jest.fn().mockReturnValue(selectedAccount);
     const mockGetSelectedAccount = jest.fn().mockReturnValue(selectedAccount);
     await withController(
       {
         options: {
           addNft: mockAddNft,
-          getInternalAccount: mockGetInternalAccount,
-          getSelectedAccount: mockGetSelectedAccount,
         },
-      },
-      async ({ controller, controllerEvents }) => {
-<<<<<<< HEAD
-        mockGetInternalAccount.mockReturnValue(selectedAccount);
-        controllerEvents.selectedAccountChange(selectedAccount);
-        controllerEvents.preferencesStateChange({
-=======
+        getSelectedAccount: mockGetSelectedAccount,
+      },
+      async ({ controller, controllerEvents }) => {
         controllerEvents.triggerPreferencesStateChange({
->>>>>>> a1297d70
           ...getDefaultPreferencesState(),
           useNftDetection: true,
         });
@@ -1179,30 +1029,19 @@
   });
 
   it('should rethrow error when Nft APi server fails with error other than fetch failure', async () => {
-<<<<<<< HEAD
-    const selectedAccount = createMockInternalAccount({ address: '0x4' });
-    const mockGetInternalAccount = jest.fn().mockReturnValue(selectedAccount);
-    const mockGetSelectedAccount = jest.fn().mockReturnValue(selectedAccount);
-    await withController(
-      {
-        options: {
-          getInternalAccount: mockGetInternalAccount,
-          getSelectedAccount: mockGetSelectedAccount,
-        },
-      },
-      async ({ controller, controllerEvents }) => {
-        // This mock is for the initial detect call after preferences change
-        nock(NFT_API_BASE_URL)
-          .get(`/users/${selectedAccount.address}/tokens`)
-=======
     const selectedAddress = '0x4';
-    await withController(
-      { mockPreferencesState: { selectedAddress } },
+    const selectedAccount = createMockInternalAccount({
+      address: selectedAddress,
+    });
+    await withController(
+      {
+        mockPreferencesState: {},
+        getSelectedAccount: jest.fn().mockReturnValue(selectedAccount),
+      },
       async ({ controller, controllerEvents }) => {
         // This mock is for the initial detect call after preferences change
         nock(NFT_API_BASE_URL)
           .get(`/users/${selectedAddress}/tokens`)
->>>>>>> a1297d70
           .query({
             continuation: '',
             limit: '50',
@@ -1212,15 +1051,8 @@
           .reply(200, {
             tokens: [],
           });
-<<<<<<< HEAD
-        controllerEvents.selectedAccountChange(selectedAccount);
-        controllerEvents.preferencesStateChange({
-          ...getDefaultPreferencesState(),
-=======
         controllerEvents.triggerPreferencesStateChange({
           ...getDefaultPreferencesState(),
-          selectedAddress,
->>>>>>> a1297d70
           useNftDetection: true,
         });
         // Wait for detect call triggered by preferences state change to settle
@@ -1230,11 +1062,7 @@
         });
         // This mock is for the call under test
         nock(NFT_API_BASE_URL)
-<<<<<<< HEAD
-          .get(`/users/${selectedAccount.address}/tokens`)
-=======
           .get(`/users/${selectedAddress}/tokens`)
->>>>>>> a1297d70
           .query({
             continuation: '',
             limit: '50',
@@ -1252,35 +1080,20 @@
 
   it('should rethrow error when attempt to add NFT fails', async () => {
     const mockAddNft = jest.fn();
-<<<<<<< HEAD
-    const mockGetInternalAccount = jest.fn();
     const mockGetSelectedAccount = jest.fn();
-    await withController(
-      {
-        options: {
-          addNft: mockAddNft,
-          getInternalAccount: mockGetInternalAccount,
-          getSelectedAccount: mockGetSelectedAccount,
-        },
-      },
-      async ({ controller, controllerEvents }) => {
-        const selectedAccount = createMockInternalAccount({
-          address: '0x1',
-        });
-        mockGetInternalAccount.mockReturnValue(selectedAccount);
+    const selectedAddress = '0x1';
+    const selectedAccount = createMockInternalAccount({
+      address: selectedAddress,
+    });
+    await withController(
+      {
+        options: { addNft: mockAddNft },
+        mockPreferencesState: {},
+        getSelectedAccount: mockGetSelectedAccount,
+      },
+      async ({ controller, controllerEvents }) => {
         mockGetSelectedAccount.mockReturnValue(selectedAccount);
-        controllerEvents.selectedAccountChange(selectedAccount);
-        controllerEvents.preferencesStateChange({
-=======
-    const selectedAddress = '0x1';
-    await withController(
-      {
-        options: { addNft: mockAddNft },
-        mockPreferencesState: { selectedAddress },
-      },
-      async ({ controller, controllerEvents }) => {
         controllerEvents.triggerPreferencesStateChange({
->>>>>>> a1297d70
           ...getDefaultPreferencesState(),
           useNftDetection: true,
         });
@@ -1300,65 +1113,38 @@
   });
 
   it('should only re-detect when relevant settings change', async () => {
-    const mockGetInternalAccount = jest
-      .fn()
-      .mockReturnValue(defaultSelectedAccount);
     const mockGetSelectedAccount = jest
       .fn()
       .mockReturnValue(defaultSelectedAccount);
     await withController(
       {
-        config: { selectedAccountId: defaultSelectedAccount.id },
-        options: {
-          getInternalAccount: mockGetInternalAccount,
-          getSelectedAccount: mockGetSelectedAccount,
-        },
+        options: {},
+        getSelectedAccount: mockGetSelectedAccount,
       },
       async ({ controller, controllerEvents }) => {
         const detectNfts = sinon.stub(controller, 'detectNfts');
 
         // Repeated preference changes should only trigger 1 detection
         for (let i = 0; i < 5; i++) {
-          controllerEvents.preferencesStateChange({
+          controllerEvents.triggerPreferencesStateChange({
             ...getDefaultPreferencesState(),
             useNftDetection: true,
+            securityAlertsEnabled: true,
           });
         }
         await advanceTime({ clock, duration: 1 });
         expect(detectNfts.callCount).toBe(1);
 
-<<<<<<< HEAD
         // Irrelevant preference changes shouldn't trigger a detection
-        controllerEvents.preferencesStateChange({
-=======
-      // Repeated preference changes should only trigger 1 detection
-      for (let i = 0; i < 5; i++) {
         controllerEvents.triggerPreferencesStateChange({
->>>>>>> a1297d70
           ...getDefaultPreferencesState(),
           useNftDetection: true,
           securityAlertsEnabled: true,
         });
-<<<<<<< HEAD
         await advanceTime({ clock, duration: 1 });
         expect(detectNfts.callCount).toBe(1);
       },
     );
-=======
-      }
-      await advanceTime({ clock, duration: 1 });
-      expect(detectNfts.callCount).toBe(1);
-
-      // Irrelevant preference changes shouldn't trigger a detection
-      controllerEvents.triggerPreferencesStateChange({
-        ...getDefaultPreferencesState(),
-        useNftDetection: true,
-        securityAlertsEnabled: true,
-      });
-      await advanceTime({ clock, duration: 1 });
-      expect(detectNfts.callCount).toBe(1);
-    });
->>>>>>> a1297d70
   });
 });
 
@@ -1366,15 +1152,8 @@
  * A collection of mock external controller events.
  */
 type ControllerEvents = {
-<<<<<<< HEAD
-  nftsStateChange: (state: NftState) => void;
-  preferencesStateChange: (state: PreferencesState) => void;
-  networkStateChange: (state: NetworkState) => void;
-  selectedAccountChange: (account: InternalAccount) => void;
-=======
   triggerPreferencesStateChange: (state: PreferencesState) => void;
   triggerNetworkStateChange: (state: NetworkState) => void;
->>>>>>> a1297d70
 };
 
 type WithControllerCallback<ReturnValue> = ({
@@ -1392,6 +1171,7 @@
   >;
   mockNetworkState?: Partial<NetworkState>;
   mockPreferencesState?: Partial<PreferencesState>;
+  getSelectedAccount?: jest.Mock<AccountsController['getSelectedAccount']>;
 };
 
 type WithControllerArgs<ReturnValue> =
@@ -1416,6 +1196,7 @@
       mockNetworkClientConfigurationsByNetworkClientId = {},
       mockNetworkState = {},
       mockPreferencesState = {},
+      getSelectedAccount = jest.fn().mockReturnValue(defaultSelectedAccount),
     },
     testFunction,
   ] = args.length === 2 ? args : [{}, args[0]];
@@ -1430,6 +1211,11 @@
     }),
   );
 
+  messenger.registerActionHandler(
+    'AccountsController:getSelectedAccount',
+    getSelectedAccount,
+  );
+
   const getNetworkClientById = buildMockGetNetworkClientById(
     mockNetworkClientConfigurationsByNetworkClientId,
   );
@@ -1438,42 +1224,12 @@
     getNetworkClientById,
   );
 
-<<<<<<< HEAD
-  const controller = new NftDetectionController(
-    {
-      chainId: ChainId.mainnet,
-      onNftsStateChange: (listener) => {
-        controllerEvents.nftsStateChange = listener;
-      },
-      onPreferencesStateChange: (listener) => {
-        controllerEvents.preferencesStateChange = listener;
-      },
-      onNetworkStateChange: (listener) => {
-        controllerEvents.networkStateChange = listener;
-      },
-      onSelectedAccountChange: (listener) => {
-        controllerEvents.selectedAccountChange = listener;
-      },
-      getOpenSeaApiKey: jest.fn(),
-      addNft: jest.fn(),
-      getNftApi: jest.fn(),
-      getNetworkClientById,
-      getInternalAccount: jest.fn(),
-      getSelectedAccount: jest.fn(),
-      getNftState: getDefaultNftState,
-      disabled: true,
-      selectedAccountId: '',
-      ...options,
-    },
-    config,
-=======
   messenger.registerActionHandler(
     'PreferencesController:getState',
     jest.fn<PreferencesState, []>().mockReturnValue({
       ...getDefaultPreferencesState(),
       ...mockPreferencesState,
     }),
->>>>>>> a1297d70
   );
 
   const controllerMessenger = messenger.getRestricted({
@@ -1482,6 +1238,7 @@
       'NetworkController:getState',
       'NetworkController:getNetworkClientById',
       'PreferencesController:getState',
+      'AccountsController:getSelectedAccount',
     ],
     allowedEvents: [
       'NetworkController:stateChange',
