--- conflicted
+++ resolved
@@ -1,10 +1,6 @@
 import { createMockInternalAccount } from '@metamask/accounts-controller';
 import { NFT_API_BASE_URL, ChainId, toHex } from '@metamask/controller-utils';
-<<<<<<< HEAD
 import type { InternalAccount } from '@metamask/keyring-api';
-import { NetworkClientType } from '@metamask/network-controller';
-import type { NetworkClient } from '@metamask/network-controller';
-=======
 import {
   NetworkClientType,
   defaultState as defaultNetworkState,
@@ -15,7 +11,6 @@
   NetworkClientId,
   NetworkState,
 } from '@metamask/network-controller';
->>>>>>> 65416972
 import {
   getDefaultPreferencesState,
   type PreferencesState,
@@ -310,25 +305,19 @@
       .fn()
       .mockReturnValue(defaultSelectedAccount);
     await withController(
-<<<<<<< HEAD
-      {
-        config: { interval: 10, selectedAccountId: defaultSelectedAccount.id },
+      {
+        config: { interval: 10 },
         options: {
           getInternalAccount: mockGetInternalAccount,
           getSelectedAccount: mockGetSelectedAccount,
         },
       },
-      async ({ controller, triggerPreferencesStateChange }) => {
-        const mockNfts = sinon.stub(controller, 'detectNfts');
-        triggerPreferencesStateChange({
-=======
-      { config: { interval: 10 } },
+
       async ({ controller, controllerEvents }) => {
         const mockNfts = sinon
           .stub(controller, 'detectNfts')
           .returns(Promise.resolve());
         controllerEvents.preferencesStateChange({
->>>>>>> 65416972
           ...getDefaultPreferencesState(),
           useNftDetection: true,
         });
@@ -519,6 +508,7 @@
   it('should respond to chain ID changing when using legacy polling', async () => {
     const mockAddNft = jest.fn();
     const pollingInterval = 100;
+    const selectedAccount = createMockInternalAccount({ address: '0x1' });
 
     await withController(
       {
@@ -529,7 +519,8 @@
           addNft: mockAddNft,
           chainId: '0x1',
           disabled: false,
-          selectedAddress: '0x1',
+          selectedAccountId: selectedAccount.id,
+          getInternalAccount: jest.fn().mockReturnValue(selectedAccount),
         },
         mockNetworkClientConfigurationsByNetworkClientId: {
           'AAAA-AAAA-AAAA-AAAA': buildCustomNetworkClientConfiguration({
@@ -615,7 +606,6 @@
     const mockGetInternalAccount = jest.fn();
     const mockGetSelectedAccount = jest.fn();
     await withController(
-<<<<<<< HEAD
       {
         options: {
           addNft: mockAddNft,
@@ -623,22 +613,12 @@
           getSelectedAccount: mockGetSelectedAccount,
         },
       },
-      async ({
-        controller,
-        triggerPreferencesStateChange,
-        triggerSelectedAccountChange,
-      }) => {
+      async ({ controller, controllerEvents }) => {
         const selectedAccount = createMockInternalAccount({ address: '0x1' });
         mockGetSelectedAccount.mockReturnValue(selectedAccount);
         mockGetInternalAccount.mockReturnValue(selectedAccount);
-        triggerSelectedAccountChange(selectedAccount);
-        triggerPreferencesStateChange({
-=======
-      { options: { addNft: mockAddNft } },
-      async ({ controller, controllerEvents }) => {
-        const selectedAddress = '0x1';
+        controllerEvents.selectedAccountChange(selectedAccount);
         controllerEvents.preferencesStateChange({
->>>>>>> 65416972
           ...getDefaultPreferencesState(),
           useNftDetection: true,
         });
@@ -676,7 +656,6 @@
     const mockGetInternalAccount = jest.fn();
     const mockGetSelectedAccount = jest.fn();
     await withController(
-<<<<<<< HEAD
       {
         config: { selectedAccountId: defaultSelectedAccount.id },
         options: {
@@ -685,24 +664,14 @@
           getSelectedAccount: mockGetSelectedAccount,
         },
       },
-      async ({
-        controller,
-        triggerPreferencesStateChange,
-        triggerSelectedAccountChange,
-      }) => {
+      async ({ controller, controllerEvents }) => {
         const updatedSelectedAccount = createMockInternalAccount({
           address: '0x123',
         });
         mockGetInternalAccount.mockReturnValue(updatedSelectedAccount);
-        triggerSelectedAccountChange(updatedSelectedAccount);
         mockGetSelectedAccount.mockReturnValue(updatedSelectedAccount);
-        triggerPreferencesStateChange({
-=======
-      { options: { addNft: mockAddNft } },
-      async ({ controller, controllerEvents }) => {
-        const selectedAddress = '0x123';
+        controllerEvents.selectedAccountChange(updatedSelectedAccount);
         controllerEvents.preferencesStateChange({
->>>>>>> 65416972
           ...getDefaultPreferencesState(),
           useNftDetection: true,
         });
@@ -749,7 +718,6 @@
     const mockGetInternalAccount = jest.fn();
     const mockGetSelectedAccount = jest.fn();
     await withController(
-<<<<<<< HEAD
       {
         options: {
           addNft: mockAddNft,
@@ -757,24 +725,14 @@
           getSelectedAccount: mockGetSelectedAccount,
         },
       },
-      async ({
-        controller,
-        triggerPreferencesStateChange,
-        triggerSelectedAccountChange,
-      }) => {
+      async ({ controller, controllerEvents }) => {
         const updatedSelectedAccount = createMockInternalAccount({
           address: '0x12345',
         });
         mockGetInternalAccount.mockReturnValue(updatedSelectedAccount);
-        triggerSelectedAccountChange(updatedSelectedAccount);
         mockGetSelectedAccount.mockReturnValue(updatedSelectedAccount);
-        triggerPreferencesStateChange({
-=======
-      { options: { addNft: mockAddNft } },
-      async ({ controller, controllerEvents }) => {
-        const selectedAddress = '0x12345';
+        controllerEvents.selectedAccountChange(updatedSelectedAccount);
         controllerEvents.preferencesStateChange({
->>>>>>> 65416972
           ...getDefaultPreferencesState(),
           useNftDetection: true,
         });
@@ -833,7 +791,6 @@
     const mockGetInternalAccount = jest.fn();
     const mockGetSelectedAccount = jest.fn();
     await withController(
-<<<<<<< HEAD
       {
         options: {
           addNft: mockAddNft,
@@ -841,24 +798,14 @@
           getSelectedAccount: mockGetSelectedAccount,
         },
       },
-      async ({
-        controller,
-        triggerPreferencesStateChange,
-        triggerSelectedAccountChange,
-      }) => {
+      async ({ controller, controllerEvents }) => {
         const updatedSelectedAccount = createMockInternalAccount({
           address: '0x1',
         });
         mockGetInternalAccount.mockReturnValue(updatedSelectedAccount);
-        triggerSelectedAccountChange(updatedSelectedAccount);
         mockGetSelectedAccount.mockReturnValue(updatedSelectedAccount);
-        triggerPreferencesStateChange({
-=======
-      { options: { addNft: mockAddNft } },
-      async ({ controller, controllerEvents }) => {
-        const selectedAddress = '0x1';
+        controllerEvents.selectedAccountChange(updatedSelectedAccount);
         controllerEvents.preferencesStateChange({
->>>>>>> 65416972
           ...getDefaultPreferencesState(),
           useNftDetection: true,
         });
@@ -913,7 +860,6 @@
       };
     });
     await withController(
-<<<<<<< HEAD
       {
         options: {
           addNft: mockAddNft,
@@ -922,22 +868,12 @@
           getSelectedAccount: mockGetSelectedAccount,
         },
       },
-      async ({
-        controller,
-        triggerPreferencesStateChange,
-        triggerSelectedAccountChange,
-      }) => {
+      async ({ controller, controllerEvents }) => {
         const selectedAccount = createMockInternalAccount({ address: '0x9' });
         mockGetInternalAccount.mockReturnValue(selectedAccount);
         mockGetSelectedAccount.mockReturnValue(selectedAccount);
-        triggerSelectedAccountChange(selectedAccount);
-        triggerPreferencesStateChange({
-=======
-      { options: { addNft: mockAddNft, getNftState: mockGetNftState } },
-      async ({ controller, controllerEvents }) => {
-        const selectedAddress = '0x9';
+        controllerEvents.selectedAccountChange(selectedAccount);
         controllerEvents.preferencesStateChange({
->>>>>>> 65416972
           ...getDefaultPreferencesState(),
           useNftDetection: true,
         });
@@ -960,7 +896,6 @@
     const mockGetInternalAccount = jest.fn().mockReturnValue(null);
     const mockGetSelectedAccount = jest.fn().mockReturnValue({ address: '' });
     await withController(
-<<<<<<< HEAD
       {
         options: {
           addNft: mockAddNft,
@@ -968,14 +903,8 @@
           getSelectedAccount: mockGetSelectedAccount,
         },
       },
-      async ({ controller, triggerPreferencesStateChange }) => {
-        triggerPreferencesStateChange({
-=======
-      { options: { addNft: mockAddNft } },
-      async ({ controller, controllerEvents }) => {
-        const selectedAddress = ''; // Emtpy selected address
+      async ({ controller, controllerEvents }) => {
         controllerEvents.preferencesStateChange({
->>>>>>> 65416972
           ...getDefaultPreferencesState(),
           useNftDetection: true, // auto-detect is enabled so it proceeds to check userAddress
         });
@@ -1016,7 +945,6 @@
       .fn()
       .mockReturnValue(defaultSelectedAccount);
     await withController(
-<<<<<<< HEAD
       {
         config: { interval: 10, selectedAccountId: defaultSelectedAccount.id },
         options: {
@@ -1024,11 +952,7 @@
           getSelectedAccount: mockGetSelectedAccount,
         },
       },
-      async ({ controller, triggerPreferencesStateChange }) => {
-=======
-      { config: { interval: 10 }, options: { disabled: false } },
-      async ({ controller, controllerEvents }) => {
->>>>>>> 65416972
+      async ({ controller, controllerEvents }) => {
         const mockNfts = sinon.stub(controller, 'detectNfts');
         controllerEvents.preferencesStateChange({
           ...getDefaultPreferencesState(),
@@ -1057,7 +981,6 @@
     const mockGetInternalAccount = jest.fn();
     const mockGetSelectedAccount = jest.fn();
     await withController(
-<<<<<<< HEAD
       {
         options: {
           addNft: mockAddNft,
@@ -1065,22 +988,12 @@
           getSelectedAccount: mockGetSelectedAccount,
         },
       },
-      async ({
-        controller,
-        triggerPreferencesStateChange,
-        triggerSelectedAccountChange,
-      }) => {
+      async ({ controller, controllerEvents }) => {
         const selectedAccount = createMockInternalAccount({ address: '0x9' });
         mockGetInternalAccount.mockReturnValue(selectedAccount);
         mockGetSelectedAccount.mockReturnValue(selectedAccount);
-        triggerSelectedAccountChange(selectedAccount);
-        triggerPreferencesStateChange({
-=======
-      { options: { addNft: mockAddNft } },
-      async ({ controller, controllerEvents }) => {
-        const selectedAddress = '0x9';
+        controllerEvents.selectedAccountChange(selectedAccount);
         controllerEvents.preferencesStateChange({
->>>>>>> 65416972
           ...getDefaultPreferencesState(),
           useNftDetection: false,
         });
@@ -1114,7 +1027,6 @@
     const mockGetInternalAccount = jest.fn().mockReturnValue(selectedAccount);
     const mockGetSelectedAccount = jest.fn().mockReturnValue(selectedAccount);
     await withController(
-<<<<<<< HEAD
       {
         options: {
           addNft: mockAddNft,
@@ -1122,19 +1034,10 @@
           getSelectedAccount: mockGetSelectedAccount,
         },
       },
-      async ({
-        controller,
-        triggerPreferencesStateChange,
-        triggerSelectedAccountChange,
-      }) => {
+      async ({ controller, controllerEvents }) => {
         mockGetInternalAccount.mockReturnValue(selectedAccount);
-        triggerSelectedAccountChange(selectedAccount);
-        triggerPreferencesStateChange({
-=======
-      { options: { addNft: mockAddNft } },
-      async ({ controller, controllerEvents }) => {
+        controllerEvents.selectedAccountChange(selectedAccount);
         controllerEvents.preferencesStateChange({
->>>>>>> 65416972
           ...getDefaultPreferencesState(),
           useNftDetection: true,
         });
@@ -1153,7 +1056,6 @@
   });
 
   it('should rethrow error when Nft APi server fails with error other than fetch failure', async () => {
-<<<<<<< HEAD
     const selectedAccount = createMockInternalAccount({ address: '0x4' });
     const mockGetInternalAccount = jest.fn().mockReturnValue(selectedAccount);
     const mockGetSelectedAccount = jest.fn().mockReturnValue(selectedAccount);
@@ -1164,11 +1066,7 @@
           getSelectedAccount: mockGetSelectedAccount,
         },
       },
-      async ({
-        controller,
-        triggerPreferencesStateChange,
-        triggerSelectedAccountChange,
-      }) => {
+      async ({ controller, controllerEvents }) => {
         // This mock is for the initial detect call after preferences change
         nock(NFT_API_BASE_URL)
           .get(`/users/${selectedAccount.address}/tokens`)
@@ -1181,8 +1079,8 @@
           .reply(200, {
             tokens: [],
           });
-        triggerSelectedAccountChange(selectedAccount);
-        triggerPreferencesStateChange({
+        controllerEvents.selectedAccountChange(selectedAccount);
+        controllerEvents.preferencesStateChange({
           ...getDefaultPreferencesState(),
           useNftDetection: true,
         });
@@ -1207,47 +1105,6 @@
         );
       },
     );
-=======
-    const selectedAddress = '0x4';
-    await withController(async ({ controller, controllerEvents }) => {
-      // This mock is for the initial detect call after preferences change
-      nock(NFT_API_BASE_URL)
-        .get(`/users/${selectedAddress}/tokens`)
-        .query({
-          continuation: '',
-          limit: '50',
-          chainIds: '1',
-          includeTopBid: true,
-        })
-        .reply(200, {
-          tokens: [],
-        });
-      controllerEvents.preferencesStateChange({
-        ...getDefaultPreferencesState(),
-        selectedAddress,
-        useNftDetection: true,
-      });
-      // Wait for detect call triggered by preferences state change to settle
-      await advanceTime({
-        clock,
-        duration: 1,
-      });
-      // This mock is for the call under test
-      nock(NFT_API_BASE_URL)
-        .get(`/users/${selectedAddress}/tokens`)
-        .query({
-          continuation: '',
-          limit: '50',
-          chainIds: '1',
-          includeTopBid: true,
-        })
-        .replyWithError(new Error('UNEXPECTED ERROR'));
-
-      await expect(() => controller.detectNfts()).rejects.toThrow(
-        'UNEXPECTED ERROR',
-      );
-    });
->>>>>>> 65416972
   });
 
   it('should rethrow error when attempt to add NFT fails', async () => {
@@ -1255,7 +1112,6 @@
     const mockGetInternalAccount = jest.fn();
     const mockGetSelectedAccount = jest.fn();
     await withController(
-<<<<<<< HEAD
       {
         options: {
           addNft: mockAddNft,
@@ -1263,24 +1119,14 @@
           getSelectedAccount: mockGetSelectedAccount,
         },
       },
-      async ({
-        controller,
-        triggerPreferencesStateChange,
-        triggerSelectedAccountChange,
-      }) => {
+      async ({ controller, controllerEvents }) => {
         const selectedAccount = createMockInternalAccount({
           address: '0x1',
         });
         mockGetInternalAccount.mockReturnValue(selectedAccount);
         mockGetSelectedAccount.mockReturnValue(selectedAccount);
-        triggerSelectedAccountChange(selectedAccount);
-        triggerPreferencesStateChange({
-=======
-      { options: { addNft: mockAddNft } },
-      async ({ controller, controllerEvents }) => {
-        const selectedAddress = '0x1';
+        controllerEvents.selectedAccountChange(selectedAccount);
         controllerEvents.preferencesStateChange({
->>>>>>> 65416972
           ...getDefaultPreferencesState(),
           useNftDetection: true,
         });
@@ -1300,7 +1146,6 @@
   });
 
   it('should only re-detect when relevant settings change', async () => {
-<<<<<<< HEAD
     const mockGetInternalAccount = jest
       .fn()
       .mockReturnValue(defaultSelectedAccount);
@@ -1315,42 +1160,29 @@
           getSelectedAccount: mockGetSelectedAccount,
         },
       },
-      async ({ controller, triggerPreferencesStateChange }) => {
+      async ({ controller, controllerEvents }) => {
         const detectNfts = sinon.stub(controller, 'detectNfts');
 
         // Repeated preference changes should only trigger 1 detection
         for (let i = 0; i < 5; i++) {
-          triggerPreferencesStateChange({
+          controllerEvents.preferencesStateChange({
             ...getDefaultPreferencesState(),
             useNftDetection: true,
           });
         }
         await advanceTime({ clock, duration: 1 });
         expect(detectNfts.callCount).toBe(1);
-=======
-    await withController({}, async ({ controller, controllerEvents }) => {
-      const detectNfts = sinon.stub(controller, 'detectNfts');
->>>>>>> 65416972
-
-      // Repeated preference changes should only trigger 1 detection
-      for (let i = 0; i < 5; i++) {
+
+        // Irrelevant preference changes shouldn't trigger a detection
         controllerEvents.preferencesStateChange({
           ...getDefaultPreferencesState(),
           useNftDetection: true,
-        });
-      }
-      await advanceTime({ clock, duration: 1 });
-      expect(detectNfts.callCount).toBe(1);
-
-      // Irrelevant preference changes shouldn't trigger a detection
-      controllerEvents.preferencesStateChange({
-        ...getDefaultPreferencesState(),
-        useNftDetection: true,
-        securityAlertsEnabled: true,
-      });
-      await advanceTime({ clock, duration: 1 });
-      expect(detectNfts.callCount).toBe(1);
-    });
+          securityAlertsEnabled: true,
+        });
+        await advanceTime({ clock, duration: 1 });
+        expect(detectNfts.callCount).toBe(1);
+      },
+    );
   });
 });
 
@@ -1361,19 +1193,14 @@
   nftsStateChange: (state: NftState) => void;
   preferencesStateChange: (state: PreferencesState) => void;
   networkStateChange: (state: NetworkState) => void;
+  selectedAccountChange: (account: InternalAccount) => void;
 };
 
 type WithControllerCallback<ReturnValue> = ({
   controller,
 }: {
   controller: NftDetectionController;
-<<<<<<< HEAD
-  triggerNftStateChange: (state: NftState) => void;
-  triggerPreferencesStateChange: (state: PreferencesState) => void;
-  triggerSelectedAccountChange: (account: InternalAccount) => void;
-=======
   controllerEvents: ControllerEvents;
->>>>>>> 65416972
 }) => Promise<ReturnValue> | ReturnValue;
 
 type WithControllerOptions = {
@@ -1418,14 +1245,6 @@
     mockNetworkClientConfigurationsByNetworkClientId,
   );
 
-<<<<<<< HEAD
-  const nftStateChangeListeners: ((state: NftState) => void)[] = [];
-  const preferencesStateChangeListeners: ((state: PreferencesState) => void)[] =
-    [];
-  const selectedAccountChangeListener: ((account: InternalAccount) => void)[] =
-    [];
-=======
->>>>>>> 65416972
   const controller = new NftDetectionController(
     {
       chainId: ChainId.mainnet,
@@ -1438,13 +1257,9 @@
       onNetworkStateChange: (listener) => {
         controllerEvents.networkStateChange = listener;
       },
-<<<<<<< HEAD
       onSelectedAccountChange: (listener) => {
-        selectedAccountChangeListener.push(listener);
-      },
-      onNetworkStateChange: jest.fn(),
-=======
->>>>>>> 65416972
+        controllerEvents.selectedAccountChange = listener;
+      },
       getOpenSeaApiKey: jest.fn(),
       addNft: jest.fn(),
       getNftApi: jest.fn(),
@@ -1461,25 +1276,7 @@
   try {
     return await testFunction({
       controller,
-<<<<<<< HEAD
-      triggerNftStateChange: (state: NftState) => {
-        for (const listener of nftStateChangeListeners) {
-          listener(state);
-        }
-      },
-      triggerPreferencesStateChange: (state: PreferencesState) => {
-        for (const listener of preferencesStateChangeListeners) {
-          listener(state);
-        }
-      },
-      triggerSelectedAccountChange: (account: InternalAccount) => {
-        for (const listener of selectedAccountChangeListener) {
-          listener(account);
-        }
-      },
-=======
       controllerEvents,
->>>>>>> 65416972
     });
   } finally {
     controller.stop();
