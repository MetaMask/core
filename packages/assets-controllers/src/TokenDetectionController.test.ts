--- conflicted
+++ resolved
@@ -434,7 +434,6 @@
     expect(tokensController.state.detectedTokens).toStrictEqual([sampleTokenA]);
   });
 
-<<<<<<< HEAD
   describe('getBalancesInSingleCall', () => {
     let stub: sinon.SinonStub;
     let getBalancesInSingleCallMock: sinon.SinonStub<
@@ -456,21 +455,6 @@
       const tokenListSetup = setupTokenListController(controllerMessenger);
       tokenList = tokenListSetup.tokenList;
       await tokenList.start();
-=======
-  it('should not call getBalancesInSingleCall after stopping polling, and then switching between networks that support token detection', async () => {
-    const polygonDecimalChainId = '137';
-    nock(TOKEN_END_POINT_API)
-      .get(getTokensPath(toHex(polygonDecimalChainId)))
-      .reply(200, sampleTokenList);
-
-    const stub = sinon.stub();
-    const getBalancesInSingleCallMock = sinon.stub();
-    // TODO: Replace `any` with type
-    // eslint-disable-next-line @typescript-eslint/no-explicit-any
-    let networkStateChangeListener: (state: any) => void;
-    const onNetworkStateChange = sinon.stub().callsFake((listener) => {
-      networkStateChangeListener = listener;
->>>>>>> 83d37dcf
     });
 
     it('should not call getBalancesInSingleCall after stopping polling, and then switching between networks that support token detection', async () => {
@@ -503,27 +487,9 @@
       expect(getBalancesInSingleCallMock.called).toBe(false);
     });
 
-<<<<<<< HEAD
     it('should not call getBalancesInSingleCall if TokenListController is updated to have an empty token list', async () => {
       tokenDetection = new TokenDetectionController({
         chainId: ChainId.mainnet,
-=======
-    expect(getBalancesInSingleCallMock.called).toBe(false);
-  });
-
-  it('should not call getBalancesInSingleCall if onTokenListStateChange is called with an empty token list', async () => {
-    const stub = sinon.stub();
-    const getBalancesInSingleCallMock = sinon.stub();
-    // TODO: Replace `any` with type
-    // eslint-disable-next-line @typescript-eslint/no-explicit-any
-    let tokenListStateChangeListener: (state: any) => void;
-    const onTokenListStateChange = sinon.stub().callsFake((listener) => {
-      tokenListStateChangeListener = listener;
-    });
-    tokenDetection = new TokenDetectionController(
-      {
-        onTokenListStateChange,
->>>>>>> 83d37dcf
         onPreferencesStateChange: stub,
         getBalancesInSingleCall: getBalancesInSingleCallMock,
         addDetectedTokens: stub,
@@ -537,28 +503,16 @@
     });
 
     it('should call getBalancesInSingleCall if onPreferencesStateChange is called with useTokenDetection being true and is changed', async () => {
+      // TODO: Replace `any` with type
+      // eslint-disable-next-line @typescript-eslint/no-explicit-any
       let preferencesStateChangeListener: (state: any) => void;
       const onPreferencesStateChange = sinon.stub().callsFake((listener) => {
         preferencesStateChangeListener = listener;
       });
 
-<<<<<<< HEAD
       tokenDetection = new TokenDetectionController({
         chainId: ChainId.mainnet,
         selectedAddress: '0x1',
-=======
-  it('should call getBalancesInSingleCall if onPreferencesStateChange is called with useTokenDetection being true and is changed', async () => {
-    const stub = sinon.stub();
-    const getBalancesInSingleCallMock = sinon.stub();
-    // TODO: Replace `any` with type
-    // eslint-disable-next-line @typescript-eslint/no-explicit-any
-    let preferencesStateChangeListener: (state: any) => void;
-    const onPreferencesStateChange = sinon.stub().callsFake((listener) => {
-      preferencesStateChangeListener = listener;
-    });
-    tokenDetection = new TokenDetectionController(
-      {
->>>>>>> 83d37dcf
         onPreferencesStateChange,
         getBalancesInSingleCall: getBalancesInSingleCallMock,
         addDetectedTokens: stub,
@@ -576,29 +530,10 @@
       expect(getBalancesInSingleCallMock.called).toBe(true);
     });
 
-<<<<<<< HEAD
     it('should call getBalancesInSingleCall if network is changed to a chainId that supports token detection', async () => {
       tokenDetection = new TokenDetectionController({
         chainId: SupportedTokenDetectionNetworks.polygon,
         selectedAddress: '0x1',
-=======
-    expect(getBalancesInSingleCallMock.called).toBe(true);
-  });
-
-  it('should call getBalancesInSingleCall if onNetworkStateChange is called with a chainId that supports token detection and is changed', async () => {
-    const stub = sinon.stub();
-    const getBalancesInSingleCallMock = sinon.stub();
-    // TODO: Replace `any` with type
-    // eslint-disable-next-line @typescript-eslint/no-explicit-any
-    let networkStateChangeListener: (state: any) => void;
-    const onNetworkStateChange = sinon.stub().callsFake((listener) => {
-      networkStateChangeListener = listener;
-    });
-    tokenDetection = new TokenDetectionController(
-      {
-        onNetworkStateChange,
-        onTokenListStateChange: stub,
->>>>>>> 83d37dcf
         onPreferencesStateChange: stub,
         getBalancesInSingleCall: getBalancesInSingleCallMock,
         addDetectedTokens: stub,
