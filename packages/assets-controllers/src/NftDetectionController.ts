--- conflicted
+++ resolved
@@ -361,13 +361,7 @@
 
   readonly #addNft: NftController['addNft'];
 
-<<<<<<< HEAD
-  private readonly getNftState: () => NftControllerState;
-
-  private readonly getNetworkClientById: NetworkController['getNetworkClientById'];
-=======
   readonly #getNftState: () => NftState;
->>>>>>> f522918b
 
   /**
    * The controller options
@@ -379,67 +373,6 @@
    * @param options.addNft - Add an NFT.
    * @param options.getNftState - Gets the current state of the Assets controller.
    */
-<<<<<<< HEAD
-  constructor(
-    {
-      chainId: initialChainId,
-      getNetworkClientById,
-      onPreferencesStateChange,
-      onNetworkStateChange,
-      getOpenSeaApiKey,
-      addNft,
-      getNftApi,
-      getNftState,
-      disabled: initialDisabled,
-      selectedAddress: initialSelectedAddress,
-    }: {
-      chainId: Hex;
-      getNetworkClientById: NetworkController['getNetworkClientById'];
-      onNftsStateChange: (
-        listener: (nftsState: NftControllerState) => void,
-      ) => void;
-      onPreferencesStateChange: (
-        listener: (preferencesState: PreferencesState) => void,
-      ) => void;
-      onNetworkStateChange: (
-        listener: (networkState: NetworkState) => void,
-      ) => void;
-      getOpenSeaApiKey: () => string | undefined;
-      addNft: NftController['addNft'];
-      getNftApi: NftController['getNftApi'];
-      getNftState: () => NftControllerState;
-      disabled: boolean;
-      selectedAddress: string;
-    },
-    config?: Partial<NftDetectionConfig>,
-    state?: Partial<BaseState>,
-  ) {
-    super(config, state);
-    this.defaultConfig = {
-      interval: DEFAULT_INTERVAL,
-      chainId: initialChainId,
-      selectedAddress: initialSelectedAddress,
-      disabled: initialDisabled,
-    };
-    this.initialize();
-    this.getNftState = getNftState;
-    this.getNetworkClientById = getNetworkClientById;
-    onPreferencesStateChange(({ selectedAddress, useNftDetection }) => {
-      const { selectedAddress: previouslySelectedAddress, disabled } =
-        this.config;
-
-      if (
-        selectedAddress !== previouslySelectedAddress ||
-        !useNftDetection !== disabled
-      ) {
-        this.configure({ selectedAddress, disabled: !useNftDetection });
-        if (useNftDetection) {
-          this.start();
-        } else {
-          this.stop();
-        }
-      }
-=======
   constructor({
     interval = DEFAULT_INTERVAL,
     messenger,
@@ -451,14 +384,13 @@
     messenger: NftDetectionControllerMessenger;
     disabled: boolean;
     addNft: NftController['addNft'];
-    getNftState: () => NftState;
+    getNftState: () => NftControllerState;
   }) {
     super({
       name: controllerName,
       messenger,
       metadata: {},
       state: {},
->>>>>>> f522918b
     });
     this.#interval = interval;
     this.#disabled = disabled;
