--- conflicted
+++ resolved
@@ -454,56 +454,6 @@
       'PreferencesController:stateChange',
       this.#onPreferencesControllerStateChange.bind(this),
     );
-<<<<<<< HEAD
-=======
-
-    this.setIntervalLength(this.#interval);
-  }
-
-  async _executePoll(
-    networkClientId: string,
-    options: { address: string },
-  ): Promise<void> {
-    await this.detectNfts({ networkClientId, userAddress: options.address });
-  }
-
-  /**
-   * Start polling for the currency rate.
-   */
-  async start() {
-    if (!this.isMainnet() || this.#disabled) {
-      return;
-    }
-
-    await this.#startPolling();
-  }
-
-  /**
-   * Stop polling for the currency rate.
-   */
-  stop() {
-    this.#stopPolling();
-  }
-
-  #stopPolling() {
-    if (this.#intervalId) {
-      clearInterval(this.#intervalId);
-    }
-  }
-
-  /**
-   * Starts a new polling interval.
-   *
-   */
-  async #startPolling(): Promise<void> {
-    this.#stopPolling();
-    await this.detectNfts();
-    // TODO: Either fix this lint violation or explain why it's necessary to ignore.
-    // eslint-disable-next-line @typescript-eslint/no-misused-promises
-    this.#intervalId = setInterval(async () => {
-      await this.detectNfts();
-    }, this.#interval);
->>>>>>> 1900a9d8
   }
 
   /**
@@ -536,7 +486,6 @@
   #onPreferencesControllerStateChange({ useNftDetection }: PreferencesState) {
     if (!useNftDetection !== this.#disabled) {
       this.#disabled = !useNftDetection;
-<<<<<<< HEAD
     }
   }
 
@@ -550,22 +499,6 @@
     next?: string;
   }) {
     return `${NFT_API_BASE_URL}/users/${address}/tokens?chainIds=${chainId}&limit=50&includeTopBid=true&continuation=${
-=======
-      if (useNftDetection) {
-        // TODO: Either fix this lint violation or explain why it's necessary to ignore.
-        // eslint-disable-next-line @typescript-eslint/no-floating-promises
-        this.start();
-      } else {
-        this.stop();
-      }
-    }
-  }
-
-  #getOwnerNftApi({ address, next }: { address: string; next?: string }) {
-    // TODO: Either fix this lint violation or explain why it's necessary to ignore.
-    // eslint-disable-next-line @typescript-eslint/restrict-template-expressions
-    return `${NFT_API_BASE_URL}/users/${address}/tokens?chainIds=1&limit=50&includeTopBid=true&continuation=${
->>>>>>> 1900a9d8
       next ?? ''
     }`;
   }
@@ -631,7 +564,6 @@
       return;
     }
 
-<<<<<<< HEAD
     const { isNftFetchingInProgress } = this.#getNftState();
 
     if (isNftFetchingInProgress[userAddress]?.[chainId].isFetchingInProgress) {
@@ -653,12 +585,12 @@
       );
       const addNftPromises = apiNfts.map(async (nft) => {
         const {
-          tokenId: token_id,
+          tokenId: TokenId,
           contract,
           kind,
-          image: image_url,
-          imageSmall: image_thumbnail_url,
-          metadata: { imageOriginal: image_original_url } = {},
+          image: ImageUrl,
+          imageSmall: ImageThumbnailUrl,
+          metadata: { imageOriginal: ImageOriginalUrl } = {},
           name,
           description,
           attributes,
@@ -677,55 +609,21 @@
             /* istanbul ignore next */
             return (
               c.address === toChecksumHexAddress(contract) &&
-              c.tokenId === token_id
+              c.tokenId === TokenId
             );
           });
         }
 
         /* istanbul ignore else */
         if (!ignored) {
-=======
-    const apiNfts = await this.#getOwnerNfts(userAddress);
-    const addNftPromises = apiNfts.map(async (nft) => {
-      const {
-        // TODO: Either fix this lint violation or explain why it's necessary to ignore.
-        // eslint-disable-next-line @typescript-eslint/naming-convention
-        tokenId: token_id,
-        contract,
-        kind,
-        // TODO: Either fix this lint violation or explain why it's necessary to ignore.
-        // eslint-disable-next-line @typescript-eslint/naming-convention
-        image: image_url,
-        // TODO: Either fix this lint violation or explain why it's necessary to ignore.
-        // eslint-disable-next-line @typescript-eslint/naming-convention
-        imageSmall: image_thumbnail_url,
-        // TODO: Either fix this lint violation or explain why it's necessary to ignore.
-        // eslint-disable-next-line @typescript-eslint/naming-convention
-        metadata: { imageOriginal: image_original_url } = {},
-        name,
-        description,
-        attributes,
-        topBid,
-        lastSale,
-        rarityRank,
-        rarityScore,
-        collection,
-      } = nft.token;
-
-      let ignored;
-      /* istanbul ignore else */
-      const { ignoredNfts } = this.#getNftState();
-      if (ignoredNfts.length > 0) {
-        ignored = ignoredNfts.find((c) => {
->>>>>>> 1900a9d8
           /* istanbul ignore next */
           const nftMetadata: NftMetadata = Object.assign(
             {},
             { name },
             description && { description },
-            image_url && { image: image_url },
-            image_thumbnail_url && { imageThumbnail: image_thumbnail_url },
-            image_original_url && { imageOriginal: image_original_url },
+            ImageUrl && { image: ImageUrl },
+            ImageThumbnailUrl && { imageThumbnail: ImageThumbnailUrl },
+            ImageOriginalUrl && { imageOriginal: ImageOriginalUrl },
             kind && { standard: kind.toUpperCase() },
             lastSale && { lastSale },
             attributes && { attributes },
@@ -735,7 +633,7 @@
             collection && { collection },
           );
 
-          await this.#addNft(contract, token_id, {
+          await this.#addNft(contract, TokenId, {
             nftMetadata,
             userAddress,
             source: Source.Detected,
