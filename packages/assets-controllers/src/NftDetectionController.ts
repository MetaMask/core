--- conflicted
+++ resolved
@@ -353,62 +353,7 @@
   Record<never, never>,
   NftDetectionControllerMessenger
 > {
-<<<<<<< HEAD
-  private intervalId?: ReturnType<typeof setTimeout>;
-
-  private getOwnerNftApi({
-    address,
-    next,
-  }: {
-    address: string;
-    next?: string;
-  }) {
-    return `${NFT_API_BASE_URL}/users/${address}/tokens?chainIds=1&limit=50&includeTopBid=true&continuation=${
-      next ?? ''
-    }`;
-  }
-
-  private async getOwnerNfts(address: string) {
-    let nftApiResponse: ReservoirResponse;
-    let nfts: TokensResponse[] = [];
-    let next;
-
-    do {
-      nftApiResponse = await fetchWithErrorHandling({
-        url: this.getOwnerNftApi({ address, next }),
-        options: {
-          headers: {
-            Version: '1',
-          },
-        },
-        timeout: 15000,
-      });
-
-      if (!nftApiResponse) {
-        return nfts;
-      }
-
-      const newNfts = nftApiResponse.tokens.filter(
-        (elm) =>
-          elm.token.isSpam === false &&
-          (elm.blockaidResult?.result_type
-            ? elm.blockaidResult?.result_type === BlockaidResultType.Benign
-            : true),
-      );
-
-      nfts = [...nfts, ...newNfts];
-    } while ((next = nftApiResponse.continuation));
-
-    return nfts;
-  }
-
-  /**
-   * Name of this controller used during composition
-   */
-  override name = 'NftDetectionController' as const;
-=======
   #intervalId?: ReturnType<typeof setTimeout>;
->>>>>>> f522918b
 
   #interval: number;
 
