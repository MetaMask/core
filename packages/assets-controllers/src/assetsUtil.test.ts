import {
  GANACHE_CHAIN_ID,
  ChainId,
  convertHexToDecimal,
  toHex,
  toChecksumHexAddress,
} from '@metamask/controller-utils';
import { add0x, type Hex } from '@metamask/utils';

import * as assetsUtil from './assetsUtil';
import { TOKEN_PRICES_BATCH_SIZE } from './assetsUtil';
import type { Nft, NftMetadata } from './NftController';
import type { AbstractTokenPricesService } from './token-prices-service';

const DEFAULT_IPFS_URL_FORMAT = 'ipfs://';
const ALTERNATIVE_IPFS_URL_FORMAT = 'ipfs://ipfs/';
const IPFS_CID_V0 = 'QmdfTbBqBPQ7VNxZEYEj14VmRuZBkqFbiwReogJgS1zR1n';
const IPFS_CID_V1 =
  'bafybeihdwdcefgh4dqkjv67uzcmw7ojee6xedzdetojuzjevtenxquvyku';

const IFPS_GATEWAY = 'dweb.link';

const SOME_API = 'https://someapi.com';

describe('assetsUtil', () => {
  describe('compareNftMetadata', () => {
    it('should resolve true if any key is different', () => {
      const nftMetadata: NftMetadata = {
        name: 'name',
        image: 'image',
        description: 'description',
        standard: 'standard',
        backgroundColor: 'backgroundColor',
        imagePreview: 'imagePreview',
        imageThumbnail: 'imageThumbnail',
        imageOriginal: 'imageOriginal',
        animation: 'animation',
        animationOriginal: 'animationOriginal',
        externalLink: 'externalLink-123',
      };
      const nft: Nft = {
        address: 'address',
        tokenId: '123',
        name: 'name',
        image: 'image',
        description: 'description',
        standard: 'standard',
        backgroundColor: 'backgroundColor',
        imagePreview: 'imagePreview',
        imageThumbnail: 'imageThumbnail',
        imageOriginal: 'imageOriginal',
        animation: 'animation',
        animationOriginal: 'animationOriginal',
        externalLink: 'externalLink',
      };
      const different = assetsUtil.compareNftMetadata(nftMetadata, nft);
      expect(different).toBe(true);
    });

    it('should resolve true if only tokenURI is different', () => {
      const nftMetadata: NftMetadata = {
        description: null,
        favorite: false,
        image: 'test',
        name: null,
        standard: 'ERC1155',
        tokenURI: 'foo',
      };
      const nft: Nft = {
        address: '0x1D03117e63c3A476a236a897147a1358579F2c45',
        description: null,
        favorite: false,
        image: 'test',
        name: null,
        standard: 'ERC1155',
        tokenId: '1',
        tokenURI: 'bar',
      };

      const different = assetsUtil.compareNftMetadata(nftMetadata, nft);
      expect(different).toBe(true);
    });

    it('should resolve true if any key is different as always as metadata is not undefined', () => {
      const nftMetadata: NftMetadata = {
        name: 'name',
        image: 'image',
        description: 'description',
        standard: 'standard',
        externalLink: 'externalLink',
      };
      const nft: Nft = {
        address: 'address',
        tokenId: '123',
        name: 'name',
        image: 'image',
        standard: 'standard',
        description: 'description',
        backgroundColor: 'backgroundColor',
        externalLink: 'externalLink',
      };
      const different = assetsUtil.compareNftMetadata(nftMetadata, nft);
      expect(different).toBe(false);
    });

    it('should resolve false if no key is different', () => {
      const nftMetadata: NftMetadata = {
        name: 'name',
        image: 'image',
        description: 'description',
        standard: 'standard',
        backgroundColor: 'backgroundColor',
        imagePreview: 'imagePreview',
        imageThumbnail: 'imageThumbnail',
        imageOriginal: 'imageOriginal',
        animation: 'animation',
        animationOriginal: 'animationOriginal',
        externalLink: 'externalLink',
      };
      const nft: Nft = {
        address: 'address',
        tokenId: '123',
        name: 'name',
        image: 'image',
        standard: 'standard',
        description: 'description',
        backgroundColor: 'backgroundColor',
        imagePreview: 'imagePreview',
        imageThumbnail: 'imageThumbnail',
        imageOriginal: 'imageOriginal',
        animation: 'animation',
        animationOriginal: 'animationOriginal',
        externalLink: 'externalLink',
      };
      const different = assetsUtil.compareNftMetadata(nftMetadata, nft);
      expect(different).toBe(false);
    });

    it('should format aggregator names', () => {
      const formattedAggregatorNames = assetsUtil.formatAggregatorNames([
        'bancor',
        'aave',
        'coinGecko',
      ]);
      const expectedValue = ['Bancor', 'Aave', 'CoinGecko'];
      expect(formattedAggregatorNames).toStrictEqual(expectedValue);
    });

    it('should format icon url with Codefi proxy correctly', () => {
      const linkTokenAddress = '0x514910771af9ca656af840dff83e8264ecf986ca';
      const formattedIconUrl = assetsUtil.formatIconUrlWithProxy({
        chainId: ChainId.mainnet,
        tokenAddress: linkTokenAddress,
      });
      // TODO: Either fix this lint violation or explain why it's necessary to ignore.
      // eslint-disable-next-line @typescript-eslint/restrict-template-expressions
      const expectedValue = `https://static.cx.metamask.io/api/v1/tokenIcons/${convertHexToDecimal(
        ChainId.mainnet,
      )}/${linkTokenAddress}.png`;
      expect(formattedIconUrl).toStrictEqual(expectedValue);
    });
  });

  describe('hasNewCollectionFields', () => {
    let baseNftMetadata: NftMetadata;
    let baseNft: Nft;

    beforeEach(() => {
      baseNftMetadata = {
        name: 'name',
        image: 'image',
        description: 'description',
        standard: 'standard',
        backgroundColor: 'backgroundColor',
        imagePreview: 'imagePreview',
        imageThumbnail: 'imageThumbnail',
        imageOriginal: 'imageOriginal',
        animation: 'animation',
        animationOriginal: 'animationOriginal',
        externalLink: 'externalLink',
      };

      baseNft = {
        ...baseNftMetadata,
        address: 'address',
        tokenId: '123',
      };
    });
    it('should return false if both objects do not have collection', () => {
      const different = assetsUtil.hasNewCollectionFields(
        baseNftMetadata,
        baseNft,
      );
      expect(different).toBe(false);
    });

    it('should return false if existing object has collection and new nft metadata object does not', () => {
      const different = assetsUtil.hasNewCollectionFields(baseNftMetadata, {
        ...baseNft,
        collection: {
          id: 'address',
          openseaVerificationStatus: 'verified',
        },
      });
      expect(different).toBe(false);
    });

    it('should return false if both objects has the same keys', () => {
      const nftMetadata: NftMetadata = {
        ...baseNftMetadata,
        collection: {
          id: 'address',
          openseaVerificationStatus: 'verified',
        },
      };
      const nft: Nft = {
        ...baseNft,
        collection: {
          id: 'address',
          openseaVerificationStatus: 'verified',
        },
      };
      const different = assetsUtil.hasNewCollectionFields(nftMetadata, nft);
      expect(different).toBe(false);
    });

    it('should return true if new nft metadata object has keys that do not exist in the existing NFT', () => {
      const nftMetadata: NftMetadata = {
        ...baseNftMetadata,
        collection: {
          id: 'address',
          openseaVerificationStatus: 'verified',
          tokenCount: '5555',
          ownerCount: '555',
          contractDeployedAt: 'timestamp',
        },
      };
      const nft: Nft = {
        ...baseNft,
        collection: {
          id: 'address',
          openseaVerificationStatus: 'verified',
        },
      };
      const different = assetsUtil.hasNewCollectionFields(nftMetadata, nft);
      expect(different).toBe(true);
    });
  });

  describe('isTokenDetectionSupportedForNetwork', () => {
    it('returns true for Mainnet', () => {
      expect(
        assetsUtil.isTokenDetectionSupportedForNetwork(
          assetsUtil.SupportedTokenDetectionNetworks.mainnet,
        ),
      ).toBe(true);
    });

    it('returns true for custom network such as BSC', () => {
      expect(
        assetsUtil.isTokenDetectionSupportedForNetwork(
          assetsUtil.SupportedTokenDetectionNetworks.bsc,
        ),
      ).toBe(true);
    });

    it('returns true for the Aurora network', () => {
      expect(
        assetsUtil.isTokenDetectionSupportedForNetwork(
          assetsUtil.SupportedTokenDetectionNetworks.aurora,
        ),
      ).toBe(true);
    });

    it('returns false for testnets such as Goerli', () => {
      expect(assetsUtil.isTokenDetectionSupportedForNetwork(toHex(5))).toBe(
        false,
      );
    });
  });

  describe('isTokenListSupportedForNetwork', () => {
    it('returns true for Mainnet', () => {
      expect(
        assetsUtil.isTokenListSupportedForNetwork(
          assetsUtil.SupportedTokenDetectionNetworks.mainnet,
        ),
      ).toBe(true);
    });

    it('returns false for ganache local network', () => {
      expect(assetsUtil.isTokenListSupportedForNetwork(GANACHE_CHAIN_ID)).toBe(
        false,
      );
    });

    it('returns true for custom network such as Polygon', () => {
      expect(
        assetsUtil.isTokenListSupportedForNetwork(
          assetsUtil.SupportedTokenDetectionNetworks.polygon,
        ),
      ).toBe(true);
    });

    it('returns false for testnets such as Goerli', () => {
      expect(assetsUtil.isTokenListSupportedForNetwork(ChainId.goerli)).toBe(
        false,
      );
    });
  });

  describe('removeIpfsProtocolPrefix', () => {
    it('should return content identifier and path combined string from default ipfs url format', () => {
      expect(
        assetsUtil.removeIpfsProtocolPrefix(
          `${DEFAULT_IPFS_URL_FORMAT}${IPFS_CID_V0}/test`,
        ),
      ).toBe(`${IPFS_CID_V0}/test`);
    });

    it('should return content identifier string from default ipfs url format if no path preset', () => {
      expect(
        assetsUtil.removeIpfsProtocolPrefix(
          `${DEFAULT_IPFS_URL_FORMAT}${IPFS_CID_V0}`,
        ),
      ).toStrictEqual(IPFS_CID_V0);
    });

    it('should return content identifier string from alternate ipfs url format', () => {
      expect(
        assetsUtil.removeIpfsProtocolPrefix(
          `${ALTERNATIVE_IPFS_URL_FORMAT}${IPFS_CID_V0}`,
        ),
      ).toStrictEqual(IPFS_CID_V0);
    });

    it('should throw error if passed a non ipfs url', () => {
      expect(() => assetsUtil.removeIpfsProtocolPrefix(SOME_API)).toThrow(
        'this method should not be used with non ipfs urls',
      );
    });
  });

  describe('getIpfsCIDv1AndPath', () => {
    it('should return content identifier from default ipfs url format', async () => {
      expect(
        await assetsUtil.getIpfsCIDv1AndPath(
          `${DEFAULT_IPFS_URL_FORMAT}${IPFS_CID_V0}`,
        ),
      ).toStrictEqual({ cid: IPFS_CID_V1, path: undefined });
    });

    it('should return content identifier from alternative ipfs url format', async () => {
      expect(
        await assetsUtil.getIpfsCIDv1AndPath(
          `${ALTERNATIVE_IPFS_URL_FORMAT}${IPFS_CID_V0}`,
        ),
      ).toStrictEqual({ cid: IPFS_CID_V1, path: undefined });
    });

    it('should return unchanged content identifier if already v1', async () => {
      expect(
        await assetsUtil.getIpfsCIDv1AndPath(
          `${DEFAULT_IPFS_URL_FORMAT}${IPFS_CID_V1}`,
        ),
      ).toStrictEqual({ cid: IPFS_CID_V1, path: undefined });
    });

    it('should return a path when url contains one', async () => {
      expect(
        await assetsUtil.getIpfsCIDv1AndPath(
          `${DEFAULT_IPFS_URL_FORMAT}${IPFS_CID_V1}/test/test/test`,
        ),
      ).toStrictEqual({ cid: IPFS_CID_V1, path: '/test/test/test' });
    });
  });

  describe('getFormattedIpfsUrl', () => {
    it('should return a correctly formatted subdomained ipfs url when passed ipfsGateway without protocol prefix, no path and subdomainSupported argument set to true', async () => {
      expect(
        await assetsUtil.getFormattedIpfsUrl(
          IFPS_GATEWAY,
          `${DEFAULT_IPFS_URL_FORMAT}${IPFS_CID_V1}`,
          true,
        ),
      ).toBe(`https://${IPFS_CID_V1}.ipfs.${IFPS_GATEWAY}`);
    });

    it('should return a correctly formatted subdomained ipfs url when passed ipfsGateway with protocol prefix, a cidv0 and no path and subdomainSupported argument set to true', async () => {
      expect(
        await assetsUtil.getFormattedIpfsUrl(
          `https://${IFPS_GATEWAY}`,
          `${DEFAULT_IPFS_URL_FORMAT}${IPFS_CID_V0}`,
          true,
        ),
      ).toBe(`https://${IPFS_CID_V1}.ipfs.${IFPS_GATEWAY}`);
    });

    it('should return a correctly formatted subdomained ipfs url when passed ipfsGateway with protocol prefix, a path at the end of the url, and subdomainSupported argument set to true', async () => {
      expect(
        await assetsUtil.getFormattedIpfsUrl(
          `https://${IFPS_GATEWAY}`,
          `${DEFAULT_IPFS_URL_FORMAT}${IPFS_CID_V1}/test`,
          true,
        ),
      ).toBe(`https://${IPFS_CID_V1}.ipfs.${IFPS_GATEWAY}/test`);
    });

    it('should return a correctly formatted non-subdomained ipfs url when passed ipfsGateway with no "/ipfs/" appended, a path at the end of the url, and subdomainSupported argument set to false', async () => {
      expect(
        await assetsUtil.getFormattedIpfsUrl(
          `https://${IFPS_GATEWAY}`,
          `${DEFAULT_IPFS_URL_FORMAT}${IPFS_CID_V1}/test`,
          false,
        ),
      ).toBe(`https://${IFPS_GATEWAY}/ipfs/${IPFS_CID_V1}/test`);
    });

    it('should return a correctly formatted non-subdomained ipfs url when passed an ipfsGateway with "/ipfs/" appended, a path at the end of the url, subdomainSupported argument set to false', async () => {
      expect(
        await assetsUtil.getFormattedIpfsUrl(
          `https://${IFPS_GATEWAY}/ipfs/`,
          `${DEFAULT_IPFS_URL_FORMAT}${IPFS_CID_V1}/test`,
          false,
        ),
      ).toBe(`https://${IFPS_GATEWAY}/ipfs/${IPFS_CID_V1}/test`);
    });
  });

  describe('addUrlProtocolPrefix', () => {
    it('should return a URL with https:// prepended if input URL does not already have it', () => {
      expect(assetsUtil.addUrlProtocolPrefix(IFPS_GATEWAY)).toBe(
        `https://${IFPS_GATEWAY}`,
      );
    });

    it('should return a URL as is if https:// is already prepended', () => {
      expect(assetsUtil.addUrlProtocolPrefix(SOME_API)).toStrictEqual(SOME_API);
    });
  });

  describe('divideIntoBatches', () => {
    describe('given a non-empty list of values', () => {
      it('partitions the values into max-N-sized groups', () => {
        const batches = assetsUtil.divideIntoBatches([1, 2, 3, 4, 5, 6], {
          batchSize: 2,
        });
        expect(batches).toStrictEqual([
          [1, 2],
          [3, 4],
          [5, 6],
        ]);
      });

      it('does not fill every group completely if the number of values does not divide evenly', () => {
        const batches = assetsUtil.divideIntoBatches([1, 2, 3, 4, 5], {
          batchSize: 4,
        });
        expect(batches).toStrictEqual([[1, 2, 3, 4], [5]]);
      });
    });

    describe('given a empty list of values', () => {
      it('returns an empty array', () => {
        const batches = assetsUtil.divideIntoBatches([], {
          batchSize: 2,
        });
        expect(batches).toStrictEqual([]);
      });
    });
  });

  describe('reduceInBatchesSerially', () => {
    it('can build an object from running the given async function for each batch of the given values', async () => {
      const results = await assetsUtil.reduceInBatchesSerially<
        string,
        Record<string, number>
      >({
        values: ['a', 'b', 'c', 'd', 'e', 'f'],
        batchSize: 2,
        eachBatch: (workingResult, batch) => {
          const newBatch = batch.reduce<Partial<Record<string, number>>>(
            (obj, value) => {
              // We can assume that the first character is present.
              // eslint-disable-next-line @typescript-eslint/no-non-null-assertion
              const codePoint = value.codePointAt(0)!;
              return {
                ...obj,
                [value]: codePoint,
              };
            },
            {},
          );
          return { ...workingResult, ...newBatch };
        },
        initialResult: {},
      });

      expect(results).toStrictEqual({
        a: 97,
        b: 98,
        c: 99,
        d: 100,
        e: 101,
        f: 102,
      });
    });

    it('processes each batch one after another, not in parallel, even if the given callback is async', async () => {
      const timestampsByIndex = await assetsUtil.reduceInBatchesSerially<
        string,
        Record<string, number>
      >({
        values: ['a', 'b', 'c', 'd', 'e', 'f'],
        batchSize: 2,
        eachBatch: async (workingResult, _batch, index) => {
          const timestamp = new Date().getTime();
          await new Promise<number[]>((resolve) => {
            let duration: number;
            switch (index) {
              case 0:
                duration = 2;
                break;
              case 1:
                duration = 10;
                break;
              case 2:
                duration = 4;
                break;
              default:
                throw new Error(`invalid index ${index}`);
            }
            setTimeout(resolve, duration);
          });
          const newBatch = { [index]: timestamp };
          return { ...workingResult, ...newBatch };
        },
        initialResult: {},
      });

      let previousTimestamp = 0;
      let timestampsIncreasing = true;
      for (const timestamp of Object.values(timestampsByIndex)) {
        if (timestamp <= previousTimestamp) {
          timestampsIncreasing = false;
          break;
        }
        previousTimestamp = timestamp;
      }

      expect(Object.keys(timestampsByIndex)).toHaveLength(3);
      expect(timestampsIncreasing).toBe(true);
    });

    it('works when the result is an array', async () => {
      const results = await assetsUtil.reduceInBatchesSerially<
        string,
        string[]
      >({
        values: ['a', 'b', 'c', 'd', 'e', 'f'],
        batchSize: 2,
        eachBatch: async (workingResult, batch) => {
          return [...workingResult, ...batch.map((s) => s.toUpperCase())];
        },
        initialResult: [],
      });

      expect(results).toStrictEqual(['A', 'B', 'C', 'D', 'E', 'F']);
    });

    it('works when the result is a number', async () => {
      const results = await assetsUtil.reduceInBatchesSerially<number, number>({
        values: [1, 2, 3, 4, 5],
        batchSize: 2,
        eachBatch: async (workingResult, batch) => {
          return workingResult + batch.reduce((a, b) => a + b, 0);
        },
        initialResult: 0,
      });

      expect(results).toBe(15);
    });
  });

  describe('fetchAndMapExchangeRates', () => {
    it('should return empty object when chainId not supported', async () => {
      const testTokenAddress = '0x7BEF710a5759d197EC0Bf621c3Df802C2D60D848';
      const mockPriceService = createMockPriceService();

      jest
        .spyOn(mockPriceService, 'validateChainIdSupported')
        .mockReturnValue(false);

      const result = await assetsUtil.fetchTokenContractExchangeRates({
        tokenPricesService: mockPriceService,
        nativeCurrency: 'ETH',
        tokenAddresses: [testTokenAddress],
        chainId: '0x0',
      });

      expect(result).toStrictEqual({});
    });

    it('should return empty object when nativeCurrency not supported', async () => {
      const testTokenAddress = '0x7BEF710a5759d197EC0Bf621c3Df802C2D60D848';
      const mockPriceService = createMockPriceService();
      jest
        .spyOn(mockPriceService, 'validateCurrencySupported')
        .mockReturnValue(false);

      const result = await assetsUtil.fetchTokenContractExchangeRates({
        tokenPricesService: mockPriceService,
        nativeCurrency: 'X',
        tokenAddresses: [testTokenAddress],
        chainId: '0x1',
      });

      expect(result).toStrictEqual({});
    });

    it('should return successfully with a number of tokens less than the batch size', async () => {
      const testTokenAddress = '0x7BEF710a5759d197EC0Bf621c3Df802C2D60D848';
      const testNativeCurrency = 'ETH';
      const testChainId = '0x1';
      const mockPriceService = createMockPriceService();

      jest.spyOn(mockPriceService, 'fetchTokenPrices').mockResolvedValue({
        [testTokenAddress]: {
          tokenAddress: testTokenAddress,
          currency: testNativeCurrency,
          allTimeHigh: 4000,
          allTimeLow: 900,
          circulatingSupply: 2000,
          dilutedMarketCap: 100,
          high1d: 200,
          low1d: 100,
          marketCap: 1000,
          marketCapPercentChange1d: 100,
          price: 0.0004588648479937523,
          pricePercentChange14d: 100,
          pricePercentChange1h: 1,
          pricePercentChange1y: 200,
          pricePercentChange200d: 300,
          pricePercentChange30d: 200,
          pricePercentChange7d: 100,
          totalVolume: 100,
          priceChange1d: 100,
          pricePercentChange1d: 100,
        },
      });

      const result = await assetsUtil.fetchTokenContractExchangeRates({
        tokenPricesService: mockPriceService,
        nativeCurrency: testNativeCurrency,
        tokenAddresses: [testTokenAddress],
        chainId: testChainId,
      });

      expect(result).toMatchObject({
        [testTokenAddress]: 0.0004588648479937523,
      });
    });

    it('should fetch successfully in batches', async () => {
      const mockPriceService = createMockPriceService();
      const tokenAddresses = [...new Array(200).keys()]
        .map(buildAddress)
        .sort();

      const testNativeCurrency = 'ETH';
      const testChainId = '0x1';

      const fetchTokenPricesSpy = jest.spyOn(
        mockPriceService,
        'fetchTokenPrices',
      );

      await assetsUtil.fetchTokenContractExchangeRates({
        tokenPricesService: mockPriceService,
        nativeCurrency: testNativeCurrency,
        tokenAddresses: tokenAddresses as Hex[],
        chainId: testChainId,
      });

      const numBatches = Math.ceil(
        tokenAddresses.length / TOKEN_PRICES_BATCH_SIZE,
      );
      expect(fetchTokenPricesSpy).toHaveBeenCalledTimes(numBatches);

      for (let i = 1; i <= numBatches; i++) {
        expect(fetchTokenPricesSpy).toHaveBeenNthCalledWith(i, {
          chainId: testChainId,
          tokenAddresses: tokenAddresses.slice(
            (i - 1) * TOKEN_PRICES_BATCH_SIZE,
            i * TOKEN_PRICES_BATCH_SIZE,
          ),
          currency: testNativeCurrency,
        });
      }
    });

    it('should sort token addresses when batching', async () => {
      const mockPriceService = createMockPriceService();

      // Mock addresses in descending order
      const tokenAddresses = [...new Array(200).keys()]
        .map(buildAddress)
        .sort()
        .reverse();

      const testNativeCurrency = 'ETH';
      const testChainId = '0x1';

      const fetchTokenPricesSpy = jest.spyOn(
        mockPriceService,
        'fetchTokenPrices',
      );

      await assetsUtil.fetchTokenContractExchangeRates({
        tokenPricesService: mockPriceService,
        nativeCurrency: testNativeCurrency,
        tokenAddresses: tokenAddresses as Hex[],
        chainId: testChainId,
      });

      // Expect batches in ascending order
      tokenAddresses.sort();

      const numBatches = Math.ceil(
        tokenAddresses.length / TOKEN_PRICES_BATCH_SIZE,
      );
      expect(fetchTokenPricesSpy).toHaveBeenCalledTimes(numBatches);

      for (let i = 1; i <= numBatches; i++) {
        expect(fetchTokenPricesSpy).toHaveBeenNthCalledWith(i, {
          chainId: testChainId,
          tokenAddresses: tokenAddresses.slice(
            (i - 1) * TOKEN_PRICES_BATCH_SIZE,
            i * TOKEN_PRICES_BATCH_SIZE,
          ),
          currency: testNativeCurrency,
        });
      }
    });
  });

  describe('getKeyByValue', () => {
    it('should return correct key for a specific value', () => {
      const testMap = new Map([
        ['toto', 'koko'],
        ['foo', 'bar'],
      ]);
      const result = assetsUtil.getKeyByValue(testMap, 'koko');
      expect(result).toBe('toto');
    });
  });
});

/**
 * Constructs a checksum Ethereum address.
 *
 * @param number - The address as a decimal number.
 * @returns The address as an 0x-prefixed ERC-55 mixed-case checksum address in
 * hexadecimal format.
 */
function buildAddress(number: number) {
  return toChecksumHexAddress(add0x(number.toString(16).padStart(40, '0')));
}

/**
 * Creates a mock for token prices service.
 *
 * @returns The mocked functions of token prices service.
 */
function createMockPriceService(): AbstractTokenPricesService {
  return {
    validateChainIdSupported(_chainId: unknown): _chainId is Hex {
      return true;
    },
    validateCurrencySupported(_currency: unknown): _currency is string {
      return true;
    },
    async fetchTokenPrices() {
      return {};
    },
<<<<<<< HEAD
    async fetchSupportedChainIds() {
      return [];
=======
    async fetchExchangeRates() {
      return {};
>>>>>>> cfaf0951
    },
  };
}<|MERGE_RESOLUTION|>--- conflicted
+++ resolved
@@ -774,8 +774,8 @@
  */
 function createMockPriceService(): AbstractTokenPricesService {
   return {
-    validateChainIdSupported(_chainId: unknown): _chainId is Hex {
-      return true;
+    async fetchSupportedChainIds() {
+      return [];
     },
     validateCurrencySupported(_currency: unknown): _currency is string {
       return true;
@@ -783,13 +783,8 @@
     async fetchTokenPrices() {
       return {};
     },
-<<<<<<< HEAD
-    async fetchSupportedChainIds() {
-      return [];
-=======
     async fetchExchangeRates() {
       return {};
->>>>>>> cfaf0951
     },
   };
 }