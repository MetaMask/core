/*
 * For a detailed explanation regarding each configuration property and type check, visit:
 * https://jestjs.io/docs/configuration
 */

const merge = require('deepmerge');
const path = require('path');

const baseConfig = require('../../jest.config.packages');

const displayName = path.basename(__dirname);

module.exports = merge(baseConfig, {
  // The display name when running multiple projects
  displayName,

  // An object that configures minimum threshold enforcement for coverage results
  coverageThreshold: {
    global: {
<<<<<<< HEAD
      branches: 89.29,
      functions: 97.74,
      lines: 97.64,
      statements: 97.68,
=======
      branches: 88.22,
      functions: 95.32,
      lines: 96.68,
      statements: 96.68,
>>>>>>> 44331502
    },
  },

  // We rely on `window` to make requests
  testEnvironment: '<rootDir>/jest.environment.js',
});<|MERGE_RESOLUTION|>--- conflicted
+++ resolved
@@ -17,17 +17,10 @@
   // An object that configures minimum threshold enforcement for coverage results
   coverageThreshold: {
     global: {
-<<<<<<< HEAD
-      branches: 89.29,
-      functions: 97.74,
-      lines: 97.64,
-      statements: 97.68,
-=======
-      branches: 88.22,
-      functions: 95.32,
-      lines: 96.68,
-      statements: 96.68,
->>>>>>> 44331502
+      branches: 88.47,
+      functions: 95.89,
+      lines: 96.87,
+      statements: 96.87,
     },
   },
 
