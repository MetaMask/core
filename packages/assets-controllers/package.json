{
  "name": "@metamask/assets-controllers",
  "version": "65.0.0",
  "description": "Controllers which manage interactions involving ERC-20, ERC-721, and ERC-1155 tokens (including NFTs)",
  "keywords": [
    "MetaMask",
    "Ethereum"
  ],
  "homepage": "https://github.com/MetaMask/core/tree/main/packages/assets-controllers#readme",
  "bugs": {
    "url": "https://github.com/MetaMask/core/issues"
  },
  "repository": {
    "type": "git",
    "url": "https://github.com/MetaMask/core.git"
  },
  "license": "MIT",
  "sideEffects": false,
  "exports": {
    ".": {
      "import": {
        "types": "./dist/index.d.mts",
        "default": "./dist/index.mjs"
      },
      "require": {
        "types": "./dist/index.d.cts",
        "default": "./dist/index.cjs"
      }
    },
    "./package.json": "./package.json"
  },
  "main": "./dist/index.cjs",
  "types": "./dist/index.d.cts",
  "files": [
    "dist/"
  ],
  "scripts": {
    "build": "ts-bridge --project tsconfig.build.json --verbose --clean --no-references",
    "build:docs": "typedoc",
    "changelog:update": "../../scripts/update-changelog.sh @metamask/assets-controllers",
    "changelog:validate": "../../scripts/validate-changelog.sh @metamask/assets-controllers",
    "publish:preview": "yarn npm publish --tag preview",
    "since-latest-release": "../../scripts/since-latest-release.sh",
    "test": "NODE_OPTIONS=--experimental-vm-modules jest --reporters=jest-silent-reporter",
    "test:clean": "NODE_OPTIONS=--experimental-vm-modules jest --clearCache",
    "test:verbose": "NODE_OPTIONS=--experimental-vm-modules jest --verbose",
    "test:watch": "NODE_OPTIONS=--experimental-vm-modules jest --watch"
  },
  "dependencies": {
    "@ethereumjs/util": "^9.1.0",
    "@ethersproject/abi": "^5.7.0",
    "@ethersproject/address": "^5.7.0",
    "@ethersproject/bignumber": "^5.7.0",
    "@ethersproject/contracts": "^5.7.0",
    "@ethersproject/providers": "^5.7.0",
    "@metamask/abi-utils": "^2.0.3",
    "@metamask/base-controller": "^8.0.1",
    "@metamask/contract-metadata": "^2.4.0",
    "@metamask/controller-utils": "^11.9.0",
    "@metamask/eth-query": "^4.0.0",
    "@metamask/keyring-api": "^17.4.0",
    "@metamask/metamask-eth-abis": "^3.1.1",
    "@metamask/polling-controller": "^13.0.0",
    "@metamask/rpc-errors": "^7.0.2",
    "@metamask/snaps-utils": "^9.2.0",
    "@metamask/utils": "^11.2.0",
    "@types/bn.js": "^5.1.5",
    "@types/uuid": "^8.3.0",
    "async-mutex": "^0.5.0",
    "bitcoin-address-validation": "^2.2.3",
    "bn.js": "^5.2.1",
    "immer": "^9.0.6",
    "lodash": "^4.17.21",
    "multiformats": "^13.1.0",
    "single-call-balance-checker-abi": "^1.0.0",
    "uuid": "^8.3.2"
  },
  "devDependencies": {
    "@babel/runtime": "^7.23.9",
    "@metamask/accounts-controller": "^29.0.0",
    "@metamask/approval-controller": "^7.1.3",
    "@metamask/auto-changelog": "^3.4.4",
    "@metamask/ethjs-provider-http": "^0.3.0",
    "@metamask/keyring-controller": "^22.0.0",
    "@metamask/keyring-internal-api": "^6.0.1",
    "@metamask/keyring-snap-client": "^4.1.0",
    "@metamask/network-controller": "^23.5.0",
    "@metamask/permission-controller": "^11.0.6",
<<<<<<< HEAD
    "@metamask/phishing-controller": "^12.5.0",
    "@metamask/preferences-controller": "^17.0.0",
=======
    "@metamask/preferences-controller": "^18.0.0",
>>>>>>> 24437945
    "@metamask/providers": "^21.0.0",
    "@metamask/snaps-controllers": "^11.2.1",
    "@metamask/snaps-sdk": "^6.22.0",
    "@metamask/transaction-controller": "^56.2.0",
    "@types/jest": "^27.4.1",
    "@types/lodash": "^4.14.191",
    "@types/node": "^16.18.54",
    "deepmerge": "^4.2.2",
    "jest": "^27.5.1",
    "jest-environment-jsdom": "^27.5.1",
    "nock": "^13.3.1",
    "sinon": "^9.2.4",
    "ts-jest": "^27.1.4",
    "typedoc": "^0.24.8",
    "typedoc-plugin-missing-exports": "^2.0.0",
    "typescript": "~5.2.2",
    "webextension-polyfill": "^0.12.0"
  },
  "peerDependencies": {
    "@metamask/accounts-controller": "^29.0.0",
    "@metamask/approval-controller": "^7.0.0",
    "@metamask/keyring-controller": "^22.0.0",
    "@metamask/network-controller": "^23.0.0",
    "@metamask/permission-controller": "^11.0.0",
<<<<<<< HEAD
    "@metamask/phishing-controller": "^12.5.0",
    "@metamask/preferences-controller": "^17.0.0",
=======
    "@metamask/preferences-controller": "^18.0.0",
>>>>>>> 24437945
    "@metamask/providers": "^21.0.0",
    "@metamask/snaps-controllers": "^11.0.0",
    "@metamask/transaction-controller": "^56.0.0",
    "webextension-polyfill": "^0.10.0 || ^0.11.0 || ^0.12.0"
  },
  "engines": {
    "node": "^18.18 || >=20"
  },
  "publishConfig": {
    "access": "public",
    "registry": "https://registry.npmjs.org/"
  }
}<|MERGE_RESOLUTION|>--- conflicted
+++ resolved
@@ -86,12 +86,8 @@
     "@metamask/keyring-snap-client": "^4.1.0",
     "@metamask/network-controller": "^23.5.0",
     "@metamask/permission-controller": "^11.0.6",
-<<<<<<< HEAD
     "@metamask/phishing-controller": "^12.5.0",
-    "@metamask/preferences-controller": "^17.0.0",
-=======
     "@metamask/preferences-controller": "^18.0.0",
->>>>>>> 24437945
     "@metamask/providers": "^21.0.0",
     "@metamask/snaps-controllers": "^11.2.1",
     "@metamask/snaps-sdk": "^6.22.0",
@@ -116,12 +112,8 @@
     "@metamask/keyring-controller": "^22.0.0",
     "@metamask/network-controller": "^23.0.0",
     "@metamask/permission-controller": "^11.0.0",
-<<<<<<< HEAD
     "@metamask/phishing-controller": "^12.5.0",
-    "@metamask/preferences-controller": "^17.0.0",
-=======
     "@metamask/preferences-controller": "^18.0.0",
->>>>>>> 24437945
     "@metamask/providers": "^21.0.0",
     "@metamask/snaps-controllers": "^11.0.0",
     "@metamask/transaction-controller": "^56.0.0",
