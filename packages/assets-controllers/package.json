{
  "name": "@metamask/assets-controllers",
  "version": "73.1.0",
  "description": "Controllers which manage interactions involving ERC-20, ERC-721, and ERC-1155 tokens (including NFTs)",
  "keywords": [
    "MetaMask",
    "Ethereum"
  ],
  "homepage": "https://github.com/MetaMask/core/tree/main/packages/assets-controllers#readme",
  "bugs": {
    "url": "https://github.com/MetaMask/core/issues"
  },
  "repository": {
    "type": "git",
    "url": "https://github.com/MetaMask/core.git"
  },
  "license": "MIT",
  "sideEffects": false,
  "exports": {
    ".": {
      "import": {
        "types": "./dist/index.d.mts",
        "default": "./dist/index.mjs"
      },
      "require": {
        "types": "./dist/index.d.cts",
        "default": "./dist/index.cjs"
      }
    },
    "./package.json": "./package.json"
  },
  "main": "./dist/index.cjs",
  "types": "./dist/index.d.cts",
  "files": [
    "dist/"
  ],
  "scripts": {
    "build": "ts-bridge --project tsconfig.build.json --verbose --clean --no-references",
    "build:docs": "typedoc",
    "changelog:update": "../../scripts/update-changelog.sh @metamask/assets-controllers",
    "changelog:validate": "../../scripts/validate-changelog.sh @metamask/assets-controllers",
    "publish:preview": "yarn npm publish --tag preview",
    "since-latest-release": "../../scripts/since-latest-release.sh",
    "test": "NODE_OPTIONS=--experimental-vm-modules jest --reporters=jest-silent-reporter",
    "test:clean": "NODE_OPTIONS=--experimental-vm-modules jest --clearCache",
    "test:verbose": "NODE_OPTIONS=--experimental-vm-modules jest --verbose",
    "test:watch": "NODE_OPTIONS=--experimental-vm-modules jest --watch"
  },
  "dependencies": {
    "@ethereumjs/util": "^9.1.0",
    "@ethersproject/abi": "^5.7.0",
    "@ethersproject/address": "^5.7.0",
    "@ethersproject/bignumber": "^5.7.0",
    "@ethersproject/contracts": "^5.7.0",
    "@ethersproject/providers": "^5.7.0",
    "@metamask/abi-utils": "^2.0.3",
    "@metamask/base-controller": "^8.0.1",
    "@metamask/contract-metadata": "^2.4.0",
    "@metamask/controller-utils": "^11.11.0",
    "@metamask/eth-query": "^4.0.0",
    "@metamask/keyring-api": "^20.0.0",
    "@metamask/metamask-eth-abis": "^3.1.1",
    "@metamask/polling-controller": "^14.0.0",
    "@metamask/rpc-errors": "^7.0.2",
    "@metamask/snaps-sdk": "^9.0.0",
    "@metamask/snaps-utils": "^11.0.0",
    "@metamask/utils": "^11.4.2",
    "@types/bn.js": "^5.1.5",
    "@types/uuid": "^8.3.0",
    "async-mutex": "^0.5.0",
    "bitcoin-address-validation": "^2.2.3",
    "bn.js": "^5.2.1",
    "immer": "^9.0.6",
    "lodash": "^4.17.21",
    "multiformats": "^13.1.0",
    "reselect": "^5.1.1",
    "single-call-balance-checker-abi": "^1.0.0",
    "uuid": "^8.3.2"
  },
  "devDependencies": {
    "@babel/runtime": "^7.23.9",
<<<<<<< HEAD
    "@metamask/account-api": "^0.6.0",
    "@metamask/account-tree-controller": "^0.7.0",
    "@metamask/accounts-controller": "^32.0.1",
=======
    "@metamask/account-api": "^0.9.0",
    "@metamask/account-tree-controller": "^0.8.0",
    "@metamask/accounts-controller": "^32.0.2",
>>>>>>> 686a26ab
    "@metamask/approval-controller": "^7.1.3",
    "@metamask/auto-changelog": "^3.4.4",
    "@metamask/ethjs-provider-http": "^0.3.0",
    "@metamask/keyring-controller": "^22.1.1",
    "@metamask/keyring-internal-api": "^8.0.0",
    "@metamask/keyring-snap-client": "^7.0.0",
    "@metamask/multichain-account-service": "^0.4.0",
    "@metamask/network-controller": "^24.0.1",
    "@metamask/permission-controller": "^11.0.6",
    "@metamask/phishing-controller": "^13.1.0",
    "@metamask/preferences-controller": "^18.4.1",
    "@metamask/providers": "^22.1.0",
    "@metamask/snaps-controllers": "^14.0.1",
    "@metamask/transaction-controller": "^59.1.0",
    "@types/jest": "^27.4.1",
    "@types/lodash": "^4.14.191",
    "@types/node": "^16.18.54",
    "deepmerge": "^4.2.2",
    "jest": "^27.5.1",
    "jest-environment-jsdom": "^27.5.1",
    "nock": "^13.3.1",
    "sinon": "^9.2.4",
    "ts-jest": "^27.1.4",
    "typedoc": "^0.24.8",
    "typedoc-plugin-missing-exports": "^2.0.0",
    "typescript": "~5.2.2",
    "webextension-polyfill": "^0.12.0"
  },
  "peerDependencies": {
    "@metamask/account-tree-controller": "^0.7.0",
    "@metamask/accounts-controller": "^32.0.0",
    "@metamask/approval-controller": "^7.0.0",
    "@metamask/keyring-controller": "^22.0.0",
    "@metamask/network-controller": "^24.0.0",
    "@metamask/permission-controller": "^11.0.0",
    "@metamask/phishing-controller": "^13.0.0",
    "@metamask/preferences-controller": "^18.0.0",
    "@metamask/providers": "^22.0.0",
    "@metamask/snaps-controllers": "^14.0.0",
    "@metamask/transaction-controller": "^59.0.0",
    "webextension-polyfill": "^0.10.0 || ^0.11.0 || ^0.12.0"
  },
  "engines": {
    "node": "^18.18 || >=20"
  },
  "publishConfig": {
    "access": "public",
    "registry": "https://registry.npmjs.org/"
  }
}<|MERGE_RESOLUTION|>--- conflicted
+++ resolved
@@ -79,15 +79,9 @@
   },
   "devDependencies": {
     "@babel/runtime": "^7.23.9",
-<<<<<<< HEAD
-    "@metamask/account-api": "^0.6.0",
-    "@metamask/account-tree-controller": "^0.7.0",
-    "@metamask/accounts-controller": "^32.0.1",
-=======
     "@metamask/account-api": "^0.9.0",
     "@metamask/account-tree-controller": "^0.8.0",
     "@metamask/accounts-controller": "^32.0.2",
->>>>>>> 686a26ab
     "@metamask/approval-controller": "^7.1.3",
     "@metamask/auto-changelog": "^3.4.4",
     "@metamask/ethjs-provider-http": "^0.3.0",
