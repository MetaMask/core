--- conflicted
+++ resolved
@@ -46,13 +46,8 @@
     "@ethersproject/bignumber": "^5.7.0",
     "@ethersproject/contracts": "^5.7.0",
     "@ethersproject/providers": "^5.7.0",
-<<<<<<< HEAD
     "@metamask/abi-utils": "^2.0.3",
-    "@metamask/accounts-controller": "^17.1.1",
-=======
-    "@metamask/abi-utils": "^2.0.2",
     "@metamask/accounts-controller": "^17.2.0",
->>>>>>> fa23228b
     "@metamask/approval-controller": "^7.0.0",
     "@metamask/base-controller": "^6.0.0",
     "@metamask/contract-metadata": "^2.4.0",
