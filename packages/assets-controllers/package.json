--- conflicted
+++ resolved
@@ -73,11 +73,7 @@
   "devDependencies": {
     "@metamask/auto-changelog": "^3.4.4",
     "@metamask/ethjs-provider-http": "^0.3.0",
-<<<<<<< HEAD
-    "@metamask/keyring-api": "^6.1.1",
-=======
     "@metamask/keyring-api": "^8.0.0",
->>>>>>> 190f08c0
     "@types/jest": "^27.4.1",
     "@types/lodash": "^4.14.191",
     "@types/node": "^16.18.54",
