--- conflicted
+++ resolved
@@ -53,12 +53,8 @@
     "@metamask/contract-metadata": "^2.4.0",
     "@metamask/controller-utils": "^11.0.0",
     "@metamask/eth-query": "^4.0.0",
-<<<<<<< HEAD
+    "@metamask/keyring-api": "^6.3.1",
     "@metamask/keyring-controller": "^17.0.0",
-=======
-    "@metamask/keyring-api": "^6.3.1",
-    "@metamask/keyring-controller": "^16.0.0",
->>>>>>> e01842de
     "@metamask/metamask-eth-abis": "^3.1.1",
     "@metamask/network-controller": "^19.0.0",
     "@metamask/polling-controller": "^8.0.0",
@@ -95,20 +91,12 @@
     "typescript": "~4.9.5"
   },
   "peerDependencies": {
-<<<<<<< HEAD
     "@metamask/accounts-controller": "^16.0.0",
     "@metamask/approval-controller": "^7.0.0",
     "@metamask/keyring-controller": "^17.0.0",
     "@metamask/network-controller": "^19.0.0",
-    "@metamask/preferences-controller": "^13.0.0"
-=======
-    "@metamask/accounts-controller": "^14.0.0",
-    "@metamask/approval-controller": "^6.0.0",
-    "@metamask/keyring-controller": "^16.0.0",
-    "@metamask/network-controller": "^18.0.0",
-    "@metamask/preferences-controller": "^11.0.0",
+    "@metamask/preferences-controller": "^13.0.0",
     "@metamask/snaps-controllers": "^8.1.1"
->>>>>>> e01842de
   },
   "engines": {
     "node": "^18.18 || >=20"
