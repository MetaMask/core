{
  "name": "@metamask/assets-controllers",
<<<<<<< HEAD
  "version": "87.1.0",
=======
  "version": "88.0.0",
>>>>>>> bd65e7f8
  "description": "Controllers which manage interactions involving ERC-20, ERC-721, and ERC-1155 tokens (including NFTs)",
  "keywords": [
    "MetaMask",
    "Ethereum"
  ],
  "homepage": "https://github.com/MetaMask/core/tree/main/packages/assets-controllers#readme",
  "bugs": {
    "url": "https://github.com/MetaMask/core/issues"
  },
  "repository": {
    "type": "git",
    "url": "https://github.com/MetaMask/core.git"
  },
  "license": "MIT",
  "sideEffects": false,
  "exports": {
    ".": {
      "import": {
        "types": "./dist/index.d.mts",
        "default": "./dist/index.mjs"
      },
      "require": {
        "types": "./dist/index.d.cts",
        "default": "./dist/index.cjs"
      }
    },
    "./package.json": "./package.json"
  },
  "main": "./dist/index.cjs",
  "types": "./dist/index.d.cts",
  "files": [
    "dist/"
  ],
  "scripts": {
    "build": "ts-bridge --project tsconfig.build.json --verbose --clean --no-references",
    "build:all": "ts-bridge --project tsconfig.build.json --verbose --clean",
    "build:docs": "typedoc",
    "changelog:update": "../../scripts/update-changelog.sh @metamask/assets-controllers",
    "changelog:validate": "../../scripts/validate-changelog.sh @metamask/assets-controllers",
    "publish:preview": "yarn npm publish --tag preview",
    "since-latest-release": "../../scripts/since-latest-release.sh",
    "test": "NODE_OPTIONS=--experimental-vm-modules jest --reporters=jest-silent-reporter",
    "test:clean": "NODE_OPTIONS=--experimental-vm-modules jest --clearCache",
    "test:verbose": "NODE_OPTIONS=--experimental-vm-modules jest --verbose",
    "test:watch": "NODE_OPTIONS=--experimental-vm-modules jest --watch"
  },
  "dependencies": {
    "@ethereumjs/util": "^9.1.0",
    "@ethersproject/abi": "^5.7.0",
    "@ethersproject/address": "^5.7.0",
    "@ethersproject/bignumber": "^5.7.0",
    "@ethersproject/contracts": "^5.7.0",
    "@ethersproject/providers": "^5.7.0",
    "@metamask/abi-utils": "^2.0.3",
    "@metamask/base-controller": "^9.0.0",
    "@metamask/contract-metadata": "^2.4.0",
    "@metamask/controller-utils": "^11.15.0",
    "@metamask/eth-query": "^4.0.0",
    "@metamask/keyring-api": "^21.0.0",
    "@metamask/messenger": "^0.3.0",
    "@metamask/metamask-eth-abis": "^3.1.1",
    "@metamask/polling-controller": "^15.0.0",
    "@metamask/rpc-errors": "^7.0.2",
    "@metamask/snaps-sdk": "^9.0.0",
    "@metamask/snaps-utils": "^11.0.0",
    "@metamask/utils": "^11.8.1",
    "@types/bn.js": "^5.1.5",
    "@types/uuid": "^8.3.0",
    "async-mutex": "^0.5.0",
    "bitcoin-address-validation": "^2.2.3",
    "bn.js": "^5.2.1",
    "immer": "^9.0.6",
    "lodash": "^4.17.21",
    "multiformats": "^9.9.0",
    "reselect": "^5.1.1",
    "single-call-balance-checker-abi": "^1.0.0",
    "uuid": "^8.3.2"
  },
  "devDependencies": {
    "@babel/runtime": "^7.23.9",
    "@metamask/account-api": "^0.12.0",
    "@metamask/account-tree-controller": "^3.0.0",
    "@metamask/accounts-controller": "^34.0.0",
    "@metamask/approval-controller": "^8.0.0",
    "@metamask/auto-changelog": "^3.4.4",
    "@metamask/core-backend": "^4.0.0",
    "@metamask/ethjs-provider-http": "^0.3.0",
    "@metamask/keyring-controller": "^24.0.0",
    "@metamask/keyring-internal-api": "^9.0.0",
    "@metamask/keyring-snap-client": "^8.0.0",
    "@metamask/multichain-account-service": "^3.0.0",
    "@metamask/network-controller": "^25.0.0",
    "@metamask/permission-controller": "^12.1.0",
    "@metamask/phishing-controller": "^15.0.0",
    "@metamask/preferences-controller": "^21.0.0",
    "@metamask/profile-sync-controller": "^26.0.0",
    "@metamask/providers": "^22.1.0",
    "@metamask/snaps-controllers": "^14.0.1",
    "@metamask/transaction-controller": "^61.1.0",
    "@ts-bridge/cli": "^0.6.4",
    "@types/jest": "^27.4.1",
    "@types/lodash": "^4.14.191",
    "@types/node": "^16.18.54",
    "deepmerge": "^4.2.2",
    "jest": "^27.5.1",
    "jest-environment-jsdom": "^27.5.1",
    "nock": "^13.3.1",
    "sinon": "^9.2.4",
    "ts-jest": "^27.1.4",
    "typedoc": "^0.24.8",
    "typedoc-plugin-missing-exports": "^2.0.0",
    "typescript": "~5.3.3",
    "webextension-polyfill": "^0.12.0"
  },
  "peerDependencies": {
    "@metamask/account-tree-controller": "^3.0.0",
    "@metamask/accounts-controller": "^34.0.0",
    "@metamask/approval-controller": "^8.0.0",
    "@metamask/core-backend": "^4.0.0",
    "@metamask/keyring-controller": "^24.0.0",
    "@metamask/network-controller": "^25.0.0",
    "@metamask/permission-controller": "^12.0.0",
    "@metamask/phishing-controller": "^15.0.0",
    "@metamask/preferences-controller": "^21.0.0",
    "@metamask/profile-sync-controller": "^26.0.0",
    "@metamask/providers": "^22.0.0",
    "@metamask/snaps-controllers": "^14.0.0",
    "@metamask/transaction-controller": "^61.0.0",
    "webextension-polyfill": "^0.10.0 || ^0.11.0 || ^0.12.0"
  },
  "engines": {
    "node": "^18.18 || >=20"
  },
  "publishConfig": {
    "access": "public",
    "registry": "https://registry.npmjs.org/"
  }
}<|MERGE_RESOLUTION|>--- conflicted
+++ resolved
@@ -1,10 +1,6 @@
 {
   "name": "@metamask/assets-controllers",
-<<<<<<< HEAD
-  "version": "87.1.0",
-=======
   "version": "88.0.0",
->>>>>>> bd65e7f8
   "description": "Controllers which manage interactions involving ERC-20, ERC-721, and ERC-1155 tokens (including NFTs)",
   "keywords": [
     "MetaMask",
