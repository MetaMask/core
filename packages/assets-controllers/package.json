--- conflicted
+++ resolved
@@ -76,10 +76,7 @@
   "devDependencies": {
     "@metamask/auto-changelog": "^3.4.4",
     "@metamask/ethjs-provider-http": "^0.3.0",
-<<<<<<< HEAD
-=======
     "@metamask/keyring-api": "^6.4.0",
->>>>>>> 076a6572
     "@types/jest": "^27.4.1",
     "@types/lodash": "^4.14.191",
     "@types/node": "^16.18.54",
