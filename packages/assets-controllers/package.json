{
  "name": "@metamask/assets-controllers",
  "version": "93.1.0",
  "description": "Controllers which manage interactions involving ERC-20, ERC-721, and ERC-1155 tokens (including NFTs)",
  "keywords": [
    "MetaMask",
    "Ethereum"
  ],
  "homepage": "https://github.com/MetaMask/core/tree/main/packages/assets-controllers#readme",
  "bugs": {
    "url": "https://github.com/MetaMask/core/issues"
  },
  "repository": {
    "type": "git",
    "url": "https://github.com/MetaMask/core.git"
  },
  "license": "MIT",
  "sideEffects": false,
  "exports": {
    ".": {
      "import": {
        "types": "./dist/index.d.mts",
        "default": "./dist/index.mjs"
      },
      "require": {
        "types": "./dist/index.d.cts",
        "default": "./dist/index.cjs"
      }
    },
    "./package.json": "./package.json"
  },
  "main": "./dist/index.cjs",
  "types": "./dist/index.d.cts",
  "files": [
    "dist/"
  ],
  "scripts": {
    "build": "ts-bridge --project tsconfig.build.json --verbose --clean --no-references",
    "build:all": "ts-bridge --project tsconfig.build.json --verbose --clean",
    "build:docs": "typedoc",
    "changelog:update": "../../scripts/update-changelog.sh @metamask/assets-controllers",
    "changelog:validate": "../../scripts/validate-changelog.sh @metamask/assets-controllers",
    "publish:preview": "yarn npm publish --tag preview",
    "since-latest-release": "../../scripts/since-latest-release.sh",
    "test": "NODE_OPTIONS=--experimental-vm-modules jest --reporters=jest-silent-reporter",
    "test:clean": "NODE_OPTIONS=--experimental-vm-modules jest --clearCache",
    "test:verbose": "NODE_OPTIONS=--experimental-vm-modules jest --verbose",
    "test:watch": "NODE_OPTIONS=--experimental-vm-modules jest --watch"
  },
  "dependencies": {
    "@ethereumjs/util": "^9.1.0",
    "@ethersproject/abi": "^5.7.0",
    "@ethersproject/address": "^5.7.0",
    "@ethersproject/bignumber": "^5.7.0",
    "@ethersproject/contracts": "^5.7.0",
    "@ethersproject/providers": "^5.7.0",
    "@metamask/abi-utils": "^2.0.3",
    "@metamask/account-tree-controller": "^4.0.0",
    "@metamask/accounts-controller": "^35.0.0",
    "@metamask/approval-controller": "^8.0.0",
    "@metamask/base-controller": "^9.0.0",
    "@metamask/contract-metadata": "^2.4.0",
    "@metamask/controller-utils": "^11.16.0",
    "@metamask/core-backend": "^5.0.0",
    "@metamask/eth-query": "^4.0.0",
    "@metamask/keyring-api": "^21.0.0",
    "@metamask/keyring-controller": "^25.0.0",
    "@metamask/messenger": "^0.3.0",
    "@metamask/metamask-eth-abis": "^3.1.1",
    "@metamask/multichain-account-service": "^4.0.0",
    "@metamask/network-controller": "^27.0.0",
    "@metamask/permission-controller": "^12.1.1",
    "@metamask/phishing-controller": "^16.1.0",
    "@metamask/polling-controller": "^16.0.0",
    "@metamask/preferences-controller": "^22.0.0",
    "@metamask/profile-sync-controller": "^27.0.0",
    "@metamask/rpc-errors": "^7.0.2",
    "@metamask/snaps-controllers": "^14.0.1",
    "@metamask/snaps-sdk": "^9.0.0",
    "@metamask/snaps-utils": "^11.0.0",
<<<<<<< HEAD
    "@metamask/storage-service": "^0.0.0",
    "@metamask/transaction-controller": "^62.5.0",
=======
    "@metamask/transaction-controller": "^62.6.0",
>>>>>>> f0c004e7
    "@metamask/utils": "^11.8.1",
    "@types/bn.js": "^5.1.5",
    "@types/uuid": "^8.3.0",
    "async-mutex": "^0.5.0",
    "bitcoin-address-validation": "^2.2.3",
    "bn.js": "^5.2.1",
    "immer": "^9.0.6",
    "lodash": "^4.17.21",
    "multiformats": "^9.9.0",
    "reselect": "^5.1.1",
    "single-call-balance-checker-abi": "^1.0.0",
    "uuid": "^8.3.2"
  },
  "devDependencies": {
    "@babel/runtime": "^7.23.9",
    "@metamask/account-api": "^0.12.0",
    "@metamask/auto-changelog": "^3.4.4",
    "@metamask/ethjs-provider-http": "^0.3.0",
    "@metamask/keyring-internal-api": "^9.0.0",
    "@metamask/keyring-snap-client": "^8.0.0",
    "@metamask/providers": "^22.1.0",
    "@ts-bridge/cli": "^0.6.4",
    "@types/jest": "^27.4.1",
    "@types/lodash": "^4.14.191",
    "@types/node": "^16.18.54",
    "deepmerge": "^4.2.2",
    "jest": "^27.5.1",
    "jest-environment-jsdom": "^27.5.1",
    "nock": "^13.3.1",
    "sinon": "^9.2.4",
    "ts-jest": "^27.1.4",
    "typedoc": "^0.24.8",
    "typedoc-plugin-missing-exports": "^2.0.0",
    "typescript": "~5.3.3",
    "webextension-polyfill": "^0.12.0"
  },
  "peerDependencies": {
    "@metamask/providers": "^22.0.0",
    "webextension-polyfill": "^0.10.0 || ^0.11.0 || ^0.12.0"
  },
  "engines": {
    "node": "^18.18 || >=20"
  },
  "publishConfig": {
    "access": "public",
    "registry": "https://registry.npmjs.org/"
  }
}<|MERGE_RESOLUTION|>--- conflicted
+++ resolved
@@ -78,12 +78,8 @@
     "@metamask/snaps-controllers": "^14.0.1",
     "@metamask/snaps-sdk": "^9.0.0",
     "@metamask/snaps-utils": "^11.0.0",
-<<<<<<< HEAD
     "@metamask/storage-service": "^0.0.0",
-    "@metamask/transaction-controller": "^62.5.0",
-=======
     "@metamask/transaction-controller": "^62.6.0",
->>>>>>> f0c004e7
     "@metamask/utils": "^11.8.1",
     "@types/bn.js": "^5.1.5",
     "@types/uuid": "^8.3.0",
