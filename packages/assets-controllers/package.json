--- conflicted
+++ resolved
@@ -92,11 +92,7 @@
     "@metamask/network-controller": "^24.2.0",
     "@metamask/permission-controller": "^11.0.6",
     "@metamask/phishing-controller": "^14.0.0",
-<<<<<<< HEAD
-    "@metamask/preferences-controller": "^19.0.0",
-=======
     "@metamask/preferences-controller": "^20.0.0",
->>>>>>> 8a91ea20
     "@metamask/providers": "^22.1.0",
     "@metamask/snaps-controllers": "^14.0.1",
     "@metamask/transaction-controller": "^60.4.0",
@@ -122,11 +118,7 @@
     "@metamask/network-controller": "^24.0.0",
     "@metamask/permission-controller": "^11.0.0",
     "@metamask/phishing-controller": "^14.0.0",
-<<<<<<< HEAD
-    "@metamask/preferences-controller": "^19.0.0",
-=======
     "@metamask/preferences-controller": "^20.0.0",
->>>>>>> 8a91ea20
     "@metamask/providers": "^22.0.0",
     "@metamask/snaps-controllers": "^14.0.0",
     "@metamask/transaction-controller": "^60.0.0",
