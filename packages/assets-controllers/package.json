{
  "name": "@metamask/assets-controllers",
  "version": "47.0.0",
  "description": "Controllers which manage interactions involving ERC-20, ERC-721, and ERC-1155 tokens (including NFTs)",
  "keywords": [
    "MetaMask",
    "Ethereum"
  ],
  "homepage": "https://github.com/MetaMask/core/tree/main/packages/assets-controllers#readme",
  "bugs": {
    "url": "https://github.com/MetaMask/core/issues"
  },
  "repository": {
    "type": "git",
    "url": "https://github.com/MetaMask/core.git"
  },
  "license": "MIT",
  "sideEffects": false,
  "exports": {
    ".": {
      "import": {
        "types": "./dist/index.d.mts",
        "default": "./dist/index.mjs"
      },
      "require": {
        "types": "./dist/index.d.cts",
        "default": "./dist/index.cjs"
      }
    },
    "./package.json": "./package.json"
  },
  "main": "./dist/index.cjs",
  "types": "./dist/index.d.cts",
  "files": [
    "dist/"
  ],
  "scripts": {
    "build": "ts-bridge --project tsconfig.build.json --verbose --clean --no-references",
    "build:docs": "typedoc",
    "changelog:update": "../../scripts/update-changelog.sh @metamask/assets-controllers",
    "changelog:validate": "../../scripts/validate-changelog.sh @metamask/assets-controllers",
    "publish:preview": "yarn npm publish --tag preview",
    "since-latest-release": "../../scripts/since-latest-release.sh",
    "test": "NODE_OPTIONS=--experimental-vm-modules jest --reporters=jest-silent-reporter",
    "test:clean": "NODE_OPTIONS=--experimental-vm-modules jest --clearCache",
    "test:verbose": "NODE_OPTIONS=--experimental-vm-modules jest --verbose",
    "test:watch": "NODE_OPTIONS=--experimental-vm-modules jest --watch"
  },
  "dependencies": {
    "@ethereumjs/util": "^8.1.0",
    "@ethersproject/abi": "^5.7.0",
    "@ethersproject/address": "^5.7.0",
    "@ethersproject/bignumber": "^5.7.0",
    "@ethersproject/contracts": "^5.7.0",
    "@ethersproject/providers": "^5.7.0",
    "@metamask/abi-utils": "^2.0.3",
    "@metamask/base-controller": "^7.1.1",
    "@metamask/contract-metadata": "^2.4.0",
    "@metamask/controller-utils": "^11.5.0",
    "@metamask/eth-query": "^4.0.0",
    "@metamask/keyring-api": "^16.1.0",
    "@metamask/metamask-eth-abis": "^3.1.1",
    "@metamask/polling-controller": "^12.0.2",
    "@metamask/rpc-errors": "^7.0.2",
    "@metamask/snaps-utils": "^8.10.0",
    "@metamask/utils": "^11.1.0",
    "@types/bn.js": "^5.1.5",
    "@types/uuid": "^8.3.0",
    "async-mutex": "^0.5.0",
    "bitcoin-address-validation": "^2.2.3",
    "bn.js": "^5.2.1",
    "immer": "^9.0.6",
    "lodash": "^4.17.21",
    "multiformats": "^13.1.0",
    "single-call-balance-checker-abi": "^1.0.0",
    "uuid": "^8.3.2"
  },
  "devDependencies": {
    "@babel/runtime": "^7.23.9",
    "@metamask/accounts-controller": "^22.0.0",
    "@metamask/approval-controller": "^7.1.2",
    "@metamask/auto-changelog": "^3.4.4",
    "@metamask/ethjs-provider-http": "^0.3.0",
    "@metamask/keyring-controller": "^19.0.5",
    "@metamask/keyring-internal-api": "^4.0.1",
    "@metamask/keyring-snap-client": "^3.0.3",
<<<<<<< HEAD
    "@metamask/network-controller": "^22.1.1",
    "@metamask/permission-controller": "^11.0.5",
=======
    "@metamask/network-controller": "^22.2.0",
>>>>>>> 67c7844f
    "@metamask/preferences-controller": "^15.0.1",
    "@metamask/providers": "^18.1.1",
    "@metamask/snaps-controllers": "^9.19.0",
    "@metamask/snaps-sdk": "^6.17.1",
    "@types/jest": "^27.4.1",
    "@types/lodash": "^4.14.191",
    "@types/node": "^16.18.54",
    "deepmerge": "^4.2.2",
    "jest": "^27.5.1",
    "jest-environment-jsdom": "^27.5.1",
    "nock": "^13.3.1",
    "sinon": "^9.2.4",
    "ts-jest": "^27.1.4",
    "typedoc": "^0.24.8",
    "typedoc-plugin-missing-exports": "^2.0.0",
    "typescript": "~5.2.2",
    "webextension-polyfill": "^0.12.0"
  },
  "peerDependencies": {
    "@metamask/accounts-controller": "^22.0.0",
    "@metamask/approval-controller": "^7.0.0",
    "@metamask/keyring-controller": "^19.0.0",
    "@metamask/network-controller": "^22.0.0",
    "@metamask/permission-controller": "^11.0.5",
    "@metamask/preferences-controller": "^15.0.0",
    "@metamask/providers": "^18.1.0",
    "@metamask/snaps-controllers": "^9.19.0",
    "webextension-polyfill": "^0.10.0 || ^0.11.0 || ^0.12.0"
  },
  "engines": {
    "node": "^18.18 || >=20"
  },
  "publishConfig": {
    "access": "public",
    "registry": "https://registry.npmjs.org/"
  }
}<|MERGE_RESOLUTION|>--- conflicted
+++ resolved
@@ -84,12 +84,8 @@
     "@metamask/keyring-controller": "^19.0.5",
     "@metamask/keyring-internal-api": "^4.0.1",
     "@metamask/keyring-snap-client": "^3.0.3",
-<<<<<<< HEAD
-    "@metamask/network-controller": "^22.1.1",
+    "@metamask/network-controller": "^22.2.0",
     "@metamask/permission-controller": "^11.0.5",
-=======
-    "@metamask/network-controller": "^22.2.0",
->>>>>>> 67c7844f
     "@metamask/preferences-controller": "^15.0.1",
     "@metamask/providers": "^18.1.1",
     "@metamask/snaps-controllers": "^9.19.0",
