{
  "name": "@metamask/assets-controllers",
  "version": "65.0.0",
  "description": "Controllers which manage interactions involving ERC-20, ERC-721, and ERC-1155 tokens (including NFTs)",
  "keywords": [
    "MetaMask",
    "Ethereum"
  ],
  "homepage": "https://github.com/MetaMask/core/tree/main/packages/assets-controllers#readme",
  "bugs": {
    "url": "https://github.com/MetaMask/core/issues"
  },
  "repository": {
    "type": "git",
    "url": "https://github.com/MetaMask/core.git"
  },
  "license": "MIT",
  "sideEffects": false,
  "exports": {
    ".": {
      "import": {
        "types": "./dist/index.d.mts",
        "default": "./dist/index.mjs"
      },
      "require": {
        "types": "./dist/index.d.cts",
        "default": "./dist/index.cjs"
      }
    },
    "./package.json": "./package.json"
  },
  "main": "./dist/index.cjs",
  "types": "./dist/index.d.cts",
  "files": [
    "dist/"
  ],
  "scripts": {
    "build": "ts-bridge --project tsconfig.build.json --verbose --clean --no-references",
    "build:docs": "typedoc",
    "changelog:update": "../../scripts/update-changelog.sh @metamask/assets-controllers",
    "changelog:validate": "../../scripts/validate-changelog.sh @metamask/assets-controllers",
    "publish:preview": "yarn npm publish --tag preview",
    "since-latest-release": "../../scripts/since-latest-release.sh",
    "test": "NODE_OPTIONS=--experimental-vm-modules jest --reporters=jest-silent-reporter",
    "test:clean": "NODE_OPTIONS=--experimental-vm-modules jest --clearCache",
    "test:verbose": "NODE_OPTIONS=--experimental-vm-modules jest --verbose",
    "test:watch": "NODE_OPTIONS=--experimental-vm-modules jest --watch"
  },
  "dependencies": {
    "@ethereumjs/util": "^9.1.0",
    "@ethersproject/abi": "^5.7.0",
    "@ethersproject/address": "^5.7.0",
    "@ethersproject/bignumber": "^5.7.0",
    "@ethersproject/contracts": "^5.7.0",
    "@ethersproject/providers": "^5.7.0",
    "@metamask/abi-utils": "^2.0.3",
    "@metamask/base-controller": "^8.0.1",
    "@metamask/contract-metadata": "^2.4.0",
    "@metamask/controller-utils": "^11.9.0",
    "@metamask/eth-query": "^4.0.0",
    "@metamask/keyring-api": "^18.0.0",
    "@metamask/metamask-eth-abis": "^3.1.1",
    "@metamask/polling-controller": "^13.0.0",
    "@metamask/rpc-errors": "^7.0.2",
    "@metamask/snaps-utils": "^9.4.0",
    "@metamask/utils": "^11.2.0",
    "@types/bn.js": "^5.1.5",
    "@types/uuid": "^8.3.0",
    "async-mutex": "^0.5.0",
    "bitcoin-address-validation": "^2.2.3",
    "bn.js": "^5.2.1",
    "immer": "^9.0.6",
    "lodash": "^4.17.21",
    "multiformats": "^13.1.0",
    "single-call-balance-checker-abi": "^1.0.0",
    "uuid": "^8.3.2"
  },
  "devDependencies": {
    "@babel/runtime": "^7.23.9",
    "@metamask/accounts-controller": "^29.0.0",
    "@metamask/approval-controller": "^7.1.3",
    "@metamask/auto-changelog": "^3.4.4",
    "@metamask/ethjs-provider-http": "^0.3.0",
    "@metamask/keyring-controller": "^22.0.0",
    "@metamask/keyring-internal-api": "^6.2.0",
    "@metamask/keyring-snap-client": "^5.0.0",
    "@metamask/network-controller": "^23.5.0",
    "@metamask/permission-controller": "^11.0.6",
    "@metamask/phishing-controller": "^12.5.0",
<<<<<<< HEAD
    "@metamask/preferences-controller": "^18.0.0",
    "@metamask/providers": "^22.1.0",
    "@metamask/snaps-controllers": "^12.3.1",
    "@metamask/snaps-sdk": "^7.1.0",
=======
    "@metamask/preferences-controller": "^18.1.0",
    "@metamask/providers": "^21.0.0",
    "@metamask/snaps-controllers": "^11.2.1",
    "@metamask/snaps-sdk": "^6.22.0",
>>>>>>> be419719
    "@metamask/transaction-controller": "^56.2.0",
    "@types/jest": "^27.4.1",
    "@types/lodash": "^4.14.191",
    "@types/node": "^16.18.54",
    "deepmerge": "^4.2.2",
    "jest": "^27.5.1",
    "jest-environment-jsdom": "^27.5.1",
    "nock": "^13.3.1",
    "sinon": "^9.2.4",
    "ts-jest": "^27.1.4",
    "typedoc": "^0.24.8",
    "typedoc-plugin-missing-exports": "^2.0.0",
    "typescript": "~5.2.2",
    "webextension-polyfill": "^0.12.0"
  },
  "peerDependencies": {
    "@metamask/accounts-controller": "^29.0.0",
    "@metamask/approval-controller": "^7.0.0",
    "@metamask/keyring-controller": "^22.0.0",
    "@metamask/network-controller": "^23.0.0",
    "@metamask/permission-controller": "^11.0.0",
    "@metamask/phishing-controller": "^12.5.0",
    "@metamask/preferences-controller": "^18.0.0",
    "@metamask/providers": "^22.0.0",
    "@metamask/snaps-controllers": "^12.0.0",
    "@metamask/transaction-controller": "^56.0.0",
    "webextension-polyfill": "^0.10.0 || ^0.11.0 || ^0.12.0"
  },
  "engines": {
    "node": "^18.18 || >=20"
  },
  "publishConfig": {
    "access": "public",
    "registry": "https://registry.npmjs.org/"
  }
}<|MERGE_RESOLUTION|>--- conflicted
+++ resolved
@@ -87,17 +87,10 @@
     "@metamask/network-controller": "^23.5.0",
     "@metamask/permission-controller": "^11.0.6",
     "@metamask/phishing-controller": "^12.5.0",
-<<<<<<< HEAD
-    "@metamask/preferences-controller": "^18.0.0",
+    "@metamask/preferences-controller": "^18.1.0",
     "@metamask/providers": "^22.1.0",
     "@metamask/snaps-controllers": "^12.3.1",
     "@metamask/snaps-sdk": "^7.1.0",
-=======
-    "@metamask/preferences-controller": "^18.1.0",
-    "@metamask/providers": "^21.0.0",
-    "@metamask/snaps-controllers": "^11.2.1",
-    "@metamask/snaps-sdk": "^6.22.0",
->>>>>>> be419719
     "@metamask/transaction-controller": "^56.2.0",
     "@types/jest": "^27.4.1",
     "@types/lodash": "^4.14.191",
