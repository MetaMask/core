--- conflicted
+++ resolved
@@ -9,10 +9,8 @@
 
 ### Changed
 
-<<<<<<< HEAD
 - Updated `NftController` and `NftDetectionController` to eliminate the dependency on the current chain.
   - All functions that previously accepted networkClientId as an optional parameter now require it as a mandatory parameter
-=======
 - Refactor `TokensController` to remove reliance on a single selected network ([#5659](https://github.com/MetaMask/core/pull/5659))
   - `TokensController` methods now require `networkClientId` as an explicit parameter.
   - Token management logic is fully parameterized by `chainId`, allowing multi-chain token handling and improving reliability across network changes.
@@ -79,7 +77,6 @@
 ### Changed
 
 - **BREAKING** Add `@metamask/transaction-controller` as a peer dependency at `^54.0.0` ([#5400](https://github.com/MetaMask/core/pull/5400))
->>>>>>> 48e81ce7
 
 ## [56.0.0]
 
