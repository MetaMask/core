# Changelog

All notable changes to this project will be documented in this file.

The format is based on [Keep a Changelog](https://keepachangelog.com/en/1.0.0/),
and this project adheres to [Semantic Versioning](https://semver.org/spec/v2.0.0.html).

## [Unreleased]

<<<<<<< HEAD
### Added

- **BREAKING:** Add optional JWT token authentication to multi-chain accounts API calls ([#7165](https://github.com/MetaMask/core/pull/7165))
  - `fetchMultiChainBalances` and `fetchMultiChainBalancesV4` now accept an optional `jwtToken` parameter
  - `TokenDetectionController` fetches and passes JWT token from `AuthenticationController` when using Accounts API
  - `TokenBalancesController` fetches and passes JWT token through balance fetcher chain
  - JWT token is included in `Authorization: Bearer <token>` header when provided
  - Backward compatible: token parameter is optional and APIs work without authentication
=======
## [89.0.1]

### Fixed

- Fix duplicate native token address in `CurrencyRateController` spot price fallback API requests ([#7181](https://github.com/MetaMask/core/pull/7181))

## [89.0.0]

### Changed

- **BREAKING:** Remove fallback to CryptoCompare on `CurrencyRatesController` and `TokenRatesController` ([#7167](https://github.com/MetaMask/core/pull/7167))
- Bump `@metamask/core-backend` from `^4.0.0` to `^4.1.0`
>>>>>>> 901f63a6

### Fixed

- Enable RPC fallback when Accounts API fails or times out in `TokenBalancesController` ([#7155](https://github.com/MetaMask/core/pull/7155))
  - Add 30-second timeout protection for Accounts API balance fetching requests
  - Propagate API errors to `TokenBalancesController` to trigger automatic RPC fallback
  - Remove error catching that prevented RPC fetcher from processing failed chains
  - Ensures native and staked balances are always fetched via RPC when API is unavailable
- Add 30-second timeout protection for Accounts API calls in `TokenDetectionController` to prevent hanging requests ([#7106](https://github.com/MetaMask/core/pull/7106))
  - Prevents token detection from hanging indefinitely on slow or unresponsive API requests
  - Automatically falls back to RPC-based token detection when API call times out or fails
  - Includes error logging for debugging timeout and failure events
- Handle `unprocessedNetworks` from Accounts API responses to ensure complete token detection coverage ([#7106](https://github.com/MetaMask/core/pull/7106))
  - When Accounts API returns networks it cannot process, those networks are automatically added to RPC detection
  - Applies to both `TokenDetectionController` and `TokenBalancesController`
  - Ensures all requested networks are processed even if API has partial support

## [88.0.0]

### Changed

- **BREAKING:** Bump `@metamask/account-tree-controller` from `^2.0.0` to `^3.0.0` ([#7100](https://github.com/MetaMask/core/pull/7100))
- **BREAKING:** Bump `@metamask/multichain-account-service` from `^2.0.0` to `^3.0.0` ([#7100](https://github.com/MetaMask/core/pull/7100))

## [87.1.1]

### Changed

- Remove early return for empty `chainIds` in `searchTokens` function to allow API to handle empty chain IDs ([#7083](https://github.com/MetaMask/core/pull/7083))

### Fixed

- Importing a non-evm asset with positive balance sets balance to 0 after import ([#7094](https://github.com/MetaMask/core/pull/7094))

## [87.1.0]

### Added

- Added `getTrendingTokens` function to fetch trending tokens for specific chains ([#7054]) (https://github.com/MetaMask/core/pull/7054)
- Added new types `SortTrendingBy` and `TrendingAsset` ([#7054]) (https://github.com/MetaMask/core/pull/7054)

## [87.0.0]

### Added

- Add `AssetsByAccountGroup` to list of exported types ([#6983](https://github.com/MetaMask/core/pull/6983))
- Added `addAssets` to allow adding multiple assets for non-EVM chains ([#7016](https://github.com/MetaMask/core/pull/7016))

### Changed

- `isNative` is inferred as `true` for all non-evm assets with slip44 as its asset namespace ([#6983](https://github.com/MetaMask/core/pull/6983))
- **BREAKING:** Modify DeFi position fetching behaviour ([#6944](https://github.com/MetaMask/core/pull/6944))
  - The fetch request to the API times out after 8 seconds and attempts a single retry
  - Refresh only updates the selected evm address
  - `KeyringController:unlock` no longer starts polling
  - `AccountsController:accountAdded` no longer updates DeFi positions
  - `AccountTreeController:selectedAccountGroupChange` updates DeFi positions for the selected address
  - `TransactionController:transactionConfirmed` only updates DeFi positions if the transaction is for the selected address

### Fixed

- Fixed token is not removed from ignored tokens list when added back due to case insensiteivity ([#7016](https://github.com/MetaMask/core/pull/7016))

## [86.0.0]

### Changed

- **BREAKING:** Modify AccountTrackerController events and actions ([#6938](https://github.com/MetaMask/core/pull/6938))
  - `AccountsController:selectedAccountChange` is no longer part of the list of allowed events
  - `NetworkController:getState` refetches balances
  - `TransactionController:unapprovedTransactionAdded` refetches balances
  - `TransactionController:unapprovedTransactionAdded'` refetches balances for the transaction from address and network
  - `TransactionController:transactionConfirmed` refetches balances for the transaction from address and network
- Add optional `fetchingEnabled` callback to `AccountTrackerController` constructor to stop it from fetching balances ([#6938](https://github.com/MetaMask/core/pull/6938))

## [85.0.0]

### Added

- **BREAKING:** Added constructor argument `tokenPricesService` in `currencyRateController` ([#6863](https://github.com/MetaMask/core/pull/6863))
- Added `fetchExchangeRates` function to fetch exchange rates from price-api ([#6863](https://github.com/MetaMask/core/pull/6863))
- Added `ignoreAssets` to allow ignoring assets for non-EVM chains ([#6981](https://github.com/MetaMask/core/pull/6981))

- Added `searchTokens` function to search for tokens across multiple networks using CAIP format chain IDs ([#7004](https://github.com/MetaMask/core/pull/7004))

### Changed

- Bump `@metamask/controller-utils` from `^11.14.1` to `^11.15.0` ([#7003](https://github.com/MetaMask/core/pull/7003))
- `CurrencyRateController` now fetches exchange rates from price-api and fallback to cryptoCompare ([#6863](https://github.com/MetaMask/core/pull/6863))

## [84.0.0]

### Added

- Add export for `CurrencyRateMessenger` ([#6444](https://github.com/MetaMask/core/pull/6444))

### Changed

- **BREAKING:** Migrate controllers to new `Messenger` from `@metamask/messenger` ([#6444](https://github.com/MetaMask/core/pull/6444), [#6386](https://github.com/MetaMask/core/pull/6386), [#6745](https://github.com/MetaMask/core/pull/6745))
  - Previously, the controllers accepted a `RestrictedMessenger` instance from `@metamask/base-controller`.
- **BREAKING:** Bump `@metamask/account-tree-controller` from `^1.0.0` to `^2.0.0` ([#6962](https://github.com/MetaMask/core/pull/6962))
- **BREAKING:** Bump `@metamask/accounts-controller` from `^33.0.0` to `^34.0.0` ([#6962](https://github.com/MetaMask/core/pull/6962))
- **BREAKING:** Bump `@metamask/approval-controller` from `^7.0.0` to `^8.0.0` ([#6962](https://github.com/MetaMask/core/pull/6962))
- **BREAKING:** Bump `@metamask/core-backend` from `^3.0.0` to `^4.0.0` ([#6962](https://github.com/MetaMask/core/pull/6962))
- **BREAKING:** Bump `@metamask/keyring-controller` from `^23.0.0` to `^24.0.0` ([#6962](https://github.com/MetaMask/core/pull/6962))
- **BREAKING:** Bump `@metamask/network-controller` from `^24.0.0` to `^25.0.0` ([#6962](https://github.com/MetaMask/core/pull/6962))
- **BREAKING:** Bump `@metamask/permission-controller` from `^11.0.0` to `^12.0.0` ([#6962](https://github.com/MetaMask/core/pull/6962))
- **BREAKING:** Bump `@metamask/phishing-controller` from `^14.0.0` to `^15.0.0` ([#6962](https://github.com/MetaMask/core/pull/6962))
- **BREAKING:** Bump `@metamask/preferences-controller` from `^20.0.0` to `^21.0.0` ([#6962](https://github.com/MetaMask/core/pull/6962))
- **BREAKING:** Bump `@metamask/transaction-controller` from `^60.0.0` to `^61.0.0` ([#6962](https://github.com/MetaMask/core/pull/6962))
- Bump `@metamask/polling-controller` from `^14.0.1` to `^15.0.0` ([#6940](https://github.com/MetaMask/core/pull/6940), [#6962](https://github.com/MetaMask/core/pull/6962))
- Bump `@metamask/base-controller` from `^8.4.2` to `^9.0.0` ([#6962](https://github.com/MetaMask/core/pull/6962))

## [83.1.0]

### Added

- Add `Monad Mainnet` into `SUPPORTED_NETWORKS_ACCOUNTS_API_V4`

### Fixed

- Fix incorrect balance scan contract address for `Monad Mainnet`
  - Remove `Monad Mainnet` in `SINGLE_CALL_BALANCES_ADDRESS_BY_CHAINID` ([#6929](https://github.com/MetaMask/core/pull/6929))

## [83.0.0]

### Changed

- **BREAKING:** Bump peer dependency `@metamask/core-backend` from `^2.0.0` to `^3.0.0` ([#6923](https://github.com/MetaMask/core/pull/6923))
- Bump `@metamask/base-controller` from `^8.4.1` to `^8.4.2` ([#6917](https://github.com/MetaMask/core/pull/6917))

### Fixed

- Downgrade `multiformats` to `^9.9.0` to avoid ESM-only dependency ([#6920](https://github.com/MetaMask/core/pull/6920))

## [82.0.0]

### Added

- **BREAKING:** Add new event listeners to refresh balances on `TransactionControllerUnapprovedTransactionAddedEvent` and `TransactionControllerTransactionConfirmedEvent` ([#6903](https://github.com/MetaMask/core/pull/6903))
- Add multicall addresses in `MULTICALL_CONTRACT_BY_CHAINID` ([#6896](https://github.com/MetaMask/core/pull/6896))
  - Add multicall address for Chains: `Injective`, `Hemi`, `Plasma`, `Nonmia`, `XRPL`, `Soneium`, `Genesys`, `EDU`, `Abstract`, `Berachain`, `MegaETH Testnet`, `Apechain`, `Matchain`, `Monad Testnet`, `Monad`, `Katana`, `Lens`, `Plume`, `XDC`

### Changed

- Batch `OnAssetConversion` and `OnAssetsMarketData` requests to non-EVM account Snaps ([#6886](https://github.com/MetaMask/core/pull/6886))

## [81.0.1]

### Fixed

- Fix filter for staked Ethereum balances in `AccountTrackerController` ([#6846](https://github.com/MetaMask/core/pull/6846))

## [81.0.0]

### Changed

- **BREAKING:** Bump peer dependency `@metamask/core-backend` from `^1.0.1` to `^2.0.0` ([#6834](https://github.com/MetaMask/core/pull/6834))

### Fixed

- Fix address casing in WebSocket-based token balance updates to ensure consistency ([#6819](https://github.com/MetaMask/core/pull/6819))

## [80.0.0]

### Added

- Add real-time balance updates via WebSocket integration with `AccountActivityService` to `TokenBalancesController` ([#6784](https://github.com/MetaMask/core/pull/6784))
  - Add `@metamask/core-backend` as a dependency and peer dependency ([#6784](https://github.com/MetaMask/core/pull/6784))
  - Controller now subscribes to `AccountActivityService:balanceUpdated` events for instant balance updates
    - Add support for real-time balance updates for both ERC20 tokens and native tokens
    - Add `TokenDetectionController:addDetectedTokensViaWs` action handler for adding tokens detected via WebSocket
  - Controller now subscribes to `AccountActivityService:statusChanged` events to dynamically adjust polling intervals
    - When WebSocket service is "up", polling interval increases to backup interval (5 minutes)
    - When WebSocket service is "down", polling interval restores to default interval (30 seconds)
    - Status changes are debounced (5 seconds) and jittered to prevent thundering herd
    - Add fallback to polling when balance updates contain errors or unsupported asset types

### Changed

- **BREAKING:** `TokenBalancesController` messenger must now allow `AccountActivityService:balanceUpdated` and `AccountActivityService:statusChanged` events ([#6784](https://github.com/MetaMask/core/pull/6784))
- **BREAKING:** `TokenBalancesController` messenger must now allow `TokenDetectionController:addDetectedTokensViaWs` action ([#6784](https://github.com/MetaMask/core/pull/6784))
- **BREAKING:** Change `TokenBalancesController` default polling interval to 30 seconds (was 180 seconds) ([#6784](https://github.com/MetaMask/core/pull/6784))
  - With real-time WebSocket updates, the default interval only applies when WebSocket is disconnected
  - When WebSocket is connected, polling automatically adjusts to 5 minutes as a backup
- **Performance Optimization:** Remove collection API calls from NFT detection process ([#6762](https://github.com/MetaMask/core/pull/6762))
  - Reduce NFT detection API calls by 83% (from 6 calls to 1 call per 100 tokens) by eliminating collection endpoint requests
  - Remove unused collection metadata fields: `contractDeployedAt`, `creator`, and `topBid`

### Fixed

- Fix address format compatibility between `TokenBalancesController` and `AccountTrackerController` in `AccountsApiBalanceFetcher` ([#6812](https://github.com/MetaMask/core/pull/6812))

## [79.0.1]

### Changed

- Bump `@metamask/base-controller` from `^8.4.0` to `^8.4.1` ([#6807](https://github.com/MetaMask/core/pull/6807))
- Bump `@metamask/controller-utils` from `^11.14.0` to `^11.14.1` ([#6807](https://github.com/MetaMask/core/pull/6807))
- Bump `@metamask/polling-controller` from `^14.0.0` to `^14.0.1` ([#6807](https://github.com/MetaMask/core/pull/6807))

## [79.0.0]

### Changed

- **BREAKING:** Change name of token-selector field from `type` to `accountType` to avoid conflicts with existing types. ([#6804](https://github.com/MetaMask/core/pull/6804))

## [78.0.1]

### Changed

- Bump `@metamask/multichain-account-service` from `^1.5.0` to `^1.6.0` ([#6786](https://github.com/MetaMask/core/pull/6786))

### Fixed

- Fix duplicate native token entries in `AccountsApiBalanceFetcher` by ensuring consistent address checksumming ([#6794](https://github.com/MetaMask/core/pull/6794))

## [78.0.0]

### Added

- add `platform` property to `TokenBalancesController` to send better analytics for which platform is hitting out APIs ([#6768](https://github.com/MetaMask/core/pull/6768))

### Changed

- **BREAKING:** Change `accountsApiChainIds` parameter from `ChainIdHex[]` to `() => ChainIdHex[]` in both `AccountTrackerController` and `TokenBalancesController` ([#6776](https://github.com/MetaMask/core/pull/6776))

  - Enables dynamic configuration of chains that should use Accounts API strategy
  - Allows runtime determination of supported chain IDs instead of static array

### Fixed

- Fix staked balance update on the `TokenBalancesController` , it's now filtered by supported chains ([#6776](https://github.com/MetaMask/core/pull/6776))

## [77.0.2]

### Changed

- Bump `@metamask/multichain-account-service` from `^1.2.0` to `^1.3.0` ([#6748](https://github.com/MetaMask/core/pull/6748))

### Fixed

- Fix token balance updates not respecting account selection parameter ([#6738](https://github.com/MetaMask/core/pull/6738))

## [77.0.1]

### Changed

- Bump `@metamask/utils` from `^11.8.0` to `^11.8.1` ([#6708](https://github.com/MetaMask/core/pull/6708))

### Fixed

- Fix unnecessary balance updates in `TokenBalancesController` by skipping updates when values haven't changed ([#6743](https://github.com/MetaMask/core/pull/6743))
  - Prevents unnecessary state mutations for token balances when values are identical
  - Improves performance by reducing redundant processing and re-renders

## [77.0.0]

### Changed

- **BREAKING:** Rename `openSeaEnabled` to `displayNftMedia` in `NftController` ([#4774](https://github.com/MetaMask/core/pull/4774))
  - Ensure compatibility for extension preferences controller state
- **BREAKING:** Remove `setApiKey` function and `openSeaApiKey` from `NftController` since opensea is not used anymore for NFT data ([#4774](https://github.com/MetaMask/core/pull/4774))
- Bump `@metamask/phishing-controller` from `^13.1.0` to `^14.0.0` ([#6716](https://github.com/MetaMask/core/pull/6716), [#6629](https://github.com/MetaMask/core/pull/6716))
- Bump `@metamask/preferences-controller` from `^19.0.0` to `^20.0.0` ([#6716](https://github.com/MetaMask/core/pull/6716), [#6629](https://github.com/MetaMask/core/pull/6716))

## [76.0.0]

### Added

- Add generic number formatter ([#6664](https://github.com/MetaMask/core/pull/6664))
  - The new formatter is available as the `formatNumber` property on the return value of `createFormatters`.

### Changed

- **BREAKING:** Bump peer dependency `@metamask/account-tree-controller` from `^0.7.0` to `^1.0.0` ([#6652](https://github.com/MetaMask/core/pull/6652), [#6676](https://github.com/MetaMask/core/pull/6676))

## [75.2.0]

### Added

- Add `Monad Mainnet` support ([#6618](https://github.com/MetaMask/core/pull/6618))

  - Add `Monad Mainnet` balance scan contract address in `SINGLE_CALL_BALANCES_ADDRESS_BY_CHAINID`
  - Add `Monad Mainnet` in `SupportedTokenDetectionNetworks`
  - Add `Monad Mainnet` in `SUPPORTED_CHAIN_IDS`

### Changed

- Bump `@metamask/controller-utils` from `^11.13.0` to `^11.14.0` ([#6629](https://github.com/MetaMask/core/pull/6629))
- Bump `@metamask/base-controller` from `^8.3.0` to `^8.4.0` ([#6632](https://github.com/MetaMask/core/pull/6632))

### Fixed

- Fix `TokenBalancesController` selective session stopping to prevent old polling sessions from interfering with new ones when chain configurations change ([#6635](https://github.com/MetaMask/core/pull/6635))

## [75.1.0]

### Added

- Shared fiat currency and token formatters ([#6577](https://github.com/MetaMask/core/pull/6577))

### Changed

- Add `queryAllAccounts` parameter support to `AccountTrackerController.refresh()`, `AccountTrackerController._executePoll()`, and `TokenBalancesController.updateBalances()` for flexible account selection during balance updates ([#6600](https://github.com/MetaMask/core/pull/6600))
- Bump `@metamask/utils` from `^11.4.2` to `^11.8.0` ([#6588](https://github.com/MetaMask/core/pull/6588))
- Bump `@metamask/controller-utils` from `^11.12.0` to `^11.13.0` ([#6620](https://github.com/MetaMask/core/pull/6620))

## [75.0.0]

### Added

- Add two new controller state metadata properties: `includeInStateLogs` and `usedInUi` ([#6472](https://github.com/MetaMask/core/pull/6472))

### Changed

- **BREAKING:** Replace `useAccountAPI` boolean with `accountsApiChainIds` array in `TokenBalancesController` for granular per-chain Accounts API configuration ([#6487](https://github.com/MetaMask/core/pull/6487))
- Bump `@metamask/keyring-api` from `^20.1.0` to `^21.0.0` ([#6560](https://github.com/MetaMask/core/pull/6560))

## [74.3.3]

### Changed

- Enhance `TokenBalancesController` with internal dynamic polling per chain support, enabling configurable polling intervals for different networks with automatic interval grouping for improved performance (transparent to existing API) ([#6357](https://github.com/MetaMask/core/pull/6357))
- Bump `@metamask/base-controller` from `^8.2.0` to `^8.3.0` ([#6465](https://github.com/MetaMask/core/pull/6465))

## [74.3.2]

### Changed

- Refactor `AccountTrackerController` to eliminate duplicate code by replacing custom `AccountTrackerRpcBalanceFetcher` with existing `RpcBalanceFetcher` ([#6425](https://github.com/MetaMask/core/pull/6425))

## [74.3.1]

### Fixed

- Fix values returned from multicall fetcher to use the correct BN type, not BigNumber ([#6411](https://github.com/MetaMask/core/pull/6411))

- Ensure every access to the state of `AccountTrackerController` is done with a checksumed address ([#6411](https://github.com/MetaMask/core/pull/6411))

- Ensure the balance passed to update `AccountTrackerController:updateNativeBalances` is of type `Hex` ([#6411](https://github.com/MetaMask/core/pull/6411))

## [74.3.0]

### Added

- Add native and staked balances to assets calculations ([#6399](https://github.com/MetaMask/core/pull/6399))

## [74.2.0]

### Added

- Add `rawBalance` to the result of `selectAssetsBySelectedAccountGroup` ([#6398](https://github.com/MetaMask/core/pull/6398))

## [74.1.1]

### Changed

- Improve balance fetching performance and resilience by parallelizing multi-chain operations and moving timeout handling to fetchers ([#6390](https://github.com/MetaMask/core/pull/6390))

  - Replace sequential `for` loops with `Promise.allSettled` in `RpcBalanceFetcher` and `AccountTrackerController` for parallel chain processing
  - Move timeout handling from controller-level `Promise.race` to fetcher-level `safelyExecuteWithTimeout` for better error isolation
  - Add `safelyExecuteWithTimeout` to both `RpcBalanceFetcher` and `AccountsApiBalanceFetcher` to prevent individual chain timeouts from blocking other chains
  - Remove redundant timeout wrappers from `TokenBalancesController` and `AccountTrackerController`
  - Improve test coverage for timeout and error handling scenarios in all balance fetchers

## [74.1.0]

### Added

- Enable `AccountTrackerController` to fetch native balances using AccountsAPI when `allowExternalServices` is enabled ([#6369](https://github.com/MetaMask/core/pull/6369))

  - Implement native balance fetching via AccountsAPI when `useAccountsAPI` and `allowExternalServices` are both true
  - Add fallback to RPC balance fetching when external services are disabled
  - Add comprehensive test coverage for both AccountsAPI and RPC balance fetching scenarios

### Changed

- Bump `@metamask/base-controller` from `^8.1.0` to `^8.2.0` ([#6355](https://github.com/MetaMask/core/pull/6355))

- Add new `accountId` field to the `Asset` type ([#6358](https://github.com/MetaMask/core/pull/6358))

### Fixed

- Uses `InternalAccount['type']` for the `Asset['type']` property ([#6358](https://github.com/MetaMask/core/pull/6358))

- Ensure that the evm addresses used to fetch balances from AccountTrackerController state is lowercase, in order to account for discrepancies between clients ([#6358](https://github.com/MetaMask/core/pull/6358))

- Prevents mutation of memoized fields used inside selectors ([#6358](https://github.com/MetaMask/core/pull/6358))

- Fix duplicate token balance entries caused by case-sensitive address comparison in `TokenBalancesController.updateBalances` ([#6354](https://github.com/MetaMask/core/pull/6354))

  - Normalize token addresses to proper EIP-55 checksum format before using as object keys to prevent the same token from appearing multiple times with different cases
  - Add comprehensive unit tests for token address normalization scenarios

- Fix TokenBalancesController timeout handling by replacing `safelyExecuteWithTimeout` with proper `Promise.race` implementation ([#6365](https://github.com/MetaMask/core/pull/6365))

  - Replace `safelyExecuteWithTimeout` which was silently swallowing timeout errors with direct `Promise.race` that properly throws
  - Reduce RPC timeout from 3 minutes to 15 seconds for better responsiveness and batch size
  - Enable proper fallback between API and RPC balance fetchers when timeouts occur

## [74.0.0]

### Added

- Added a token selector that returns list of tokens and balances for evm and multichain assets based on the selected account group ([#6226](https://github.com/MetaMask/core/pull/6226))

### Changed

- **BREAKING:** Bump peer dependency `@metamask/accounts-controller` from `^32.0.0` to `^33.0.0` ([#6345](https://github.com/MetaMask/core/pull/6345))
- **BREAKING:** Bump peer dependency `@metamask/keyring-controller` from `^22.0.0` to `^23.0.0` ([#6345](https://github.com/MetaMask/core/pull/6345))
- **BREAKING:** Bump peer dependency `@metamask/preferences-controller` from `^18.0.0` to `^19.0.0` ([#6345](https://github.com/MetaMask/core/pull/6345))
- **BREAKING:** Bump peer dependency `@metamask/transaction-controller` from `^59.0.0` to `^60.0.0` ([#6345](https://github.com/MetaMask/core/pull/6345))

## [73.3.0]

### Changed

- Bump accounts related packages ([#6309](https://github.com/MetaMask/core/pull/6309))
  - Bump `@metamask/keyring-api` from `^20.0.0` to `^20.1.0`
  - Bump `@metamask/keyring-internal-api` from `^8.0.0` to `^8.1.0`

### Fixed

- Fix precision loss in AccountsApiBalanceFetcher causing incorrect token balance conversion ([#6330](https://github.com/MetaMask/core/pull/6330))
  - Replaced floating-point arithmetic with string-based precision conversion to avoid JavaScript precision limitations

## [73.2.0]

### Added

- Implement balance change calculator and network filtering ([#6285](https://github.com/MetaMask/core/pull/6285))
  - Add core balance change calculators with period support (1d/7d/30d), network filtering, and group-level computation
- Add new utility functions for efficient balance fetching using Multicall3 ([#6212](https://github.com/MetaMask/core/pull/6212))
  - Added `aggregate3` function for direct access to Multicall3's aggregate3 method with individual failure handling
  - Added `getTokenBalancesForMultipleAddresses` function to efficiently batch ERC20 and native token balance queries for multiple addresses
  - Supports up to 300 calls per batch with automatic fallback to individual calls on unsupported chains
  - Returns organized balance data as nested maps for easy consumption by client applications

### Changed

- **BREAKING**: Improved `TokenBalancesController` performance with two-tier balance fetching strategy ([#6232](https://github.com/MetaMask/core/pull/6232))
  - Implements Accounts API as primary fetching method for supported networks (faster, more efficient)
  - Falls back to RPC calls using Multicall3's `aggregate3` for unsupported networks or API failures
  - Significantly reduces RPC calls from N individual requests to batched calls of up to 300 operations
  - Provides comprehensive network coverage with graceful degradation when services are unavailable
- Bump `@metamask/base-controller` from `^8.0.1` to `^8.1.0` ([#6284](https://github.com/MetaMask/core/pull/6284))
- Bump `@metamask/controller-utils` from `^11.11.0` to `^11.12.0` ([#6303](https://github.com/MetaMask/core/pull/6303))
- Bump `@metamask/transaction-controller` from `^59.1.0` to `^59.2.0` ([#6291](https://github.com/MetaMask/core/pull/6291))
- Bump `@metamask/account-tree-controller` from `^0.7.0` to `^0.8.0` ([#6273](https://github.com/MetaMask/core/pull/6273))
- Bump `@metamask/accounts-controller` from `^32.0.1` to `^32.0.2` ([#6273](https://github.com/MetaMask/core/pull/6273))
- Bump `@metamask/keyring-controller` from `^22.1.0` to `^22.1.1` ([#6273](https://github.com/MetaMask/core/pull/6273))
- Bump `@metamask/multichain-account-service` from `^0.3.0` to `^0.4.0` ([#6273](https://github.com/MetaMask/core/pull/6273))

## [73.1.0]

### Added

- Comprehensive balance selectors for multichain account groups and wallets ([#6235](https://github.com/MetaMask/core/pull/6235))

### Changed

- Bump `@metamask/keyring-api` from `^19.0.0` to `^20.0.0` ([#6248](https://github.com/MetaMask/core/pull/6248))

### Fixed

- Correct the polling rate for the DeFiPositionsController from 1 minute to 10 minutes. ([#6242](https://github.com/MetaMask/core/pull/6242))
- Fix `AccountTrackerController` to force block number update to avoid stale cached native balances ([#6250](https://github.com/MetaMask/core/pull/6250))

## [73.0.2]

### Fixed

- Use a narrow selector when listening to `CurrencyRateController:stateChange` ([#6217](https://github.com/MetaMask/core/pull/6217))
- Fixed an issue where attempting to fetch asset conversions for accounts without assets would crash the snap ([#6207](https://github.com/MetaMask/core/pull/6207))

## [73.0.1]

### Changed

- Improved `AccountTrackerController` RPC performance by batching addresses using a multicall contract ([#6099](https://github.com/MetaMask/core/pull/6099))
  - Fallbacks to single address RPC calls on chains that do not have a multicall contract.
- Improved `AssetsContractController` RPC performance by batching addresses using a multicall contract ([#6099](https://github.com/MetaMask/core/pull/6099))
  - Fallbacks to single address RPC calls on chains that do not have a multicall contract.

### Fixed

- Fix `TokenBalancesController` to force block number update to avoid stale cached balances ([#6197](https://github.com/MetaMask/core/pull/6197))

## [73.0.0]

### Changed

- **BREAKING:** Bump peer dependency `@metamask/accounts-controller` to `^32.0.0` ([#6171](https://github.com/MetaMask/core/pull/6171))
- **BREAKING:** Bump peer dependency `@metamask/transaction-controller` to `^59.0.0` ([#6171](https://github.com/MetaMask/core/pull/6171))
- Improved `TokenDetectionController` token handling flow ([#6012](https://github.com/MetaMask/core/pull/6012))
  - Detected tokens are now implicitly added directly to `allTokens` instead of being added to `allDetectedTokens` first
  - This simplifies the token import flow and improves performance by eliminating the manual UI import step
  - Enhanced `TokenDetectionController` to use direct RPC calls when basic functionality is disabled ([#6012](https://github.com/MetaMask/core/pull/6012))
  - Token detection now falls back to direct RPC calls instead of API-based detection when basic functionality is turned off
- Bump `@metamask/keyring-api` from `^18.0.0` to `^19.0.0` ([#6146](https://github.com/MetaMask/core/pull/6146))

### Fixed

- Fix `TokenDetectionController` to respect the detection toggle setting ([#6012](https://github.com/MetaMask/core/pull/6012))
  - Token detection will no longer run when the detection toggle is disabled, even during user refresh operations
- Improved `CurrencyRateController` behavior when basic functionality is disabled ([#6012](https://github.com/MetaMask/core/pull/6012))
  - Disabled requests to CryptoCompare when basic functionality is turned off to avoid unnecessary API calls
- Improve error handling in `MultichainAssetsRatesController` for Snap request failures ([#6104](https://github.com/MetaMask/core/pull/6104))
  - Enhanced `#handleSnapRequest` method with detailed error logging and graceful failure recovery
  - Added null safety checks to prevent crashes when Snap requests return null
  - Controller now continues operation when individual Snap requests fail instead of crashing
  - Added comprehensive unit tests covering various error scenarios including JSON-RPC errors and network failures

## [72.0.0]

### Changed

- Update `NftController` to use properly exported `PhishingControllerBulkScanUrlsAction` type from `@metamask/phishing-controller` ([#6105](https://github.com/MetaMask/core/pull/6105))
- Bump dev dependency `@metamask/phishing-controller` to `^13.1.0` ([#6120](https://github.com/MetaMask/core/pull/6120))

## [71.0.0]

### Changed

- **BREAKING:** Bump peer dependency `@metamask/phishing-controller` to `^13.0.0` ([#6098](https://github.com/MetaMask/core/pull/6098))

## [70.0.1]

### Changed

- Bump `@metamask/controller-utils` from `^11.10.0` to `^11.11.0` ([#6069](https://github.com/MetaMask/core/pull/6069))
  - This upgrade includes performance improvements to checksum hex address normalization
- Bump `@metamask/utils` from `^11.2.0` to `^11.4.2` ([#6054](https://github.com/MetaMask/core/pull/6054))

## [70.0.0]

### Changed

- **BREAKING:** Bump peer dependency `@metamask/snaps-controllers` from `^12.0.0` to `^14.0.0` ([#6035](https://github.com/MetaMask/core/pull/6035))
- Update `MultichainAssetsRatesController` to use the new `onAssetsMarketData` handler in addition of `onAssetsConversion` to get marketData ([#6035](https://github.com/MetaMask/core/pull/6035))
  - This change improves the handler interface for fetching asset market data from Snaps
- Bump `@metamask/snaps-sdk` from `^7.1.0` to `^9.0.0` ([#6035](https://github.com/MetaMask/core/pull/6035))
- Bump `@metamask/snaps-utils` from `^9.4.0` to `^11.0.0` ([#6035](https://github.com/MetaMask/core/pull/6035))

## [69.0.0]

### Changed

- **BREAKING:** Bump peer dependency `@metamask/accounts-controller` to `^31.0.0` ([#5999](https://github.com/MetaMask/core/pull/5999))
- **BREAKING:** Bump peer dependency `@metamask/network-controller` to `^24.0.0` ([#5999](https://github.com/MetaMask/core/pull/5999))
- **BREAKING:** Bump peer dependency `@metamask/transaction-controller` to `^58.0.0` ([#5999](https://github.com/MetaMask/core/pull/5999))
- Bump `@metamask/polling-controller` to `^14.0.0` ([#5999](https://github.com/MetaMask/core/pull/5999))

## [68.2.0]

### Added

- Added `getErc20Balances` function within `TokenBalancesController` to support fetching ERC-20 token balances for a given address and token list ([#5925](https://github.com/MetaMask/core/pull/5925))
  - This modular service simplifies balance retrieval logic and can be reused across different parts of the controller

### Changed

- Bump `@metamask/transaction-controller` to `^57.3.0` ([#5954](https://github.com/MetaMask/core/pull/5954))

### Fixed

- Prevented `AccountTrackerController` from updating state with empty or unchanged account balance data during refresh ([#5942](https://github.com/MetaMask/core/pull/5942))
  - Added guards to skip state updates when fetched balances are empty or identical to existing state
  - Reduces unnecessary `stateChange` emissions and preserves previously-cached balances under network failure scenarios
- Prevented `TokenBalancesController` from updating account balance to 0 while multicall contract failed ([#5975](https://github.com/MetaMask/core/pull/5975))

## [68.1.0]

### Added

- Added Base Network for networks to track in `TokenDetectionController` ([#5902](https://github.com/MetaMask/core/pull/5902))
  - Network changes were added in `@metamask/controller-utils`
- Added Metamask pooled staking token for Ethereum Hoodi testnet ([#5855](https://github.com/MetaMask/core/pull/5855))

### Changed

- Bump `@metamask/controller-utils` to `^11.10.0` ([#5935](https://github.com/MetaMask/core/pull/5935))

## [68.0.0]

### Changed

- **BREAKING:** Update `NftController` and `NftDetectionController` to eliminate the dependency on the current chain ([#5622](https://github.com/MetaMask/core/pull/5622))
  - All functions that previously accepted networkClientId as an optional parameter now require it as a mandatory parameter.
- **BREAKING:** Add `NetworkController:findNetworkClientIdByChainId` to allowed actions in `NftController` ([#5622](https://github.com/MetaMask/core/pull/5622))
- **BREAKING:** Add `NetworkController:findNetworkClientIdByChainId` to allowed actions in `NftDetectionController` ([#5622](https://github.com/MetaMask/core/pull/5622))

## [67.0.0]

### Changed

- **BREAKING:** Bump `@metamask/accounts-controller` peer dependency to `^30.0.0` ([#5888](https://github.com/MetaMask/core/pull/5888))
- **BREAKING:** Bump `@metamask/transaction-controller` peer dependency to `^57.0.0` ([#5888](https://github.com/MetaMask/core/pull/5888))
- **BREAKING:** Bump `@metamask/providers` peer dependency from `^21.0.0` to `^22.0.0` ([#5871](https://github.com/MetaMask/core/pull/5871))
- **BREAKING:** Bump `@metamask/snaps-controllers` peer dependency from `^11.0.0` to `^12.0.0` ([#5871](https://github.com/MetaMask/core/pull/5871))
- Remove `sei` from constants `SUPPORTED_CURRENCIES` ([#5883](https://github.com/MetaMask/core/pull/5883))

## [66.0.0]

### Added

- Add optional parameter to track DeFi metrics when positions are being fetched ([#5868](https://github.com/MetaMask/core/pull/5868))
- Add phishing protection for NFT metadata URLs in `NftController` ([#5598](https://github.com/MetaMask/core/pull/5598))
  - NFT metadata URLs are now scanned for malicious content using the `PhishingController`
  - Malicious URLs in NFT metadata fields (image, externalLink, etc.) are automatically sanitized

### Changed

- **BREAKING:** Add peer dependency on `@metamask/phishing-controller` ^12.5.0 ([#5598](https://github.com/MetaMask/core/pull/5598))

## [65.0.0]

### Added

- **BREAKING:** Add event listener for `TransactionController:transactionConfirmed` on `TokenDetectionController` to trigger token detection ([#5859](https://github.com/MetaMask/core/pull/5859))

### Changed

- **BREAKING:** Add event listener for `KeyringController:accountRemoved` instead of `AccountsController:accountRemoved` in `TokenBalancesController` and `TokensController` ([#5859](https://github.com/MetaMask/core/pull/5859))

## [64.0.0]

### Added

- **BREAKING:** Add event listener for `AccountsController:accountRemoved` on `TokenBalancesController` to remove token balances for the removed account ([#5726](https://github.com/MetaMask/core/pull/5726))

- **BREAKING:** Add event listener for `AccountsController:accountRemoved` on `TokensController` to remove tokens for the removed account ([#5726](https://github.com/MetaMask/core/pull/5726))

- **BREAKING:** Add `listAccounts` action to `TokensController` ([#5726](https://github.com/MetaMask/core/pull/5726))

- **BREAKING:** Add `listAccounts` action to `TokenBalancesController` ([#5726](https://github.com/MetaMask/core/pull/5726))

### Changed

- TokenBalancesController will now check if balances has changed before updating the state ([#5726](https://github.com/MetaMask/core/pull/5726))

## [63.1.0]

### Changed

- Added optional `account` parameter to `fetchHistoricalPricesForAsset` method in `MultichainAssetsRatesController` ([#5833](https://github.com/MetaMask/core/pull/5833))
- Updated `TokenListController` `fetchTokenList` method to bail if cache is valid ([#5804](https://github.com/MetaMask/core/pull/5804))
  - also cleaned up internal state update logic
- Bump `@metamask/controller-utils` to `^11.9.0` ([#5812](https://github.com/MetaMask/core/pull/5812))

## [63.0.0]

### Changed

- **BREAKING:** bump `@metamask/keyring-controller` peer dependency to `^22.0.0` ([#5802](https://github.com/MetaMask/core/pull/5802))
- **BREAKING:** bump `@metamask/accounts-controller` peer dependency to `^29.0.0` ([#5802](https://github.com/MetaMask/core/pull/5802))
- **BREAKING:** bump `@metamask/preferences-controller` peer dependency to `^18.0.0` ([#5802](https://github.com/MetaMask/core/pull/5802))
- **BREAKING:** bump `@metamask/transaction-controller` peer dependency to `^56.0.0` ([#5802](https://github.com/MetaMask/core/pull/5802))

## [62.0.0]

### Added

- Add event `MultichainAssetsController:accountAssetListUpdated` in MultichainAssetsController to notify when new assets are detected for an account ([#5761](https://github.com/MetaMask/core/pull/5761))

### Changed

- **BREAKING:** Removed subscription to `MultichainAssetsController:stateChange` in `MultichainAssetsRatesController` and add subscription to `MultichainAssetsController:accountAssetListUpdated` ([#5761](https://github.com/MetaMask/core/pull/5761))
- **BREAKING:** Removed subscription to `MultichainAssetsController:stateChange` in `MultichainBalancesController` and add subscription to `MultichainAssetsController:accountAssetListUpdated` ([#5761](https://github.com/MetaMask/core/pull/5761))

## [61.1.0]

### Changed

- Bump `@metamask/controller-utils` to `^11.8.0` ([#5765](https://github.com/MetaMask/core/pull/5765))
- Update `DEFI_POSITIONS_API_URL` to use the production endpoint ([#5769](https://github.com/MetaMask/core/pull/5769))

## [61.0.0]

### Changed

- **BREAKING:** Bump `@metamask/accounts-controller` peer dependency to `^28.0.0` ([#5763](https://github.com/MetaMask/core/pull/5763))
- **BREAKING:** Bump `@metamask/transaction-controller` peer dependency to `^55.0.0` ([#5763](https://github.com/MetaMask/core/pull/5763))
- Bump `@metamask/base-controller` from `^8.0.0` to `^8.0.1` ([#5722](https://github.com/MetaMask/core/pull/5722))

## [60.0.0]

### Added

- Add support for 'Sonic Mainnet' chainId in the list of SUPPORTED_CHAIN_IDS. ([#5711](https://github.com/MetaMask/core/pull/5711))

### Changed

- Refactor `TokensController` to remove reliance on a single selected network ([#5659](https://github.com/MetaMask/core/pull/5659))
  - `TokensController` methods now require `networkClientId` as an explicit parameter.
  - Token management logic is fully parameterized by `chainId`, allowing multi-chain token handling and improving reliability across network changes.
  - Internal state updates and token metadata fetching are scoped to the corresponding `chainId`

### Removed

- **BREAKING:** Remove deprecated `chainId` instance property from `TokensController` ([#5659](https://github.com/MetaMask/core/pull/5659))
  - All chain context is now derived from `networkClientId` at the method level.

## [59.0.0]

### Added

- Add `SEI` network support ([#5610](https://github.com/MetaMask/core/pull/5610))
  - Add token detection support
  - Add NFT detection support

### Changed

- Refactor `TokenRatesController` to support processing multiple chains simultaneously ([#5645](https://github.com/MetaMask/core/pull/5645))
  - The controller now supports an array of chain IDs rather than a single value, simplifying the polling process by allowing iteration over all chains in a single loop
- Refactor `AccountTrackerController` to support processing multiple chains simultaneously ([#5680](https://github.com/MetaMask/core/pull/5680))
  - The controller now accepts an array of chain IDs instead of a single value, streamlining the polling process by iterating over all chains in one loop

### Removed

- **BREAKING:** Eliminate legacy network dependency handling in `TokenRatesController` ([#5645](https://github.com/MetaMask/core/pull/5645))
  - We're no longer relying on the currently selected network.
- **BREAKING:** Eliminate legacy network dependency handling in `AccountTrackerController` ([#5680](https://github.com/MetaMask/core/pull/5680))
  - We're no longer relying on the currently selected network.

## [58.0.0]

### Added

- Added `includeMarketData` to the params of the `OnAssetsConversion` handler ([#5639](https://github.com/MetaMask/core/pull/5639))
- Added `fetchHistoricalPricesForAsset` method to `MultichainAssetsRatesController` ([#5639](https://github.com/MetaMask/core/pull/5639))
- Added `getSelectedMultichainAccount` action to `multichainAssetsRatesController` ([#5639](https://github.com/MetaMask/core/pull/5639))
- Added new state field `historicalPrices` to `MultichainAssetsRatesController` ([#5639](https://github.com/MetaMask/core/pull/5639))

### Changed

- **BREAKING:** Bump `@metamask/snaps-controllers` peer dependency from ^9.19.0 to ^11.0.0 ([#5639](https://github.com/MetaMask/core/pull/5639))
- **BREAKING:** Bump `@metamask/providers` peer dependency from ^18.1.0 to ^21.0.0 ([#5639](https://github.com/MetaMask/core/pull/5639))
- Bump `@metamask/snaps-utils` from ^8.10.0 to ^9.2.0 ([#5639](https://github.com/MetaMask/core/pull/5639))

## [57.0.0]

### Added

- Add a new `DeFiPositionsController` that maintains an updated list of DeFi positions for EVM accounts ([#5400](https://github.com/MetaMask/core/pull/5400))
  - Export `DeFiPositionsController`
  - Export the following types
    - `DeFiPositionsControllerState`
    - `DeFiPositionsControllerActions`
    - `DeFiPositionsControllerEvents`
    - `DeFiPositionsControllerGetStateAction`
    - `DeFiPositionsControllerStateChangeEvent`
    - `DeFiPositionsControllerMessenger`
    - `GroupedDeFiPositions`

### Changed

- **BREAKING** Add `@metamask/transaction-controller` as a peer dependency at `^54.0.0` ([#5400](https://github.com/MetaMask/core/pull/5400))

## [56.0.0]

### Changed

- Update `TokensController`, `TokenListController`, and `AccountTrackerController` to use per-chain state variants ([#5310](https://github.com/MetaMask/core/pull/5310))
- Bump `@metamask/keyring-api` to `^17.4.0` ([#5565](https://github.com/MetaMask/core/pull/5565))
- Bump `@metamask/controller-utils` to `^11.7.0` ([#5583](https://github.com/MetaMask/core/pull/5583))
  - Via this upgrade, `updateExchangeRates` now supports the MegaETH testnet

### Removed

- **BREAKING:** Remove deprecated state fields scoped to the current chain ([#5310](https://github.com/MetaMask/core/pull/5310))
  - This change removes the following state fields from the following controllers:
    - `TokensControllerState`
      - `detectedTokens` (replaced by `allDetectedTokens`)
      - `ignoredTokens` (replaced by `allIgnoredTokens`)
      - `tokens` (replaced by `allTokens`)
    - `TokenListControllerState`
      - `tokenList` (replaced by `tokensChainsCache`)
    - `AccountTrackerControllerState`
      - `accounts` (replaced by `accountsByChainId`)
  - This will require a migration in the clients to remove them from state in order to prevent unnecessary Sentry errors when updating controller state.

### Fixed

- Update token rate request key to handle when new tokens are detected inside the `TokenRatesController` ([#5531](https://github.com/MetaMask/core/pull/5311)))
- Update `CurrencyRateController` to prevent undefined or empty currencies from being queried ([#5458](https://github.com/MetaMask/core/pull/5458)))

## [55.0.1]

### Added

- Add an optional chainId argument to `addNftContract` function in NftController ([#5508](https://github.com/MetaMask/core/pull/5508))

## [55.0.0]

### Changed

- **BREAKING:** Bump peer dependency `@metamask/accounts-controller` to `^27.0.0` ([#5507](https://github.com/MetaMask/core/pull/5507))
- **BREAKING:** Bump peer dependency `@metamask/network-controller` to `^23.0.0` ([#5507](https://github.com/MetaMask/core/pull/5507))
- Bump `@metamask/polling-controller` to `^13.0.0` ([#5507](https://github.com/MetaMask/core/pull/5507))

## [54.0.0]

### Changed

- **BREAKING**: The `detectNfts` method in the `NftDetectionController` now accepts chain IDs directly instead of networkClientId, enabling NFT detection across multiple chains simultaneously ([#5448](https://github.com/MetaMask/core/pull/5448))

### Fixed

- Fixed token address conversion in the `TokenRatesController` to correctly preserve the checksum address format without unnecessary hex conversion ([#5490](https://github.com/MetaMask/core/pull/5490))

## [53.1.1]

### Fixed

- Check if `KeyringController` is unlocked before processing account events in `MultichainBalancesController` ([#5473](https://github.com/MetaMask/core/pull/5473))
  - This is needed since some Snaps might decrypt their state which needs the `KeyringController` to be unlocked.
- Fix runtime error in NFT detection when metadata is `null` ([#5455](https://github.com/MetaMask/core/pull/5455))

## [53.1.0]

### Added

- Add token display data controller for search & discovery ([#5307](https://github.com/MetaMask/core/pull/5307))

## [53.0.0]

### Added

- Add `getAssetMetadata` action to `MultichainAssetsController` ([#5430](https://github.com/MetaMask/core/pull/5430))

### Changed

- **BREAKING:** Bump `@metamask/keyring-controller` peer dependency to `^21.0.0` ([#5439](https://github.com/MetaMask/core/pull/5439))
- **BREAKING:** Bump `@metamask/accounts-controller` peer dependency to `^26.0.0` ([#5439](https://github.com/MetaMask/core/pull/5439))
- **BREAKING:** Bump `@metamask/keyring-internal-api` from `^5.0.0` to `^6.0.0` ([#5347](https://github.com/MetaMask/core/pull/5347))
- **BREAKING:** Bump `@ethereumjs/util` from `^8.1.0` to `^9.1.0` ([#5347](https://github.com/MetaMask/core/pull/5347))

## [52.0.0]

### Changed

- **BREAKING:** Bump `@metamask/keyring-controller` peer dependency to `^20.0.0` ([#5426](https://github.com/MetaMask/core/pull/5426))
- **BREAKING:** Bump `@metamask/accounts-controller` peer dependency to `^25.0.0` ([#5426](https://github.com/MetaMask/core/pull/5426))
- **BREAKING:** Bump `@metamask/preferences-controller` peer dependency to `^16.0.0` ([#5426](https://github.com/MetaMask/core/pull/5426))
- Bump `@metamask/keyring-internal-api` from `^4.0.3` to `^5.0.0` ([#5405](https://github.com/MetaMask/core/pull/5405))

### Fixed

- Fixed conversion rates for MANTLE ([#5402](https://github.com/MetaMask/core/pull/5402))

## [51.0.2]

### Fixed

- `MultichainAssetsRatesController` now skips unnecessary Snap calls when the assets list is empty ([#5370](https://github.com/MetaMask/core/pull/5370))

## [51.0.1]

### Changed

- Bump `@metamask/keyring-api"` from `^17.0.0` to `^17.2.0` ([#5366](https://github.com/MetaMask/core/pull/5366))

## [51.0.0]

### Changed

- **BREAKING:** Rename `MultiChainAssetsRatesController` to `MultichainAssetsRatesController` ([#5354](https://github.com/MetaMask/core/pull/5354))
- Bump `@metamask/utils` from `^11.1.0` to `^11.2.0` ([#5301](https://github.com/MetaMask/core/pull/5301))

### Fixed

- Resolved an issue where rate polling would only begin after the default 3-minute interval by manually triggering a rate update upon initialization, ensuring an immediate refresh for a better user experience ([#5364](https://github.com/MetaMask/core/pull/5364))

## [50.0.0]

### Changed

- **BREAKING:** Bump `@metamask/accounts-controller` peer dependency from `^23.0.1` to `^24.0.0` ([#5318](https://github.com/MetaMask/core/pull/5318))
- Removed legacy poll function to prevent redundant polling ([#5321](https://github.com/MetaMask/core/pull/5321))

### Fixed

- Ensure that the polling is not triggered on the constructor with the initialisation of the controller ([#5321](https://github.com/MetaMask/core/pull/5321))

## [49.0.0]

### Added

- Add new `MultiChainTokensRatesController` ([#5175](https://github.com/MetaMask/core/pull/5175))
  - A controller that manages multi‑chain token conversion rates within MetaMask. Its primary goal is to periodically poll for updated conversion rates of tokens associated with non‑EVM accounts (those using Snap metadata), ensuring that the conversion data remains up‑to‑date across supported chains.
- Add `updateBalance` to MultichainBalancesController ([#5295](https://github.com/MetaMask/core/pull/5295))

### Changed

- **BREAKING:** MultichainBalancesController messenger must now allow `MultichainAssetsController:getState` action and `MultichainAssetsController:stateChange` event ([#5295](https://github.com/MetaMask/core/pull/5295))
- Update `MultichainBalancesController` to get the full list of assets from `MultichainAssetsController` state instead of only requesting the native token ([#5295](https://github.com/MetaMask/core/pull/5295))
- Bump `@metamask/base-controller` from `^7.1.1` to `^8.0.0` ([#5305](https://github.com/MetaMask/core/pull/5305))
- Bump `@metamask/polling-controller` from `^12.0.2` to `^12.0.3` ([#5305](https://github.com/MetaMask/core/pull/5305))

### Removed

- **BREAKING:** `NETWORK_ASSETS_MAP`, `MultichainNetworks`, and `MultichainNativeAssets` are no longer exported ([#5295](https://github.com/MetaMask/core/pull/5295))

## [48.0.0]

### Added

- Add `MultichainAssetsController` for non-EVM assets ([#5138](https://github.com/MetaMask/core/pull/5138))

### Changed

- **BREAKING:** Bump `@metamask/accounts-controller` peer dependency from `^22.0.0` to `^23.0.0` ([#5292](https://github.com/MetaMask/core/pull/5292))
- Bump `@metamask/keyring-api"` from `^16.1.0` to `^17.0.0` ([#5280](https://github.com/MetaMask/core/pull/5280))
- Bump `@metamask/snaps-utils` from `^8.9.0` to `^8.10.0` ([#5265](https://github.com/MetaMask/core/pull/5265))
- Bump `@metamask/utils` from `^11.0.1` to `^11.1.0` ([#5223](https://github.com/MetaMask/core/pull/5223))
- Removed polling mechanism in the `MultichainBalancesController` and now relies on the new `AccountsController:accountBalancesUpdated` event ([#5221](https://github.com/MetaMask/core/pull/5221))

### Fixed

- The tokens state is now updated only when the `tokenChainId` matches the currently selected chain ID. ([#5257](https://github.com/MetaMask/core/pull/5257))

## [47.0.0]

### Added

- Add `onBreak` and `onDegraded` methods to `CodefiTokenPricesServiceV2` ([#5109](https://github.com/MetaMask/core/pull/5109))
  - These serve the same purpose as the `onBreak` and `onDegraded` constructor options, but align more closely with the Cockatiel policy API.

### Changed

- **BREAKING:** Bump `@metamask/accounts-controller` peer dependency from `^21.0.0` to `^22.0.0` ([#5218](https://github.com/MetaMask/core/pull/5218))
- Deprecate `ClientConfigApiService` constructor options `onBreak` and `onDegraded` in favor of methods ([#5109](https://github.com/MetaMask/core/pull/5109))
- Add `@metamask/controller-utils@^11.4.5` as a dependency ([#5109](https://github.com/MetaMask/core/pull/5109))
  - `cockatiel` should still be in the dependency tree because it's now a dependency of `@metamask/controller-utils`
- Re-introduce `@metamask/keyring-api` as a runtime dependency ([#5206](https://github.com/MetaMask/core/pull/5206))
  - This was required since the introduction of the `MultichainBalancesController`.
- Bump `@metamask/keyring-api` from `^14.0.0` to `^16.1.0` ([#5190](https://github.com/MetaMask/core/pull/5190)), ([#5208](https://github.com/MetaMask/core/pull/5208))
- Bump `@metamask/keyring-internal-api` from `^2.0.1` to `^4.0.1` ([#5190](https://github.com/MetaMask/core/pull/5190)), ([#5208](https://github.com/MetaMask/core/pull/5208))
- Bump `@metamask/keyring-snap-client` from `^3.0.0` to `^3.0.3` ([#5190](https://github.com/MetaMask/core/pull/5190)), ([#5208](https://github.com/MetaMask/core/pull/5208))

## [46.0.1]

### Changed

- Bump `@metamask/keyring-api` from `^13.0.0` to `^14.0.0` ([#5177](https://github.com/MetaMask/core/pull/5177))
- Bump `@metamask/keyring-internal-api` from `^2.0.0` to `^2.0.1` ([#5177](https://github.com/MetaMask/core/pull/5177))
- Bump `@metamask/keyring-snap-client` from `^2.0.0` to `^3.0.0` ([#5177](https://github.com/MetaMask/core/pull/5177))

### Fixed

- Fix type issue in `ERC721Standard.getDetails` ([#4985](https://github.com/MetaMask/core/pull/4985))
  - The image variable now returns a string instead of a promise when the token image uses the 'ipfs://' protocol.
- Relax NFTs metadata RPC calls ([#5134](https://github.com/MetaMask/core/pull/5134))
  - We now check the number of NFTs to update against a threshold value (500) to avoid sending an excessive amount of RPC calls to fetch NFTs metadata.

## [46.0.0]

### Added

- Add new `MultichainBalancesController` ([#4965](https://github.com/MetaMask/core/pull/4965))
  - This controller has been migrated from the MetaMask extension codebase.
- Added utility function `getKeyByValue` ([#5099](https://github.com/MetaMask/core/pull/5099))

### Changed

- **BREAKING:** Bump `@metamask/accounts-controller` peer dependency from `^20.0.0` to `^21.0.0` ([#5140](https://github.com/MetaMask/core/pull/5140))
- Bump `@metamask/base-controller` from `^7.0.0` to `^7.1.1` ([#5079](https://github.com/MetaMask/core/pull/5079)), ([#5135](https://github.com/MetaMask/core/pull/5135))
- Bump `@metamask/keyring-api` from `^12.0.0` to `^13.0.0` ([#5066](https://github.com/MetaMask/core/pull/5066))
- Bump `@metamask/utils` to `^11.0.1` ([#5080](https://github.com/MetaMask/core/pull/5080))
- Bump `@metamask/rpc-errors` to `^7.0.2` ([#5080](https://github.com/MetaMask/core/pull/5080))

### Fixed

- Fix Mantle price when calling `fetchMultiExchangeRate` ([#5099](https://github.com/MetaMask/core/pull/5099))
- Fix multicall revert in `TokenBalancesController` ([#5083](https://github.com/MetaMask/core/pull/5083))
  - `TokenBalancesController` was fixed to fetch erc20 token balances even if there's an invalid token in state whose address does not point to a smart contract.
- Fix state changes for `ignoreTokens` for non-selected networks ([#5014](https://github.com/MetaMask/core/pull/5014))

## [45.1.2]

### Changed

- Remove use of `@metamask/keyring-api` ([#4695](https://github.com/MetaMask/core/pull/4695))
  - `@metamask/providers` and `webextension-polyfill` peer dependencies are no longer required.
- Use new `@metamask/keyring-internal-api@^1.0.0` ([#4695](https://github.com/MetaMask/core/pull/4695))
  - This package has been split out from the Keyring API. Its types are compatible with the `@metamask/keyring-api` package used previously.

## [45.1.1]

### Changed

- Bump `@metamask/controller-utils` from `^11.3.0` to `^11.4.4` ([#5012](https://github.com/MetaMask/core/pull/5012))
- Bump `@metamask/polling-controller` from `^12.0.1` to `^12.0.2` ([#5012](https://github.com/MetaMask/core/pull/5012))

### Fixed

- Make implicit peer dependencies explicit ([#4974](https://github.com/MetaMask/core/pull/4974))
  - Add the following packages as peer dependencies of this package to satisfy peer dependency requirements from other dependencies:
    - `@metamask/providers` `^18.1.0` (required by `@metamask/keyring-api`)
    - `webextension-polyfill` `^0.10.0 || ^0.11.0 || ^0.12.0` (required by `@metamask/providers`)
  - These dependencies really should be present in projects that consume this package (e.g. MetaMask clients), and this change ensures that they now are.
  - Furthermore, we are assuming that clients already use these dependencies, since otherwise it would be impossible to consume this package in its entirety or even create a working build. Hence, the addition of these peer dependencies is really a formality and should not be breaking.
- Fix `TokensController.ignoreTokens` so that if a network is provided, `allIgnoredTokens`, `allTokens`, and `allDetectedTokens` for that network no longer get corrupted with tokens from the globally selected network ([#4967](https://github.com/MetaMask/core/pull/4967))
- Correct ESM-compatible build so that imports of the following packages that re-export other modules via `export *` are no longer corrupted: ([#5011](https://github.com/MetaMask/core/pull/5011))
  - `@metamask/abi-utils`
  - `@metamask/contract-metadata`
  - `@metamask/eth-query`
  - `@ethereumjs/util`
  - `bn.js`
  - `cockatiel`
  - `lodash`
  - `single-call-balance-checker-abi`

## [45.1.0]

### Added

- `chainIdToNativeTokenAddress` to record chains with unique (non-zero) addresses ([#4952](https://github.com/MetaMask/core/pull/4952))
- `getNativeTokenAddress()` exported function to return the correct native token address for native assets ([#4952](https://github.com/MetaMask/core/pull/4952))
- add support for all added networks when switching account for Token Detection ([#4957](https://github.com/MetaMask/core/pull/4957))

### Changed

- Update price API calls to use the native token by chain instead of relying on the zero address. ([#4952](https://github.com/MetaMask/core/pull/4952))
- Update `TokenRatesController` market data mapping to use `getNativeTokenAddress` instead of the zero address for native tokens. ([#4952](https://github.com/MetaMask/core/pull/4952))

## [45.0.0]

### Changed

- **BREAKING:** Bump `@metamask/keyring-controller` peer dependency from `^18.0.0` to `^19.0.0` ([#4195](https://github.com/MetaMask/core/pull/4956))
- **BREAKING:** Bump `@metamask/accounts-controller` peer dependency from `^19.0.0` to `^20.0.0` ([#4195](https://github.com/MetaMask/core/pull/4956))
- **BREAKING:** Bump `@metamask/preferences-controller` peer dependency from `^14.0.0` to `^15.0.0` ([#4195](https://github.com/MetaMask/core/pull/4956))

## [44.1.0]

### Changed

- An argument `networkClientId` is added to `TokensController.ignoreTokens`, allowing tokens to be ignored on specific chains. ([#4949](https://github.com/MetaMask/core/pull/4949))

## [44.0.1]

### Changed

- Fixes an issue where the token detection was unnecessarily falling back to an RPC approach, causing redundant detections. ([#4928](https://github.com/MetaMask/core/pull/4928))

- Fixes an issue where `TokensController.addTokens` was not respecting the network client id passed to it. ([#4940](https://github.com/MetaMask/core/pull/4940))

## [44.0.0]

### Changed

- **BREAKING**: The `TokenBalancesController` state is now across all chains and accounts under the field `tokenBalances`, as a mapping from account address -> chain id -> token address -> balance. ([#4782](https://github.com/MetaMask/core/pull/4782))

- **BREAKING**: The `TokenBalancesController` now extends `StaticIntervalPollingController`, and the new polling API `startPolling` must be used to initiate polling (`startPolling`, `stopPollingByPollingToken`). ([#4782](https://github.com/MetaMask/core/pull/4782))

- **BREAKING**: `TokenBalancesController` now requires subscriptions to the `PreferencesController:stateChange` and `NetworkController:stateChange` events. And access to the `NetworkController:getNetworkClientById`, `NetworkController:getState`, `TokensController:getState`, and `PreferencesController:getState` actions. ([#4782](https://github.com/MetaMask/core/pull/4782))

- **BREAKING**: `TokensController` requires a subscription to the `NetworkController:stateChange` event. It now now removes state for chain IDs when their network is removed. ([#4782](https://github.com/MetaMask/core/pull/4782))

- `TokenRatesController` now removes state for chain IDs when their network is removed. ([#4782](https://github.com/MetaMask/core/pull/4782))

## [43.1.1]

### Changed

- Fix a bug in `TokensController.addTokens` where tokens could be added from the wrong chain. ([#4924](https://github.com/MetaMask/core/pull/4924))

## [43.1.0]

### Added

- Add Solana to the polled exchange rates ([#4914](https://github.com/MetaMask/core/pull/4914))

## [43.0.0]

### Added

- `AccountTrackerController` now tracks balances of staked ETH for each account, under the state property `stakedBalance`. ([#4879](https://github.com/MetaMask/core/pull/4879))

### Changed

- **BREAKING**: The polling input for`TokenListController` is now `{chainId: Hex}` instead of `{networkClientId: NetworkClientId}`. ([#4878](https://github.com/MetaMask/core/pull/4878))
- **BREAKING**: The polling input for`TokenDetectionController` is now `{ chainIds: Hex[]; address: string; }` instead of `{ networkClientId: NetworkClientId; address: string; }`. ([#4894](https://github.com/MetaMask/core/pull/4894))
- **BREAKING:** Bump `@metamask/keyring-controller` peer dependency from `^17.0.0` to `^18.0.0` ([#4195](https://github.com/MetaMask/core/pull/4195))
- **BREAKING:** Bump `@metamask/preferences-controller` peer dependency from `^13.2.0` to `^14.0.0` ([#4909](https://github.com/MetaMask/core/pull/4909), [#4915](https://github.com/MetaMask/core/pull/4915))
- **BREAKING:** Bump `@metamask/accounts-controller` peer dependency from `^18.0.0` to `^19.0.0` ([#4915](https://github.com/MetaMask/core/pull/4915))
- Bump `@metamask/controller-utils` from `^11.4.2` to `^11.4.3` ([#4195](https://github.com/MetaMask/core/pull/4195))

## [42.0.0]

### Added

- Add `resetState` method to `NftController`, `TokensController`, `TokenBalancesController` and `TokenRatesController` to reset the controller's state back to their default state ([#4880](https://github.com/MetaMask/core/pull/4880))

### Changed

- **BREAKING**: A `platform` argument must now be passed to the `TokenDetectionController` constructor, indicating whether the platform is extension or mobile. ([#4877](https://github.com/MetaMask/core/pull/4877))
- **BREAKING**: The `TokenRatesController` now accepts `{chainId: Hex}` as its polling input to `startPolling()` instead of `{networkClientId: NetworkClientId}` ([#4887](https://github.com/MetaMask/core/pull/4887))
- When the `TokenRatesController`'s subscription to `TokensController:stateChange` is fired, token prices are now updated across all chain IDs whose tokens changed, instead of just the current chain. ([#4866](https://github.com/MetaMask/core/pull/4866))
- The `TokenDetectionController` now passes a `x-metamask-clientproduct` header when calling the account API. ([#4877](https://github.com/MetaMask/core/pull/4877))

## [41.0.0]

### Changed

- **BREAKING**: The polling input accepted by `CurrencyRateController` is now an object with a `nativeCurrencies` property that is defined as a `string` array type ([#4852](https://github.com/MetaMask/core/pull/4852))
  - The `input` parameters of the controller's `_executePoll`, `_startPolling`, `onPollingComplete` methods now only accept this new polling input type.
  - The `nativeCurrency` property (`string` type) has been removed.
- **BREAKING**: `RatesController` now types the `conversionRate` and `usdConversionRate` in its state as `number` instead of `string`, to match what it was actually storing. ([#4852](https://github.com/MetaMask/core/pull/4852))
- Bump `@metamask/base-controller` from `^7.0.1` to `^7.0.2` ([#4862](https://github.com/MetaMask/core/pull/4862))
- Bump `@metamask/controller-utils` from `^11.4.0` to `^11.4.1` ([#4862](https://github.com/MetaMask/core/pull/4862))
- Bump dev dependency `@metamask/approval-controller` from `^7.1.0` to `^7.1.1` ([#4862](https://github.com/MetaMask/core/pull/4862))

## [40.0.0]

### Changed

- **BREAKING:** The CurrencyRateController polling input is now `{ nativeCurrency: string }` instead of a network client ID ([#4839](https://github.com/MetaMask/core/pull/4839))
- **BREAKING:** Bump `@metamask/network-controller` peer dependency to `^22.0.0` ([#4841](https://github.com/MetaMask/core/pull/4841))
- Bump `@metamask/controller-utils` to `^11.4.0` ([#4834](https://github.com/MetaMask/core/pull/4834))
- Bump `@metamask/rpc-errors` to `^7.0.1` ([#4831](https://github.com/MetaMask/core/pull/4831))
- Bump `@metamask/utils` to `^10.0.0` ([#4831](https://github.com/MetaMask/core/pull/4831))

### Fixed

- Update TokenRatesController to not reset market data just after network switch but before loading new market data ([#4832](https://github.com/MetaMask/core/pull/4832))

## [39.0.0]

### Changed

- **BREAKING:** `AccountTrackerController`, `CurrencyRateController`, `TokenDetectionController`, `TokenListController`, and `TokenRatesController` now use a new polling interface that accepts the generic parameter `PollingInput` ([#4752](https://github.com/MetaMask/core/pull/4752))
- **BREAKING:** The inherited `AbstractPollingController` method `startPollingByNetworkClientId` has been renamed to `startPolling` ([#4752](https://github.com/MetaMask/core/pull/4752))
- **BREAKING:** The inherited `AbstractPollingController` method `onPollingComplete` now returns the entire input object of type `PollingInput`, instead of a network client id ([#4752](https://github.com/MetaMask/core/pull/4752))

## [38.3.0]

### Changed

- The `includeDuplicateSymbolAssets` param is removed from our api call to TokenApi ([#4768](https://github.com/MetaMask/core/pull/4768))

## [38.2.0]

### Changed

- The `TokenRatesController` now fetches token rates for all accounts, instead of just the selected account ([#4759](https://github.com/MetaMask/core/pull/4759))

## [38.1.0]

### Changed

- Parallelization of detected tokens with balance ([#4697](https://github.com/MetaMask/core/pull/4697))
- Bump accounts related packages ([#4713](https://github.com/MetaMask/core/pull/4713)), ([#4728](https://github.com/MetaMask/core/pull/4728))
  - Those packages are now built slightly differently and are part of the [accounts monorepo](https://github.com/MetaMask/accounts).
  - Bump `@metamask/keyring-api` from `^8.1.0` to `^8.1.4`

## [38.0.1]

### Fixed

- Produce and export ESM-compatible TypeScript type declaration files in addition to CommonJS-compatible declaration files ([#4648](https://github.com/MetaMask/core/pull/4648))
  - Previously, this package shipped with only one variant of type declaration
    files, and these files were only CommonJS-compatible, and the `exports`
    field in `package.json` linked to these files. This is an anti-pattern and
    was rightfully flagged by the
    ["Are the Types Wrong?"](https://arethetypeswrong.github.io/) tool as
    ["masquerading as CJS"](https://github.com/arethetypeswrong/arethetypeswrong.github.io/blob/main/docs/problems/FalseCJS.md).
    All of the ATTW checks now pass.
- Remove chunk files ([#4648](https://github.com/MetaMask/core/pull/4648)).
  - Previously, the build tool we used to generate JavaScript files extracted
    common code to "chunk" files. While this was intended to make this package
    more tree-shakeable, it also made debugging more difficult for our
    development teams. These chunk files are no longer present.
- Don't update currency rates on transient errors ([#4662](https://github.com/MetaMask/core/pull/4662))
  - In `CurrencyRateController` if unexpected errors occur during requests to
    crypto compare, the conversion rate in state will remain unchanged instead
    of being set to null.
- Fix fallback conversion rate for token market data ([#4615](https://github.com/MetaMask/core/pull/4615))
  - On networks where the native currency is not ETH, token market data is now
    correctly priced in the native currency.

## [38.0.0]

### Added

- Export `MarketDataDetails` type ([#4622](https://github.com/MetaMask/core/pull/4622))

### Changed

- **BREAKING:** Narrow `TokensController` constructor option `provider` by removing `undefined` from its type signature ([#4567](https://github.com/MetaMask/core/pull/4567))
- **BREAKING:** Bump devDependency and peerDependency `@metamask/network-controller` from `^20.0.0` to `^21.0.0` ([#4618](https://github.com/MetaMask/core/pull/4618), [#4651](https://github.com/MetaMask/core/pull/4651))
- Bump `@metamask/base-controller` from `^6.0.2` to `^7.0.0` ([#4625](https://github.com/MetaMask/core/pull/4625), [#4643](https://github.com/MetaMask/core/pull/4643))
- Bump `@metamask/controller-utils` from `^11.0.2` to `^11.2.0` ([#4639](https://github.com/MetaMask/core/pull/4639), [#4651](https://github.com/MetaMask/core/pull/4651))
- Bump `@metamask/polling-controller` from `^9.0.1` to `^10.0.0` ([#4651](https://github.com/MetaMask/core/pull/4651))
- Bump `@metamask/keyring-api` to version `8.1.0` ([#4594](https://github.com/MetaMask/core/pull/4594))
- Bump `typescript` from `~5.0.4` to `~5.2.2` ([#4576](https://github.com/MetaMask/core/pull/4576), [#4584](https://github.com/MetaMask/core/pull/4584))

### Fixed

- Fix `RatesController` `setCryptocurrencyList` method, which was not using the correct field when updating internal state ([#4572](https://github.com/MetaMask/core/pull/4572))
- Fetch correct price for the $OMNI native currency ([#4570](https://github.com/MetaMask/core/pull/4570))
- Add public `name` property to `AssetsContractController` ([#4564](https://github.com/MetaMask/core/pull/4564))

## [37.0.0]

### Added

- Add elements to the `AssetsContractController` class: ([#4397](https://github.com/MetaMask/core/pull/4397))
  - Add class field `messagingSystem`.
  - Add getters for `ipfsGateway` and `chainId`. As corresponding setters have not been defined, these properties are not externally mutable.
- Add and export the `AssetsContractControllerMessenger` type ([#4397](https://github.com/MetaMask/core/pull/4397))
  - `AssetsContractControllerMessenger` must allow the external actions `NetworkController:getNetworkClientById`, `NetworkController:getNetworkConfigurationByNetworkClientId`, `NetworkController:getSelectedNetworkClient`, `NetworkController:getState`.
  - `AssetsContractControllerMessenger` must allow the external events `PreferencesController:stateChange`, `NetworkController:networkDidChange`.
- Add and export new types: `AssetsContractControllerActions`, `AssetsContractControllerEvents`, `AssetsContractControllerGetERC20StandardAction`, `AssetsContractControllerGetERC721StandardAction`, `AssetsContractControllerGetERC1155StandardAction`, `AssetsContractControllerGetERC20BalanceOfAction`, `AssetsContractControllerGetERC20TokenDecimalsAction`, `AssetsContractControllerGetERC20TokenNameAction`, `AssetsContractControllerGetERC721NftTokenIdAction`, `AssetsContractControllerGetERC721TokenURIAction`, `AssetsContractControllerGetERC721AssetNameAction`, `AssetsContractControllerGetERC721AssetSymbolAction`, `AssetsContractControllerGetERC721OwnerOfAction`, `AssetsContractControllerGetERC1155TokenURIAction`, `AssetsContractControllerGetERC1155BalanceOfAction`, `AssetsContractControllerTransferSingleERC1155Action`, `AssetsContractControllerGetTokenStandardAndDetailsAction`, `AssetsContractControllerGetBalancesInSingleCallAction` ([#4397](https://github.com/MetaMask/core/pull/4397))
- Add a new `setProvider` method to `AssetsContractController` ([#4397](https://github.com/MetaMask/core/pull/4397))
  - Replaces the removed `provider` setter method, and widens the `provider` function parameter type from `Provider` to `Provider | undefined`.
- Export `TokenBalancesControllerState` type ([#4535](https://github.com/MetaMask/core/pull/4535))
  - This was defined but not exported in v34.0.0.
- Add `getNFTContractInfo` method to the `NFTController` for fetching NFT Collection Metadata from the NFT API ([#4524](https://github.com/MetaMask/core/pull/4524))

### Changed

- **BREAKING:** Add required constructor option `messenger` to the `AssetsContractController` class ([#4397](https://github.com/MetaMask/core/pull/4397))
- **BREAKING:** `TokenBalancesControllerMessenger` must allow the `AssetsContractController:getERC20BalanceOf` action in addition to its previous allowed actions ([#4397](https://github.com/MetaMask/core/pull/4397))
- **BREAKING:** `NftControllerMessenger` must allow the following actions in addition to its previous allowed actions: `AssetsContractController:getERC721AssetName`, `AssetsContractController:getERC721AssetSymbol`, `AssetsContractController:getERC721TokenURI`, `AssetsContractController:getERC721OwnerOf`, `AssetsContractController:getERC1155BalanceOf`, `AssetsContractController:getERC1155TokenURI` ([#4397](https://github.com/MetaMask/core/pull/4397))
- **BREAKING:** The type of `SINGLE_CALL_BALANCES_ADDRESS_BY_CHAINID` is narrowed from `Record<Hex, string>` to the const-asserted literal properties of the `SINGLE_CALL_BALANCES_ADDRESS_BY_CHAINID` object ([#4397](https://github.com/MetaMask/core/pull/4397))
  - The index signature is restricted to the union of the enum keys of `SupportedTokenDetectionNetworks`.
  - The property value type is restricted to the type union of the addresses defined in the object.
  - The object type is constrained by `Record<Hex, string>` using the `satisfies` keyword.
- **BREAKING:** Convert the `BalanceMap` type from an `interface` into a type alias ([#4397](https://github.com/MetaMask/core/pull/4397))
  - Type aliases have an index signature of `string` by default, and are compatible with the `StateConstraint` type defined in the `@metamask/base-controller` package.
- **BREAKING:** `getIpfsCIDv1AndPath`, `getFormattedIpfsUrl` are now async functions ([#3645](https://github.com/MetaMask/core/pull/3645))
- **BREAKING:** Bump peerDependency `@metamask/accounts-controller` from `^17.0.0` to `^18.0.0` ([#4548](https://github.com/MetaMask/core/pull/4548))
- Remove `@metamask/accounts-controller`, `@metamask/approval-controller`, `@metamask/keyring-controller`, and `@metamask/preferences-controller` dependencies [#4556](https://github.com/MetaMask/core/pull/4556)
  - These were listed under `peerDependencies` already, so they were redundant as dependencies.
- Add `immer` `^9.0.6` as a new dependency ([#3645](https://github.com/MetaMask/core/pull/3645))
- Bump `@metamask/abi-utils` from `^2.0.2` to `^2.0.3` ([#3645](https://github.com/MetaMask/core/pull/3645))
- Bump `@metamask/base-controller` from `^6.0.0` to `^6.0.2` ([#4517](https://github.com/MetaMask/core/pull/4517), [#4544](https://github.com/MetaMask/core/pull/4544))
- Bump `@metamask/controller-utils` from `^11.0.1` to `^11.0.2` ([#4544](https://github.com/MetaMask/core/pull/4544))
- Bump `@metamask/utils` from `^9.0.0` to `^9.1.0` ([#4529](https://github.com/MetaMask/core/pull/4529))
- Bump `multiformats` from `^9.5.2` to `^13.1.0` ([#3645](https://github.com/MetaMask/core/pull/3645))
- Bump `@metamask/polling-controller` from `^9.0.0` to `^9.0.1` ([#4548](https://github.com/MetaMask/core/pull/4548))

### Removed

- **BREAKING:** Remove elements from the `AssetsContractController` class: ([#4397](https://github.com/MetaMask/core/pull/4397))
  - **BREAKING:** `AssetsContractController` no longer inherits from `BaseControllerV1`.
  - **BREAKING:** Remove constructor option callbacks `onPreferencesStateChange`, `onNetworkDidChange`, `getNetworkClientById`, and replace with corresponding messenger actions and events.
  - **BREAKING:** Remove class fields: `name`, `config` (along with its properties `provider`, `ipfsGateway`, `chainId`).
  - **BREAKING:** Remove methods: `getProvider`, `getChainId`.
    - Use the getters `provider` and `chainId` instead.
  - **BREAKING:** Remove the `provider` setter method.
    - Use the `setProvider` method instead.
- **BREAKING:** Remove the `getERC20BalanceOf` constructor option callback from the `TokenBalancesControllerOptions` type and the `TokenBalancesController` constructor ([#4397](https://github.com/MetaMask/core/pull/4397))
  - The messenger is expected to allow `AssetsContractController:getERC20BalanceOf` messenger action so that it can be used instead.
- **BREAKING:** Remove `NftController` constructor option callbacks: `getERC721AssetName`, `getERC721AssetSymbol`, `getERC721TokenURI`, `getERC721OwnerOf`, `getERC1155BalanceOf`, `getERC1155TokenURI` ([#4397](https://github.com/MetaMask/core/pull/4397))
  - These are accessed through the messenger instead.
- **BREAKING:** Remove the `AssetsContractConfig` type ([#4397](https://github.com/MetaMask/core/pull/4397))
- **BREAKING:** Remove export for `MISSING_PROVIDER_ERROR` ([#4397](https://github.com/MetaMask/core/pull/4397))

### Fixed

- **BREAKING:** Convert the `getERC721NftTokenId` method of the `AssetsContractController` into an async function. ([#4397](https://github.com/MetaMask/core/pull/4397))

## [36.0.0]

### Added

- Add optional `topBid` property to the `NftMetadata` type. This property must be of type `TopBid`. ([#4522](https://github.com/MetaMask/core/pull/4522))
- Add optional `floorAsk` property to the `TokenCollection` type. This property must be of type `FloorAskCollection`. ([#4522](https://github.com/MetaMask/core/pull/4522))
- Add linea mainnet support to nft detection supported networks ([#4515](https://github.com/MetaMask/core/pull/4515))
- The `Collection` type is expanded to include the following 'string'-type optional properties: `contractDeployedAt`, `creator`, `ownerCount`, and an optional property `topBid` of the type `TopBid & { sourceDomain?: string; }`. ([#4443](https://github.com/MetaMask/core/pull/4443))

### Changed

- Fetch NFT collections data from the NFT-API `Get Collections` endpoint when calling the `detectNfts` method of `NftDetectionController`, and the `updateNftMetadata` and `watchNft` methods of `NftController`. ([#4443](https://github.com/MetaMask/core/pull/4443))
- Bump `@metamask/utils` to `^9.0.0` ([#4516](https://github.com/MetaMask/core/pull/4516))
- Bump `@metamask/rpc-errors` to `^6.3.1` ([#4516](https://github.com/MetaMask/core/pull/4516))

### Fixed

- **BREAKING:** The `attributes` property of the `NftMetadata` type must be of type `Attributes[]` ([#4522](https://github.com/MetaMask/core/pull/4522))
  - The `attributes` property was added and typed as `Attributes` on `v28.0.0`.

## [35.0.0]

### Changed

- **BREAKING:** Bump peerDependency `@metamask/network-controller` to `^20.0.0` ([#4508](https://github.com/MetaMask/core/pull/4508))
- Bump `@metamask/polling-controller` to `^9.0.0` ([#4508](https://github.com/MetaMask/core/pull/4508))
- Bump `@metamask/accounts-controller` to `^17.2.0` ([#4498](https://github.com/MetaMask/core/pull/4498))

### Fixed

- Add support for tokenURI encoded images to `NftController` methods `addNft`, `watchNft` and `updateNftMetadata` ([#4482](https://github.com/MetaMask/core/pull/4482))

## [34.0.0]

### Added

- Add `AccountTrackerControllerGetStateAction`, `AccountTrackerControllerActions`, `AccountTrackerControllerStateChangeEvent`, and `AccountTrackerControllerEvents` types ([#4407](https://github.com/MetaMask/core/pull/4407))
- Add `setIntervalLength` and `getIntervalLength` methods to `AccountTrackerController` ([#4407](https://github.com/MetaMask/core/pull/4407))
  - `setIntervalLength` replaces updating the polling interval via `configure`.

### Changed

- **BREAKING** `TokenBalancesController` messenger must allow the action `AccountsController:getSelectedAccount` and remove `PreferencesController:getState`. ([#4219](https://github.com/MetaMask/core/pull/4219))
- **BREAKING** `TokenDetectionController` messenger must allow the action `AccountsController:getAccount`. ([#4219](https://github.com/MetaMask/core/pull/4219))
- **BREAKING** `TokenDetectionController` messenger must allow the event `AccountsController:selectedEvmAccountChange` and remove `AccountsController:selectedAccountChange`. ([#4219](https://github.com/MetaMask/core/pull/4219))
- **BREAKING** `TokenRatesController` messenger must allow the action `AccountsController:getAccount`, `AccountsController:getSelectedAccount` and remove `PreferencesController:getState`. ([#4219](https://github.com/MetaMask/core/pull/4219))
- **BREAKING** `TokenRatesController` messenger must allow the event `AccountsController:selectedEvmAccountChange` and remove `PreferencesController:stateChange`. ([#4219](https://github.com/MetaMask/core/pull/4219))
- **BREAKING** `TokensController` messenger must allow the action `AccountsController:getAccount`, `AccountsController:getSelectedAccount`.
- **BREAKING** `TokensController` messenger must allow the event `AccountsController:selectedEvmAccountChange`. ([#4219](https://github.com/MetaMask/core/pull/4219))
- Upgrade AccountTrackerController to BaseControllerV2 ([#4407](https://github.com/MetaMask/core/pull/4407))
- **BREAKING:** Convert `AccountInformation` from interface to type ([#4407](https://github.com/MetaMask/core/pull/4407))
- **BREAKING:** Rename `AccountTrackerState` to `AccountTrackerControllerState` and convert from interface to type ([#4407](https://github.com/MetaMask/core/pull/4407))
- **BREAKING:** `AccountTrackerController` now inherits from `StaticIntervalPollingController` instead of `StaticIntervalPollingControllerV1` ([#4407](https://github.com/MetaMask/core/pull/4407))
  - The constructor now takes a single options object rather than three arguments. Some options have been removed; see later entries.
- **BREAKING:** The `AccountTrackerController` messenger must now allow the actions `PreferencesController:getState`, `NetworkController:getState`, and `NetworkController:getNetworkClientById` ([#4407](https://github.com/MetaMask/core/pull/4407))
- **BREAKING:** The `refresh` method is no longer pre-bound to the controller ([#4407](https://github.com/MetaMask/core/pull/4407))
  - You may now need to pre-bind it e.g. `accountTrackerController.refresh.bind(accountTrackerController)`.
- Bump `@metamask/accounts-controller` to `^17.1.0` ([#4460](https://github.com/MetaMask/core/pull/4460))

### Removed

- **BREAKING** `TokensController` removes `selectedAddress` constructor argument. ([#4219](https://github.com/MetaMask/core/pull/4219))
- **BREAKING** `TokenDetectionController` removes `selectedAddress` constructor argument. ([#4219](https://github.com/MetaMask/core/pull/4219))
- **BREAKING:** Remove `AccountTrackerConfig` type ([#4407](https://github.com/MetaMask/core/pull/4407))
  - Some of these properties have been merged into the options that the `AccountTrackerController` constructor takes.
- **BREAKING:** Remove `config` property and `configure` method from `AccountTrackerController` ([#4407](https://github.com/MetaMask/core/pull/4407))
  - The controller now takes a single options object which can be used for configuration, and configuration is now kept internally.
- **BREAKING:** Remove `notify`, `subscribe`, and `unsubscribe` methods from `AccountTrackerController` ([#4407](https://github.com/MetaMask/core/pull/4407))
  - Use the controller messenger for subscribing to and publishing events instead.
- **BREAKING:** Remove `provider`, `getMultiAccountBalancesEnabled`, `getCurrentChainId`, and `getNetworkClientById` from configuration options for `AccountTrackerController` ([#4407](https://github.com/MetaMask/core/pull/4407))
  - The provider is now obtained directly from the network controller on demand.
  - The messenger is now used in place of the callbacks.

## [33.0.0]

### Added

- **BREAKING:** Add `messenger` as a constructor option for `AccountTrackerController` ([#4225](https://github.com/MetaMask/core/pull/4225))
- **BREAKING:** Add `messenger` option to `TokenRatesController` ([#4314](https://github.com/MetaMask/core/pull/4314))
  - This messenger must allow the actions `TokensController:getState`, `NetworkController:getNetworkClientById`, `NetworkController:getState`, and `PreferencesController:getState` and allow the events `PreferencesController:stateChange`, `TokensController:stateChange`, and `NetworkController:stateChange`.
- Add types `TokenRatesControllerGetStateAction`, `TokenRatesControllerActions`, `TokenRatesControllerStateChangeEvent`, `TokenRatesControllerEvents`, `TokenRatesControllerMessenger`([#4314](https://github.com/MetaMask/core/pull/4314))
- Add function `getDefaultTokenRatesControllerState` ([#4314](https://github.com/MetaMask/core/pull/4314))
- Add `enable` and `disable` methods to `TokenRatesController` ([#4314](https://github.com/MetaMask/core/pull/4314))
  - These are used to stop and restart polling.
- Export `ContractExchangeRates` type ([#4314](https://github.com/MetaMask/core/pull/4314))
  - Add `AccountTrackerControllerMessenger` type
- **BREAKING:** The `NftController` messenger must now allow `AccountsController:getAccount` and `AccountsController:getSelectedAccount` as messenger actions and `AccountsController:selectedEvmAccountChange` as a messenger event ([#4221](https://github.com/MetaMask/core/pull/4221))
- **BREAKING:** `NftDetectionController` messenger must now allow `AccountsController:getSelectedAccount` as a messenger action ([#4221](https://github.com/MetaMask/core/pull/4221))
- Token price API support for mantle network ([#4376](https://github.com/MetaMask/core/pull/4376))

### Changed

- **BREAKING:** Bump dependency and peer dependency `@metamask/accounts-controller` to `^17.0.0` ([#4413](https://github.com/MetaMask/core/pull/4413))
- **BREAKING:** `TokenRatesController` now inherits from `StaticIntervalPollingController` instead of `StaticIntervalPollingControllerV1` ([#4314](https://github.com/MetaMask/core/pull/4314))
  - The constructor now takes a single options object rather than three arguments. Some options have been removed; see later entries.
- **BREAKING:** Rename `TokenRatesState` to `TokenRatesControllerState`, and convert from `interface` to `type` ([#4314](https://github.com/MetaMask/core/pull/4314))
- The `NftController` now reads the selected address via the `AccountsController`, using the `AccountsController:selectedEvmAccountChange` messenger event to stay up to date ([#4221](https://github.com/MetaMask/core/pull/4221))
- `NftDetectionController` now reads the currently selected account from `AccountsController` instead of `PreferencesController` ([#4221](https://github.com/MetaMask/core/pull/4221))
- Bump `@metamask/keyring-api` to `^8.0.0` ([#4405](https://github.com/MetaMask/core/pull/4405))
- Bump `@metamask/eth-snap-keyring` to `^4.3.1` ([#4405](https://github.com/MetaMask/core/pull/4405))
- Bump `@metamask/keyring-controller` to `^17.1.0` ([#4413](https://github.com/MetaMask/core/pull/4413))

### Removed

- **BREAKING:** Remove `nativeCurrency`, `chainId`, `selectedAddress`, `allTokens`, and `allDetectedTokens` from configuration options for `TokenRatesController` ([#4314](https://github.com/MetaMask/core/pull/4314))
  - The messenger is now used to obtain information from other controllers where this data was originally expected to come from.
- **BREAKING:** Remove `config` property and `configure` method from `TokenRatesController` ([#4314](https://github.com/MetaMask/core/pull/4314))
  - The controller now takes a single options object which can be used for configuration, and configuration is now kept internally.
- **BREAKING:** Remove `notify`, `subscribe`, and `unsubscribe` methods from `TokenRatesController` ([#4314](https://github.com/MetaMask/core/pull/4314))
  - Use the controller messenger for subscribing to and publishing events instead.
- **BREAKING:** Remove `TokenRatesConfig` type ([#4314](https://github.com/MetaMask/core/pull/4314))
  - Some of these properties have been merged into the options that `TokenRatesController` takes.
- **BREAKING:** Remove `NftController` constructor options `selectedAddress`. ([#4221](https://github.com/MetaMask/core/pull/4221))
- **BREAKING:** Remove `AccountTrackerController` constructor options `getIdentities`, `getSelectedAddress` and `onPreferencesStateChange` ([#4225](https://github.com/MetaMask/core/pull/4225))
- **BREAKING:** Remove `value` property from the data for each token in `state.marketData` ([#4364](https://github.com/MetaMask/core/pull/4364))
  - The `price` property should be used instead.

### Fixed

- Prevent unnecessary state updates when executing the `NftController`'s `updateNftMetadata` method by comparing the metadata of fetched NFTs and NFTs in state and synchronizing state updates using a mutex lock. ([#4325](https://github.com/MetaMask/core/pull/4325))
- Prevent the use of market data when not available for a given token ([#4361](https://github.com/MetaMask/core/pull/4361))
- Fix `refresh` method remaining locked indefinitely after it was run successfully. Now lock is released on successful as well as failed runs. ([#4270](https://github.com/MetaMask/core/pull/4270))
- `TokenRatesController` uses checksum instead of lowercase format for token addresses ([#4377](https://github.com/MetaMask/core/pull/4377))

## [32.0.0]

### Changed

- **BREAKING:** Bump minimum Node version to 18.18 ([#3611](https://github.com/MetaMask/core/pull/3611))
- **BREAKING:** Bump dependency and peer dependency `@metamask/accounts-controller` to `^16.0.0` ([#4352](https://github.com/MetaMask/core/pull/4352))
- **BREAKING:** Bump dependency and peer dependency `@metamask/approval-controller` to `^7.0.0` ([#4352](https://github.com/MetaMask/core/pull/4352))
- **BREAKING:** Bump dependency and peer dependency `@metamask/keyring-controller` to `^17.0.0` ([#4352](https://github.com/MetaMask/core/pull/4352))
- **BREAKING:** Bump dependency and peer dependency `@metamask/network-controller` to `^19.0.0` ([#4352](https://github.com/MetaMask/core/pull/4352))
- **BREAKING:** Bump dependency and peer dependency `@metamask/preferences-controller` to `^13.0.0` ([#4352](https://github.com/MetaMask/core/pull/4352))
- Bump `@metamask/base-controller` to `^6.0.0` ([#4352](https://github.com/MetaMask/core/pull/4352))
- Bump `@metamask/controller-utils` to `^11.0.0` ([#4352](https://github.com/MetaMask/core/pull/4352))
- Bump `@metamask/polling-controller` to `^8.0.0` ([#4352](https://github.com/MetaMask/core/pull/4352))

## [31.0.0]

### Added

- **BREAKING:** The `NftDetectionController` now takes a `messenger`, which can be used for communication ([#4312](https://github.com/MetaMask/core/pull/4312))
  - This messenger must allow the following actions `ApprovalController:addRequest`, `NetworkController:getState`, `NetworkController:getNetworkClientById`, and `PreferencesController:getState`, and must allow the events `PreferencesController:stateChange` and `NetworkController:stateChange`
- Add `NftDetectionControllerMessenger` type ([#4312](https://github.com/MetaMask/core/pull/4312))
- Add `NftControllerGetStateAction`, `NftControllerActions`, `NftControllerStateChangeEvent`, and `NftControllerEvents` types ([#4310](https://github.com/MetaMask/core/pull/4310))
- Add `NftController:getState` and `NftController:stateChange` as an available action and event to the `NftController` messenger ([#4310](https://github.com/MetaMask/core/pull/4310))

### Changed

- **BREAKING:** Change `TokensController` to inherit from `BaseController` rather than `BaseControllerV1` ([#4304](https://github.com/MetaMask/core/pull/4304))
  - The constructor now takes a single options object rather than three arguments, and all properties in `config` are now part of options.
- **BREAKING:** Rename `TokensState` type to `TokensControllerState` ([#4304](https://github.com/MetaMask/core/pull/4304))
- **BREAKING:** Make all `TokensController` methods and properties starting with `_` private ([#4304](https://github.com/MetaMask/core/pull/4304))
- **BREAKING:** Convert `Token` from `interface` to `type` ([#4304](https://github.com/MetaMask/core/pull/4304))
- **BREAKING:** Replace `balanceError` property in `Token` with `hasBalanceError`; update `TokenBalancesController` so that it no longer captures the error resulting from getting the balance of an ERC-20 token ([#4304](https://github.com/MetaMask/core/pull/4304))
- **BREAKING:** Change `NftDetectionController` to inherit from `StaticIntervalPollingController` rather than `StaticIntervalPollingControllerV1` ([#4312](https://github.com/MetaMask/core/pull/4312))
  - The constructor now takes a single options object rather than three arguments, and all properties in `config` are now part of options.
- **BREAKING:** Convert `ApiNft`, `ApiNftContract`, `ApiNftLastSale`, and `ApiNftCreator` from `interface` to `type` ([#4312](https://github.com/MetaMask/core/pull/4312))
- **BREAKING:** Change `NftController` to inherit from `BaseController` rather than `BaseControllerV1` ([#4310](https://github.com/MetaMask/core/pull/4310))
  - The constructor now takes a single options object rather than three arguments, and all properties in `config` are now part of options.
- **BREAKING:** Convert `Nft`, `NftContract`, and `NftMetadata` from `interface` to `type` ([#4310](https://github.com/MetaMask/core/pull/4310))
- **BREAKING:** Rename `NftState` to `NftControllerState`, and convert to `type` ([#4310](https://github.com/MetaMask/core/pull/4310))
- **BREAKING:** Rename `getDefaultNftState` to `getDefaultNftControllerState` ([#4310](https://github.com/MetaMask/core/pull/4310))
- **BREAKING:** Bump dependency and peer dependency `@metamask/accounts-controller` to `^15.0.0` ([#4342](https://github.com/MetaMask/core/pull/4342))
- **BREAKING:** Bump dependency and peer dependency `@metamask/approval-controller` to `^6.0.2` ([#4342](https://github.com/MetaMask/core/pull/4342))
- **BREAKING:** Bump dependency and peer dependency `@metamask/keyring-controller` to `^16.1.0` ([#4342](https://github.com/MetaMask/core/pull/4342))
- **BREAKING:** Bump dependency and peer dependency `@metamask/network-controller` to `^18.1.3` ([#4342](https://github.com/MetaMask/core/pull/4342))
- **BREAKING:** Bump dependency and peer dependency `@metamask/preferences-controller` to `^12.0.0` ([#4342](https://github.com/MetaMask/core/pull/4342))
- Change `NftDetectionController` method `detectNfts` so that `userAddress` option is optional ([#4312](https://github.com/MetaMask/core/pull/4312))
  - This will default to the currently selected address as kept by PreferencesController.
- Bump `async-mutex` to `^0.5.0` ([#4335](https://github.com/MetaMask/core/pull/4335))
- Bump `@metamask/polling-controller` to `^7.0.0` ([#4342](https://github.com/MetaMask/core/pull/4342))

### Removed

- **BREAKING:** Remove `config` property and `configure` method from `TokensController` ([#4304](https://github.com/MetaMask/core/pull/4304))
  - The `TokensController` now takes a single options object which can be used for configuration, and configuration is now kept internally.
- **BREAKING:** Remove `notify`, `subscribe`, and `unsubscribe` methods from `TokensController` ([#4304](https://github.com/MetaMask/core/pull/4304))
  - Use the controller messenger for subscribing to and publishing events instead.
- **BREAKING:** Remove `TokensConfig` type ([#4304](https://github.com/MetaMask/core/pull/4304))
  - These properties have been merged into the options that `TokensController` takes.
- **BREAKING:** Remove `config` property and `configure` method from `TokensController` ([#4312](https://github.com/MetaMask/core/pull/4312))
  - `TokensController` now takes a single options object which can be used for configuration, and configuration is now kept internally.
- **BREAKING:** Remove `notify`, `subscribe`, and `unsubscribe` methods from `NftDetectionController` ([#4312](https://github.com/MetaMask/core/pull/4312))
  - Use the controller messenger for subscribing to and publishing events instead.
- **BREAKING:** Remove `chainId` as a `NftDetectionController` constructor argument ([#4312](https://github.com/MetaMask/core/pull/4312))
  - The controller will now read the `networkClientId` from the NetworkController state through the messenger when needed.
- **BREAKING:** Remove `getNetworkClientById` as a `NftDetectionController` constructor argument ([#4312](https://github.com/MetaMask/core/pull/4312))
  - The controller will now call `NetworkController:getNetworkClientId` through the messenger object.
- **BREAKING:** Remove `onPreferencesStateChange` as a `NftDetectionController` constructor argument ([#4312](https://github.com/MetaMask/core/pull/4312))
  - The controller will now call `PreferencesController:stateChange` through the messenger object.
- **BREAKING:** Remove `onNetworkStateChange` as a `NftDetectionController` constructor argument ([#4312](https://github.com/MetaMask/core/pull/4312))
  - The controller will now read the `networkClientId` from the NetworkController state through the messenger when needed.
- **BREAKING:** Remove `getOpenSeaApiKey` as a `NftDetectionController` constructor argument ([#4312](https://github.com/MetaMask/core/pull/4312))
  - This was never used.
- **BREAKING:** Remove `getNftApi` as a `NftDetectionController` constructor argument ([#4312](https://github.com/MetaMask/core/pull/4312))
  - This was never used.
- **BREAKING:** Remove `NftDetectionConfig` type ([#4312](https://github.com/MetaMask/core/pull/4312))
  - These properties have been merged into the options that `NftDetectionController` takes.
- **BREAKING:** Remove `config` property and `configure` method from `NftController` ([#4310](https://github.com/MetaMask/core/pull/4310))
  - `NftController` now takes a single options object which can be used for configuration, and configuration is now kept internally.
- **BREAKING:** Remove `notify`, `subscribe`, and `unsubscribe` methods from `NftController` ([#4310](https://github.com/MetaMask/core/pull/4310))
  - Use the controller messenger for subscribing to and publishing events instead.
- **BREAKING:** Remove `onPreferencesStateChange` as a `NftController` constructor argument ([#4310](https://github.com/MetaMask/core/pull/4310))
  - The controller will now call `PreferencesController:stateChange` through the messenger object.
- **BREAKING:** Remove `onNetworkStateChange` as a `NftController` constructor argument ([#4310](https://github.com/MetaMask/core/pull/4310))
  - The controller will now call `NetworkController:stateChange` through the messenger object.
- **BREAKING:** Remove `NftConfig` type ([#4310](https://github.com/MetaMask/core/pull/4310))
  - These properties have been merged into the options that `NftController` takes.
- **BREAKING:** Remove `config` property and `configure` method from `NftController` ([#4310](https://github.com/MetaMask/core/pull/4310))
  - `NftController` now takes a single options object which can be used for configuration, and configuration is now kept internally.
- **BREAKING:** Remove `hub` property from `NftController` ([#4310](https://github.com/MetaMask/core/pull/4310))
  - Use the controller messenger for subscribing to and publishing events instead.
- **BREAKING:** Modify `TokenListController` so that tokens fetched from the API and stored in state will no longer have `storage` and `erc20` properties ([#4235](https://github.com/MetaMask/core/pull/4235))
  - These properties were never officially supported, but they were present in state anyway.

## [30.0.0]

### Added

- Adds a new field `marketData` to the state of `TokenRatesController` ([#4206](https://github.com/MetaMask/core/pull/4206))
- Adds a new `RatesController` to manage prices for non-EVM blockchains ([#4242](https://github.com/MetaMask/core/pull/4242))

### Changed

- **BREAKING:** Changed price and token API endpoints from `*.metafi.codefi.network` to `*.api.cx.metamask.io` ([#4301](https://github.com/MetaMask/core/pull/4301))
- When fetching token list for Linea Mainnet, use `occurrenceFloor` parameter of 1 instead of 3, and filter tokens to those with a `lineaTeam` aggregator or more than 3 aggregators ([#4253](https://github.com/MetaMask/core/pull/4253))
- **BREAKING:** The NftController messenger must now allow the `NetworkController:getNetworkClientById` action ([#4305](https://github.com/MetaMask/core/pull/4305))
- **BREAKING:** Bump dependency and peer dependency `@metamask/network-controller` to `^18.1.2` ([#4332](https://github.com/MetaMask/core/pull/4332))
- Bump `@metamask/keyring-api` to `^6.1.1` ([#4262](https://github.com/MetaMask/core/pull/4262))

### Removed

- **BREAKING:** Removed `contractExchangeRates` and `contractExchangeRatesByChainId` from the state of `TokenRatesController` ([#4206](https://github.com/MetaMask/core/pull/4206))

### Fixed

- Only update NFT state when metadata actually changes ([#4143](https://github.com/MetaMask/core/pull/4143))

## [29.0.0]

### Added

- Add token detection on 7 more networks ([#4184](https://github.com/MetaMask/core/pull/4184))
  - New supported networks are: cronos, celo, gnosis, fantom, polygon_zkevm, moonbeam, and moonriver

### Changed

- **BREAKING** Changed `NftDetectionController` constructor `options` argument ([#4178](https://github.com/MetaMask/core/pull/4178))
  - Added `options.disabled` and `options.selectedAddress` properties
- **BREAKING** Bump `@metamask/keyring-controller` peer dependency to ^16.0.0 ([#4234](https://github.com/MetaMask/core/pull/4234))
- **BREAKING** Bump `@metamask/accounts-controller` peer dependency to ^14.0.0 ([#4234](https://github.com/MetaMask/core/pull/4234))
- **BREAKING** Bump `@metamask/preferences-controller` peer dependency to ^11.0.0 ([#4234](https://github.com/MetaMask/core/pull/4234))
- Bump `@metamask/keyring-api` to `^6.0.0` ([#4193](https://github.com/MetaMask/core/pull/4193))
- Lower number of tokens returned by API calls ([#4207](https://github.com/MetaMask/core/pull/4207))
  - Limit changed from `200` to `50`
- Bump `@metamask/base-controller` to `^5.0.2` ([#4232](https://github.com/MetaMask/core/pull/4232))
- Bump `@metamask/approval-controller` to `^6.0.2` ([#4234](https://github.com/MetaMask/core/pull/4234))
- Bump `@metamask/polling-controller` to `^6.0.2` ([#4234](https://github.com/MetaMask/core/pull/4234))

## [28.0.0]

### Added

- Add reservoir migration ([#4030](https://github.com/MetaMask/core/pull/4030))

### Changed

- Fix getting nft tokenURI ([#4136](https://github.com/MetaMask/core/pull/4136))
- **BREAKING** Bump peer dependency on `@metamask/keyring-controller` ([#4090](https://github.com/MetaMask/core/pull/4090))
- Fix token detection during account change ([#4133](https://github.com/MetaMask/core/pull/4133))
- Fix update nft metadata when toggles off ([#4096](https://github.com/MetaMask/core/pull/4096))
- Adds `tokenMethodIncreaseAllowance` ([#4069](https://github.com/MetaMask/core/pull/4069))
- Fix mantle token mispriced ([#4045](https://github.com/MetaMask/core/pull/4045))

## [27.2.0]

### Added

- `CodefiTokenPricesServiceV2` exports `SUPPORTED_CHAIN_IDS`, an array of chain IDs supported by Codefi Price API V2. ([#4079](https://github.com/MetaMask/core/pull/4079))

- Added `tokenURI` key to `compareNftMetadata` function to compare nft metadata entries with. ([#3856](https://github.com/MetaMask/core/pull/3856))

## [27.1.0]

### Added

- Add `updateNftMetadata` method to `NftController` to update metadata for the requested NFTs ([#4008](https://github.com/MetaMask/core/pull/4008))

## [27.0.1]

### Fixed

- Fix `types` field in `package.json` ([#4047](https://github.com/MetaMask/core/pull/4047))

## [27.0.0]

### Added

- **BREAKING**: Add ESM build ([#3998](https://github.com/MetaMask/core/pull/3998))
  - It's no longer possible to import files from `./dist` directly.

### Changed

- **BREAKING:** Bump dependency and peer dependency on `@metamask/accounts-controller` to `^12.0.0` ([#4039](https://github.com/MetaMask/core/pull/4039))
- **BREAKING:** Bump dependency and peer dependency on `@metamask/approval-controller` to `^6.0.0` ([#4039](https://github.com/MetaMask/core/pull/4039))
- **BREAKING:** Bump `@metamask/base-controller` to `^5.0.0` ([#4039](https://github.com/MetaMask/core/pull/4039))
  - This version has a number of breaking changes. See the changelog for more.
- **BREAKING:** Bump dependency and peer dependency on `@metamask/keyring-controller` to `^14.0.0` ([#4039](https://github.com/MetaMask/core/pull/4039))
- **BREAKING:** Bump dependency and peer dependency on `@metamask/network-controller` to `^18.0.0` ([#4039](https://github.com/MetaMask/core/pull/4039))
- **BREAKING:** Bump dependency and peer dependency on `@metamask/preferences-controller` to `^9.0.0` ([#4039](https://github.com/MetaMask/core/pull/4039))
- Relax `TokensControllerGetStateAction` and `TokensControllerStateChangeEvent` types so that they no longer constrain the `TokensController` state in the action handler and event payload to `Record<string, Json>` ([#3949](https://github.com/MetaMask/core/pull/3949))
- Bump `@metamask/controller-utils` to `^9.0.0` ([#4039](https://github.com/MetaMask/core/pull/4039))
- Bump `@metamask/polling-controller` to `^6.0.0` ([#4039](https://github.com/MetaMask/core/pull/4039))

## [26.0.0]

### Added

- **BREAKING:** `TokenDetectionController` newly subscribes to the `PreferencesController:stateChange`, `AccountsController:selectedAccountChange`, `KeyringController:lock`, and `KeyringController:unlock` events, and allows messenger actions `AccountsController:getSelectedAccount`, `NetworkController:getNetworkClientById`, `NetworkController:getNetworkConfigurationByNetworkClientId`, `NetworkController:getState`, `KeyringController:getState`, `PreferencesController:getState`, `TokenListController:getState`, `TokensController:getState`, and `TokensController:addDetectedTokens` ([#3775](https://github.com/MetaMask/core/pull/3775/), [#3923](https://github.com/MetaMask/core/pull/3923/), [#3938](https://github.com/MetaMask/core/pull/3938))
- `TokensController` now exports `TokensControllerActions`, `TokensControllerGetStateAction`, `TokensControllerAddDetectedTokensAction`, `TokensControllerEvents`, and `TokensControllerStateChangeEvent` ([#3690](https://github.com/MetaMask/core/pull/3690/))

### Changed

- **BREAKING:** Add `@metamask/accounts-controller` `^11.0.0` as dependency and peer dependency ([#3775](https://github.com/MetaMask/core/pull/3775/), [#4007](https://github.com/MetaMask/core/pull/4007))
- **BREAKING:** Add `@metamask/keyring-controller` `^13.0.0` as dependency and peer dependency ([#3775](https://github.com/MetaMask/core/pull/3775), [#4007](https://github.com/MetaMask/core/pull/4007))
- **BREAKING:** Bump `@metamask/preferences-controller` dependency and peer dependency to `^8.0.0` ([#4007](https://github.com/MetaMask/core/pull/4007))
- **BREAKING:** `TokenDetectionController` is merged with `DetectTokensController` from the `metamask-extension` repo ([#3775](https://github.com/MetaMask/core/pull/3775/), [#3923](https://github.com/MetaMask/core/pull/3923)), ([#3938](https://github.com/MetaMask/core/pull/3938))
  - **BREAKING:** `TokenDetectionController` now resets its polling interval to the default value of 3 minutes when token detection is triggered by external controller events `KeyringController:unlock`, `TokenListController:stateChange`, `PreferencesController:stateChange`, `AccountsController:selectedAccountChange`.
  - **BREAKING:** `TokenDetectionController` now refetches tokens on `NetworkController:networkDidChange` if the `networkClientId` is changed instead of `chainId`.
  - **BREAKING:** `TokenDetectionController` cannot initiate polling or token detection if `KeyringController` state is locked.
  - **BREAKING:** The `detectTokens` method input option `accountAddress` has been renamed to `selectedAddress`.
  - **BREAKING:** The `detectTokens` method now excludes tokens that are already included in the `TokensController`'s `detectedTokens` list from the batch of incoming tokens it sends to the `TokensController` `addDetectedTokens` method.
  - **BREAKING:** The constructor for `TokenDetectionController` expects a new required property `trackMetaMetricsEvent`, which defines the callback that is called in the `detectTokens` method.
  - **BREAKING:** In Mainnet, even if the `PreferenceController`'s `useTokenDetection` option is set to false, automatic token detection is performed on the legacy token list (token data from the contract-metadata repo).
  - **BREAKING:** The `TokensState` type is now defined as a type alias rather than an interface. ([#3690](https://github.com/MetaMask/core/pull/3690/))
    - This is breaking because it could affect how this type is used with other types, such as `Json`, which does not support TypeScript interfaces.
  - The constructor option `selectedAddress` no longer defaults to `''` if omitted. Instead, the correct address is assigned using the `AccountsController:getSelectedAccount` messenger action.
- **BREAKING:** Change type of `provider` property in `AssetsContractController` from `any` to `Provider` from `@metamask/network-controller` ([#3818](https://github.com/MetaMask/core/pull/3818))
- **BREAKING:** Change type of `provider` property in `TokensController` from `any` to `Provider` from `@metamask/network-controller` ([#3818](https://github.com/MetaMask/core/pull/3818))
- Bump `@metamask/approval-controller` to `^5.1.3` ([#4007](https://github.com/MetaMask/core/pull/4007))
- Bump `@metamask/controller-utils` to `^8.0.4` ([#4007](https://github.com/MetaMask/core/pull/4007))
- Bump `@metamask/ethjs-unit` to `^0.3.0` ([#3897](https://github.com/MetaMask/core/pull/3897))
- Bump `@metamask/network-controller` to `^17.2.1` ([#4007](https://github.com/MetaMask/core/pull/4007))
- Bump `@metamask/polling-controller` to `^5.0.1` ([#4007](https://github.com/MetaMask/core/pull/4007))
- Bump `@metamask/rpc-errors` to `^6.2.1` ([#3970](https://github.com/MetaMask/core/pull/3970), [#3954](https://github.com/MetaMask/core/pull/3954))
- Replace `ethereumjs-util` with `@ethereumjs/util` and `bn.js` ([#3943](https://github.com/MetaMask/core/pull/3943))
- Update `CodefiTokenPricesServiceV2` so that requests to the price API now use the `No-Cache` HTTP header ([#3939](https://github.com/MetaMask/core/pull/3939))

### Removed

- **BREAKING:** `TokenDetectionController` constructor no longer accepts options `networkClientId`, `onPreferencesStateChange`, `getPreferencesState`, `getTokensState`, or `addDetectedTokens` ([#3690](https://github.com/MetaMask/core/pull/3690/), [#3775](https://github.com/MetaMask/core/pull/3775/), [#3938](https://github.com/MetaMask/core/pull/3938))
- **BREAKING:** `TokenDetectionController` no longer allows the `NetworkController:stateChange` event. ([#3775](https://github.com/MetaMask/core/pull/3775/))
  - The `NetworkController:networkDidChange` event can be used instead.
- **BREAKING:** `TokenDetectionController` constructor no longer accepts options `networkClientId`, `onPreferencesStateChange`, `getPreferencesState`, `getTokensState`, or `addDetectedTokens` ([#3690](https://github.com/MetaMask/core/pull/3690/), [#3775](https://github.com/MetaMask/core/pull/3775/), [#3938](https://github.com/MetaMask/core/pull/3938))
- **BREAKING:** `TokenBalancesController` constructor no longer accepts options `onTokensStateChange`, `getSelectedAddress` ([#3690](https://github.com/MetaMask/core/pull/3690/))

### Fixed

- `TokenDetectionController.detectTokens()` now reads the chain ID keyed state properties from `TokenListController` and `TokensController` rather than incorrectly using the globally selected state properties when a network client ID is passed ([#3914](https://github.com/MetaMask/core/pull/3914))
- Fix `PreferencesController` state listener in `NftDetectionController` so that NFT detection is not run when any preference changes, but only when NFT detection is enabled ([#3917](https://github.com/MetaMask/core/pull/3917))
- Fix `isTokenListSupportedForNetwork` so that it returns false for chain 1337 ([#3777](https://github.com/MetaMask/core/pull/3777))
  - When used in combination with `TokensController`, this makes it possible to import an ERC-20 token on a locally run chain.

## [25.0.0]

### Added

- Add Linea to price api supported chains ([#3797](https://github.com/MetaMask/core/pull/3797))

### Changed

- **BREAKING:** Convert `TokenBalancesController` to `BaseControllerV2` ([#3750](https://github.com/MetaMask/core/pull/3750))
  - The constructor parameters have changed; rather than accepting a "config" parameter for interval and tokens we now pass both values as controller options, and a "state" parameter, there is now just a single object for all constructor arguments. This object has a mandatory `messenger` and an optional `state`, `tokens`, `interval` properties a disabled property has also been added.
  - State now saves tokens balances as strings and not as a BNs.
  - Additional BN export has been removed as it was intended to be removed in the next major release.
- **BREAKING:** Bump `@metamask/approval-controller` peer dependency to `^5.1.2` ([#3821](https://github.com/MetaMask/core/pull/3821))
- **BREAKING:** Bump `@metamask/network-controller` peer dependency to `^17.2.0` ([#3821](https://github.com/MetaMask/core/pull/3821))
- **BREAKING:** Bump `@metamask/preferences-controller` peer dependency to `^7.0.0` ([#3821](https://github.com/MetaMask/core/pull/3821))
- Bump `@metamask/utils` to `^8.3.0` ([#3769](https://github.com/MetaMask/core/pull/3769))
- Bump `@metamask/base-controller` to `^4.1.1` ([#3760](https://github.com/MetaMask/core/pull/3760), [#3821](https://github.com/MetaMask/core/pull/3821))
- Bump `@metamask/controller-utils` to `^8.0.2` ([#3821](https://github.com/MetaMask/core/pull/3821))
- Bump `@metamask/polling-controller` to `^5.0.0` ([#3821](https://github.com/MetaMask/core/pull/3821))

## [24.0.0]

### Added

- Add `getDefaultTokenListState` function to `TokenListController` ([#3744](https://github.com/MetaMask/core/pull/3744))
- Add `getDefaultNftState` function to the `NftController` ([#3742](https://github.com/MetaMask/core/pull/3742))
- Add `getDefaultTokensState` function to the `TokensController` ([#3743](https://github.com/MetaMask/core/pull/3743))

### Changed

- **BREAKING:** Bump `@metamask/preferences-controller` to ^6.0.0
- Price API perf improvements ([#3753](https://github.com/MetaMask/core/pull/3753), [#3755](https://github.com/MetaMask/core/pull/3755))
  - Reduce token batch size from 100 to 30
  - Sort token addresses in query params for more cache hits

## [23.1.0]

### Added

- Add support to `CodefiTokenPricesServiceV2` for tracking degraded service ([#3691](https://github.com/MetaMask/core/pull/3691))
  - The constructor has two new options: `onDegraded` and `degradedThreshold`. `onDegraded` is an event handler for instances of degraded service (i.e. failed or slow requests), and `degradedThreshold` determines how slow a request has to be before we consider service to be degraded.

## [23.0.0]

### Added

- Add `onBreak` handler to `CodefiTokenPricesServiceV2` ([#3677](https://github.com/MetaMask/core/pull/3677))
  - This allows listening for "circuit breaks", which can indicate an outage. Useful for metrics.
- Add `fetchTokenContractExchangeRates` utility method ([#3657](https://github.com/MetaMask/core/pull/3657))
- `TokenListController` now exports a `TokenListControllerMessenger` type ([#3609](https://github.com/MetaMask/core/pull/3609)).
- `TokenDetectionController` exports types `TokenDetectionControllerMessenger`, `TokenDetectionControllerActions`, `TokenDetectionControllerGetStateAction`, `TokenDetectionControllerEvents`, `TokenDetectionControllerStateChangeEvent` ([#3609](https://github.com/MetaMask/core/pull/3609)).
- Add `enable` and `disable` methods to `TokenDetectionController`, which control whether the controller is able to make polling requests or all of its network calls are blocked. ([#3609](https://github.com/MetaMask/core/pull/3609)).
  - Note that if the controller is initiated without the `disabled` constructor option set to `false`, the `enable` method will need to be called before the controller can make polling requests in response to subscribed events.

### Changed

- **BREAKING:** Bump `@metamask/approval-controller` dependency and peer dependency from `^5.1.0` to `^5.1.1` ([#3695](https://github.com/MetaMask/core/pull/3695))
- **BREAKING:** Bump `@metamask/network-controller` dependency and peer dependency from `^17.0.0` to `^17.1.0` ([#3695](https://github.com/MetaMask/core/pull/3695))
- **BREAKING:** Bump `@metamask/preferences-controller` dependency and peer dependency from `^5.0.0` to `^5.0.1` ([#3695](https://github.com/MetaMask/core/pull/3695))
- **BREAKING:** Update `OpenSeaV2Contract` type, renaming `supply` to `total_supply` ([#3692](https://github.com/MetaMask/core/pull/3692))
- **BREAKING:** `TokenDetectionController` is upgraded to extend `BaseControllerV2` and `StaticIntervalPollingController` ([#3609](https://github.com/MetaMask/core/pull/3609)).
  - The constructor now expects an options object as its only argument, with required properties `messenger`, `networkClientId`, required callbacks `onPreferencesStateChange`, `getBalancesInSingleCall`, `addDetectedTokens`, `getTokenState`, `getPreferencesState`, and optional properties `disabled`, `interval`, `selectedAddress`.
- Bump `@metamask/base-controller` to `^4.0.1` ([#3695](https://github.com/MetaMask/core/pull/3695))
- Bump `@metamask/polling-controller` to `^4.0.0` ([#3695](https://github.com/MetaMask/core/pull/3695))
- Bump `cockatiel` from `3.1.1` to `^3.1.2` ([#3682](https://github.com/MetaMask/core/pull/3682))
- Bump `@metamask/controller-utils` from `8.0.0` to `^8.0.1` ([#3695](https://github.com/MetaMask/core/pull/3695))

### Fixed

- Fix error caused by OpenSea API rename of `supply` to `total_supply` ([#3692](https://github.com/MetaMask/core/pull/3692))
- Fix `CodefiTokenPricesServiceV2` support for Shiden ([#3683](https://github.com/MetaMask/core/pull/3683))
- Improve how `CodefiTokenPricesServiceV2` handles token price update failures ([#3687](https://github.com/MetaMask/core/pull/3687))
  - Previously a single failed token price update would prevent all other token prices from updating as well. With this update, we log and error and continue when we fail to update a token price, ensuring the others still get updated.

## [22.0.0]

### Changed

- **BREAKING:** OpenSea V2 API is used instead of V1 ([#3654](https://github.com/MetaMask/core/pull/3654))
  - `NftDetectionController` constructor now requires the `NftController.getNftApi` function.
  - NFT controllers will no longer return `last_sale` information for NFTs fetched after the OpenSea V2 update

## [21.0.0]

### Added

- Add `CodefiTokenPricesServiceV2` ([#3600](https://github.com/MetaMask/core/pull/3600), [#3655](https://github.com/MetaMask/core/pull/3655), [#3655](https://github.com/MetaMask/core/pull/3655))
  - This class can be used for the new `tokenPricesService` argument for TokenRatesController. It uses a MetaMask API to fetch prices for tokens instead of CoinGecko.
  - The `CodefiTokenPricesServiceV2` will retry if the token price update fails
    - We retry each request up to 3 times using a randomized exponential backoff strategy
    - If the token price update still fails 12 times consecutively (3 update attempts, each of which has 4 calls due to retries), we stop trying for 30 minutes before we try again.
- Add polling by `networkClientId` to `AccountTrackerController` ([#3586](https://github.com/MetaMask/core/pull/3586))
  - A new state property, `accountByChainId` has been added for keeping track of account balances across chains
  - `AccountTrackerController` implements `PollingController` and can now poll by `networkClientId` via the new methods `startPollingByNetworkClientId`, `stopPollingByPollingToken`, and `stopPollingByPollingToken`.
  - `AccountTrackerController` accepts an optional `networkClientId` value on the `refresh` method
  - `AccountTrackerController` accepts an optional `networkClientId` value as the last parameter of the `syncBalanceWithAddresses` method
- Support token detection on Base and zkSync ([#3584](https://github.com/MetaMask/core/pull/3584))
- Support token detection on Arbitrum and Optimism ([#2035](https://github.com/MetaMask/core/pull/2035))

### Changed

- **BREAKING:** `TokenRatesController` now takes a required argument `tokenPricesService` ([#3600](https://github.com/MetaMask/core/pull/3600))
  - This object is responsible for fetching the prices for tokens held by this controller.
- **BREAKING:** Update signature of `TokenRatesController.updateExchangeRatesByChainId` ([#3600](https://github.com/MetaMask/core/pull/3600), [#3653](https://github.com/MetaMask/core/pull/3653))
  - Change the type of `tokenAddresses` from `string[]` to `Hex[]`
- **BREAKING:** `AccountTrackerController` constructor params object requires `getCurrentChainId` and `getNetworkClientById` hooks ([#3586](https://github.com/MetaMask/core/pull/3586))
  - These are needed for the new "polling by `networkClientId`" feature
- **BREAKING:** `AccountTrackerController` has a new required state property, `accountByChainId`([#3586](https://github.com/MetaMask/core/pull/3586))
  - This is needed to track balances accross chains. It was introduced for the "polling by `networkClientId`" feature, but is useful on its own as well.
- **BREAKING:** `AccountTrackerController` adds a mutex to `refresh` making it only possible for one call to be executed at time ([#3586](https://github.com/MetaMask/core/pull/3586))
- **BREAKING:** `TokensController.watchAsset` now performs on-chain validation of the asset's symbol and decimals, if they're defined in the contract ([#1745](https://github.com/MetaMask/core/pull/1745))
  - The `TokensController` constructor no longer accepts a `getERC20TokenName` option. It was no longer needed due to this change.
  - Add new method `_getProvider`, though this is intended for internal use and should not be called externally.
  - Additionally, if the symbol and decimals are defined in the contract, they are no longer required to be passed to `watchAsset`
- **BREAKING:** Update controllers that rely on provider to listen to `NetworkController:networkDidChange` instead of `NetworkController:stateChange` ([#3610](https://github.com/MetaMask/core/pull/3610))
  - The `networkDidChange` event is safer in cases where the provider is used because the provider is guaranteed to have been updated by the time that event is emitted. The same is not true of the `stateChange` event.
  - The following controllers now accept a `onNetworkDidChange` constructor option instead of a `onNetworkStateChange` option:
    - `TokensController`
    - `AssetsContractController`
- Update `@metamask/polling-controller` to v3 ([#3636](https://github.com/MetaMask/core/pull/3636))
  - This update adds two new methods to each polling controller: `_startPollingByNetworkClientId` and `_stopPollingByPollingTokenSetId`. These methods are intended for internal use, and should not be called directly.
  - The affected controllers are:
    - `AccountTrackerController`
    - `CurrencyRateController`
    - `NftDetectionController`
    - `TokenDetectionController`
    - `TokenListController`
    - `TokenRatesController`
- Update `@metamask/controller-utils` to v7 ([#3636](https://github.com/MetaMask/core/pull/3636))
- Update `TokenListController` to fetch prefiltered set of tokens from the API, reducing response data and removing the need for filtering logic ([#2054](https://github.com/MetaMask/core/pull/2054))
- Update `TokenRatesController` to request token rates from the Price API in batches of 100 ([#3650](https://github.com/MetaMask/core/pull/3650))
- Add dependencies `cockatiel` and `lodash` ([#3586](https://github.com/MetaMask/core/pull/3586), [#3655](https://github.com/MetaMask/core/pull/3655))

### Removed

- **BREAKING:** Remove `fetchExchangeRate` method from TokenRatesController ([#3600](https://github.com/MetaMask/core/pull/3600))
  - This method (not to be confused with `updateExchangeRate`, which is still present) was only ever intended to be used internally and should not be accessed directly.
- **BREAKING:** Remove `getChainSlug` method from TokenRatesController ([#3600](https://github.com/MetaMask/core/pull/3600))
  - This method was previously used in TokenRatesController to access the CoinGecko API. There is no equivalent.
- **BREAKING:** Remove `CoinGeckoResponse` and `CoinGeckoPlatform` types ([#3600](https://github.com/MetaMask/core/pull/3600))
  - These types were previously used in TokenRatesController to represent data returned from the CoinGecko API. There is no equivalent.
- **BREAKING:** The TokenRatesController now only supports updating and polling rates for tokens tracked by the TokensController ([#3639](https://github.com/MetaMask/core/pull/3639))
  - The `tokenAddresses` option has been removed from `startPollingByNetworkClientId`
  - The `tokenContractAddresses` option has been removed from `updateExchangeRatesByChainId`
- **BREAKING:** `TokenRatesController.fetchAndMapExchangeRates` is no longer exposed publicly ([#3621](https://github.com/MetaMask/core/pull/3621))

### Fixed

- Prevent `TokenRatesController` from making redundant token rate updates when tokens change ([#3647](https://github.com/MetaMask/core/pull/3647), [#3663](https://github.com/MetaMask/core/pull/3663))
  - Previously, token rates would be re-fetched for the globally selected network on all TokensController state changes, but now token rates are always performed for a deduplicated and normalized set of addresses, and changes to this set determine whether rates should be re-fetched.
- Prevent redundant overlapping token rate updates in `TokenRatesController` ([#3635](https://github.com/MetaMask/core/pull/3635))
- Fix `TokenRatesController` bug where the `contractExchangeRates` state would sometimes be stale after calling `updateExchangeRatesByChainId` ([#3624](https://github.com/MetaMask/core/pull/3624))
- Make `TokenRatesController.updateExchangeRatesByChainId` respect `disabled` state ([#3596](https://github.com/MetaMask/core/pull/3596))
- Fix error in `NftController` when attempt to get NFT information from on-chain fails, and ensure metadata always contains contract address and blank `name` field ([#3629](https://github.com/MetaMask/core/pull/3629))
  - When fetching on-chain NFT information fails, we now proceed with whatever we have (either the OpenSea metadata, or a blank metadata object)
  - Previously, if we were unable to retrieve NFT metadata from on-chain or OpenSea, the returned NFT metadata would be missing a `name` field and the contract address. Now the returned metadata always has those entries, though the `name` is set to `null`.
  - This affects `watchNft` and `addNft` methods

## [20.0.0]

### Added

- **BREAKING**: `TokenRatesControllerState` now has required `contractExchangeRatesByChainId` property which an object keyed by `chainId` and `nativeCurrency` ([#2015](https://github.com/MetaMask/core/pull/2015))
- **BREAKING**: `TokenRatesController` constructor params now requires `getNetworkClientById` ([#2015](https://github.com/MetaMask/core/pull/2015))
- Add types `CurrencyRateControllerEvents` and `CurrencyRateControllerActions` ([#2029](https://github.com/MetaMask/core/pull/2029))
- Add polling-related methods to TokenRatesController ([#2015](https://github.com/MetaMask/core/pull/2015))
  - `startPollingByNetworkClientId`
  - `stopPollingByPollingToken`
  - `stopAllPolling`
  - `_executePoll`
- Add `updateExchangeRatesByChainId` method to TokenRatesController ([#2015](https://github.com/MetaMask/core/pull/2015))
  - This is a lower-level version of `updateExchangeRates` that takes chain ID, native currency, and token addresses.
- `TokenRatesController` constructor params now accepts optional `interval` and `threshold` ([#2015](https://github.com/MetaMask/core/pull/2015))
- `TokenRatesController.fetchExchangeRate()` now accepts an optional `tokenAddresses` as the last parameter ([#2015](https://github.com/MetaMask/core/pull/2015))
- `TokenRatesController.getChainSlug()` now accepts an optional `chainId` parameter ([#2015](https://github.com/MetaMask/core/pull/2015))
- `TokenRatesController.fetchAndMapExchangeRates()` now accepts an optional `tokenAddresses` as the last parameter ([#2015](https://github.com/MetaMask/core/pull/2015))

### Changed

- **BREAKING:** Bump dependency on `@metamask/base-controller` to ^4.0.0 ([#2063](https://github.com/MetaMask/core/pull/2063))
  - This is breaking because the type of the `messenger` has backward-incompatible changes. See the changelog for this package for more.
- Bump `@metamask/approval-controller` to ^5.0.0 ([#2063](https://github.com/MetaMask/core/pull/2063))
- Bump `@metamask/controller-utils` to ^6.0.0 ([#2063](https://github.com/MetaMask/core/pull/2063))
- Bump `@metamask/network-controller` to ^17.0.0 ([#2063](https://github.com/MetaMask/core/pull/2063))
- Bump `@metamask/polling-controller` to ^2.0.0 ([#2063](https://github.com/MetaMask/core/pull/2063))
- Bump `@metamask/preferences-controller` to ^5.0.0 ([#2063](https://github.com/MetaMask/core/pull/2063))

## [19.0.0]

### Changed

- **BREAKING:** Bump dependency and peer dependency on `@metamask/network-controller` to ^16.0.0
- Add optional `networkClientId` and `userAddress` args to remaining `NftController` public methods ([#2006](https://github.com/MetaMask/core/pull/2006))
  - `watchNft`, `removeNft`, `removeAndIgnoreNft`, `removeNftContract`, `updateNftFavoriteStatus`, and `checkAndUpdateAllNftsOwnershipStatus` methods on `NftController` all now accept an optional options object argument containing `networkClientId` and `userAddress` to identify where in state to mutate.
  - **BREAKING**: `addNft` no longer accepts a `chainId` property in its options argument since this value can be retrieved by the `networkClientId` property and is therefore redundant.
  - **BREAKING**: The third and fourth arguments on NftController's `addNftVerifyOwnership` method, have been replaced with an options object containing optional properties `networkClientId`, `userAddress` and `source`. This method signature is more aligned with the options pattern for passing `networkClientId` and `userAddress` on this controller and elsewhere.
  - **BREAKING**: `checkAndUpdateSingleNftOwnershipStatus` on NftController no longer accepts a `chainId` in its options argument. This is replaced with an optional `networkClientId` property which can be used to fetch chainId.
    **\*BREAKING**: The fourth argument of the `isNftOwner` method on `NftController` is now an options object with an optional `networkClientId` property. This method signature is more aligned with the options pattern for passing `networkClientId` on this controller and elsewhere.
  - **BREAKING**: `validateWatchNft` method on `NftController` is now private.
  - **BREAKING**: `detectNfts` on `NftDetectionController` now accepts a single object argument with optional properties `networkClientId` and `userAddress`, rather than taking these as two sequential arguments.
- Bump dependency `@metamask/eth-query` from ^3.0.1 to ^4.0.0 ([#2028](https://github.com/MetaMask/core/pull/2028))
- Bump dependency on `@metamask/polling-controller` to ^1.0.2
- Bump `@metamask/utils` from 8.1.0 to 8.2.0 ([#1957](https://github.com/MetaMask/core/pull/1957))

### Fixed

- Add name and symbol to the payload returned by the `ERC1155Standard` class `getDetails` method for `ERC1155` contracts ([#1727](https://github.com/MetaMask/core/pull/1727))

## [18.0.0]

### Changed

- **BREAKING**: `CurrencyRateController` is now keyed by `nativeCurrency` (i.e. ticker) for `conversionDate`, `conversionRate`, and `usdConversionRate` in the `currencyRates` object. `nativeCurrency`, `pendingNativeCurrency`, and `pendingCurrentCurrency` have been removed.
  - ```
    export type CurrencyRateState = {
      currentCurrency: string;
      currencyRates: Record<
        string, // nativeCurrency
        {
          conversionDate: number | null;
          conversionRate: number | null;
          usdConversionRate: number | null;
        }
      >;
    };
    ```
- **BREAKING**: `CurrencyRateController` now extends `PollingController` ([#1805](https://github.com/MetaMask/core/pull/1805))
  - `start()` and `stop()` methods replaced with `startPollingByNetworkClientId()`, `stopPollingByPollingToken()`, and `stopAllPolling()`
- **BREAKING:** `CurrencyRateController` now sends the `NetworkController:getNetworkClientById` action via messaging controller ([#1805](https://github.com/MetaMask/core/pull/1805))

### Fixed

- Parallelize network requests in assets controllers for performance enhancement ([#1801](https://github.com/MetaMask/core/pull/1801))
- Fix token detection on accounts when user changes account after token detection request is inflight ([#1848](https://github.com/MetaMask/core/pull/1848))

## [17.0.0]

### Changed

- **BREAKING:** Bump dependency on `@metamask/polling-controller` to ^1.0.0
- Bump dependency and peer dependency on `@metamask/network-controller` to ^15.1.0

## [16.0.0]

### Added

- Add way to start and stop different polling sessions for the same network client ID by providing extra scoping data ([#1776](https://github.com/MetaMask/core/pull/1776))
  - Add optional second argument to `stopPollingByPollingToken` (formerly `stopPollingByNetworkClientId`)
  - Add optional second argument to `onPollingCompleteByNetworkClientId`
- Add support for token detection for Linea mainnet and Linea Goerli ([#1799](https://github.com/MetaMask/core/pull/1799))

### Changed

- **BREAKING:** Bump dependency and peer dependency on `@metamask/network-controller` to ^15.0.0
- **BREAKING:** Make `executePoll` in TokenListController private ([#1810](https://github.com/MetaMask/core/pull/1810))
- **BREAKING:** Update TokenListController to rename `stopPollingByNetworkClientId` to `stopPollingByPollingToken` ([#1810](https://github.com/MetaMask/core/pull/1810))
- Add missing dependency on `@metamask/polling-controller` ([#1831](https://github.com/MetaMask/core/pull/1831))
- Bump dependency and peer dependency on `@metamask/approval-controller` to ^4.0.1
- Bump dependency and peer dependency on `@metamask/preferences-controller` to ^4.4.3
- Fix support for NFT metadata stored outside IPFS ([#1772](https://github.com/MetaMask/core/pull/1772))

## [15.0.0]

### Changed

- **BREAKING**: `NftController` now expects `getNetworkClientById` in constructor options ([#1698](https://github.com/MetaMask/core/pull/1698))
- **BREAKING**: `NftController.addNft` function signature has changed ([#1698](https://github.com/MetaMask/core/pull/1698))
  - Previously
    ```
    address: string,
    tokenId: string,
    nftMetadata?: NftMetadata,
    accountParams?: {
      userAddress: string;
      chainId: Hex;
    },
    source = Source.Custom,
    ```
    now:
    ```
    tokenAddress: string,
    tokenId: string,
    {
      nftMetadata?: NftMetadata;
      chainId?: Hex; // extracts from AccountParams
      userAddress?: string // extracted from AccountParams
      source?: Source;
      networkClientId?: NetworkClientId; // new
    },
    ```
- `NftController.addNftVerifyOwnership`: Now accepts optional 3rd argument `networkClientId` which is used to fetch NFT metadata and determine by which chainId the added NFT should be stored in state. Also accepts optional 4th argument `source` used for metrics to identify the flow in which the NFT was added to the wallet. ([#1698](https://github.com/MetaMask/core/pull/1698))
- `NftController.isNftOwner`: Now accepts optional `networkClientId` which is used to instantiate the provider for the correct chain and call the NFT contract to verify ownership ([#1698](https://github.com/MetaMask/core/pull/1698))
- `NftController.addNft` will use the chainId value derived from `networkClientId` if provided ([#1698](https://github.com/MetaMask/core/pull/1698))
- `NftController.watchNft` options now accepts optional `networkClientId` which is used to fetch NFT metadata and determine by which chainId the added NFT should be stored in state ([#1698](https://github.com/MetaMask/core/pull/1698))
- Bump dependency on `@metamask/utils` to ^8.1.0 ([#1639](https://github.com/MetaMask/core/pull/1639))
- Bump dependency and peer dependency on `@metamask/approval-controller` to ^4.0.0
- Bump dependency on `@metamask/base-controller` to ^3.2.3
- Bump dependency on `@metamask/controller-utils` to ^5.0.2
- Bump dependency and peer dependency on `@metamask/network-controller` to ^14.0.0

### Fixed

- Fix bug in TokensController where batched `addToken` overwrote each other because mutex was acquired after reading state ([#1768](https://github.com/MetaMask/core/pull/1768))

## [14.0.0]

### Changed

- Update TypeScript to v4.8.x ([#1718](https://github.com/MetaMask/core/pull/1718))
- Update `@metamask/rpc-errors` to `^6.0.0` ([#1690](https://github.com/MetaMask/core/pull/1690))

### Removed

- **BREAKING:** Remove AbortController polyfill
  - This package now assumes that the AbortController global exists

## [13.0.0]

### Changed

- **BREAKING**: `TokensController` now expects `getNetworkClientById` in constructor options ([#1676](https://github.com/MetaMask/core/pull/1676))
- **BREAKING**: `TokensController.addToken` now accepts a single options object ([#1676](https://github.com/MetaMask/core/pull/1676))
  ```
    {
      address: string;
      symbol: string;
      decimals: number;
      name?: string;
      image?: string;
      interactingAddress?: string;
      networkClientId?: NetworkClientId;
    }
  ```
- **BREAKING:** Bump peer dependency on `@metamask/network-controller` to ^13.0.0 ([#1633](https://github.com/MetaMask/core/pull/1633))
- **CHANGED**: `TokensController.addToken` will use the chain ID value derived from state for `networkClientId` if provided ([#1676](https://github.com/MetaMask/core/pull/1676))
- **CHANGED**: `TokensController.addTokens` now accepts an optional `networkClientId` as the last parameter ([#1676](https://github.com/MetaMask/core/pull/1676))
- **CHANGED**: `TokensController.addTokens` will use the chain ID value derived from state for `networkClientId` if provided ([#1676](https://github.com/MetaMask/core/pull/1676))
- **CHANGED**: `TokensController.watchAsset` options now accepts optional `networkClientId` which is used to get the ERC-20 token name if provided ([#1676](https://github.com/MetaMask/core/pull/1676))
- Bump dependency on `@metamask/controller-utils` to ^5.0.0 ([#1633](https://github.com/MetaMask/core/pull/1633))
- Bump dependency on `@metamask/preferences-controller` to ^4.4.1 ([#1676](https://github.com/MetaMask/core/pull/1676))

## [12.0.0]

### Added

- Add `AssetsContractController` methods `getProvider`, `getChainId`, `getERC721Standard`, and `getERC1155Standard` ([#1638](https://github.com/MetaMask/core/pull/1638))

### Changed

- **BREAKING**: Add `getNetworkClientById` to `AssetsContractController` constructor options ([#1638](https://github.com/MetaMask/core/pull/1638))
- Add optional `networkClientId` parameter to various `AssetContractController` methods ([#1638](https://github.com/MetaMask/core/pull/1638))
- The affected methods are:
  - `getERC20BalanceOf`
  - `getERC20TokenDecimals`
  - `getERC20TokenName`
  - `getERC721NftTokenId`
  - `getTokenStandardAndDetails`
  - `getERC721TokenURI`
  - `getERC721AssetName`
  - `getERC721AssetSymbol`
  - `getERC721OwnerOf`
  - `getERC1155TokenURI`
  - `getERC1155BalanceOf`
  - `transferSingleERC1155`
  - `getBalancesInSingleCall`

## [11.1.0]

### Added

- Add `tokenURI` to `NftMetadata` type ([#1577](https://github.com/MetaMask/core/pull/1577))
- Populate token URL for NFT metadata under `tokenURI` ([#1577](https://github.com/MetaMask/core/pull/1577))

### Changed

- Bump dependency and peer dependency on `@metamask/approval-controller` to ^3.5.1
- Bump dependency on `@metamask/base-controller` to ^3.2.1
- Bump dependency on `@metamask/controller-utils` to ^4.3.2
- Bump dependency and peer dependency on `@metamask/network-controller` to ^12.1.2
- Bump dependency and peer dependency on `@metamask/preferences-controller` to ^4.4.0
- Update NftController to add fallback for when IPFS gateway is disabled ([#1577](https://github.com/MetaMask/core/pull/1577))

## [11.0.1]

### Changed

- Replace `eth-query` ^2.1.2 with `@metamask/eth-query` ^3.0.1 ([#1546](https://github.com/MetaMask/core/pull/1546))

## [11.0.0]

### Added

- Add a `stop` method to stop polling

### Changed

- **BREAKING**: New required constructor parameters for the `TokenRatesController` ([#1497](https://github.com/MetaMask/core/pull/1497), [#1511](https://github.com/MetaMask/core/pull/1511))
  - The new required parameters are `ticker`, `onSelectedAddress`, and `onPreferencesStateChange`
- **BREAKING:** Remove `onCurrencyRateStateChange` constructor parameter from `TokenRatesController` ([#1496](https://github.com/MetaMask/core/pull/1496))
- **BREAKING:** Disable `TokenRatesController` automatic polling ([#1501](https://github.com/MetaMask/core/pull/1501))
  - Polling must be started explicitly by calling the `start` method
  - The token rates are not updated upon state changes when polling is disabled.
- **BREAKING:** Replace the `poll` method with `start` ([#1501](https://github.com/MetaMask/core/pull/1501))
  - The `start` method does not offer a way to change the interval. That must be done by calling `.configure` instead
- **BREAKING:** Remove `TokenRatecontroller` setter for `chainId` and `tokens` properties ([#1505](https://github.com/MetaMask/core/pull/1505))
- Bump @metamask/abi-utils from 1.2.0 to 2.0.1 ([#1525](https://github.com/MetaMask/core/pull/1525))
- Update `@metamask/utils` to `^6.2.0` ([#1514](https://github.com/MetaMask/core/pull/1514))
- Remove unnecessary `babel-runtime` dependency ([#1504](https://github.com/MetaMask/core/pull/1504))

### Fixed

- Fix bug where token rates were incorrect after first update if initialized with a non-Ethereum selected network ([#1497](https://github.com/MetaMask/core/pull/1497))
- Fix bug where token rates would be invalid if event handlers were triggered in the wrong order ([#1496](https://github.com/MetaMask/core/pull/1496), [#1511](https://github.com/MetaMask/core/pull/1511))
- Prevent redundant token rate updates ([#1512](https://github.com/MetaMask/core/pull/1512))

## [10.0.0]

### Added

- The method `getERC20TokenName` has been added to `AssetsContractController` ([#1127](https://github.com/MetaMask/core/pull/1127))
  - This method gets the token name from the token contract

### Changed

- **BREAKING:** The tokens controller now requires `onTokenListStateChange` and `getERC20TokenName` as constructor parameters ([#1127](https://github.com/MetaMask/core/pull/1127))
  - The `getERC20TokenName` method is used to get the token name for tokens added via `wallet_watchAsset`
  - The `onTokenListStateChange` method is used to trigger a name update when the token list changes. On each change, token names are copied from the token list if they're missing from token controller state.
- **BREAKING:** The signature of the tokens controller method `addToken` has changed
  - The fourth and fifth positional parameters (`image` and `interactingAddress`) have been replaced by an `options` object
  - The new options parameter includes the `image` and `interactingAddress` properties, and a new `name` property
- The token detection controller now sets the token name when new tokens are detected ([#1127](https://github.com/MetaMask/core/pull/1127))
- The `Token` type now includes an optional `name` field ([#1127](https://github.com/MetaMask/core/pull/1127))

## [9.2.0]

### Added

- Add validation that the nft standard matches the type argument of a `wallet_watchAsset` request when type is 'ERC721' or 'ERC1155' ([#1455](https://github.com/MetaMask/core/pull/1455))

## [9.1.0]

### Added

- Add a fifth argument, `source`, to NftController's `addNft` method ([#1417](https://github.com/MetaMask/core/pull/1417))
  - This argument can be used to specify whether the NFT was detected, added manually, or suggested by a dapp

### Fixed

- Fix `watchNft` in NftController to ensure that if the network changes before the user accepts the request, the NFT is added to the chain ID and address before the request was initiated ([#1417](https://github.com/MetaMask/core/pull/1417))

## [9.0.0]

### Added

- **BREAKING**: Add required options `getSelectedAddress` and `getMultiAccountBalancesEnabled` to AccountTrackerController constructor and make use of them when refreshing account balances ([#1146](https://github.com/MetaMask/core/pull/1146))
  - Previously, the controller would refresh all account balances, but these options can be used to only refresh the currently selected account
- **BREAKING:** Add logic to support validating and adding ERC721 and ERC1155 tokens to NFTController state via `wallet_watchAsset` API. ([#1173](https://github.com/MetaMask/core/pull/1173), [#1406](https://github.com/MetaMask/core/pull/1406))
  - The `NFTController` now has a new `watchNFT` method that can be called to send a message to the `ApprovalController` and prompt the user to add an NFT to their wallet state.
  - The `NFTController` now requires an instance of a ControllerMessenger to be passed to its constructor. This is messenger is used to pass the `watchNFT` message to the `ApprovalController`.

### Changed

- Add dependency on `@ethersproject/address` ([#1173](https://github.com/MetaMask/core/pull/1173))
- Replace `eth-rpc-errors` with `@metamask/rpc-errors` ([#1173](https://github.com/MetaMask/core/pull/1173))

## [8.0.0]

### Added

- Support NFT detection on Ethereum Mainnet custom RPC endpoints ([#1360](https://github.com/MetaMask/core/pull/1360))
- Enable token detection for the Aurora network ([#1327](https://github.com/MetaMask/core/pull/1327))

### Changed

- **BREAKING:** Bump to Node 16 ([#1262](https://github.com/MetaMask/core/pull/1262))
- **BREAKING:** Change format of chain ID in state to 0x-prefixed hex string ([#1367](https://github.com/MetaMask/core/pull/1367))
  - The functions `isTokenDetectionSupportedForNetwork` and `formatIconUrlWithProxy` now expect a chain ID as type `Hex` rather than as a decimal `string`
  - The assets contract controller now expects the `chainId` configuration entry and constructor parameter as type `Hex` rather than decimal `string`
  - The NFT controller now expects the `chainId` configuration entry and constructor parameter as type `Hex` rather than decimal `string`
  - The NFT controller methods `addNft`, `checkAndUpdateSingleNftOwnershipStatus`, `findNftByAddressAndTokenId`, `updateNft`, and `resetNftTransactionStatusByTransactionId` now expect the chain ID to be type `Hex` rather than a decimal `string`
  - The NFT controller state properties `allNftContracts` and `allNfts` are now keyed by address and `Hex` chain ID, rather than by address and decimal `string` chain ID
    - This requires a state migration
  - The NFT detection controller now expects the `chainId` configuration entry and constructor parameter as type `Hex` rather than decimal `string`
  - The token detection controller now expects the `chainId` configuration entry as type `Hex` rather than decimal `string`
  - The token list controller now expects the `chainId` constructor parameter as type `Hex` rather than decimal `string`
  - The token list controller state property `tokensChainsCache` is now keyed by `Hex` chain ID rather than by decimal `string` chain ID.
    - This requires a state migration
  - The token rates controller now expects the `chainId` configuration entry and constructor parameter as type `Hex` rather than decimal `string`
  - The token rates controller `chainId` setter now expects the chain ID as `Hex` rather than as a decimal string
  - The tokens controller now expects the `chainId` configuration entry and constructor parameter as type `Hex` rather than decimal `string`
  - The tokens controller `addDetectedTokens` method now accepts the `chainId` property of the `detectionDetails` parameter to be of type `Hex` rather than decimal `string`.
  - The tokens controller state properties `allTokens`, `allIgnoredTokens`, and `allDetectedTokens` are now keyed by chain ID in `Hex` format rather than decimal `string`.
    - This requires a state migration
- **BREAKING:** Use approval controller for suggested assets ([#1261](https://github.com/MetaMask/core/pull/1261), [#1268](https://github.com/MetaMask/core/pull/1268))
  - The actions `ApprovalController:acceptRequest` and `ApprovalController:rejectRequest` are no longer required by the token controller messenger.
  - The `suggestedAssets` state has been removed, which means that suggested assets are no longer persisted in state
  - The return type for `watchAsset` has changed. It now returns a Promise that settles after the request has been confirmed or rejected.
- **BREAKING:** Initialize controllers with the current network ([#1361](https://github.com/MetaMask/core/pull/1361))
  - The following controllers now have a new `chainId` required constructor parameter:
    - `AssetsContractController`
    - `NftController`
    - `NftDetectionController`
    - `TokenRatesController`
    - `TokensController`
- **BREAKING:** The token list controller messenger requires the `NetworkController:stateChange` event instead of the `NetworkController:providerConfigChange` event ([#1329](https://github.com/MetaMask/core/pull/1329))
- **BREAKING:** The token list controller `onNetworkStateChange` option now has a more restrictive type ([#1329](https://github.com/MetaMask/core/pull/1329))
  - The event handler parameter type has been changed from `NetworkState | ProviderConfig` to `NetworkState`
- **BREAKING:** Update the account tracker controller `provider` type ([#1266](https://github.com/MetaMask/core/pull/1266))
  - The `provider` setter and the `provider` config entry now use our `Provider` type from `eth-query` rather than `any`
- **BREAKING:** Update`@metamask/preferences-controller` dependency and add it as a peer dependency ([#1393](https://github.com/MetaMask/core/pull/1393))
- **BREAKING:** Update `@metamask/approval-controller` and `@metamask/network-controller` dependencies and peer dependencies
- Bump @metamask/abi-utils from 1.1.0 to 1.2.0 ([#1287](https://github.com/MetaMask/core/pull/1287))
- Bump @metamask/utils from 5.0.1 to 5.0.2 ([#1271](https://github.com/MetaMask/core/pull/1271))

### Removed

- **BREAKING:** Remove the `networkType` configuration option from the NFT detection controller, NFT controller, and tokens controller ([#1360](https://github.com/MetaMask/core/pull/1360), [#1359](https://github.com/MetaMask/core/pull/1359))
- **BREAKING:** Remove the `SuggestedAssetMeta` and `SuggestedAssetMetaBase` types from the token controller ([#1268](https://github.com/MetaMask/core/pull/1268))
- **BREAKING:** Remove the `acceptWatchAsset` and `rejectWatchAsset` methods from the token controller ([#1268](https://github.com/MetaMask/core/pull/1268))
  - Suggested assets can be accepted or rejected using the approval controller instead

## [7.0.0]

### Changed

- **BREAKING**: peerDeps: @metamask/network-controller@6.0.0->8.0.0 ([#1196](https://github.com/MetaMask/core/pull/1196))

## [6.0.0]

### Changed

- **BREAKING:** Create approval requests using `@metamask/approval-controller` ([#1166](https://github.com/MetaMask/core/pull/1166))

## [5.1.0]

### Added

- Support watching assets on a specific account ([#1124](https://github.com/MetaMask/core/pull/1124))

## [5.0.1]

### Changed

- Update `@metamask/contract-metadata` from 2.1.0 to 2.3.1 ([#1141](https://github.com/MetaMask/core/pull/1141))

## [5.0.0]

### Removed

- **BREAKING:** Remove `isomorphic-fetch` ([#1106](https://github.com/MetaMask/controllers/pull/1106))
  - Consumers must now import `isomorphic-fetch` or another polyfill themselves if they are running in an environment without `fetch`

## [4.0.1]

### Fixed

- Update Nft Controller to add the NFT back to its own group if we are re-importing it ([#1082](https://github.com/MetaMask/core/pull/1082))

## [4.0.0]

### Added

- Add Sepolia support to the currency rate controller ([#1041](https://github.com/MetaMask/controllers/pull/1041))
  - The currency rate controller will now treat Sepolia as a testnet, and return the Mainnet exchange rate when asked for the Sepolia exchange rate.

### Changed

- **BREAKING:** Update `@metamask/network-controller` peer dependency to v3 ([#1041](https://github.com/MetaMask/controllers/pull/1041))
- **BREAKING:** Migrate from `metaswap` to `metafi` subdomain for OpenSea proxy and token icons API ([#1060](https://github.com/MetaMask/core/pull/1060))
- Rename this repository to `core` ([#1031](https://github.com/MetaMask/controllers/pull/1031))
- Update ERC20Standard to use `@metamask/abi-utils` instead of `@ethersproject/abi` ([#985](https://github.com/MetaMask/controllers/pull/985))
- Update `@metamask/controller-utils` package ([#1041](https://github.com/MetaMask/controllers/pull/1041))

## Removed

- **BREAKING**: Drop support for Ropsten, Rinkeby, and Kovan ([#1041](https://github.com/MetaMask/controllers/pull/1041))
  - The currency rate controller no longer has special handling of these three networks. It used to return the Mainnet exchange rate for these three networks, but now it includes no special handling for them.
  - The NFT controller no longer supports the Rinkeby OpenSea test API.

## [3.0.1]

### Changed

- Export `isTokenDetectionSupportedForNetwork` function ([#1034](https://github.com/MetaMask/controllers/pull/1034))
- Update `@metamask/contract-metadata` from 1.35.0 to 2.1.0 ([#1013](https://github.com/MetaMask/controllers/pull/1013))

### Fixed

- Fix token controller state updates ([#1015](https://github.com/MetaMask/controllers/pull/1015))
  - Attempts to empty the list of "added", "ignored", or "detected" tokens were not saved in state correctly, resulting in that operation being undone after switching account or network.

## [3.0.0]

### Changed

- **BREAKING:** A new private property, controlled by the `start` and `stop` methods, is added to the CurrencyRateController: `enabled`. When this is false, no network requests will be made from the controller. Previously, setNativeCurrency or setCurrentCurrency would trigger a network request. That is now prevented if `enabled` is false. ([#1002](https://github.com/MetaMask/core/pull/1002))

### Fixed

- The TokenRatesController no longer overwrites the `disabled` config property passed to the constructor, allowing the controller to be instantiated with `config.disabled` set to either true or false. ([#1002](https://github.com/MetaMask/core/pull/1002))
- This package will now warn if a required package is not present ([#1003](https://github.com/MetaMask/core/pull/1003))

## [2.0.0]

### Changed

- **BREAKING:** Update `onNetworkStateChange`, a constructor option for several controllers, to take an object with a `providerConfig` property instead of `provider` ([#995](https://github.com/MetaMask/core/pull/995))
  - This affects:
    - AssetsContractController
    - NftController
    - NftDetectionController
    - TokenDetectionController
    - TokenListController
    - TokenRatesController
    - TokenController
- **BREAKING:** [TokenDetectionController] Update `getNetworkState` constructor option to take an object with `providerConfig` property rather than `providerConfig` ([#995](https://github.com/MetaMask/core/pull/995))
- Relax dependencies on `@metamask/base-controller`, `@metamask/controller-utils`, `@metamask/network-controller`, and `@metamask/preferences-controller` (use `^` instead of `~`) ([#998](https://github.com/MetaMask/core/pull/998))

## [1.0.1]

### Fixed

- Fix race condition where some token detections can get mistakenly added to the wrong account ([#956](https://github.com/MetaMask/core/pull/956))

## [1.0.0]

### Added

- Initial release

  - As a result of converting our shared controllers repo into a monorepo ([#831](https://github.com/MetaMask/core/pull/831)), we've created this package from select parts of [`@metamask/controllers` v33.0.0](https://github.com/MetaMask/core/tree/v33.0.0), namely:

    - Everything in `src/assets`
    - Asset-related functions from `src/util.ts` and accompanying tests

    All changes listed after this point were applied to this package following the monorepo conversion.

### Changed

- Use Ethers for AssetsContractController ([#845](https://github.com/MetaMask/core/pull/845))

[Unreleased]: https://github.com/MetaMask/core/compare/@metamask/assets-controllers@89.0.1...HEAD
[89.0.1]: https://github.com/MetaMask/core/compare/@metamask/assets-controllers@89.0.0...@metamask/assets-controllers@89.0.1
[89.0.0]: https://github.com/MetaMask/core/compare/@metamask/assets-controllers@88.0.0...@metamask/assets-controllers@89.0.0
[88.0.0]: https://github.com/MetaMask/core/compare/@metamask/assets-controllers@87.1.1...@metamask/assets-controllers@88.0.0
[87.1.1]: https://github.com/MetaMask/core/compare/@metamask/assets-controllers@87.1.0...@metamask/assets-controllers@87.1.1
[87.1.0]: https://github.com/MetaMask/core/compare/@metamask/assets-controllers@87.0.0...@metamask/assets-controllers@87.1.0
[87.0.0]: https://github.com/MetaMask/core/compare/@metamask/assets-controllers@86.0.0...@metamask/assets-controllers@87.0.0
[86.0.0]: https://github.com/MetaMask/core/compare/@metamask/assets-controllers@85.0.0...@metamask/assets-controllers@86.0.0
[85.0.0]: https://github.com/MetaMask/core/compare/@metamask/assets-controllers@84.0.0...@metamask/assets-controllers@85.0.0
[84.0.0]: https://github.com/MetaMask/core/compare/@metamask/assets-controllers@83.1.0...@metamask/assets-controllers@84.0.0
[83.1.0]: https://github.com/MetaMask/core/compare/@metamask/assets-controllers@83.0.0...@metamask/assets-controllers@83.1.0
[83.0.0]: https://github.com/MetaMask/core/compare/@metamask/assets-controllers@82.0.0...@metamask/assets-controllers@83.0.0
[82.0.0]: https://github.com/MetaMask/core/compare/@metamask/assets-controllers@81.0.1...@metamask/assets-controllers@82.0.0
[81.0.1]: https://github.com/MetaMask/core/compare/@metamask/assets-controllers@81.0.0...@metamask/assets-controllers@81.0.1
[81.0.0]: https://github.com/MetaMask/core/compare/@metamask/assets-controllers@80.0.0...@metamask/assets-controllers@81.0.0
[80.0.0]: https://github.com/MetaMask/core/compare/@metamask/assets-controllers@79.0.1...@metamask/assets-controllers@80.0.0
[79.0.1]: https://github.com/MetaMask/core/compare/@metamask/assets-controllers@79.0.0...@metamask/assets-controllers@79.0.1
[79.0.0]: https://github.com/MetaMask/core/compare/@metamask/assets-controllers@78.0.1...@metamask/assets-controllers@79.0.0
[78.0.1]: https://github.com/MetaMask/core/compare/@metamask/assets-controllers@78.0.0...@metamask/assets-controllers@78.0.1
[78.0.0]: https://github.com/MetaMask/core/compare/@metamask/assets-controllers@77.0.2...@metamask/assets-controllers@78.0.0
[77.0.2]: https://github.com/MetaMask/core/compare/@metamask/assets-controllers@77.0.1...@metamask/assets-controllers@77.0.2
[77.0.1]: https://github.com/MetaMask/core/compare/@metamask/assets-controllers@77.0.0...@metamask/assets-controllers@77.0.1
[77.0.0]: https://github.com/MetaMask/core/compare/@metamask/assets-controllers@76.0.0...@metamask/assets-controllers@77.0.0
[76.0.0]: https://github.com/MetaMask/core/compare/@metamask/assets-controllers@75.2.0...@metamask/assets-controllers@76.0.0
[75.2.0]: https://github.com/MetaMask/core/compare/@metamask/assets-controllers@75.1.0...@metamask/assets-controllers@75.2.0
[75.1.0]: https://github.com/MetaMask/core/compare/@metamask/assets-controllers@75.0.0...@metamask/assets-controllers@75.1.0
[75.0.0]: https://github.com/MetaMask/core/compare/@metamask/assets-controllers@74.3.3...@metamask/assets-controllers@75.0.0
[74.3.3]: https://github.com/MetaMask/core/compare/@metamask/assets-controllers@74.3.2...@metamask/assets-controllers@74.3.3
[74.3.2]: https://github.com/MetaMask/core/compare/@metamask/assets-controllers@74.3.1...@metamask/assets-controllers@74.3.2
[74.3.1]: https://github.com/MetaMask/core/compare/@metamask/assets-controllers@74.3.0...@metamask/assets-controllers@74.3.1
[74.3.0]: https://github.com/MetaMask/core/compare/@metamask/assets-controllers@74.2.0...@metamask/assets-controllers@74.3.0
[74.2.0]: https://github.com/MetaMask/core/compare/@metamask/assets-controllers@74.1.1...@metamask/assets-controllers@74.2.0
[74.1.1]: https://github.com/MetaMask/core/compare/@metamask/assets-controllers@74.1.0...@metamask/assets-controllers@74.1.1
[74.1.0]: https://github.com/MetaMask/core/compare/@metamask/assets-controllers@74.0.0...@metamask/assets-controllers@74.1.0
[74.0.0]: https://github.com/MetaMask/core/compare/@metamask/assets-controllers@73.3.0...@metamask/assets-controllers@74.0.0
[73.3.0]: https://github.com/MetaMask/core/compare/@metamask/assets-controllers@73.2.0...@metamask/assets-controllers@73.3.0
[73.2.0]: https://github.com/MetaMask/core/compare/@metamask/assets-controllers@73.1.0...@metamask/assets-controllers@73.2.0
[73.1.0]: https://github.com/MetaMask/core/compare/@metamask/assets-controllers@73.0.2...@metamask/assets-controllers@73.1.0
[73.0.2]: https://github.com/MetaMask/core/compare/@metamask/assets-controllers@73.0.1...@metamask/assets-controllers@73.0.2
[73.0.1]: https://github.com/MetaMask/core/compare/@metamask/assets-controllers@73.0.0...@metamask/assets-controllers@73.0.1
[73.0.0]: https://github.com/MetaMask/core/compare/@metamask/assets-controllers@72.0.0...@metamask/assets-controllers@73.0.0
[72.0.0]: https://github.com/MetaMask/core/compare/@metamask/assets-controllers@71.0.0...@metamask/assets-controllers@72.0.0
[71.0.0]: https://github.com/MetaMask/core/compare/@metamask/assets-controllers@70.0.1...@metamask/assets-controllers@71.0.0
[70.0.1]: https://github.com/MetaMask/core/compare/@metamask/assets-controllers@70.0.0...@metamask/assets-controllers@70.0.1
[70.0.0]: https://github.com/MetaMask/core/compare/@metamask/assets-controllers@69.0.0...@metamask/assets-controllers@70.0.0
[69.0.0]: https://github.com/MetaMask/core/compare/@metamask/assets-controllers@68.2.0...@metamask/assets-controllers@69.0.0
[68.2.0]: https://github.com/MetaMask/core/compare/@metamask/assets-controllers@68.1.0...@metamask/assets-controllers@68.2.0
[68.1.0]: https://github.com/MetaMask/core/compare/@metamask/assets-controllers@68.0.0...@metamask/assets-controllers@68.1.0
[68.0.0]: https://github.com/MetaMask/core/compare/@metamask/assets-controllers@67.0.0...@metamask/assets-controllers@68.0.0
[67.0.0]: https://github.com/MetaMask/core/compare/@metamask/assets-controllers@66.0.0...@metamask/assets-controllers@67.0.0
[66.0.0]: https://github.com/MetaMask/core/compare/@metamask/assets-controllers@65.0.0...@metamask/assets-controllers@66.0.0
[65.0.0]: https://github.com/MetaMask/core/compare/@metamask/assets-controllers@64.0.0...@metamask/assets-controllers@65.0.0
[64.0.0]: https://github.com/MetaMask/core/compare/@metamask/assets-controllers@63.1.0...@metamask/assets-controllers@64.0.0
[63.1.0]: https://github.com/MetaMask/core/compare/@metamask/assets-controllers@63.0.0...@metamask/assets-controllers@63.1.0
[63.0.0]: https://github.com/MetaMask/core/compare/@metamask/assets-controllers@62.0.0...@metamask/assets-controllers@63.0.0
[62.0.0]: https://github.com/MetaMask/core/compare/@metamask/assets-controllers@61.1.0...@metamask/assets-controllers@62.0.0
[61.1.0]: https://github.com/MetaMask/core/compare/@metamask/assets-controllers@61.0.0...@metamask/assets-controllers@61.1.0
[61.0.0]: https://github.com/MetaMask/core/compare/@metamask/assets-controllers@60.0.0...@metamask/assets-controllers@61.0.0
[60.0.0]: https://github.com/MetaMask/core/compare/@metamask/assets-controllers@59.0.0...@metamask/assets-controllers@60.0.0
[59.0.0]: https://github.com/MetaMask/core/compare/@metamask/assets-controllers@58.0.0...@metamask/assets-controllers@59.0.0
[58.0.0]: https://github.com/MetaMask/core/compare/@metamask/assets-controllers@57.0.0...@metamask/assets-controllers@58.0.0
[57.0.0]: https://github.com/MetaMask/core/compare/@metamask/assets-controllers@56.0.0...@metamask/assets-controllers@57.0.0
[56.0.0]: https://github.com/MetaMask/core/compare/@metamask/assets-controllers@55.0.1...@metamask/assets-controllers@56.0.0
[55.0.1]: https://github.com/MetaMask/core/compare/@metamask/assets-controllers@55.0.0...@metamask/assets-controllers@55.0.1
[55.0.0]: https://github.com/MetaMask/core/compare/@metamask/assets-controllers@54.0.0...@metamask/assets-controllers@55.0.0
[54.0.0]: https://github.com/MetaMask/core/compare/@metamask/assets-controllers@53.1.1...@metamask/assets-controllers@54.0.0
[53.1.1]: https://github.com/MetaMask/core/compare/@metamask/assets-controllers@53.1.0...@metamask/assets-controllers@53.1.1
[53.1.0]: https://github.com/MetaMask/core/compare/@metamask/assets-controllers@53.0.0...@metamask/assets-controllers@53.1.0
[53.0.0]: https://github.com/MetaMask/core/compare/@metamask/assets-controllers@52.0.0...@metamask/assets-controllers@53.0.0
[52.0.0]: https://github.com/MetaMask/core/compare/@metamask/assets-controllers@51.0.2...@metamask/assets-controllers@52.0.0
[51.0.2]: https://github.com/MetaMask/core/compare/@metamask/assets-controllers@51.0.1...@metamask/assets-controllers@51.0.2
[51.0.1]: https://github.com/MetaMask/core/compare/@metamask/assets-controllers@51.0.0...@metamask/assets-controllers@51.0.1
[51.0.0]: https://github.com/MetaMask/core/compare/@metamask/assets-controllers@50.0.0...@metamask/assets-controllers@51.0.0
[50.0.0]: https://github.com/MetaMask/core/compare/@metamask/assets-controllers@49.0.0...@metamask/assets-controllers@50.0.0
[49.0.0]: https://github.com/MetaMask/core/compare/@metamask/assets-controllers@48.0.0...@metamask/assets-controllers@49.0.0
[48.0.0]: https://github.com/MetaMask/core/compare/@metamask/assets-controllers@47.0.0...@metamask/assets-controllers@48.0.0
[47.0.0]: https://github.com/MetaMask/core/compare/@metamask/assets-controllers@46.0.1...@metamask/assets-controllers@47.0.0
[46.0.1]: https://github.com/MetaMask/core/compare/@metamask/assets-controllers@46.0.0...@metamask/assets-controllers@46.0.1
[46.0.0]: https://github.com/MetaMask/core/compare/@metamask/assets-controllers@45.1.2...@metamask/assets-controllers@46.0.0
[45.1.2]: https://github.com/MetaMask/core/compare/@metamask/assets-controllers@45.1.1...@metamask/assets-controllers@45.1.2
[45.1.1]: https://github.com/MetaMask/core/compare/@metamask/assets-controllers@45.1.0...@metamask/assets-controllers@45.1.1
[45.1.0]: https://github.com/MetaMask/core/compare/@metamask/assets-controllers@45.0.0...@metamask/assets-controllers@45.1.0
[45.0.0]: https://github.com/MetaMask/core/compare/@metamask/assets-controllers@44.1.0...@metamask/assets-controllers@45.0.0
[44.1.0]: https://github.com/MetaMask/core/compare/@metamask/assets-controllers@44.0.1...@metamask/assets-controllers@44.1.0
[44.0.1]: https://github.com/MetaMask/core/compare/@metamask/assets-controllers@44.0.0...@metamask/assets-controllers@44.0.1
[44.0.0]: https://github.com/MetaMask/core/compare/@metamask/assets-controllers@43.1.1...@metamask/assets-controllers@44.0.0
[43.1.1]: https://github.com/MetaMask/core/compare/@metamask/assets-controllers@43.1.0...@metamask/assets-controllers@43.1.1
[43.1.0]: https://github.com/MetaMask/core/compare/@metamask/assets-controllers@43.0.0...@metamask/assets-controllers@43.1.0
[43.0.0]: https://github.com/MetaMask/core/compare/@metamask/assets-controllers@42.0.0...@metamask/assets-controllers@43.0.0
[42.0.0]: https://github.com/MetaMask/core/compare/@metamask/assets-controllers@41.0.0...@metamask/assets-controllers@42.0.0
[41.0.0]: https://github.com/MetaMask/core/compare/@metamask/assets-controllers@40.0.0...@metamask/assets-controllers@41.0.0
[40.0.0]: https://github.com/MetaMask/core/compare/@metamask/assets-controllers@39.0.0...@metamask/assets-controllers@40.0.0
[39.0.0]: https://github.com/MetaMask/core/compare/@metamask/assets-controllers@38.3.0...@metamask/assets-controllers@39.0.0
[38.3.0]: https://github.com/MetaMask/core/compare/@metamask/assets-controllers@38.2.0...@metamask/assets-controllers@38.3.0
[38.2.0]: https://github.com/MetaMask/core/compare/@metamask/assets-controllers@38.1.0...@metamask/assets-controllers@38.2.0
[38.1.0]: https://github.com/MetaMask/core/compare/@metamask/assets-controllers@38.0.1...@metamask/assets-controllers@38.1.0
[38.0.1]: https://github.com/MetaMask/core/compare/@metamask/assets-controllers@38.0.0...@metamask/assets-controllers@38.0.1
[38.0.0]: https://github.com/MetaMask/core/compare/@metamask/assets-controllers@37.0.0...@metamask/assets-controllers@38.0.0
[37.0.0]: https://github.com/MetaMask/core/compare/@metamask/assets-controllers@36.0.0...@metamask/assets-controllers@37.0.0
[36.0.0]: https://github.com/MetaMask/core/compare/@metamask/assets-controllers@35.0.0...@metamask/assets-controllers@36.0.0
[35.0.0]: https://github.com/MetaMask/core/compare/@metamask/assets-controllers@34.0.0...@metamask/assets-controllers@35.0.0
[34.0.0]: https://github.com/MetaMask/core/compare/@metamask/assets-controllers@33.0.0...@metamask/assets-controllers@34.0.0
[33.0.0]: https://github.com/MetaMask/core/compare/@metamask/assets-controllers@32.0.0...@metamask/assets-controllers@33.0.0
[32.0.0]: https://github.com/MetaMask/core/compare/@metamask/assets-controllers@31.0.0...@metamask/assets-controllers@32.0.0
[31.0.0]: https://github.com/MetaMask/core/compare/@metamask/assets-controllers@30.0.0...@metamask/assets-controllers@31.0.0
[30.0.0]: https://github.com/MetaMask/core/compare/@metamask/assets-controllers@29.0.0...@metamask/assets-controllers@30.0.0
[29.0.0]: https://github.com/MetaMask/core/compare/@metamask/assets-controllers@28.0.0...@metamask/assets-controllers@29.0.0
[28.0.0]: https://github.com/MetaMask/core/compare/@metamask/assets-controllers@27.2.0...@metamask/assets-controllers@28.0.0
[27.2.0]: https://github.com/MetaMask/core/compare/@metamask/assets-controllers@27.1.0...@metamask/assets-controllers@27.2.0
[27.1.0]: https://github.com/MetaMask/core/compare/@metamask/assets-controllers@27.0.1...@metamask/assets-controllers@27.1.0
[27.0.1]: https://github.com/MetaMask/core/compare/@metamask/assets-controllers@27.0.0...@metamask/assets-controllers@27.0.1
[27.0.0]: https://github.com/MetaMask/core/compare/@metamask/assets-controllers@26.0.0...@metamask/assets-controllers@27.0.0
[26.0.0]: https://github.com/MetaMask/core/compare/@metamask/assets-controllers@25.0.0...@metamask/assets-controllers@26.0.0
[25.0.0]: https://github.com/MetaMask/core/compare/@metamask/assets-controllers@24.0.0...@metamask/assets-controllers@25.0.0
[24.0.0]: https://github.com/MetaMask/core/compare/@metamask/assets-controllers@23.1.0...@metamask/assets-controllers@24.0.0
[23.1.0]: https://github.com/MetaMask/core/compare/@metamask/assets-controllers@23.0.0...@metamask/assets-controllers@23.1.0
[23.0.0]: https://github.com/MetaMask/core/compare/@metamask/assets-controllers@22.0.0...@metamask/assets-controllers@23.0.0
[22.0.0]: https://github.com/MetaMask/core/compare/@metamask/assets-controllers@21.0.0...@metamask/assets-controllers@22.0.0
[21.0.0]: https://github.com/MetaMask/core/compare/@metamask/assets-controllers@20.0.0...@metamask/assets-controllers@21.0.0
[20.0.0]: https://github.com/MetaMask/core/compare/@metamask/assets-controllers@19.0.0...@metamask/assets-controllers@20.0.0
[19.0.0]: https://github.com/MetaMask/core/compare/@metamask/assets-controllers@18.0.0...@metamask/assets-controllers@19.0.0
[18.0.0]: https://github.com/MetaMask/core/compare/@metamask/assets-controllers@17.0.0...@metamask/assets-controllers@18.0.0
[17.0.0]: https://github.com/MetaMask/core/compare/@metamask/assets-controllers@16.0.0...@metamask/assets-controllers@17.0.0
[16.0.0]: https://github.com/MetaMask/core/compare/@metamask/assets-controllers@15.0.0...@metamask/assets-controllers@16.0.0
[15.0.0]: https://github.com/MetaMask/core/compare/@metamask/assets-controllers@14.0.0...@metamask/assets-controllers@15.0.0
[14.0.0]: https://github.com/MetaMask/core/compare/@metamask/assets-controllers@13.0.0...@metamask/assets-controllers@14.0.0
[13.0.0]: https://github.com/MetaMask/core/compare/@metamask/assets-controllers@12.0.0...@metamask/assets-controllers@13.0.0
[12.0.0]: https://github.com/MetaMask/core/compare/@metamask/assets-controllers@11.1.0...@metamask/assets-controllers@12.0.0
[11.1.0]: https://github.com/MetaMask/core/compare/@metamask/assets-controllers@11.0.1...@metamask/assets-controllers@11.1.0
[11.0.1]: https://github.com/MetaMask/core/compare/@metamask/assets-controllers@11.0.0...@metamask/assets-controllers@11.0.1
[11.0.0]: https://github.com/MetaMask/core/compare/@metamask/assets-controllers@10.0.0...@metamask/assets-controllers@11.0.0
[10.0.0]: https://github.com/MetaMask/core/compare/@metamask/assets-controllers@9.2.0...@metamask/assets-controllers@10.0.0
[9.2.0]: https://github.com/MetaMask/core/compare/@metamask/assets-controllers@9.1.0...@metamask/assets-controllers@9.2.0
[9.1.0]: https://github.com/MetaMask/core/compare/@metamask/assets-controllers@9.0.0...@metamask/assets-controllers@9.1.0
[9.0.0]: https://github.com/MetaMask/core/compare/@metamask/assets-controllers@8.0.0...@metamask/assets-controllers@9.0.0
[8.0.0]: https://github.com/MetaMask/core/compare/@metamask/assets-controllers@7.0.0...@metamask/assets-controllers@8.0.0
[7.0.0]: https://github.com/MetaMask/core/compare/@metamask/assets-controllers@6.0.0...@metamask/assets-controllers@7.0.0
[6.0.0]: https://github.com/MetaMask/core/compare/@metamask/assets-controllers@5.1.0...@metamask/assets-controllers@6.0.0
[5.1.0]: https://github.com/MetaMask/core/compare/@metamask/assets-controllers@5.0.1...@metamask/assets-controllers@5.1.0
[5.0.1]: https://github.com/MetaMask/core/compare/@metamask/assets-controllers@5.0.0...@metamask/assets-controllers@5.0.1
[5.0.0]: https://github.com/MetaMask/core/compare/@metamask/assets-controllers@4.0.1...@metamask/assets-controllers@5.0.0
[4.0.1]: https://github.com/MetaMask/core/compare/@metamask/assets-controllers@4.0.0...@metamask/assets-controllers@4.0.1
[4.0.0]: https://github.com/MetaMask/core/compare/@metamask/assets-controllers@3.0.1...@metamask/assets-controllers@4.0.0
[3.0.1]: https://github.com/MetaMask/core/compare/@metamask/assets-controllers@3.0.0...@metamask/assets-controllers@3.0.1
[3.0.0]: https://github.com/MetaMask/core/compare/@metamask/assets-controllers@2.0.0...@metamask/assets-controllers@3.0.0
[2.0.0]: https://github.com/MetaMask/core/compare/@metamask/assets-controllers@1.0.1...@metamask/assets-controllers@2.0.0
[1.0.1]: https://github.com/MetaMask/core/compare/@metamask/assets-controllers@1.0.0...@metamask/assets-controllers@1.0.1
[1.0.0]: https://github.com/MetaMask/core/releases/tag/@metamask/assets-controllers@1.0.0<|MERGE_RESOLUTION|>--- conflicted
+++ resolved
@@ -7,7 +7,6 @@
 
 ## [Unreleased]
 
-<<<<<<< HEAD
 ### Added
 
 - **BREAKING:** Add optional JWT token authentication to multi-chain accounts API calls ([#7165](https://github.com/MetaMask/core/pull/7165))
@@ -16,7 +15,7 @@
   - `TokenBalancesController` fetches and passes JWT token through balance fetcher chain
   - JWT token is included in `Authorization: Bearer <token>` header when provided
   - Backward compatible: token parameter is optional and APIs work without authentication
-=======
+
 ## [89.0.1]
 
 ### Fixed
@@ -29,7 +28,6 @@
 
 - **BREAKING:** Remove fallback to CryptoCompare on `CurrencyRatesController` and `TokenRatesController` ([#7167](https://github.com/MetaMask/core/pull/7167))
 - Bump `@metamask/core-backend` from `^4.0.0` to `^4.1.0`
->>>>>>> 901f63a6
 
 ### Fixed
 
