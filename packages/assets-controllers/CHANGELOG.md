# Changelog

All notable changes to this project will be documented in this file.

The format is based on [Keep a Changelog](https://keepachangelog.com/en/1.0.0/),
and this project adheres to [Semantic Versioning](https://semver.org/spec/v2.0.0.html).

## [Unreleased]

<<<<<<< HEAD
### Changed

- Batch `OnAssetConversion` and `OnAssetsMarketData` requests to non-EVM account Snaps ([#6886](https://github.com/MetaMask/core/pull/6886))
=======
### Added

- Add multicall addresses in `MULTICALL_CONTRACT_BY_CHAINID` ([#6896](https://github.com/MetaMask/core/pull/6896))
  - Add multicall address for Chains: `Injective`, `Hemi`, `Plasma`, `Nonmia`, `XRPL`, `Soneium`, `Genesys`, `EDU`, `Abstract`, `Berachain`, `MegaETH Testnet`, `Apechain`, `Matchain`, `Monad Testnet`, `Monad`, `Katana`, `Lens`, `Plume`, `XDC`
>>>>>>> 5b55b71f

## [81.0.1]

### Fixed

- Fix filter for staked Ethereum balances in `AccountTrackerController` ([#6846](https://github.com/MetaMask/core/pull/6846))

## [81.0.0]

### Changed

- **BREAKING:** Bump peer dependency `@metamask/core-backend` from `^1.0.1` to `^2.0.0` ([#6834](https://github.com/MetaMask/core/pull/6834))

### Fixed

- Fix address casing in WebSocket-based token balance updates to ensure consistency ([#6819](https://github.com/MetaMask/core/pull/6819))

## [80.0.0]

### Added

- Add real-time balance updates via WebSocket integration with `AccountActivityService` to `TokenBalancesController` ([#6784](https://github.com/MetaMask/core/pull/6784))
  - Add `@metamask/core-backend` as a dependency and peer dependency ([#6784](https://github.com/MetaMask/core/pull/6784))
  - Controller now subscribes to `AccountActivityService:balanceUpdated` events for instant balance updates
    - Add support for real-time balance updates for both ERC20 tokens and native tokens
    - Add `TokenDetectionController:addDetectedTokensViaWs` action handler for adding tokens detected via WebSocket
  - Controller now subscribes to `AccountActivityService:statusChanged` events to dynamically adjust polling intervals
    - When WebSocket service is "up", polling interval increases to backup interval (5 minutes)
    - When WebSocket service is "down", polling interval restores to default interval (30 seconds)
    - Status changes are debounced (5 seconds) and jittered to prevent thundering herd
    - Add fallback to polling when balance updates contain errors or unsupported asset types

### Changed

- **BREAKING:** `TokenBalancesController` messenger must now allow `AccountActivityService:balanceUpdated` and `AccountActivityService:statusChanged` events ([#6784](https://github.com/MetaMask/core/pull/6784))
- **BREAKING:** `TokenBalancesController` messenger must now allow `TokenDetectionController:addDetectedTokensViaWs` action ([#6784](https://github.com/MetaMask/core/pull/6784))
- **BREAKING:** Change `TokenBalancesController` default polling interval to 30 seconds (was 180 seconds) ([#6784](https://github.com/MetaMask/core/pull/6784))
  - With real-time WebSocket updates, the default interval only applies when WebSocket is disconnected
  - When WebSocket is connected, polling automatically adjusts to 5 minutes as a backup
- **Performance Optimization:** Remove collection API calls from NFT detection process ([#6762](https://github.com/MetaMask/core/pull/6762))
  - Reduce NFT detection API calls by 83% (from 6 calls to 1 call per 100 tokens) by eliminating collection endpoint requests
  - Remove unused collection metadata fields: `contractDeployedAt`, `creator`, and `topBid`

### Fixed

- Fix address format compatibility between `TokenBalancesController` and `AccountTrackerController` in `AccountsApiBalanceFetcher` ([#6812](https://github.com/MetaMask/core/pull/6812))

## [79.0.1]

### Changed

- Bump `@metamask/base-controller` from `^8.4.0` to `^8.4.1` ([#6807](https://github.com/MetaMask/core/pull/6807))
- Bump `@metamask/controller-utils` from `^11.14.0` to `^11.14.1` ([#6807](https://github.com/MetaMask/core/pull/6807))
- Bump `@metamask/polling-controller` from `^14.0.0` to `^14.0.1` ([#6807](https://github.com/MetaMask/core/pull/6807))

## [79.0.0]

### Changed

- **BREAKING:** Change name of token-selector field from `type` to `accountType` to avoid conflicts with existing types. ([#6804](https://github.com/MetaMask/core/pull/6804))

## [78.0.1]

### Changed

- Bump `@metamask/multichain-account-service` from `^1.5.0` to `^1.6.0` ([#6786](https://github.com/MetaMask/core/pull/6786))

### Fixed

- Fix duplicate native token entries in `AccountsApiBalanceFetcher` by ensuring consistent address checksumming ([#6794](https://github.com/MetaMask/core/pull/6794))

## [78.0.0]

### Added

- add `platform` property to `TokenBalancesController` to send better analytics for which platform is hitting out APIs ([#6768](https://github.com/MetaMask/core/pull/6768))

### Changed

- **BREAKING:** Change `accountsApiChainIds` parameter from `ChainIdHex[]` to `() => ChainIdHex[]` in both `AccountTrackerController` and `TokenBalancesController` ([#6776](https://github.com/MetaMask/core/pull/6776))

  - Enables dynamic configuration of chains that should use Accounts API strategy
  - Allows runtime determination of supported chain IDs instead of static array

### Fixed

- Fix staked balance update on the `TokenBalancesController` , it's now filtered by supported chains ([#6776](https://github.com/MetaMask/core/pull/6776))

## [77.0.2]

### Changed

- Bump `@metamask/multichain-account-service` from `^1.2.0` to `^1.3.0` ([#6748](https://github.com/MetaMask/core/pull/6748))

### Fixed

- Fix token balance updates not respecting account selection parameter ([#6738](https://github.com/MetaMask/core/pull/6738))

## [77.0.1]

### Changed

- Bump `@metamask/utils` from `^11.8.0` to `^11.8.1` ([#6708](https://github.com/MetaMask/core/pull/6708))

### Fixed

- Fix unnecessary balance updates in `TokenBalancesController` by skipping updates when values haven't changed ([#6743](https://github.com/MetaMask/core/pull/6743))
  - Prevents unnecessary state mutations for token balances when values are identical
  - Improves performance by reducing redundant processing and re-renders

## [77.0.0]

### Changed

- **BREAKING:** Rename `openSeaEnabled` to `displayNftMedia` in `NftController` ([#4774](https://github.com/MetaMask/core/pull/4774))
  - Ensure compatibility for extension preferences controller state
- **BREAKING:** Remove `setApiKey` function and `openSeaApiKey` from `NftController` since opensea is not used anymore for NFT data ([#4774](https://github.com/MetaMask/core/pull/4774))
- Bump `@metamask/phishing-controller` from `^13.1.0` to `^14.0.0` ([#6716](https://github.com/MetaMask/core/pull/6716), [#6629](https://github.com/MetaMask/core/pull/6716))
- Bump `@metamask/preferences-controller` from `^19.0.0` to `^20.0.0` ([#6716](https://github.com/MetaMask/core/pull/6716), [#6629](https://github.com/MetaMask/core/pull/6716))

## [76.0.0]

### Added

- Add generic number formatter ([#6664](https://github.com/MetaMask/core/pull/6664))
  - The new formatter is available as the `formatNumber` property on the return value of `createFormatters`.

### Changed

- **BREAKING:** Bump peer dependency `@metamask/account-tree-controller` from `^0.7.0` to `^1.0.0` ([#6652](https://github.com/MetaMask/core/pull/6652), [#6676](https://github.com/MetaMask/core/pull/6676))

## [75.2.0]

### Added

- Add `Monad Mainnet` support ([#6618](https://github.com/MetaMask/core/pull/6618))

  - Add `Monad Mainnet` balance scan contract address in `SINGLE_CALL_BALANCES_ADDRESS_BY_CHAINID`
  - Add `Monad Mainnet` in `SupportedTokenDetectionNetworks`
  - Add `Monad Mainnet` in `SUPPORTED_CHAIN_IDS`

### Changed

- Bump `@metamask/controller-utils` from `^11.13.0` to `^11.14.0` ([#6629](https://github.com/MetaMask/core/pull/6629))
- Bump `@metamask/base-controller` from `^8.3.0` to `^8.4.0` ([#6632](https://github.com/MetaMask/core/pull/6632))

### Fixed

- Fix `TokenBalancesController` selective session stopping to prevent old polling sessions from interfering with new ones when chain configurations change ([#6635](https://github.com/MetaMask/core/pull/6635))

## [75.1.0]

### Added

- Shared fiat currency and token formatters ([#6577](https://github.com/MetaMask/core/pull/6577))

### Changed

- Add `queryAllAccounts` parameter support to `AccountTrackerController.refresh()`, `AccountTrackerController._executePoll()`, and `TokenBalancesController.updateBalances()` for flexible account selection during balance updates ([#6600](https://github.com/MetaMask/core/pull/6600))
- Bump `@metamask/utils` from `^11.4.2` to `^11.8.0` ([#6588](https://github.com/MetaMask/core/pull/6588))
- Bump `@metamask/controller-utils` from `^11.12.0` to `^11.13.0` ([#6620](https://github.com/MetaMask/core/pull/6620))

## [75.0.0]

### Added

- Add two new controller state metadata properties: `includeInStateLogs` and `usedInUi` ([#6472](https://github.com/MetaMask/core/pull/6472))

### Changed

- **BREAKING:** Replace `useAccountAPI` boolean with `accountsApiChainIds` array in `TokenBalancesController` for granular per-chain Accounts API configuration ([#6487](https://github.com/MetaMask/core/pull/6487))
- Bump `@metamask/keyring-api` from `^20.1.0` to `^21.0.0` ([#6560](https://github.com/MetaMask/core/pull/6560))

## [74.3.3]

### Changed

- Enhance `TokenBalancesController` with internal dynamic polling per chain support, enabling configurable polling intervals for different networks with automatic interval grouping for improved performance (transparent to existing API) ([#6357](https://github.com/MetaMask/core/pull/6357))
- Bump `@metamask/base-controller` from `^8.2.0` to `^8.3.0` ([#6465](https://github.com/MetaMask/core/pull/6465))

## [74.3.2]

### Changed

- Refactor `AccountTrackerController` to eliminate duplicate code by replacing custom `AccountTrackerRpcBalanceFetcher` with existing `RpcBalanceFetcher` ([#6425](https://github.com/MetaMask/core/pull/6425))

## [74.3.1]

### Fixed

- Fix values returned from multicall fetcher to use the correct BN type, not BigNumber ([#6411](https://github.com/MetaMask/core/pull/6411))

- Ensure every access to the state of `AccountTrackerController` is done with a checksumed address ([#6411](https://github.com/MetaMask/core/pull/6411))

- Ensure the balance passed to update `AccountTrackerController:updateNativeBalances` is of type `Hex` ([#6411](https://github.com/MetaMask/core/pull/6411))

## [74.3.0]

### Added

- Add native and staked balances to assets calculations ([#6399](https://github.com/MetaMask/core/pull/6399))

## [74.2.0]

### Added

- Add `rawBalance` to the result of `selectAssetsBySelectedAccountGroup` ([#6398](https://github.com/MetaMask/core/pull/6398))

## [74.1.1]

### Changed

- Improve balance fetching performance and resilience by parallelizing multi-chain operations and moving timeout handling to fetchers ([#6390](https://github.com/MetaMask/core/pull/6390))

  - Replace sequential `for` loops with `Promise.allSettled` in `RpcBalanceFetcher` and `AccountTrackerController` for parallel chain processing
  - Move timeout handling from controller-level `Promise.race` to fetcher-level `safelyExecuteWithTimeout` for better error isolation
  - Add `safelyExecuteWithTimeout` to both `RpcBalanceFetcher` and `AccountsApiBalanceFetcher` to prevent individual chain timeouts from blocking other chains
  - Remove redundant timeout wrappers from `TokenBalancesController` and `AccountTrackerController`
  - Improve test coverage for timeout and error handling scenarios in all balance fetchers

## [74.1.0]

### Added

- Enable `AccountTrackerController` to fetch native balances using AccountsAPI when `allowExternalServices` is enabled ([#6369](https://github.com/MetaMask/core/pull/6369))

  - Implement native balance fetching via AccountsAPI when `useAccountsAPI` and `allowExternalServices` are both true
  - Add fallback to RPC balance fetching when external services are disabled
  - Add comprehensive test coverage for both AccountsAPI and RPC balance fetching scenarios

### Changed

- Bump `@metamask/base-controller` from `^8.1.0` to `^8.2.0` ([#6355](https://github.com/MetaMask/core/pull/6355))

- Add new `accountId` field to the `Asset` type ([#6358](https://github.com/MetaMask/core/pull/6358))

### Fixed

- Uses `InternalAccount['type']` for the `Asset['type']` property ([#6358](https://github.com/MetaMask/core/pull/6358))

- Ensure that the evm addresses used to fetch balances from AccountTrackerController state is lowercase, in order to account for discrepancies between clients ([#6358](https://github.com/MetaMask/core/pull/6358))

- Prevents mutation of memoized fields used inside selectors ([#6358](https://github.com/MetaMask/core/pull/6358))

- Fix duplicate token balance entries caused by case-sensitive address comparison in `TokenBalancesController.updateBalances` ([#6354](https://github.com/MetaMask/core/pull/6354))

  - Normalize token addresses to proper EIP-55 checksum format before using as object keys to prevent the same token from appearing multiple times with different cases
  - Add comprehensive unit tests for token address normalization scenarios

- Fix TokenBalancesController timeout handling by replacing `safelyExecuteWithTimeout` with proper `Promise.race` implementation ([#6365](https://github.com/MetaMask/core/pull/6365))

  - Replace `safelyExecuteWithTimeout` which was silently swallowing timeout errors with direct `Promise.race` that properly throws
  - Reduce RPC timeout from 3 minutes to 15 seconds for better responsiveness and batch size
  - Enable proper fallback between API and RPC balance fetchers when timeouts occur

## [74.0.0]

### Added

- Added a token selector that returns list of tokens and balances for evm and multichain assets based on the selected account group ([#6226](https://github.com/MetaMask/core/pull/6226))

### Changed

- **BREAKING:** Bump peer dependency `@metamask/accounts-controller` from `^32.0.0` to `^33.0.0` ([#6345](https://github.com/MetaMask/core/pull/6345))
- **BREAKING:** Bump peer dependency `@metamask/keyring-controller` from `^22.0.0` to `^23.0.0` ([#6345](https://github.com/MetaMask/core/pull/6345))
- **BREAKING:** Bump peer dependency `@metamask/preferences-controller` from `^18.0.0` to `^19.0.0` ([#6345](https://github.com/MetaMask/core/pull/6345))
- **BREAKING:** Bump peer dependency `@metamask/transaction-controller` from `^59.0.0` to `^60.0.0` ([#6345](https://github.com/MetaMask/core/pull/6345))

## [73.3.0]

### Changed

- Bump accounts related packages ([#6309](https://github.com/MetaMask/core/pull/6309))
  - Bump `@metamask/keyring-api` from `^20.0.0` to `^20.1.0`
  - Bump `@metamask/keyring-internal-api` from `^8.0.0` to `^8.1.0`

### Fixed

- Fix precision loss in AccountsApiBalanceFetcher causing incorrect token balance conversion ([#6330](https://github.com/MetaMask/core/pull/6330))
  - Replaced floating-point arithmetic with string-based precision conversion to avoid JavaScript precision limitations

## [73.2.0]

### Added

- Implement balance change calculator and network filtering ([#6285](https://github.com/MetaMask/core/pull/6285))
  - Add core balance change calculators with period support (1d/7d/30d), network filtering, and group-level computation
- Add new utility functions for efficient balance fetching using Multicall3 ([#6212](https://github.com/MetaMask/core/pull/6212))
  - Added `aggregate3` function for direct access to Multicall3's aggregate3 method with individual failure handling
  - Added `getTokenBalancesForMultipleAddresses` function to efficiently batch ERC20 and native token balance queries for multiple addresses
  - Supports up to 300 calls per batch with automatic fallback to individual calls on unsupported chains
  - Returns organized balance data as nested maps for easy consumption by client applications

### Changed

- **BREAKING**: Improved `TokenBalancesController` performance with two-tier balance fetching strategy ([#6232](https://github.com/MetaMask/core/pull/6232))
  - Implements Accounts API as primary fetching method for supported networks (faster, more efficient)
  - Falls back to RPC calls using Multicall3's `aggregate3` for unsupported networks or API failures
  - Significantly reduces RPC calls from N individual requests to batched calls of up to 300 operations
  - Provides comprehensive network coverage with graceful degradation when services are unavailable
- Bump `@metamask/base-controller` from `^8.0.1` to `^8.1.0` ([#6284](https://github.com/MetaMask/core/pull/6284))
- Bump `@metamask/controller-utils` from `^11.11.0` to `^11.12.0` ([#6303](https://github.com/MetaMask/core/pull/6303))
- Bump `@metamask/transaction-controller` from `^59.1.0` to `^59.2.0` ([#6291](https://github.com/MetaMask/core/pull/6291))
- Bump `@metamask/account-tree-controller` from `^0.7.0` to `^0.8.0` ([#6273](https://github.com/MetaMask/core/pull/6273))
- Bump `@metamask/accounts-controller` from `^32.0.1` to `^32.0.2` ([#6273](https://github.com/MetaMask/core/pull/6273))
- Bump `@metamask/keyring-controller` from `^22.1.0` to `^22.1.1` ([#6273](https://github.com/MetaMask/core/pull/6273))
- Bump `@metamask/multichain-account-service` from `^0.3.0` to `^0.4.0` ([#6273](https://github.com/MetaMask/core/pull/6273))

## [73.1.0]

### Added

- Comprehensive balance selectors for multichain account groups and wallets ([#6235](https://github.com/MetaMask/core/pull/6235))

### Changed

- Bump `@metamask/keyring-api` from `^19.0.0` to `^20.0.0` ([#6248](https://github.com/MetaMask/core/pull/6248))

### Fixed

- Correct the polling rate for the DeFiPositionsController from 1 minute to 10 minutes. ([#6242](https://github.com/MetaMask/core/pull/6242))
- Fix `AccountTrackerController` to force block number update to avoid stale cached native balances ([#6250](https://github.com/MetaMask/core/pull/6250))

## [73.0.2]

### Fixed

- Use a narrow selector when listening to `CurrencyRateController:stateChange` ([#6217](https://github.com/MetaMask/core/pull/6217))
- Fixed an issue where attempting to fetch asset conversions for accounts without assets would crash the snap ([#6207](https://github.com/MetaMask/core/pull/6207))

## [73.0.1]

### Changed

- Improved `AccountTrackerController` RPC performance by batching addresses using a multicall contract ([#6099](https://github.com/MetaMask/core/pull/6099))
  - Fallbacks to single address RPC calls on chains that do not have a multicall contract.
- Improved `AssetsContractController` RPC performance by batching addresses using a multicall contract ([#6099](https://github.com/MetaMask/core/pull/6099))
  - Fallbacks to single address RPC calls on chains that do not have a multicall contract.

### Fixed

- Fix `TokenBalancesController` to force block number update to avoid stale cached balances ([#6197](https://github.com/MetaMask/core/pull/6197))

## [73.0.0]

### Changed

- **BREAKING:** Bump peer dependency `@metamask/accounts-controller` to `^32.0.0` ([#6171](https://github.com/MetaMask/core/pull/6171))
- **BREAKING:** Bump peer dependency `@metamask/transaction-controller` to `^59.0.0` ([#6171](https://github.com/MetaMask/core/pull/6171))
- Improved `TokenDetectionController` token handling flow ([#6012](https://github.com/MetaMask/core/pull/6012))
  - Detected tokens are now implicitly added directly to `allTokens` instead of being added to `allDetectedTokens` first
  - This simplifies the token import flow and improves performance by eliminating the manual UI import step
  - Enhanced `TokenDetectionController` to use direct RPC calls when basic functionality is disabled ([#6012](https://github.com/MetaMask/core/pull/6012))
  - Token detection now falls back to direct RPC calls instead of API-based detection when basic functionality is turned off
- Bump `@metamask/keyring-api` from `^18.0.0` to `^19.0.0` ([#6146](https://github.com/MetaMask/core/pull/6146))

### Fixed

- Fix `TokenDetectionController` to respect the detection toggle setting ([#6012](https://github.com/MetaMask/core/pull/6012))
  - Token detection will no longer run when the detection toggle is disabled, even during user refresh operations
- Improved `CurrencyRateController` behavior when basic functionality is disabled ([#6012](https://github.com/MetaMask/core/pull/6012))
  - Disabled requests to CryptoCompare when basic functionality is turned off to avoid unnecessary API calls
- Improve error handling in `MultichainAssetsRatesController` for Snap request failures ([#6104](https://github.com/MetaMask/core/pull/6104))
  - Enhanced `#handleSnapRequest` method with detailed error logging and graceful failure recovery
  - Added null safety checks to prevent crashes when Snap requests return null
  - Controller now continues operation when individual Snap requests fail instead of crashing
  - Added comprehensive unit tests covering various error scenarios including JSON-RPC errors and network failures

## [72.0.0]

### Changed

- Update `NftController` to use properly exported `PhishingControllerBulkScanUrlsAction` type from `@metamask/phishing-controller` ([#6105](https://github.com/MetaMask/core/pull/6105))
- Bump dev dependency `@metamask/phishing-controller` to `^13.1.0` ([#6120](https://github.com/MetaMask/core/pull/6120))

## [71.0.0]

### Changed

- **BREAKING:** Bump peer dependency `@metamask/phishing-controller` to `^13.0.0` ([#6098](https://github.com/MetaMask/core/pull/6098))

## [70.0.1]

### Changed

- Bump `@metamask/controller-utils` from `^11.10.0` to `^11.11.0` ([#6069](https://github.com/MetaMask/core/pull/6069))
  - This upgrade includes performance improvements to checksum hex address normalization
- Bump `@metamask/utils` from `^11.2.0` to `^11.4.2` ([#6054](https://github.com/MetaMask/core/pull/6054))

## [70.0.0]

### Changed

- **BREAKING:** Bump peer dependency `@metamask/snaps-controllers` from `^12.0.0` to `^14.0.0` ([#6035](https://github.com/MetaMask/core/pull/6035))
- Update `MultichainAssetsRatesController` to use the new `onAssetsMarketData` handler in addition of `onAssetsConversion` to get marketData ([#6035](https://github.com/MetaMask/core/pull/6035))
  - This change improves the handler interface for fetching asset market data from Snaps
- Bump `@metamask/snaps-sdk` from `^7.1.0` to `^9.0.0` ([#6035](https://github.com/MetaMask/core/pull/6035))
- Bump `@metamask/snaps-utils` from `^9.4.0` to `^11.0.0` ([#6035](https://github.com/MetaMask/core/pull/6035))

## [69.0.0]

### Changed

- **BREAKING:** Bump peer dependency `@metamask/accounts-controller` to `^31.0.0` ([#5999](https://github.com/MetaMask/core/pull/5999))
- **BREAKING:** Bump peer dependency `@metamask/network-controller` to `^24.0.0` ([#5999](https://github.com/MetaMask/core/pull/5999))
- **BREAKING:** Bump peer dependency `@metamask/transaction-controller` to `^58.0.0` ([#5999](https://github.com/MetaMask/core/pull/5999))
- Bump `@metamask/polling-controller` to `^14.0.0` ([#5999](https://github.com/MetaMask/core/pull/5999))

## [68.2.0]

### Added

- Added `getErc20Balances` function within `TokenBalancesController` to support fetching ERC-20 token balances for a given address and token list ([#5925](https://github.com/MetaMask/core/pull/5925))
  - This modular service simplifies balance retrieval logic and can be reused across different parts of the controller

### Changed

- Bump `@metamask/transaction-controller` to `^57.3.0` ([#5954](https://github.com/MetaMask/core/pull/5954))

### Fixed

- Prevented `AccountTrackerController` from updating state with empty or unchanged account balance data during refresh ([#5942](https://github.com/MetaMask/core/pull/5942))
  - Added guards to skip state updates when fetched balances are empty or identical to existing state
  - Reduces unnecessary `stateChange` emissions and preserves previously-cached balances under network failure scenarios
- Prevented `TokenBalancesController` from updating account balance to 0 while multicall contract failed ([#5975](https://github.com/MetaMask/core/pull/5975))

## [68.1.0]

### Added

- Added Base Network for networks to track in `TokenDetectionController` ([#5902](https://github.com/MetaMask/core/pull/5902))
  - Network changes were added in `@metamask/controller-utils`
- Added Metamask pooled staking token for Ethereum Hoodi testnet ([#5855](https://github.com/MetaMask/core/pull/5855))

### Changed

- Bump `@metamask/controller-utils` to `^11.10.0` ([#5935](https://github.com/MetaMask/core/pull/5935))

## [68.0.0]

### Changed

- **BREAKING:** Update `NftController` and `NftDetectionController` to eliminate the dependency on the current chain ([#5622](https://github.com/MetaMask/core/pull/5622))
  - All functions that previously accepted networkClientId as an optional parameter now require it as a mandatory parameter.
- **BREAKING:** Add `NetworkController:findNetworkClientIdByChainId` to allowed actions in `NftController` ([#5622](https://github.com/MetaMask/core/pull/5622))
- **BREAKING:** Add `NetworkController:findNetworkClientIdByChainId` to allowed actions in `NftDetectionController` ([#5622](https://github.com/MetaMask/core/pull/5622))

## [67.0.0]

### Changed

- **BREAKING:** Bump `@metamask/accounts-controller` peer dependency to `^30.0.0` ([#5888](https://github.com/MetaMask/core/pull/5888))
- **BREAKING:** Bump `@metamask/transaction-controller` peer dependency to `^57.0.0` ([#5888](https://github.com/MetaMask/core/pull/5888))
- **BREAKING:** Bump `@metamask/providers` peer dependency from `^21.0.0` to `^22.0.0` ([#5871](https://github.com/MetaMask/core/pull/5871))
- **BREAKING:** Bump `@metamask/snaps-controllers` peer dependency from `^11.0.0` to `^12.0.0` ([#5871](https://github.com/MetaMask/core/pull/5871))
- Remove `sei` from constants `SUPPORTED_CURRENCIES` ([#5883](https://github.com/MetaMask/core/pull/5883))

## [66.0.0]

### Added

- Add optional parameter to track DeFi metrics when positions are being fetched ([#5868](https://github.com/MetaMask/core/pull/5868))
- Add phishing protection for NFT metadata URLs in `NftController` ([#5598](https://github.com/MetaMask/core/pull/5598))
  - NFT metadata URLs are now scanned for malicious content using the `PhishingController`
  - Malicious URLs in NFT metadata fields (image, externalLink, etc.) are automatically sanitized

### Changed

- **BREAKING:** Add peer dependency on `@metamask/phishing-controller` ^12.5.0 ([#5598](https://github.com/MetaMask/core/pull/5598))

## [65.0.0]

### Added

- **BREAKING:** Add event listener for `TransactionController:transactionConfirmed` on `TokenDetectionController` to trigger token detection ([#5859](https://github.com/MetaMask/core/pull/5859))

### Changed

- **BREAKING:** Add event listener for `KeyringController:accountRemoved` instead of `AccountsController:accountRemoved` in `TokenBalancesController` and `TokensController` ([#5859](https://github.com/MetaMask/core/pull/5859))

## [64.0.0]

### Added

- **BREAKING:** Add event listener for `AccountsController:accountRemoved` on `TokenBalancesController` to remove token balances for the removed account ([#5726](https://github.com/MetaMask/core/pull/5726))

- **BREAKING:** Add event listener for `AccountsController:accountRemoved` on `TokensController` to remove tokens for the removed account ([#5726](https://github.com/MetaMask/core/pull/5726))

- **BREAKING:** Add `listAccounts` action to `TokensController` ([#5726](https://github.com/MetaMask/core/pull/5726))

- **BREAKING:** Add `listAccounts` action to `TokenBalancesController` ([#5726](https://github.com/MetaMask/core/pull/5726))

### Changed

- TokenBalancesController will now check if balances has changed before updating the state ([#5726](https://github.com/MetaMask/core/pull/5726))

## [63.1.0]

### Changed

- Added optional `account` parameter to `fetchHistoricalPricesForAsset` method in `MultichainAssetsRatesController` ([#5833](https://github.com/MetaMask/core/pull/5833))
- Updated `TokenListController` `fetchTokenList` method to bail if cache is valid ([#5804](https://github.com/MetaMask/core/pull/5804))
  - also cleaned up internal state update logic
- Bump `@metamask/controller-utils` to `^11.9.0` ([#5812](https://github.com/MetaMask/core/pull/5812))

## [63.0.0]

### Changed

- **BREAKING:** bump `@metamask/keyring-controller` peer dependency to `^22.0.0` ([#5802](https://github.com/MetaMask/core/pull/5802))
- **BREAKING:** bump `@metamask/accounts-controller` peer dependency to `^29.0.0` ([#5802](https://github.com/MetaMask/core/pull/5802))
- **BREAKING:** bump `@metamask/preferences-controller` peer dependency to `^18.0.0` ([#5802](https://github.com/MetaMask/core/pull/5802))
- **BREAKING:** bump `@metamask/transaction-controller` peer dependency to `^56.0.0` ([#5802](https://github.com/MetaMask/core/pull/5802))

## [62.0.0]

### Added

- Add event `MultichainAssetsController:accountAssetListUpdated` in MultichainAssetsController to notify when new assets are detected for an account ([#5761](https://github.com/MetaMask/core/pull/5761))

### Changed

- **BREAKING:** Removed subscription to `MultichainAssetsController:stateChange` in `MultichainAssetsRatesController` and add subscription to `MultichainAssetsController:accountAssetListUpdated` ([#5761](https://github.com/MetaMask/core/pull/5761))
- **BREAKING:** Removed subscription to `MultichainAssetsController:stateChange` in `MultichainBalancesController` and add subscription to `MultichainAssetsController:accountAssetListUpdated` ([#5761](https://github.com/MetaMask/core/pull/5761))

## [61.1.0]

### Changed

- Bump `@metamask/controller-utils` to `^11.8.0` ([#5765](https://github.com/MetaMask/core/pull/5765))
- Update `DEFI_POSITIONS_API_URL` to use the production endpoint ([#5769](https://github.com/MetaMask/core/pull/5769))

## [61.0.0]

### Changed

- **BREAKING:** Bump `@metamask/accounts-controller` peer dependency to `^28.0.0` ([#5763](https://github.com/MetaMask/core/pull/5763))
- **BREAKING:** Bump `@metamask/transaction-controller` peer dependency to `^55.0.0` ([#5763](https://github.com/MetaMask/core/pull/5763))
- Bump `@metamask/base-controller` from `^8.0.0` to `^8.0.1` ([#5722](https://github.com/MetaMask/core/pull/5722))

## [60.0.0]

### Added

- Add support for 'Sonic Mainnet' chainId in the list of SUPPORTED_CHAIN_IDS. ([#5711](https://github.com/MetaMask/core/pull/5711))

### Changed

- Refactor `TokensController` to remove reliance on a single selected network ([#5659](https://github.com/MetaMask/core/pull/5659))
  - `TokensController` methods now require `networkClientId` as an explicit parameter.
  - Token management logic is fully parameterized by `chainId`, allowing multi-chain token handling and improving reliability across network changes.
  - Internal state updates and token metadata fetching are scoped to the corresponding `chainId`

### Removed

- **BREAKING:** Remove deprecated `chainId` instance property from `TokensController` ([#5659](https://github.com/MetaMask/core/pull/5659))
  - All chain context is now derived from `networkClientId` at the method level.

## [59.0.0]

### Added

- Add `SEI` network support ([#5610](https://github.com/MetaMask/core/pull/5610))
  - Add token detection support
  - Add NFT detection support

### Changed

- Refactor `TokenRatesController` to support processing multiple chains simultaneously ([#5645](https://github.com/MetaMask/core/pull/5645))
  - The controller now supports an array of chain IDs rather than a single value, simplifying the polling process by allowing iteration over all chains in a single loop
- Refactor `AccountTrackerController` to support processing multiple chains simultaneously ([#5680](https://github.com/MetaMask/core/pull/5680))
  - The controller now accepts an array of chain IDs instead of a single value, streamlining the polling process by iterating over all chains in one loop

### Removed

- **BREAKING:** Eliminate legacy network dependency handling in `TokenRatesController` ([#5645](https://github.com/MetaMask/core/pull/5645))
  - We're no longer relying on the currently selected network.
- **BREAKING:** Eliminate legacy network dependency handling in `AccountTrackerController` ([#5680](https://github.com/MetaMask/core/pull/5680))
  - We're no longer relying on the currently selected network.

## [58.0.0]

### Added

- Added `includeMarketData` to the params of the `OnAssetsConversion` handler ([#5639](https://github.com/MetaMask/core/pull/5639))
- Added `fetchHistoricalPricesForAsset` method to `MultichainAssetsRatesController` ([#5639](https://github.com/MetaMask/core/pull/5639))
- Added `getSelectedMultichainAccount` action to `multichainAssetsRatesController` ([#5639](https://github.com/MetaMask/core/pull/5639))
- Added new state field `historicalPrices` to `MultichainAssetsRatesController` ([#5639](https://github.com/MetaMask/core/pull/5639))

### Changed

- **BREAKING:** Bump `@metamask/snaps-controllers` peer dependency from ^9.19.0 to ^11.0.0 ([#5639](https://github.com/MetaMask/core/pull/5639))
- **BREAKING:** Bump `@metamask/providers` peer dependency from ^18.1.0 to ^21.0.0 ([#5639](https://github.com/MetaMask/core/pull/5639))
- Bump `@metamask/snaps-utils` from ^8.10.0 to ^9.2.0 ([#5639](https://github.com/MetaMask/core/pull/5639))

## [57.0.0]

### Added

- Add a new `DeFiPositionsController` that maintains an updated list of DeFi positions for EVM accounts ([#5400](https://github.com/MetaMask/core/pull/5400))
  - Export `DeFiPositionsController`
  - Export the following types
    - `DeFiPositionsControllerState`
    - `DeFiPositionsControllerActions`
    - `DeFiPositionsControllerEvents`
    - `DeFiPositionsControllerGetStateAction`
    - `DeFiPositionsControllerStateChangeEvent`
    - `DeFiPositionsControllerMessenger`
    - `GroupedDeFiPositions`

### Changed

- **BREAKING** Add `@metamask/transaction-controller` as a peer dependency at `^54.0.0` ([#5400](https://github.com/MetaMask/core/pull/5400))

## [56.0.0]

### Changed

- Update `TokensController`, `TokenListController`, and `AccountTrackerController` to use per-chain state variants ([#5310](https://github.com/MetaMask/core/pull/5310))
- Bump `@metamask/keyring-api` to `^17.4.0` ([#5565](https://github.com/MetaMask/core/pull/5565))
- Bump `@metamask/controller-utils` to `^11.7.0` ([#5583](https://github.com/MetaMask/core/pull/5583))
  - Via this upgrade, `updateExchangeRates` now supports the MegaETH testnet

### Removed

- **BREAKING:** Remove deprecated state fields scoped to the current chain ([#5310](https://github.com/MetaMask/core/pull/5310))
  - This change removes the following state fields from the following controllers:
    - `TokensControllerState`
      - `detectedTokens` (replaced by `allDetectedTokens`)
      - `ignoredTokens` (replaced by `allIgnoredTokens`)
      - `tokens` (replaced by `allTokens`)
    - `TokenListControllerState`
      - `tokenList` (replaced by `tokensChainsCache`)
    - `AccountTrackerControllerState`
      - `accounts` (replaced by `accountsByChainId`)
  - This will require a migration in the clients to remove them from state in order to prevent unnecessary Sentry errors when updating controller state.

### Fixed

- Update token rate request key to handle when new tokens are detected inside the `TokenRatesController` ([#5531](https://github.com/MetaMask/core/pull/5311)))
- Update `CurrencyRateController` to prevent undefined or empty currencies from being queried ([#5458](https://github.com/MetaMask/core/pull/5458)))

## [55.0.1]

### Added

- Add an optional chainId argument to `addNftContract` function in NftController ([#5508](https://github.com/MetaMask/core/pull/5508))

## [55.0.0]

### Changed

- **BREAKING:** Bump peer dependency `@metamask/accounts-controller` to `^27.0.0` ([#5507](https://github.com/MetaMask/core/pull/5507))
- **BREAKING:** Bump peer dependency `@metamask/network-controller` to `^23.0.0` ([#5507](https://github.com/MetaMask/core/pull/5507))
- Bump `@metamask/polling-controller` to `^13.0.0` ([#5507](https://github.com/MetaMask/core/pull/5507))

## [54.0.0]

### Changed

- **BREAKING**: The `detectNfts` method in the `NftDetectionController` now accepts chain IDs directly instead of networkClientId, enabling NFT detection across multiple chains simultaneously ([#5448](https://github.com/MetaMask/core/pull/5448))

### Fixed

- Fixed token address conversion in the `TokenRatesController` to correctly preserve the checksum address format without unnecessary hex conversion ([#5490](https://github.com/MetaMask/core/pull/5490))

## [53.1.1]

### Fixed

- Check if `KeyringController` is unlocked before processing account events in `MultichainBalancesController` ([#5473](https://github.com/MetaMask/core/pull/5473))
  - This is needed since some Snaps might decrypt their state which needs the `KeyringController` to be unlocked.
- Fix runtime error in NFT detection when metadata is `null` ([#5455](https://github.com/MetaMask/core/pull/5455))

## [53.1.0]

### Added

- Add token display data controller for search & discovery ([#5307](https://github.com/MetaMask/core/pull/5307))

## [53.0.0]

### Added

- Add `getAssetMetadata` action to `MultichainAssetsController` ([#5430](https://github.com/MetaMask/core/pull/5430))

### Changed

- **BREAKING:** Bump `@metamask/keyring-controller` peer dependency to `^21.0.0` ([#5439](https://github.com/MetaMask/core/pull/5439))
- **BREAKING:** Bump `@metamask/accounts-controller` peer dependency to `^26.0.0` ([#5439](https://github.com/MetaMask/core/pull/5439))
- **BREAKING:** Bump `@metamask/keyring-internal-api` from `^5.0.0` to `^6.0.0` ([#5347](https://github.com/MetaMask/core/pull/5347))
- **BREAKING:** Bump `@ethereumjs/util` from `^8.1.0` to `^9.1.0` ([#5347](https://github.com/MetaMask/core/pull/5347))

## [52.0.0]

### Changed

- **BREAKING:** Bump `@metamask/keyring-controller` peer dependency to `^20.0.0` ([#5426](https://github.com/MetaMask/core/pull/5426))
- **BREAKING:** Bump `@metamask/accounts-controller` peer dependency to `^25.0.0` ([#5426](https://github.com/MetaMask/core/pull/5426))
- **BREAKING:** Bump `@metamask/preferences-controller` peer dependency to `^16.0.0` ([#5426](https://github.com/MetaMask/core/pull/5426))
- Bump `@metamask/keyring-internal-api` from `^4.0.3` to `^5.0.0` ([#5405](https://github.com/MetaMask/core/pull/5405))

### Fixed

- Fixed conversion rates for MANTLE ([#5402](https://github.com/MetaMask/core/pull/5402))

## [51.0.2]

### Fixed

- `MultichainAssetsRatesController` now skips unnecessary Snap calls when the assets list is empty ([#5370](https://github.com/MetaMask/core/pull/5370))

## [51.0.1]

### Changed

- Bump `@metamask/keyring-api"` from `^17.0.0` to `^17.2.0` ([#5366](https://github.com/MetaMask/core/pull/5366))

## [51.0.0]

### Changed

- **BREAKING:** Rename `MultiChainAssetsRatesController` to `MultichainAssetsRatesController` ([#5354](https://github.com/MetaMask/core/pull/5354))
- Bump `@metamask/utils` from `^11.1.0` to `^11.2.0` ([#5301](https://github.com/MetaMask/core/pull/5301))

### Fixed

- Resolved an issue where rate polling would only begin after the default 3-minute interval by manually triggering a rate update upon initialization, ensuring an immediate refresh for a better user experience ([#5364](https://github.com/MetaMask/core/pull/5364))

## [50.0.0]

### Changed

- **BREAKING:** Bump `@metamask/accounts-controller` peer dependency from `^23.0.1` to `^24.0.0` ([#5318](https://github.com/MetaMask/core/pull/5318))
- Removed legacy poll function to prevent redundant polling ([#5321](https://github.com/MetaMask/core/pull/5321))

### Fixed

- Ensure that the polling is not triggered on the constructor with the initialisation of the controller ([#5321](https://github.com/MetaMask/core/pull/5321))

## [49.0.0]

### Added

- Add new `MultiChainTokensRatesController` ([#5175](https://github.com/MetaMask/core/pull/5175))
  - A controller that manages multi‑chain token conversion rates within MetaMask. Its primary goal is to periodically poll for updated conversion rates of tokens associated with non‑EVM accounts (those using Snap metadata), ensuring that the conversion data remains up‑to‑date across supported chains.
- Add `updateBalance` to MultichainBalancesController ([#5295](https://github.com/MetaMask/core/pull/5295))

### Changed

- **BREAKING:** MultichainBalancesController messenger must now allow `MultichainAssetsController:getState` action and `MultichainAssetsController:stateChange` event ([#5295](https://github.com/MetaMask/core/pull/5295))
- Update `MultichainBalancesController` to get the full list of assets from `MultichainAssetsController` state instead of only requesting the native token ([#5295](https://github.com/MetaMask/core/pull/5295))
- Bump `@metamask/base-controller` from `^7.1.1` to `^8.0.0` ([#5305](https://github.com/MetaMask/core/pull/5305))
- Bump `@metamask/polling-controller` from `^12.0.2` to `^12.0.3` ([#5305](https://github.com/MetaMask/core/pull/5305))

### Removed

- **BREAKING:** `NETWORK_ASSETS_MAP`, `MultichainNetworks`, and `MultichainNativeAssets` are no longer exported ([#5295](https://github.com/MetaMask/core/pull/5295))

## [48.0.0]

### Added

- Add `MultichainAssetsController` for non-EVM assets ([#5138](https://github.com/MetaMask/core/pull/5138))

### Changed

- **BREAKING:** Bump `@metamask/accounts-controller` peer dependency from `^22.0.0` to `^23.0.0` ([#5292](https://github.com/MetaMask/core/pull/5292))
- Bump `@metamask/keyring-api"` from `^16.1.0` to `^17.0.0` ([#5280](https://github.com/MetaMask/core/pull/5280))
- Bump `@metamask/snaps-utils` from `^8.9.0` to `^8.10.0` ([#5265](https://github.com/MetaMask/core/pull/5265))
- Bump `@metamask/utils` from `^11.0.1` to `^11.1.0` ([#5223](https://github.com/MetaMask/core/pull/5223))
- Removed polling mechanism in the `MultichainBalancesController` and now relies on the new `AccountsController:accountBalancesUpdated` event ([#5221](https://github.com/MetaMask/core/pull/5221))

### Fixed

- The tokens state is now updated only when the `tokenChainId` matches the currently selected chain ID. ([#5257](https://github.com/MetaMask/core/pull/5257))

## [47.0.0]

### Added

- Add `onBreak` and `onDegraded` methods to `CodefiTokenPricesServiceV2` ([#5109](https://github.com/MetaMask/core/pull/5109))
  - These serve the same purpose as the `onBreak` and `onDegraded` constructor options, but align more closely with the Cockatiel policy API.

### Changed

- **BREAKING:** Bump `@metamask/accounts-controller` peer dependency from `^21.0.0` to `^22.0.0` ([#5218](https://github.com/MetaMask/core/pull/5218))
- Deprecate `ClientConfigApiService` constructor options `onBreak` and `onDegraded` in favor of methods ([#5109](https://github.com/MetaMask/core/pull/5109))
- Add `@metamask/controller-utils@^11.4.5` as a dependency ([#5109](https://github.com/MetaMask/core/pull/5109))
  - `cockatiel` should still be in the dependency tree because it's now a dependency of `@metamask/controller-utils`
- Re-introduce `@metamask/keyring-api` as a runtime dependency ([#5206](https://github.com/MetaMask/core/pull/5206))
  - This was required since the introduction of the `MultichainBalancesController`.
- Bump `@metamask/keyring-api` from `^14.0.0` to `^16.1.0` ([#5190](https://github.com/MetaMask/core/pull/5190)), ([#5208](https://github.com/MetaMask/core/pull/5208))
- Bump `@metamask/keyring-internal-api` from `^2.0.1` to `^4.0.1` ([#5190](https://github.com/MetaMask/core/pull/5190)), ([#5208](https://github.com/MetaMask/core/pull/5208))
- Bump `@metamask/keyring-snap-client` from `^3.0.0` to `^3.0.3` ([#5190](https://github.com/MetaMask/core/pull/5190)), ([#5208](https://github.com/MetaMask/core/pull/5208))

## [46.0.1]

### Changed

- Bump `@metamask/keyring-api` from `^13.0.0` to `^14.0.0` ([#5177](https://github.com/MetaMask/core/pull/5177))
- Bump `@metamask/keyring-internal-api` from `^2.0.0` to `^2.0.1` ([#5177](https://github.com/MetaMask/core/pull/5177))
- Bump `@metamask/keyring-snap-client` from `^2.0.0` to `^3.0.0` ([#5177](https://github.com/MetaMask/core/pull/5177))

### Fixed

- Fix type issue in `ERC721Standard.getDetails` ([#4985](https://github.com/MetaMask/core/pull/4985))
  - The image variable now returns a string instead of a promise when the token image uses the 'ipfs://' protocol.
- Relax NFTs metadata RPC calls ([#5134](https://github.com/MetaMask/core/pull/5134))
  - We now check the number of NFTs to update against a threshold value (500) to avoid sending an excessive amount of RPC calls to fetch NFTs metadata.

## [46.0.0]

### Added

- Add new `MultichainBalancesController` ([#4965](https://github.com/MetaMask/core/pull/4965))
  - This controller has been migrated from the MetaMask extension codebase.
- Added utility function `getKeyByValue` ([#5099](https://github.com/MetaMask/core/pull/5099))

### Changed

- **BREAKING:** Bump `@metamask/accounts-controller` peer dependency from `^20.0.0` to `^21.0.0` ([#5140](https://github.com/MetaMask/core/pull/5140))
- Bump `@metamask/base-controller` from `^7.0.0` to `^7.1.1` ([#5079](https://github.com/MetaMask/core/pull/5079)), ([#5135](https://github.com/MetaMask/core/pull/5135))
- Bump `@metamask/keyring-api` from `^12.0.0` to `^13.0.0` ([#5066](https://github.com/MetaMask/core/pull/5066))
- Bump `@metamask/utils` to `^11.0.1` ([#5080](https://github.com/MetaMask/core/pull/5080))
- Bump `@metamask/rpc-errors` to `^7.0.2` ([#5080](https://github.com/MetaMask/core/pull/5080))

### Fixed

- Fix Mantle price when calling `fetchMultiExchangeRate` ([#5099](https://github.com/MetaMask/core/pull/5099))
- Fix multicall revert in `TokenBalancesController` ([#5083](https://github.com/MetaMask/core/pull/5083))
  - `TokenBalancesController` was fixed to fetch erc20 token balances even if there's an invalid token in state whose address does not point to a smart contract.
- Fix state changes for `ignoreTokens` for non-selected networks ([#5014](https://github.com/MetaMask/core/pull/5014))

## [45.1.2]

### Changed

- Remove use of `@metamask/keyring-api` ([#4695](https://github.com/MetaMask/core/pull/4695))
  - `@metamask/providers` and `webextension-polyfill` peer dependencies are no longer required.
- Use new `@metamask/keyring-internal-api@^1.0.0` ([#4695](https://github.com/MetaMask/core/pull/4695))
  - This package has been split out from the Keyring API. Its types are compatible with the `@metamask/keyring-api` package used previously.

## [45.1.1]

### Changed

- Bump `@metamask/controller-utils` from `^11.3.0` to `^11.4.4` ([#5012](https://github.com/MetaMask/core/pull/5012))
- Bump `@metamask/polling-controller` from `^12.0.1` to `^12.0.2` ([#5012](https://github.com/MetaMask/core/pull/5012))

### Fixed

- Make implicit peer dependencies explicit ([#4974](https://github.com/MetaMask/core/pull/4974))
  - Add the following packages as peer dependencies of this package to satisfy peer dependency requirements from other dependencies:
    - `@metamask/providers` `^18.1.0` (required by `@metamask/keyring-api`)
    - `webextension-polyfill` `^0.10.0 || ^0.11.0 || ^0.12.0` (required by `@metamask/providers`)
  - These dependencies really should be present in projects that consume this package (e.g. MetaMask clients), and this change ensures that they now are.
  - Furthermore, we are assuming that clients already use these dependencies, since otherwise it would be impossible to consume this package in its entirety or even create a working build. Hence, the addition of these peer dependencies is really a formality and should not be breaking.
- Fix `TokensController.ignoreTokens` so that if a network is provided, `allIgnoredTokens`, `allTokens`, and `allDetectedTokens` for that network no longer get corrupted with tokens from the globally selected network ([#4967](https://github.com/MetaMask/core/pull/4967))
- Correct ESM-compatible build so that imports of the following packages that re-export other modules via `export *` are no longer corrupted: ([#5011](https://github.com/MetaMask/core/pull/5011))
  - `@metamask/abi-utils`
  - `@metamask/contract-metadata`
  - `@metamask/eth-query`
  - `@ethereumjs/util`
  - `bn.js`
  - `cockatiel`
  - `lodash`
  - `single-call-balance-checker-abi`

## [45.1.0]

### Added

- `chainIdToNativeTokenAddress` to record chains with unique (non-zero) addresses ([#4952](https://github.com/MetaMask/core/pull/4952))
- `getNativeTokenAddress()` exported function to return the correct native token address for native assets ([#4952](https://github.com/MetaMask/core/pull/4952))
- add support for all added networks when switching account for Token Detection ([#4957](https://github.com/MetaMask/core/pull/4957))

### Changed

- Update price API calls to use the native token by chain instead of relying on the zero address. ([#4952](https://github.com/MetaMask/core/pull/4952))
- Update `TokenRatesController` market data mapping to use `getNativeTokenAddress` instead of the zero address for native tokens. ([#4952](https://github.com/MetaMask/core/pull/4952))

## [45.0.0]

### Changed

- **BREAKING:** Bump `@metamask/keyring-controller` peer dependency from `^18.0.0` to `^19.0.0` ([#4195](https://github.com/MetaMask/core/pull/4956))
- **BREAKING:** Bump `@metamask/accounts-controller` peer dependency from `^19.0.0` to `^20.0.0` ([#4195](https://github.com/MetaMask/core/pull/4956))
- **BREAKING:** Bump `@metamask/preferences-controller` peer dependency from `^14.0.0` to `^15.0.0` ([#4195](https://github.com/MetaMask/core/pull/4956))

## [44.1.0]

### Changed

- An argument `networkClientId` is added to `TokensController.ignoreTokens`, allowing tokens to be ignored on specific chains. ([#4949](https://github.com/MetaMask/core/pull/4949))

## [44.0.1]

### Changed

- Fixes an issue where the token detection was unnecessarily falling back to an RPC approach, causing redundant detections. ([#4928](https://github.com/MetaMask/core/pull/4928))

- Fixes an issue where `TokensController.addTokens` was not respecting the network client id passed to it. ([#4940](https://github.com/MetaMask/core/pull/4940))

## [44.0.0]

### Changed

- **BREAKING**: The `TokenBalancesController` state is now across all chains and accounts under the field `tokenBalances`, as a mapping from account address -> chain id -> token address -> balance. ([#4782](https://github.com/MetaMask/core/pull/4782))

- **BREAKING**: The `TokenBalancesController` now extends `StaticIntervalPollingController`, and the new polling API `startPolling` must be used to initiate polling (`startPolling`, `stopPollingByPollingToken`). ([#4782](https://github.com/MetaMask/core/pull/4782))

- **BREAKING**: `TokenBalancesController` now requires subscriptions to the `PreferencesController:stateChange` and `NetworkController:stateChange` events. And access to the `NetworkController:getNetworkClientById`, `NetworkController:getState`, `TokensController:getState`, and `PreferencesController:getState` actions. ([#4782](https://github.com/MetaMask/core/pull/4782))

- **BREAKING**: `TokensController` requires a subscription to the `NetworkController:stateChange` event. It now now removes state for chain IDs when their network is removed. ([#4782](https://github.com/MetaMask/core/pull/4782))

- `TokenRatesController` now removes state for chain IDs when their network is removed. ([#4782](https://github.com/MetaMask/core/pull/4782))

## [43.1.1]

### Changed

- Fix a bug in `TokensController.addTokens` where tokens could be added from the wrong chain. ([#4924](https://github.com/MetaMask/core/pull/4924))

## [43.1.0]

### Added

- Add Solana to the polled exchange rates ([#4914](https://github.com/MetaMask/core/pull/4914))

## [43.0.0]

### Added

- `AccountTrackerController` now tracks balances of staked ETH for each account, under the state property `stakedBalance`. ([#4879](https://github.com/MetaMask/core/pull/4879))

### Changed

- **BREAKING**: The polling input for`TokenListController` is now `{chainId: Hex}` instead of `{networkClientId: NetworkClientId}`. ([#4878](https://github.com/MetaMask/core/pull/4878))
- **BREAKING**: The polling input for`TokenDetectionController` is now `{ chainIds: Hex[]; address: string; }` instead of `{ networkClientId: NetworkClientId; address: string; }`. ([#4894](https://github.com/MetaMask/core/pull/4894))
- **BREAKING:** Bump `@metamask/keyring-controller` peer dependency from `^17.0.0` to `^18.0.0` ([#4195](https://github.com/MetaMask/core/pull/4195))
- **BREAKING:** Bump `@metamask/preferences-controller` peer dependency from `^13.2.0` to `^14.0.0` ([#4909](https://github.com/MetaMask/core/pull/4909), [#4915](https://github.com/MetaMask/core/pull/4915))
- **BREAKING:** Bump `@metamask/accounts-controller` peer dependency from `^18.0.0` to `^19.0.0` ([#4915](https://github.com/MetaMask/core/pull/4915))
- Bump `@metamask/controller-utils` from `^11.4.2` to `^11.4.3` ([#4195](https://github.com/MetaMask/core/pull/4195))

## [42.0.0]

### Added

- Add `resetState` method to `NftController`, `TokensController`, `TokenBalancesController` and `TokenRatesController` to reset the controller's state back to their default state ([#4880](https://github.com/MetaMask/core/pull/4880))

### Changed

- **BREAKING**: A `platform` argument must now be passed to the `TokenDetectionController` constructor, indicating whether the platform is extension or mobile. ([#4877](https://github.com/MetaMask/core/pull/4877))
- **BREAKING**: The `TokenRatesController` now accepts `{chainId: Hex}` as its polling input to `startPolling()` instead of `{networkClientId: NetworkClientId}` ([#4887](https://github.com/MetaMask/core/pull/4887))
- When the `TokenRatesController`'s subscription to `TokensController:stateChange` is fired, token prices are now updated across all chain IDs whose tokens changed, instead of just the current chain. ([#4866](https://github.com/MetaMask/core/pull/4866))
- The `TokenDetectionController` now passes a `x-metamask-clientproduct` header when calling the account API. ([#4877](https://github.com/MetaMask/core/pull/4877))

## [41.0.0]

### Changed

- **BREAKING**: The polling input accepted by `CurrencyRateController` is now an object with a `nativeCurrencies` property that is defined as a `string` array type ([#4852](https://github.com/MetaMask/core/pull/4852))
  - The `input` parameters of the controller's `_executePoll`, `_startPolling`, `onPollingComplete` methods now only accept this new polling input type.
  - The `nativeCurrency` property (`string` type) has been removed.
- **BREAKING**: `RatesController` now types the `conversionRate` and `usdConversionRate` in its state as `number` instead of `string`, to match what it was actually storing. ([#4852](https://github.com/MetaMask/core/pull/4852))
- Bump `@metamask/base-controller` from `^7.0.1` to `^7.0.2` ([#4862](https://github.com/MetaMask/core/pull/4862))
- Bump `@metamask/controller-utils` from `^11.4.0` to `^11.4.1` ([#4862](https://github.com/MetaMask/core/pull/4862))
- Bump dev dependency `@metamask/approval-controller` from `^7.1.0` to `^7.1.1` ([#4862](https://github.com/MetaMask/core/pull/4862))

## [40.0.0]

### Changed

- **BREAKING:** The CurrencyRateController polling input is now `{ nativeCurrency: string }` instead of a network client ID ([#4839](https://github.com/MetaMask/core/pull/4839))
- **BREAKING:** Bump `@metamask/network-controller` peer dependency to `^22.0.0` ([#4841](https://github.com/MetaMask/core/pull/4841))
- Bump `@metamask/controller-utils` to `^11.4.0` ([#4834](https://github.com/MetaMask/core/pull/4834))
- Bump `@metamask/rpc-errors` to `^7.0.1` ([#4831](https://github.com/MetaMask/core/pull/4831))
- Bump `@metamask/utils` to `^10.0.0` ([#4831](https://github.com/MetaMask/core/pull/4831))

### Fixed

- Update TokenRatesController to not reset market data just after network switch but before loading new market data ([#4832](https://github.com/MetaMask/core/pull/4832))

## [39.0.0]

### Changed

- **BREAKING:** `AccountTrackerController`, `CurrencyRateController`, `TokenDetectionController`, `TokenListController`, and `TokenRatesController` now use a new polling interface that accepts the generic parameter `PollingInput` ([#4752](https://github.com/MetaMask/core/pull/4752))
- **BREAKING:** The inherited `AbstractPollingController` method `startPollingByNetworkClientId` has been renamed to `startPolling` ([#4752](https://github.com/MetaMask/core/pull/4752))
- **BREAKING:** The inherited `AbstractPollingController` method `onPollingComplete` now returns the entire input object of type `PollingInput`, instead of a network client id ([#4752](https://github.com/MetaMask/core/pull/4752))

## [38.3.0]

### Changed

- The `includeDuplicateSymbolAssets` param is removed from our api call to TokenApi ([#4768](https://github.com/MetaMask/core/pull/4768))

## [38.2.0]

### Changed

- The `TokenRatesController` now fetches token rates for all accounts, instead of just the selected account ([#4759](https://github.com/MetaMask/core/pull/4759))

## [38.1.0]

### Changed

- Parallelization of detected tokens with balance ([#4697](https://github.com/MetaMask/core/pull/4697))
- Bump accounts related packages ([#4713](https://github.com/MetaMask/core/pull/4713)), ([#4728](https://github.com/MetaMask/core/pull/4728))
  - Those packages are now built slightly differently and are part of the [accounts monorepo](https://github.com/MetaMask/accounts).
  - Bump `@metamask/keyring-api` from `^8.1.0` to `^8.1.4`

## [38.0.1]

### Fixed

- Produce and export ESM-compatible TypeScript type declaration files in addition to CommonJS-compatible declaration files ([#4648](https://github.com/MetaMask/core/pull/4648))
  - Previously, this package shipped with only one variant of type declaration
    files, and these files were only CommonJS-compatible, and the `exports`
    field in `package.json` linked to these files. This is an anti-pattern and
    was rightfully flagged by the
    ["Are the Types Wrong?"](https://arethetypeswrong.github.io/) tool as
    ["masquerading as CJS"](https://github.com/arethetypeswrong/arethetypeswrong.github.io/blob/main/docs/problems/FalseCJS.md).
    All of the ATTW checks now pass.
- Remove chunk files ([#4648](https://github.com/MetaMask/core/pull/4648)).
  - Previously, the build tool we used to generate JavaScript files extracted
    common code to "chunk" files. While this was intended to make this package
    more tree-shakeable, it also made debugging more difficult for our
    development teams. These chunk files are no longer present.
- Don't update currency rates on transient errors ([#4662](https://github.com/MetaMask/core/pull/4662))
  - In `CurrencyRateController` if unexpected errors occur during requests to
    crypto compare, the conversion rate in state will remain unchanged instead
    of being set to null.
- Fix fallback conversion rate for token market data ([#4615](https://github.com/MetaMask/core/pull/4615))
  - On networks where the native currency is not ETH, token market data is now
    correctly priced in the native currency.

## [38.0.0]

### Added

- Export `MarketDataDetails` type ([#4622](https://github.com/MetaMask/core/pull/4622))

### Changed

- **BREAKING:** Narrow `TokensController` constructor option `provider` by removing `undefined` from its type signature ([#4567](https://github.com/MetaMask/core/pull/4567))
- **BREAKING:** Bump devDependency and peerDependency `@metamask/network-controller` from `^20.0.0` to `^21.0.0` ([#4618](https://github.com/MetaMask/core/pull/4618), [#4651](https://github.com/MetaMask/core/pull/4651))
- Bump `@metamask/base-controller` from `^6.0.2` to `^7.0.0` ([#4625](https://github.com/MetaMask/core/pull/4625), [#4643](https://github.com/MetaMask/core/pull/4643))
- Bump `@metamask/controller-utils` from `^11.0.2` to `^11.2.0` ([#4639](https://github.com/MetaMask/core/pull/4639), [#4651](https://github.com/MetaMask/core/pull/4651))
- Bump `@metamask/polling-controller` from `^9.0.1` to `^10.0.0` ([#4651](https://github.com/MetaMask/core/pull/4651))
- Bump `@metamask/keyring-api` to version `8.1.0` ([#4594](https://github.com/MetaMask/core/pull/4594))
- Bump `typescript` from `~5.0.4` to `~5.2.2` ([#4576](https://github.com/MetaMask/core/pull/4576), [#4584](https://github.com/MetaMask/core/pull/4584))

### Fixed

- Fix `RatesController` `setCryptocurrencyList` method, which was not using the correct field when updating internal state ([#4572](https://github.com/MetaMask/core/pull/4572))
- Fetch correct price for the $OMNI native currency ([#4570](https://github.com/MetaMask/core/pull/4570))
- Add public `name` property to `AssetsContractController` ([#4564](https://github.com/MetaMask/core/pull/4564))

## [37.0.0]

### Added

- Add elements to the `AssetsContractController` class: ([#4397](https://github.com/MetaMask/core/pull/4397))
  - Add class field `messagingSystem`.
  - Add getters for `ipfsGateway` and `chainId`. As corresponding setters have not been defined, these properties are not externally mutable.
- Add and export the `AssetsContractControllerMessenger` type ([#4397](https://github.com/MetaMask/core/pull/4397))
  - `AssetsContractControllerMessenger` must allow the external actions `NetworkController:getNetworkClientById`, `NetworkController:getNetworkConfigurationByNetworkClientId`, `NetworkController:getSelectedNetworkClient`, `NetworkController:getState`.
  - `AssetsContractControllerMessenger` must allow the external events `PreferencesController:stateChange`, `NetworkController:networkDidChange`.
- Add and export new types: `AssetsContractControllerActions`, `AssetsContractControllerEvents`, `AssetsContractControllerGetERC20StandardAction`, `AssetsContractControllerGetERC721StandardAction`, `AssetsContractControllerGetERC1155StandardAction`, `AssetsContractControllerGetERC20BalanceOfAction`, `AssetsContractControllerGetERC20TokenDecimalsAction`, `AssetsContractControllerGetERC20TokenNameAction`, `AssetsContractControllerGetERC721NftTokenIdAction`, `AssetsContractControllerGetERC721TokenURIAction`, `AssetsContractControllerGetERC721AssetNameAction`, `AssetsContractControllerGetERC721AssetSymbolAction`, `AssetsContractControllerGetERC721OwnerOfAction`, `AssetsContractControllerGetERC1155TokenURIAction`, `AssetsContractControllerGetERC1155BalanceOfAction`, `AssetsContractControllerTransferSingleERC1155Action`, `AssetsContractControllerGetTokenStandardAndDetailsAction`, `AssetsContractControllerGetBalancesInSingleCallAction` ([#4397](https://github.com/MetaMask/core/pull/4397))
- Add a new `setProvider` method to `AssetsContractController` ([#4397](https://github.com/MetaMask/core/pull/4397))
  - Replaces the removed `provider` setter method, and widens the `provider` function parameter type from `Provider` to `Provider | undefined`.
- Export `TokenBalancesControllerState` type ([#4535](https://github.com/MetaMask/core/pull/4535))
  - This was defined but not exported in v34.0.0.
- Add `getNFTContractInfo` method to the `NFTController` for fetching NFT Collection Metadata from the NFT API ([#4524](https://github.com/MetaMask/core/pull/4524))

### Changed

- **BREAKING:** Add required constructor option `messenger` to the `AssetsContractController` class ([#4397](https://github.com/MetaMask/core/pull/4397))
- **BREAKING:** `TokenBalancesControllerMessenger` must allow the `AssetsContractController:getERC20BalanceOf` action in addition to its previous allowed actions ([#4397](https://github.com/MetaMask/core/pull/4397))
- **BREAKING:** `NftControllerMessenger` must allow the following actions in addition to its previous allowed actions: `AssetsContractController:getERC721AssetName`, `AssetsContractController:getERC721AssetSymbol`, `AssetsContractController:getERC721TokenURI`, `AssetsContractController:getERC721OwnerOf`, `AssetsContractController:getERC1155BalanceOf`, `AssetsContractController:getERC1155TokenURI` ([#4397](https://github.com/MetaMask/core/pull/4397))
- **BREAKING:** The type of `SINGLE_CALL_BALANCES_ADDRESS_BY_CHAINID` is narrowed from `Record<Hex, string>` to the const-asserted literal properties of the `SINGLE_CALL_BALANCES_ADDRESS_BY_CHAINID` object ([#4397](https://github.com/MetaMask/core/pull/4397))
  - The index signature is restricted to the union of the enum keys of `SupportedTokenDetectionNetworks`.
  - The property value type is restricted to the type union of the addresses defined in the object.
  - The object type is constrained by `Record<Hex, string>` using the `satisfies` keyword.
- **BREAKING:** Convert the `BalanceMap` type from an `interface` into a type alias ([#4397](https://github.com/MetaMask/core/pull/4397))
  - Type aliases have an index signature of `string` by default, and are compatible with the `StateConstraint` type defined in the `@metamask/base-controller` package.
- **BREAKING:** `getIpfsCIDv1AndPath`, `getFormattedIpfsUrl` are now async functions ([#3645](https://github.com/MetaMask/core/pull/3645))
- **BREAKING:** Bump peerDependency `@metamask/accounts-controller` from `^17.0.0` to `^18.0.0` ([#4548](https://github.com/MetaMask/core/pull/4548))
- Remove `@metamask/accounts-controller`, `@metamask/approval-controller`, `@metamask/keyring-controller`, and `@metamask/preferences-controller` dependencies [#4556](https://github.com/MetaMask/core/pull/4556)
  - These were listed under `peerDependencies` already, so they were redundant as dependencies.
- Add `immer` `^9.0.6` as a new dependency ([#3645](https://github.com/MetaMask/core/pull/3645))
- Bump `@metamask/abi-utils` from `^2.0.2` to `^2.0.3` ([#3645](https://github.com/MetaMask/core/pull/3645))
- Bump `@metamask/base-controller` from `^6.0.0` to `^6.0.2` ([#4517](https://github.com/MetaMask/core/pull/4517), [#4544](https://github.com/MetaMask/core/pull/4544))
- Bump `@metamask/controller-utils` from `^11.0.1` to `^11.0.2` ([#4544](https://github.com/MetaMask/core/pull/4544))
- Bump `@metamask/utils` from `^9.0.0` to `^9.1.0` ([#4529](https://github.com/MetaMask/core/pull/4529))
- Bump `multiformats` from `^9.5.2` to `^13.1.0` ([#3645](https://github.com/MetaMask/core/pull/3645))
- Bump `@metamask/polling-controller` from `^9.0.0` to `^9.0.1` ([#4548](https://github.com/MetaMask/core/pull/4548))

### Removed

- **BREAKING:** Remove elements from the `AssetsContractController` class: ([#4397](https://github.com/MetaMask/core/pull/4397))
  - **BREAKING:** `AssetsContractController` no longer inherits from `BaseControllerV1`.
  - **BREAKING:** Remove constructor option callbacks `onPreferencesStateChange`, `onNetworkDidChange`, `getNetworkClientById`, and replace with corresponding messenger actions and events.
  - **BREAKING:** Remove class fields: `name`, `config` (along with its properties `provider`, `ipfsGateway`, `chainId`).
  - **BREAKING:** Remove methods: `getProvider`, `getChainId`.
    - Use the getters `provider` and `chainId` instead.
  - **BREAKING:** Remove the `provider` setter method.
    - Use the `setProvider` method instead.
- **BREAKING:** Remove the `getERC20BalanceOf` constructor option callback from the `TokenBalancesControllerOptions` type and the `TokenBalancesController` constructor ([#4397](https://github.com/MetaMask/core/pull/4397))
  - The messenger is expected to allow `AssetsContractController:getERC20BalanceOf` messenger action so that it can be used instead.
- **BREAKING:** Remove `NftController` constructor option callbacks: `getERC721AssetName`, `getERC721AssetSymbol`, `getERC721TokenURI`, `getERC721OwnerOf`, `getERC1155BalanceOf`, `getERC1155TokenURI` ([#4397](https://github.com/MetaMask/core/pull/4397))
  - These are accessed through the messenger instead.
- **BREAKING:** Remove the `AssetsContractConfig` type ([#4397](https://github.com/MetaMask/core/pull/4397))
- **BREAKING:** Remove export for `MISSING_PROVIDER_ERROR` ([#4397](https://github.com/MetaMask/core/pull/4397))

### Fixed

- **BREAKING:** Convert the `getERC721NftTokenId` method of the `AssetsContractController` into an async function. ([#4397](https://github.com/MetaMask/core/pull/4397))

## [36.0.0]

### Added

- Add optional `topBid` property to the `NftMetadata` type. This property must be of type `TopBid`. ([#4522](https://github.com/MetaMask/core/pull/4522))
- Add optional `floorAsk` property to the `TokenCollection` type. This property must be of type `FloorAskCollection`. ([#4522](https://github.com/MetaMask/core/pull/4522))
- Add linea mainnet support to nft detection supported networks ([#4515](https://github.com/MetaMask/core/pull/4515))
- The `Collection` type is expanded to include the following 'string'-type optional properties: `contractDeployedAt`, `creator`, `ownerCount`, and an optional property `topBid` of the type `TopBid & { sourceDomain?: string; }`. ([#4443](https://github.com/MetaMask/core/pull/4443))

### Changed

- Fetch NFT collections data from the NFT-API `Get Collections` endpoint when calling the `detectNfts` method of `NftDetectionController`, and the `updateNftMetadata` and `watchNft` methods of `NftController`. ([#4443](https://github.com/MetaMask/core/pull/4443))
- Bump `@metamask/utils` to `^9.0.0` ([#4516](https://github.com/MetaMask/core/pull/4516))
- Bump `@metamask/rpc-errors` to `^6.3.1` ([#4516](https://github.com/MetaMask/core/pull/4516))

### Fixed

- **BREAKING:** The `attributes` property of the `NftMetadata` type must be of type `Attributes[]` ([#4522](https://github.com/MetaMask/core/pull/4522))
  - The `attributes` property was added and typed as `Attributes` on `v28.0.0`.

## [35.0.0]

### Changed

- **BREAKING:** Bump peerDependency `@metamask/network-controller` to `^20.0.0` ([#4508](https://github.com/MetaMask/core/pull/4508))
- Bump `@metamask/polling-controller` to `^9.0.0` ([#4508](https://github.com/MetaMask/core/pull/4508))
- Bump `@metamask/accounts-controller` to `^17.2.0` ([#4498](https://github.com/MetaMask/core/pull/4498))

### Fixed

- Add support for tokenURI encoded images to `NftController` methods `addNft`, `watchNft` and `updateNftMetadata` ([#4482](https://github.com/MetaMask/core/pull/4482))

## [34.0.0]

### Added

- Add `AccountTrackerControllerGetStateAction`, `AccountTrackerControllerActions`, `AccountTrackerControllerStateChangeEvent`, and `AccountTrackerControllerEvents` types ([#4407](https://github.com/MetaMask/core/pull/4407))
- Add `setIntervalLength` and `getIntervalLength` methods to `AccountTrackerController` ([#4407](https://github.com/MetaMask/core/pull/4407))
  - `setIntervalLength` replaces updating the polling interval via `configure`.

### Changed

- **BREAKING** `TokenBalancesController` messenger must allow the action `AccountsController:getSelectedAccount` and remove `PreferencesController:getState`. ([#4219](https://github.com/MetaMask/core/pull/4219))
- **BREAKING** `TokenDetectionController` messenger must allow the action `AccountsController:getAccount`. ([#4219](https://github.com/MetaMask/core/pull/4219))
- **BREAKING** `TokenDetectionController` messenger must allow the event `AccountsController:selectedEvmAccountChange` and remove `AccountsController:selectedAccountChange`. ([#4219](https://github.com/MetaMask/core/pull/4219))
- **BREAKING** `TokenRatesController` messenger must allow the action `AccountsController:getAccount`, `AccountsController:getSelectedAccount` and remove `PreferencesController:getState`. ([#4219](https://github.com/MetaMask/core/pull/4219))
- **BREAKING** `TokenRatesController` messenger must allow the event `AccountsController:selectedEvmAccountChange` and remove `PreferencesController:stateChange`. ([#4219](https://github.com/MetaMask/core/pull/4219))
- **BREAKING** `TokensController` messenger must allow the action `AccountsController:getAccount`, `AccountsController:getSelectedAccount`.
- **BREAKING** `TokensController` messenger must allow the event `AccountsController:selectedEvmAccountChange`. ([#4219](https://github.com/MetaMask/core/pull/4219))
- Upgrade AccountTrackerController to BaseControllerV2 ([#4407](https://github.com/MetaMask/core/pull/4407))
- **BREAKING:** Convert `AccountInformation` from interface to type ([#4407](https://github.com/MetaMask/core/pull/4407))
- **BREAKING:** Rename `AccountTrackerState` to `AccountTrackerControllerState` and convert from interface to type ([#4407](https://github.com/MetaMask/core/pull/4407))
- **BREAKING:** `AccountTrackerController` now inherits from `StaticIntervalPollingController` instead of `StaticIntervalPollingControllerV1` ([#4407](https://github.com/MetaMask/core/pull/4407))
  - The constructor now takes a single options object rather than three arguments. Some options have been removed; see later entries.
- **BREAKING:** The `AccountTrackerController` messenger must now allow the actions `PreferencesController:getState`, `NetworkController:getState`, and `NetworkController:getNetworkClientById` ([#4407](https://github.com/MetaMask/core/pull/4407))
- **BREAKING:** The `refresh` method is no longer pre-bound to the controller ([#4407](https://github.com/MetaMask/core/pull/4407))
  - You may now need to pre-bind it e.g. `accountTrackerController.refresh.bind(accountTrackerController)`.
- Bump `@metamask/accounts-controller` to `^17.1.0` ([#4460](https://github.com/MetaMask/core/pull/4460))

### Removed

- **BREAKING** `TokensController` removes `selectedAddress` constructor argument. ([#4219](https://github.com/MetaMask/core/pull/4219))
- **BREAKING** `TokenDetectionController` removes `selectedAddress` constructor argument. ([#4219](https://github.com/MetaMask/core/pull/4219))
- **BREAKING:** Remove `AccountTrackerConfig` type ([#4407](https://github.com/MetaMask/core/pull/4407))
  - Some of these properties have been merged into the options that the `AccountTrackerController` constructor takes.
- **BREAKING:** Remove `config` property and `configure` method from `AccountTrackerController` ([#4407](https://github.com/MetaMask/core/pull/4407))
  - The controller now takes a single options object which can be used for configuration, and configuration is now kept internally.
- **BREAKING:** Remove `notify`, `subscribe`, and `unsubscribe` methods from `AccountTrackerController` ([#4407](https://github.com/MetaMask/core/pull/4407))
  - Use the controller messenger for subscribing to and publishing events instead.
- **BREAKING:** Remove `provider`, `getMultiAccountBalancesEnabled`, `getCurrentChainId`, and `getNetworkClientById` from configuration options for `AccountTrackerController` ([#4407](https://github.com/MetaMask/core/pull/4407))
  - The provider is now obtained directly from the network controller on demand.
  - The messenger is now used in place of the callbacks.

## [33.0.0]

### Added

- **BREAKING:** Add `messenger` as a constructor option for `AccountTrackerController` ([#4225](https://github.com/MetaMask/core/pull/4225))
- **BREAKING:** Add `messenger` option to `TokenRatesController` ([#4314](https://github.com/MetaMask/core/pull/4314))
  - This messenger must allow the actions `TokensController:getState`, `NetworkController:getNetworkClientById`, `NetworkController:getState`, and `PreferencesController:getState` and allow the events `PreferencesController:stateChange`, `TokensController:stateChange`, and `NetworkController:stateChange`.
- Add types `TokenRatesControllerGetStateAction`, `TokenRatesControllerActions`, `TokenRatesControllerStateChangeEvent`, `TokenRatesControllerEvents`, `TokenRatesControllerMessenger`([#4314](https://github.com/MetaMask/core/pull/4314))
- Add function `getDefaultTokenRatesControllerState` ([#4314](https://github.com/MetaMask/core/pull/4314))
- Add `enable` and `disable` methods to `TokenRatesController` ([#4314](https://github.com/MetaMask/core/pull/4314))
  - These are used to stop and restart polling.
- Export `ContractExchangeRates` type ([#4314](https://github.com/MetaMask/core/pull/4314))
  - Add `AccountTrackerControllerMessenger` type
- **BREAKING:** The `NftController` messenger must now allow `AccountsController:getAccount` and `AccountsController:getSelectedAccount` as messenger actions and `AccountsController:selectedEvmAccountChange` as a messenger event ([#4221](https://github.com/MetaMask/core/pull/4221))
- **BREAKING:** `NftDetectionController` messenger must now allow `AccountsController:getSelectedAccount` as a messenger action ([#4221](https://github.com/MetaMask/core/pull/4221))
- Token price API support for mantle network ([#4376](https://github.com/MetaMask/core/pull/4376))

### Changed

- **BREAKING:** Bump dependency and peer dependency `@metamask/accounts-controller` to `^17.0.0` ([#4413](https://github.com/MetaMask/core/pull/4413))
- **BREAKING:** `TokenRatesController` now inherits from `StaticIntervalPollingController` instead of `StaticIntervalPollingControllerV1` ([#4314](https://github.com/MetaMask/core/pull/4314))
  - The constructor now takes a single options object rather than three arguments. Some options have been removed; see later entries.
- **BREAKING:** Rename `TokenRatesState` to `TokenRatesControllerState`, and convert from `interface` to `type` ([#4314](https://github.com/MetaMask/core/pull/4314))
- The `NftController` now reads the selected address via the `AccountsController`, using the `AccountsController:selectedEvmAccountChange` messenger event to stay up to date ([#4221](https://github.com/MetaMask/core/pull/4221))
- `NftDetectionController` now reads the currently selected account from `AccountsController` instead of `PreferencesController` ([#4221](https://github.com/MetaMask/core/pull/4221))
- Bump `@metamask/keyring-api` to `^8.0.0` ([#4405](https://github.com/MetaMask/core/pull/4405))
- Bump `@metamask/eth-snap-keyring` to `^4.3.1` ([#4405](https://github.com/MetaMask/core/pull/4405))
- Bump `@metamask/keyring-controller` to `^17.1.0` ([#4413](https://github.com/MetaMask/core/pull/4413))

### Removed

- **BREAKING:** Remove `nativeCurrency`, `chainId`, `selectedAddress`, `allTokens`, and `allDetectedTokens` from configuration options for `TokenRatesController` ([#4314](https://github.com/MetaMask/core/pull/4314))
  - The messenger is now used to obtain information from other controllers where this data was originally expected to come from.
- **BREAKING:** Remove `config` property and `configure` method from `TokenRatesController` ([#4314](https://github.com/MetaMask/core/pull/4314))
  - The controller now takes a single options object which can be used for configuration, and configuration is now kept internally.
- **BREAKING:** Remove `notify`, `subscribe`, and `unsubscribe` methods from `TokenRatesController` ([#4314](https://github.com/MetaMask/core/pull/4314))
  - Use the controller messenger for subscribing to and publishing events instead.
- **BREAKING:** Remove `TokenRatesConfig` type ([#4314](https://github.com/MetaMask/core/pull/4314))
  - Some of these properties have been merged into the options that `TokenRatesController` takes.
- **BREAKING:** Remove `NftController` constructor options `selectedAddress`. ([#4221](https://github.com/MetaMask/core/pull/4221))
- **BREAKING:** Remove `AccountTrackerController` constructor options `getIdentities`, `getSelectedAddress` and `onPreferencesStateChange` ([#4225](https://github.com/MetaMask/core/pull/4225))
- **BREAKING:** Remove `value` property from the data for each token in `state.marketData` ([#4364](https://github.com/MetaMask/core/pull/4364))
  - The `price` property should be used instead.

### Fixed

- Prevent unnecessary state updates when executing the `NftController`'s `updateNftMetadata` method by comparing the metadata of fetched NFTs and NFTs in state and synchronizing state updates using a mutex lock. ([#4325](https://github.com/MetaMask/core/pull/4325))
- Prevent the use of market data when not available for a given token ([#4361](https://github.com/MetaMask/core/pull/4361))
- Fix `refresh` method remaining locked indefinitely after it was run successfully. Now lock is released on successful as well as failed runs. ([#4270](https://github.com/MetaMask/core/pull/4270))
- `TokenRatesController` uses checksum instead of lowercase format for token addresses ([#4377](https://github.com/MetaMask/core/pull/4377))

## [32.0.0]

### Changed

- **BREAKING:** Bump minimum Node version to 18.18 ([#3611](https://github.com/MetaMask/core/pull/3611))
- **BREAKING:** Bump dependency and peer dependency `@metamask/accounts-controller` to `^16.0.0` ([#4352](https://github.com/MetaMask/core/pull/4352))
- **BREAKING:** Bump dependency and peer dependency `@metamask/approval-controller` to `^7.0.0` ([#4352](https://github.com/MetaMask/core/pull/4352))
- **BREAKING:** Bump dependency and peer dependency `@metamask/keyring-controller` to `^17.0.0` ([#4352](https://github.com/MetaMask/core/pull/4352))
- **BREAKING:** Bump dependency and peer dependency `@metamask/network-controller` to `^19.0.0` ([#4352](https://github.com/MetaMask/core/pull/4352))
- **BREAKING:** Bump dependency and peer dependency `@metamask/preferences-controller` to `^13.0.0` ([#4352](https://github.com/MetaMask/core/pull/4352))
- Bump `@metamask/base-controller` to `^6.0.0` ([#4352](https://github.com/MetaMask/core/pull/4352))
- Bump `@metamask/controller-utils` to `^11.0.0` ([#4352](https://github.com/MetaMask/core/pull/4352))
- Bump `@metamask/polling-controller` to `^8.0.0` ([#4352](https://github.com/MetaMask/core/pull/4352))

## [31.0.0]

### Added

- **BREAKING:** The `NftDetectionController` now takes a `messenger`, which can be used for communication ([#4312](https://github.com/MetaMask/core/pull/4312))
  - This messenger must allow the following actions `ApprovalController:addRequest`, `NetworkController:getState`, `NetworkController:getNetworkClientById`, and `PreferencesController:getState`, and must allow the events `PreferencesController:stateChange` and `NetworkController:stateChange`
- Add `NftDetectionControllerMessenger` type ([#4312](https://github.com/MetaMask/core/pull/4312))
- Add `NftControllerGetStateAction`, `NftControllerActions`, `NftControllerStateChangeEvent`, and `NftControllerEvents` types ([#4310](https://github.com/MetaMask/core/pull/4310))
- Add `NftController:getState` and `NftController:stateChange` as an available action and event to the `NftController` messenger ([#4310](https://github.com/MetaMask/core/pull/4310))

### Changed

- **BREAKING:** Change `TokensController` to inherit from `BaseController` rather than `BaseControllerV1` ([#4304](https://github.com/MetaMask/core/pull/4304))
  - The constructor now takes a single options object rather than three arguments, and all properties in `config` are now part of options.
- **BREAKING:** Rename `TokensState` type to `TokensControllerState` ([#4304](https://github.com/MetaMask/core/pull/4304))
- **BREAKING:** Make all `TokensController` methods and properties starting with `_` private ([#4304](https://github.com/MetaMask/core/pull/4304))
- **BREAKING:** Convert `Token` from `interface` to `type` ([#4304](https://github.com/MetaMask/core/pull/4304))
- **BREAKING:** Replace `balanceError` property in `Token` with `hasBalanceError`; update `TokenBalancesController` so that it no longer captures the error resulting from getting the balance of an ERC-20 token ([#4304](https://github.com/MetaMask/core/pull/4304))
- **BREAKING:** Change `NftDetectionController` to inherit from `StaticIntervalPollingController` rather than `StaticIntervalPollingControllerV1` ([#4312](https://github.com/MetaMask/core/pull/4312))
  - The constructor now takes a single options object rather than three arguments, and all properties in `config` are now part of options.
- **BREAKING:** Convert `ApiNft`, `ApiNftContract`, `ApiNftLastSale`, and `ApiNftCreator` from `interface` to `type` ([#4312](https://github.com/MetaMask/core/pull/4312))
- **BREAKING:** Change `NftController` to inherit from `BaseController` rather than `BaseControllerV1` ([#4310](https://github.com/MetaMask/core/pull/4310))
  - The constructor now takes a single options object rather than three arguments, and all properties in `config` are now part of options.
- **BREAKING:** Convert `Nft`, `NftContract`, and `NftMetadata` from `interface` to `type` ([#4310](https://github.com/MetaMask/core/pull/4310))
- **BREAKING:** Rename `NftState` to `NftControllerState`, and convert to `type` ([#4310](https://github.com/MetaMask/core/pull/4310))
- **BREAKING:** Rename `getDefaultNftState` to `getDefaultNftControllerState` ([#4310](https://github.com/MetaMask/core/pull/4310))
- **BREAKING:** Bump dependency and peer dependency `@metamask/accounts-controller` to `^15.0.0` ([#4342](https://github.com/MetaMask/core/pull/4342))
- **BREAKING:** Bump dependency and peer dependency `@metamask/approval-controller` to `^6.0.2` ([#4342](https://github.com/MetaMask/core/pull/4342))
- **BREAKING:** Bump dependency and peer dependency `@metamask/keyring-controller` to `^16.1.0` ([#4342](https://github.com/MetaMask/core/pull/4342))
- **BREAKING:** Bump dependency and peer dependency `@metamask/network-controller` to `^18.1.3` ([#4342](https://github.com/MetaMask/core/pull/4342))
- **BREAKING:** Bump dependency and peer dependency `@metamask/preferences-controller` to `^12.0.0` ([#4342](https://github.com/MetaMask/core/pull/4342))
- Change `NftDetectionController` method `detectNfts` so that `userAddress` option is optional ([#4312](https://github.com/MetaMask/core/pull/4312))
  - This will default to the currently selected address as kept by PreferencesController.
- Bump `async-mutex` to `^0.5.0` ([#4335](https://github.com/MetaMask/core/pull/4335))
- Bump `@metamask/polling-controller` to `^7.0.0` ([#4342](https://github.com/MetaMask/core/pull/4342))

### Removed

- **BREAKING:** Remove `config` property and `configure` method from `TokensController` ([#4304](https://github.com/MetaMask/core/pull/4304))
  - The `TokensController` now takes a single options object which can be used for configuration, and configuration is now kept internally.
- **BREAKING:** Remove `notify`, `subscribe`, and `unsubscribe` methods from `TokensController` ([#4304](https://github.com/MetaMask/core/pull/4304))
  - Use the controller messenger for subscribing to and publishing events instead.
- **BREAKING:** Remove `TokensConfig` type ([#4304](https://github.com/MetaMask/core/pull/4304))
  - These properties have been merged into the options that `TokensController` takes.
- **BREAKING:** Remove `config` property and `configure` method from `TokensController` ([#4312](https://github.com/MetaMask/core/pull/4312))
  - `TokensController` now takes a single options object which can be used for configuration, and configuration is now kept internally.
- **BREAKING:** Remove `notify`, `subscribe`, and `unsubscribe` methods from `NftDetectionController` ([#4312](https://github.com/MetaMask/core/pull/4312))
  - Use the controller messenger for subscribing to and publishing events instead.
- **BREAKING:** Remove `chainId` as a `NftDetectionController` constructor argument ([#4312](https://github.com/MetaMask/core/pull/4312))
  - The controller will now read the `networkClientId` from the NetworkController state through the messenger when needed.
- **BREAKING:** Remove `getNetworkClientById` as a `NftDetectionController` constructor argument ([#4312](https://github.com/MetaMask/core/pull/4312))
  - The controller will now call `NetworkController:getNetworkClientId` through the messenger object.
- **BREAKING:** Remove `onPreferencesStateChange` as a `NftDetectionController` constructor argument ([#4312](https://github.com/MetaMask/core/pull/4312))
  - The controller will now call `PreferencesController:stateChange` through the messenger object.
- **BREAKING:** Remove `onNetworkStateChange` as a `NftDetectionController` constructor argument ([#4312](https://github.com/MetaMask/core/pull/4312))
  - The controller will now read the `networkClientId` from the NetworkController state through the messenger when needed.
- **BREAKING:** Remove `getOpenSeaApiKey` as a `NftDetectionController` constructor argument ([#4312](https://github.com/MetaMask/core/pull/4312))
  - This was never used.
- **BREAKING:** Remove `getNftApi` as a `NftDetectionController` constructor argument ([#4312](https://github.com/MetaMask/core/pull/4312))
  - This was never used.
- **BREAKING:** Remove `NftDetectionConfig` type ([#4312](https://github.com/MetaMask/core/pull/4312))
  - These properties have been merged into the options that `NftDetectionController` takes.
- **BREAKING:** Remove `config` property and `configure` method from `NftController` ([#4310](https://github.com/MetaMask/core/pull/4310))
  - `NftController` now takes a single options object which can be used for configuration, and configuration is now kept internally.
- **BREAKING:** Remove `notify`, `subscribe`, and `unsubscribe` methods from `NftController` ([#4310](https://github.com/MetaMask/core/pull/4310))
  - Use the controller messenger for subscribing to and publishing events instead.
- **BREAKING:** Remove `onPreferencesStateChange` as a `NftController` constructor argument ([#4310](https://github.com/MetaMask/core/pull/4310))
  - The controller will now call `PreferencesController:stateChange` through the messenger object.
- **BREAKING:** Remove `onNetworkStateChange` as a `NftController` constructor argument ([#4310](https://github.com/MetaMask/core/pull/4310))
  - The controller will now call `NetworkController:stateChange` through the messenger object.
- **BREAKING:** Remove `NftConfig` type ([#4310](https://github.com/MetaMask/core/pull/4310))
  - These properties have been merged into the options that `NftController` takes.
- **BREAKING:** Remove `config` property and `configure` method from `NftController` ([#4310](https://github.com/MetaMask/core/pull/4310))
  - `NftController` now takes a single options object which can be used for configuration, and configuration is now kept internally.
- **BREAKING:** Remove `hub` property from `NftController` ([#4310](https://github.com/MetaMask/core/pull/4310))
  - Use the controller messenger for subscribing to and publishing events instead.
- **BREAKING:** Modify `TokenListController` so that tokens fetched from the API and stored in state will no longer have `storage` and `erc20` properties ([#4235](https://github.com/MetaMask/core/pull/4235))
  - These properties were never officially supported, but they were present in state anyway.

## [30.0.0]

### Added

- Adds a new field `marketData` to the state of `TokenRatesController` ([#4206](https://github.com/MetaMask/core/pull/4206))
- Adds a new `RatesController` to manage prices for non-EVM blockchains ([#4242](https://github.com/MetaMask/core/pull/4242))

### Changed

- **BREAKING:** Changed price and token API endpoints from `*.metafi.codefi.network` to `*.api.cx.metamask.io` ([#4301](https://github.com/MetaMask/core/pull/4301))
- When fetching token list for Linea Mainnet, use `occurrenceFloor` parameter of 1 instead of 3, and filter tokens to those with a `lineaTeam` aggregator or more than 3 aggregators ([#4253](https://github.com/MetaMask/core/pull/4253))
- **BREAKING:** The NftController messenger must now allow the `NetworkController:getNetworkClientById` action ([#4305](https://github.com/MetaMask/core/pull/4305))
- **BREAKING:** Bump dependency and peer dependency `@metamask/network-controller` to `^18.1.2` ([#4332](https://github.com/MetaMask/core/pull/4332))
- Bump `@metamask/keyring-api` to `^6.1.1` ([#4262](https://github.com/MetaMask/core/pull/4262))

### Removed

- **BREAKING:** Removed `contractExchangeRates` and `contractExchangeRatesByChainId` from the state of `TokenRatesController` ([#4206](https://github.com/MetaMask/core/pull/4206))

### Fixed

- Only update NFT state when metadata actually changes ([#4143](https://github.com/MetaMask/core/pull/4143))

## [29.0.0]

### Added

- Add token detection on 7 more networks ([#4184](https://github.com/MetaMask/core/pull/4184))
  - New supported networks are: cronos, celo, gnosis, fantom, polygon_zkevm, moonbeam, and moonriver

### Changed

- **BREAKING** Changed `NftDetectionController` constructor `options` argument ([#4178](https://github.com/MetaMask/core/pull/4178))
  - Added `options.disabled` and `options.selectedAddress` properties
- **BREAKING** Bump `@metamask/keyring-controller` peer dependency to ^16.0.0 ([#4234](https://github.com/MetaMask/core/pull/4234))
- **BREAKING** Bump `@metamask/accounts-controller` peer dependency to ^14.0.0 ([#4234](https://github.com/MetaMask/core/pull/4234))
- **BREAKING** Bump `@metamask/preferences-controller` peer dependency to ^11.0.0 ([#4234](https://github.com/MetaMask/core/pull/4234))
- Bump `@metamask/keyring-api` to `^6.0.0` ([#4193](https://github.com/MetaMask/core/pull/4193))
- Lower number of tokens returned by API calls ([#4207](https://github.com/MetaMask/core/pull/4207))
  - Limit changed from `200` to `50`
- Bump `@metamask/base-controller` to `^5.0.2` ([#4232](https://github.com/MetaMask/core/pull/4232))
- Bump `@metamask/approval-controller` to `^6.0.2` ([#4234](https://github.com/MetaMask/core/pull/4234))
- Bump `@metamask/polling-controller` to `^6.0.2` ([#4234](https://github.com/MetaMask/core/pull/4234))

## [28.0.0]

### Added

- Add reservoir migration ([#4030](https://github.com/MetaMask/core/pull/4030))

### Changed

- Fix getting nft tokenURI ([#4136](https://github.com/MetaMask/core/pull/4136))
- **BREAKING** Bump peer dependency on `@metamask/keyring-controller` ([#4090](https://github.com/MetaMask/core/pull/4090))
- Fix token detection during account change ([#4133](https://github.com/MetaMask/core/pull/4133))
- Fix update nft metadata when toggles off ([#4096](https://github.com/MetaMask/core/pull/4096))
- Adds `tokenMethodIncreaseAllowance` ([#4069](https://github.com/MetaMask/core/pull/4069))
- Fix mantle token mispriced ([#4045](https://github.com/MetaMask/core/pull/4045))

## [27.2.0]

### Added

- `CodefiTokenPricesServiceV2` exports `SUPPORTED_CHAIN_IDS`, an array of chain IDs supported by Codefi Price API V2. ([#4079](https://github.com/MetaMask/core/pull/4079))

- Added `tokenURI` key to `compareNftMetadata` function to compare nft metadata entries with. ([#3856](https://github.com/MetaMask/core/pull/3856))

## [27.1.0]

### Added

- Add `updateNftMetadata` method to `NftController` to update metadata for the requested NFTs ([#4008](https://github.com/MetaMask/core/pull/4008))

## [27.0.1]

### Fixed

- Fix `types` field in `package.json` ([#4047](https://github.com/MetaMask/core/pull/4047))

## [27.0.0]

### Added

- **BREAKING**: Add ESM build ([#3998](https://github.com/MetaMask/core/pull/3998))
  - It's no longer possible to import files from `./dist` directly.

### Changed

- **BREAKING:** Bump dependency and peer dependency on `@metamask/accounts-controller` to `^12.0.0` ([#4039](https://github.com/MetaMask/core/pull/4039))
- **BREAKING:** Bump dependency and peer dependency on `@metamask/approval-controller` to `^6.0.0` ([#4039](https://github.com/MetaMask/core/pull/4039))
- **BREAKING:** Bump `@metamask/base-controller` to `^5.0.0` ([#4039](https://github.com/MetaMask/core/pull/4039))
  - This version has a number of breaking changes. See the changelog for more.
- **BREAKING:** Bump dependency and peer dependency on `@metamask/keyring-controller` to `^14.0.0` ([#4039](https://github.com/MetaMask/core/pull/4039))
- **BREAKING:** Bump dependency and peer dependency on `@metamask/network-controller` to `^18.0.0` ([#4039](https://github.com/MetaMask/core/pull/4039))
- **BREAKING:** Bump dependency and peer dependency on `@metamask/preferences-controller` to `^9.0.0` ([#4039](https://github.com/MetaMask/core/pull/4039))
- Relax `TokensControllerGetStateAction` and `TokensControllerStateChangeEvent` types so that they no longer constrain the `TokensController` state in the action handler and event payload to `Record<string, Json>` ([#3949](https://github.com/MetaMask/core/pull/3949))
- Bump `@metamask/controller-utils` to `^9.0.0` ([#4039](https://github.com/MetaMask/core/pull/4039))
- Bump `@metamask/polling-controller` to `^6.0.0` ([#4039](https://github.com/MetaMask/core/pull/4039))

## [26.0.0]

### Added

- **BREAKING:** `TokenDetectionController` newly subscribes to the `PreferencesController:stateChange`, `AccountsController:selectedAccountChange`, `KeyringController:lock`, and `KeyringController:unlock` events, and allows messenger actions `AccountsController:getSelectedAccount`, `NetworkController:getNetworkClientById`, `NetworkController:getNetworkConfigurationByNetworkClientId`, `NetworkController:getState`, `KeyringController:getState`, `PreferencesController:getState`, `TokenListController:getState`, `TokensController:getState`, and `TokensController:addDetectedTokens` ([#3775](https://github.com/MetaMask/core/pull/3775/), [#3923](https://github.com/MetaMask/core/pull/3923/), [#3938](https://github.com/MetaMask/core/pull/3938))
- `TokensController` now exports `TokensControllerActions`, `TokensControllerGetStateAction`, `TokensControllerAddDetectedTokensAction`, `TokensControllerEvents`, and `TokensControllerStateChangeEvent` ([#3690](https://github.com/MetaMask/core/pull/3690/))

### Changed

- **BREAKING:** Add `@metamask/accounts-controller` `^11.0.0` as dependency and peer dependency ([#3775](https://github.com/MetaMask/core/pull/3775/), [#4007](https://github.com/MetaMask/core/pull/4007))
- **BREAKING:** Add `@metamask/keyring-controller` `^13.0.0` as dependency and peer dependency ([#3775](https://github.com/MetaMask/core/pull/3775), [#4007](https://github.com/MetaMask/core/pull/4007))
- **BREAKING:** Bump `@metamask/preferences-controller` dependency and peer dependency to `^8.0.0` ([#4007](https://github.com/MetaMask/core/pull/4007))
- **BREAKING:** `TokenDetectionController` is merged with `DetectTokensController` from the `metamask-extension` repo ([#3775](https://github.com/MetaMask/core/pull/3775/), [#3923](https://github.com/MetaMask/core/pull/3923)), ([#3938](https://github.com/MetaMask/core/pull/3938))
  - **BREAKING:** `TokenDetectionController` now resets its polling interval to the default value of 3 minutes when token detection is triggered by external controller events `KeyringController:unlock`, `TokenListController:stateChange`, `PreferencesController:stateChange`, `AccountsController:selectedAccountChange`.
  - **BREAKING:** `TokenDetectionController` now refetches tokens on `NetworkController:networkDidChange` if the `networkClientId` is changed instead of `chainId`.
  - **BREAKING:** `TokenDetectionController` cannot initiate polling or token detection if `KeyringController` state is locked.
  - **BREAKING:** The `detectTokens` method input option `accountAddress` has been renamed to `selectedAddress`.
  - **BREAKING:** The `detectTokens` method now excludes tokens that are already included in the `TokensController`'s `detectedTokens` list from the batch of incoming tokens it sends to the `TokensController` `addDetectedTokens` method.
  - **BREAKING:** The constructor for `TokenDetectionController` expects a new required property `trackMetaMetricsEvent`, which defines the callback that is called in the `detectTokens` method.
  - **BREAKING:** In Mainnet, even if the `PreferenceController`'s `useTokenDetection` option is set to false, automatic token detection is performed on the legacy token list (token data from the contract-metadata repo).
  - **BREAKING:** The `TokensState` type is now defined as a type alias rather than an interface. ([#3690](https://github.com/MetaMask/core/pull/3690/))
    - This is breaking because it could affect how this type is used with other types, such as `Json`, which does not support TypeScript interfaces.
  - The constructor option `selectedAddress` no longer defaults to `''` if omitted. Instead, the correct address is assigned using the `AccountsController:getSelectedAccount` messenger action.
- **BREAKING:** Change type of `provider` property in `AssetsContractController` from `any` to `Provider` from `@metamask/network-controller` ([#3818](https://github.com/MetaMask/core/pull/3818))
- **BREAKING:** Change type of `provider` property in `TokensController` from `any` to `Provider` from `@metamask/network-controller` ([#3818](https://github.com/MetaMask/core/pull/3818))
- Bump `@metamask/approval-controller` to `^5.1.3` ([#4007](https://github.com/MetaMask/core/pull/4007))
- Bump `@metamask/controller-utils` to `^8.0.4` ([#4007](https://github.com/MetaMask/core/pull/4007))
- Bump `@metamask/ethjs-unit` to `^0.3.0` ([#3897](https://github.com/MetaMask/core/pull/3897))
- Bump `@metamask/network-controller` to `^17.2.1` ([#4007](https://github.com/MetaMask/core/pull/4007))
- Bump `@metamask/polling-controller` to `^5.0.1` ([#4007](https://github.com/MetaMask/core/pull/4007))
- Bump `@metamask/rpc-errors` to `^6.2.1` ([#3970](https://github.com/MetaMask/core/pull/3970), [#3954](https://github.com/MetaMask/core/pull/3954))
- Replace `ethereumjs-util` with `@ethereumjs/util` and `bn.js` ([#3943](https://github.com/MetaMask/core/pull/3943))
- Update `CodefiTokenPricesServiceV2` so that requests to the price API now use the `No-Cache` HTTP header ([#3939](https://github.com/MetaMask/core/pull/3939))

### Removed

- **BREAKING:** `TokenDetectionController` constructor no longer accepts options `networkClientId`, `onPreferencesStateChange`, `getPreferencesState`, `getTokensState`, or `addDetectedTokens` ([#3690](https://github.com/MetaMask/core/pull/3690/), [#3775](https://github.com/MetaMask/core/pull/3775/), [#3938](https://github.com/MetaMask/core/pull/3938))
- **BREAKING:** `TokenDetectionController` no longer allows the `NetworkController:stateChange` event. ([#3775](https://github.com/MetaMask/core/pull/3775/))
  - The `NetworkController:networkDidChange` event can be used instead.
- **BREAKING:** `TokenDetectionController` constructor no longer accepts options `networkClientId`, `onPreferencesStateChange`, `getPreferencesState`, `getTokensState`, or `addDetectedTokens` ([#3690](https://github.com/MetaMask/core/pull/3690/), [#3775](https://github.com/MetaMask/core/pull/3775/), [#3938](https://github.com/MetaMask/core/pull/3938))
- **BREAKING:** `TokenBalancesController` constructor no longer accepts options `onTokensStateChange`, `getSelectedAddress` ([#3690](https://github.com/MetaMask/core/pull/3690/))

### Fixed

- `TokenDetectionController.detectTokens()` now reads the chain ID keyed state properties from `TokenListController` and `TokensController` rather than incorrectly using the globally selected state properties when a network client ID is passed ([#3914](https://github.com/MetaMask/core/pull/3914))
- Fix `PreferencesController` state listener in `NftDetectionController` so that NFT detection is not run when any preference changes, but only when NFT detection is enabled ([#3917](https://github.com/MetaMask/core/pull/3917))
- Fix `isTokenListSupportedForNetwork` so that it returns false for chain 1337 ([#3777](https://github.com/MetaMask/core/pull/3777))
  - When used in combination with `TokensController`, this makes it possible to import an ERC-20 token on a locally run chain.

## [25.0.0]

### Added

- Add Linea to price api supported chains ([#3797](https://github.com/MetaMask/core/pull/3797))

### Changed

- **BREAKING:** Convert `TokenBalancesController` to `BaseControllerV2` ([#3750](https://github.com/MetaMask/core/pull/3750))
  - The constructor parameters have changed; rather than accepting a "config" parameter for interval and tokens we now pass both values as controller options, and a "state" parameter, there is now just a single object for all constructor arguments. This object has a mandatory `messenger` and an optional `state`, `tokens`, `interval` properties a disabled property has also been added.
  - State now saves tokens balances as strings and not as a BNs.
  - Additional BN export has been removed as it was intended to be removed in the next major release.
- **BREAKING:** Bump `@metamask/approval-controller` peer dependency to `^5.1.2` ([#3821](https://github.com/MetaMask/core/pull/3821))
- **BREAKING:** Bump `@metamask/network-controller` peer dependency to `^17.2.0` ([#3821](https://github.com/MetaMask/core/pull/3821))
- **BREAKING:** Bump `@metamask/preferences-controller` peer dependency to `^7.0.0` ([#3821](https://github.com/MetaMask/core/pull/3821))
- Bump `@metamask/utils` to `^8.3.0` ([#3769](https://github.com/MetaMask/core/pull/3769))
- Bump `@metamask/base-controller` to `^4.1.1` ([#3760](https://github.com/MetaMask/core/pull/3760), [#3821](https://github.com/MetaMask/core/pull/3821))
- Bump `@metamask/controller-utils` to `^8.0.2` ([#3821](https://github.com/MetaMask/core/pull/3821))
- Bump `@metamask/polling-controller` to `^5.0.0` ([#3821](https://github.com/MetaMask/core/pull/3821))

## [24.0.0]

### Added

- Add `getDefaultTokenListState` function to `TokenListController` ([#3744](https://github.com/MetaMask/core/pull/3744))
- Add `getDefaultNftState` function to the `NftController` ([#3742](https://github.com/MetaMask/core/pull/3742))
- Add `getDefaultTokensState` function to the `TokensController` ([#3743](https://github.com/MetaMask/core/pull/3743))

### Changed

- **BREAKING:** Bump `@metamask/preferences-controller` to ^6.0.0
- Price API perf improvements ([#3753](https://github.com/MetaMask/core/pull/3753), [#3755](https://github.com/MetaMask/core/pull/3755))
  - Reduce token batch size from 100 to 30
  - Sort token addresses in query params for more cache hits

## [23.1.0]

### Added

- Add support to `CodefiTokenPricesServiceV2` for tracking degraded service ([#3691](https://github.com/MetaMask/core/pull/3691))
  - The constructor has two new options: `onDegraded` and `degradedThreshold`. `onDegraded` is an event handler for instances of degraded service (i.e. failed or slow requests), and `degradedThreshold` determines how slow a request has to be before we consider service to be degraded.

## [23.0.0]

### Added

- Add `onBreak` handler to `CodefiTokenPricesServiceV2` ([#3677](https://github.com/MetaMask/core/pull/3677))
  - This allows listening for "circuit breaks", which can indicate an outage. Useful for metrics.
- Add `fetchTokenContractExchangeRates` utility method ([#3657](https://github.com/MetaMask/core/pull/3657))
- `TokenListController` now exports a `TokenListControllerMessenger` type ([#3609](https://github.com/MetaMask/core/pull/3609)).
- `TokenDetectionController` exports types `TokenDetectionControllerMessenger`, `TokenDetectionControllerActions`, `TokenDetectionControllerGetStateAction`, `TokenDetectionControllerEvents`, `TokenDetectionControllerStateChangeEvent` ([#3609](https://github.com/MetaMask/core/pull/3609)).
- Add `enable` and `disable` methods to `TokenDetectionController`, which control whether the controller is able to make polling requests or all of its network calls are blocked. ([#3609](https://github.com/MetaMask/core/pull/3609)).
  - Note that if the controller is initiated without the `disabled` constructor option set to `false`, the `enable` method will need to be called before the controller can make polling requests in response to subscribed events.

### Changed

- **BREAKING:** Bump `@metamask/approval-controller` dependency and peer dependency from `^5.1.0` to `^5.1.1` ([#3695](https://github.com/MetaMask/core/pull/3695))
- **BREAKING:** Bump `@metamask/network-controller` dependency and peer dependency from `^17.0.0` to `^17.1.0` ([#3695](https://github.com/MetaMask/core/pull/3695))
- **BREAKING:** Bump `@metamask/preferences-controller` dependency and peer dependency from `^5.0.0` to `^5.0.1` ([#3695](https://github.com/MetaMask/core/pull/3695))
- **BREAKING:** Update `OpenSeaV2Contract` type, renaming `supply` to `total_supply` ([#3692](https://github.com/MetaMask/core/pull/3692))
- **BREAKING:** `TokenDetectionController` is upgraded to extend `BaseControllerV2` and `StaticIntervalPollingController` ([#3609](https://github.com/MetaMask/core/pull/3609)).
  - The constructor now expects an options object as its only argument, with required properties `messenger`, `networkClientId`, required callbacks `onPreferencesStateChange`, `getBalancesInSingleCall`, `addDetectedTokens`, `getTokenState`, `getPreferencesState`, and optional properties `disabled`, `interval`, `selectedAddress`.
- Bump `@metamask/base-controller` to `^4.0.1` ([#3695](https://github.com/MetaMask/core/pull/3695))
- Bump `@metamask/polling-controller` to `^4.0.0` ([#3695](https://github.com/MetaMask/core/pull/3695))
- Bump `cockatiel` from `3.1.1` to `^3.1.2` ([#3682](https://github.com/MetaMask/core/pull/3682))
- Bump `@metamask/controller-utils` from `8.0.0` to `^8.0.1` ([#3695](https://github.com/MetaMask/core/pull/3695))

### Fixed

- Fix error caused by OpenSea API rename of `supply` to `total_supply` ([#3692](https://github.com/MetaMask/core/pull/3692))
- Fix `CodefiTokenPricesServiceV2` support for Shiden ([#3683](https://github.com/MetaMask/core/pull/3683))
- Improve how `CodefiTokenPricesServiceV2` handles token price update failures ([#3687](https://github.com/MetaMask/core/pull/3687))
  - Previously a single failed token price update would prevent all other token prices from updating as well. With this update, we log and error and continue when we fail to update a token price, ensuring the others still get updated.

## [22.0.0]

### Changed

- **BREAKING:** OpenSea V2 API is used instead of V1 ([#3654](https://github.com/MetaMask/core/pull/3654))
  - `NftDetectionController` constructor now requires the `NftController.getNftApi` function.
  - NFT controllers will no longer return `last_sale` information for NFTs fetched after the OpenSea V2 update

## [21.0.0]

### Added

- Add `CodefiTokenPricesServiceV2` ([#3600](https://github.com/MetaMask/core/pull/3600), [#3655](https://github.com/MetaMask/core/pull/3655), [#3655](https://github.com/MetaMask/core/pull/3655))
  - This class can be used for the new `tokenPricesService` argument for TokenRatesController. It uses a MetaMask API to fetch prices for tokens instead of CoinGecko.
  - The `CodefiTokenPricesServiceV2` will retry if the token price update fails
    - We retry each request up to 3 times using a randomized exponential backoff strategy
    - If the token price update still fails 12 times consecutively (3 update attempts, each of which has 4 calls due to retries), we stop trying for 30 minutes before we try again.
- Add polling by `networkClientId` to `AccountTrackerController` ([#3586](https://github.com/MetaMask/core/pull/3586))
  - A new state property, `accountByChainId` has been added for keeping track of account balances across chains
  - `AccountTrackerController` implements `PollingController` and can now poll by `networkClientId` via the new methods `startPollingByNetworkClientId`, `stopPollingByPollingToken`, and `stopPollingByPollingToken`.
  - `AccountTrackerController` accepts an optional `networkClientId` value on the `refresh` method
  - `AccountTrackerController` accepts an optional `networkClientId` value as the last parameter of the `syncBalanceWithAddresses` method
- Support token detection on Base and zkSync ([#3584](https://github.com/MetaMask/core/pull/3584))
- Support token detection on Arbitrum and Optimism ([#2035](https://github.com/MetaMask/core/pull/2035))

### Changed

- **BREAKING:** `TokenRatesController` now takes a required argument `tokenPricesService` ([#3600](https://github.com/MetaMask/core/pull/3600))
  - This object is responsible for fetching the prices for tokens held by this controller.
- **BREAKING:** Update signature of `TokenRatesController.updateExchangeRatesByChainId` ([#3600](https://github.com/MetaMask/core/pull/3600), [#3653](https://github.com/MetaMask/core/pull/3653))
  - Change the type of `tokenAddresses` from `string[]` to `Hex[]`
- **BREAKING:** `AccountTrackerController` constructor params object requires `getCurrentChainId` and `getNetworkClientById` hooks ([#3586](https://github.com/MetaMask/core/pull/3586))
  - These are needed for the new "polling by `networkClientId`" feature
- **BREAKING:** `AccountTrackerController` has a new required state property, `accountByChainId`([#3586](https://github.com/MetaMask/core/pull/3586))
  - This is needed to track balances accross chains. It was introduced for the "polling by `networkClientId`" feature, but is useful on its own as well.
- **BREAKING:** `AccountTrackerController` adds a mutex to `refresh` making it only possible for one call to be executed at time ([#3586](https://github.com/MetaMask/core/pull/3586))
- **BREAKING:** `TokensController.watchAsset` now performs on-chain validation of the asset's symbol and decimals, if they're defined in the contract ([#1745](https://github.com/MetaMask/core/pull/1745))
  - The `TokensController` constructor no longer accepts a `getERC20TokenName` option. It was no longer needed due to this change.
  - Add new method `_getProvider`, though this is intended for internal use and should not be called externally.
  - Additionally, if the symbol and decimals are defined in the contract, they are no longer required to be passed to `watchAsset`
- **BREAKING:** Update controllers that rely on provider to listen to `NetworkController:networkDidChange` instead of `NetworkController:stateChange` ([#3610](https://github.com/MetaMask/core/pull/3610))
  - The `networkDidChange` event is safer in cases where the provider is used because the provider is guaranteed to have been updated by the time that event is emitted. The same is not true of the `stateChange` event.
  - The following controllers now accept a `onNetworkDidChange` constructor option instead of a `onNetworkStateChange` option:
    - `TokensController`
    - `AssetsContractController`
- Update `@metamask/polling-controller` to v3 ([#3636](https://github.com/MetaMask/core/pull/3636))
  - This update adds two new methods to each polling controller: `_startPollingByNetworkClientId` and `_stopPollingByPollingTokenSetId`. These methods are intended for internal use, and should not be called directly.
  - The affected controllers are:
    - `AccountTrackerController`
    - `CurrencyRateController`
    - `NftDetectionController`
    - `TokenDetectionController`
    - `TokenListController`
    - `TokenRatesController`
- Update `@metamask/controller-utils` to v7 ([#3636](https://github.com/MetaMask/core/pull/3636))
- Update `TokenListController` to fetch prefiltered set of tokens from the API, reducing response data and removing the need for filtering logic ([#2054](https://github.com/MetaMask/core/pull/2054))
- Update `TokenRatesController` to request token rates from the Price API in batches of 100 ([#3650](https://github.com/MetaMask/core/pull/3650))
- Add dependencies `cockatiel` and `lodash` ([#3586](https://github.com/MetaMask/core/pull/3586), [#3655](https://github.com/MetaMask/core/pull/3655))

### Removed

- **BREAKING:** Remove `fetchExchangeRate` method from TokenRatesController ([#3600](https://github.com/MetaMask/core/pull/3600))
  - This method (not to be confused with `updateExchangeRate`, which is still present) was only ever intended to be used internally and should not be accessed directly.
- **BREAKING:** Remove `getChainSlug` method from TokenRatesController ([#3600](https://github.com/MetaMask/core/pull/3600))
  - This method was previously used in TokenRatesController to access the CoinGecko API. There is no equivalent.
- **BREAKING:** Remove `CoinGeckoResponse` and `CoinGeckoPlatform` types ([#3600](https://github.com/MetaMask/core/pull/3600))
  - These types were previously used in TokenRatesController to represent data returned from the CoinGecko API. There is no equivalent.
- **BREAKING:** The TokenRatesController now only supports updating and polling rates for tokens tracked by the TokensController ([#3639](https://github.com/MetaMask/core/pull/3639))
  - The `tokenAddresses` option has been removed from `startPollingByNetworkClientId`
  - The `tokenContractAddresses` option has been removed from `updateExchangeRatesByChainId`
- **BREAKING:** `TokenRatesController.fetchAndMapExchangeRates` is no longer exposed publicly ([#3621](https://github.com/MetaMask/core/pull/3621))

### Fixed

- Prevent `TokenRatesController` from making redundant token rate updates when tokens change ([#3647](https://github.com/MetaMask/core/pull/3647), [#3663](https://github.com/MetaMask/core/pull/3663))
  - Previously, token rates would be re-fetched for the globally selected network on all TokensController state changes, but now token rates are always performed for a deduplicated and normalized set of addresses, and changes to this set determine whether rates should be re-fetched.
- Prevent redundant overlapping token rate updates in `TokenRatesController` ([#3635](https://github.com/MetaMask/core/pull/3635))
- Fix `TokenRatesController` bug where the `contractExchangeRates` state would sometimes be stale after calling `updateExchangeRatesByChainId` ([#3624](https://github.com/MetaMask/core/pull/3624))
- Make `TokenRatesController.updateExchangeRatesByChainId` respect `disabled` state ([#3596](https://github.com/MetaMask/core/pull/3596))
- Fix error in `NftController` when attempt to get NFT information from on-chain fails, and ensure metadata always contains contract address and blank `name` field ([#3629](https://github.com/MetaMask/core/pull/3629))
  - When fetching on-chain NFT information fails, we now proceed with whatever we have (either the OpenSea metadata, or a blank metadata object)
  - Previously, if we were unable to retrieve NFT metadata from on-chain or OpenSea, the returned NFT metadata would be missing a `name` field and the contract address. Now the returned metadata always has those entries, though the `name` is set to `null`.
  - This affects `watchNft` and `addNft` methods

## [20.0.0]

### Added

- **BREAKING**: `TokenRatesControllerState` now has required `contractExchangeRatesByChainId` property which an object keyed by `chainId` and `nativeCurrency` ([#2015](https://github.com/MetaMask/core/pull/2015))
- **BREAKING**: `TokenRatesController` constructor params now requires `getNetworkClientById` ([#2015](https://github.com/MetaMask/core/pull/2015))
- Add types `CurrencyRateControllerEvents` and `CurrencyRateControllerActions` ([#2029](https://github.com/MetaMask/core/pull/2029))
- Add polling-related methods to TokenRatesController ([#2015](https://github.com/MetaMask/core/pull/2015))
  - `startPollingByNetworkClientId`
  - `stopPollingByPollingToken`
  - `stopAllPolling`
  - `_executePoll`
- Add `updateExchangeRatesByChainId` method to TokenRatesController ([#2015](https://github.com/MetaMask/core/pull/2015))
  - This is a lower-level version of `updateExchangeRates` that takes chain ID, native currency, and token addresses.
- `TokenRatesController` constructor params now accepts optional `interval` and `threshold` ([#2015](https://github.com/MetaMask/core/pull/2015))
- `TokenRatesController.fetchExchangeRate()` now accepts an optional `tokenAddresses` as the last parameter ([#2015](https://github.com/MetaMask/core/pull/2015))
- `TokenRatesController.getChainSlug()` now accepts an optional `chainId` parameter ([#2015](https://github.com/MetaMask/core/pull/2015))
- `TokenRatesController.fetchAndMapExchangeRates()` now accepts an optional `tokenAddresses` as the last parameter ([#2015](https://github.com/MetaMask/core/pull/2015))

### Changed

- **BREAKING:** Bump dependency on `@metamask/base-controller` to ^4.0.0 ([#2063](https://github.com/MetaMask/core/pull/2063))
  - This is breaking because the type of the `messenger` has backward-incompatible changes. See the changelog for this package for more.
- Bump `@metamask/approval-controller` to ^5.0.0 ([#2063](https://github.com/MetaMask/core/pull/2063))
- Bump `@metamask/controller-utils` to ^6.0.0 ([#2063](https://github.com/MetaMask/core/pull/2063))
- Bump `@metamask/network-controller` to ^17.0.0 ([#2063](https://github.com/MetaMask/core/pull/2063))
- Bump `@metamask/polling-controller` to ^2.0.0 ([#2063](https://github.com/MetaMask/core/pull/2063))
- Bump `@metamask/preferences-controller` to ^5.0.0 ([#2063](https://github.com/MetaMask/core/pull/2063))

## [19.0.0]

### Changed

- **BREAKING:** Bump dependency and peer dependency on `@metamask/network-controller` to ^16.0.0
- Add optional `networkClientId` and `userAddress` args to remaining `NftController` public methods ([#2006](https://github.com/MetaMask/core/pull/2006))
  - `watchNft`, `removeNft`, `removeAndIgnoreNft`, `removeNftContract`, `updateNftFavoriteStatus`, and `checkAndUpdateAllNftsOwnershipStatus` methods on `NftController` all now accept an optional options object argument containing `networkClientId` and `userAddress` to identify where in state to mutate.
  - **BREAKING**: `addNft` no longer accepts a `chainId` property in its options argument since this value can be retrieved by the `networkClientId` property and is therefore redundant.
  - **BREAKING**: The third and fourth arguments on NftController's `addNftVerifyOwnership` method, have been replaced with an options object containing optional properties `networkClientId`, `userAddress` and `source`. This method signature is more aligned with the options pattern for passing `networkClientId` and `userAddress` on this controller and elsewhere.
  - **BREAKING**: `checkAndUpdateSingleNftOwnershipStatus` on NftController no longer accepts a `chainId` in its options argument. This is replaced with an optional `networkClientId` property which can be used to fetch chainId.
    **\*BREAKING**: The fourth argument of the `isNftOwner` method on `NftController` is now an options object with an optional `networkClientId` property. This method signature is more aligned with the options pattern for passing `networkClientId` on this controller and elsewhere.
  - **BREAKING**: `validateWatchNft` method on `NftController` is now private.
  - **BREAKING**: `detectNfts` on `NftDetectionController` now accepts a single object argument with optional properties `networkClientId` and `userAddress`, rather than taking these as two sequential arguments.
- Bump dependency `@metamask/eth-query` from ^3.0.1 to ^4.0.0 ([#2028](https://github.com/MetaMask/core/pull/2028))
- Bump dependency on `@metamask/polling-controller` to ^1.0.2
- Bump `@metamask/utils` from 8.1.0 to 8.2.0 ([#1957](https://github.com/MetaMask/core/pull/1957))

### Fixed

- Add name and symbol to the payload returned by the `ERC1155Standard` class `getDetails` method for `ERC1155` contracts ([#1727](https://github.com/MetaMask/core/pull/1727))

## [18.0.0]

### Changed

- **BREAKING**: `CurrencyRateController` is now keyed by `nativeCurrency` (i.e. ticker) for `conversionDate`, `conversionRate`, and `usdConversionRate` in the `currencyRates` object. `nativeCurrency`, `pendingNativeCurrency`, and `pendingCurrentCurrency` have been removed.
  - ```
    export type CurrencyRateState = {
      currentCurrency: string;
      currencyRates: Record<
        string, // nativeCurrency
        {
          conversionDate: number | null;
          conversionRate: number | null;
          usdConversionRate: number | null;
        }
      >;
    };
    ```
- **BREAKING**: `CurrencyRateController` now extends `PollingController` ([#1805](https://github.com/MetaMask/core/pull/1805))
  - `start()` and `stop()` methods replaced with `startPollingByNetworkClientId()`, `stopPollingByPollingToken()`, and `stopAllPolling()`
- **BREAKING:** `CurrencyRateController` now sends the `NetworkController:getNetworkClientById` action via messaging controller ([#1805](https://github.com/MetaMask/core/pull/1805))

### Fixed

- Parallelize network requests in assets controllers for performance enhancement ([#1801](https://github.com/MetaMask/core/pull/1801))
- Fix token detection on accounts when user changes account after token detection request is inflight ([#1848](https://github.com/MetaMask/core/pull/1848))

## [17.0.0]

### Changed

- **BREAKING:** Bump dependency on `@metamask/polling-controller` to ^1.0.0
- Bump dependency and peer dependency on `@metamask/network-controller` to ^15.1.0

## [16.0.0]

### Added

- Add way to start and stop different polling sessions for the same network client ID by providing extra scoping data ([#1776](https://github.com/MetaMask/core/pull/1776))
  - Add optional second argument to `stopPollingByPollingToken` (formerly `stopPollingByNetworkClientId`)
  - Add optional second argument to `onPollingCompleteByNetworkClientId`
- Add support for token detection for Linea mainnet and Linea Goerli ([#1799](https://github.com/MetaMask/core/pull/1799))

### Changed

- **BREAKING:** Bump dependency and peer dependency on `@metamask/network-controller` to ^15.0.0
- **BREAKING:** Make `executePoll` in TokenListController private ([#1810](https://github.com/MetaMask/core/pull/1810))
- **BREAKING:** Update TokenListController to rename `stopPollingByNetworkClientId` to `stopPollingByPollingToken` ([#1810](https://github.com/MetaMask/core/pull/1810))
- Add missing dependency on `@metamask/polling-controller` ([#1831](https://github.com/MetaMask/core/pull/1831))
- Bump dependency and peer dependency on `@metamask/approval-controller` to ^4.0.1
- Bump dependency and peer dependency on `@metamask/preferences-controller` to ^4.4.3
- Fix support for NFT metadata stored outside IPFS ([#1772](https://github.com/MetaMask/core/pull/1772))

## [15.0.0]

### Changed

- **BREAKING**: `NftController` now expects `getNetworkClientById` in constructor options ([#1698](https://github.com/MetaMask/core/pull/1698))
- **BREAKING**: `NftController.addNft` function signature has changed ([#1698](https://github.com/MetaMask/core/pull/1698))
  - Previously
    ```
    address: string,
    tokenId: string,
    nftMetadata?: NftMetadata,
    accountParams?: {
      userAddress: string;
      chainId: Hex;
    },
    source = Source.Custom,
    ```
    now:
    ```
    tokenAddress: string,
    tokenId: string,
    {
      nftMetadata?: NftMetadata;
      chainId?: Hex; // extracts from AccountParams
      userAddress?: string // extracted from AccountParams
      source?: Source;
      networkClientId?: NetworkClientId; // new
    },
    ```
- `NftController.addNftVerifyOwnership`: Now accepts optional 3rd argument `networkClientId` which is used to fetch NFT metadata and determine by which chainId the added NFT should be stored in state. Also accepts optional 4th argument `source` used for metrics to identify the flow in which the NFT was added to the wallet. ([#1698](https://github.com/MetaMask/core/pull/1698))
- `NftController.isNftOwner`: Now accepts optional `networkClientId` which is used to instantiate the provider for the correct chain and call the NFT contract to verify ownership ([#1698](https://github.com/MetaMask/core/pull/1698))
- `NftController.addNft` will use the chainId value derived from `networkClientId` if provided ([#1698](https://github.com/MetaMask/core/pull/1698))
- `NftController.watchNft` options now accepts optional `networkClientId` which is used to fetch NFT metadata and determine by which chainId the added NFT should be stored in state ([#1698](https://github.com/MetaMask/core/pull/1698))
- Bump dependency on `@metamask/utils` to ^8.1.0 ([#1639](https://github.com/MetaMask/core/pull/1639))
- Bump dependency and peer dependency on `@metamask/approval-controller` to ^4.0.0
- Bump dependency on `@metamask/base-controller` to ^3.2.3
- Bump dependency on `@metamask/controller-utils` to ^5.0.2
- Bump dependency and peer dependency on `@metamask/network-controller` to ^14.0.0

### Fixed

- Fix bug in TokensController where batched `addToken` overwrote each other because mutex was acquired after reading state ([#1768](https://github.com/MetaMask/core/pull/1768))

## [14.0.0]

### Changed

- Update TypeScript to v4.8.x ([#1718](https://github.com/MetaMask/core/pull/1718))
- Update `@metamask/rpc-errors` to `^6.0.0` ([#1690](https://github.com/MetaMask/core/pull/1690))

### Removed

- **BREAKING:** Remove AbortController polyfill
  - This package now assumes that the AbortController global exists

## [13.0.0]

### Changed

- **BREAKING**: `TokensController` now expects `getNetworkClientById` in constructor options ([#1676](https://github.com/MetaMask/core/pull/1676))
- **BREAKING**: `TokensController.addToken` now accepts a single options object ([#1676](https://github.com/MetaMask/core/pull/1676))
  ```
    {
      address: string;
      symbol: string;
      decimals: number;
      name?: string;
      image?: string;
      interactingAddress?: string;
      networkClientId?: NetworkClientId;
    }
  ```
- **BREAKING:** Bump peer dependency on `@metamask/network-controller` to ^13.0.0 ([#1633](https://github.com/MetaMask/core/pull/1633))
- **CHANGED**: `TokensController.addToken` will use the chain ID value derived from state for `networkClientId` if provided ([#1676](https://github.com/MetaMask/core/pull/1676))
- **CHANGED**: `TokensController.addTokens` now accepts an optional `networkClientId` as the last parameter ([#1676](https://github.com/MetaMask/core/pull/1676))
- **CHANGED**: `TokensController.addTokens` will use the chain ID value derived from state for `networkClientId` if provided ([#1676](https://github.com/MetaMask/core/pull/1676))
- **CHANGED**: `TokensController.watchAsset` options now accepts optional `networkClientId` which is used to get the ERC-20 token name if provided ([#1676](https://github.com/MetaMask/core/pull/1676))
- Bump dependency on `@metamask/controller-utils` to ^5.0.0 ([#1633](https://github.com/MetaMask/core/pull/1633))
- Bump dependency on `@metamask/preferences-controller` to ^4.4.1 ([#1676](https://github.com/MetaMask/core/pull/1676))

## [12.0.0]

### Added

- Add `AssetsContractController` methods `getProvider`, `getChainId`, `getERC721Standard`, and `getERC1155Standard` ([#1638](https://github.com/MetaMask/core/pull/1638))

### Changed

- **BREAKING**: Add `getNetworkClientById` to `AssetsContractController` constructor options ([#1638](https://github.com/MetaMask/core/pull/1638))
- Add optional `networkClientId` parameter to various `AssetContractController` methods ([#1638](https://github.com/MetaMask/core/pull/1638))
- The affected methods are:
  - `getERC20BalanceOf`
  - `getERC20TokenDecimals`
  - `getERC20TokenName`
  - `getERC721NftTokenId`
  - `getTokenStandardAndDetails`
  - `getERC721TokenURI`
  - `getERC721AssetName`
  - `getERC721AssetSymbol`
  - `getERC721OwnerOf`
  - `getERC1155TokenURI`
  - `getERC1155BalanceOf`
  - `transferSingleERC1155`
  - `getBalancesInSingleCall`

## [11.1.0]

### Added

- Add `tokenURI` to `NftMetadata` type ([#1577](https://github.com/MetaMask/core/pull/1577))
- Populate token URL for NFT metadata under `tokenURI` ([#1577](https://github.com/MetaMask/core/pull/1577))

### Changed

- Bump dependency and peer dependency on `@metamask/approval-controller` to ^3.5.1
- Bump dependency on `@metamask/base-controller` to ^3.2.1
- Bump dependency on `@metamask/controller-utils` to ^4.3.2
- Bump dependency and peer dependency on `@metamask/network-controller` to ^12.1.2
- Bump dependency and peer dependency on `@metamask/preferences-controller` to ^4.4.0
- Update NftController to add fallback for when IPFS gateway is disabled ([#1577](https://github.com/MetaMask/core/pull/1577))

## [11.0.1]

### Changed

- Replace `eth-query` ^2.1.2 with `@metamask/eth-query` ^3.0.1 ([#1546](https://github.com/MetaMask/core/pull/1546))

## [11.0.0]

### Added

- Add a `stop` method to stop polling

### Changed

- **BREAKING**: New required constructor parameters for the `TokenRatesController` ([#1497](https://github.com/MetaMask/core/pull/1497), [#1511](https://github.com/MetaMask/core/pull/1511))
  - The new required parameters are `ticker`, `onSelectedAddress`, and `onPreferencesStateChange`
- **BREAKING:** Remove `onCurrencyRateStateChange` constructor parameter from `TokenRatesController` ([#1496](https://github.com/MetaMask/core/pull/1496))
- **BREAKING:** Disable `TokenRatesController` automatic polling ([#1501](https://github.com/MetaMask/core/pull/1501))
  - Polling must be started explicitly by calling the `start` method
  - The token rates are not updated upon state changes when polling is disabled.
- **BREAKING:** Replace the `poll` method with `start` ([#1501](https://github.com/MetaMask/core/pull/1501))
  - The `start` method does not offer a way to change the interval. That must be done by calling `.configure` instead
- **BREAKING:** Remove `TokenRatecontroller` setter for `chainId` and `tokens` properties ([#1505](https://github.com/MetaMask/core/pull/1505))
- Bump @metamask/abi-utils from 1.2.0 to 2.0.1 ([#1525](https://github.com/MetaMask/core/pull/1525))
- Update `@metamask/utils` to `^6.2.0` ([#1514](https://github.com/MetaMask/core/pull/1514))
- Remove unnecessary `babel-runtime` dependency ([#1504](https://github.com/MetaMask/core/pull/1504))

### Fixed

- Fix bug where token rates were incorrect after first update if initialized with a non-Ethereum selected network ([#1497](https://github.com/MetaMask/core/pull/1497))
- Fix bug where token rates would be invalid if event handlers were triggered in the wrong order ([#1496](https://github.com/MetaMask/core/pull/1496), [#1511](https://github.com/MetaMask/core/pull/1511))
- Prevent redundant token rate updates ([#1512](https://github.com/MetaMask/core/pull/1512))

## [10.0.0]

### Added

- The method `getERC20TokenName` has been added to `AssetsContractController` ([#1127](https://github.com/MetaMask/core/pull/1127))
  - This method gets the token name from the token contract

### Changed

- **BREAKING:** The tokens controller now requires `onTokenListStateChange` and `getERC20TokenName` as constructor parameters ([#1127](https://github.com/MetaMask/core/pull/1127))
  - The `getERC20TokenName` method is used to get the token name for tokens added via `wallet_watchAsset`
  - The `onTokenListStateChange` method is used to trigger a name update when the token list changes. On each change, token names are copied from the token list if they're missing from token controller state.
- **BREAKING:** The signature of the tokens controller method `addToken` has changed
  - The fourth and fifth positional parameters (`image` and `interactingAddress`) have been replaced by an `options` object
  - The new options parameter includes the `image` and `interactingAddress` properties, and a new `name` property
- The token detection controller now sets the token name when new tokens are detected ([#1127](https://github.com/MetaMask/core/pull/1127))
- The `Token` type now includes an optional `name` field ([#1127](https://github.com/MetaMask/core/pull/1127))

## [9.2.0]

### Added

- Add validation that the nft standard matches the type argument of a `wallet_watchAsset` request when type is 'ERC721' or 'ERC1155' ([#1455](https://github.com/MetaMask/core/pull/1455))

## [9.1.0]

### Added

- Add a fifth argument, `source`, to NftController's `addNft` method ([#1417](https://github.com/MetaMask/core/pull/1417))
  - This argument can be used to specify whether the NFT was detected, added manually, or suggested by a dapp

### Fixed

- Fix `watchNft` in NftController to ensure that if the network changes before the user accepts the request, the NFT is added to the chain ID and address before the request was initiated ([#1417](https://github.com/MetaMask/core/pull/1417))

## [9.0.0]

### Added

- **BREAKING**: Add required options `getSelectedAddress` and `getMultiAccountBalancesEnabled` to AccountTrackerController constructor and make use of them when refreshing account balances ([#1146](https://github.com/MetaMask/core/pull/1146))
  - Previously, the controller would refresh all account balances, but these options can be used to only refresh the currently selected account
- **BREAKING:** Add logic to support validating and adding ERC721 and ERC1155 tokens to NFTController state via `wallet_watchAsset` API. ([#1173](https://github.com/MetaMask/core/pull/1173), [#1406](https://github.com/MetaMask/core/pull/1406))
  - The `NFTController` now has a new `watchNFT` method that can be called to send a message to the `ApprovalController` and prompt the user to add an NFT to their wallet state.
  - The `NFTController` now requires an instance of a ControllerMessenger to be passed to its constructor. This is messenger is used to pass the `watchNFT` message to the `ApprovalController`.

### Changed

- Add dependency on `@ethersproject/address` ([#1173](https://github.com/MetaMask/core/pull/1173))
- Replace `eth-rpc-errors` with `@metamask/rpc-errors` ([#1173](https://github.com/MetaMask/core/pull/1173))

## [8.0.0]

### Added

- Support NFT detection on Ethereum Mainnet custom RPC endpoints ([#1360](https://github.com/MetaMask/core/pull/1360))
- Enable token detection for the Aurora network ([#1327](https://github.com/MetaMask/core/pull/1327))

### Changed

- **BREAKING:** Bump to Node 16 ([#1262](https://github.com/MetaMask/core/pull/1262))
- **BREAKING:** Change format of chain ID in state to 0x-prefixed hex string ([#1367](https://github.com/MetaMask/core/pull/1367))
  - The functions `isTokenDetectionSupportedForNetwork` and `formatIconUrlWithProxy` now expect a chain ID as type `Hex` rather than as a decimal `string`
  - The assets contract controller now expects the `chainId` configuration entry and constructor parameter as type `Hex` rather than decimal `string`
  - The NFT controller now expects the `chainId` configuration entry and constructor parameter as type `Hex` rather than decimal `string`
  - The NFT controller methods `addNft`, `checkAndUpdateSingleNftOwnershipStatus`, `findNftByAddressAndTokenId`, `updateNft`, and `resetNftTransactionStatusByTransactionId` now expect the chain ID to be type `Hex` rather than a decimal `string`
  - The NFT controller state properties `allNftContracts` and `allNfts` are now keyed by address and `Hex` chain ID, rather than by address and decimal `string` chain ID
    - This requires a state migration
  - The NFT detection controller now expects the `chainId` configuration entry and constructor parameter as type `Hex` rather than decimal `string`
  - The token detection controller now expects the `chainId` configuration entry as type `Hex` rather than decimal `string`
  - The token list controller now expects the `chainId` constructor parameter as type `Hex` rather than decimal `string`
  - The token list controller state property `tokensChainsCache` is now keyed by `Hex` chain ID rather than by decimal `string` chain ID.
    - This requires a state migration
  - The token rates controller now expects the `chainId` configuration entry and constructor parameter as type `Hex` rather than decimal `string`
  - The token rates controller `chainId` setter now expects the chain ID as `Hex` rather than as a decimal string
  - The tokens controller now expects the `chainId` configuration entry and constructor parameter as type `Hex` rather than decimal `string`
  - The tokens controller `addDetectedTokens` method now accepts the `chainId` property of the `detectionDetails` parameter to be of type `Hex` rather than decimal `string`.
  - The tokens controller state properties `allTokens`, `allIgnoredTokens`, and `allDetectedTokens` are now keyed by chain ID in `Hex` format rather than decimal `string`.
    - This requires a state migration
- **BREAKING:** Use approval controller for suggested assets ([#1261](https://github.com/MetaMask/core/pull/1261), [#1268](https://github.com/MetaMask/core/pull/1268))
  - The actions `ApprovalController:acceptRequest` and `ApprovalController:rejectRequest` are no longer required by the token controller messenger.
  - The `suggestedAssets` state has been removed, which means that suggested assets are no longer persisted in state
  - The return type for `watchAsset` has changed. It now returns a Promise that settles after the request has been confirmed or rejected.
- **BREAKING:** Initialize controllers with the current network ([#1361](https://github.com/MetaMask/core/pull/1361))
  - The following controllers now have a new `chainId` required constructor parameter:
    - `AssetsContractController`
    - `NftController`
    - `NftDetectionController`
    - `TokenRatesController`
    - `TokensController`
- **BREAKING:** The token list controller messenger requires the `NetworkController:stateChange` event instead of the `NetworkController:providerConfigChange` event ([#1329](https://github.com/MetaMask/core/pull/1329))
- **BREAKING:** The token list controller `onNetworkStateChange` option now has a more restrictive type ([#1329](https://github.com/MetaMask/core/pull/1329))
  - The event handler parameter type has been changed from `NetworkState | ProviderConfig` to `NetworkState`
- **BREAKING:** Update the account tracker controller `provider` type ([#1266](https://github.com/MetaMask/core/pull/1266))
  - The `provider` setter and the `provider` config entry now use our `Provider` type from `eth-query` rather than `any`
- **BREAKING:** Update`@metamask/preferences-controller` dependency and add it as a peer dependency ([#1393](https://github.com/MetaMask/core/pull/1393))
- **BREAKING:** Update `@metamask/approval-controller` and `@metamask/network-controller` dependencies and peer dependencies
- Bump @metamask/abi-utils from 1.1.0 to 1.2.0 ([#1287](https://github.com/MetaMask/core/pull/1287))
- Bump @metamask/utils from 5.0.1 to 5.0.2 ([#1271](https://github.com/MetaMask/core/pull/1271))

### Removed

- **BREAKING:** Remove the `networkType` configuration option from the NFT detection controller, NFT controller, and tokens controller ([#1360](https://github.com/MetaMask/core/pull/1360), [#1359](https://github.com/MetaMask/core/pull/1359))
- **BREAKING:** Remove the `SuggestedAssetMeta` and `SuggestedAssetMetaBase` types from the token controller ([#1268](https://github.com/MetaMask/core/pull/1268))
- **BREAKING:** Remove the `acceptWatchAsset` and `rejectWatchAsset` methods from the token controller ([#1268](https://github.com/MetaMask/core/pull/1268))
  - Suggested assets can be accepted or rejected using the approval controller instead

## [7.0.0]

### Changed

- **BREAKING**: peerDeps: @metamask/network-controller@6.0.0->8.0.0 ([#1196](https://github.com/MetaMask/core/pull/1196))

## [6.0.0]

### Changed

- **BREAKING:** Create approval requests using `@metamask/approval-controller` ([#1166](https://github.com/MetaMask/core/pull/1166))

## [5.1.0]

### Added

- Support watching assets on a specific account ([#1124](https://github.com/MetaMask/core/pull/1124))

## [5.0.1]

### Changed

- Update `@metamask/contract-metadata` from 2.1.0 to 2.3.1 ([#1141](https://github.com/MetaMask/core/pull/1141))

## [5.0.0]

### Removed

- **BREAKING:** Remove `isomorphic-fetch` ([#1106](https://github.com/MetaMask/controllers/pull/1106))
  - Consumers must now import `isomorphic-fetch` or another polyfill themselves if they are running in an environment without `fetch`

## [4.0.1]

### Fixed

- Update Nft Controller to add the NFT back to its own group if we are re-importing it ([#1082](https://github.com/MetaMask/core/pull/1082))

## [4.0.0]

### Added

- Add Sepolia support to the currency rate controller ([#1041](https://github.com/MetaMask/controllers/pull/1041))
  - The currency rate controller will now treat Sepolia as a testnet, and return the Mainnet exchange rate when asked for the Sepolia exchange rate.

### Changed

- **BREAKING:** Update `@metamask/network-controller` peer dependency to v3 ([#1041](https://github.com/MetaMask/controllers/pull/1041))
- **BREAKING:** Migrate from `metaswap` to `metafi` subdomain for OpenSea proxy and token icons API ([#1060](https://github.com/MetaMask/core/pull/1060))
- Rename this repository to `core` ([#1031](https://github.com/MetaMask/controllers/pull/1031))
- Update ERC20Standard to use `@metamask/abi-utils` instead of `@ethersproject/abi` ([#985](https://github.com/MetaMask/controllers/pull/985))
- Update `@metamask/controller-utils` package ([#1041](https://github.com/MetaMask/controllers/pull/1041))

## Removed

- **BREAKING**: Drop support for Ropsten, Rinkeby, and Kovan ([#1041](https://github.com/MetaMask/controllers/pull/1041))
  - The currency rate controller no longer has special handling of these three networks. It used to return the Mainnet exchange rate for these three networks, but now it includes no special handling for them.
  - The NFT controller no longer supports the Rinkeby OpenSea test API.

## [3.0.1]

### Changed

- Export `isTokenDetectionSupportedForNetwork` function ([#1034](https://github.com/MetaMask/controllers/pull/1034))
- Update `@metamask/contract-metadata` from 1.35.0 to 2.1.0 ([#1013](https://github.com/MetaMask/controllers/pull/1013))

### Fixed

- Fix token controller state updates ([#1015](https://github.com/MetaMask/controllers/pull/1015))
  - Attempts to empty the list of "added", "ignored", or "detected" tokens were not saved in state correctly, resulting in that operation being undone after switching account or network.

## [3.0.0]

### Changed

- **BREAKING:** A new private property, controlled by the `start` and `stop` methods, is added to the CurrencyRateController: `enabled`. When this is false, no network requests will be made from the controller. Previously, setNativeCurrency or setCurrentCurrency would trigger a network request. That is now prevented if `enabled` is false. ([#1002](https://github.com/MetaMask/core/pull/1002))

### Fixed

- The TokenRatesController no longer overwrites the `disabled` config property passed to the constructor, allowing the controller to be instantiated with `config.disabled` set to either true or false. ([#1002](https://github.com/MetaMask/core/pull/1002))
- This package will now warn if a required package is not present ([#1003](https://github.com/MetaMask/core/pull/1003))

## [2.0.0]

### Changed

- **BREAKING:** Update `onNetworkStateChange`, a constructor option for several controllers, to take an object with a `providerConfig` property instead of `provider` ([#995](https://github.com/MetaMask/core/pull/995))
  - This affects:
    - AssetsContractController
    - NftController
    - NftDetectionController
    - TokenDetectionController
    - TokenListController
    - TokenRatesController
    - TokenController
- **BREAKING:** [TokenDetectionController] Update `getNetworkState` constructor option to take an object with `providerConfig` property rather than `providerConfig` ([#995](https://github.com/MetaMask/core/pull/995))
- Relax dependencies on `@metamask/base-controller`, `@metamask/controller-utils`, `@metamask/network-controller`, and `@metamask/preferences-controller` (use `^` instead of `~`) ([#998](https://github.com/MetaMask/core/pull/998))

## [1.0.1]

### Fixed

- Fix race condition where some token detections can get mistakenly added to the wrong account ([#956](https://github.com/MetaMask/core/pull/956))

## [1.0.0]

### Added

- Initial release

  - As a result of converting our shared controllers repo into a monorepo ([#831](https://github.com/MetaMask/core/pull/831)), we've created this package from select parts of [`@metamask/controllers` v33.0.0](https://github.com/MetaMask/core/tree/v33.0.0), namely:

    - Everything in `src/assets`
    - Asset-related functions from `src/util.ts` and accompanying tests

    All changes listed after this point were applied to this package following the monorepo conversion.

### Changed

- Use Ethers for AssetsContractController ([#845](https://github.com/MetaMask/core/pull/845))

[Unreleased]: https://github.com/MetaMask/core/compare/@metamask/assets-controllers@81.0.1...HEAD
[81.0.1]: https://github.com/MetaMask/core/compare/@metamask/assets-controllers@81.0.0...@metamask/assets-controllers@81.0.1
[81.0.0]: https://github.com/MetaMask/core/compare/@metamask/assets-controllers@80.0.0...@metamask/assets-controllers@81.0.0
[80.0.0]: https://github.com/MetaMask/core/compare/@metamask/assets-controllers@79.0.1...@metamask/assets-controllers@80.0.0
[79.0.1]: https://github.com/MetaMask/core/compare/@metamask/assets-controllers@79.0.0...@metamask/assets-controllers@79.0.1
[79.0.0]: https://github.com/MetaMask/core/compare/@metamask/assets-controllers@78.0.1...@metamask/assets-controllers@79.0.0
[78.0.1]: https://github.com/MetaMask/core/compare/@metamask/assets-controllers@78.0.0...@metamask/assets-controllers@78.0.1
[78.0.0]: https://github.com/MetaMask/core/compare/@metamask/assets-controllers@77.0.2...@metamask/assets-controllers@78.0.0
[77.0.2]: https://github.com/MetaMask/core/compare/@metamask/assets-controllers@77.0.1...@metamask/assets-controllers@77.0.2
[77.0.1]: https://github.com/MetaMask/core/compare/@metamask/assets-controllers@77.0.0...@metamask/assets-controllers@77.0.1
[77.0.0]: https://github.com/MetaMask/core/compare/@metamask/assets-controllers@76.0.0...@metamask/assets-controllers@77.0.0
[76.0.0]: https://github.com/MetaMask/core/compare/@metamask/assets-controllers@75.2.0...@metamask/assets-controllers@76.0.0
[75.2.0]: https://github.com/MetaMask/core/compare/@metamask/assets-controllers@75.1.0...@metamask/assets-controllers@75.2.0
[75.1.0]: https://github.com/MetaMask/core/compare/@metamask/assets-controllers@75.0.0...@metamask/assets-controllers@75.1.0
[75.0.0]: https://github.com/MetaMask/core/compare/@metamask/assets-controllers@74.3.3...@metamask/assets-controllers@75.0.0
[74.3.3]: https://github.com/MetaMask/core/compare/@metamask/assets-controllers@74.3.2...@metamask/assets-controllers@74.3.3
[74.3.2]: https://github.com/MetaMask/core/compare/@metamask/assets-controllers@74.3.1...@metamask/assets-controllers@74.3.2
[74.3.1]: https://github.com/MetaMask/core/compare/@metamask/assets-controllers@74.3.0...@metamask/assets-controllers@74.3.1
[74.3.0]: https://github.com/MetaMask/core/compare/@metamask/assets-controllers@74.2.0...@metamask/assets-controllers@74.3.0
[74.2.0]: https://github.com/MetaMask/core/compare/@metamask/assets-controllers@74.1.1...@metamask/assets-controllers@74.2.0
[74.1.1]: https://github.com/MetaMask/core/compare/@metamask/assets-controllers@74.1.0...@metamask/assets-controllers@74.1.1
[74.1.0]: https://github.com/MetaMask/core/compare/@metamask/assets-controllers@74.0.0...@metamask/assets-controllers@74.1.0
[74.0.0]: https://github.com/MetaMask/core/compare/@metamask/assets-controllers@73.3.0...@metamask/assets-controllers@74.0.0
[73.3.0]: https://github.com/MetaMask/core/compare/@metamask/assets-controllers@73.2.0...@metamask/assets-controllers@73.3.0
[73.2.0]: https://github.com/MetaMask/core/compare/@metamask/assets-controllers@73.1.0...@metamask/assets-controllers@73.2.0
[73.1.0]: https://github.com/MetaMask/core/compare/@metamask/assets-controllers@73.0.2...@metamask/assets-controllers@73.1.0
[73.0.2]: https://github.com/MetaMask/core/compare/@metamask/assets-controllers@73.0.1...@metamask/assets-controllers@73.0.2
[73.0.1]: https://github.com/MetaMask/core/compare/@metamask/assets-controllers@73.0.0...@metamask/assets-controllers@73.0.1
[73.0.0]: https://github.com/MetaMask/core/compare/@metamask/assets-controllers@72.0.0...@metamask/assets-controllers@73.0.0
[72.0.0]: https://github.com/MetaMask/core/compare/@metamask/assets-controllers@71.0.0...@metamask/assets-controllers@72.0.0
[71.0.0]: https://github.com/MetaMask/core/compare/@metamask/assets-controllers@70.0.1...@metamask/assets-controllers@71.0.0
[70.0.1]: https://github.com/MetaMask/core/compare/@metamask/assets-controllers@70.0.0...@metamask/assets-controllers@70.0.1
[70.0.0]: https://github.com/MetaMask/core/compare/@metamask/assets-controllers@69.0.0...@metamask/assets-controllers@70.0.0
[69.0.0]: https://github.com/MetaMask/core/compare/@metamask/assets-controllers@68.2.0...@metamask/assets-controllers@69.0.0
[68.2.0]: https://github.com/MetaMask/core/compare/@metamask/assets-controllers@68.1.0...@metamask/assets-controllers@68.2.0
[68.1.0]: https://github.com/MetaMask/core/compare/@metamask/assets-controllers@68.0.0...@metamask/assets-controllers@68.1.0
[68.0.0]: https://github.com/MetaMask/core/compare/@metamask/assets-controllers@67.0.0...@metamask/assets-controllers@68.0.0
[67.0.0]: https://github.com/MetaMask/core/compare/@metamask/assets-controllers@66.0.0...@metamask/assets-controllers@67.0.0
[66.0.0]: https://github.com/MetaMask/core/compare/@metamask/assets-controllers@65.0.0...@metamask/assets-controllers@66.0.0
[65.0.0]: https://github.com/MetaMask/core/compare/@metamask/assets-controllers@64.0.0...@metamask/assets-controllers@65.0.0
[64.0.0]: https://github.com/MetaMask/core/compare/@metamask/assets-controllers@63.1.0...@metamask/assets-controllers@64.0.0
[63.1.0]: https://github.com/MetaMask/core/compare/@metamask/assets-controllers@63.0.0...@metamask/assets-controllers@63.1.0
[63.0.0]: https://github.com/MetaMask/core/compare/@metamask/assets-controllers@62.0.0...@metamask/assets-controllers@63.0.0
[62.0.0]: https://github.com/MetaMask/core/compare/@metamask/assets-controllers@61.1.0...@metamask/assets-controllers@62.0.0
[61.1.0]: https://github.com/MetaMask/core/compare/@metamask/assets-controllers@61.0.0...@metamask/assets-controllers@61.1.0
[61.0.0]: https://github.com/MetaMask/core/compare/@metamask/assets-controllers@60.0.0...@metamask/assets-controllers@61.0.0
[60.0.0]: https://github.com/MetaMask/core/compare/@metamask/assets-controllers@59.0.0...@metamask/assets-controllers@60.0.0
[59.0.0]: https://github.com/MetaMask/core/compare/@metamask/assets-controllers@58.0.0...@metamask/assets-controllers@59.0.0
[58.0.0]: https://github.com/MetaMask/core/compare/@metamask/assets-controllers@57.0.0...@metamask/assets-controllers@58.0.0
[57.0.0]: https://github.com/MetaMask/core/compare/@metamask/assets-controllers@56.0.0...@metamask/assets-controllers@57.0.0
[56.0.0]: https://github.com/MetaMask/core/compare/@metamask/assets-controllers@55.0.1...@metamask/assets-controllers@56.0.0
[55.0.1]: https://github.com/MetaMask/core/compare/@metamask/assets-controllers@55.0.0...@metamask/assets-controllers@55.0.1
[55.0.0]: https://github.com/MetaMask/core/compare/@metamask/assets-controllers@54.0.0...@metamask/assets-controllers@55.0.0
[54.0.0]: https://github.com/MetaMask/core/compare/@metamask/assets-controllers@53.1.1...@metamask/assets-controllers@54.0.0
[53.1.1]: https://github.com/MetaMask/core/compare/@metamask/assets-controllers@53.1.0...@metamask/assets-controllers@53.1.1
[53.1.0]: https://github.com/MetaMask/core/compare/@metamask/assets-controllers@53.0.0...@metamask/assets-controllers@53.1.0
[53.0.0]: https://github.com/MetaMask/core/compare/@metamask/assets-controllers@52.0.0...@metamask/assets-controllers@53.0.0
[52.0.0]: https://github.com/MetaMask/core/compare/@metamask/assets-controllers@51.0.2...@metamask/assets-controllers@52.0.0
[51.0.2]: https://github.com/MetaMask/core/compare/@metamask/assets-controllers@51.0.1...@metamask/assets-controllers@51.0.2
[51.0.1]: https://github.com/MetaMask/core/compare/@metamask/assets-controllers@51.0.0...@metamask/assets-controllers@51.0.1
[51.0.0]: https://github.com/MetaMask/core/compare/@metamask/assets-controllers@50.0.0...@metamask/assets-controllers@51.0.0
[50.0.0]: https://github.com/MetaMask/core/compare/@metamask/assets-controllers@49.0.0...@metamask/assets-controllers@50.0.0
[49.0.0]: https://github.com/MetaMask/core/compare/@metamask/assets-controllers@48.0.0...@metamask/assets-controllers@49.0.0
[48.0.0]: https://github.com/MetaMask/core/compare/@metamask/assets-controllers@47.0.0...@metamask/assets-controllers@48.0.0
[47.0.0]: https://github.com/MetaMask/core/compare/@metamask/assets-controllers@46.0.1...@metamask/assets-controllers@47.0.0
[46.0.1]: https://github.com/MetaMask/core/compare/@metamask/assets-controllers@46.0.0...@metamask/assets-controllers@46.0.1
[46.0.0]: https://github.com/MetaMask/core/compare/@metamask/assets-controllers@45.1.2...@metamask/assets-controllers@46.0.0
[45.1.2]: https://github.com/MetaMask/core/compare/@metamask/assets-controllers@45.1.1...@metamask/assets-controllers@45.1.2
[45.1.1]: https://github.com/MetaMask/core/compare/@metamask/assets-controllers@45.1.0...@metamask/assets-controllers@45.1.1
[45.1.0]: https://github.com/MetaMask/core/compare/@metamask/assets-controllers@45.0.0...@metamask/assets-controllers@45.1.0
[45.0.0]: https://github.com/MetaMask/core/compare/@metamask/assets-controllers@44.1.0...@metamask/assets-controllers@45.0.0
[44.1.0]: https://github.com/MetaMask/core/compare/@metamask/assets-controllers@44.0.1...@metamask/assets-controllers@44.1.0
[44.0.1]: https://github.com/MetaMask/core/compare/@metamask/assets-controllers@44.0.0...@metamask/assets-controllers@44.0.1
[44.0.0]: https://github.com/MetaMask/core/compare/@metamask/assets-controllers@43.1.1...@metamask/assets-controllers@44.0.0
[43.1.1]: https://github.com/MetaMask/core/compare/@metamask/assets-controllers@43.1.0...@metamask/assets-controllers@43.1.1
[43.1.0]: https://github.com/MetaMask/core/compare/@metamask/assets-controllers@43.0.0...@metamask/assets-controllers@43.1.0
[43.0.0]: https://github.com/MetaMask/core/compare/@metamask/assets-controllers@42.0.0...@metamask/assets-controllers@43.0.0
[42.0.0]: https://github.com/MetaMask/core/compare/@metamask/assets-controllers@41.0.0...@metamask/assets-controllers@42.0.0
[41.0.0]: https://github.com/MetaMask/core/compare/@metamask/assets-controllers@40.0.0...@metamask/assets-controllers@41.0.0
[40.0.0]: https://github.com/MetaMask/core/compare/@metamask/assets-controllers@39.0.0...@metamask/assets-controllers@40.0.0
[39.0.0]: https://github.com/MetaMask/core/compare/@metamask/assets-controllers@38.3.0...@metamask/assets-controllers@39.0.0
[38.3.0]: https://github.com/MetaMask/core/compare/@metamask/assets-controllers@38.2.0...@metamask/assets-controllers@38.3.0
[38.2.0]: https://github.com/MetaMask/core/compare/@metamask/assets-controllers@38.1.0...@metamask/assets-controllers@38.2.0
[38.1.0]: https://github.com/MetaMask/core/compare/@metamask/assets-controllers@38.0.1...@metamask/assets-controllers@38.1.0
[38.0.1]: https://github.com/MetaMask/core/compare/@metamask/assets-controllers@38.0.0...@metamask/assets-controllers@38.0.1
[38.0.0]: https://github.com/MetaMask/core/compare/@metamask/assets-controllers@37.0.0...@metamask/assets-controllers@38.0.0
[37.0.0]: https://github.com/MetaMask/core/compare/@metamask/assets-controllers@36.0.0...@metamask/assets-controllers@37.0.0
[36.0.0]: https://github.com/MetaMask/core/compare/@metamask/assets-controllers@35.0.0...@metamask/assets-controllers@36.0.0
[35.0.0]: https://github.com/MetaMask/core/compare/@metamask/assets-controllers@34.0.0...@metamask/assets-controllers@35.0.0
[34.0.0]: https://github.com/MetaMask/core/compare/@metamask/assets-controllers@33.0.0...@metamask/assets-controllers@34.0.0
[33.0.0]: https://github.com/MetaMask/core/compare/@metamask/assets-controllers@32.0.0...@metamask/assets-controllers@33.0.0
[32.0.0]: https://github.com/MetaMask/core/compare/@metamask/assets-controllers@31.0.0...@metamask/assets-controllers@32.0.0
[31.0.0]: https://github.com/MetaMask/core/compare/@metamask/assets-controllers@30.0.0...@metamask/assets-controllers@31.0.0
[30.0.0]: https://github.com/MetaMask/core/compare/@metamask/assets-controllers@29.0.0...@metamask/assets-controllers@30.0.0
[29.0.0]: https://github.com/MetaMask/core/compare/@metamask/assets-controllers@28.0.0...@metamask/assets-controllers@29.0.0
[28.0.0]: https://github.com/MetaMask/core/compare/@metamask/assets-controllers@27.2.0...@metamask/assets-controllers@28.0.0
[27.2.0]: https://github.com/MetaMask/core/compare/@metamask/assets-controllers@27.1.0...@metamask/assets-controllers@27.2.0
[27.1.0]: https://github.com/MetaMask/core/compare/@metamask/assets-controllers@27.0.1...@metamask/assets-controllers@27.1.0
[27.0.1]: https://github.com/MetaMask/core/compare/@metamask/assets-controllers@27.0.0...@metamask/assets-controllers@27.0.1
[27.0.0]: https://github.com/MetaMask/core/compare/@metamask/assets-controllers@26.0.0...@metamask/assets-controllers@27.0.0
[26.0.0]: https://github.com/MetaMask/core/compare/@metamask/assets-controllers@25.0.0...@metamask/assets-controllers@26.0.0
[25.0.0]: https://github.com/MetaMask/core/compare/@metamask/assets-controllers@24.0.0...@metamask/assets-controllers@25.0.0
[24.0.0]: https://github.com/MetaMask/core/compare/@metamask/assets-controllers@23.1.0...@metamask/assets-controllers@24.0.0
[23.1.0]: https://github.com/MetaMask/core/compare/@metamask/assets-controllers@23.0.0...@metamask/assets-controllers@23.1.0
[23.0.0]: https://github.com/MetaMask/core/compare/@metamask/assets-controllers@22.0.0...@metamask/assets-controllers@23.0.0
[22.0.0]: https://github.com/MetaMask/core/compare/@metamask/assets-controllers@21.0.0...@metamask/assets-controllers@22.0.0
[21.0.0]: https://github.com/MetaMask/core/compare/@metamask/assets-controllers@20.0.0...@metamask/assets-controllers@21.0.0
[20.0.0]: https://github.com/MetaMask/core/compare/@metamask/assets-controllers@19.0.0...@metamask/assets-controllers@20.0.0
[19.0.0]: https://github.com/MetaMask/core/compare/@metamask/assets-controllers@18.0.0...@metamask/assets-controllers@19.0.0
[18.0.0]: https://github.com/MetaMask/core/compare/@metamask/assets-controllers@17.0.0...@metamask/assets-controllers@18.0.0
[17.0.0]: https://github.com/MetaMask/core/compare/@metamask/assets-controllers@16.0.0...@metamask/assets-controllers@17.0.0
[16.0.0]: https://github.com/MetaMask/core/compare/@metamask/assets-controllers@15.0.0...@metamask/assets-controllers@16.0.0
[15.0.0]: https://github.com/MetaMask/core/compare/@metamask/assets-controllers@14.0.0...@metamask/assets-controllers@15.0.0
[14.0.0]: https://github.com/MetaMask/core/compare/@metamask/assets-controllers@13.0.0...@metamask/assets-controllers@14.0.0
[13.0.0]: https://github.com/MetaMask/core/compare/@metamask/assets-controllers@12.0.0...@metamask/assets-controllers@13.0.0
[12.0.0]: https://github.com/MetaMask/core/compare/@metamask/assets-controllers@11.1.0...@metamask/assets-controllers@12.0.0
[11.1.0]: https://github.com/MetaMask/core/compare/@metamask/assets-controllers@11.0.1...@metamask/assets-controllers@11.1.0
[11.0.1]: https://github.com/MetaMask/core/compare/@metamask/assets-controllers@11.0.0...@metamask/assets-controllers@11.0.1
[11.0.0]: https://github.com/MetaMask/core/compare/@metamask/assets-controllers@10.0.0...@metamask/assets-controllers@11.0.0
[10.0.0]: https://github.com/MetaMask/core/compare/@metamask/assets-controllers@9.2.0...@metamask/assets-controllers@10.0.0
[9.2.0]: https://github.com/MetaMask/core/compare/@metamask/assets-controllers@9.1.0...@metamask/assets-controllers@9.2.0
[9.1.0]: https://github.com/MetaMask/core/compare/@metamask/assets-controllers@9.0.0...@metamask/assets-controllers@9.1.0
[9.0.0]: https://github.com/MetaMask/core/compare/@metamask/assets-controllers@8.0.0...@metamask/assets-controllers@9.0.0
[8.0.0]: https://github.com/MetaMask/core/compare/@metamask/assets-controllers@7.0.0...@metamask/assets-controllers@8.0.0
[7.0.0]: https://github.com/MetaMask/core/compare/@metamask/assets-controllers@6.0.0...@metamask/assets-controllers@7.0.0
[6.0.0]: https://github.com/MetaMask/core/compare/@metamask/assets-controllers@5.1.0...@metamask/assets-controllers@6.0.0
[5.1.0]: https://github.com/MetaMask/core/compare/@metamask/assets-controllers@5.0.1...@metamask/assets-controllers@5.1.0
[5.0.1]: https://github.com/MetaMask/core/compare/@metamask/assets-controllers@5.0.0...@metamask/assets-controllers@5.0.1
[5.0.0]: https://github.com/MetaMask/core/compare/@metamask/assets-controllers@4.0.1...@metamask/assets-controllers@5.0.0
[4.0.1]: https://github.com/MetaMask/core/compare/@metamask/assets-controllers@4.0.0...@metamask/assets-controllers@4.0.1
[4.0.0]: https://github.com/MetaMask/core/compare/@metamask/assets-controllers@3.0.1...@metamask/assets-controllers@4.0.0
[3.0.1]: https://github.com/MetaMask/core/compare/@metamask/assets-controllers@3.0.0...@metamask/assets-controllers@3.0.1
[3.0.0]: https://github.com/MetaMask/core/compare/@metamask/assets-controllers@2.0.0...@metamask/assets-controllers@3.0.0
[2.0.0]: https://github.com/MetaMask/core/compare/@metamask/assets-controllers@1.0.1...@metamask/assets-controllers@2.0.0
[1.0.1]: https://github.com/MetaMask/core/compare/@metamask/assets-controllers@1.0.0...@metamask/assets-controllers@1.0.1
[1.0.0]: https://github.com/MetaMask/core/releases/tag/@metamask/assets-controllers@1.0.0<|MERGE_RESOLUTION|>--- conflicted
+++ resolved
@@ -7,16 +7,14 @@
 
 ## [Unreleased]
 
-<<<<<<< HEAD
-### Changed
-
-- Batch `OnAssetConversion` and `OnAssetsMarketData` requests to non-EVM account Snaps ([#6886](https://github.com/MetaMask/core/pull/6886))
-=======
 ### Added
 
 - Add multicall addresses in `MULTICALL_CONTRACT_BY_CHAINID` ([#6896](https://github.com/MetaMask/core/pull/6896))
   - Add multicall address for Chains: `Injective`, `Hemi`, `Plasma`, `Nonmia`, `XRPL`, `Soneium`, `Genesys`, `EDU`, `Abstract`, `Berachain`, `MegaETH Testnet`, `Apechain`, `Matchain`, `Monad Testnet`, `Monad`, `Katana`, `Lens`, `Plume`, `XDC`
->>>>>>> 5b55b71f
+
+### Changed
+
+- Batch `OnAssetConversion` and `OnAssetsMarketData` requests to non-EVM account Snaps ([#6886](https://github.com/MetaMask/core/pull/6886))
 
 ## [81.0.1]
 
