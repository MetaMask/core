--- conflicted
+++ resolved
@@ -6,6 +6,9 @@
 and this project adheres to [Semantic Versioning](https://semver.org/spec/v2.0.0.html).
 
 ## [Unreleased]
+
+- TokenListController now makes use of `selectedNetworkClientId` when responding to changes in NetworkController state to capture the currently selected chain rather than `providerConfig` ([#4316](https://github.com/MetaMask/core/pull/4316))
+  - This should be functionally equivalent, but is being noted anyway.
 
 ## [30.0.0]
 
@@ -19,16 +22,6 @@
 - **BREAKING:** Changed price and token API endpoints from `*.metafi.codefi.network` to `*.api.cx.metamask.io` ([#4301](https://github.com/MetaMask/core/pull/4301))
 - When fetching token list for Linea Mainnet, use `occurrenceFloor` parameter of 1 instead of 3, and filter tokens to those with a `lineaTeam` aggregator or more than 3 aggregators ([#4253](https://github.com/MetaMask/core/pull/4253))
 - **BREAKING:** The NftController messenger must now allow the `NetworkController:getNetworkClientById` action ([#4305](https://github.com/MetaMask/core/pull/4305))
-<<<<<<< HEAD
-- NftControllerMessenger now makes use of `selectedNetworkClientId` when responding to changes in NetworkController state to capture the currently selected chain rather than `providerConfig` ([#4305](https://github.com/MetaMask/core/pull/4305))
-  - This should be functionally equivalent, but is being noted anyway.
-- NftDetectionController now makes use of `selectedNetworkClientId` when responding to changes in NetworkController state to capture the currently selected chain rather than `providerConfig` ([#4307](https://github.com/MetaMask/core/pull/4307))
-  - This should be functionally equivalent, but is being noted anyway.
-- TokenRatesController now makes use of `selectedNetworkClientId` when responding to changes in NetworkController state to capture the currently selected chain rather than `providerConfig` ([#4317](https://github.com/MetaMask/core/pull/4317))
-  - This should be functionally equivalent, but is being noted anyway.
-- TokenListController now makes use of `selectedNetworkClientId` when responding to changes in NetworkController state to capture the currently selected chain rather than `providerConfig` ([#4316](https://github.com/MetaMask/core/pull/4316))
-  - This should be functionally equivalent, but is being noted anyway.
-=======
 - **BREAKING:** Bump dependency and peer dependency `@metamask/network-controller` to `^18.1.2` ([#4332](https://github.com/MetaMask/core/pull/4332))
 - Bump `@metamask/keyring-api` to `^6.1.1` ([#4262](https://github.com/MetaMask/core/pull/4262))
 
@@ -39,7 +32,6 @@
 ### Fixed
 
 - Only update NFT state when metadata actually changes ([#4143](https://github.com/MetaMask/core/pull/4143))
->>>>>>> 50efa9cd
 
 ## [29.0.0]
 
