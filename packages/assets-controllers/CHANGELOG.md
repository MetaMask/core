--- conflicted
+++ resolved
@@ -7,7 +7,6 @@
 
 ## [Unreleased]
 
-<<<<<<< HEAD
 ### Added
 
 - Add optional JWT token authentication to multi-chain accounts API calls ([#7084](https://github.com/MetaMask/core/pull/7084))
@@ -24,14 +23,13 @@
   - Automatically falls back to RPC-based token detection when API call times out or fails
   - Includes error logging for debugging timeout and failure events
 - Importing a non-evm asset with positive balance sets balance to 0 after import ([#7094](https://github.com/MetaMask/core/pull/7094))
-=======
+
 ## [88.0.0]
 
 ### Changed
 
 - **BREAKING:** Bump `@metamask/account-tree-controller` from `^2.0.0` to `^3.0.0` ([#7100](https://github.com/MetaMask/core/pull/7100))
 - **BREAKING:** Bump `@metamask/multichain-account-service` from `^2.0.0` to `^3.0.0` ([#7100](https://github.com/MetaMask/core/pull/7100))
->>>>>>> bd65e7f8
 
 ## [87.1.1]
 
