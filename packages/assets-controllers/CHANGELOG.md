# Changelog

All notable changes to this project will be documented in this file.

The format is based on [Keep a Changelog](https://keepachangelog.com/en/1.0.0/),
and this project adheres to [Semantic Versioning](https://semver.org/spec/v2.0.0.html).

## [Unreleased]

<<<<<<< HEAD
### Changed

- **BREAKING** Make `networkClientId` mandatory in `syncBalanceWithAddresses` fct in `AccountTrackerController` ([#5941](https://github.com/MetaMask/core/pull/5941))
- Removed `chainId` in constructor in `AssetsContractController` ([#5941](https://github.com/MetaMask/core/pull/5941))
- Make `networkClientId` mandatory field in all functions in `AssetsContractController` ([#5941](https://github.com/MetaMask/core/pull/5941))
=======
### Fixed

- Prevented `AccountTrackerController` from updating state with empty or unchanged account balance data during refresh ([#5942](https://github.com/MetaMask/core/pull/5942))
  - Added guards to skip state updates when fetched balances are empty or identical to existing state
  - Reduces unnecessary `stateChange` emissions and preserves previously-cached balances under network failure scenarios
>>>>>>> e88bcf2d

## [68.1.0]

### Added

- Added Base Network for networks to track in `TokenDetectionController` ([#5902](https://github.com/MetaMask/core/pull/5902))
  - Network changes were added in `@metamask/controller-utils`
- Added Metamask pooled staking token for Ethereum Hoodi testnet ([#5855](https://github.com/MetaMask/core/pull/5855))

### Changed

- Bump `@metamask/controller-utils` to `^11.10.0` ([#5935](https://github.com/MetaMask/core/pull/5935))

## [68.0.0]

### Changed

- **BREAKING:** Update `NftController` and `NftDetectionController` to eliminate the dependency on the current chain ([#5622](https://github.com/MetaMask/core/pull/5622))
  - All functions that previously accepted networkClientId as an optional parameter now require it as a mandatory parameter.
- **BREAKING:** Add `NetworkController:findNetworkClientIdByChainId` to allowed actions in `NftController` ([#5622](https://github.com/MetaMask/core/pull/5622))
- **BREAKING:** Add `NetworkController:findNetworkClientIdByChainId` to allowed actions in `NftDetectionController` ([#5622](https://github.com/MetaMask/core/pull/5622))

## [67.0.0]

### Changed

- **BREAKING:** Bump `@metamask/accounts-controller` peer dependency to `^30.0.0` ([#5888](https://github.com/MetaMask/core/pull/5888))
- **BREAKING:** Bump `@metamask/transaction-controller` peer dependency to `^57.0.0` ([#5888](https://github.com/MetaMask/core/pull/5888))
- **BREAKING:** Bump `@metamask/providers` peer dependency from `^21.0.0` to `^22.0.0` ([#5871](https://github.com/MetaMask/core/pull/5871))
- **BREAKING:** Bump `@metamask/snaps-controllers` peer dependency from `^11.0.0` to `^12.0.0` ([#5871](https://github.com/MetaMask/core/pull/5871))
- Remove `sei` from constants `SUPPORTED_CURRENCIES` ([#5883](https://github.com/MetaMask/core/pull/5883))

## [66.0.0]

### Added

- Add optional parameter to track DeFi metrics when positions are being fetched ([#5868](https://github.com/MetaMask/core/pull/5868))
- Add phishing protection for NFT metadata URLs in `NftController` ([#5598](https://github.com/MetaMask/core/pull/5598))
  - NFT metadata URLs are now scanned for malicious content using the `PhishingController`
  - Malicious URLs in NFT metadata fields (image, externalLink, etc.) are automatically sanitized

### Changed

- **BREAKING:** Add peer dependency on `@metamask/phishing-controller` ^12.5.0 ([#5598](https://github.com/MetaMask/core/pull/5598))

## [65.0.0]

### Added

- **BREAKING:** Add event listener for `TransactionController:transactionConfirmed` on `TokenDetectionController` to trigger token detection ([#5859](https://github.com/MetaMask/core/pull/5859))

### Changed

- **BREAKING:** Add event listener for `KeyringController:accountRemoved` instead of `AccountsController:accountRemoved` in `TokenBalancesController` and `TokensController` ([#5859](https://github.com/MetaMask/core/pull/5859))

## [64.0.0]

### Added

- **BREAKING:** Add event listener for `AccountsController:accountRemoved` on `TokenBalancesController` to remove token balances for the removed account ([#5726](https://github.com/MetaMask/core/pull/5726))

- **BREAKING:** Add event listener for `AccountsController:accountRemoved` on `TokensController` to remove tokens for the removed account ([#5726](https://github.com/MetaMask/core/pull/5726))

- **BREAKING:** Add `listAccounts` action to `TokensController` ([#5726](https://github.com/MetaMask/core/pull/5726))

- **BREAKING:** Add `listAccounts` action to `TokenBalancesController` ([#5726](https://github.com/MetaMask/core/pull/5726))

### Changed

- TokenBalancesController will now check if balances has changed before updating the state ([#5726](https://github.com/MetaMask/core/pull/5726))

## [63.1.0]

### Changed

- Added optional `account` parameter to `fetchHistoricalPricesForAsset` method in `MultichainAssetsRatesController` ([#5833](https://github.com/MetaMask/core/pull/5833))
- Updated `TokenListController` `fetchTokenList` method to bail if cache is valid ([#5804](https://github.com/MetaMask/core/pull/5804))
  - also cleaned up internal state update logic
- Bump `@metamask/controller-utils` to `^11.9.0` ([#5812](https://github.com/MetaMask/core/pull/5812))

## [63.0.0]

### Changed

- **BREAKING:** bump `@metamask/keyring-controller` peer dependency to `^22.0.0` ([#5802](https://github.com/MetaMask/core/pull/5802))
- **BREAKING:** bump `@metamask/accounts-controller` peer dependency to `^29.0.0` ([#5802](https://github.com/MetaMask/core/pull/5802))
- **BREAKING:** bump `@metamask/preferences-controller` peer dependency to `^18.0.0` ([#5802](https://github.com/MetaMask/core/pull/5802))
- **BREAKING:** bump `@metamask/transaction-controller` peer dependency to `^56.0.0` ([#5802](https://github.com/MetaMask/core/pull/5802))

## [62.0.0]

### Added

- Add event `MultichainAssetsController:accountAssetListUpdated` in MultichainAssetsController to notify when new assets are detected for an account ([#5761](https://github.com/MetaMask/core/pull/5761))

### Changed

- **BREAKING:** Removed subscription to `MultichainAssetsController:stateChange` in `MultichainAssetsRatesController` and add subscription to `MultichainAssetsController:accountAssetListUpdated` ([#5761](https://github.com/MetaMask/core/pull/5761))
- **BREAKING:** Removed subscription to `MultichainAssetsController:stateChange` in `MultichainBalancesController` and add subscription to `MultichainAssetsController:accountAssetListUpdated` ([#5761](https://github.com/MetaMask/core/pull/5761))

## [61.1.0]

### Changed

- Bump `@metamask/controller-utils` to `^11.8.0` ([#5765](https://github.com/MetaMask/core/pull/5765))
- Update `DEFI_POSITIONS_API_URL` to use the production endpoint ([#5769](https://github.com/MetaMask/core/pull/5769))

## [61.0.0]

### Changed

- **BREAKING:** Bump `@metamask/accounts-controller` peer dependency to `^28.0.0` ([#5763](https://github.com/MetaMask/core/pull/5763))
- **BREAKING:** Bump `@metamask/transaction-controller` peer dependency to `^55.0.0` ([#5763](https://github.com/MetaMask/core/pull/5763))
- Bump `@metamask/base-controller` from `^8.0.0` to `^8.0.1` ([#5722](https://github.com/MetaMask/core/pull/5722))

## [60.0.0]

### Added

- Add support for 'Sonic Mainnet' chainId in the list of SUPPORTED_CHAIN_IDS. ([#5711](https://github.com/MetaMask/core/pull/5711))

### Changed

- Refactor `TokensController` to remove reliance on a single selected network ([#5659](https://github.com/MetaMask/core/pull/5659))
  - `TokensController` methods now require `networkClientId` as an explicit parameter.
  - Token management logic is fully parameterized by `chainId`, allowing multi-chain token handling and improving reliability across network changes.
  - Internal state updates and token metadata fetching are scoped to the corresponding `chainId`

### Removed

- **BREAKING:** Remove deprecated `chainId` instance property from `TokensController` ([#5659](https://github.com/MetaMask/core/pull/5659))
  - All chain context is now derived from `networkClientId` at the method level.

## [59.0.0]

### Added

- Add `SEI` network support ([#5610](https://github.com/MetaMask/core/pull/5610))
  - Add token detection support
  - Add NFT detection support

### Changed

- Refactor `TokenRatesController` to support processing multiple chains simultaneously ([#5645](https://github.com/MetaMask/core/pull/5645))
  - The controller now supports an array of chain IDs rather than a single value, simplifying the polling process by allowing iteration over all chains in a single loop
- Refactor `AccountTrackerController` to support processing multiple chains simultaneously ([#5680](https://github.com/MetaMask/core/pull/5680))
  - The controller now accepts an array of chain IDs instead of a single value, streamlining the polling process by iterating over all chains in one loop

### Removed

- **BREAKING:** Eliminate legacy network dependency handling in `TokenRatesController` ([#5645](https://github.com/MetaMask/core/pull/5645))
  - We're no longer relying on the currently selected network.
- **BREAKING:** Eliminate legacy network dependency handling in `AccountTrackerController` ([#5680](https://github.com/MetaMask/core/pull/5680))
  - We're no longer relying on the currently selected network.

## [58.0.0]

### Added

- Added `includeMarketData` to the params of the `OnAssetsConversion` handler ([#5639](https://github.com/MetaMask/core/pull/5639))
- Added `fetchHistoricalPricesForAsset` method to `MultichainAssetsRatesController` ([#5639](https://github.com/MetaMask/core/pull/5639))
- Added `getSelectedMultichainAccount` action to `multichainAssetsRatesController` ([#5639](https://github.com/MetaMask/core/pull/5639))
- Added new state field `historicalPrices` to `MultichainAssetsRatesController` ([#5639](https://github.com/MetaMask/core/pull/5639))

### Changed

- **BREAKING:** Bump `@metamask/snaps-controllers` peer dependency from ^9.19.0 to ^11.0.0 ([#5639](https://github.com/MetaMask/core/pull/5639))
- **BREAKING:** Bump `@metamask/providers` peer dependency from ^18.1.0 to ^21.0.0 ([#5639](https://github.com/MetaMask/core/pull/5639))
- Bump `@metamask/snaps-utils` from ^8.10.0 to ^9.2.0 ([#5639](https://github.com/MetaMask/core/pull/5639))

## [57.0.0]

### Added

- Add a new `DeFiPositionsController` that maintains an updated list of DeFi positions for EVM accounts ([#5400](https://github.com/MetaMask/core/pull/5400))
  - Export `DeFiPositionsController`
  - Export the following types
    - `DeFiPositionsControllerState`
    - `DeFiPositionsControllerActions`
    - `DeFiPositionsControllerEvents`
    - `DeFiPositionsControllerGetStateAction`
    - `DeFiPositionsControllerStateChangeEvent`
    - `DeFiPositionsControllerMessenger`
    - `GroupedDeFiPositions`

### Changed

- **BREAKING** Add `@metamask/transaction-controller` as a peer dependency at `^54.0.0` ([#5400](https://github.com/MetaMask/core/pull/5400))

## [56.0.0]

### Changed

- Update `TokensController`, `TokenListController`, and `AccountTrackerController` to use per-chain state variants ([#5310](https://github.com/MetaMask/core/pull/5310))
- Bump `@metamask/keyring-api` to `^17.4.0` ([#5565](https://github.com/MetaMask/core/pull/5565))
- Bump `@metamask/controller-utils` to `^11.7.0` ([#5583](https://github.com/MetaMask/core/pull/5583))
  - Via this upgrade, `updateExchangeRates` now supports the MegaETH testnet

### Removed

- **BREAKING:** Remove deprecated state fields scoped to the current chain ([#5310](https://github.com/MetaMask/core/pull/5310))
  - This change removes the following state fields from the following controllers:
    - `TokensControllerState`
      - `detectedTokens` (replaced by `allDetectedTokens`)
      - `ignoredTokens` (replaced by `allIgnoredTokens`)
      - `tokens` (replaced by `allTokens`)
    - `TokenListControllerState`
      - `tokenList` (replaced by `tokensChainsCache`)
    - `AccountTrackerControllerState`
      - `accounts` (replaced by `accountsByChainId`)
  - This will require a migration in the clients to remove them from state in order to prevent unnecessary Sentry errors when updating controller state.

### Fixed

- Update token rate request key to handle when new tokens are detected inside the `TokenRatesController` ([#5531](https://github.com/MetaMask/core/pull/5311)))
- Update `CurrencyRateController` to prevent undefined or empty currencies from being queried ([#5458](https://github.com/MetaMask/core/pull/5458)))

## [55.0.1]

### Added

- Add an optional chainId argument to `addNftContract` function in NftController ([#5508](https://github.com/MetaMask/core/pull/5508))

## [55.0.0]

### Changed

- **BREAKING:** Bump peer dependency `@metamask/accounts-controller` to `^27.0.0` ([#5507](https://github.com/MetaMask/core/pull/5507))
- **BREAKING:** Bump peer dependency `@metamask/network-controller` to `^23.0.0` ([#5507](https://github.com/MetaMask/core/pull/5507))
- Bump `@metamask/polling-controller` to `^13.0.0` ([#5507](https://github.com/MetaMask/core/pull/5507))

## [54.0.0]

### Changed

- **BREAKING**: The `detectNfts` method in the `NftDetectionController` now accepts chain IDs directly instead of networkClientId, enabling NFT detection across multiple chains simultaneously ([#5448](https://github.com/MetaMask/core/pull/5448))

### Fixed

- Fixed token address conversion in the `TokenRatesController` to correctly preserve the checksum address format without unnecessary hex conversion ([#5490](https://github.com/MetaMask/core/pull/5490))

## [53.1.1]

### Fixed

- Check if `KeyringController` is unlocked before processing account events in `MultichainBalancesController` ([#5473](https://github.com/MetaMask/core/pull/5473))
  - This is needed since some Snaps might decrypt their state which needs the `KeyringController` to be unlocked.
- Fix runtime error in NFT detection when metadata is `null` ([#5455](https://github.com/MetaMask/core/pull/5455))

## [53.1.0]

### Added

- Add token display data controller for search & discovery ([#5307](https://github.com/MetaMask/core/pull/5307))

## [53.0.0]

### Added

- Add `getAssetMetadata` action to `MultichainAssetsController` ([#5430](https://github.com/MetaMask/core/pull/5430))

### Changed

- **BREAKING:** Bump `@metamask/keyring-controller` peer dependency to `^21.0.0` ([#5439](https://github.com/MetaMask/core/pull/5439))
- **BREAKING:** Bump `@metamask/accounts-controller` peer dependency to `^26.0.0` ([#5439](https://github.com/MetaMask/core/pull/5439))
- **BREAKING:** Bump `@metamask/keyring-internal-api` from `^5.0.0` to `^6.0.0` ([#5347](https://github.com/MetaMask/core/pull/5347))
- **BREAKING:** Bump `@ethereumjs/util` from `^8.1.0` to `^9.1.0` ([#5347](https://github.com/MetaMask/core/pull/5347))

## [52.0.0]

### Changed

- **BREAKING:** Bump `@metamask/keyring-controller` peer dependency to `^20.0.0` ([#5426](https://github.com/MetaMask/core/pull/5426))
- **BREAKING:** Bump `@metamask/accounts-controller` peer dependency to `^25.0.0` ([#5426](https://github.com/MetaMask/core/pull/5426))
- **BREAKING:** Bump `@metamask/preferences-controller` peer dependency to `^16.0.0` ([#5426](https://github.com/MetaMask/core/pull/5426))
- Bump `@metamask/keyring-internal-api` from `^4.0.3` to `^5.0.0` ([#5405](https://github.com/MetaMask/core/pull/5405))

### Fixed

- Fixed conversion rates for MANTLE ([#5402](https://github.com/MetaMask/core/pull/5402))

## [51.0.2]

### Fixed

- `MultichainAssetsRatesController` now skips unnecessary Snap calls when the assets list is empty ([#5370](https://github.com/MetaMask/core/pull/5370))

## [51.0.1]

### Changed

- Bump `@metamask/keyring-api"` from `^17.0.0` to `^17.2.0` ([#5366](https://github.com/MetaMask/core/pull/5366))

## [51.0.0]

### Changed

- **BREAKING:** Rename `MultiChainAssetsRatesController` to `MultichainAssetsRatesController` ([#5354](https://github.com/MetaMask/core/pull/5354))
- Bump `@metamask/utils` from `^11.1.0` to `^11.2.0` ([#5301](https://github.com/MetaMask/core/pull/5301))

### Fixed

- Resolved an issue where rate polling would only begin after the default 3-minute interval by manually triggering a rate update upon initialization, ensuring an immediate refresh for a better user experience ([#5364](https://github.com/MetaMask/core/pull/5364))

## [50.0.0]

### Changed

- **BREAKING:** Bump `@metamask/accounts-controller` peer dependency from `^23.0.1` to `^24.0.0` ([#5318](https://github.com/MetaMask/core/pull/5318))
- Removed legacy poll function to prevent redundant polling ([#5321](https://github.com/MetaMask/core/pull/5321))

### Fixed

- Ensure that the polling is not triggered on the constructor with the initialisation of the controller ([#5321](https://github.com/MetaMask/core/pull/5321))

## [49.0.0]

### Added

- Add new `MultiChainTokensRatesController` ([#5175](https://github.com/MetaMask/core/pull/5175))
  - A controller that manages multi‑chain token conversion rates within MetaMask. Its primary goal is to periodically poll for updated conversion rates of tokens associated with non‑EVM accounts (those using Snap metadata), ensuring that the conversion data remains up‑to‑date across supported chains.
- Add `updateBalance` to MultichainBalancesController ([#5295](https://github.com/MetaMask/core/pull/5295))

### Changed

- **BREAKING:** MultichainBalancesController messenger must now allow `MultichainAssetsController:getState` action and `MultichainAssetsController:stateChange` event ([#5295](https://github.com/MetaMask/core/pull/5295))
- Update `MultichainBalancesController` to get the full list of assets from `MultichainAssetsController` state instead of only requesting the native token ([#5295](https://github.com/MetaMask/core/pull/5295))
- Bump `@metamask/base-controller` from `^7.1.1` to `^8.0.0` ([#5305](https://github.com/MetaMask/core/pull/5305))
- Bump `@metamask/polling-controller` from `^12.0.2` to `^12.0.3` ([#5305](https://github.com/MetaMask/core/pull/5305))

### Removed

- **BREAKING:** `NETWORK_ASSETS_MAP`, `MultichainNetworks`, and `MultichainNativeAssets` are no longer exported ([#5295](https://github.com/MetaMask/core/pull/5295))

## [48.0.0]

### Added

- Add `MultichainAssetsController` for non-EVM assets ([#5138](https://github.com/MetaMask/core/pull/5138))

### Changed

- **BREAKING:** Bump `@metamask/accounts-controller` peer dependency from `^22.0.0` to `^23.0.0` ([#5292](https://github.com/MetaMask/core/pull/5292))
- Bump `@metamask/keyring-api"` from `^16.1.0` to `^17.0.0` ([#5280](https://github.com/MetaMask/core/pull/5280))
- Bump `@metamask/snaps-utils` from `^8.9.0` to `^8.10.0` ([#5265](https://github.com/MetaMask/core/pull/5265))
- Bump `@metamask/utils` from `^11.0.1` to `^11.1.0` ([#5223](https://github.com/MetaMask/core/pull/5223))
- Removed polling mechanism in the `MultichainBalancesController` and now relies on the new `AccountsController:accountBalancesUpdated` event ([#5221](https://github.com/MetaMask/core/pull/5221))

### Fixed

- The tokens state is now updated only when the `tokenChainId` matches the currently selected chain ID. ([#5257](https://github.com/MetaMask/core/pull/5257))

## [47.0.0]

### Added

- Add `onBreak` and `onDegraded` methods to `CodefiTokenPricesServiceV2` ([#5109](https://github.com/MetaMask/core/pull/5109))
  - These serve the same purpose as the `onBreak` and `onDegraded` constructor options, but align more closely with the Cockatiel policy API.

### Changed

- **BREAKING:** Bump `@metamask/accounts-controller` peer dependency from `^21.0.0` to `^22.0.0` ([#5218](https://github.com/MetaMask/core/pull/5218))
- Deprecate `ClientConfigApiService` constructor options `onBreak` and `onDegraded` in favor of methods ([#5109](https://github.com/MetaMask/core/pull/5109))
- Add `@metamask/controller-utils@^11.4.5` as a dependency ([#5109](https://github.com/MetaMask/core/pull/5109))
  - `cockatiel` should still be in the dependency tree because it's now a dependency of `@metamask/controller-utils`
- Re-introduce `@metamask/keyring-api` as a runtime dependency ([#5206](https://github.com/MetaMask/core/pull/5206))
  - This was required since the introduction of the `MultichainBalancesController`.
- Bump `@metamask/keyring-api` from `^14.0.0` to `^16.1.0` ([#5190](https://github.com/MetaMask/core/pull/5190)), ([#5208](https://github.com/MetaMask/core/pull/5208))
- Bump `@metamask/keyring-internal-api` from `^2.0.1` to `^4.0.1` ([#5190](https://github.com/MetaMask/core/pull/5190)), ([#5208](https://github.com/MetaMask/core/pull/5208))
- Bump `@metamask/keyring-snap-client` from `^3.0.0` to `^3.0.3` ([#5190](https://github.com/MetaMask/core/pull/5190)), ([#5208](https://github.com/MetaMask/core/pull/5208))

## [46.0.1]

### Changed

- Bump `@metamask/keyring-api` from `^13.0.0` to `^14.0.0` ([#5177](https://github.com/MetaMask/core/pull/5177))
- Bump `@metamask/keyring-internal-api` from `^2.0.0` to `^2.0.1` ([#5177](https://github.com/MetaMask/core/pull/5177))
- Bump `@metamask/keyring-snap-client` from `^2.0.0` to `^3.0.0` ([#5177](https://github.com/MetaMask/core/pull/5177))

### Fixed

- Fix type issue in `ERC721Standard.getDetails` ([#4985](https://github.com/MetaMask/core/pull/4985))
  - The image variable now returns a string instead of a promise when the token image uses the 'ipfs://' protocol.
- Relax NFTs metadata RPC calls ([#5134](https://github.com/MetaMask/core/pull/5134))
  - We now check the number of NFTs to update against a threshold value (500) to avoid sending an excessive amount of RPC calls to fetch NFTs metadata.

## [46.0.0]

### Added

- Add new `MultichainBalancesController` ([#4965](https://github.com/MetaMask/core/pull/4965))
  - This controller has been migrated from the MetaMask extension codebase.
- Added utility function `getKeyByValue` ([#5099](https://github.com/MetaMask/core/pull/5099))

### Changed

- **BREAKING:** Bump `@metamask/accounts-controller` peer dependency from `^20.0.0` to `^21.0.0` ([#5140](https://github.com/MetaMask/core/pull/5140))
- Bump `@metamask/base-controller` from `^7.0.0` to `^7.1.1` ([#5079](https://github.com/MetaMask/core/pull/5079)), ([#5135](https://github.com/MetaMask/core/pull/5135))
- Bump `@metamask/keyring-api` from `^12.0.0` to `^13.0.0` ([#5066](https://github.com/MetaMask/core/pull/5066))
- Bump `@metamask/utils` to `^11.0.1` ([#5080](https://github.com/MetaMask/core/pull/5080))
- Bump `@metamask/rpc-errors` to `^7.0.2` ([#5080](https://github.com/MetaMask/core/pull/5080))

### Fixed

- Fix Mantle price when calling `fetchMultiExchangeRate` ([#5099](https://github.com/MetaMask/core/pull/5099))
- Fix multicall revert in `TokenBalancesController` ([#5083](https://github.com/MetaMask/core/pull/5083))
  - `TokenBalancesController` was fixed to fetch erc20 token balances even if there's an invalid token in state whose address does not point to a smart contract.
- Fix state changes for `ignoreTokens` for non-selected networks ([#5014](https://github.com/MetaMask/core/pull/5014))

## [45.1.2]

### Changed

- Remove use of `@metamask/keyring-api` ([#4695](https://github.com/MetaMask/core/pull/4695))
  - `@metamask/providers` and `webextension-polyfill` peer dependencies are no longer required.
- Use new `@metamask/keyring-internal-api@^1.0.0` ([#4695](https://github.com/MetaMask/core/pull/4695))
  - This package has been split out from the Keyring API. Its types are compatible with the `@metamask/keyring-api` package used previously.

## [45.1.1]

### Changed

- Bump `@metamask/controller-utils` from `^11.3.0` to `^11.4.4` ([#5012](https://github.com/MetaMask/core/pull/5012))
- Bump `@metamask/polling-controller` from `^12.0.1` to `^12.0.2` ([#5012](https://github.com/MetaMask/core/pull/5012))

### Fixed

- Make implicit peer dependencies explicit ([#4974](https://github.com/MetaMask/core/pull/4974))
  - Add the following packages as peer dependencies of this package to satisfy peer dependency requirements from other dependencies:
    - `@metamask/providers` `^18.1.0` (required by `@metamask/keyring-api`)
    - `webextension-polyfill` `^0.10.0 || ^0.11.0 || ^0.12.0` (required by `@metamask/providers`)
  - These dependencies really should be present in projects that consume this package (e.g. MetaMask clients), and this change ensures that they now are.
  - Furthermore, we are assuming that clients already use these dependencies, since otherwise it would be impossible to consume this package in its entirety or even create a working build. Hence, the addition of these peer dependencies is really a formality and should not be breaking.
- Fix `TokensController.ignoreTokens` so that if a network is provided, `allIgnoredTokens`, `allTokens`, and `allDetectedTokens` for that network no longer get corrupted with tokens from the globally selected network ([#4967](https://github.com/MetaMask/core/pull/4967))
- Correct ESM-compatible build so that imports of the following packages that re-export other modules via `export *` are no longer corrupted: ([#5011](https://github.com/MetaMask/core/pull/5011))
  - `@metamask/abi-utils`
  - `@metamask/contract-metadata`
  - `@metamask/eth-query`
  - `@ethereumjs/util`
  - `bn.js`
  - `cockatiel`
  - `lodash`
  - `single-call-balance-checker-abi`

## [45.1.0]

### Added

- `chainIdToNativeTokenAddress` to record chains with unique (non-zero) addresses ([#4952](https://github.com/MetaMask/core/pull/4952))
- `getNativeTokenAddress()` exported function to return the correct native token address for native assets ([#4952](https://github.com/MetaMask/core/pull/4952))
- add support for all added networks when switching account for Token Detection ([#4957](https://github.com/MetaMask/core/pull/4957))

### Changed

- Update price API calls to use the native token by chain instead of relying on the zero address. ([#4952](https://github.com/MetaMask/core/pull/4952))
- Update `TokenRatesController` market data mapping to use `getNativeTokenAddress` instead of the zero address for native tokens. ([#4952](https://github.com/MetaMask/core/pull/4952))

## [45.0.0]

### Changed

- **BREAKING:** Bump `@metamask/keyring-controller` peer dependency from `^18.0.0` to `^19.0.0` ([#4195](https://github.com/MetaMask/core/pull/4956))
- **BREAKING:** Bump `@metamask/accounts-controller` peer dependency from `^19.0.0` to `^20.0.0` ([#4195](https://github.com/MetaMask/core/pull/4956))
- **BREAKING:** Bump `@metamask/preferences-controller` peer dependency from `^14.0.0` to `^15.0.0` ([#4195](https://github.com/MetaMask/core/pull/4956))

## [44.1.0]

### Changed

- An argument `networkClientId` is added to `TokensController.ignoreTokens`, allowing tokens to be ignored on specific chains. ([#4949](https://github.com/MetaMask/core/pull/4949))

## [44.0.1]

### Changed

- Fixes an issue where the token detection was unnecessarily falling back to an RPC approach, causing redundant detections. ([#4928](https://github.com/MetaMask/core/pull/4928))

- Fixes an issue where `TokensController.addTokens` was not respecting the network client id passed to it. ([#4940](https://github.com/MetaMask/core/pull/4940))

## [44.0.0]

### Changed

- **BREAKING**: The `TokenBalancesController` state is now across all chains and accounts under the field `tokenBalances`, as a mapping from account address -> chain id -> token address -> balance. ([#4782](https://github.com/MetaMask/core/pull/4782))

- **BREAKING**: The `TokenBalancesController` now extends `StaticIntervalPollingController`, and the new polling API `startPolling` must be used to initiate polling (`startPolling`, `stopPollingByPollingToken`). ([#4782](https://github.com/MetaMask/core/pull/4782))

- **BREAKING**: `TokenBalancesController` now requires subscriptions to the `PreferencesController:stateChange` and `NetworkController:stateChange` events. And access to the `NetworkController:getNetworkClientById`, `NetworkController:getState`, `TokensController:getState`, and `PreferencesController:getState` actions. ([#4782](https://github.com/MetaMask/core/pull/4782))

- **BREAKING**: `TokensController` requires a subscription to the `NetworkController:stateChange` event. It now now removes state for chain IDs when their network is removed. ([#4782](https://github.com/MetaMask/core/pull/4782))

- `TokenRatesController` now removes state for chain IDs when their network is removed. ([#4782](https://github.com/MetaMask/core/pull/4782))

## [43.1.1]

### Changed

- Fix a bug in `TokensController.addTokens` where tokens could be added from the wrong chain. ([#4924](https://github.com/MetaMask/core/pull/4924))

## [43.1.0]

### Added

- Add Solana to the polled exchange rates ([#4914](https://github.com/MetaMask/core/pull/4914))

## [43.0.0]

### Added

- `AccountTrackerController` now tracks balances of staked ETH for each account, under the state property `stakedBalance`. ([#4879](https://github.com/MetaMask/core/pull/4879))

### Changed

- **BREAKING**: The polling input for`TokenListController` is now `{chainId: Hex}` instead of `{networkClientId: NetworkClientId}`. ([#4878](https://github.com/MetaMask/core/pull/4878))
- **BREAKING**: The polling input for`TokenDetectionController` is now `{ chainIds: Hex[]; address: string; }` instead of `{ networkClientId: NetworkClientId; address: string; }`. ([#4894](https://github.com/MetaMask/core/pull/4894))
- **BREAKING:** Bump `@metamask/keyring-controller` peer dependency from `^17.0.0` to `^18.0.0` ([#4195](https://github.com/MetaMask/core/pull/4195))
- **BREAKING:** Bump `@metamask/preferences-controller` peer dependency from `^13.2.0` to `^14.0.0` ([#4909](https://github.com/MetaMask/core/pull/4909), [#4915](https://github.com/MetaMask/core/pull/4915))
- **BREAKING:** Bump `@metamask/accounts-controller` peer dependency from `^18.0.0` to `^19.0.0` ([#4915](https://github.com/MetaMask/core/pull/4915))
- Bump `@metamask/controller-utils` from `^11.4.2` to `^11.4.3` ([#4195](https://github.com/MetaMask/core/pull/4195))

## [42.0.0]

### Added

- Add `resetState` method to `NftController`, `TokensController`, `TokenBalancesController` and `TokenRatesController` to reset the controller's state back to their default state ([#4880](https://github.com/MetaMask/core/pull/4880))

### Changed

- **BREAKING**: A `platform` argument must now be passed to the `TokenDetectionController` constructor, indicating whether the platform is extension or mobile. ([#4877](https://github.com/MetaMask/core/pull/4877))
- **BREAKING**: The `TokenRatesController` now accepts `{chainId: Hex}` as its polling input to `startPolling()` instead of `{networkClientId: NetworkClientId}` ([#4887](https://github.com/MetaMask/core/pull/4887))
- When the `TokenRatesController`'s subscription to `TokensController:stateChange` is fired, token prices are now updated across all chain IDs whose tokens changed, instead of just the current chain. ([#4866](https://github.com/MetaMask/core/pull/4866))
- The `TokenDetectionController` now passes a `x-metamask-clientproduct` header when calling the account API. ([#4877](https://github.com/MetaMask/core/pull/4877))

## [41.0.0]

### Changed

- **BREAKING**: The polling input accepted by `CurrencyRateController` is now an object with a `nativeCurrencies` property that is defined as a `string` array type ([#4852](https://github.com/MetaMask/core/pull/4852))
  - The `input` parameters of the controller's `_executePoll`, `_startPolling`, `onPollingComplete` methods now only accept this new polling input type.
  - The `nativeCurrency` property (`string` type) has been removed.
- **BREAKING**: `RatesController` now types the `conversionRate` and `usdConversionRate` in its state as `number` instead of `string`, to match what it was actually storing. ([#4852](https://github.com/MetaMask/core/pull/4852))
- Bump `@metamask/base-controller` from `^7.0.1` to `^7.0.2` ([#4862](https://github.com/MetaMask/core/pull/4862))
- Bump `@metamask/controller-utils` from `^11.4.0` to `^11.4.1` ([#4862](https://github.com/MetaMask/core/pull/4862))
- Bump dev dependency `@metamask/approval-controller` from `^7.1.0` to `^7.1.1` ([#4862](https://github.com/MetaMask/core/pull/4862))

## [40.0.0]

### Changed

- **BREAKING:** The CurrencyRateController polling input is now `{ nativeCurrency: string }` instead of a network client ID ([#4839](https://github.com/MetaMask/core/pull/4839))
- **BREAKING:** Bump `@metamask/network-controller` peer dependency to `^22.0.0` ([#4841](https://github.com/MetaMask/core/pull/4841))
- Bump `@metamask/controller-utils` to `^11.4.0` ([#4834](https://github.com/MetaMask/core/pull/4834))
- Bump `@metamask/rpc-errors` to `^7.0.1` ([#4831](https://github.com/MetaMask/core/pull/4831))
- Bump `@metamask/utils` to `^10.0.0` ([#4831](https://github.com/MetaMask/core/pull/4831))

### Fixed

- Update TokenRatesController to not reset market data just after network switch but before loading new market data ([#4832](https://github.com/MetaMask/core/pull/4832))

## [39.0.0]

### Changed

- **BREAKING:** `AccountTrackerController`, `CurrencyRateController`, `TokenDetectionController`, `TokenListController`, and `TokenRatesController` now use a new polling interface that accepts the generic parameter `PollingInput` ([#4752](https://github.com/MetaMask/core/pull/4752))
- **BREAKING:** The inherited `AbstractPollingController` method `startPollingByNetworkClientId` has been renamed to `startPolling` ([#4752](https://github.com/MetaMask/core/pull/4752))
- **BREAKING:** The inherited `AbstractPollingController` method `onPollingComplete` now returns the entire input object of type `PollingInput`, instead of a network client id ([#4752](https://github.com/MetaMask/core/pull/4752))

## [38.3.0]

### Changed

- The `includeDuplicateSymbolAssets` param is removed from our api call to TokenApi ([#4768](https://github.com/MetaMask/core/pull/4768))

## [38.2.0]

### Changed

- The `TokenRatesController` now fetches token rates for all accounts, instead of just the selected account ([#4759](https://github.com/MetaMask/core/pull/4759))

## [38.1.0]

### Changed

- Parallelization of detected tokens with balance ([#4697](https://github.com/MetaMask/core/pull/4697))
- Bump accounts related packages ([#4713](https://github.com/MetaMask/core/pull/4713)), ([#4728](https://github.com/MetaMask/core/pull/4728))
  - Those packages are now built slightly differently and are part of the [accounts monorepo](https://github.com/MetaMask/accounts).
  - Bump `@metamask/keyring-api` from `^8.1.0` to `^8.1.4`

## [38.0.1]

### Fixed

- Produce and export ESM-compatible TypeScript type declaration files in addition to CommonJS-compatible declaration files ([#4648](https://github.com/MetaMask/core/pull/4648))
  - Previously, this package shipped with only one variant of type declaration
    files, and these files were only CommonJS-compatible, and the `exports`
    field in `package.json` linked to these files. This is an anti-pattern and
    was rightfully flagged by the
    ["Are the Types Wrong?"](https://arethetypeswrong.github.io/) tool as
    ["masquerading as CJS"](https://github.com/arethetypeswrong/arethetypeswrong.github.io/blob/main/docs/problems/FalseCJS.md).
    All of the ATTW checks now pass.
- Remove chunk files ([#4648](https://github.com/MetaMask/core/pull/4648)).
  - Previously, the build tool we used to generate JavaScript files extracted
    common code to "chunk" files. While this was intended to make this package
    more tree-shakeable, it also made debugging more difficult for our
    development teams. These chunk files are no longer present.
- Don't update currency rates on transient errors ([#4662](https://github.com/MetaMask/core/pull/4662))
  - In `CurrencyRateController` if unexpected errors occur during requests to
    crypto compare, the conversion rate in state will remain unchanged instead
    of being set to null.
- Fix fallback conversion rate for token market data ([#4615](https://github.com/MetaMask/core/pull/4615))
  - On networks where the native currency is not ETH, token market data is now
    correctly priced in the native currency.

## [38.0.0]

### Added

- Export `MarketDataDetails` type ([#4622](https://github.com/MetaMask/core/pull/4622))

### Changed

- **BREAKING:** Narrow `TokensController` constructor option `provider` by removing `undefined` from its type signature ([#4567](https://github.com/MetaMask/core/pull/4567))
- **BREAKING:** Bump devDependency and peerDependency `@metamask/network-controller` from `^20.0.0` to `^21.0.0` ([#4618](https://github.com/MetaMask/core/pull/4618), [#4651](https://github.com/MetaMask/core/pull/4651))
- Bump `@metamask/base-controller` from `^6.0.2` to `^7.0.0` ([#4625](https://github.com/MetaMask/core/pull/4625), [#4643](https://github.com/MetaMask/core/pull/4643))
- Bump `@metamask/controller-utils` from `^11.0.2` to `^11.2.0` ([#4639](https://github.com/MetaMask/core/pull/4639), [#4651](https://github.com/MetaMask/core/pull/4651))
- Bump `@metamask/polling-controller` from `^9.0.1` to `^10.0.0` ([#4651](https://github.com/MetaMask/core/pull/4651))
- Bump `@metamask/keyring-api` to version `8.1.0` ([#4594](https://github.com/MetaMask/core/pull/4594))
- Bump `typescript` from `~5.0.4` to `~5.2.2` ([#4576](https://github.com/MetaMask/core/pull/4576), [#4584](https://github.com/MetaMask/core/pull/4584))

### Fixed

- Fix `RatesController` `setCryptocurrencyList` method, which was not using the correct field when updating internal state ([#4572](https://github.com/MetaMask/core/pull/4572))
- Fetch correct price for the $OMNI native currency ([#4570](https://github.com/MetaMask/core/pull/4570))
- Add public `name` property to `AssetsContractController` ([#4564](https://github.com/MetaMask/core/pull/4564))

## [37.0.0]

### Added

- Add elements to the `AssetsContractController` class: ([#4397](https://github.com/MetaMask/core/pull/4397))
  - Add class field `messagingSystem`.
  - Add getters for `ipfsGateway` and `chainId`. As corresponding setters have not been defined, these properties are not externally mutable.
- Add and export the `AssetsContractControllerMessenger` type ([#4397](https://github.com/MetaMask/core/pull/4397))
  - `AssetsContractControllerMessenger` must allow the external actions `NetworkController:getNetworkClientById`, `NetworkController:getNetworkConfigurationByNetworkClientId`, `NetworkController:getSelectedNetworkClient`, `NetworkController:getState`.
  - `AssetsContractControllerMessenger` must allow the external events `PreferencesController:stateChange`, `NetworkController:networkDidChange`.
- Add and export new types: `AssetsContractControllerActions`, `AssetsContractControllerEvents`, `AssetsContractControllerGetERC20StandardAction`, `AssetsContractControllerGetERC721StandardAction`, `AssetsContractControllerGetERC1155StandardAction`, `AssetsContractControllerGetERC20BalanceOfAction`, `AssetsContractControllerGetERC20TokenDecimalsAction`, `AssetsContractControllerGetERC20TokenNameAction`, `AssetsContractControllerGetERC721NftTokenIdAction`, `AssetsContractControllerGetERC721TokenURIAction`, `AssetsContractControllerGetERC721AssetNameAction`, `AssetsContractControllerGetERC721AssetSymbolAction`, `AssetsContractControllerGetERC721OwnerOfAction`, `AssetsContractControllerGetERC1155TokenURIAction`, `AssetsContractControllerGetERC1155BalanceOfAction`, `AssetsContractControllerTransferSingleERC1155Action`, `AssetsContractControllerGetTokenStandardAndDetailsAction`, `AssetsContractControllerGetBalancesInSingleCallAction` ([#4397](https://github.com/MetaMask/core/pull/4397))
- Add a new `setProvider` method to `AssetsContractController` ([#4397](https://github.com/MetaMask/core/pull/4397))
  - Replaces the removed `provider` setter method, and widens the `provider` function parameter type from `Provider` to `Provider | undefined`.
- Export `TokenBalancesControllerState` type ([#4535](https://github.com/MetaMask/core/pull/4535))
  - This was defined but not exported in v34.0.0.
- Add `getNFTContractInfo` method to the `NFTController` for fetching NFT Collection Metadata from the NFT API ([#4524](https://github.com/MetaMask/core/pull/4524))

### Changed

- **BREAKING:** Add required constructor option `messenger` to the `AssetsContractController` class ([#4397](https://github.com/MetaMask/core/pull/4397))
- **BREAKING:** `TokenBalancesControllerMessenger` must allow the `AssetsContractController:getERC20BalanceOf` action in addition to its previous allowed actions ([#4397](https://github.com/MetaMask/core/pull/4397))
- **BREAKING:** `NftControllerMessenger` must allow the following actions in addition to its previous allowed actions: `AssetsContractController:getERC721AssetName`, `AssetsContractController:getERC721AssetSymbol`, `AssetsContractController:getERC721TokenURI`, `AssetsContractController:getERC721OwnerOf`, `AssetsContractController:getERC1155BalanceOf`, `AssetsContractController:getERC1155TokenURI` ([#4397](https://github.com/MetaMask/core/pull/4397))
- **BREAKING:** The type of `SINGLE_CALL_BALANCES_ADDRESS_BY_CHAINID` is narrowed from `Record<Hex, string>` to the const-asserted literal properties of the `SINGLE_CALL_BALANCES_ADDRESS_BY_CHAINID` object ([#4397](https://github.com/MetaMask/core/pull/4397))
  - The index signature is restricted to the union of the enum keys of `SupportedTokenDetectionNetworks`.
  - The property value type is restricted to the type union of the addresses defined in the object.
  - The object type is constrained by `Record<Hex, string>` using the `satisfies` keyword.
- **BREAKING:** Convert the `BalanceMap` type from an `interface` into a type alias ([#4397](https://github.com/MetaMask/core/pull/4397))
  - Type aliases have an index signature of `string` by default, and are compatible with the `StateConstraint` type defined in the `@metamask/base-controller` package.
- **BREAKING:** `getIpfsCIDv1AndPath`, `getFormattedIpfsUrl` are now async functions ([#3645](https://github.com/MetaMask/core/pull/3645))
- **BREAKING:** Bump peerDependency `@metamask/accounts-controller` from `^17.0.0` to `^18.0.0` ([#4548](https://github.com/MetaMask/core/pull/4548))
- Remove `@metamask/accounts-controller`, `@metamask/approval-controller`, `@metamask/keyring-controller`, and `@metamask/preferences-controller` dependencies [#4556](https://github.com/MetaMask/core/pull/4556)
  - These were listed under `peerDependencies` already, so they were redundant as dependencies.
- Add `immer` `^9.0.6` as a new dependency ([#3645](https://github.com/MetaMask/core/pull/3645))
- Bump `@metamask/abi-utils` from `^2.0.2` to `^2.0.3` ([#3645](https://github.com/MetaMask/core/pull/3645))
- Bump `@metamask/base-controller` from `^6.0.0` to `^6.0.2` ([#4517](https://github.com/MetaMask/core/pull/4517), [#4544](https://github.com/MetaMask/core/pull/4544))
- Bump `@metamask/controller-utils` from `^11.0.1` to `^11.0.2` ([#4544](https://github.com/MetaMask/core/pull/4544))
- Bump `@metamask/utils` from `^9.0.0` to `^9.1.0` ([#4529](https://github.com/MetaMask/core/pull/4529))
- Bump `multiformats` from `^9.5.2` to `^13.1.0` ([#3645](https://github.com/MetaMask/core/pull/3645))
- Bump `@metamask/polling-controller` from `^9.0.0` to `^9.0.1` ([#4548](https://github.com/MetaMask/core/pull/4548))

### Removed

- **BREAKING:** Remove elements from the `AssetsContractController` class: ([#4397](https://github.com/MetaMask/core/pull/4397))
  - **BREAKING:** `AssetsContractController` no longer inherits from `BaseControllerV1`.
  - **BREAKING:** Remove constructor option callbacks `onPreferencesStateChange`, `onNetworkDidChange`, `getNetworkClientById`, and replace with corresponding messenger actions and events.
  - **BREAKING:** Remove class fields: `name`, `config` (along with its properties `provider`, `ipfsGateway`, `chainId`).
  - **BREAKING:** Remove methods: `getProvider`, `getChainId`.
    - Use the getters `provider` and `chainId` instead.
  - **BREAKING:** Remove the `provider` setter method.
    - Use the `setProvider` method instead.
- **BREAKING:** Remove the `getERC20BalanceOf` constructor option callback from the `TokenBalancesControllerOptions` type and the `TokenBalancesController` constructor ([#4397](https://github.com/MetaMask/core/pull/4397))
  - The messenger is expected to allow `AssetsContractController:getERC20BalanceOf` messenger action so that it can be used instead.
- **BREAKING:** Remove `NftController` constructor option callbacks: `getERC721AssetName`, `getERC721AssetSymbol`, `getERC721TokenURI`, `getERC721OwnerOf`, `getERC1155BalanceOf`, `getERC1155TokenURI` ([#4397](https://github.com/MetaMask/core/pull/4397))
  - These are accessed through the messenger instead.
- **BREAKING:** Remove the `AssetsContractConfig` type ([#4397](https://github.com/MetaMask/core/pull/4397))
- **BREAKING:** Remove export for `MISSING_PROVIDER_ERROR` ([#4397](https://github.com/MetaMask/core/pull/4397))

### Fixed

- **BREAKING:** Convert the `getERC721NftTokenId` method of the `AssetsContractController` into an async function. ([#4397](https://github.com/MetaMask/core/pull/4397))

## [36.0.0]

### Added

- Add optional `topBid` property to the `NftMetadata` type. This property must be of type `TopBid`. ([#4522](https://github.com/MetaMask/core/pull/4522))
- Add optional `floorAsk` property to the `TokenCollection` type. This property must be of type `FloorAskCollection`. ([#4522](https://github.com/MetaMask/core/pull/4522))
- Add linea mainnet support to nft detection supported networks ([#4515](https://github.com/MetaMask/core/pull/4515))
- The `Collection` type is expanded to include the following 'string'-type optional properties: `contractDeployedAt`, `creator`, `ownerCount`, and an optional property `topBid` of the type `TopBid & { sourceDomain?: string; }`. ([#4443](https://github.com/MetaMask/core/pull/4443))

### Changed

- Fetch NFT collections data from the NFT-API `Get Collections` endpoint when calling the `detectNfts` method of `NftDetectionController`, and the `updateNftMetadata` and `watchNft` methods of `NftController`. ([#4443](https://github.com/MetaMask/core/pull/4443))
- Bump `@metamask/utils` to `^9.0.0` ([#4516](https://github.com/MetaMask/core/pull/4516))
- Bump `@metamask/rpc-errors` to `^6.3.1` ([#4516](https://github.com/MetaMask/core/pull/4516))

### Fixed

- **BREAKING:** The `attributes` property of the `NftMetadata` type must be of type `Attributes[]` ([#4522](https://github.com/MetaMask/core/pull/4522))
  - The `attributes` property was added and typed as `Attributes` on `v28.0.0`.

## [35.0.0]

### Changed

- **BREAKING:** Bump peerDependency `@metamask/network-controller` to `^20.0.0` ([#4508](https://github.com/MetaMask/core/pull/4508))
- Bump `@metamask/polling-controller` to `^9.0.0` ([#4508](https://github.com/MetaMask/core/pull/4508))
- Bump `@metamask/accounts-controller` to `^17.2.0` ([#4498](https://github.com/MetaMask/core/pull/4498))

### Fixed

- Add support for tokenURI encoded images to `NftController` methods `addNft`, `watchNft` and `updateNftMetadata` ([#4482](https://github.com/MetaMask/core/pull/4482))

## [34.0.0]

### Added

- Add `AccountTrackerControllerGetStateAction`, `AccountTrackerControllerActions`, `AccountTrackerControllerStateChangeEvent`, and `AccountTrackerControllerEvents` types ([#4407](https://github.com/MetaMask/core/pull/4407))
- Add `setIntervalLength` and `getIntervalLength` methods to `AccountTrackerController` ([#4407](https://github.com/MetaMask/core/pull/4407))
  - `setIntervalLength` replaces updating the polling interval via `configure`.

### Changed

- **BREAKING** `TokenBalancesController` messenger must allow the action `AccountsController:getSelectedAccount` and remove `PreferencesController:getState`. ([#4219](https://github.com/MetaMask/core/pull/4219))
- **BREAKING** `TokenDetectionController` messenger must allow the action `AccountsController:getAccount`. ([#4219](https://github.com/MetaMask/core/pull/4219))
- **BREAKING** `TokenDetectionController` messenger must allow the event `AccountsController:selectedEvmAccountChange` and remove `AccountsController:selectedAccountChange`. ([#4219](https://github.com/MetaMask/core/pull/4219))
- **BREAKING** `TokenRatesController` messenger must allow the action `AccountsController:getAccount`, `AccountsController:getSelectedAccount` and remove `PreferencesController:getState`. ([#4219](https://github.com/MetaMask/core/pull/4219))
- **BREAKING** `TokenRatesController` messenger must allow the event `AccountsController:selectedEvmAccountChange` and remove `PreferencesController:stateChange`. ([#4219](https://github.com/MetaMask/core/pull/4219))
- **BREAKING** `TokensController` messenger must allow the action `AccountsController:getAccount`, `AccountsController:getSelectedAccount`.
- **BREAKING** `TokensController` messenger must allow the event `AccountsController:selectedEvmAccountChange`. ([#4219](https://github.com/MetaMask/core/pull/4219))
- Upgrade AccountTrackerController to BaseControllerV2 ([#4407](https://github.com/MetaMask/core/pull/4407))
- **BREAKING:** Convert `AccountInformation` from interface to type ([#4407](https://github.com/MetaMask/core/pull/4407))
- **BREAKING:** Rename `AccountTrackerState` to `AccountTrackerControllerState` and convert from interface to type ([#4407](https://github.com/MetaMask/core/pull/4407))
- **BREAKING:** `AccountTrackerController` now inherits from `StaticIntervalPollingController` instead of `StaticIntervalPollingControllerV1` ([#4407](https://github.com/MetaMask/core/pull/4407))
  - The constructor now takes a single options object rather than three arguments. Some options have been removed; see later entries.
- **BREAKING:** The `AccountTrackerController` messenger must now allow the actions `PreferencesController:getState`, `NetworkController:getState`, and `NetworkController:getNetworkClientById` ([#4407](https://github.com/MetaMask/core/pull/4407))
- **BREAKING:** The `refresh` method is no longer pre-bound to the controller ([#4407](https://github.com/MetaMask/core/pull/4407))
  - You may now need to pre-bind it e.g. `accountTrackerController.refresh.bind(accountTrackerController)`.
- Bump `@metamask/accounts-controller` to `^17.1.0` ([#4460](https://github.com/MetaMask/core/pull/4460))

### Removed

- **BREAKING** `TokensController` removes `selectedAddress` constructor argument. ([#4219](https://github.com/MetaMask/core/pull/4219))
- **BREAKING** `TokenDetectionController` removes `selectedAddress` constructor argument. ([#4219](https://github.com/MetaMask/core/pull/4219))
- **BREAKING:** Remove `AccountTrackerConfig` type ([#4407](https://github.com/MetaMask/core/pull/4407))
  - Some of these properties have been merged into the options that the `AccountTrackerController` constructor takes.
- **BREAKING:** Remove `config` property and `configure` method from `AccountTrackerController` ([#4407](https://github.com/MetaMask/core/pull/4407))
  - The controller now takes a single options object which can be used for configuration, and configuration is now kept internally.
- **BREAKING:** Remove `notify`, `subscribe`, and `unsubscribe` methods from `AccountTrackerController` ([#4407](https://github.com/MetaMask/core/pull/4407))
  - Use the controller messenger for subscribing to and publishing events instead.
- **BREAKING:** Remove `provider`, `getMultiAccountBalancesEnabled`, `getCurrentChainId`, and `getNetworkClientById` from configuration options for `AccountTrackerController` ([#4407](https://github.com/MetaMask/core/pull/4407))
  - The provider is now obtained directly from the network controller on demand.
  - The messenger is now used in place of the callbacks.

## [33.0.0]

### Added

- **BREAKING:** Add `messenger` as a constructor option for `AccountTrackerController` ([#4225](https://github.com/MetaMask/core/pull/4225))
- **BREAKING:** Add `messenger` option to `TokenRatesController` ([#4314](https://github.com/MetaMask/core/pull/4314))
  - This messenger must allow the actions `TokensController:getState`, `NetworkController:getNetworkClientById`, `NetworkController:getState`, and `PreferencesController:getState` and allow the events `PreferencesController:stateChange`, `TokensController:stateChange`, and `NetworkController:stateChange`.
- Add types `TokenRatesControllerGetStateAction`, `TokenRatesControllerActions`, `TokenRatesControllerStateChangeEvent`, `TokenRatesControllerEvents`, `TokenRatesControllerMessenger`([#4314](https://github.com/MetaMask/core/pull/4314))
- Add function `getDefaultTokenRatesControllerState` ([#4314](https://github.com/MetaMask/core/pull/4314))
- Add `enable` and `disable` methods to `TokenRatesController` ([#4314](https://github.com/MetaMask/core/pull/4314))
  - These are used to stop and restart polling.
- Export `ContractExchangeRates` type ([#4314](https://github.com/MetaMask/core/pull/4314))
  - Add `AccountTrackerControllerMessenger` type
- **BREAKING:** The `NftController` messenger must now allow `AccountsController:getAccount` and `AccountsController:getSelectedAccount` as messenger actions and `AccountsController:selectedEvmAccountChange` as a messenger event ([#4221](https://github.com/MetaMask/core/pull/4221))
- **BREAKING:** `NftDetectionController` messenger must now allow `AccountsController:getSelectedAccount` as a messenger action ([#4221](https://github.com/MetaMask/core/pull/4221))
- Token price API support for mantle network ([#4376](https://github.com/MetaMask/core/pull/4376))

### Changed

- **BREAKING:** Bump dependency and peer dependency `@metamask/accounts-controller` to `^17.0.0` ([#4413](https://github.com/MetaMask/core/pull/4413))
- **BREAKING:** `TokenRatesController` now inherits from `StaticIntervalPollingController` instead of `StaticIntervalPollingControllerV1` ([#4314](https://github.com/MetaMask/core/pull/4314))
  - The constructor now takes a single options object rather than three arguments. Some options have been removed; see later entries.
- **BREAKING:** Rename `TokenRatesState` to `TokenRatesControllerState`, and convert from `interface` to `type` ([#4314](https://github.com/MetaMask/core/pull/4314))
- The `NftController` now reads the selected address via the `AccountsController`, using the `AccountsController:selectedEvmAccountChange` messenger event to stay up to date ([#4221](https://github.com/MetaMask/core/pull/4221))
- `NftDetectionController` now reads the currently selected account from `AccountsController` instead of `PreferencesController` ([#4221](https://github.com/MetaMask/core/pull/4221))
- Bump `@metamask/keyring-api` to `^8.0.0` ([#4405](https://github.com/MetaMask/core/pull/4405))
- Bump `@metamask/eth-snap-keyring` to `^4.3.1` ([#4405](https://github.com/MetaMask/core/pull/4405))
- Bump `@metamask/keyring-controller` to `^17.1.0` ([#4413](https://github.com/MetaMask/core/pull/4413))

### Removed

- **BREAKING:** Remove `nativeCurrency`, `chainId`, `selectedAddress`, `allTokens`, and `allDetectedTokens` from configuration options for `TokenRatesController` ([#4314](https://github.com/MetaMask/core/pull/4314))
  - The messenger is now used to obtain information from other controllers where this data was originally expected to come from.
- **BREAKING:** Remove `config` property and `configure` method from `TokenRatesController` ([#4314](https://github.com/MetaMask/core/pull/4314))
  - The controller now takes a single options object which can be used for configuration, and configuration is now kept internally.
- **BREAKING:** Remove `notify`, `subscribe`, and `unsubscribe` methods from `TokenRatesController` ([#4314](https://github.com/MetaMask/core/pull/4314))
  - Use the controller messenger for subscribing to and publishing events instead.
- **BREAKING:** Remove `TokenRatesConfig` type ([#4314](https://github.com/MetaMask/core/pull/4314))
  - Some of these properties have been merged into the options that `TokenRatesController` takes.
- **BREAKING:** Remove `NftController` constructor options `selectedAddress`. ([#4221](https://github.com/MetaMask/core/pull/4221))
- **BREAKING:** Remove `AccountTrackerController` constructor options `getIdentities`, `getSelectedAddress` and `onPreferencesStateChange` ([#4225](https://github.com/MetaMask/core/pull/4225))
- **BREAKING:** Remove `value` property from the data for each token in `state.marketData` ([#4364](https://github.com/MetaMask/core/pull/4364))
  - The `price` property should be used instead.

### Fixed

- Prevent unnecessary state updates when executing the `NftController`'s `updateNftMetadata` method by comparing the metadata of fetched NFTs and NFTs in state and synchronizing state updates using a mutex lock. ([#4325](https://github.com/MetaMask/core/pull/4325))
- Prevent the use of market data when not available for a given token ([#4361](https://github.com/MetaMask/core/pull/4361))
- Fix `refresh` method remaining locked indefinitely after it was run successfully. Now lock is released on successful as well as failed runs. ([#4270](https://github.com/MetaMask/core/pull/4270))
- `TokenRatesController` uses checksum instead of lowercase format for token addresses ([#4377](https://github.com/MetaMask/core/pull/4377))

## [32.0.0]

### Changed

- **BREAKING:** Bump minimum Node version to 18.18 ([#3611](https://github.com/MetaMask/core/pull/3611))
- **BREAKING:** Bump dependency and peer dependency `@metamask/accounts-controller` to `^16.0.0` ([#4352](https://github.com/MetaMask/core/pull/4352))
- **BREAKING:** Bump dependency and peer dependency `@metamask/approval-controller` to `^7.0.0` ([#4352](https://github.com/MetaMask/core/pull/4352))
- **BREAKING:** Bump dependency and peer dependency `@metamask/keyring-controller` to `^17.0.0` ([#4352](https://github.com/MetaMask/core/pull/4352))
- **BREAKING:** Bump dependency and peer dependency `@metamask/network-controller` to `^19.0.0` ([#4352](https://github.com/MetaMask/core/pull/4352))
- **BREAKING:** Bump dependency and peer dependency `@metamask/preferences-controller` to `^13.0.0` ([#4352](https://github.com/MetaMask/core/pull/4352))
- Bump `@metamask/base-controller` to `^6.0.0` ([#4352](https://github.com/MetaMask/core/pull/4352))
- Bump `@metamask/controller-utils` to `^11.0.0` ([#4352](https://github.com/MetaMask/core/pull/4352))
- Bump `@metamask/polling-controller` to `^8.0.0` ([#4352](https://github.com/MetaMask/core/pull/4352))

## [31.0.0]

### Added

- **BREAKING:** The `NftDetectionController` now takes a `messenger`, which can be used for communication ([#4312](https://github.com/MetaMask/core/pull/4312))
  - This messenger must allow the following actions `ApprovalController:addRequest`, `NetworkController:getState`, `NetworkController:getNetworkClientById`, and `PreferencesController:getState`, and must allow the events `PreferencesController:stateChange` and `NetworkController:stateChange`
- Add `NftDetectionControllerMessenger` type ([#4312](https://github.com/MetaMask/core/pull/4312))
- Add `NftControllerGetStateAction`, `NftControllerActions`, `NftControllerStateChangeEvent`, and `NftControllerEvents` types ([#4310](https://github.com/MetaMask/core/pull/4310))
- Add `NftController:getState` and `NftController:stateChange` as an available action and event to the `NftController` messenger ([#4310](https://github.com/MetaMask/core/pull/4310))

### Changed

- **BREAKING:** Change `TokensController` to inherit from `BaseController` rather than `BaseControllerV1` ([#4304](https://github.com/MetaMask/core/pull/4304))
  - The constructor now takes a single options object rather than three arguments, and all properties in `config` are now part of options.
- **BREAKING:** Rename `TokensState` type to `TokensControllerState` ([#4304](https://github.com/MetaMask/core/pull/4304))
- **BREAKING:** Make all `TokensController` methods and properties starting with `_` private ([#4304](https://github.com/MetaMask/core/pull/4304))
- **BREAKING:** Convert `Token` from `interface` to `type` ([#4304](https://github.com/MetaMask/core/pull/4304))
- **BREAKING:** Replace `balanceError` property in `Token` with `hasBalanceError`; update `TokenBalancesController` so that it no longer captures the error resulting from getting the balance of an ERC-20 token ([#4304](https://github.com/MetaMask/core/pull/4304))
- **BREAKING:** Change `NftDetectionController` to inherit from `StaticIntervalPollingController` rather than `StaticIntervalPollingControllerV1` ([#4312](https://github.com/MetaMask/core/pull/4312))
  - The constructor now takes a single options object rather than three arguments, and all properties in `config` are now part of options.
- **BREAKING:** Convert `ApiNft`, `ApiNftContract`, `ApiNftLastSale`, and `ApiNftCreator` from `interface` to `type` ([#4312](https://github.com/MetaMask/core/pull/4312))
- **BREAKING:** Change `NftController` to inherit from `BaseController` rather than `BaseControllerV1` ([#4310](https://github.com/MetaMask/core/pull/4310))
  - The constructor now takes a single options object rather than three arguments, and all properties in `config` are now part of options.
- **BREAKING:** Convert `Nft`, `NftContract`, and `NftMetadata` from `interface` to `type` ([#4310](https://github.com/MetaMask/core/pull/4310))
- **BREAKING:** Rename `NftState` to `NftControllerState`, and convert to `type` ([#4310](https://github.com/MetaMask/core/pull/4310))
- **BREAKING:** Rename `getDefaultNftState` to `getDefaultNftControllerState` ([#4310](https://github.com/MetaMask/core/pull/4310))
- **BREAKING:** Bump dependency and peer dependency `@metamask/accounts-controller` to `^15.0.0` ([#4342](https://github.com/MetaMask/core/pull/4342))
- **BREAKING:** Bump dependency and peer dependency `@metamask/approval-controller` to `^6.0.2` ([#4342](https://github.com/MetaMask/core/pull/4342))
- **BREAKING:** Bump dependency and peer dependency `@metamask/keyring-controller` to `^16.1.0` ([#4342](https://github.com/MetaMask/core/pull/4342))
- **BREAKING:** Bump dependency and peer dependency `@metamask/network-controller` to `^18.1.3` ([#4342](https://github.com/MetaMask/core/pull/4342))
- **BREAKING:** Bump dependency and peer dependency `@metamask/preferences-controller` to `^12.0.0` ([#4342](https://github.com/MetaMask/core/pull/4342))
- Change `NftDetectionController` method `detectNfts` so that `userAddress` option is optional ([#4312](https://github.com/MetaMask/core/pull/4312))
  - This will default to the currently selected address as kept by PreferencesController.
- Bump `async-mutex` to `^0.5.0` ([#4335](https://github.com/MetaMask/core/pull/4335))
- Bump `@metamask/polling-controller` to `^7.0.0` ([#4342](https://github.com/MetaMask/core/pull/4342))

### Removed

- **BREAKING:** Remove `config` property and `configure` method from `TokensController` ([#4304](https://github.com/MetaMask/core/pull/4304))
  - The `TokensController` now takes a single options object which can be used for configuration, and configuration is now kept internally.
- **BREAKING:** Remove `notify`, `subscribe`, and `unsubscribe` methods from `TokensController` ([#4304](https://github.com/MetaMask/core/pull/4304))
  - Use the controller messenger for subscribing to and publishing events instead.
- **BREAKING:** Remove `TokensConfig` type ([#4304](https://github.com/MetaMask/core/pull/4304))
  - These properties have been merged into the options that `TokensController` takes.
- **BREAKING:** Remove `config` property and `configure` method from `TokensController` ([#4312](https://github.com/MetaMask/core/pull/4312))
  - `TokensController` now takes a single options object which can be used for configuration, and configuration is now kept internally.
- **BREAKING:** Remove `notify`, `subscribe`, and `unsubscribe` methods from `NftDetectionController` ([#4312](https://github.com/MetaMask/core/pull/4312))
  - Use the controller messenger for subscribing to and publishing events instead.
- **BREAKING:** Remove `chainId` as a `NftDetectionController` constructor argument ([#4312](https://github.com/MetaMask/core/pull/4312))
  - The controller will now read the `networkClientId` from the NetworkController state through the messenger when needed.
- **BREAKING:** Remove `getNetworkClientById` as a `NftDetectionController` constructor argument ([#4312](https://github.com/MetaMask/core/pull/4312))
  - The controller will now call `NetworkController:getNetworkClientId` through the messenger object.
- **BREAKING:** Remove `onPreferencesStateChange` as a `NftDetectionController` constructor argument ([#4312](https://github.com/MetaMask/core/pull/4312))
  - The controller will now call `PreferencesController:stateChange` through the messenger object.
- **BREAKING:** Remove `onNetworkStateChange` as a `NftDetectionController` constructor argument ([#4312](https://github.com/MetaMask/core/pull/4312))
  - The controller will now read the `networkClientId` from the NetworkController state through the messenger when needed.
- **BREAKING:** Remove `getOpenSeaApiKey` as a `NftDetectionController` constructor argument ([#4312](https://github.com/MetaMask/core/pull/4312))
  - This was never used.
- **BREAKING:** Remove `getNftApi` as a `NftDetectionController` constructor argument ([#4312](https://github.com/MetaMask/core/pull/4312))
  - This was never used.
- **BREAKING:** Remove `NftDetectionConfig` type ([#4312](https://github.com/MetaMask/core/pull/4312))
  - These properties have been merged into the options that `NftDetectionController` takes.
- **BREAKING:** Remove `config` property and `configure` method from `NftController` ([#4310](https://github.com/MetaMask/core/pull/4310))
  - `NftController` now takes a single options object which can be used for configuration, and configuration is now kept internally.
- **BREAKING:** Remove `notify`, `subscribe`, and `unsubscribe` methods from `NftController` ([#4310](https://github.com/MetaMask/core/pull/4310))
  - Use the controller messenger for subscribing to and publishing events instead.
- **BREAKING:** Remove `onPreferencesStateChange` as a `NftController` constructor argument ([#4310](https://github.com/MetaMask/core/pull/4310))
  - The controller will now call `PreferencesController:stateChange` through the messenger object.
- **BREAKING:** Remove `onNetworkStateChange` as a `NftController` constructor argument ([#4310](https://github.com/MetaMask/core/pull/4310))
  - The controller will now call `NetworkController:stateChange` through the messenger object.
- **BREAKING:** Remove `NftConfig` type ([#4310](https://github.com/MetaMask/core/pull/4310))
  - These properties have been merged into the options that `NftController` takes.
- **BREAKING:** Remove `config` property and `configure` method from `NftController` ([#4310](https://github.com/MetaMask/core/pull/4310))
  - `NftController` now takes a single options object which can be used for configuration, and configuration is now kept internally.
- **BREAKING:** Remove `hub` property from `NftController` ([#4310](https://github.com/MetaMask/core/pull/4310))
  - Use the controller messenger for subscribing to and publishing events instead.
- **BREAKING:** Modify `TokenListController` so that tokens fetched from the API and stored in state will no longer have `storage` and `erc20` properties ([#4235](https://github.com/MetaMask/core/pull/4235))
  - These properties were never officially supported, but they were present in state anyway.

## [30.0.0]

### Added

- Adds a new field `marketData` to the state of `TokenRatesController` ([#4206](https://github.com/MetaMask/core/pull/4206))
- Adds a new `RatesController` to manage prices for non-EVM blockchains ([#4242](https://github.com/MetaMask/core/pull/4242))

### Changed

- **BREAKING:** Changed price and token API endpoints from `*.metafi.codefi.network` to `*.api.cx.metamask.io` ([#4301](https://github.com/MetaMask/core/pull/4301))
- When fetching token list for Linea Mainnet, use `occurrenceFloor` parameter of 1 instead of 3, and filter tokens to those with a `lineaTeam` aggregator or more than 3 aggregators ([#4253](https://github.com/MetaMask/core/pull/4253))
- **BREAKING:** The NftController messenger must now allow the `NetworkController:getNetworkClientById` action ([#4305](https://github.com/MetaMask/core/pull/4305))
- **BREAKING:** Bump dependency and peer dependency `@metamask/network-controller` to `^18.1.2` ([#4332](https://github.com/MetaMask/core/pull/4332))
- Bump `@metamask/keyring-api` to `^6.1.1` ([#4262](https://github.com/MetaMask/core/pull/4262))

### Removed

- **BREAKING:** Removed `contractExchangeRates` and `contractExchangeRatesByChainId` from the state of `TokenRatesController` ([#4206](https://github.com/MetaMask/core/pull/4206))

### Fixed

- Only update NFT state when metadata actually changes ([#4143](https://github.com/MetaMask/core/pull/4143))

## [29.0.0]

### Added

- Add token detection on 7 more networks ([#4184](https://github.com/MetaMask/core/pull/4184))
  - New supported networks are: cronos, celo, gnosis, fantom, polygon_zkevm, moonbeam, and moonriver

### Changed

- **BREAKING** Changed `NftDetectionController` constructor `options` argument ([#4178](https://github.com/MetaMask/core/pull/4178))
  - Added `options.disabled` and `options.selectedAddress` properties
- **BREAKING** Bump `@metamask/keyring-controller` peer dependency to ^16.0.0 ([#4234](https://github.com/MetaMask/core/pull/4234))
- **BREAKING** Bump `@metamask/accounts-controller` peer dependency to ^14.0.0 ([#4234](https://github.com/MetaMask/core/pull/4234))
- **BREAKING** Bump `@metamask/preferences-controller` peer dependency to ^11.0.0 ([#4234](https://github.com/MetaMask/core/pull/4234))
- Bump `@metamask/keyring-api` to `^6.0.0` ([#4193](https://github.com/MetaMask/core/pull/4193))
- Lower number of tokens returned by API calls ([#4207](https://github.com/MetaMask/core/pull/4207))
  - Limit changed from `200` to `50`
- Bump `@metamask/base-controller` to `^5.0.2` ([#4232](https://github.com/MetaMask/core/pull/4232))
- Bump `@metamask/approval-controller` to `^6.0.2` ([#4234](https://github.com/MetaMask/core/pull/4234))
- Bump `@metamask/polling-controller` to `^6.0.2` ([#4234](https://github.com/MetaMask/core/pull/4234))

## [28.0.0]

### Added

- Add reservoir migration ([#4030](https://github.com/MetaMask/core/pull/4030))

### Changed

- Fix getting nft tokenURI ([#4136](https://github.com/MetaMask/core/pull/4136))
- **BREAKING** Bump peer dependency on `@metamask/keyring-controller` ([#4090](https://github.com/MetaMask/core/pull/4090))
- Fix token detection during account change ([#4133](https://github.com/MetaMask/core/pull/4133))
- Fix update nft metadata when toggles off ([#4096](https://github.com/MetaMask/core/pull/4096))
- Adds `tokenMethodIncreaseAllowance` ([#4069](https://github.com/MetaMask/core/pull/4069))
- Fix mantle token mispriced ([#4045](https://github.com/MetaMask/core/pull/4045))

## [27.2.0]

### Added

- `CodefiTokenPricesServiceV2` exports `SUPPORTED_CHAIN_IDS`, an array of chain IDs supported by Codefi Price API V2. ([#4079](https://github.com/MetaMask/core/pull/4079))

- Added `tokenURI` key to `compareNftMetadata` function to compare nft metadata entries with. ([#3856](https://github.com/MetaMask/core/pull/3856))

## [27.1.0]

### Added

- Add `updateNftMetadata` method to `NftController` to update metadata for the requested NFTs ([#4008](https://github.com/MetaMask/core/pull/4008))

## [27.0.1]

### Fixed

- Fix `types` field in `package.json` ([#4047](https://github.com/MetaMask/core/pull/4047))

## [27.0.0]

### Added

- **BREAKING**: Add ESM build ([#3998](https://github.com/MetaMask/core/pull/3998))
  - It's no longer possible to import files from `./dist` directly.

### Changed

- **BREAKING:** Bump dependency and peer dependency on `@metamask/accounts-controller` to `^12.0.0` ([#4039](https://github.com/MetaMask/core/pull/4039))
- **BREAKING:** Bump dependency and peer dependency on `@metamask/approval-controller` to `^6.0.0` ([#4039](https://github.com/MetaMask/core/pull/4039))
- **BREAKING:** Bump `@metamask/base-controller` to `^5.0.0` ([#4039](https://github.com/MetaMask/core/pull/4039))
  - This version has a number of breaking changes. See the changelog for more.
- **BREAKING:** Bump dependency and peer dependency on `@metamask/keyring-controller` to `^14.0.0` ([#4039](https://github.com/MetaMask/core/pull/4039))
- **BREAKING:** Bump dependency and peer dependency on `@metamask/network-controller` to `^18.0.0` ([#4039](https://github.com/MetaMask/core/pull/4039))
- **BREAKING:** Bump dependency and peer dependency on `@metamask/preferences-controller` to `^9.0.0` ([#4039](https://github.com/MetaMask/core/pull/4039))
- Relax `TokensControllerGetStateAction` and `TokensControllerStateChangeEvent` types so that they no longer constrain the `TokensController` state in the action handler and event payload to `Record<string, Json>` ([#3949](https://github.com/MetaMask/core/pull/3949))
- Bump `@metamask/controller-utils` to `^9.0.0` ([#4039](https://github.com/MetaMask/core/pull/4039))
- Bump `@metamask/polling-controller` to `^6.0.0` ([#4039](https://github.com/MetaMask/core/pull/4039))

## [26.0.0]

### Added

- **BREAKING:** `TokenDetectionController` newly subscribes to the `PreferencesController:stateChange`, `AccountsController:selectedAccountChange`, `KeyringController:lock`, and `KeyringController:unlock` events, and allows messenger actions `AccountsController:getSelectedAccount`, `NetworkController:getNetworkClientById`, `NetworkController:getNetworkConfigurationByNetworkClientId`, `NetworkController:getState`, `KeyringController:getState`, `PreferencesController:getState`, `TokenListController:getState`, `TokensController:getState`, and `TokensController:addDetectedTokens` ([#3775](https://github.com/MetaMask/core/pull/3775/), [#3923](https://github.com/MetaMask/core/pull/3923/), [#3938](https://github.com/MetaMask/core/pull/3938))
- `TokensController` now exports `TokensControllerActions`, `TokensControllerGetStateAction`, `TokensControllerAddDetectedTokensAction`, `TokensControllerEvents`, and `TokensControllerStateChangeEvent` ([#3690](https://github.com/MetaMask/core/pull/3690/))

### Changed

- **BREAKING:** Add `@metamask/accounts-controller` `^11.0.0` as dependency and peer dependency ([#3775](https://github.com/MetaMask/core/pull/3775/), [#4007](https://github.com/MetaMask/core/pull/4007))
- **BREAKING:** Add `@metamask/keyring-controller` `^13.0.0` as dependency and peer dependency ([#3775](https://github.com/MetaMask/core/pull/3775), [#4007](https://github.com/MetaMask/core/pull/4007))
- **BREAKING:** Bump `@metamask/preferences-controller` dependency and peer dependency to `^8.0.0` ([#4007](https://github.com/MetaMask/core/pull/4007))
- **BREAKING:** `TokenDetectionController` is merged with `DetectTokensController` from the `metamask-extension` repo ([#3775](https://github.com/MetaMask/core/pull/3775/), [#3923](https://github.com/MetaMask/core/pull/3923)), ([#3938](https://github.com/MetaMask/core/pull/3938))
  - **BREAKING:** `TokenDetectionController` now resets its polling interval to the default value of 3 minutes when token detection is triggered by external controller events `KeyringController:unlock`, `TokenListController:stateChange`, `PreferencesController:stateChange`, `AccountsController:selectedAccountChange`.
  - **BREAKING:** `TokenDetectionController` now refetches tokens on `NetworkController:networkDidChange` if the `networkClientId` is changed instead of `chainId`.
  - **BREAKING:** `TokenDetectionController` cannot initiate polling or token detection if `KeyringController` state is locked.
  - **BREAKING:** The `detectTokens` method input option `accountAddress` has been renamed to `selectedAddress`.
  - **BREAKING:** The `detectTokens` method now excludes tokens that are already included in the `TokensController`'s `detectedTokens` list from the batch of incoming tokens it sends to the `TokensController` `addDetectedTokens` method.
  - **BREAKING:** The constructor for `TokenDetectionController` expects a new required property `trackMetaMetricsEvent`, which defines the callback that is called in the `detectTokens` method.
  - **BREAKING:** In Mainnet, even if the `PreferenceController`'s `useTokenDetection` option is set to false, automatic token detection is performed on the legacy token list (token data from the contract-metadata repo).
  - **BREAKING:** The `TokensState` type is now defined as a type alias rather than an interface. ([#3690](https://github.com/MetaMask/core/pull/3690/))
    - This is breaking because it could affect how this type is used with other types, such as `Json`, which does not support TypeScript interfaces.
  - The constructor option `selectedAddress` no longer defaults to `''` if omitted. Instead, the correct address is assigned using the `AccountsController:getSelectedAccount` messenger action.
- **BREAKING:** Change type of `provider` property in `AssetsContractController` from `any` to `Provider` from `@metamask/network-controller` ([#3818](https://github.com/MetaMask/core/pull/3818))
- **BREAKING:** Change type of `provider` property in `TokensController` from `any` to `Provider` from `@metamask/network-controller` ([#3818](https://github.com/MetaMask/core/pull/3818))
- Bump `@metamask/approval-controller` to `^5.1.3` ([#4007](https://github.com/MetaMask/core/pull/4007))
- Bump `@metamask/controller-utils` to `^8.0.4` ([#4007](https://github.com/MetaMask/core/pull/4007))
- Bump `@metamask/ethjs-unit` to `^0.3.0` ([#3897](https://github.com/MetaMask/core/pull/3897))
- Bump `@metamask/network-controller` to `^17.2.1` ([#4007](https://github.com/MetaMask/core/pull/4007))
- Bump `@metamask/polling-controller` to `^5.0.1` ([#4007](https://github.com/MetaMask/core/pull/4007))
- Bump `@metamask/rpc-errors` to `^6.2.1` ([#3970](https://github.com/MetaMask/core/pull/3970), [#3954](https://github.com/MetaMask/core/pull/3954))
- Replace `ethereumjs-util` with `@ethereumjs/util` and `bn.js` ([#3943](https://github.com/MetaMask/core/pull/3943))
- Update `CodefiTokenPricesServiceV2` so that requests to the price API now use the `No-Cache` HTTP header ([#3939](https://github.com/MetaMask/core/pull/3939))

### Removed

- **BREAKING:** `TokenDetectionController` constructor no longer accepts options `networkClientId`, `onPreferencesStateChange`, `getPreferencesState`, `getTokensState`, or `addDetectedTokens` ([#3690](https://github.com/MetaMask/core/pull/3690/), [#3775](https://github.com/MetaMask/core/pull/3775/), [#3938](https://github.com/MetaMask/core/pull/3938))
- **BREAKING:** `TokenDetectionController` no longer allows the `NetworkController:stateChange` event. ([#3775](https://github.com/MetaMask/core/pull/3775/))
  - The `NetworkController:networkDidChange` event can be used instead.
- **BREAKING:** `TokenDetectionController` constructor no longer accepts options `networkClientId`, `onPreferencesStateChange`, `getPreferencesState`, `getTokensState`, or `addDetectedTokens` ([#3690](https://github.com/MetaMask/core/pull/3690/), [#3775](https://github.com/MetaMask/core/pull/3775/), [#3938](https://github.com/MetaMask/core/pull/3938))
- **BREAKING:** `TokenBalancesController` constructor no longer accepts options `onTokensStateChange`, `getSelectedAddress` ([#3690](https://github.com/MetaMask/core/pull/3690/))

### Fixed

- `TokenDetectionController.detectTokens()` now reads the chain ID keyed state properties from `TokenListController` and `TokensController` rather than incorrectly using the globally selected state properties when a network client ID is passed ([#3914](https://github.com/MetaMask/core/pull/3914))
- Fix `PreferencesController` state listener in `NftDetectionController` so that NFT detection is not run when any preference changes, but only when NFT detection is enabled ([#3917](https://github.com/MetaMask/core/pull/3917))
- Fix `isTokenListSupportedForNetwork` so that it returns false for chain 1337 ([#3777](https://github.com/MetaMask/core/pull/3777))
  - When used in combination with `TokensController`, this makes it possible to import an ERC-20 token on a locally run chain.

## [25.0.0]

### Added

- Add Linea to price api supported chains ([#3797](https://github.com/MetaMask/core/pull/3797))

### Changed

- **BREAKING:** Convert `TokenBalancesController` to `BaseControllerV2` ([#3750](https://github.com/MetaMask/core/pull/3750))
  - The constructor parameters have changed; rather than accepting a "config" parameter for interval and tokens we now pass both values as controller options, and a "state" parameter, there is now just a single object for all constructor arguments. This object has a mandatory `messenger` and an optional `state`, `tokens`, `interval` properties a disabled property has also been added.
  - State now saves tokens balances as strings and not as a BNs.
  - Additional BN export has been removed as it was intended to be removed in the next major release.
- **BREAKING:** Bump `@metamask/approval-controller` peer dependency to `^5.1.2` ([#3821](https://github.com/MetaMask/core/pull/3821))
- **BREAKING:** Bump `@metamask/network-controller` peer dependency to `^17.2.0` ([#3821](https://github.com/MetaMask/core/pull/3821))
- **BREAKING:** Bump `@metamask/preferences-controller` peer dependency to `^7.0.0` ([#3821](https://github.com/MetaMask/core/pull/3821))
- Bump `@metamask/utils` to `^8.3.0` ([#3769](https://github.com/MetaMask/core/pull/3769))
- Bump `@metamask/base-controller` to `^4.1.1` ([#3760](https://github.com/MetaMask/core/pull/3760), [#3821](https://github.com/MetaMask/core/pull/3821))
- Bump `@metamask/controller-utils` to `^8.0.2` ([#3821](https://github.com/MetaMask/core/pull/3821))
- Bump `@metamask/polling-controller` to `^5.0.0` ([#3821](https://github.com/MetaMask/core/pull/3821))

## [24.0.0]

### Added

- Add `getDefaultTokenListState` function to `TokenListController` ([#3744](https://github.com/MetaMask/core/pull/3744))
- Add `getDefaultNftState` function to the `NftController` ([#3742](https://github.com/MetaMask/core/pull/3742))
- Add `getDefaultTokensState` function to the `TokensController` ([#3743](https://github.com/MetaMask/core/pull/3743))

### Changed

- **BREAKING:** Bump `@metamask/preferences-controller` to ^6.0.0
- Price API perf improvements ([#3753](https://github.com/MetaMask/core/pull/3753), [#3755](https://github.com/MetaMask/core/pull/3755))
  - Reduce token batch size from 100 to 30
  - Sort token addresses in query params for more cache hits

## [23.1.0]

### Added

- Add support to `CodefiTokenPricesServiceV2` for tracking degraded service ([#3691](https://github.com/MetaMask/core/pull/3691))
  - The constructor has two new options: `onDegraded` and `degradedThreshold`. `onDegraded` is an event handler for instances of degraded service (i.e. failed or slow requests), and `degradedThreshold` determines how slow a request has to be before we consider service to be degraded.

## [23.0.0]

### Added

- Add `onBreak` handler to `CodefiTokenPricesServiceV2` ([#3677](https://github.com/MetaMask/core/pull/3677))
  - This allows listening for "circuit breaks", which can indicate an outage. Useful for metrics.
- Add `fetchTokenContractExchangeRates` utility method ([#3657](https://github.com/MetaMask/core/pull/3657))
- `TokenListController` now exports a `TokenListControllerMessenger` type ([#3609](https://github.com/MetaMask/core/pull/3609)).
- `TokenDetectionController` exports types `TokenDetectionControllerMessenger`, `TokenDetectionControllerActions`, `TokenDetectionControllerGetStateAction`, `TokenDetectionControllerEvents`, `TokenDetectionControllerStateChangeEvent` ([#3609](https://github.com/MetaMask/core/pull/3609)).
- Add `enable` and `disable` methods to `TokenDetectionController`, which control whether the controller is able to make polling requests or all of its network calls are blocked. ([#3609](https://github.com/MetaMask/core/pull/3609)).
  - Note that if the controller is initiated without the `disabled` constructor option set to `false`, the `enable` method will need to be called before the controller can make polling requests in response to subscribed events.

### Changed

- **BREAKING:** Bump `@metamask/approval-controller` dependency and peer dependency from `^5.1.0` to `^5.1.1` ([#3695](https://github.com/MetaMask/core/pull/3695))
- **BREAKING:** Bump `@metamask/network-controller` dependency and peer dependency from `^17.0.0` to `^17.1.0` ([#3695](https://github.com/MetaMask/core/pull/3695))
- **BREAKING:** Bump `@metamask/preferences-controller` dependency and peer dependency from `^5.0.0` to `^5.0.1` ([#3695](https://github.com/MetaMask/core/pull/3695))
- **BREAKING:** Update `OpenSeaV2Contract` type, renaming `supply` to `total_supply` ([#3692](https://github.com/MetaMask/core/pull/3692))
- **BREAKING:** `TokenDetectionController` is upgraded to extend `BaseControllerV2` and `StaticIntervalPollingController` ([#3609](https://github.com/MetaMask/core/pull/3609)).
  - The constructor now expects an options object as its only argument, with required properties `messenger`, `networkClientId`, required callbacks `onPreferencesStateChange`, `getBalancesInSingleCall`, `addDetectedTokens`, `getTokenState`, `getPreferencesState`, and optional properties `disabled`, `interval`, `selectedAddress`.
- Bump `@metamask/base-controller` to `^4.0.1` ([#3695](https://github.com/MetaMask/core/pull/3695))
- Bump `@metamask/polling-controller` to `^4.0.0` ([#3695](https://github.com/MetaMask/core/pull/3695))
- Bump `cockatiel` from `3.1.1` to `^3.1.2` ([#3682](https://github.com/MetaMask/core/pull/3682))
- Bump `@metamask/controller-utils` from `8.0.0` to `^8.0.1` ([#3695](https://github.com/MetaMask/core/pull/3695))

### Fixed

- Fix error caused by OpenSea API rename of `supply` to `total_supply` ([#3692](https://github.com/MetaMask/core/pull/3692))
- Fix `CodefiTokenPricesServiceV2` support for Shiden ([#3683](https://github.com/MetaMask/core/pull/3683))
- Improve how `CodefiTokenPricesServiceV2` handles token price update failures ([#3687](https://github.com/MetaMask/core/pull/3687))
  - Previously a single failed token price update would prevent all other token prices from updating as well. With this update, we log and error and continue when we fail to update a token price, ensuring the others still get updated.

## [22.0.0]

### Changed

- **BREAKING:** OpenSea V2 API is used instead of V1 ([#3654](https://github.com/MetaMask/core/pull/3654))
  - `NftDetectionController` constructor now requires the `NftController.getNftApi` function.
  - NFT controllers will no longer return `last_sale` information for NFTs fetched after the OpenSea V2 update

## [21.0.0]

### Added

- Add `CodefiTokenPricesServiceV2` ([#3600](https://github.com/MetaMask/core/pull/3600), [#3655](https://github.com/MetaMask/core/pull/3655), [#3655](https://github.com/MetaMask/core/pull/3655))
  - This class can be used for the new `tokenPricesService` argument for TokenRatesController. It uses a MetaMask API to fetch prices for tokens instead of CoinGecko.
  - The `CodefiTokenPricesServiceV2` will retry if the token price update fails
    - We retry each request up to 3 times using a randomized exponential backoff strategy
    - If the token price update still fails 12 times consecutively (3 update attempts, each of which has 4 calls due to retries), we stop trying for 30 minutes before we try again.
- Add polling by `networkClientId` to `AccountTrackerController` ([#3586](https://github.com/MetaMask/core/pull/3586))
  - A new state property, `accountByChainId` has been added for keeping track of account balances across chains
  - `AccountTrackerController` implements `PollingController` and can now poll by `networkClientId` via the new methods `startPollingByNetworkClientId`, `stopPollingByPollingToken`, and `stopPollingByPollingToken`.
  - `AccountTrackerController` accepts an optional `networkClientId` value on the `refresh` method
  - `AccountTrackerController` accepts an optional `networkClientId` value as the last parameter of the `syncBalanceWithAddresses` method
- Support token detection on Base and zkSync ([#3584](https://github.com/MetaMask/core/pull/3584))
- Support token detection on Arbitrum and Optimism ([#2035](https://github.com/MetaMask/core/pull/2035))

### Changed

- **BREAKING:** `TokenRatesController` now takes a required argument `tokenPricesService` ([#3600](https://github.com/MetaMask/core/pull/3600))
  - This object is responsible for fetching the prices for tokens held by this controller.
- **BREAKING:** Update signature of `TokenRatesController.updateExchangeRatesByChainId` ([#3600](https://github.com/MetaMask/core/pull/3600), [#3653](https://github.com/MetaMask/core/pull/3653))
  - Change the type of `tokenAddresses` from `string[]` to `Hex[]`
- **BREAKING:** `AccountTrackerController` constructor params object requires `getCurrentChainId` and `getNetworkClientById` hooks ([#3586](https://github.com/MetaMask/core/pull/3586))
  - These are needed for the new "polling by `networkClientId`" feature
- **BREAKING:** `AccountTrackerController` has a new required state property, `accountByChainId`([#3586](https://github.com/MetaMask/core/pull/3586))
  - This is needed to track balances accross chains. It was introduced for the "polling by `networkClientId`" feature, but is useful on its own as well.
- **BREAKING:** `AccountTrackerController` adds a mutex to `refresh` making it only possible for one call to be executed at time ([#3586](https://github.com/MetaMask/core/pull/3586))
- **BREAKING:** `TokensController.watchAsset` now performs on-chain validation of the asset's symbol and decimals, if they're defined in the contract ([#1745](https://github.com/MetaMask/core/pull/1745))
  - The `TokensController` constructor no longer accepts a `getERC20TokenName` option. It was no longer needed due to this change.
  - Add new method `_getProvider`, though this is intended for internal use and should not be called externally.
  - Additionally, if the symbol and decimals are defined in the contract, they are no longer required to be passed to `watchAsset`
- **BREAKING:** Update controllers that rely on provider to listen to `NetworkController:networkDidChange` instead of `NetworkController:stateChange` ([#3610](https://github.com/MetaMask/core/pull/3610))
  - The `networkDidChange` event is safer in cases where the provider is used because the provider is guaranteed to have been updated by the time that event is emitted. The same is not true of the `stateChange` event.
  - The following controllers now accept a `onNetworkDidChange` constructor option instead of a `onNetworkStateChange` option:
    - `TokensController`
    - `AssetsContractController`
- Update `@metamask/polling-controller` to v3 ([#3636](https://github.com/MetaMask/core/pull/3636))
  - This update adds two new methods to each polling controller: `_startPollingByNetworkClientId` and `_stopPollingByPollingTokenSetId`. These methods are intended for internal use, and should not be called directly.
  - The affected controllers are:
    - `AccountTrackerController`
    - `CurrencyRateController`
    - `NftDetectionController`
    - `TokenDetectionController`
    - `TokenListController`
    - `TokenRatesController`
- Update `@metamask/controller-utils` to v7 ([#3636](https://github.com/MetaMask/core/pull/3636))
- Update `TokenListController` to fetch prefiltered set of tokens from the API, reducing response data and removing the need for filtering logic ([#2054](https://github.com/MetaMask/core/pull/2054))
- Update `TokenRatesController` to request token rates from the Price API in batches of 100 ([#3650](https://github.com/MetaMask/core/pull/3650))
- Add dependencies `cockatiel` and `lodash` ([#3586](https://github.com/MetaMask/core/pull/3586), [#3655](https://github.com/MetaMask/core/pull/3655))

### Removed

- **BREAKING:** Remove `fetchExchangeRate` method from TokenRatesController ([#3600](https://github.com/MetaMask/core/pull/3600))
  - This method (not to be confused with `updateExchangeRate`, which is still present) was only ever intended to be used internally and should not be accessed directly.
- **BREAKING:** Remove `getChainSlug` method from TokenRatesController ([#3600](https://github.com/MetaMask/core/pull/3600))
  - This method was previously used in TokenRatesController to access the CoinGecko API. There is no equivalent.
- **BREAKING:** Remove `CoinGeckoResponse` and `CoinGeckoPlatform` types ([#3600](https://github.com/MetaMask/core/pull/3600))
  - These types were previously used in TokenRatesController to represent data returned from the CoinGecko API. There is no equivalent.
- **BREAKING:** The TokenRatesController now only supports updating and polling rates for tokens tracked by the TokensController ([#3639](https://github.com/MetaMask/core/pull/3639))
  - The `tokenAddresses` option has been removed from `startPollingByNetworkClientId`
  - The `tokenContractAddresses` option has been removed from `updateExchangeRatesByChainId`
- **BREAKING:** `TokenRatesController.fetchAndMapExchangeRates` is no longer exposed publicly ([#3621](https://github.com/MetaMask/core/pull/3621))

### Fixed

- Prevent `TokenRatesController` from making redundant token rate updates when tokens change ([#3647](https://github.com/MetaMask/core/pull/3647), [#3663](https://github.com/MetaMask/core/pull/3663))
  - Previously, token rates would be re-fetched for the globally selected network on all TokensController state changes, but now token rates are always performed for a deduplicated and normalized set of addresses, and changes to this set determine whether rates should be re-fetched.
- Prevent redundant overlapping token rate updates in `TokenRatesController` ([#3635](https://github.com/MetaMask/core/pull/3635))
- Fix `TokenRatesController` bug where the `contractExchangeRates` state would sometimes be stale after calling `updateExchangeRatesByChainId` ([#3624](https://github.com/MetaMask/core/pull/3624))
- Make `TokenRatesController.updateExchangeRatesByChainId` respect `disabled` state ([#3596](https://github.com/MetaMask/core/pull/3596))
- Fix error in `NftController` when attempt to get NFT information from on-chain fails, and ensure metadata always contains contract address and blank `name` field ([#3629](https://github.com/MetaMask/core/pull/3629))
  - When fetching on-chain NFT information fails, we now proceed with whatever we have (either the OpenSea metadata, or a blank metadata object)
  - Previously, if we were unable to retrieve NFT metadata from on-chain or OpenSea, the returned NFT metadata would be missing a `name` field and the contract address. Now the returned metadata always has those entries, though the `name` is set to `null`.
  - This affects `watchNft` and `addNft` methods

## [20.0.0]

### Added

- **BREAKING**: `TokenRatesControllerState` now has required `contractExchangeRatesByChainId` property which an object keyed by `chainId` and `nativeCurrency` ([#2015](https://github.com/MetaMask/core/pull/2015))
- **BREAKING**: `TokenRatesController` constructor params now requires `getNetworkClientById` ([#2015](https://github.com/MetaMask/core/pull/2015))
- Add types `CurrencyRateControllerEvents` and `CurrencyRateControllerActions` ([#2029](https://github.com/MetaMask/core/pull/2029))
- Add polling-related methods to TokenRatesController ([#2015](https://github.com/MetaMask/core/pull/2015))
  - `startPollingByNetworkClientId`
  - `stopPollingByPollingToken`
  - `stopAllPolling`
  - `_executePoll`
- Add `updateExchangeRatesByChainId` method to TokenRatesController ([#2015](https://github.com/MetaMask/core/pull/2015))
  - This is a lower-level version of `updateExchangeRates` that takes chain ID, native currency, and token addresses.
- `TokenRatesController` constructor params now accepts optional `interval` and `threshold` ([#2015](https://github.com/MetaMask/core/pull/2015))
- `TokenRatesController.fetchExchangeRate()` now accepts an optional `tokenAddresses` as the last parameter ([#2015](https://github.com/MetaMask/core/pull/2015))
- `TokenRatesController.getChainSlug()` now accepts an optional `chainId` parameter ([#2015](https://github.com/MetaMask/core/pull/2015))
- `TokenRatesController.fetchAndMapExchangeRates()` now accepts an optional `tokenAddresses` as the last parameter ([#2015](https://github.com/MetaMask/core/pull/2015))

### Changed

- **BREAKING:** Bump dependency on `@metamask/base-controller` to ^4.0.0 ([#2063](https://github.com/MetaMask/core/pull/2063))
  - This is breaking because the type of the `messenger` has backward-incompatible changes. See the changelog for this package for more.
- Bump `@metamask/approval-controller` to ^5.0.0 ([#2063](https://github.com/MetaMask/core/pull/2063))
- Bump `@metamask/controller-utils` to ^6.0.0 ([#2063](https://github.com/MetaMask/core/pull/2063))
- Bump `@metamask/network-controller` to ^17.0.0 ([#2063](https://github.com/MetaMask/core/pull/2063))
- Bump `@metamask/polling-controller` to ^2.0.0 ([#2063](https://github.com/MetaMask/core/pull/2063))
- Bump `@metamask/preferences-controller` to ^5.0.0 ([#2063](https://github.com/MetaMask/core/pull/2063))

## [19.0.0]

### Changed

- **BREAKING:** Bump dependency and peer dependency on `@metamask/network-controller` to ^16.0.0
- Add optional `networkClientId` and `userAddress` args to remaining `NftController` public methods ([#2006](https://github.com/MetaMask/core/pull/2006))
  - `watchNft`, `removeNft`, `removeAndIgnoreNft`, `removeNftContract`, `updateNftFavoriteStatus`, and `checkAndUpdateAllNftsOwnershipStatus` methods on `NftController` all now accept an optional options object argument containing `networkClientId` and `userAddress` to identify where in state to mutate.
  - **BREAKING**: `addNft` no longer accepts a `chainId` property in its options argument since this value can be retrieved by the `networkClientId` property and is therefore redundant.
  - **BREAKING**: The third and fourth arguments on NftController's `addNftVerifyOwnership` method, have been replaced with an options object containing optional properties `networkClientId`, `userAddress` and `source`. This method signature is more aligned with the options pattern for passing `networkClientId` and `userAddress` on this controller and elsewhere.
  - **BREAKING**: `checkAndUpdateSingleNftOwnershipStatus` on NftController no longer accepts a `chainId` in its options argument. This is replaced with an optional `networkClientId` property which can be used to fetch chainId.
    **\*BREAKING**: The fourth argument of the `isNftOwner` method on `NftController` is now an options object with an optional `networkClientId` property. This method signature is more aligned with the options pattern for passing `networkClientId` on this controller and elsewhere.
  - **BREAKING**: `validateWatchNft` method on `NftController` is now private.
  - **BREAKING**: `detectNfts` on `NftDetectionController` now accepts a single object argument with optional properties `networkClientId` and `userAddress`, rather than taking these as two sequential arguments.
- Bump dependency `@metamask/eth-query` from ^3.0.1 to ^4.0.0 ([#2028](https://github.com/MetaMask/core/pull/2028))
- Bump dependency on `@metamask/polling-controller` to ^1.0.2
- Bump `@metamask/utils` from 8.1.0 to 8.2.0 ([#1957](https://github.com/MetaMask/core/pull/1957))

### Fixed

- Add name and symbol to the payload returned by the `ERC1155Standard` class `getDetails` method for `ERC1155` contracts ([#1727](https://github.com/MetaMask/core/pull/1727))

## [18.0.0]

### Changed

- **BREAKING**: `CurrencyRateController` is now keyed by `nativeCurrency` (i.e. ticker) for `conversionDate`, `conversionRate`, and `usdConversionRate` in the `currencyRates` object. `nativeCurrency`, `pendingNativeCurrency`, and `pendingCurrentCurrency` have been removed.
  - ```
    export type CurrencyRateState = {
      currentCurrency: string;
      currencyRates: Record<
        string, // nativeCurrency
        {
          conversionDate: number | null;
          conversionRate: number | null;
          usdConversionRate: number | null;
        }
      >;
    };
    ```
- **BREAKING**: `CurrencyRateController` now extends `PollingController` ([#1805](https://github.com/MetaMask/core/pull/1805))
  - `start()` and `stop()` methods replaced with `startPollingByNetworkClientId()`, `stopPollingByPollingToken()`, and `stopAllPolling()`
- **BREAKING:** `CurrencyRateController` now sends the `NetworkController:getNetworkClientById` action via messaging controller ([#1805](https://github.com/MetaMask/core/pull/1805))

### Fixed

- Parallelize network requests in assets controllers for performance enhancement ([#1801](https://github.com/MetaMask/core/pull/1801))
- Fix token detection on accounts when user changes account after token detection request is inflight ([#1848](https://github.com/MetaMask/core/pull/1848))

## [17.0.0]

### Changed

- **BREAKING:** Bump dependency on `@metamask/polling-controller` to ^1.0.0
- Bump dependency and peer dependency on `@metamask/network-controller` to ^15.1.0

## [16.0.0]

### Added

- Add way to start and stop different polling sessions for the same network client ID by providing extra scoping data ([#1776](https://github.com/MetaMask/core/pull/1776))
  - Add optional second argument to `stopPollingByPollingToken` (formerly `stopPollingByNetworkClientId`)
  - Add optional second argument to `onPollingCompleteByNetworkClientId`
- Add support for token detection for Linea mainnet and Linea Goerli ([#1799](https://github.com/MetaMask/core/pull/1799))

### Changed

- **BREAKING:** Bump dependency and peer dependency on `@metamask/network-controller` to ^15.0.0
- **BREAKING:** Make `executePoll` in TokenListController private ([#1810](https://github.com/MetaMask/core/pull/1810))
- **BREAKING:** Update TokenListController to rename `stopPollingByNetworkClientId` to `stopPollingByPollingToken` ([#1810](https://github.com/MetaMask/core/pull/1810))
- Add missing dependency on `@metamask/polling-controller` ([#1831](https://github.com/MetaMask/core/pull/1831))
- Bump dependency and peer dependency on `@metamask/approval-controller` to ^4.0.1
- Bump dependency and peer dependency on `@metamask/preferences-controller` to ^4.4.3
- Fix support for NFT metadata stored outside IPFS ([#1772](https://github.com/MetaMask/core/pull/1772))

## [15.0.0]

### Changed

- **BREAKING**: `NftController` now expects `getNetworkClientById` in constructor options ([#1698](https://github.com/MetaMask/core/pull/1698))
- **BREAKING**: `NftController.addNft` function signature has changed ([#1698](https://github.com/MetaMask/core/pull/1698))
  - Previously
    ```
    address: string,
    tokenId: string,
    nftMetadata?: NftMetadata,
    accountParams?: {
      userAddress: string;
      chainId: Hex;
    },
    source = Source.Custom,
    ```
    now:
    ```
    tokenAddress: string,
    tokenId: string,
    {
      nftMetadata?: NftMetadata;
      chainId?: Hex; // extracts from AccountParams
      userAddress?: string // extracted from AccountParams
      source?: Source;
      networkClientId?: NetworkClientId; // new
    },
    ```
- `NftController.addNftVerifyOwnership`: Now accepts optional 3rd argument `networkClientId` which is used to fetch NFT metadata and determine by which chainId the added NFT should be stored in state. Also accepts optional 4th argument `source` used for metrics to identify the flow in which the NFT was added to the wallet. ([#1698](https://github.com/MetaMask/core/pull/1698))
- `NftController.isNftOwner`: Now accepts optional `networkClientId` which is used to instantiate the provider for the correct chain and call the NFT contract to verify ownership ([#1698](https://github.com/MetaMask/core/pull/1698))
- `NftController.addNft` will use the chainId value derived from `networkClientId` if provided ([#1698](https://github.com/MetaMask/core/pull/1698))
- `NftController.watchNft` options now accepts optional `networkClientId` which is used to fetch NFT metadata and determine by which chainId the added NFT should be stored in state ([#1698](https://github.com/MetaMask/core/pull/1698))
- Bump dependency on `@metamask/utils` to ^8.1.0 ([#1639](https://github.com/MetaMask/core/pull/1639))
- Bump dependency and peer dependency on `@metamask/approval-controller` to ^4.0.0
- Bump dependency on `@metamask/base-controller` to ^3.2.3
- Bump dependency on `@metamask/controller-utils` to ^5.0.2
- Bump dependency and peer dependency on `@metamask/network-controller` to ^14.0.0

### Fixed

- Fix bug in TokensController where batched `addToken` overwrote each other because mutex was acquired after reading state ([#1768](https://github.com/MetaMask/core/pull/1768))

## [14.0.0]

### Changed

- Update TypeScript to v4.8.x ([#1718](https://github.com/MetaMask/core/pull/1718))
- Update `@metamask/rpc-errors` to `^6.0.0` ([#1690](https://github.com/MetaMask/core/pull/1690))

### Removed

- **BREAKING:** Remove AbortController polyfill
  - This package now assumes that the AbortController global exists

## [13.0.0]

### Changed

- **BREAKING**: `TokensController` now expects `getNetworkClientById` in constructor options ([#1676](https://github.com/MetaMask/core/pull/1676))
- **BREAKING**: `TokensController.addToken` now accepts a single options object ([#1676](https://github.com/MetaMask/core/pull/1676))
  ```
    {
      address: string;
      symbol: string;
      decimals: number;
      name?: string;
      image?: string;
      interactingAddress?: string;
      networkClientId?: NetworkClientId;
    }
  ```
- **BREAKING:** Bump peer dependency on `@metamask/network-controller` to ^13.0.0 ([#1633](https://github.com/MetaMask/core/pull/1633))
- **CHANGED**: `TokensController.addToken` will use the chain ID value derived from state for `networkClientId` if provided ([#1676](https://github.com/MetaMask/core/pull/1676))
- **CHANGED**: `TokensController.addTokens` now accepts an optional `networkClientId` as the last parameter ([#1676](https://github.com/MetaMask/core/pull/1676))
- **CHANGED**: `TokensController.addTokens` will use the chain ID value derived from state for `networkClientId` if provided ([#1676](https://github.com/MetaMask/core/pull/1676))
- **CHANGED**: `TokensController.watchAsset` options now accepts optional `networkClientId` which is used to get the ERC-20 token name if provided ([#1676](https://github.com/MetaMask/core/pull/1676))
- Bump dependency on `@metamask/controller-utils` to ^5.0.0 ([#1633](https://github.com/MetaMask/core/pull/1633))
- Bump dependency on `@metamask/preferences-controller` to ^4.4.1 ([#1676](https://github.com/MetaMask/core/pull/1676))

## [12.0.0]

### Added

- Add `AssetsContractController` methods `getProvider`, `getChainId`, `getERC721Standard`, and `getERC1155Standard` ([#1638](https://github.com/MetaMask/core/pull/1638))

### Changed

- **BREAKING**: Add `getNetworkClientById` to `AssetsContractController` constructor options ([#1638](https://github.com/MetaMask/core/pull/1638))
- Add optional `networkClientId` parameter to various `AssetContractController` methods ([#1638](https://github.com/MetaMask/core/pull/1638))
- The affected methods are:
  - `getERC20BalanceOf`
  - `getERC20TokenDecimals`
  - `getERC20TokenName`
  - `getERC721NftTokenId`
  - `getTokenStandardAndDetails`
  - `getERC721TokenURI`
  - `getERC721AssetName`
  - `getERC721AssetSymbol`
  - `getERC721OwnerOf`
  - `getERC1155TokenURI`
  - `getERC1155BalanceOf`
  - `transferSingleERC1155`
  - `getBalancesInSingleCall`

## [11.1.0]

### Added

- Add `tokenURI` to `NftMetadata` type ([#1577](https://github.com/MetaMask/core/pull/1577))
- Populate token URL for NFT metadata under `tokenURI` ([#1577](https://github.com/MetaMask/core/pull/1577))

### Changed

- Bump dependency and peer dependency on `@metamask/approval-controller` to ^3.5.1
- Bump dependency on `@metamask/base-controller` to ^3.2.1
- Bump dependency on `@metamask/controller-utils` to ^4.3.2
- Bump dependency and peer dependency on `@metamask/network-controller` to ^12.1.2
- Bump dependency and peer dependency on `@metamask/preferences-controller` to ^4.4.0
- Update NftController to add fallback for when IPFS gateway is disabled ([#1577](https://github.com/MetaMask/core/pull/1577))

## [11.0.1]

### Changed

- Replace `eth-query` ^2.1.2 with `@metamask/eth-query` ^3.0.1 ([#1546](https://github.com/MetaMask/core/pull/1546))

## [11.0.0]

### Added

- Add a `stop` method to stop polling

### Changed

- **BREAKING**: New required constructor parameters for the `TokenRatesController` ([#1497](https://github.com/MetaMask/core/pull/1497), [#1511](https://github.com/MetaMask/core/pull/1511))
  - The new required parameters are `ticker`, `onSelectedAddress`, and `onPreferencesStateChange`
- **BREAKING:** Remove `onCurrencyRateStateChange` constructor parameter from `TokenRatesController` ([#1496](https://github.com/MetaMask/core/pull/1496))
- **BREAKING:** Disable `TokenRatesController` automatic polling ([#1501](https://github.com/MetaMask/core/pull/1501))
  - Polling must be started explicitly by calling the `start` method
  - The token rates are not updated upon state changes when polling is disabled.
- **BREAKING:** Replace the `poll` method with `start` ([#1501](https://github.com/MetaMask/core/pull/1501))
  - The `start` method does not offer a way to change the interval. That must be done by calling `.configure` instead
- **BREAKING:** Remove `TokenRatecontroller` setter for `chainId` and `tokens` properties ([#1505](https://github.com/MetaMask/core/pull/1505))
- Bump @metamask/abi-utils from 1.2.0 to 2.0.1 ([#1525](https://github.com/MetaMask/core/pull/1525))
- Update `@metamask/utils` to `^6.2.0` ([#1514](https://github.com/MetaMask/core/pull/1514))
- Remove unnecessary `babel-runtime` dependency ([#1504](https://github.com/MetaMask/core/pull/1504))

### Fixed

- Fix bug where token rates were incorrect after first update if initialized with a non-Ethereum selected network ([#1497](https://github.com/MetaMask/core/pull/1497))
- Fix bug where token rates would be invalid if event handlers were triggered in the wrong order ([#1496](https://github.com/MetaMask/core/pull/1496), [#1511](https://github.com/MetaMask/core/pull/1511))
- Prevent redundant token rate updates ([#1512](https://github.com/MetaMask/core/pull/1512))

## [10.0.0]

### Added

- The method `getERC20TokenName` has been added to `AssetsContractController` ([#1127](https://github.com/MetaMask/core/pull/1127))
  - This method gets the token name from the token contract

### Changed

- **BREAKING:** The tokens controller now requires `onTokenListStateChange` and `getERC20TokenName` as constructor parameters ([#1127](https://github.com/MetaMask/core/pull/1127))
  - The `getERC20TokenName` method is used to get the token name for tokens added via `wallet_watchAsset`
  - The `onTokenListStateChange` method is used to trigger a name update when the token list changes. On each change, token names are copied from the token list if they're missing from token controller state.
- **BREAKING:** The signature of the tokens controller method `addToken` has changed
  - The fourth and fifth positional parameters (`image` and `interactingAddress`) have been replaced by an `options` object
  - The new options parameter includes the `image` and `interactingAddress` properties, and a new `name` property
- The token detection controller now sets the token name when new tokens are detected ([#1127](https://github.com/MetaMask/core/pull/1127))
- The `Token` type now includes an optional `name` field ([#1127](https://github.com/MetaMask/core/pull/1127))

## [9.2.0]

### Added

- Add validation that the nft standard matches the type argument of a `wallet_watchAsset` request when type is 'ERC721' or 'ERC1155' ([#1455](https://github.com/MetaMask/core/pull/1455))

## [9.1.0]

### Added

- Add a fifth argument, `source`, to NftController's `addNft` method ([#1417](https://github.com/MetaMask/core/pull/1417))
  - This argument can be used to specify whether the NFT was detected, added manually, or suggested by a dapp

### Fixed

- Fix `watchNft` in NftController to ensure that if the network changes before the user accepts the request, the NFT is added to the chain ID and address before the request was initiated ([#1417](https://github.com/MetaMask/core/pull/1417))

## [9.0.0]

### Added

- **BREAKING**: Add required options `getSelectedAddress` and `getMultiAccountBalancesEnabled` to AccountTrackerController constructor and make use of them when refreshing account balances ([#1146](https://github.com/MetaMask/core/pull/1146))
  - Previously, the controller would refresh all account balances, but these options can be used to only refresh the currently selected account
- **BREAKING:** Add logic to support validating and adding ERC721 and ERC1155 tokens to NFTController state via `wallet_watchAsset` API. ([#1173](https://github.com/MetaMask/core/pull/1173), [#1406](https://github.com/MetaMask/core/pull/1406))
  - The `NFTController` now has a new `watchNFT` method that can be called to send a message to the `ApprovalController` and prompt the user to add an NFT to their wallet state.
  - The `NFTController` now requires an instance of a ControllerMessenger to be passed to its constructor. This is messenger is used to pass the `watchNFT` message to the `ApprovalController`.

### Changed

- Add dependency on `@ethersproject/address` ([#1173](https://github.com/MetaMask/core/pull/1173))
- Replace `eth-rpc-errors` with `@metamask/rpc-errors` ([#1173](https://github.com/MetaMask/core/pull/1173))

## [8.0.0]

### Added

- Support NFT detection on Ethereum Mainnet custom RPC endpoints ([#1360](https://github.com/MetaMask/core/pull/1360))
- Enable token detection for the Aurora network ([#1327](https://github.com/MetaMask/core/pull/1327))

### Changed

- **BREAKING:** Bump to Node 16 ([#1262](https://github.com/MetaMask/core/pull/1262))
- **BREAKING:** Change format of chain ID in state to 0x-prefixed hex string ([#1367](https://github.com/MetaMask/core/pull/1367))
  - The functions `isTokenDetectionSupportedForNetwork` and `formatIconUrlWithProxy` now expect a chain ID as type `Hex` rather than as a decimal `string`
  - The assets contract controller now expects the `chainId` configuration entry and constructor parameter as type `Hex` rather than decimal `string`
  - The NFT controller now expects the `chainId` configuration entry and constructor parameter as type `Hex` rather than decimal `string`
  - The NFT controller methods `addNft`, `checkAndUpdateSingleNftOwnershipStatus`, `findNftByAddressAndTokenId`, `updateNft`, and `resetNftTransactionStatusByTransactionId` now expect the chain ID to be type `Hex` rather than a decimal `string`
  - The NFT controller state properties `allNftContracts` and `allNfts` are now keyed by address and `Hex` chain ID, rather than by address and decimal `string` chain ID
    - This requires a state migration
  - The NFT detection controller now expects the `chainId` configuration entry and constructor parameter as type `Hex` rather than decimal `string`
  - The token detection controller now expects the `chainId` configuration entry as type `Hex` rather than decimal `string`
  - The token list controller now expects the `chainId` constructor parameter as type `Hex` rather than decimal `string`
  - The token list controller state property `tokensChainsCache` is now keyed by `Hex` chain ID rather than by decimal `string` chain ID.
    - This requires a state migration
  - The token rates controller now expects the `chainId` configuration entry and constructor parameter as type `Hex` rather than decimal `string`
  - The token rates controller `chainId` setter now expects the chain ID as `Hex` rather than as a decimal string
  - The tokens controller now expects the `chainId` configuration entry and constructor parameter as type `Hex` rather than decimal `string`
  - The tokens controller `addDetectedTokens` method now accepts the `chainId` property of the `detectionDetails` parameter to be of type `Hex` rather than decimal `string`.
  - The tokens controller state properties `allTokens`, `allIgnoredTokens`, and `allDetectedTokens` are now keyed by chain ID in `Hex` format rather than decimal `string`.
    - This requires a state migration
- **BREAKING:** Use approval controller for suggested assets ([#1261](https://github.com/MetaMask/core/pull/1261), [#1268](https://github.com/MetaMask/core/pull/1268))
  - The actions `ApprovalController:acceptRequest` and `ApprovalController:rejectRequest` are no longer required by the token controller messenger.
  - The `suggestedAssets` state has been removed, which means that suggested assets are no longer persisted in state
  - The return type for `watchAsset` has changed. It now returns a Promise that settles after the request has been confirmed or rejected.
- **BREAKING:** Initialize controllers with the current network ([#1361](https://github.com/MetaMask/core/pull/1361))
  - The following controllers now have a new `chainId` required constructor parameter:
    - `AssetsContractController`
    - `NftController`
    - `NftDetectionController`
    - `TokenRatesController`
    - `TokensController`
- **BREAKING:** The token list controller messenger requires the `NetworkController:stateChange` event instead of the `NetworkController:providerConfigChange` event ([#1329](https://github.com/MetaMask/core/pull/1329))
- **BREAKING:** The token list controller `onNetworkStateChange` option now has a more restrictive type ([#1329](https://github.com/MetaMask/core/pull/1329))
  - The event handler parameter type has been changed from `NetworkState | ProviderConfig` to `NetworkState`
- **BREAKING:** Update the account tracker controller `provider` type ([#1266](https://github.com/MetaMask/core/pull/1266))
  - The `provider` setter and the `provider` config entry now use our `Provider` type from `eth-query` rather than `any`
- **BREAKING:** Update`@metamask/preferences-controller` dependency and add it as a peer dependency ([#1393](https://github.com/MetaMask/core/pull/1393))
- **BREAKING:** Update `@metamask/approval-controller` and `@metamask/network-controller` dependencies and peer dependencies
- Bump @metamask/abi-utils from 1.1.0 to 1.2.0 ([#1287](https://github.com/MetaMask/core/pull/1287))
- Bump @metamask/utils from 5.0.1 to 5.0.2 ([#1271](https://github.com/MetaMask/core/pull/1271))

### Removed

- **BREAKING:** Remove the `networkType` configuration option from the NFT detection controller, NFT controller, and tokens controller ([#1360](https://github.com/MetaMask/core/pull/1360), [#1359](https://github.com/MetaMask/core/pull/1359))
- **BREAKING:** Remove the `SuggestedAssetMeta` and `SuggestedAssetMetaBase` types from the token controller ([#1268](https://github.com/MetaMask/core/pull/1268))
- **BREAKING:** Remove the `acceptWatchAsset` and `rejectWatchAsset` methods from the token controller ([#1268](https://github.com/MetaMask/core/pull/1268))
  - Suggested assets can be accepted or rejected using the approval controller instead

## [7.0.0]

### Changed

- **BREAKING**: peerDeps: @metamask/network-controller@6.0.0->8.0.0 ([#1196](https://github.com/MetaMask/core/pull/1196))

## [6.0.0]

### Changed

- **BREAKING:** Create approval requests using `@metamask/approval-controller` ([#1166](https://github.com/MetaMask/core/pull/1166))

## [5.1.0]

### Added

- Support watching assets on a specific account ([#1124](https://github.com/MetaMask/core/pull/1124))

## [5.0.1]

### Changed

- Update `@metamask/contract-metadata` from 2.1.0 to 2.3.1 ([#1141](https://github.com/MetaMask/core/pull/1141))

## [5.0.0]

### Removed

- **BREAKING:** Remove `isomorphic-fetch` ([#1106](https://github.com/MetaMask/controllers/pull/1106))
  - Consumers must now import `isomorphic-fetch` or another polyfill themselves if they are running in an environment without `fetch`

## [4.0.1]

### Fixed

- Update Nft Controller to add the NFT back to its own group if we are re-importing it ([#1082](https://github.com/MetaMask/core/pull/1082))

## [4.0.0]

### Added

- Add Sepolia support to the currency rate controller ([#1041](https://github.com/MetaMask/controllers/pull/1041))
  - The currency rate controller will now treat Sepolia as a testnet, and return the Mainnet exchange rate when asked for the Sepolia exchange rate.

### Changed

- **BREAKING:** Update `@metamask/network-controller` peer dependency to v3 ([#1041](https://github.com/MetaMask/controllers/pull/1041))
- **BREAKING:** Migrate from `metaswap` to `metafi` subdomain for OpenSea proxy and token icons API ([#1060](https://github.com/MetaMask/core/pull/1060))
- Rename this repository to `core` ([#1031](https://github.com/MetaMask/controllers/pull/1031))
- Update ERC20Standard to use `@metamask/abi-utils` instead of `@ethersproject/abi` ([#985](https://github.com/MetaMask/controllers/pull/985))
- Update `@metamask/controller-utils` package ([#1041](https://github.com/MetaMask/controllers/pull/1041))

## Removed

- **BREAKING**: Drop support for Ropsten, Rinkeby, and Kovan ([#1041](https://github.com/MetaMask/controllers/pull/1041))
  - The currency rate controller no longer has special handling of these three networks. It used to return the Mainnet exchange rate for these three networks, but now it includes no special handling for them.
  - The NFT controller no longer supports the Rinkeby OpenSea test API.

## [3.0.1]

### Changed

- Export `isTokenDetectionSupportedForNetwork` function ([#1034](https://github.com/MetaMask/controllers/pull/1034))
- Update `@metamask/contract-metadata` from 1.35.0 to 2.1.0 ([#1013](https://github.com/MetaMask/controllers/pull/1013))

### Fixed

- Fix token controller state updates ([#1015](https://github.com/MetaMask/controllers/pull/1015))
  - Attempts to empty the list of "added", "ignored", or "detected" tokens were not saved in state correctly, resulting in that operation being undone after switching account or network.

## [3.0.0]

### Changed

- **BREAKING:** A new private property, controlled by the `start` and `stop` methods, is added to the CurrencyRateController: `enabled`. When this is false, no network requests will be made from the controller. Previously, setNativeCurrency or setCurrentCurrency would trigger a network request. That is now prevented if `enabled` is false. ([#1002](https://github.com/MetaMask/core/pull/1002))

### Fixed

- The TokenRatesController no longer overwrites the `disabled` config property passed to the constructor, allowing the controller to be instantiated with `config.disabled` set to either true or false. ([#1002](https://github.com/MetaMask/core/pull/1002))
- This package will now warn if a required package is not present ([#1003](https://github.com/MetaMask/core/pull/1003))

## [2.0.0]

### Changed

- **BREAKING:** Update `onNetworkStateChange`, a constructor option for several controllers, to take an object with a `providerConfig` property instead of `provider` ([#995](https://github.com/MetaMask/core/pull/995))
  - This affects:
    - AssetsContractController
    - NftController
    - NftDetectionController
    - TokenDetectionController
    - TokenListController
    - TokenRatesController
    - TokenController
- **BREAKING:** [TokenDetectionController] Update `getNetworkState` constructor option to take an object with `providerConfig` property rather than `providerConfig` ([#995](https://github.com/MetaMask/core/pull/995))
- Relax dependencies on `@metamask/base-controller`, `@metamask/controller-utils`, `@metamask/network-controller`, and `@metamask/preferences-controller` (use `^` instead of `~`) ([#998](https://github.com/MetaMask/core/pull/998))

## [1.0.1]

### Fixed

- Fix race condition where some token detections can get mistakenly added to the wrong account ([#956](https://github.com/MetaMask/core/pull/956))

## [1.0.0]

### Added

- Initial release

  - As a result of converting our shared controllers repo into a monorepo ([#831](https://github.com/MetaMask/core/pull/831)), we've created this package from select parts of [`@metamask/controllers` v33.0.0](https://github.com/MetaMask/core/tree/v33.0.0), namely:

    - Everything in `src/assets`
    - Asset-related functions from `src/util.ts` and accompanying tests

    All changes listed after this point were applied to this package following the monorepo conversion.

### Changed

- Use Ethers for AssetsContractController ([#845](https://github.com/MetaMask/core/pull/845))

[Unreleased]: https://github.com/MetaMask/core/compare/@metamask/assets-controllers@68.1.0...HEAD
[68.1.0]: https://github.com/MetaMask/core/compare/@metamask/assets-controllers@68.0.0...@metamask/assets-controllers@68.1.0
[68.0.0]: https://github.com/MetaMask/core/compare/@metamask/assets-controllers@67.0.0...@metamask/assets-controllers@68.0.0
[67.0.0]: https://github.com/MetaMask/core/compare/@metamask/assets-controllers@66.0.0...@metamask/assets-controllers@67.0.0
[66.0.0]: https://github.com/MetaMask/core/compare/@metamask/assets-controllers@65.0.0...@metamask/assets-controllers@66.0.0
[65.0.0]: https://github.com/MetaMask/core/compare/@metamask/assets-controllers@64.0.0...@metamask/assets-controllers@65.0.0
[64.0.0]: https://github.com/MetaMask/core/compare/@metamask/assets-controllers@63.1.0...@metamask/assets-controllers@64.0.0
[63.1.0]: https://github.com/MetaMask/core/compare/@metamask/assets-controllers@63.0.0...@metamask/assets-controllers@63.1.0
[63.0.0]: https://github.com/MetaMask/core/compare/@metamask/assets-controllers@62.0.0...@metamask/assets-controllers@63.0.0
[62.0.0]: https://github.com/MetaMask/core/compare/@metamask/assets-controllers@61.1.0...@metamask/assets-controllers@62.0.0
[61.1.0]: https://github.com/MetaMask/core/compare/@metamask/assets-controllers@61.0.0...@metamask/assets-controllers@61.1.0
[61.0.0]: https://github.com/MetaMask/core/compare/@metamask/assets-controllers@60.0.0...@metamask/assets-controllers@61.0.0
[60.0.0]: https://github.com/MetaMask/core/compare/@metamask/assets-controllers@59.0.0...@metamask/assets-controllers@60.0.0
[59.0.0]: https://github.com/MetaMask/core/compare/@metamask/assets-controllers@58.0.0...@metamask/assets-controllers@59.0.0
[58.0.0]: https://github.com/MetaMask/core/compare/@metamask/assets-controllers@57.0.0...@metamask/assets-controllers@58.0.0
[57.0.0]: https://github.com/MetaMask/core/compare/@metamask/assets-controllers@56.0.0...@metamask/assets-controllers@57.0.0
[56.0.0]: https://github.com/MetaMask/core/compare/@metamask/assets-controllers@55.0.1...@metamask/assets-controllers@56.0.0
[55.0.1]: https://github.com/MetaMask/core/compare/@metamask/assets-controllers@55.0.0...@metamask/assets-controllers@55.0.1
[55.0.0]: https://github.com/MetaMask/core/compare/@metamask/assets-controllers@54.0.0...@metamask/assets-controllers@55.0.0
[54.0.0]: https://github.com/MetaMask/core/compare/@metamask/assets-controllers@53.1.1...@metamask/assets-controllers@54.0.0
[53.1.1]: https://github.com/MetaMask/core/compare/@metamask/assets-controllers@53.1.0...@metamask/assets-controllers@53.1.1
[53.1.0]: https://github.com/MetaMask/core/compare/@metamask/assets-controllers@53.0.0...@metamask/assets-controllers@53.1.0
[53.0.0]: https://github.com/MetaMask/core/compare/@metamask/assets-controllers@52.0.0...@metamask/assets-controllers@53.0.0
[52.0.0]: https://github.com/MetaMask/core/compare/@metamask/assets-controllers@51.0.2...@metamask/assets-controllers@52.0.0
[51.0.2]: https://github.com/MetaMask/core/compare/@metamask/assets-controllers@51.0.1...@metamask/assets-controllers@51.0.2
[51.0.1]: https://github.com/MetaMask/core/compare/@metamask/assets-controllers@51.0.0...@metamask/assets-controllers@51.0.1
[51.0.0]: https://github.com/MetaMask/core/compare/@metamask/assets-controllers@50.0.0...@metamask/assets-controllers@51.0.0
[50.0.0]: https://github.com/MetaMask/core/compare/@metamask/assets-controllers@49.0.0...@metamask/assets-controllers@50.0.0
[49.0.0]: https://github.com/MetaMask/core/compare/@metamask/assets-controllers@48.0.0...@metamask/assets-controllers@49.0.0
[48.0.0]: https://github.com/MetaMask/core/compare/@metamask/assets-controllers@47.0.0...@metamask/assets-controllers@48.0.0
[47.0.0]: https://github.com/MetaMask/core/compare/@metamask/assets-controllers@46.0.1...@metamask/assets-controllers@47.0.0
[46.0.1]: https://github.com/MetaMask/core/compare/@metamask/assets-controllers@46.0.0...@metamask/assets-controllers@46.0.1
[46.0.0]: https://github.com/MetaMask/core/compare/@metamask/assets-controllers@45.1.2...@metamask/assets-controllers@46.0.0
[45.1.2]: https://github.com/MetaMask/core/compare/@metamask/assets-controllers@45.1.1...@metamask/assets-controllers@45.1.2
[45.1.1]: https://github.com/MetaMask/core/compare/@metamask/assets-controllers@45.1.0...@metamask/assets-controllers@45.1.1
[45.1.0]: https://github.com/MetaMask/core/compare/@metamask/assets-controllers@45.0.0...@metamask/assets-controllers@45.1.0
[45.0.0]: https://github.com/MetaMask/core/compare/@metamask/assets-controllers@44.1.0...@metamask/assets-controllers@45.0.0
[44.1.0]: https://github.com/MetaMask/core/compare/@metamask/assets-controllers@44.0.1...@metamask/assets-controllers@44.1.0
[44.0.1]: https://github.com/MetaMask/core/compare/@metamask/assets-controllers@44.0.0...@metamask/assets-controllers@44.0.1
[44.0.0]: https://github.com/MetaMask/core/compare/@metamask/assets-controllers@43.1.1...@metamask/assets-controllers@44.0.0
[43.1.1]: https://github.com/MetaMask/core/compare/@metamask/assets-controllers@43.1.0...@metamask/assets-controllers@43.1.1
[43.1.0]: https://github.com/MetaMask/core/compare/@metamask/assets-controllers@43.0.0...@metamask/assets-controllers@43.1.0
[43.0.0]: https://github.com/MetaMask/core/compare/@metamask/assets-controllers@42.0.0...@metamask/assets-controllers@43.0.0
[42.0.0]: https://github.com/MetaMask/core/compare/@metamask/assets-controllers@41.0.0...@metamask/assets-controllers@42.0.0
[41.0.0]: https://github.com/MetaMask/core/compare/@metamask/assets-controllers@40.0.0...@metamask/assets-controllers@41.0.0
[40.0.0]: https://github.com/MetaMask/core/compare/@metamask/assets-controllers@39.0.0...@metamask/assets-controllers@40.0.0
[39.0.0]: https://github.com/MetaMask/core/compare/@metamask/assets-controllers@38.3.0...@metamask/assets-controllers@39.0.0
[38.3.0]: https://github.com/MetaMask/core/compare/@metamask/assets-controllers@38.2.0...@metamask/assets-controllers@38.3.0
[38.2.0]: https://github.com/MetaMask/core/compare/@metamask/assets-controllers@38.1.0...@metamask/assets-controllers@38.2.0
[38.1.0]: https://github.com/MetaMask/core/compare/@metamask/assets-controllers@38.0.1...@metamask/assets-controllers@38.1.0
[38.0.1]: https://github.com/MetaMask/core/compare/@metamask/assets-controllers@38.0.0...@metamask/assets-controllers@38.0.1
[38.0.0]: https://github.com/MetaMask/core/compare/@metamask/assets-controllers@37.0.0...@metamask/assets-controllers@38.0.0
[37.0.0]: https://github.com/MetaMask/core/compare/@metamask/assets-controllers@36.0.0...@metamask/assets-controllers@37.0.0
[36.0.0]: https://github.com/MetaMask/core/compare/@metamask/assets-controllers@35.0.0...@metamask/assets-controllers@36.0.0
[35.0.0]: https://github.com/MetaMask/core/compare/@metamask/assets-controllers@34.0.0...@metamask/assets-controllers@35.0.0
[34.0.0]: https://github.com/MetaMask/core/compare/@metamask/assets-controllers@33.0.0...@metamask/assets-controllers@34.0.0
[33.0.0]: https://github.com/MetaMask/core/compare/@metamask/assets-controllers@32.0.0...@metamask/assets-controllers@33.0.0
[32.0.0]: https://github.com/MetaMask/core/compare/@metamask/assets-controllers@31.0.0...@metamask/assets-controllers@32.0.0
[31.0.0]: https://github.com/MetaMask/core/compare/@metamask/assets-controllers@30.0.0...@metamask/assets-controllers@31.0.0
[30.0.0]: https://github.com/MetaMask/core/compare/@metamask/assets-controllers@29.0.0...@metamask/assets-controllers@30.0.0
[29.0.0]: https://github.com/MetaMask/core/compare/@metamask/assets-controllers@28.0.0...@metamask/assets-controllers@29.0.0
[28.0.0]: https://github.com/MetaMask/core/compare/@metamask/assets-controllers@27.2.0...@metamask/assets-controllers@28.0.0
[27.2.0]: https://github.com/MetaMask/core/compare/@metamask/assets-controllers@27.1.0...@metamask/assets-controllers@27.2.0
[27.1.0]: https://github.com/MetaMask/core/compare/@metamask/assets-controllers@27.0.1...@metamask/assets-controllers@27.1.0
[27.0.1]: https://github.com/MetaMask/core/compare/@metamask/assets-controllers@27.0.0...@metamask/assets-controllers@27.0.1
[27.0.0]: https://github.com/MetaMask/core/compare/@metamask/assets-controllers@26.0.0...@metamask/assets-controllers@27.0.0
[26.0.0]: https://github.com/MetaMask/core/compare/@metamask/assets-controllers@25.0.0...@metamask/assets-controllers@26.0.0
[25.0.0]: https://github.com/MetaMask/core/compare/@metamask/assets-controllers@24.0.0...@metamask/assets-controllers@25.0.0
[24.0.0]: https://github.com/MetaMask/core/compare/@metamask/assets-controllers@23.1.0...@metamask/assets-controllers@24.0.0
[23.1.0]: https://github.com/MetaMask/core/compare/@metamask/assets-controllers@23.0.0...@metamask/assets-controllers@23.1.0
[23.0.0]: https://github.com/MetaMask/core/compare/@metamask/assets-controllers@22.0.0...@metamask/assets-controllers@23.0.0
[22.0.0]: https://github.com/MetaMask/core/compare/@metamask/assets-controllers@21.0.0...@metamask/assets-controllers@22.0.0
[21.0.0]: https://github.com/MetaMask/core/compare/@metamask/assets-controllers@20.0.0...@metamask/assets-controllers@21.0.0
[20.0.0]: https://github.com/MetaMask/core/compare/@metamask/assets-controllers@19.0.0...@metamask/assets-controllers@20.0.0
[19.0.0]: https://github.com/MetaMask/core/compare/@metamask/assets-controllers@18.0.0...@metamask/assets-controllers@19.0.0
[18.0.0]: https://github.com/MetaMask/core/compare/@metamask/assets-controllers@17.0.0...@metamask/assets-controllers@18.0.0
[17.0.0]: https://github.com/MetaMask/core/compare/@metamask/assets-controllers@16.0.0...@metamask/assets-controllers@17.0.0
[16.0.0]: https://github.com/MetaMask/core/compare/@metamask/assets-controllers@15.0.0...@metamask/assets-controllers@16.0.0
[15.0.0]: https://github.com/MetaMask/core/compare/@metamask/assets-controllers@14.0.0...@metamask/assets-controllers@15.0.0
[14.0.0]: https://github.com/MetaMask/core/compare/@metamask/assets-controllers@13.0.0...@metamask/assets-controllers@14.0.0
[13.0.0]: https://github.com/MetaMask/core/compare/@metamask/assets-controllers@12.0.0...@metamask/assets-controllers@13.0.0
[12.0.0]: https://github.com/MetaMask/core/compare/@metamask/assets-controllers@11.1.0...@metamask/assets-controllers@12.0.0
[11.1.0]: https://github.com/MetaMask/core/compare/@metamask/assets-controllers@11.0.1...@metamask/assets-controllers@11.1.0
[11.0.1]: https://github.com/MetaMask/core/compare/@metamask/assets-controllers@11.0.0...@metamask/assets-controllers@11.0.1
[11.0.0]: https://github.com/MetaMask/core/compare/@metamask/assets-controllers@10.0.0...@metamask/assets-controllers@11.0.0
[10.0.0]: https://github.com/MetaMask/core/compare/@metamask/assets-controllers@9.2.0...@metamask/assets-controllers@10.0.0
[9.2.0]: https://github.com/MetaMask/core/compare/@metamask/assets-controllers@9.1.0...@metamask/assets-controllers@9.2.0
[9.1.0]: https://github.com/MetaMask/core/compare/@metamask/assets-controllers@9.0.0...@metamask/assets-controllers@9.1.0
[9.0.0]: https://github.com/MetaMask/core/compare/@metamask/assets-controllers@8.0.0...@metamask/assets-controllers@9.0.0
[8.0.0]: https://github.com/MetaMask/core/compare/@metamask/assets-controllers@7.0.0...@metamask/assets-controllers@8.0.0
[7.0.0]: https://github.com/MetaMask/core/compare/@metamask/assets-controllers@6.0.0...@metamask/assets-controllers@7.0.0
[6.0.0]: https://github.com/MetaMask/core/compare/@metamask/assets-controllers@5.1.0...@metamask/assets-controllers@6.0.0
[5.1.0]: https://github.com/MetaMask/core/compare/@metamask/assets-controllers@5.0.1...@metamask/assets-controllers@5.1.0
[5.0.1]: https://github.com/MetaMask/core/compare/@metamask/assets-controllers@5.0.0...@metamask/assets-controllers@5.0.1
[5.0.0]: https://github.com/MetaMask/core/compare/@metamask/assets-controllers@4.0.1...@metamask/assets-controllers@5.0.0
[4.0.1]: https://github.com/MetaMask/core/compare/@metamask/assets-controllers@4.0.0...@metamask/assets-controllers@4.0.1
[4.0.0]: https://github.com/MetaMask/core/compare/@metamask/assets-controllers@3.0.1...@metamask/assets-controllers@4.0.0
[3.0.1]: https://github.com/MetaMask/core/compare/@metamask/assets-controllers@3.0.0...@metamask/assets-controllers@3.0.1
[3.0.0]: https://github.com/MetaMask/core/compare/@metamask/assets-controllers@2.0.0...@metamask/assets-controllers@3.0.0
[2.0.0]: https://github.com/MetaMask/core/compare/@metamask/assets-controllers@1.0.1...@metamask/assets-controllers@2.0.0
[1.0.1]: https://github.com/MetaMask/core/compare/@metamask/assets-controllers@1.0.0...@metamask/assets-controllers@1.0.1
[1.0.0]: https://github.com/MetaMask/core/releases/tag/@metamask/assets-controllers@1.0.0<|MERGE_RESOLUTION|>--- conflicted
+++ resolved
@@ -7,19 +7,17 @@
 
 ## [Unreleased]
 
-<<<<<<< HEAD
 ### Changed
 
 - **BREAKING** Make `networkClientId` mandatory in `syncBalanceWithAddresses` fct in `AccountTrackerController` ([#5941](https://github.com/MetaMask/core/pull/5941))
 - Removed `chainId` in constructor in `AssetsContractController` ([#5941](https://github.com/MetaMask/core/pull/5941))
 - Make `networkClientId` mandatory field in all functions in `AssetsContractController` ([#5941](https://github.com/MetaMask/core/pull/5941))
-=======
+
 ### Fixed
 
 - Prevented `AccountTrackerController` from updating state with empty or unchanged account balance data during refresh ([#5942](https://github.com/MetaMask/core/pull/5942))
   - Added guards to skip state updates when fetched balances are empty or identical to existing state
   - Reduces unnecessary `stateChange` emissions and preserves previously-cached balances under network failure scenarios
->>>>>>> e88bcf2d
 
 ## [68.1.0]
 
