--- conflicted
+++ resolved
@@ -7,7 +7,6 @@
 
 ## [Unreleased]
 
-<<<<<<< HEAD
 ### Changed
 
 - **BREAKING:** `AccountTrackerController` now requires `KeyringController:getState` action and `KeyringController:lock` event in addition to existing allowed actions and events ([#7492](https://github.com/MetaMask/core/pull/7492))
@@ -17,11 +16,10 @@
   - `KeyringController:unlock` event now only updates lock state without triggering immediate refresh
   - `KeyringController:lock` event sets controller to inactive state
 - `AccountTrackerController` now only refreshes balances for the newly added network on `NetworkController:networkAdded` event instead of all networks ([#7492](https://github.com/MetaMask/core/pull/7492))
-=======
+
 ### Added
 
 - Export `selectAllAssets` ([#7496](https://github.com/MetaMask/core/pull/7496))
->>>>>>> 1bd1048b
 
 ## [94.1.0]
 
