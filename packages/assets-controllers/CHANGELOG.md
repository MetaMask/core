# Changelog

All notable changes to this project will be documented in this file.

The format is based on [Keep a Changelog](https://keepachangelog.com/en/1.0.0/),
and this project adheres to [Semantic Versioning](https://semver.org/spec/v2.0.0.html).

## [Unreleased]

<<<<<<< HEAD
### Added

- Added `SEI` network support ([#5610](https://github.com/MetaMask/core/pull/5610))
=======
## [57.0.0]

### Added

- Add a new `DeFiPositionsController` that maintains an updated list of DeFi positions for EVM accounts ([#5400](https://github.com/MetaMask/core/pull/5400))
  - Export `DeFiPositionsController`
  - Export the following types
    - `DeFiPositionsControllerState`
    - `DeFiPositionsControllerActions`
    - `DeFiPositionsControllerEvents`
    - `DeFiPositionsControllerGetStateAction`
    - `DeFiPositionsControllerStateChangeEvent`
    - `DeFiPositionsControllerMessenger`
    - `GroupedDeFiPositions`

### Changed

- **BREAKING** Add `@metamask/transaction-controller` as a peer dependency at `^54.0.0` ([#5400](https://github.com/MetaMask/core/pull/5400))
>>>>>>> bf3bc4b8

## [56.0.0]

### Changed

- Update `TokensController`, `TokenListController`, and `AccountTrackerController` to use per-chain state variants ([#5310](https://github.com/MetaMask/core/pull/5310))
- Bump `@metamask/keyring-api` to `^17.4.0` ([#5565](https://github.com/MetaMask/core/pull/5565))
- Bump `@metamask/controller-utils` to `^11.7.0` ([#5583](https://github.com/MetaMask/core/pull/5583))
  - Via this upgrade, `updateExchangeRates` now supports the MegaETH testnet

### Removed

- **BREAKING:** Remove deprecated state fields scoped to the current chain ([#5310](https://github.com/MetaMask/core/pull/5310))
  - This change removes the following state fields from the following controllers:
    - `TokensControllerState`
      - `detectedTokens` (replaced by `detectedTokensByChainId`)
      - `ignoredTokens` (replaced by `ignoredTokensByChainId`)
      - `tokens` (replaced by `tokensByChainId`)
    - `TokenListControllerState`
      - `tokenList` (replaced by `tokensChainsCache`)
    - `AccountTrackerControllerState`
      - `accounts` (replaced by `accountsByChainId`)
  - This will require a migration in the clients to remove them from state in order to prevent unnecessary Sentry errors when updating controller state.

### Fixed

- Update token rate request key to handle when new tokens are detected inside the `TokenRatesController` ([#5531](https://github.com/MetaMask/core/pull/5311)))
- Update `CurrencyRateController` to prevent undefined or empty currencies from being queried ([#5458](https://github.com/MetaMask/core/pull/5458)))

## [55.0.1]

### Added

- Add an optional chainId argument to `addNftContract` function in NftController ([#5508](https://github.com/MetaMask/core/pull/5508))

## [55.0.0]

### Changed

- **BREAKING:** Bump peer dependency `@metamask/accounts-controller` to `^27.0.0` ([#5507](https://github.com/MetaMask/core/pull/5507))
- **BREAKING:** Bump peer dependency `@metamask/network-controller` to `^23.0.0` ([#5507](https://github.com/MetaMask/core/pull/5507))
- Bump `@metamask/polling-controller` to `^13.0.0` ([#5507](https://github.com/MetaMask/core/pull/5507))

## [54.0.0]

### Changed

- **BREAKING**: The `detectNfts` method in the `NftDetectionController` now accepts chain IDs directly instead of networkClientId, enabling NFT detection across multiple chains simultaneously ([#5448](https://github.com/MetaMask/core/pull/5448))

### Fixed

- Fixed token address conversion in the `TokenRatesController` to correctly preserve the checksum address format without unnecessary hex conversion ([#5490](https://github.com/MetaMask/core/pull/5490))

## [53.1.1]

### Fixed

- Check if `KeyringController` is unlocked before processing account events in `MultichainBalancesController` ([#5473](https://github.com/MetaMask/core/pull/5473))
  - This is needed since some Snaps might decrypt their state which needs the `KeyringController` to be unlocked.
- Fix runtime error in NFT detection when metadata is `null` ([#5455](https://github.com/MetaMask/core/pull/5455))

## [53.1.0]

### Added

- Add token display data controller for search & discovery ([#5307](https://github.com/MetaMask/core/pull/5307))

## [53.0.0]

### Added

- Add `getAssetMetadata` action to `MultichainAssetsController` ([#5430](https://github.com/MetaMask/core/pull/5430))

### Changed

- **BREAKING:** Bump `@metamask/keyring-controller` peer dependency to `^21.0.0` ([#5439](https://github.com/MetaMask/core/pull/5439))
- **BREAKING:** Bump `@metamask/accounts-controller` peer dependency to `^26.0.0` ([#5439](https://github.com/MetaMask/core/pull/5439))
- **BREAKING:** Bump `@metamask/keyring-internal-api` from `^5.0.0` to `^6.0.0` ([#5347](https://github.com/MetaMask/core/pull/5347))
- **BREAKING:** Bump `@ethereumjs/util` from `^8.1.0` to `^9.1.0` ([#5347](https://github.com/MetaMask/core/pull/5347))

## [52.0.0]

### Changed

- **BREAKING:** Bump `@metamask/keyring-controller` peer dependency to `^20.0.0` ([#5426](https://github.com/MetaMask/core/pull/5426))
- **BREAKING:** Bump `@metamask/accounts-controller` peer dependency to `^25.0.0` ([#5426](https://github.com/MetaMask/core/pull/5426))
- **BREAKING:** Bump `@metamask/preferences-controller` peer dependency to `^16.0.0` ([#5426](https://github.com/MetaMask/core/pull/5426))
- Bump `@metamask/keyring-internal-api` from `^4.0.3` to `^5.0.0` ([#5405](https://github.com/MetaMask/core/pull/5405))

### Fixed

- Fixed conversion rates for MANTLE ([#5402](https://github.com/MetaMask/core/pull/5402))

## [51.0.2]

### Fixed

- `MultichainAssetsRatesController` now skips unnecessary Snap calls when the assets list is empty ([#5370](https://github.com/MetaMask/core/pull/5370))

## [51.0.1]

### Changed

- Bump `@metamask/keyring-api"` from `^17.0.0` to `^17.2.0` ([#5366](https://github.com/MetaMask/core/pull/5366))

## [51.0.0]

### Changed

- **BREAKING:** Rename `MultiChainAssetsRatesController` to `MultichainAssetsRatesController` ([#5354](https://github.com/MetaMask/core/pull/5354))
- Bump `@metamask/utils` from `^11.1.0` to `^11.2.0` ([#5301](https://github.com/MetaMask/core/pull/5301))

### Fixed

- Resolved an issue where rate polling would only begin after the default 3-minute interval by manually triggering a rate update upon initialization, ensuring an immediate refresh for a better user experience ([#5364](https://github.com/MetaMask/core/pull/5364))

## [50.0.0]

### Changed

- **BREAKING:** Bump `@metamask/accounts-controller` peer dependency from `^23.0.1` to `^24.0.0` ([#5318](https://github.com/MetaMask/core/pull/5318))
- Removed legacy poll function to prevent redundant polling ([#5321](https://github.com/MetaMask/core/pull/5321))

### Fixed

- Ensure that the polling is not triggered on the constructor with the initialisation of the controller ([#5321](https://github.com/MetaMask/core/pull/5321))

## [49.0.0]

### Added

- Add new `MultiChainTokensRatesController` ([#5175](https://github.com/MetaMask/core/pull/5175))
  - A controller that manages multi‑chain token conversion rates within MetaMask. Its primary goal is to periodically poll for updated conversion rates of tokens associated with non‑EVM accounts (those using Snap metadata), ensuring that the conversion data remains up‑to‑date across supported chains.
- Add `updateBalance` to MultichainBalancesController ([#5295](https://github.com/MetaMask/core/pull/5295))

### Changed

- **BREAKING:** MultichainBalancesController messenger must now allow `MultichainAssetsController:getState` action and `MultichainAssetsController:stateChange` event ([#5295](https://github.com/MetaMask/core/pull/5295))
- Update `MultichainBalancesController` to get the full list of assets from `MultichainAssetsController` state instead of only requesting the native token ([#5295](https://github.com/MetaMask/core/pull/5295))
- Bump `@metamask/base-controller` from `^7.1.1` to `^8.0.0` ([#5305](https://github.com/MetaMask/core/pull/5305))
- Bump `@metamask/polling-controller` from `^12.0.2` to `^12.0.3` ([#5305](https://github.com/MetaMask/core/pull/5305))

### Removed

- **BREAKING:** `NETWORK_ASSETS_MAP`, `MultichainNetworks`, and `MultichainNativeAssets` are no longer exported ([#5295](https://github.com/MetaMask/core/pull/5295))

## [48.0.0]

### Added

- Add `MultichainAssetsController` for non-EVM assets ([#5138](https://github.com/MetaMask/core/pull/5138))

### Changed

- **BREAKING:** Bump `@metamask/accounts-controller` peer dependency from `^22.0.0` to `^23.0.0` ([#5292](https://github.com/MetaMask/core/pull/5292))
- Bump `@metamask/keyring-api"` from `^16.1.0` to `^17.0.0` ([#5280](https://github.com/MetaMask/core/pull/5280))
- Bump `@metamask/snaps-utils` from `^8.9.0` to `^8.10.0` ([#5265](https://github.com/MetaMask/core/pull/5265))
- Bump `@metamask/utils` from `^11.0.1` to `^11.1.0` ([#5223](https://github.com/MetaMask/core/pull/5223))
- Removed polling mechanism in the `MultichainBalancesController` and now relies on the new `AccountsController:accountBalancesUpdated` event ([#5221](https://github.com/MetaMask/core/pull/5221))

### Fixed

- The tokens state is now updated only when the `tokenChainId` matches the currently selected chain ID. ([#5257](https://github.com/MetaMask/core/pull/5257))

## [47.0.0]

### Added

- Add `onBreak` and `onDegraded` methods to `CodefiTokenPricesServiceV2` ([#5109](https://github.com/MetaMask/core/pull/5109))
  - These serve the same purpose as the `onBreak` and `onDegraded` constructor options, but align more closely with the Cockatiel policy API.

### Changed

- **BREAKING:** Bump `@metamask/accounts-controller` peer dependency from `^21.0.0` to `^22.0.0` ([#5218](https://github.com/MetaMask/core/pull/5218))
- Deprecate `ClientConfigApiService` constructor options `onBreak` and `onDegraded` in favor of methods ([#5109](https://github.com/MetaMask/core/pull/5109))
- Add `@metamask/controller-utils@^11.4.5` as a dependency ([#5109](https://github.com/MetaMask/core/pull/5109))
  - `cockatiel` should still be in the dependency tree because it's now a dependency of `@metamask/controller-utils`
- Re-introduce `@metamask/keyring-api` as a runtime dependency ([#5206](https://github.com/MetaMask/core/pull/5206))
  - This was required since the introduction of the `MultichainBalancesController`.
- Bump `@metamask/keyring-api` from `^14.0.0` to `^16.1.0` ([#5190](https://github.com/MetaMask/core/pull/5190)), ([#5208](https://github.com/MetaMask/core/pull/5208))
- Bump `@metamask/keyring-internal-api` from `^2.0.1` to `^4.0.1` ([#5190](https://github.com/MetaMask/core/pull/5190)), ([#5208](https://github.com/MetaMask/core/pull/5208))
- Bump `@metamask/keyring-snap-client` from `^3.0.0` to `^3.0.3` ([#5190](https://github.com/MetaMask/core/pull/5190)), ([#5208](https://github.com/MetaMask/core/pull/5208))

## [46.0.1]

### Changed

- Bump `@metamask/keyring-api` from `^13.0.0` to `^14.0.0` ([#5177](https://github.com/MetaMask/core/pull/5177))
- Bump `@metamask/keyring-internal-api` from `^2.0.0` to `^2.0.1` ([#5177](https://github.com/MetaMask/core/pull/5177))
- Bump `@metamask/keyring-snap-client` from `^2.0.0` to `^3.0.0` ([#5177](https://github.com/MetaMask/core/pull/5177))

### Fixed

- Fix type issue in `ERC721Standard.getDetails` ([#4985](https://github.com/MetaMask/core/pull/4985))
  - The image variable now returns a string instead of a promise when the token image uses the 'ipfs://' protocol.
- Relax NFTs metadata RPC calls ([#5134](https://github.com/MetaMask/core/pull/5134))
  - We now check the number of NFTs to update against a threshold value (500) to avoid sending an excessive amount of RPC calls to fetch NFTs metadata.

## [46.0.0]

### Added

- Add new `MultichainBalancesController` ([#4965](https://github.com/MetaMask/core/pull/4965))
  - This controller has been migrated from the MetaMask extension codebase.
- Added utility function `getKeyByValue` ([#5099](https://github.com/MetaMask/core/pull/5099))

### Changed

- **BREAKING:** Bump `@metamask/accounts-controller` peer dependency from `^20.0.0` to `^21.0.0` ([#5140](https://github.com/MetaMask/core/pull/5140))
- Bump `@metamask/base-controller` from `^7.0.0` to `^7.1.1` ([#5079](https://github.com/MetaMask/core/pull/5079)), ([#5135](https://github.com/MetaMask/core/pull/5135))
- Bump `@metamask/keyring-api` from `^12.0.0` to `^13.0.0` ([#5066](https://github.com/MetaMask/core/pull/5066))
- Bump `@metamask/utils` to `^11.0.1` ([#5080](https://github.com/MetaMask/core/pull/5080))
- Bump `@metamask/rpc-errors` to `^7.0.2` ([#5080](https://github.com/MetaMask/core/pull/5080))

### Fixed

- Fix Mantle price when calling `fetchMultiExchangeRate` ([#5099](https://github.com/MetaMask/core/pull/5099))
- Fix multicall revert in `TokenBalancesController` ([#5083](https://github.com/MetaMask/core/pull/5083))
  - `TokenBalancesController` was fixed to fetch erc20 token balances even if there's an invalid token in state whose address does not point to a smart contract.
- Fix state changes for `ignoreTokens` for non-selected networks ([#5014](https://github.com/MetaMask/core/pull/5014))

## [45.1.2]

### Changed

- Remove use of `@metamask/keyring-api` ([#4695](https://github.com/MetaMask/core/pull/4695))
  - `@metamask/providers` and `webextension-polyfill` peer dependencies are no longer required.
- Use new `@metamask/keyring-internal-api@^1.0.0` ([#4695](https://github.com/MetaMask/core/pull/4695))
  - This package has been split out from the Keyring API. Its types are compatible with the `@metamask/keyring-api` package used previously.

## [45.1.1]

### Changed

- Bump `@metamask/controller-utils` from `^11.3.0` to `^11.4.4` ([#5012](https://github.com/MetaMask/core/pull/5012))
- Bump `@metamask/polling-controller` from `^12.0.1` to `^12.0.2` ([#5012](https://github.com/MetaMask/core/pull/5012))

### Fixed

- Make implicit peer dependencies explicit ([#4974](https://github.com/MetaMask/core/pull/4974))
  - Add the following packages as peer dependencies of this package to satisfy peer dependency requirements from other dependencies:
    - `@metamask/providers` `^18.1.0` (required by `@metamask/keyring-api`)
    - `webextension-polyfill` `^0.10.0 || ^0.11.0 || ^0.12.0` (required by `@metamask/providers`)
  - These dependencies really should be present in projects that consume this package (e.g. MetaMask clients), and this change ensures that they now are.
  - Furthermore, we are assuming that clients already use these dependencies, since otherwise it would be impossible to consume this package in its entirety or even create a working build. Hence, the addition of these peer dependencies is really a formality and should not be breaking.
- Fix `TokensController.ignoreTokens` so that if a network is provided, `allIgnoredTokens`, `allTokens`, and `allDetectedTokens` for that network no longer get corrupted with tokens from the globally selected network ([#4967](https://github.com/MetaMask/core/pull/4967))
- Correct ESM-compatible build so that imports of the following packages that re-export other modules via `export *` are no longer corrupted: ([#5011](https://github.com/MetaMask/core/pull/5011))
  - `@metamask/abi-utils`
  - `@metamask/contract-metadata`
  - `@metamask/eth-query`
  - `@ethereumjs/util`
  - `bn.js`
  - `cockatiel`
  - `lodash`
  - `single-call-balance-checker-abi`

## [45.1.0]

### Added

- `chainIdToNativeTokenAddress` to record chains with unique (non-zero) addresses ([#4952](https://github.com/MetaMask/core/pull/4952))
- `getNativeTokenAddress()` exported function to return the correct native token address for native assets ([#4952](https://github.com/MetaMask/core/pull/4952))
- add support for all added networks when switching account for Token Detection ([#4957](https://github.com/MetaMask/core/pull/4957))

### Changed

- Update price API calls to use the native token by chain instead of relying on the zero address. ([#4952](https://github.com/MetaMask/core/pull/4952))
- Update `TokenRatesController` market data mapping to use `getNativeTokenAddress` instead of the zero address for native tokens. ([#4952](https://github.com/MetaMask/core/pull/4952))

## [45.0.0]

### Changed

- **BREAKING:** Bump `@metamask/keyring-controller` peer dependency from `^18.0.0` to `^19.0.0` ([#4195](https://github.com/MetaMask/core/pull/4956))
- **BREAKING:** Bump `@metamask/accounts-controller` peer dependency from `^19.0.0` to `^20.0.0` ([#4195](https://github.com/MetaMask/core/pull/4956))
- **BREAKING:** Bump `@metamask/preferences-controller` peer dependency from `^14.0.0` to `^15.0.0` ([#4195](https://github.com/MetaMask/core/pull/4956))

## [44.1.0]

### Changed

- An argument `networkClientId` is added to `TokensController.ignoreTokens`, allowing tokens to be ignored on specific chains. ([#4949](https://github.com/MetaMask/core/pull/4949))

## [44.0.1]

### Changed

- Fixes an issue where the token detection was unnecessarily falling back to an RPC approach, causing redundant detections. ([#4928](https://github.com/MetaMask/core/pull/4928))

- Fixes an issue where `TokensController.addTokens` was not respecting the network client id passed to it. ([#4940](https://github.com/MetaMask/core/pull/4940))

## [44.0.0]

### Changed

- **BREAKING**: The `TokenBalancesController` state is now across all chains and accounts under the field `tokenBalances`, as a mapping from account address -> chain id -> token address -> balance. ([#4782](https://github.com/MetaMask/core/pull/4782))

- **BREAKING**: The `TokenBalancesController` now extends `StaticIntervalPollingController`, and the new polling API `startPolling` must be used to initiate polling (`startPolling`, `stopPollingByPollingToken`). ([#4782](https://github.com/MetaMask/core/pull/4782))

- **BREAKING**: `TokenBalancesController` now requires subscriptions to the `PreferencesController:stateChange` and `NetworkController:stateChange` events. And access to the `NetworkController:getNetworkClientById`, `NetworkController:getState`, `TokensController:getState`, and `PreferencesController:getState` actions. ([#4782](https://github.com/MetaMask/core/pull/4782))

- **BREAKING**: `TokensController` requires a subscription to the `NetworkController:stateChange` event. It now now removes state for chain IDs when their network is removed. ([#4782](https://github.com/MetaMask/core/pull/4782))

- `TokenRatesController` now removes state for chain IDs when their network is removed. ([#4782](https://github.com/MetaMask/core/pull/4782))

## [43.1.1]

### Changed

- Fix a bug in `TokensController.addTokens` where tokens could be added from the wrong chain. ([#4924](https://github.com/MetaMask/core/pull/4924))

## [43.1.0]

### Added

- Add Solana to the polled exchange rates ([#4914](https://github.com/MetaMask/core/pull/4914))

## [43.0.0]

### Added

- `AccountTrackerController` now tracks balances of staked ETH for each account, under the state property `stakedBalance`. ([#4879](https://github.com/MetaMask/core/pull/4879))

### Changed

- **BREAKING**: The polling input for`TokenListController` is now `{chainId: Hex}` instead of `{networkClientId: NetworkClientId}`. ([#4878](https://github.com/MetaMask/core/pull/4878))
- **BREAKING**: The polling input for`TokenDetectionController` is now `{ chainIds: Hex[]; address: string; }` instead of `{ networkClientId: NetworkClientId; address: string; }`. ([#4894](https://github.com/MetaMask/core/pull/4894))
- **BREAKING:** Bump `@metamask/keyring-controller` peer dependency from `^17.0.0` to `^18.0.0` ([#4195](https://github.com/MetaMask/core/pull/4195))
- **BREAKING:** Bump `@metamask/preferences-controller` peer dependency from `^13.2.0` to `^14.0.0` ([#4909](https://github.com/MetaMask/core/pull/4909), [#4915](https://github.com/MetaMask/core/pull/4915))
- **BREAKING:** Bump `@metamask/accounts-controller` peer dependency from `^18.0.0` to `^19.0.0` ([#4915](https://github.com/MetaMask/core/pull/4915))
- Bump `@metamask/controller-utils` from `^11.4.2` to `^11.4.3` ([#4195](https://github.com/MetaMask/core/pull/4195))

## [42.0.0]

### Added

- Add `resetState` method to `NftController`, `TokensController`, `TokenBalancesController` and `TokenRatesController` to reset the controller's state back to their default state ([#4880](https://github.com/MetaMask/core/pull/4880))

### Changed

- **BREAKING**: A `platform` argument must now be passed to the `TokenDetectionController` constructor, indicating whether the platform is extension or mobile. ([#4877](https://github.com/MetaMask/core/pull/4877))
- **BREAKING**: The `TokenRatesController` now accepts `{chainId: Hex}` as its polling input to `startPolling()` instead of `{networkClientId: NetworkClientId}` ([#4887](https://github.com/MetaMask/core/pull/4887))
- When the `TokenRatesController`'s subscription to `TokensController:stateChange` is fired, token prices are now updated across all chain IDs whose tokens changed, instead of just the current chain. ([#4866](https://github.com/MetaMask/core/pull/4866))
- The `TokenDetectionController` now passes a `x-metamask-clientproduct` header when calling the account API. ([#4877](https://github.com/MetaMask/core/pull/4877))

## [41.0.0]

### Changed

- **BREAKING**: The polling input accepted by `CurrencyRateController` is now an object with a `nativeCurrencies` property that is defined as a `string` array type ([#4852](https://github.com/MetaMask/core/pull/4852))
  - The `input` parameters of the controller's `_executePoll`, `_startPolling`, `onPollingComplete` methods now only accept this new polling input type.
  - The `nativeCurrency` property (`string` type) has been removed.
- **BREAKING**: `RatesController` now types the `conversionRate` and `usdConversionRate` in its state as `number` instead of `string`, to match what it was actually storing. ([#4852](https://github.com/MetaMask/core/pull/4852))
- Bump `@metamask/base-controller` from `^7.0.1` to `^7.0.2` ([#4862](https://github.com/MetaMask/core/pull/4862))
- Bump `@metamask/controller-utils` from `^11.4.0` to `^11.4.1` ([#4862](https://github.com/MetaMask/core/pull/4862))
- Bump dev dependency `@metamask/approval-controller` from `^7.1.0` to `^7.1.1` ([#4862](https://github.com/MetaMask/core/pull/4862))

## [40.0.0]

### Changed

- **BREAKING:** The CurrencyRateController polling input is now `{ nativeCurrency: string }` instead of a network client ID ([#4839](https://github.com/MetaMask/core/pull/4839))
- **BREAKING:** Bump `@metamask/network-controller` peer dependency to `^22.0.0` ([#4841](https://github.com/MetaMask/core/pull/4841))
- Bump `@metamask/controller-utils` to `^11.4.0` ([#4834](https://github.com/MetaMask/core/pull/4834))
- Bump `@metamask/rpc-errors` to `^7.0.1` ([#4831](https://github.com/MetaMask/core/pull/4831))
- Bump `@metamask/utils` to `^10.0.0` ([#4831](https://github.com/MetaMask/core/pull/4831))

### Fixed

- Update TokenRatesController to not reset market data just after network switch but before loading new market data ([#4832](https://github.com/MetaMask/core/pull/4832))

## [39.0.0]

### Changed

- **BREAKING:** `AccountTrackerController`, `CurrencyRateController`, `TokenDetectionController`, `TokenListController`, and `TokenRatesController` now use a new polling interface that accepts the generic parameter `PollingInput` ([#4752](https://github.com/MetaMask/core/pull/4752))
- **BREAKING:** The inherited `AbstractPollingController` method `startPollingByNetworkClientId` has been renamed to `startPolling` ([#4752](https://github.com/MetaMask/core/pull/4752))
- **BREAKING:** The inherited `AbstractPollingController` method `onPollingComplete` now returns the entire input object of type `PollingInput`, instead of a network client id ([#4752](https://github.com/MetaMask/core/pull/4752))

## [38.3.0]

### Changed

- The `includeDuplicateSymbolAssets` param is removed from our api call to TokenApi ([#4768](https://github.com/MetaMask/core/pull/4768))

## [38.2.0]

### Changed

- The `TokenRatesController` now fetches token rates for all accounts, instead of just the selected account ([#4759](https://github.com/MetaMask/core/pull/4759))

## [38.1.0]

### Changed

- Parallelization of detected tokens with balance ([#4697](https://github.com/MetaMask/core/pull/4697))
- Bump accounts related packages ([#4713](https://github.com/MetaMask/core/pull/4713)), ([#4728](https://github.com/MetaMask/core/pull/4728))
  - Those packages are now built slightly differently and are part of the [accounts monorepo](https://github.com/MetaMask/accounts).
  - Bump `@metamask/keyring-api` from `^8.1.0` to `^8.1.4`

## [38.0.1]

### Fixed

- Produce and export ESM-compatible TypeScript type declaration files in addition to CommonJS-compatible declaration files ([#4648](https://github.com/MetaMask/core/pull/4648))
  - Previously, this package shipped with only one variant of type declaration
    files, and these files were only CommonJS-compatible, and the `exports`
    field in `package.json` linked to these files. This is an anti-pattern and
    was rightfully flagged by the
    ["Are the Types Wrong?"](https://arethetypeswrong.github.io/) tool as
    ["masquerading as CJS"](https://github.com/arethetypeswrong/arethetypeswrong.github.io/blob/main/docs/problems/FalseCJS.md).
    All of the ATTW checks now pass.
- Remove chunk files ([#4648](https://github.com/MetaMask/core/pull/4648)).
  - Previously, the build tool we used to generate JavaScript files extracted
    common code to "chunk" files. While this was intended to make this package
    more tree-shakeable, it also made debugging more difficult for our
    development teams. These chunk files are no longer present.
- Don't update currency rates on transient errors ([#4662](https://github.com/MetaMask/core/pull/4662))
  - In `CurrencyRateController` if unexpected errors occur during requests to
    crypto compare, the conversion rate in state will remain unchanged instead
    of being set to null.
- Fix fallback conversion rate for token market data ([#4615](https://github.com/MetaMask/core/pull/4615))
  - On networks where the native currency is not ETH, token market data is now
    correctly priced in the native currency.

## [38.0.0]

### Added

- Export `MarketDataDetails` type ([#4622](https://github.com/MetaMask/core/pull/4622))

### Changed

- **BREAKING:** Narrow `TokensController` constructor option `provider` by removing `undefined` from its type signature ([#4567](https://github.com/MetaMask/core/pull/4567))
- **BREAKING:** Bump devDependency and peerDependency `@metamask/network-controller` from `^20.0.0` to `^21.0.0` ([#4618](https://github.com/MetaMask/core/pull/4618), [#4651](https://github.com/MetaMask/core/pull/4651))
- Bump `@metamask/base-controller` from `^6.0.2` to `^7.0.0` ([#4625](https://github.com/MetaMask/core/pull/4625), [#4643](https://github.com/MetaMask/core/pull/4643))
- Bump `@metamask/controller-utils` from `^11.0.2` to `^11.2.0` ([#4639](https://github.com/MetaMask/core/pull/4639), [#4651](https://github.com/MetaMask/core/pull/4651))
- Bump `@metamask/polling-controller` from `^9.0.1` to `^10.0.0` ([#4651](https://github.com/MetaMask/core/pull/4651))
- Bump `@metamask/keyring-api` to version `8.1.0` ([#4594](https://github.com/MetaMask/core/pull/4594))
- Bump `typescript` from `~5.0.4` to `~5.2.2` ([#4576](https://github.com/MetaMask/core/pull/4576), [#4584](https://github.com/MetaMask/core/pull/4584))

### Fixed

- Fix `RatesController` `setCryptocurrencyList` method, which was not using the correct field when updating internal state ([#4572](https://github.com/MetaMask/core/pull/4572))
- Fetch correct price for the $OMNI native currency ([#4570](https://github.com/MetaMask/core/pull/4570))
- Add public `name` property to `AssetsContractController` ([#4564](https://github.com/MetaMask/core/pull/4564))

## [37.0.0]

### Added

- Add elements to the `AssetsContractController` class: ([#4397](https://github.com/MetaMask/core/pull/4397))
  - Add class field `messagingSystem`.
  - Add getters for `ipfsGateway` and `chainId`. As corresponding setters have not been defined, these properties are not externally mutable.
- Add and export the `AssetsContractControllerMessenger` type ([#4397](https://github.com/MetaMask/core/pull/4397))
  - `AssetsContractControllerMessenger` must allow the external actions `NetworkController:getNetworkClientById`, `NetworkController:getNetworkConfigurationByNetworkClientId`, `NetworkController:getSelectedNetworkClient`, `NetworkController:getState`.
  - `AssetsContractControllerMessenger` must allow the external events `PreferencesController:stateChange`, `NetworkController:networkDidChange`.
- Add and export new types: `AssetsContractControllerActions`, `AssetsContractControllerEvents`, `AssetsContractControllerGetERC20StandardAction`, `AssetsContractControllerGetERC721StandardAction`, `AssetsContractControllerGetERC1155StandardAction`, `AssetsContractControllerGetERC20BalanceOfAction`, `AssetsContractControllerGetERC20TokenDecimalsAction`, `AssetsContractControllerGetERC20TokenNameAction`, `AssetsContractControllerGetERC721NftTokenIdAction`, `AssetsContractControllerGetERC721TokenURIAction`, `AssetsContractControllerGetERC721AssetNameAction`, `AssetsContractControllerGetERC721AssetSymbolAction`, `AssetsContractControllerGetERC721OwnerOfAction`, `AssetsContractControllerGetERC1155TokenURIAction`, `AssetsContractControllerGetERC1155BalanceOfAction`, `AssetsContractControllerTransferSingleERC1155Action`, `AssetsContractControllerGetTokenStandardAndDetailsAction`, `AssetsContractControllerGetBalancesInSingleCallAction` ([#4397](https://github.com/MetaMask/core/pull/4397))
- Add a new `setProvider` method to `AssetsContractController` ([#4397](https://github.com/MetaMask/core/pull/4397))
  - Replaces the removed `provider` setter method, and widens the `provider` function parameter type from `Provider` to `Provider | undefined`.
- Export `TokenBalancesControllerState` type ([#4535](https://github.com/MetaMask/core/pull/4535))
  - This was defined but not exported in v34.0.0.
- Add `getNFTContractInfo` method to the `NFTController` for fetching NFT Collection Metadata from the NFT API ([#4524](https://github.com/MetaMask/core/pull/4524))

### Changed

- **BREAKING:** Add required constructor option `messenger` to the `AssetsContractController` class ([#4397](https://github.com/MetaMask/core/pull/4397))
- **BREAKING:** `TokenBalancesControllerMessenger` must allow the `AssetsContractController:getERC20BalanceOf` action in addition to its previous allowed actions ([#4397](https://github.com/MetaMask/core/pull/4397))
- **BREAKING:** `NftControllerMessenger` must allow the following actions in addition to its previous allowed actions: `AssetsContractController:getERC721AssetName`, `AssetsContractController:getERC721AssetSymbol`, `AssetsContractController:getERC721TokenURI`, `AssetsContractController:getERC721OwnerOf`, `AssetsContractController:getERC1155BalanceOf`, `AssetsContractController:getERC1155TokenURI` ([#4397](https://github.com/MetaMask/core/pull/4397))
- **BREAKING:** The type of `SINGLE_CALL_BALANCES_ADDRESS_BY_CHAINID` is narrowed from `Record<Hex, string>` to the const-asserted literal properties of the `SINGLE_CALL_BALANCES_ADDRESS_BY_CHAINID` object ([#4397](https://github.com/MetaMask/core/pull/4397))
  - The index signature is restricted to the union of the enum keys of `SupportedTokenDetectionNetworks`.
  - The property value type is restricted to the type union of the addresses defined in the object.
  - The object type is constrained by `Record<Hex, string>` using the `satisfies` keyword.
- **BREAKING:** Convert the `BalanceMap` type from an `interface` into a type alias ([#4397](https://github.com/MetaMask/core/pull/4397))
  - Type aliases have an index signature of `string` by default, and are compatible with the `StateConstraint` type defined in the `@metamask/base-controller` package.
- **BREAKING:** `getIpfsCIDv1AndPath`, `getFormattedIpfsUrl` are now async functions ([#3645](https://github.com/MetaMask/core/pull/3645))
- **BREAKING:** Bump peerDependency `@metamask/accounts-controller` from `^17.0.0` to `^18.0.0` ([#4548](https://github.com/MetaMask/core/pull/4548))
- Remove `@metamask/accounts-controller`, `@metamask/approval-controller`, `@metamask/keyring-controller`, and `@metamask/preferences-controller` dependencies [#4556](https://github.com/MetaMask/core/pull/4556)
  - These were listed under `peerDependencies` already, so they were redundant as dependencies.
- Add `immer` `^9.0.6` as a new dependency ([#3645](https://github.com/MetaMask/core/pull/3645))
- Bump `@metamask/abi-utils` from `^2.0.2` to `^2.0.3` ([#3645](https://github.com/MetaMask/core/pull/3645))
- Bump `@metamask/base-controller` from `^6.0.0` to `^6.0.2` ([#4517](https://github.com/MetaMask/core/pull/4517), [#4544](https://github.com/MetaMask/core/pull/4544))
- Bump `@metamask/controller-utils` from `^11.0.1` to `^11.0.2` ([#4544](https://github.com/MetaMask/core/pull/4544))
- Bump `@metamask/utils` from `^9.0.0` to `^9.1.0` ([#4529](https://github.com/MetaMask/core/pull/4529))
- Bump `multiformats` from `^9.5.2` to `^13.1.0` ([#3645](https://github.com/MetaMask/core/pull/3645))
- Bump `@metamask/polling-controller` from `^9.0.0` to `^9.0.1` ([#4548](https://github.com/MetaMask/core/pull/4548))

### Removed

- **BREAKING:** Remove elements from the `AssetsContractController` class: ([#4397](https://github.com/MetaMask/core/pull/4397))
  - **BREAKING:** `AssetsContractController` no longer inherits from `BaseControllerV1`.
  - **BREAKING:** Remove constructor option callbacks `onPreferencesStateChange`, `onNetworkDidChange`, `getNetworkClientById`, and replace with corresponding messenger actions and events.
  - **BREAKING:** Remove class fields: `name`, `config` (along with its properties `provider`, `ipfsGateway`, `chainId`).
  - **BREAKING:** Remove methods: `getProvider`, `getChainId`.
    - Use the getters `provider` and `chainId` instead.
  - **BREAKING:** Remove the `provider` setter method.
    - Use the `setProvider` method instead.
- **BREAKING:** Remove the `getERC20BalanceOf` constructor option callback from the `TokenBalancesControllerOptions` type and the `TokenBalancesController` constructor ([#4397](https://github.com/MetaMask/core/pull/4397))
  - The messenger is expected to allow `AssetsContractController:getERC20BalanceOf` messenger action so that it can be used instead.
- **BREAKING:** Remove `NftController` constructor option callbacks: `getERC721AssetName`, `getERC721AssetSymbol`, `getERC721TokenURI`, `getERC721OwnerOf`, `getERC1155BalanceOf`, `getERC1155TokenURI` ([#4397](https://github.com/MetaMask/core/pull/4397))
  - These are accessed through the messenger instead.
- **BREAKING:** Remove the `AssetsContractConfig` type ([#4397](https://github.com/MetaMask/core/pull/4397))
- **BREAKING:** Remove export for `MISSING_PROVIDER_ERROR` ([#4397](https://github.com/MetaMask/core/pull/4397))

### Fixed

- **BREAKING:** Convert the `getERC721NftTokenId` method of the `AssetsContractController` into an async function. ([#4397](https://github.com/MetaMask/core/pull/4397))

## [36.0.0]

### Added

- Add optional `topBid` property to the `NftMetadata` type. This property must be of type `TopBid`. ([#4522](https://github.com/MetaMask/core/pull/4522))
- Add optional `floorAsk` property to the `TokenCollection` type. This property must be of type `FloorAskCollection`. ([#4522](https://github.com/MetaMask/core/pull/4522))
- Add linea mainnet support to nft detection supported networks ([#4515](https://github.com/MetaMask/core/pull/4515))
- The `Collection` type is expanded to include the following 'string'-type optional properties: `contractDeployedAt`, `creator`, `ownerCount`, and an optional property `topBid` of the type `TopBid & { sourceDomain?: string; }`. ([#4443](https://github.com/MetaMask/core/pull/4443))

### Changed

- Fetch NFT collections data from the NFT-API `Get Collections` endpoint when calling the `detectNfts` method of `NftDetectionController`, and the `updateNftMetadata` and `watchNft` methods of `NftController`. ([#4443](https://github.com/MetaMask/core/pull/4443))
- Bump `@metamask/utils` to `^9.0.0` ([#4516](https://github.com/MetaMask/core/pull/4516))
- Bump `@metamask/rpc-errors` to `^6.3.1` ([#4516](https://github.com/MetaMask/core/pull/4516))

### Fixed

- **BREAKING:** The `attributes` property of the `NftMetadata` type must be of type `Attributes[]` ([#4522](https://github.com/MetaMask/core/pull/4522))
  - The `attributes` property was added and typed as `Attributes` on `v28.0.0`.

## [35.0.0]

### Changed

- **BREAKING:** Bump peerDependency `@metamask/network-controller` to `^20.0.0` ([#4508](https://github.com/MetaMask/core/pull/4508))
- Bump `@metamask/polling-controller` to `^9.0.0` ([#4508](https://github.com/MetaMask/core/pull/4508))
- Bump `@metamask/accounts-controller` to `^17.2.0` ([#4498](https://github.com/MetaMask/core/pull/4498))

### Fixed

- Add support for tokenURI encoded images to `NftController` methods `addNft`, `watchNft` and `updateNftMetadata` ([#4482](https://github.com/MetaMask/core/pull/4482))

## [34.0.0]

### Added

- Add `AccountTrackerControllerGetStateAction`, `AccountTrackerControllerActions`, `AccountTrackerControllerStateChangeEvent`, and `AccountTrackerControllerEvents` types ([#4407](https://github.com/MetaMask/core/pull/4407))
- Add `setIntervalLength` and `getIntervalLength` methods to `AccountTrackerController` ([#4407](https://github.com/MetaMask/core/pull/4407))
  - `setIntervalLength` replaces updating the polling interval via `configure`.

### Changed

- **BREAKING** `TokenBalancesController` messenger must allow the action `AccountsController:getSelectedAccount` and remove `PreferencesController:getState`. ([#4219](https://github.com/MetaMask/core/pull/4219))
- **BREAKING** `TokenDetectionController` messenger must allow the action `AccountsController:getAccount`. ([#4219](https://github.com/MetaMask/core/pull/4219))
- **BREAKING** `TokenDetectionController` messenger must allow the event `AccountsController:selectedEvmAccountChange` and remove `AccountsController:selectedAccountChange`. ([#4219](https://github.com/MetaMask/core/pull/4219))
- **BREAKING** `TokenRatesController` messenger must allow the action `AccountsController:getAccount`, `AccountsController:getSelectedAccount` and remove `PreferencesController:getState`. ([#4219](https://github.com/MetaMask/core/pull/4219))
- **BREAKING** `TokenRatesController` messenger must allow the event `AccountsController:selectedEvmAccountChange` and remove `PreferencesController:stateChange`. ([#4219](https://github.com/MetaMask/core/pull/4219))
- **BREAKING** `TokensController` messenger must allow the action `AccountsController:getAccount`, `AccountsController:getSelectedAccount`.
- **BREAKING** `TokensController` messenger must allow the event `AccountsController:selectedEvmAccountChange`. ([#4219](https://github.com/MetaMask/core/pull/4219))
- Upgrade AccountTrackerController to BaseControllerV2 ([#4407](https://github.com/MetaMask/core/pull/4407))
- **BREAKING:** Convert `AccountInformation` from interface to type ([#4407](https://github.com/MetaMask/core/pull/4407))
- **BREAKING:** Rename `AccountTrackerState` to `AccountTrackerControllerState` and convert from interface to type ([#4407](https://github.com/MetaMask/core/pull/4407))
- **BREAKING:** `AccountTrackerController` now inherits from `StaticIntervalPollingController` instead of `StaticIntervalPollingControllerV1` ([#4407](https://github.com/MetaMask/core/pull/4407))
  - The constructor now takes a single options object rather than three arguments. Some options have been removed; see later entries.
- **BREAKING:** The `AccountTrackerController` messenger must now allow the actions `PreferencesController:getState`, `NetworkController:getState`, and `NetworkController:getNetworkClientById` ([#4407](https://github.com/MetaMask/core/pull/4407))
- **BREAKING:** The `refresh` method is no longer pre-bound to the controller ([#4407](https://github.com/MetaMask/core/pull/4407))
  - You may now need to pre-bind it e.g. `accountTrackerController.refresh.bind(accountTrackerController)`.
- Bump `@metamask/accounts-controller` to `^17.1.0` ([#4460](https://github.com/MetaMask/core/pull/4460))

### Removed

- **BREAKING** `TokensController` removes `selectedAddress` constructor argument. ([#4219](https://github.com/MetaMask/core/pull/4219))
- **BREAKING** `TokenDetectionController` removes `selectedAddress` constructor argument. ([#4219](https://github.com/MetaMask/core/pull/4219))
- **BREAKING:** Remove `AccountTrackerConfig` type ([#4407](https://github.com/MetaMask/core/pull/4407))
  - Some of these properties have been merged into the options that the `AccountTrackerController` constructor takes.
- **BREAKING:** Remove `config` property and `configure` method from `AccountTrackerController` ([#4407](https://github.com/MetaMask/core/pull/4407))
  - The controller now takes a single options object which can be used for configuration, and configuration is now kept internally.
- **BREAKING:** Remove `notify`, `subscribe`, and `unsubscribe` methods from `AccountTrackerController` ([#4407](https://github.com/MetaMask/core/pull/4407))
  - Use the controller messenger for subscribing to and publishing events instead.
- **BREAKING:** Remove `provider`, `getMultiAccountBalancesEnabled`, `getCurrentChainId`, and `getNetworkClientById` from configuration options for `AccountTrackerController` ([#4407](https://github.com/MetaMask/core/pull/4407))
  - The provider is now obtained directly from the network controller on demand.
  - The messenger is now used in place of the callbacks.

## [33.0.0]

### Added

- **BREAKING:** Add `messenger` as a constructor option for `AccountTrackerController` ([#4225](https://github.com/MetaMask/core/pull/4225))
- **BREAKING:** Add `messenger` option to `TokenRatesController` ([#4314](https://github.com/MetaMask/core/pull/4314))
  - This messenger must allow the actions `TokensController:getState`, `NetworkController:getNetworkClientById`, `NetworkController:getState`, and `PreferencesController:getState` and allow the events `PreferencesController:stateChange`, `TokensController:stateChange`, and `NetworkController:stateChange`.
- Add types `TokenRatesControllerGetStateAction`, `TokenRatesControllerActions`, `TokenRatesControllerStateChangeEvent`, `TokenRatesControllerEvents`, `TokenRatesControllerMessenger`([#4314](https://github.com/MetaMask/core/pull/4314))
- Add function `getDefaultTokenRatesControllerState` ([#4314](https://github.com/MetaMask/core/pull/4314))
- Add `enable` and `disable` methods to `TokenRatesController` ([#4314](https://github.com/MetaMask/core/pull/4314))
  - These are used to stop and restart polling.
- Export `ContractExchangeRates` type ([#4314](https://github.com/MetaMask/core/pull/4314))
  - Add `AccountTrackerControllerMessenger` type
- **BREAKING:** The `NftController` messenger must now allow `AccountsController:getAccount` and `AccountsController:getSelectedAccount` as messenger actions and `AccountsController:selectedEvmAccountChange` as a messenger event ([#4221](https://github.com/MetaMask/core/pull/4221))
- **BREAKING:** `NftDetectionController` messenger must now allow `AccountsController:getSelectedAccount` as a messenger action ([#4221](https://github.com/MetaMask/core/pull/4221))
- Token price API support for mantle network ([#4376](https://github.com/MetaMask/core/pull/4376))

### Changed

- **BREAKING:** Bump dependency and peer dependency `@metamask/accounts-controller` to `^17.0.0` ([#4413](https://github.com/MetaMask/core/pull/4413))
- **BREAKING:** `TokenRatesController` now inherits from `StaticIntervalPollingController` instead of `StaticIntervalPollingControllerV1` ([#4314](https://github.com/MetaMask/core/pull/4314))
  - The constructor now takes a single options object rather than three arguments. Some options have been removed; see later entries.
- **BREAKING:** Rename `TokenRatesState` to `TokenRatesControllerState`, and convert from `interface` to `type` ([#4314](https://github.com/MetaMask/core/pull/4314))
- The `NftController` now reads the selected address via the `AccountsController`, using the `AccountsController:selectedEvmAccountChange` messenger event to stay up to date ([#4221](https://github.com/MetaMask/core/pull/4221))
- `NftDetectionController` now reads the currently selected account from `AccountsController` instead of `PreferencesController` ([#4221](https://github.com/MetaMask/core/pull/4221))
- Bump `@metamask/keyring-api` to `^8.0.0` ([#4405](https://github.com/MetaMask/core/pull/4405))
- Bump `@metamask/eth-snap-keyring` to `^4.3.1` ([#4405](https://github.com/MetaMask/core/pull/4405))
- Bump `@metamask/keyring-controller` to `^17.1.0` ([#4413](https://github.com/MetaMask/core/pull/4413))

### Removed

- **BREAKING:** Remove `nativeCurrency`, `chainId`, `selectedAddress`, `allTokens`, and `allDetectedTokens` from configuration options for `TokenRatesController` ([#4314](https://github.com/MetaMask/core/pull/4314))
  - The messenger is now used to obtain information from other controllers where this data was originally expected to come from.
- **BREAKING:** Remove `config` property and `configure` method from `TokenRatesController` ([#4314](https://github.com/MetaMask/core/pull/4314))
  - The controller now takes a single options object which can be used for configuration, and configuration is now kept internally.
- **BREAKING:** Remove `notify`, `subscribe`, and `unsubscribe` methods from `TokenRatesController` ([#4314](https://github.com/MetaMask/core/pull/4314))
  - Use the controller messenger for subscribing to and publishing events instead.
- **BREAKING:** Remove `TokenRatesConfig` type ([#4314](https://github.com/MetaMask/core/pull/4314))
  - Some of these properties have been merged into the options that `TokenRatesController` takes.
- **BREAKING:** Remove `NftController` constructor options `selectedAddress`. ([#4221](https://github.com/MetaMask/core/pull/4221))
- **BREAKING:** Remove `AccountTrackerController` constructor options `getIdentities`, `getSelectedAddress` and `onPreferencesStateChange` ([#4225](https://github.com/MetaMask/core/pull/4225))
- **BREAKING:** Remove `value` property from the data for each token in `state.marketData` ([#4364](https://github.com/MetaMask/core/pull/4364))
  - The `price` property should be used instead.

### Fixed

- Prevent unnecessary state updates when executing the `NftController`'s `updateNftMetadata` method by comparing the metadata of fetched NFTs and NFTs in state and synchronizing state updates using a mutex lock. ([#4325](https://github.com/MetaMask/core/pull/4325))
- Prevent the use of market data when not available for a given token ([#4361](https://github.com/MetaMask/core/pull/4361))
- Fix `refresh` method remaining locked indefinitely after it was run successfully. Now lock is released on successful as well as failed runs. ([#4270](https://github.com/MetaMask/core/pull/4270))
- `TokenRatesController` uses checksum instead of lowercase format for token addresses ([#4377](https://github.com/MetaMask/core/pull/4377))

## [32.0.0]

### Changed

- **BREAKING:** Bump minimum Node version to 18.18 ([#3611](https://github.com/MetaMask/core/pull/3611))
- **BREAKING:** Bump dependency and peer dependency `@metamask/accounts-controller` to `^16.0.0` ([#4352](https://github.com/MetaMask/core/pull/4352))
- **BREAKING:** Bump dependency and peer dependency `@metamask/approval-controller` to `^7.0.0` ([#4352](https://github.com/MetaMask/core/pull/4352))
- **BREAKING:** Bump dependency and peer dependency `@metamask/keyring-controller` to `^17.0.0` ([#4352](https://github.com/MetaMask/core/pull/4352))
- **BREAKING:** Bump dependency and peer dependency `@metamask/network-controller` to `^19.0.0` ([#4352](https://github.com/MetaMask/core/pull/4352))
- **BREAKING:** Bump dependency and peer dependency `@metamask/preferences-controller` to `^13.0.0` ([#4352](https://github.com/MetaMask/core/pull/4352))
- Bump `@metamask/base-controller` to `^6.0.0` ([#4352](https://github.com/MetaMask/core/pull/4352))
- Bump `@metamask/controller-utils` to `^11.0.0` ([#4352](https://github.com/MetaMask/core/pull/4352))
- Bump `@metamask/polling-controller` to `^8.0.0` ([#4352](https://github.com/MetaMask/core/pull/4352))

## [31.0.0]

### Added

- **BREAKING:** The `NftDetectionController` now takes a `messenger`, which can be used for communication ([#4312](https://github.com/MetaMask/core/pull/4312))
  - This messenger must allow the following actions `ApprovalController:addRequest`, `NetworkController:getState`, `NetworkController:getNetworkClientById`, and `PreferencesController:getState`, and must allow the events `PreferencesController:stateChange` and `NetworkController:stateChange`
- Add `NftDetectionControllerMessenger` type ([#4312](https://github.com/MetaMask/core/pull/4312))
- Add `NftControllerGetStateAction`, `NftControllerActions`, `NftControllerStateChangeEvent`, and `NftControllerEvents` types ([#4310](https://github.com/MetaMask/core/pull/4310))
- Add `NftController:getState` and `NftController:stateChange` as an available action and event to the `NftController` messenger ([#4310](https://github.com/MetaMask/core/pull/4310))

### Changed

- **BREAKING:** Change `TokensController` to inherit from `BaseController` rather than `BaseControllerV1` ([#4304](https://github.com/MetaMask/core/pull/4304))
  - The constructor now takes a single options object rather than three arguments, and all properties in `config` are now part of options.
- **BREAKING:** Rename `TokensState` type to `TokensControllerState` ([#4304](https://github.com/MetaMask/core/pull/4304))
- **BREAKING:** Make all `TokensController` methods and properties starting with `_` private ([#4304](https://github.com/MetaMask/core/pull/4304))
- **BREAKING:** Convert `Token` from `interface` to `type` ([#4304](https://github.com/MetaMask/core/pull/4304))
- **BREAKING:** Replace `balanceError` property in `Token` with `hasBalanceError`; update `TokenBalancesController` so that it no longer captures the error resulting from getting the balance of an ERC-20 token ([#4304](https://github.com/MetaMask/core/pull/4304))
- **BREAKING:** Change `NftDetectionController` to inherit from `StaticIntervalPollingController` rather than `StaticIntervalPollingControllerV1` ([#4312](https://github.com/MetaMask/core/pull/4312))
  - The constructor now takes a single options object rather than three arguments, and all properties in `config` are now part of options.
- **BREAKING:** Convert `ApiNft`, `ApiNftContract`, `ApiNftLastSale`, and `ApiNftCreator` from `interface` to `type` ([#4312](https://github.com/MetaMask/core/pull/4312))
- **BREAKING:** Change `NftController` to inherit from `BaseController` rather than `BaseControllerV1` ([#4310](https://github.com/MetaMask/core/pull/4310))
  - The constructor now takes a single options object rather than three arguments, and all properties in `config` are now part of options.
- **BREAKING:** Convert `Nft`, `NftContract`, and `NftMetadata` from `interface` to `type` ([#4310](https://github.com/MetaMask/core/pull/4310))
- **BREAKING:** Rename `NftState` to `NftControllerState`, and convert to `type` ([#4310](https://github.com/MetaMask/core/pull/4310))
- **BREAKING:** Rename `getDefaultNftState` to `getDefaultNftControllerState` ([#4310](https://github.com/MetaMask/core/pull/4310))
- **BREAKING:** Bump dependency and peer dependency `@metamask/accounts-controller` to `^15.0.0` ([#4342](https://github.com/MetaMask/core/pull/4342))
- **BREAKING:** Bump dependency and peer dependency `@metamask/approval-controller` to `^6.0.2` ([#4342](https://github.com/MetaMask/core/pull/4342))
- **BREAKING:** Bump dependency and peer dependency `@metamask/keyring-controller` to `^16.1.0` ([#4342](https://github.com/MetaMask/core/pull/4342))
- **BREAKING:** Bump dependency and peer dependency `@metamask/network-controller` to `^18.1.3` ([#4342](https://github.com/MetaMask/core/pull/4342))
- **BREAKING:** Bump dependency and peer dependency `@metamask/preferences-controller` to `^12.0.0` ([#4342](https://github.com/MetaMask/core/pull/4342))
- Change `NftDetectionController` method `detectNfts` so that `userAddress` option is optional ([#4312](https://github.com/MetaMask/core/pull/4312))
  - This will default to the currently selected address as kept by PreferencesController.
- Bump `async-mutex` to `^0.5.0` ([#4335](https://github.com/MetaMask/core/pull/4335))
- Bump `@metamask/polling-controller` to `^7.0.0` ([#4342](https://github.com/MetaMask/core/pull/4342))

### Removed

- **BREAKING:** Remove `config` property and `configure` method from `TokensController` ([#4304](https://github.com/MetaMask/core/pull/4304))
  - The `TokensController` now takes a single options object which can be used for configuration, and configuration is now kept internally.
- **BREAKING:** Remove `notify`, `subscribe`, and `unsubscribe` methods from `TokensController` ([#4304](https://github.com/MetaMask/core/pull/4304))
  - Use the controller messenger for subscribing to and publishing events instead.
- **BREAKING:** Remove `TokensConfig` type ([#4304](https://github.com/MetaMask/core/pull/4304))
  - These properties have been merged into the options that `TokensController` takes.
- **BREAKING:** Remove `config` property and `configure` method from `TokensController` ([#4312](https://github.com/MetaMask/core/pull/4312))
  - `TokensController` now takes a single options object which can be used for configuration, and configuration is now kept internally.
- **BREAKING:** Remove `notify`, `subscribe`, and `unsubscribe` methods from `NftDetectionController` ([#4312](https://github.com/MetaMask/core/pull/4312))
  - Use the controller messenger for subscribing to and publishing events instead.
- **BREAKING:** Remove `chainId` as a `NftDetectionController` constructor argument ([#4312](https://github.com/MetaMask/core/pull/4312))
  - The controller will now read the `networkClientId` from the NetworkController state through the messenger when needed.
- **BREAKING:** Remove `getNetworkClientById` as a `NftDetectionController` constructor argument ([#4312](https://github.com/MetaMask/core/pull/4312))
  - The controller will now call `NetworkController:getNetworkClientId` through the messenger object.
- **BREAKING:** Remove `onPreferencesStateChange` as a `NftDetectionController` constructor argument ([#4312](https://github.com/MetaMask/core/pull/4312))
  - The controller will now call `PreferencesController:stateChange` through the messenger object.
- **BREAKING:** Remove `onNetworkStateChange` as a `NftDetectionController` constructor argument ([#4312](https://github.com/MetaMask/core/pull/4312))
  - The controller will now read the `networkClientId` from the NetworkController state through the messenger when needed.
- **BREAKING:** Remove `getOpenSeaApiKey` as a `NftDetectionController` constructor argument ([#4312](https://github.com/MetaMask/core/pull/4312))
  - This was never used.
- **BREAKING:** Remove `getNftApi` as a `NftDetectionController` constructor argument ([#4312](https://github.com/MetaMask/core/pull/4312))
  - This was never used.
- **BREAKING:** Remove `NftDetectionConfig` type ([#4312](https://github.com/MetaMask/core/pull/4312))
  - These properties have been merged into the options that `NftDetectionController` takes.
- **BREAKING:** Remove `config` property and `configure` method from `NftController` ([#4310](https://github.com/MetaMask/core/pull/4310))
  - `NftController` now takes a single options object which can be used for configuration, and configuration is now kept internally.
- **BREAKING:** Remove `notify`, `subscribe`, and `unsubscribe` methods from `NftController` ([#4310](https://github.com/MetaMask/core/pull/4310))
  - Use the controller messenger for subscribing to and publishing events instead.
- **BREAKING:** Remove `onPreferencesStateChange` as a `NftController` constructor argument ([#4310](https://github.com/MetaMask/core/pull/4310))
  - The controller will now call `PreferencesController:stateChange` through the messenger object.
- **BREAKING:** Remove `onNetworkStateChange` as a `NftController` constructor argument ([#4310](https://github.com/MetaMask/core/pull/4310))
  - The controller will now call `NetworkController:stateChange` through the messenger object.
- **BREAKING:** Remove `NftConfig` type ([#4310](https://github.com/MetaMask/core/pull/4310))
  - These properties have been merged into the options that `NftController` takes.
- **BREAKING:** Remove `config` property and `configure` method from `NftController` ([#4310](https://github.com/MetaMask/core/pull/4310))
  - `NftController` now takes a single options object which can be used for configuration, and configuration is now kept internally.
- **BREAKING:** Remove `hub` property from `NftController` ([#4310](https://github.com/MetaMask/core/pull/4310))
  - Use the controller messenger for subscribing to and publishing events instead.
- **BREAKING:** Modify `TokenListController` so that tokens fetched from the API and stored in state will no longer have `storage` and `erc20` properties ([#4235](https://github.com/MetaMask/core/pull/4235))
  - These properties were never officially supported, but they were present in state anyway.

## [30.0.0]

### Added

- Adds a new field `marketData` to the state of `TokenRatesController` ([#4206](https://github.com/MetaMask/core/pull/4206))
- Adds a new `RatesController` to manage prices for non-EVM blockchains ([#4242](https://github.com/MetaMask/core/pull/4242))

### Changed

- **BREAKING:** Changed price and token API endpoints from `*.metafi.codefi.network` to `*.api.cx.metamask.io` ([#4301](https://github.com/MetaMask/core/pull/4301))
- When fetching token list for Linea Mainnet, use `occurrenceFloor` parameter of 1 instead of 3, and filter tokens to those with a `lineaTeam` aggregator or more than 3 aggregators ([#4253](https://github.com/MetaMask/core/pull/4253))
- **BREAKING:** The NftController messenger must now allow the `NetworkController:getNetworkClientById` action ([#4305](https://github.com/MetaMask/core/pull/4305))
- **BREAKING:** Bump dependency and peer dependency `@metamask/network-controller` to `^18.1.2` ([#4332](https://github.com/MetaMask/core/pull/4332))
- Bump `@metamask/keyring-api` to `^6.1.1` ([#4262](https://github.com/MetaMask/core/pull/4262))

### Removed

- **BREAKING:** Removed `contractExchangeRates` and `contractExchangeRatesByChainId` from the state of `TokenRatesController` ([#4206](https://github.com/MetaMask/core/pull/4206))

### Fixed

- Only update NFT state when metadata actually changes ([#4143](https://github.com/MetaMask/core/pull/4143))

## [29.0.0]

### Added

- Add token detection on 7 more networks ([#4184](https://github.com/MetaMask/core/pull/4184))
  - New supported networks are: cronos, celo, gnosis, fantom, polygon_zkevm, moonbeam, and moonriver

### Changed

- **BREAKING** Changed `NftDetectionController` constructor `options` argument ([#4178](https://github.com/MetaMask/core/pull/4178))
  - Added `options.disabled` and `options.selectedAddress` properties
- **BREAKING** Bump `@metamask/keyring-controller` peer dependency to ^16.0.0 ([#4234](https://github.com/MetaMask/core/pull/4234))
- **BREAKING** Bump `@metamask/accounts-controller` peer dependency to ^14.0.0 ([#4234](https://github.com/MetaMask/core/pull/4234))
- **BREAKING** Bump `@metamask/preferences-controller` peer dependency to ^11.0.0 ([#4234](https://github.com/MetaMask/core/pull/4234))
- Bump `@metamask/keyring-api` to `^6.0.0` ([#4193](https://github.com/MetaMask/core/pull/4193))
- Lower number of tokens returned by API calls ([#4207](https://github.com/MetaMask/core/pull/4207))
  - Limit changed from `200` to `50`
- Bump `@metamask/base-controller` to `^5.0.2` ([#4232](https://github.com/MetaMask/core/pull/4232))
- Bump `@metamask/approval-controller` to `^6.0.2` ([#4234](https://github.com/MetaMask/core/pull/4234))
- Bump `@metamask/polling-controller` to `^6.0.2` ([#4234](https://github.com/MetaMask/core/pull/4234))

## [28.0.0]

### Added

- Add reservoir migration ([#4030](https://github.com/MetaMask/core/pull/4030))

### Changed

- Fix getting nft tokenURI ([#4136](https://github.com/MetaMask/core/pull/4136))
- **BREAKING** Bump peer dependency on `@metamask/keyring-controller` ([#4090](https://github.com/MetaMask/core/pull/4090))
- Fix token detection during account change ([#4133](https://github.com/MetaMask/core/pull/4133))
- Fix update nft metadata when toggles off ([#4096](https://github.com/MetaMask/core/pull/4096))
- Adds `tokenMethodIncreaseAllowance` ([#4069](https://github.com/MetaMask/core/pull/4069))
- Fix mantle token mispriced ([#4045](https://github.com/MetaMask/core/pull/4045))

## [27.2.0]

### Added

- `CodefiTokenPricesServiceV2` exports `SUPPORTED_CHAIN_IDS`, an array of chain IDs supported by Codefi Price API V2. ([#4079](https://github.com/MetaMask/core/pull/4079))

- Added `tokenURI` key to `compareNftMetadata` function to compare nft metadata entries with. ([#3856](https://github.com/MetaMask/core/pull/3856))

## [27.1.0]

### Added

- Add `updateNftMetadata` method to `NftController` to update metadata for the requested NFTs ([#4008](https://github.com/MetaMask/core/pull/4008))

## [27.0.1]

### Fixed

- Fix `types` field in `package.json` ([#4047](https://github.com/MetaMask/core/pull/4047))

## [27.0.0]

### Added

- **BREAKING**: Add ESM build ([#3998](https://github.com/MetaMask/core/pull/3998))
  - It's no longer possible to import files from `./dist` directly.

### Changed

- **BREAKING:** Bump dependency and peer dependency on `@metamask/accounts-controller` to `^12.0.0` ([#4039](https://github.com/MetaMask/core/pull/4039))
- **BREAKING:** Bump dependency and peer dependency on `@metamask/approval-controller` to `^6.0.0` ([#4039](https://github.com/MetaMask/core/pull/4039))
- **BREAKING:** Bump `@metamask/base-controller` to `^5.0.0` ([#4039](https://github.com/MetaMask/core/pull/4039))
  - This version has a number of breaking changes. See the changelog for more.
- **BREAKING:** Bump dependency and peer dependency on `@metamask/keyring-controller` to `^14.0.0` ([#4039](https://github.com/MetaMask/core/pull/4039))
- **BREAKING:** Bump dependency and peer dependency on `@metamask/network-controller` to `^18.0.0` ([#4039](https://github.com/MetaMask/core/pull/4039))
- **BREAKING:** Bump dependency and peer dependency on `@metamask/preferences-controller` to `^9.0.0` ([#4039](https://github.com/MetaMask/core/pull/4039))
- Relax `TokensControllerGetStateAction` and `TokensControllerStateChangeEvent` types so that they no longer constrain the `TokensController` state in the action handler and event payload to `Record<string, Json>` ([#3949](https://github.com/MetaMask/core/pull/3949))
- Bump `@metamask/controller-utils` to `^9.0.0` ([#4039](https://github.com/MetaMask/core/pull/4039))
- Bump `@metamask/polling-controller` to `^6.0.0` ([#4039](https://github.com/MetaMask/core/pull/4039))

## [26.0.0]

### Added

- **BREAKING:** `TokenDetectionController` newly subscribes to the `PreferencesController:stateChange`, `AccountsController:selectedAccountChange`, `KeyringController:lock`, and `KeyringController:unlock` events, and allows messenger actions `AccountsController:getSelectedAccount`, `NetworkController:getNetworkClientById`, `NetworkController:getNetworkConfigurationByNetworkClientId`, `NetworkController:getState`, `KeyringController:getState`, `PreferencesController:getState`, `TokenListController:getState`, `TokensController:getState`, and `TokensController:addDetectedTokens` ([#3775](https://github.com/MetaMask/core/pull/3775/), [#3923](https://github.com/MetaMask/core/pull/3923/), [#3938](https://github.com/MetaMask/core/pull/3938))
- `TokensController` now exports `TokensControllerActions`, `TokensControllerGetStateAction`, `TokensControllerAddDetectedTokensAction`, `TokensControllerEvents`, and `TokensControllerStateChangeEvent` ([#3690](https://github.com/MetaMask/core/pull/3690/))

### Changed

- **BREAKING:** Add `@metamask/accounts-controller` `^11.0.0` as dependency and peer dependency ([#3775](https://github.com/MetaMask/core/pull/3775/), [#4007](https://github.com/MetaMask/core/pull/4007))
- **BREAKING:** Add `@metamask/keyring-controller` `^13.0.0` as dependency and peer dependency ([#3775](https://github.com/MetaMask/core/pull/3775), [#4007](https://github.com/MetaMask/core/pull/4007))
- **BREAKING:** Bump `@metamask/preferences-controller` dependency and peer dependency to `^8.0.0` ([#4007](https://github.com/MetaMask/core/pull/4007))
- **BREAKING:** `TokenDetectionController` is merged with `DetectTokensController` from the `metamask-extension` repo ([#3775](https://github.com/MetaMask/core/pull/3775/), [#3923](https://github.com/MetaMask/core/pull/3923)), ([#3938](https://github.com/MetaMask/core/pull/3938))
  - **BREAKING:** `TokenDetectionController` now resets its polling interval to the default value of 3 minutes when token detection is triggered by external controller events `KeyringController:unlock`, `TokenListController:stateChange`, `PreferencesController:stateChange`, `AccountsController:selectedAccountChange`.
  - **BREAKING:** `TokenDetectionController` now refetches tokens on `NetworkController:networkDidChange` if the `networkClientId` is changed instead of `chainId`.
  - **BREAKING:** `TokenDetectionController` cannot initiate polling or token detection if `KeyringController` state is locked.
  - **BREAKING:** The `detectTokens` method input option `accountAddress` has been renamed to `selectedAddress`.
  - **BREAKING:** The `detectTokens` method now excludes tokens that are already included in the `TokensController`'s `detectedTokens` list from the batch of incoming tokens it sends to the `TokensController` `addDetectedTokens` method.
  - **BREAKING:** The constructor for `TokenDetectionController` expects a new required property `trackMetaMetricsEvent`, which defines the callback that is called in the `detectTokens` method.
  - **BREAKING:** In Mainnet, even if the `PreferenceController`'s `useTokenDetection` option is set to false, automatic token detection is performed on the legacy token list (token data from the contract-metadata repo).
  - **BREAKING:** The `TokensState` type is now defined as a type alias rather than an interface. ([#3690](https://github.com/MetaMask/core/pull/3690/))
    - This is breaking because it could affect how this type is used with other types, such as `Json`, which does not support TypeScript interfaces.
  - The constructor option `selectedAddress` no longer defaults to `''` if omitted. Instead, the correct address is assigned using the `AccountsController:getSelectedAccount` messenger action.
- **BREAKING:** Change type of `provider` property in `AssetsContractController` from `any` to `Provider` from `@metamask/network-controller` ([#3818](https://github.com/MetaMask/core/pull/3818))
- **BREAKING:** Change type of `provider` property in `TokensController` from `any` to `Provider` from `@metamask/network-controller` ([#3818](https://github.com/MetaMask/core/pull/3818))
- Bump `@metamask/approval-controller` to `^5.1.3` ([#4007](https://github.com/MetaMask/core/pull/4007))
- Bump `@metamask/controller-utils` to `^8.0.4` ([#4007](https://github.com/MetaMask/core/pull/4007))
- Bump `@metamask/ethjs-unit` to `^0.3.0` ([#3897](https://github.com/MetaMask/core/pull/3897))
- Bump `@metamask/network-controller` to `^17.2.1` ([#4007](https://github.com/MetaMask/core/pull/4007))
- Bump `@metamask/polling-controller` to `^5.0.1` ([#4007](https://github.com/MetaMask/core/pull/4007))
- Bump `@metamask/rpc-errors` to `^6.2.1` ([#3970](https://github.com/MetaMask/core/pull/3970), [#3954](https://github.com/MetaMask/core/pull/3954))
- Replace `ethereumjs-util` with `@ethereumjs/util` and `bn.js` ([#3943](https://github.com/MetaMask/core/pull/3943))
- Update `CodefiTokenPricesServiceV2` so that requests to the price API now use the `No-Cache` HTTP header ([#3939](https://github.com/MetaMask/core/pull/3939))

### Removed

- **BREAKING:** `TokenDetectionController` constructor no longer accepts options `networkClientId`, `onPreferencesStateChange`, `getPreferencesState`, `getTokensState`, or `addDetectedTokens` ([#3690](https://github.com/MetaMask/core/pull/3690/), [#3775](https://github.com/MetaMask/core/pull/3775/), [#3938](https://github.com/MetaMask/core/pull/3938))
- **BREAKING:** `TokenDetectionController` no longer allows the `NetworkController:stateChange` event. ([#3775](https://github.com/MetaMask/core/pull/3775/))
  - The `NetworkController:networkDidChange` event can be used instead.
- **BREAKING:** `TokenDetectionController` constructor no longer accepts options `networkClientId`, `onPreferencesStateChange`, `getPreferencesState`, `getTokensState`, or `addDetectedTokens` ([#3690](https://github.com/MetaMask/core/pull/3690/), [#3775](https://github.com/MetaMask/core/pull/3775/), [#3938](https://github.com/MetaMask/core/pull/3938))
- **BREAKING:** `TokenBalancesController` constructor no longer accepts options `onTokensStateChange`, `getSelectedAddress` ([#3690](https://github.com/MetaMask/core/pull/3690/))

### Fixed

- `TokenDetectionController.detectTokens()` now reads the chain ID keyed state properties from `TokenListController` and `TokensController` rather than incorrectly using the globally selected state properties when a network client ID is passed ([#3914](https://github.com/MetaMask/core/pull/3914))
- Fix `PreferencesController` state listener in `NftDetectionController` so that NFT detection is not run when any preference changes, but only when NFT detection is enabled ([#3917](https://github.com/MetaMask/core/pull/3917))
- Fix `isTokenListSupportedForNetwork` so that it returns false for chain 1337 ([#3777](https://github.com/MetaMask/core/pull/3777))
  - When used in combination with `TokensController`, this makes it possible to import an ERC-20 token on a locally run chain.

## [25.0.0]

### Added

- Add Linea to price api supported chains ([#3797](https://github.com/MetaMask/core/pull/3797))

### Changed

- **BREAKING:** Convert `TokenBalancesController` to `BaseControllerV2` ([#3750](https://github.com/MetaMask/core/pull/3750))
  - The constructor parameters have changed; rather than accepting a "config" parameter for interval and tokens we now pass both values as controller options, and a "state" parameter, there is now just a single object for all constructor arguments. This object has a mandatory `messenger` and an optional `state`, `tokens`, `interval` properties a disabled property has also been added.
  - State now saves tokens balances as strings and not as a BNs.
  - Additional BN export has been removed as it was intended to be removed in the next major release.
- **BREAKING:** Bump `@metamask/approval-controller` peer dependency to `^5.1.2` ([#3821](https://github.com/MetaMask/core/pull/3821))
- **BREAKING:** Bump `@metamask/network-controller` peer dependency to `^17.2.0` ([#3821](https://github.com/MetaMask/core/pull/3821))
- **BREAKING:** Bump `@metamask/preferences-controller` peer dependency to `^7.0.0` ([#3821](https://github.com/MetaMask/core/pull/3821))
- Bump `@metamask/utils` to `^8.3.0` ([#3769](https://github.com/MetaMask/core/pull/3769))
- Bump `@metamask/base-controller` to `^4.1.1` ([#3760](https://github.com/MetaMask/core/pull/3760), [#3821](https://github.com/MetaMask/core/pull/3821))
- Bump `@metamask/controller-utils` to `^8.0.2` ([#3821](https://github.com/MetaMask/core/pull/3821))
- Bump `@metamask/polling-controller` to `^5.0.0` ([#3821](https://github.com/MetaMask/core/pull/3821))

## [24.0.0]

### Added

- Add `getDefaultTokenListState` function to `TokenListController` ([#3744](https://github.com/MetaMask/core/pull/3744))
- Add `getDefaultNftState` function to the `NftController` ([#3742](https://github.com/MetaMask/core/pull/3742))
- Add `getDefaultTokensState` function to the `TokensController` ([#3743](https://github.com/MetaMask/core/pull/3743))

### Changed

- **BREAKING:** Bump `@metamask/preferences-controller` to ^6.0.0
- Price API perf improvements ([#3753](https://github.com/MetaMask/core/pull/3753), [#3755](https://github.com/MetaMask/core/pull/3755))
  - Reduce token batch size from 100 to 30
  - Sort token addresses in query params for more cache hits

## [23.1.0]

### Added

- Add support to `CodefiTokenPricesServiceV2` for tracking degraded service ([#3691](https://github.com/MetaMask/core/pull/3691))
  - The constructor has two new options: `onDegraded` and `degradedThreshold`. `onDegraded` is an event handler for instances of degraded service (i.e. failed or slow requests), and `degradedThreshold` determines how slow a request has to be before we consider service to be degraded.

## [23.0.0]

### Added

- Add `onBreak` handler to `CodefiTokenPricesServiceV2` ([#3677](https://github.com/MetaMask/core/pull/3677))
  - This allows listening for "circuit breaks", which can indicate an outage. Useful for metrics.
- Add `fetchTokenContractExchangeRates` utility method ([#3657](https://github.com/MetaMask/core/pull/3657))
- `TokenListController` now exports a `TokenListControllerMessenger` type ([#3609](https://github.com/MetaMask/core/pull/3609)).
- `TokenDetectionController` exports types `TokenDetectionControllerMessenger`, `TokenDetectionControllerActions`, `TokenDetectionControllerGetStateAction`, `TokenDetectionControllerEvents`, `TokenDetectionControllerStateChangeEvent` ([#3609](https://github.com/MetaMask/core/pull/3609)).
- Add `enable` and `disable` methods to `TokenDetectionController`, which control whether the controller is able to make polling requests or all of its network calls are blocked. ([#3609](https://github.com/MetaMask/core/pull/3609)).
  - Note that if the controller is initiated without the `disabled` constructor option set to `false`, the `enable` method will need to be called before the controller can make polling requests in response to subscribed events.

### Changed

- **BREAKING:** Bump `@metamask/approval-controller` dependency and peer dependency from `^5.1.0` to `^5.1.1` ([#3695](https://github.com/MetaMask/core/pull/3695))
- **BREAKING:** Bump `@metamask/network-controller` dependency and peer dependency from `^17.0.0` to `^17.1.0` ([#3695](https://github.com/MetaMask/core/pull/3695))
- **BREAKING:** Bump `@metamask/preferences-controller` dependency and peer dependency from `^5.0.0` to `^5.0.1` ([#3695](https://github.com/MetaMask/core/pull/3695))
- **BREAKING:** Update `OpenSeaV2Contract` type, renaming `supply` to `total_supply` ([#3692](https://github.com/MetaMask/core/pull/3692))
- **BREAKING:** `TokenDetectionController` is upgraded to extend `BaseControllerV2` and `StaticIntervalPollingController` ([#3609](https://github.com/MetaMask/core/pull/3609)).
  - The constructor now expects an options object as its only argument, with required properties `messenger`, `networkClientId`, required callbacks `onPreferencesStateChange`, `getBalancesInSingleCall`, `addDetectedTokens`, `getTokenState`, `getPreferencesState`, and optional properties `disabled`, `interval`, `selectedAddress`.
- Bump `@metamask/base-controller` to `^4.0.1` ([#3695](https://github.com/MetaMask/core/pull/3695))
- Bump `@metamask/polling-controller` to `^4.0.0` ([#3695](https://github.com/MetaMask/core/pull/3695))
- Bump `cockatiel` from `3.1.1` to `^3.1.2` ([#3682](https://github.com/MetaMask/core/pull/3682))
- Bump `@metamask/controller-utils` from `8.0.0` to `^8.0.1` ([#3695](https://github.com/MetaMask/core/pull/3695))

### Fixed

- Fix error caused by OpenSea API rename of `supply` to `total_supply` ([#3692](https://github.com/MetaMask/core/pull/3692))
- Fix `CodefiTokenPricesServiceV2` support for Shiden ([#3683](https://github.com/MetaMask/core/pull/3683))
- Improve how `CodefiTokenPricesServiceV2` handles token price update failures ([#3687](https://github.com/MetaMask/core/pull/3687))
  - Previously a single failed token price update would prevent all other token prices from updating as well. With this update, we log and error and continue when we fail to update a token price, ensuring the others still get updated.

## [22.0.0]

### Changed

- **BREAKING:** OpenSea V2 API is used instead of V1 ([#3654](https://github.com/MetaMask/core/pull/3654))
  - `NftDetectionController` constructor now requires the `NftController.getNftApi` function.
  - NFT controllers will no longer return `last_sale` information for NFTs fetched after the OpenSea V2 update

## [21.0.0]

### Added

- Add `CodefiTokenPricesServiceV2` ([#3600](https://github.com/MetaMask/core/pull/3600), [#3655](https://github.com/MetaMask/core/pull/3655), [#3655](https://github.com/MetaMask/core/pull/3655))
  - This class can be used for the new `tokenPricesService` argument for TokenRatesController. It uses a MetaMask API to fetch prices for tokens instead of CoinGecko.
  - The `CodefiTokenPricesServiceV2` will retry if the token price update fails
    - We retry each request up to 3 times using a randomized exponential backoff strategy
    - If the token price update still fails 12 times consecutively (3 update attempts, each of which has 4 calls due to retries), we stop trying for 30 minutes before we try again.
- Add polling by `networkClientId` to `AccountTrackerController` ([#3586](https://github.com/MetaMask/core/pull/3586))
  - A new state property, `accountByChainId` has been added for keeping track of account balances across chains
  - `AccountTrackerController` implements `PollingController` and can now poll by `networkClientId` via the new methods `startPollingByNetworkClientId`, `stopPollingByPollingToken`, and `stopPollingByPollingToken`.
  - `AccountTrackerController` accepts an optional `networkClientId` value on the `refresh` method
  - `AccountTrackerController` accepts an optional `networkClientId` value as the last parameter of the `syncBalanceWithAddresses` method
- Support token detection on Base and zkSync ([#3584](https://github.com/MetaMask/core/pull/3584))
- Support token detection on Arbitrum and Optimism ([#2035](https://github.com/MetaMask/core/pull/2035))

### Changed

- **BREAKING:** `TokenRatesController` now takes a required argument `tokenPricesService` ([#3600](https://github.com/MetaMask/core/pull/3600))
  - This object is responsible for fetching the prices for tokens held by this controller.
- **BREAKING:** Update signature of `TokenRatesController.updateExchangeRatesByChainId` ([#3600](https://github.com/MetaMask/core/pull/3600), [#3653](https://github.com/MetaMask/core/pull/3653))
  - Change the type of `tokenAddresses` from `string[]` to `Hex[]`
- **BREAKING:** `AccountTrackerController` constructor params object requires `getCurrentChainId` and `getNetworkClientById` hooks ([#3586](https://github.com/MetaMask/core/pull/3586))
  - These are needed for the new "polling by `networkClientId`" feature
- **BREAKING:** `AccountTrackerController` has a new required state property, `accountByChainId`([#3586](https://github.com/MetaMask/core/pull/3586))
  - This is needed to track balances accross chains. It was introduced for the "polling by `networkClientId`" feature, but is useful on its own as well.
- **BREAKING:** `AccountTrackerController` adds a mutex to `refresh` making it only possible for one call to be executed at time ([#3586](https://github.com/MetaMask/core/pull/3586))
- **BREAKING:** `TokensController.watchAsset` now performs on-chain validation of the asset's symbol and decimals, if they're defined in the contract ([#1745](https://github.com/MetaMask/core/pull/1745))
  - The `TokensController` constructor no longer accepts a `getERC20TokenName` option. It was no longer needed due to this change.
  - Add new method `_getProvider`, though this is intended for internal use and should not be called externally.
  - Additionally, if the symbol and decimals are defined in the contract, they are no longer required to be passed to `watchAsset`
- **BREAKING:** Update controllers that rely on provider to listen to `NetworkController:networkDidChange` instead of `NetworkController:stateChange` ([#3610](https://github.com/MetaMask/core/pull/3610))
  - The `networkDidChange` event is safer in cases where the provider is used because the provider is guaranteed to have been updated by the time that event is emitted. The same is not true of the `stateChange` event.
  - The following controllers now accept a `onNetworkDidChange` constructor option instead of a `onNetworkStateChange` option:
    - `TokensController`
    - `AssetsContractController`
- Update `@metamask/polling-controller` to v3 ([#3636](https://github.com/MetaMask/core/pull/3636))
  - This update adds two new methods to each polling controller: `_startPollingByNetworkClientId` and `_stopPollingByPollingTokenSetId`. These methods are intended for internal use, and should not be called directly.
  - The affected controllers are:
    - `AccountTrackerController`
    - `CurrencyRateController`
    - `NftDetectionController`
    - `TokenDetectionController`
    - `TokenListController`
    - `TokenRatesController`
- Update `@metamask/controller-utils` to v7 ([#3636](https://github.com/MetaMask/core/pull/3636))
- Update `TokenListController` to fetch prefiltered set of tokens from the API, reducing response data and removing the need for filtering logic ([#2054](https://github.com/MetaMask/core/pull/2054))
- Update `TokenRatesController` to request token rates from the Price API in batches of 100 ([#3650](https://github.com/MetaMask/core/pull/3650))
- Add dependencies `cockatiel` and `lodash` ([#3586](https://github.com/MetaMask/core/pull/3586), [#3655](https://github.com/MetaMask/core/pull/3655))

### Removed

- **BREAKING:** Remove `fetchExchangeRate` method from TokenRatesController ([#3600](https://github.com/MetaMask/core/pull/3600))
  - This method (not to be confused with `updateExchangeRate`, which is still present) was only ever intended to be used internally and should not be accessed directly.
- **BREAKING:** Remove `getChainSlug` method from TokenRatesController ([#3600](https://github.com/MetaMask/core/pull/3600))
  - This method was previously used in TokenRatesController to access the CoinGecko API. There is no equivalent.
- **BREAKING:** Remove `CoinGeckoResponse` and `CoinGeckoPlatform` types ([#3600](https://github.com/MetaMask/core/pull/3600))
  - These types were previously used in TokenRatesController to represent data returned from the CoinGecko API. There is no equivalent.
- **BREAKING:** The TokenRatesController now only supports updating and polling rates for tokens tracked by the TokensController ([#3639](https://github.com/MetaMask/core/pull/3639))
  - The `tokenAddresses` option has been removed from `startPollingByNetworkClientId`
  - The `tokenContractAddresses` option has been removed from `updateExchangeRatesByChainId`
- **BREAKING:** `TokenRatesController.fetchAndMapExchangeRates` is no longer exposed publicly ([#3621](https://github.com/MetaMask/core/pull/3621))

### Fixed

- Prevent `TokenRatesController` from making redundant token rate updates when tokens change ([#3647](https://github.com/MetaMask/core/pull/3647), [#3663](https://github.com/MetaMask/core/pull/3663))
  - Previously, token rates would be re-fetched for the globally selected network on all TokensController state changes, but now token rates are always performed for a deduplicated and normalized set of addresses, and changes to this set determine whether rates should be re-fetched.
- Prevent redundant overlapping token rate updates in `TokenRatesController` ([#3635](https://github.com/MetaMask/core/pull/3635))
- Fix `TokenRatesController` bug where the `contractExchangeRates` state would sometimes be stale after calling `updateExchangeRatesByChainId` ([#3624](https://github.com/MetaMask/core/pull/3624))
- Make `TokenRatesController.updateExchangeRatesByChainId` respect `disabled` state ([#3596](https://github.com/MetaMask/core/pull/3596))
- Fix error in `NftController` when attempt to get NFT information from on-chain fails, and ensure metadata always contains contract address and blank `name` field ([#3629](https://github.com/MetaMask/core/pull/3629))
  - When fetching on-chain NFT information fails, we now proceed with whatever we have (either the OpenSea metadata, or a blank metadata object)
  - Previously, if we were unable to retrieve NFT metadata from on-chain or OpenSea, the returned NFT metadata would be missing a `name` field and the contract address. Now the returned metadata always has those entries, though the `name` is set to `null`.
  - This affects `watchNft` and `addNft` methods

## [20.0.0]

### Added

- **BREAKING**: `TokenRatesControllerState` now has required `contractExchangeRatesByChainId` property which an object keyed by `chainId` and `nativeCurrency` ([#2015](https://github.com/MetaMask/core/pull/2015))
- **BREAKING**: `TokenRatesController` constructor params now requires `getNetworkClientById` ([#2015](https://github.com/MetaMask/core/pull/2015))
- Add types `CurrencyRateControllerEvents` and `CurrencyRateControllerActions` ([#2029](https://github.com/MetaMask/core/pull/2029))
- Add polling-related methods to TokenRatesController ([#2015](https://github.com/MetaMask/core/pull/2015))
  - `startPollingByNetworkClientId`
  - `stopPollingByPollingToken`
  - `stopAllPolling`
  - `_executePoll`
- Add `updateExchangeRatesByChainId` method to TokenRatesController ([#2015](https://github.com/MetaMask/core/pull/2015))
  - This is a lower-level version of `updateExchangeRates` that takes chain ID, native currency, and token addresses.
- `TokenRatesController` constructor params now accepts optional `interval` and `threshold` ([#2015](https://github.com/MetaMask/core/pull/2015))
- `TokenRatesController.fetchExchangeRate()` now accepts an optional `tokenAddresses` as the last parameter ([#2015](https://github.com/MetaMask/core/pull/2015))
- `TokenRatesController.getChainSlug()` now accepts an optional `chainId` parameter ([#2015](https://github.com/MetaMask/core/pull/2015))
- `TokenRatesController.fetchAndMapExchangeRates()` now accepts an optional `tokenAddresses` as the last parameter ([#2015](https://github.com/MetaMask/core/pull/2015))

### Changed

- **BREAKING:** Bump dependency on `@metamask/base-controller` to ^4.0.0 ([#2063](https://github.com/MetaMask/core/pull/2063))
  - This is breaking because the type of the `messenger` has backward-incompatible changes. See the changelog for this package for more.
- Bump `@metamask/approval-controller` to ^5.0.0 ([#2063](https://github.com/MetaMask/core/pull/2063))
- Bump `@metamask/controller-utils` to ^6.0.0 ([#2063](https://github.com/MetaMask/core/pull/2063))
- Bump `@metamask/network-controller` to ^17.0.0 ([#2063](https://github.com/MetaMask/core/pull/2063))
- Bump `@metamask/polling-controller` to ^2.0.0 ([#2063](https://github.com/MetaMask/core/pull/2063))
- Bump `@metamask/preferences-controller` to ^5.0.0 ([#2063](https://github.com/MetaMask/core/pull/2063))

## [19.0.0]

### Changed

- **BREAKING:** Bump dependency and peer dependency on `@metamask/network-controller` to ^16.0.0
- Add optional `networkClientId` and `userAddress` args to remaining `NftController` public methods ([#2006](https://github.com/MetaMask/core/pull/2006))
  - `watchNft`, `removeNft`, `removeAndIgnoreNft`, `removeNftContract`, `updateNftFavoriteStatus`, and `checkAndUpdateAllNftsOwnershipStatus` methods on `NftController` all now accept an optional options object argument containing `networkClientId` and `userAddress` to identify where in state to mutate.
  - **BREAKING**: `addNft` no longer accepts a `chainId` property in its options argument since this value can be retrieved by the `networkClientId` property and is therefore redundant.
  - **BREAKING**: The third and fourth arguments on NftController's `addNftVerifyOwnership` method, have been replaced with an options object containing optional properties `networkClientId`, `userAddress` and `source`. This method signature is more aligned with the options pattern for passing `networkClientId` and `userAddress` on this controller and elsewhere.
  - **BREAKING**: `checkAndUpdateSingleNftOwnershipStatus` on NftController no longer accepts a `chainId` in its options argument. This is replaced with an optional `networkClientId` property which can be used to fetch chainId.
    **\*BREAKING**: The fourth argument of the `isNftOwner` method on `NftController` is now an options object with an optional `networkClientId` property. This method signature is more aligned with the options pattern for passing `networkClientId` on this controller and elsewhere.
  - **BREAKING**: `validateWatchNft` method on `NftController` is now private.
  - **BREAKING**: `detectNfts` on `NftDetectionController` now accepts a single object argument with optional properties `networkClientId` and `userAddress`, rather than taking these as two sequential arguments.
- Bump dependency `@metamask/eth-query` from ^3.0.1 to ^4.0.0 ([#2028](https://github.com/MetaMask/core/pull/2028))
- Bump dependency on `@metamask/polling-controller` to ^1.0.2
- Bump `@metamask/utils` from 8.1.0 to 8.2.0 ([#1957](https://github.com/MetaMask/core/pull/1957))

### Fixed

- Add name and symbol to the payload returned by the `ERC1155Standard` class `getDetails` method for `ERC1155` contracts ([#1727](https://github.com/MetaMask/core/pull/1727))

## [18.0.0]

### Changed

- **BREAKING**: `CurrencyRateController` is now keyed by `nativeCurrency` (i.e. ticker) for `conversionDate`, `conversionRate`, and `usdConversionRate` in the `currencyRates` object. `nativeCurrency`, `pendingNativeCurrency`, and `pendingCurrentCurrency` have been removed.
  - ```
    export type CurrencyRateState = {
      currentCurrency: string;
      currencyRates: Record<
        string, // nativeCurrency
        {
          conversionDate: number | null;
          conversionRate: number | null;
          usdConversionRate: number | null;
        }
      >;
    };
    ```
- **BREAKING**: `CurrencyRateController` now extends `PollingController` ([#1805](https://github.com/MetaMask/core/pull/1805))
  - `start()` and `stop()` methods replaced with `startPollingByNetworkClientId()`, `stopPollingByPollingToken()`, and `stopAllPolling()`
- **BREAKING:** `CurrencyRateController` now sends the `NetworkController:getNetworkClientById` action via messaging controller ([#1805](https://github.com/MetaMask/core/pull/1805))

### Fixed

- Parallelize network requests in assets controllers for performance enhancement ([#1801](https://github.com/MetaMask/core/pull/1801))
- Fix token detection on accounts when user changes account after token detection request is inflight ([#1848](https://github.com/MetaMask/core/pull/1848))

## [17.0.0]

### Changed

- **BREAKING:** Bump dependency on `@metamask/polling-controller` to ^1.0.0
- Bump dependency and peer dependency on `@metamask/network-controller` to ^15.1.0

## [16.0.0]

### Added

- Add way to start and stop different polling sessions for the same network client ID by providing extra scoping data ([#1776](https://github.com/MetaMask/core/pull/1776))
  - Add optional second argument to `stopPollingByPollingToken` (formerly `stopPollingByNetworkClientId`)
  - Add optional second argument to `onPollingCompleteByNetworkClientId`
- Add support for token detection for Linea mainnet and Linea Goerli ([#1799](https://github.com/MetaMask/core/pull/1799))

### Changed

- **BREAKING:** Bump dependency and peer dependency on `@metamask/network-controller` to ^15.0.0
- **BREAKING:** Make `executePoll` in TokenListController private ([#1810](https://github.com/MetaMask/core/pull/1810))
- **BREAKING:** Update TokenListController to rename `stopPollingByNetworkClientId` to `stopPollingByPollingToken` ([#1810](https://github.com/MetaMask/core/pull/1810))
- Add missing dependency on `@metamask/polling-controller` ([#1831](https://github.com/MetaMask/core/pull/1831))
- Bump dependency and peer dependency on `@metamask/approval-controller` to ^4.0.1
- Bump dependency and peer dependency on `@metamask/preferences-controller` to ^4.4.3
- Fix support for NFT metadata stored outside IPFS ([#1772](https://github.com/MetaMask/core/pull/1772))

## [15.0.0]

### Changed

- **BREAKING**: `NftController` now expects `getNetworkClientById` in constructor options ([#1698](https://github.com/MetaMask/core/pull/1698))
- **BREAKING**: `NftController.addNft` function signature has changed ([#1698](https://github.com/MetaMask/core/pull/1698))
  - Previously
    ```
    address: string,
    tokenId: string,
    nftMetadata?: NftMetadata,
    accountParams?: {
      userAddress: string;
      chainId: Hex;
    },
    source = Source.Custom,
    ```
    now:
    ```
    tokenAddress: string,
    tokenId: string,
    {
      nftMetadata?: NftMetadata;
      chainId?: Hex; // extracts from AccountParams
      userAddress?: string // extracted from AccountParams
      source?: Source;
      networkClientId?: NetworkClientId; // new
    },
    ```
- `NftController.addNftVerifyOwnership`: Now accepts optional 3rd argument `networkClientId` which is used to fetch NFT metadata and determine by which chainId the added NFT should be stored in state. Also accepts optional 4th argument `source` used for metrics to identify the flow in which the NFT was added to the wallet. ([#1698](https://github.com/MetaMask/core/pull/1698))
- `NftController.isNftOwner`: Now accepts optional `networkClientId` which is used to instantiate the provider for the correct chain and call the NFT contract to verify ownership ([#1698](https://github.com/MetaMask/core/pull/1698))
- `NftController.addNft` will use the chainId value derived from `networkClientId` if provided ([#1698](https://github.com/MetaMask/core/pull/1698))
- `NftController.watchNft` options now accepts optional `networkClientId` which is used to fetch NFT metadata and determine by which chainId the added NFT should be stored in state ([#1698](https://github.com/MetaMask/core/pull/1698))
- Bump dependency on `@metamask/utils` to ^8.1.0 ([#1639](https://github.com/MetaMask/core/pull/1639))
- Bump dependency and peer dependency on `@metamask/approval-controller` to ^4.0.0
- Bump dependency on `@metamask/base-controller` to ^3.2.3
- Bump dependency on `@metamask/controller-utils` to ^5.0.2
- Bump dependency and peer dependency on `@metamask/network-controller` to ^14.0.0

### Fixed

- Fix bug in TokensController where batched `addToken` overwrote each other because mutex was acquired after reading state ([#1768](https://github.com/MetaMask/core/pull/1768))

## [14.0.0]

### Changed

- Update TypeScript to v4.8.x ([#1718](https://github.com/MetaMask/core/pull/1718))
- Update `@metamask/rpc-errors` to `^6.0.0` ([#1690](https://github.com/MetaMask/core/pull/1690))

### Removed

- **BREAKING:** Remove AbortController polyfill
  - This package now assumes that the AbortController global exists

## [13.0.0]

### Changed

- **BREAKING**: `TokensController` now expects `getNetworkClientById` in constructor options ([#1676](https://github.com/MetaMask/core/pull/1676))
- **BREAKING**: `TokensController.addToken` now accepts a single options object ([#1676](https://github.com/MetaMask/core/pull/1676))
  ```
    {
      address: string;
      symbol: string;
      decimals: number;
      name?: string;
      image?: string;
      interactingAddress?: string;
      networkClientId?: NetworkClientId;
    }
  ```
- **BREAKING:** Bump peer dependency on `@metamask/network-controller` to ^13.0.0 ([#1633](https://github.com/MetaMask/core/pull/1633))
- **CHANGED**: `TokensController.addToken` will use the chain ID value derived from state for `networkClientId` if provided ([#1676](https://github.com/MetaMask/core/pull/1676))
- **CHANGED**: `TokensController.addTokens` now accepts an optional `networkClientId` as the last parameter ([#1676](https://github.com/MetaMask/core/pull/1676))
- **CHANGED**: `TokensController.addTokens` will use the chain ID value derived from state for `networkClientId` if provided ([#1676](https://github.com/MetaMask/core/pull/1676))
- **CHANGED**: `TokensController.watchAsset` options now accepts optional `networkClientId` which is used to get the ERC-20 token name if provided ([#1676](https://github.com/MetaMask/core/pull/1676))
- Bump dependency on `@metamask/controller-utils` to ^5.0.0 ([#1633](https://github.com/MetaMask/core/pull/1633))
- Bump dependency on `@metamask/preferences-controller` to ^4.4.1 ([#1676](https://github.com/MetaMask/core/pull/1676))

## [12.0.0]

### Added

- Add `AssetsContractController` methods `getProvider`, `getChainId`, `getERC721Standard`, and `getERC1155Standard` ([#1638](https://github.com/MetaMask/core/pull/1638))

### Changed

- **BREAKING**: Add `getNetworkClientById` to `AssetsContractController` constructor options ([#1638](https://github.com/MetaMask/core/pull/1638))
- Add optional `networkClientId` parameter to various `AssetContractController` methods ([#1638](https://github.com/MetaMask/core/pull/1638))
- The affected methods are:
  - `getERC20BalanceOf`
  - `getERC20TokenDecimals`
  - `getERC20TokenName`
  - `getERC721NftTokenId`
  - `getTokenStandardAndDetails`
  - `getERC721TokenURI`
  - `getERC721AssetName`
  - `getERC721AssetSymbol`
  - `getERC721OwnerOf`
  - `getERC1155TokenURI`
  - `getERC1155BalanceOf`
  - `transferSingleERC1155`
  - `getBalancesInSingleCall`

## [11.1.0]

### Added

- Add `tokenURI` to `NftMetadata` type ([#1577](https://github.com/MetaMask/core/pull/1577))
- Populate token URL for NFT metadata under `tokenURI` ([#1577](https://github.com/MetaMask/core/pull/1577))

### Changed

- Bump dependency and peer dependency on `@metamask/approval-controller` to ^3.5.1
- Bump dependency on `@metamask/base-controller` to ^3.2.1
- Bump dependency on `@metamask/controller-utils` to ^4.3.2
- Bump dependency and peer dependency on `@metamask/network-controller` to ^12.1.2
- Bump dependency and peer dependency on `@metamask/preferences-controller` to ^4.4.0
- Update NftController to add fallback for when IPFS gateway is disabled ([#1577](https://github.com/MetaMask/core/pull/1577))

## [11.0.1]

### Changed

- Replace `eth-query` ^2.1.2 with `@metamask/eth-query` ^3.0.1 ([#1546](https://github.com/MetaMask/core/pull/1546))

## [11.0.0]

### Added

- Add a `stop` method to stop polling

### Changed

- **BREAKING**: New required constructor parameters for the `TokenRatesController` ([#1497](https://github.com/MetaMask/core/pull/1497), [#1511](https://github.com/MetaMask/core/pull/1511))
  - The new required parameters are `ticker`, `onSelectedAddress`, and `onPreferencesStateChange`
- **BREAKING:** Remove `onCurrencyRateStateChange` constructor parameter from `TokenRatesController` ([#1496](https://github.com/MetaMask/core/pull/1496))
- **BREAKING:** Disable `TokenRatesController` automatic polling ([#1501](https://github.com/MetaMask/core/pull/1501))
  - Polling must be started explicitly by calling the `start` method
  - The token rates are not updated upon state changes when polling is disabled.
- **BREAKING:** Replace the `poll` method with `start` ([#1501](https://github.com/MetaMask/core/pull/1501))
  - The `start` method does not offer a way to change the interval. That must be done by calling `.configure` instead
- **BREAKING:** Remove `TokenRatecontroller` setter for `chainId` and `tokens` properties ([#1505](https://github.com/MetaMask/core/pull/1505))
- Bump @metamask/abi-utils from 1.2.0 to 2.0.1 ([#1525](https://github.com/MetaMask/core/pull/1525))
- Update `@metamask/utils` to `^6.2.0` ([#1514](https://github.com/MetaMask/core/pull/1514))
- Remove unnecessary `babel-runtime` dependency ([#1504](https://github.com/MetaMask/core/pull/1504))

### Fixed

- Fix bug where token rates were incorrect after first update if initialized with a non-Ethereum selected network ([#1497](https://github.com/MetaMask/core/pull/1497))
- Fix bug where token rates would be invalid if event handlers were triggered in the wrong order ([#1496](https://github.com/MetaMask/core/pull/1496), [#1511](https://github.com/MetaMask/core/pull/1511))
- Prevent redundant token rate updates ([#1512](https://github.com/MetaMask/core/pull/1512))

## [10.0.0]

### Added

- The method `getERC20TokenName` has been added to `AssetsContractController` ([#1127](https://github.com/MetaMask/core/pull/1127))
  - This method gets the token name from the token contract

### Changed

- **BREAKING:** The tokens controller now requires `onTokenListStateChange` and `getERC20TokenName` as constructor parameters ([#1127](https://github.com/MetaMask/core/pull/1127))
  - The `getERC20TokenName` method is used to get the token name for tokens added via `wallet_watchAsset`
  - The `onTokenListStateChange` method is used to trigger a name update when the token list changes. On each change, token names are copied from the token list if they're missing from token controller state.
- **BREAKING:** The signature of the tokens controller method `addToken` has changed
  - The fourth and fifth positional parameters (`image` and `interactingAddress`) have been replaced by an `options` object
  - The new options parameter includes the `image` and `interactingAddress` properties, and a new `name` property
- The token detection controller now sets the token name when new tokens are detected ([#1127](https://github.com/MetaMask/core/pull/1127))
- The `Token` type now includes an optional `name` field ([#1127](https://github.com/MetaMask/core/pull/1127))

## [9.2.0]

### Added

- Add validation that the nft standard matches the type argument of a `wallet_watchAsset` request when type is 'ERC721' or 'ERC1155' ([#1455](https://github.com/MetaMask/core/pull/1455))

## [9.1.0]

### Added

- Add a fifth argument, `source`, to NftController's `addNft` method ([#1417](https://github.com/MetaMask/core/pull/1417))
  - This argument can be used to specify whether the NFT was detected, added manually, or suggested by a dapp

### Fixed

- Fix `watchNft` in NftController to ensure that if the network changes before the user accepts the request, the NFT is added to the chain ID and address before the request was initiated ([#1417](https://github.com/MetaMask/core/pull/1417))

## [9.0.0]

### Added

- **BREAKING**: Add required options `getSelectedAddress` and `getMultiAccountBalancesEnabled` to AccountTrackerController constructor and make use of them when refreshing account balances ([#1146](https://github.com/MetaMask/core/pull/1146))
  - Previously, the controller would refresh all account balances, but these options can be used to only refresh the currently selected account
- **BREAKING:** Add logic to support validating and adding ERC721 and ERC1155 tokens to NFTController state via `wallet_watchAsset` API. ([#1173](https://github.com/MetaMask/core/pull/1173), [#1406](https://github.com/MetaMask/core/pull/1406))
  - The `NFTController` now has a new `watchNFT` method that can be called to send a message to the `ApprovalController` and prompt the user to add an NFT to their wallet state.
  - The `NFTController` now requires an instance of a ControllerMessenger to be passed to its constructor. This is messenger is used to pass the `watchNFT` message to the `ApprovalController`.

### Changed

- Add dependency on `@ethersproject/address` ([#1173](https://github.com/MetaMask/core/pull/1173))
- Replace `eth-rpc-errors` with `@metamask/rpc-errors` ([#1173](https://github.com/MetaMask/core/pull/1173))

## [8.0.0]

### Added

- Support NFT detection on Ethereum Mainnet custom RPC endpoints ([#1360](https://github.com/MetaMask/core/pull/1360))
- Enable token detection for the Aurora network ([#1327](https://github.com/MetaMask/core/pull/1327))

### Changed

- **BREAKING:** Bump to Node 16 ([#1262](https://github.com/MetaMask/core/pull/1262))
- **BREAKING:** Change format of chain ID in state to 0x-prefixed hex string ([#1367](https://github.com/MetaMask/core/pull/1367))
  - The functions `isTokenDetectionSupportedForNetwork` and `formatIconUrlWithProxy` now expect a chain ID as type `Hex` rather than as a decimal `string`
  - The assets contract controller now expects the `chainId` configuration entry and constructor parameter as type `Hex` rather than decimal `string`
  - The NFT controller now expects the `chainId` configuration entry and constructor parameter as type `Hex` rather than decimal `string`
  - The NFT controller methods `addNft`, `checkAndUpdateSingleNftOwnershipStatus`, `findNftByAddressAndTokenId`, `updateNft`, and `resetNftTransactionStatusByTransactionId` now expect the chain ID to be type `Hex` rather than a decimal `string`
  - The NFT controller state properties `allNftContracts` and `allNfts` are now keyed by address and `Hex` chain ID, rather than by address and decimal `string` chain ID
    - This requires a state migration
  - The NFT detection controller now expects the `chainId` configuration entry and constructor parameter as type `Hex` rather than decimal `string`
  - The token detection controller now expects the `chainId` configuration entry as type `Hex` rather than decimal `string`
  - The token list controller now expects the `chainId` constructor parameter as type `Hex` rather than decimal `string`
  - The token list controller state property `tokensChainsCache` is now keyed by `Hex` chain ID rather than by decimal `string` chain ID.
    - This requires a state migration
  - The token rates controller now expects the `chainId` configuration entry and constructor parameter as type `Hex` rather than decimal `string`
  - The token rates controller `chainId` setter now expects the chain ID as `Hex` rather than as a decimal string
  - The tokens controller now expects the `chainId` configuration entry and constructor parameter as type `Hex` rather than decimal `string`
  - The tokens controller `addDetectedTokens` method now accepts the `chainId` property of the `detectionDetails` parameter to be of type `Hex` rather than decimal `string`.
  - The tokens controller state properties `allTokens`, `allIgnoredTokens`, and `allDetectedTokens` are now keyed by chain ID in `Hex` format rather than decimal `string`.
    - This requires a state migration
- **BREAKING:** Use approval controller for suggested assets ([#1261](https://github.com/MetaMask/core/pull/1261), [#1268](https://github.com/MetaMask/core/pull/1268))
  - The actions `ApprovalController:acceptRequest` and `ApprovalController:rejectRequest` are no longer required by the token controller messenger.
  - The `suggestedAssets` state has been removed, which means that suggested assets are no longer persisted in state
  - The return type for `watchAsset` has changed. It now returns a Promise that settles after the request has been confirmed or rejected.
- **BREAKING:** Initialize controllers with the current network ([#1361](https://github.com/MetaMask/core/pull/1361))
  - The following controllers now have a new `chainId` required constructor parameter:
    - `AssetsContractController`
    - `NftController`
    - `NftDetectionController`
    - `TokenRatesController`
    - `TokensController`
- **BREAKING:** The token list controller messenger requires the `NetworkController:stateChange` event instead of the `NetworkController:providerConfigChange` event ([#1329](https://github.com/MetaMask/core/pull/1329))
- **BREAKING:** The token list controller `onNetworkStateChange` option now has a more restrictive type ([#1329](https://github.com/MetaMask/core/pull/1329))
  - The event handler parameter type has been changed from `NetworkState | ProviderConfig` to `NetworkState`
- **BREAKING:** Update the account tracker controller `provider` type ([#1266](https://github.com/MetaMask/core/pull/1266))
  - The `provider` setter and the `provider` config entry now use our `Provider` type from `eth-query` rather than `any`
- **BREAKING:** Update`@metamask/preferences-controller` dependency and add it as a peer dependency ([#1393](https://github.com/MetaMask/core/pull/1393))
- **BREAKING:** Update `@metamask/approval-controller` and `@metamask/network-controller` dependencies and peer dependencies
- Bump @metamask/abi-utils from 1.1.0 to 1.2.0 ([#1287](https://github.com/MetaMask/core/pull/1287))
- Bump @metamask/utils from 5.0.1 to 5.0.2 ([#1271](https://github.com/MetaMask/core/pull/1271))

### Removed

- **BREAKING:** Remove the `networkType` configuration option from the NFT detection controller, NFT controller, and tokens controller ([#1360](https://github.com/MetaMask/core/pull/1360), [#1359](https://github.com/MetaMask/core/pull/1359))
- **BREAKING:** Remove the `SuggestedAssetMeta` and `SuggestedAssetMetaBase` types from the token controller ([#1268](https://github.com/MetaMask/core/pull/1268))
- **BREAKING:** Remove the `acceptWatchAsset` and `rejectWatchAsset` methods from the token controller ([#1268](https://github.com/MetaMask/core/pull/1268))
  - Suggested assets can be accepted or rejected using the approval controller instead

## [7.0.0]

### Changed

- **BREAKING**: peerDeps: @metamask/network-controller@6.0.0->8.0.0 ([#1196](https://github.com/MetaMask/core/pull/1196))

## [6.0.0]

### Changed

- **BREAKING:** Create approval requests using `@metamask/approval-controller` ([#1166](https://github.com/MetaMask/core/pull/1166))

## [5.1.0]

### Added

- Support watching assets on a specific account ([#1124](https://github.com/MetaMask/core/pull/1124))

## [5.0.1]

### Changed

- Update `@metamask/contract-metadata` from 2.1.0 to 2.3.1 ([#1141](https://github.com/MetaMask/core/pull/1141))

## [5.0.0]

### Removed

- **BREAKING:** Remove `isomorphic-fetch` ([#1106](https://github.com/MetaMask/controllers/pull/1106))
  - Consumers must now import `isomorphic-fetch` or another polyfill themselves if they are running in an environment without `fetch`

## [4.0.1]

### Fixed

- Update Nft Controller to add the NFT back to its own group if we are re-importing it ([#1082](https://github.com/MetaMask/core/pull/1082))

## [4.0.0]

### Added

- Add Sepolia support to the currency rate controller ([#1041](https://github.com/MetaMask/controllers/pull/1041))
  - The currency rate controller will now treat Sepolia as a testnet, and return the Mainnet exchange rate when asked for the Sepolia exchange rate.

### Changed

- **BREAKING:** Update `@metamask/network-controller` peer dependency to v3 ([#1041](https://github.com/MetaMask/controllers/pull/1041))
- **BREAKING:** Migrate from `metaswap` to `metafi` subdomain for OpenSea proxy and token icons API ([#1060](https://github.com/MetaMask/core/pull/1060))
- Rename this repository to `core` ([#1031](https://github.com/MetaMask/controllers/pull/1031))
- Update ERC20Standard to use `@metamask/abi-utils` instead of `@ethersproject/abi` ([#985](https://github.com/MetaMask/controllers/pull/985))
- Update `@metamask/controller-utils` package ([#1041](https://github.com/MetaMask/controllers/pull/1041))

## Removed

- **BREAKING**: Drop support for Ropsten, Rinkeby, and Kovan ([#1041](https://github.com/MetaMask/controllers/pull/1041))
  - The currency rate controller no longer has special handling of these three networks. It used to return the Mainnet exchange rate for these three networks, but now it includes no special handling for them.
  - The NFT controller no longer supports the Rinkeby OpenSea test API.

## [3.0.1]

### Changed

- Export `isTokenDetectionSupportedForNetwork` function ([#1034](https://github.com/MetaMask/controllers/pull/1034))
- Update `@metamask/contract-metadata` from 1.35.0 to 2.1.0 ([#1013](https://github.com/MetaMask/controllers/pull/1013))

### Fixed

- Fix token controller state updates ([#1015](https://github.com/MetaMask/controllers/pull/1015))
  - Attempts to empty the list of "added", "ignored", or "detected" tokens were not saved in state correctly, resulting in that operation being undone after switching account or network.

## [3.0.0]

### Changed

- **BREAKING:** A new private property, controlled by the `start` and `stop` methods, is added to the CurrencyRateController: `enabled`. When this is false, no network requests will be made from the controller. Previously, setNativeCurrency or setCurrentCurrency would trigger a network request. That is now prevented if `enabled` is false. ([#1002](https://github.com/MetaMask/core/pull/1002))

### Fixed

- The TokenRatesController no longer overwrites the `disabled` config property passed to the constructor, allowing the controller to be instantiated with `config.disabled` set to either true or false. ([#1002](https://github.com/MetaMask/core/pull/1002))
- This package will now warn if a required package is not present ([#1003](https://github.com/MetaMask/core/pull/1003))

## [2.0.0]

### Changed

- **BREAKING:** Update `onNetworkStateChange`, a constructor option for several controllers, to take an object with a `providerConfig` property instead of `provider` ([#995](https://github.com/MetaMask/core/pull/995))
  - This affects:
    - AssetsContractController
    - NftController
    - NftDetectionController
    - TokenDetectionController
    - TokenListController
    - TokenRatesController
    - TokenController
- **BREAKING:** [TokenDetectionController] Update `getNetworkState` constructor option to take an object with `providerConfig` property rather than `providerConfig` ([#995](https://github.com/MetaMask/core/pull/995))
- Relax dependencies on `@metamask/base-controller`, `@metamask/controller-utils`, `@metamask/network-controller`, and `@metamask/preferences-controller` (use `^` instead of `~`) ([#998](https://github.com/MetaMask/core/pull/998))

## [1.0.1]

### Fixed

- Fix race condition where some token detections can get mistakenly added to the wrong account ([#956](https://github.com/MetaMask/core/pull/956))

## [1.0.0]

### Added

- Initial release

  - As a result of converting our shared controllers repo into a monorepo ([#831](https://github.com/MetaMask/core/pull/831)), we've created this package from select parts of [`@metamask/controllers` v33.0.0](https://github.com/MetaMask/core/tree/v33.0.0), namely:

    - Everything in `src/assets`
    - Asset-related functions from `src/util.ts` and accompanying tests

    All changes listed after this point were applied to this package following the monorepo conversion.

### Changed

- Use Ethers for AssetsContractController ([#845](https://github.com/MetaMask/core/pull/845))

[Unreleased]: https://github.com/MetaMask/core/compare/@metamask/assets-controllers@57.0.0...HEAD
[57.0.0]: https://github.com/MetaMask/core/compare/@metamask/assets-controllers@56.0.0...@metamask/assets-controllers@57.0.0
[56.0.0]: https://github.com/MetaMask/core/compare/@metamask/assets-controllers@55.0.1...@metamask/assets-controllers@56.0.0
[55.0.1]: https://github.com/MetaMask/core/compare/@metamask/assets-controllers@55.0.0...@metamask/assets-controllers@55.0.1
[55.0.0]: https://github.com/MetaMask/core/compare/@metamask/assets-controllers@54.0.0...@metamask/assets-controllers@55.0.0
[54.0.0]: https://github.com/MetaMask/core/compare/@metamask/assets-controllers@53.1.1...@metamask/assets-controllers@54.0.0
[53.1.1]: https://github.com/MetaMask/core/compare/@metamask/assets-controllers@53.1.0...@metamask/assets-controllers@53.1.1
[53.1.0]: https://github.com/MetaMask/core/compare/@metamask/assets-controllers@53.0.0...@metamask/assets-controllers@53.1.0
[53.0.0]: https://github.com/MetaMask/core/compare/@metamask/assets-controllers@52.0.0...@metamask/assets-controllers@53.0.0
[52.0.0]: https://github.com/MetaMask/core/compare/@metamask/assets-controllers@51.0.2...@metamask/assets-controllers@52.0.0
[51.0.2]: https://github.com/MetaMask/core/compare/@metamask/assets-controllers@51.0.1...@metamask/assets-controllers@51.0.2
[51.0.1]: https://github.com/MetaMask/core/compare/@metamask/assets-controllers@51.0.0...@metamask/assets-controllers@51.0.1
[51.0.0]: https://github.com/MetaMask/core/compare/@metamask/assets-controllers@50.0.0...@metamask/assets-controllers@51.0.0
[50.0.0]: https://github.com/MetaMask/core/compare/@metamask/assets-controllers@49.0.0...@metamask/assets-controllers@50.0.0
[49.0.0]: https://github.com/MetaMask/core/compare/@metamask/assets-controllers@48.0.0...@metamask/assets-controllers@49.0.0
[48.0.0]: https://github.com/MetaMask/core/compare/@metamask/assets-controllers@47.0.0...@metamask/assets-controllers@48.0.0
[47.0.0]: https://github.com/MetaMask/core/compare/@metamask/assets-controllers@46.0.1...@metamask/assets-controllers@47.0.0
[46.0.1]: https://github.com/MetaMask/core/compare/@metamask/assets-controllers@46.0.0...@metamask/assets-controllers@46.0.1
[46.0.0]: https://github.com/MetaMask/core/compare/@metamask/assets-controllers@45.1.2...@metamask/assets-controllers@46.0.0
[45.1.2]: https://github.com/MetaMask/core/compare/@metamask/assets-controllers@45.1.1...@metamask/assets-controllers@45.1.2
[45.1.1]: https://github.com/MetaMask/core/compare/@metamask/assets-controllers@45.1.0...@metamask/assets-controllers@45.1.1
[45.1.0]: https://github.com/MetaMask/core/compare/@metamask/assets-controllers@45.0.0...@metamask/assets-controllers@45.1.0
[45.0.0]: https://github.com/MetaMask/core/compare/@metamask/assets-controllers@44.1.0...@metamask/assets-controllers@45.0.0
[44.1.0]: https://github.com/MetaMask/core/compare/@metamask/assets-controllers@44.0.1...@metamask/assets-controllers@44.1.0
[44.0.1]: https://github.com/MetaMask/core/compare/@metamask/assets-controllers@44.0.0...@metamask/assets-controllers@44.0.1
[44.0.0]: https://github.com/MetaMask/core/compare/@metamask/assets-controllers@43.1.1...@metamask/assets-controllers@44.0.0
[43.1.1]: https://github.com/MetaMask/core/compare/@metamask/assets-controllers@43.1.0...@metamask/assets-controllers@43.1.1
[43.1.0]: https://github.com/MetaMask/core/compare/@metamask/assets-controllers@43.0.0...@metamask/assets-controllers@43.1.0
[43.0.0]: https://github.com/MetaMask/core/compare/@metamask/assets-controllers@42.0.0...@metamask/assets-controllers@43.0.0
[42.0.0]: https://github.com/MetaMask/core/compare/@metamask/assets-controllers@41.0.0...@metamask/assets-controllers@42.0.0
[41.0.0]: https://github.com/MetaMask/core/compare/@metamask/assets-controllers@40.0.0...@metamask/assets-controllers@41.0.0
[40.0.0]: https://github.com/MetaMask/core/compare/@metamask/assets-controllers@39.0.0...@metamask/assets-controllers@40.0.0
[39.0.0]: https://github.com/MetaMask/core/compare/@metamask/assets-controllers@38.3.0...@metamask/assets-controllers@39.0.0
[38.3.0]: https://github.com/MetaMask/core/compare/@metamask/assets-controllers@38.2.0...@metamask/assets-controllers@38.3.0
[38.2.0]: https://github.com/MetaMask/core/compare/@metamask/assets-controllers@38.1.0...@metamask/assets-controllers@38.2.0
[38.1.0]: https://github.com/MetaMask/core/compare/@metamask/assets-controllers@38.0.1...@metamask/assets-controllers@38.1.0
[38.0.1]: https://github.com/MetaMask/core/compare/@metamask/assets-controllers@38.0.0...@metamask/assets-controllers@38.0.1
[38.0.0]: https://github.com/MetaMask/core/compare/@metamask/assets-controllers@37.0.0...@metamask/assets-controllers@38.0.0
[37.0.0]: https://github.com/MetaMask/core/compare/@metamask/assets-controllers@36.0.0...@metamask/assets-controllers@37.0.0
[36.0.0]: https://github.com/MetaMask/core/compare/@metamask/assets-controllers@35.0.0...@metamask/assets-controllers@36.0.0
[35.0.0]: https://github.com/MetaMask/core/compare/@metamask/assets-controllers@34.0.0...@metamask/assets-controllers@35.0.0
[34.0.0]: https://github.com/MetaMask/core/compare/@metamask/assets-controllers@33.0.0...@metamask/assets-controllers@34.0.0
[33.0.0]: https://github.com/MetaMask/core/compare/@metamask/assets-controllers@32.0.0...@metamask/assets-controllers@33.0.0
[32.0.0]: https://github.com/MetaMask/core/compare/@metamask/assets-controllers@31.0.0...@metamask/assets-controllers@32.0.0
[31.0.0]: https://github.com/MetaMask/core/compare/@metamask/assets-controllers@30.0.0...@metamask/assets-controllers@31.0.0
[30.0.0]: https://github.com/MetaMask/core/compare/@metamask/assets-controllers@29.0.0...@metamask/assets-controllers@30.0.0
[29.0.0]: https://github.com/MetaMask/core/compare/@metamask/assets-controllers@28.0.0...@metamask/assets-controllers@29.0.0
[28.0.0]: https://github.com/MetaMask/core/compare/@metamask/assets-controllers@27.2.0...@metamask/assets-controllers@28.0.0
[27.2.0]: https://github.com/MetaMask/core/compare/@metamask/assets-controllers@27.1.0...@metamask/assets-controllers@27.2.0
[27.1.0]: https://github.com/MetaMask/core/compare/@metamask/assets-controllers@27.0.1...@metamask/assets-controllers@27.1.0
[27.0.1]: https://github.com/MetaMask/core/compare/@metamask/assets-controllers@27.0.0...@metamask/assets-controllers@27.0.1
[27.0.0]: https://github.com/MetaMask/core/compare/@metamask/assets-controllers@26.0.0...@metamask/assets-controllers@27.0.0
[26.0.0]: https://github.com/MetaMask/core/compare/@metamask/assets-controllers@25.0.0...@metamask/assets-controllers@26.0.0
[25.0.0]: https://github.com/MetaMask/core/compare/@metamask/assets-controllers@24.0.0...@metamask/assets-controllers@25.0.0
[24.0.0]: https://github.com/MetaMask/core/compare/@metamask/assets-controllers@23.1.0...@metamask/assets-controllers@24.0.0
[23.1.0]: https://github.com/MetaMask/core/compare/@metamask/assets-controllers@23.0.0...@metamask/assets-controllers@23.1.0
[23.0.0]: https://github.com/MetaMask/core/compare/@metamask/assets-controllers@22.0.0...@metamask/assets-controllers@23.0.0
[22.0.0]: https://github.com/MetaMask/core/compare/@metamask/assets-controllers@21.0.0...@metamask/assets-controllers@22.0.0
[21.0.0]: https://github.com/MetaMask/core/compare/@metamask/assets-controllers@20.0.0...@metamask/assets-controllers@21.0.0
[20.0.0]: https://github.com/MetaMask/core/compare/@metamask/assets-controllers@19.0.0...@metamask/assets-controllers@20.0.0
[19.0.0]: https://github.com/MetaMask/core/compare/@metamask/assets-controllers@18.0.0...@metamask/assets-controllers@19.0.0
[18.0.0]: https://github.com/MetaMask/core/compare/@metamask/assets-controllers@17.0.0...@metamask/assets-controllers@18.0.0
[17.0.0]: https://github.com/MetaMask/core/compare/@metamask/assets-controllers@16.0.0...@metamask/assets-controllers@17.0.0
[16.0.0]: https://github.com/MetaMask/core/compare/@metamask/assets-controllers@15.0.0...@metamask/assets-controllers@16.0.0
[15.0.0]: https://github.com/MetaMask/core/compare/@metamask/assets-controllers@14.0.0...@metamask/assets-controllers@15.0.0
[14.0.0]: https://github.com/MetaMask/core/compare/@metamask/assets-controllers@13.0.0...@metamask/assets-controllers@14.0.0
[13.0.0]: https://github.com/MetaMask/core/compare/@metamask/assets-controllers@12.0.0...@metamask/assets-controllers@13.0.0
[12.0.0]: https://github.com/MetaMask/core/compare/@metamask/assets-controllers@11.1.0...@metamask/assets-controllers@12.0.0
[11.1.0]: https://github.com/MetaMask/core/compare/@metamask/assets-controllers@11.0.1...@metamask/assets-controllers@11.1.0
[11.0.1]: https://github.com/MetaMask/core/compare/@metamask/assets-controllers@11.0.0...@metamask/assets-controllers@11.0.1
[11.0.0]: https://github.com/MetaMask/core/compare/@metamask/assets-controllers@10.0.0...@metamask/assets-controllers@11.0.0
[10.0.0]: https://github.com/MetaMask/core/compare/@metamask/assets-controllers@9.2.0...@metamask/assets-controllers@10.0.0
[9.2.0]: https://github.com/MetaMask/core/compare/@metamask/assets-controllers@9.1.0...@metamask/assets-controllers@9.2.0
[9.1.0]: https://github.com/MetaMask/core/compare/@metamask/assets-controllers@9.0.0...@metamask/assets-controllers@9.1.0
[9.0.0]: https://github.com/MetaMask/core/compare/@metamask/assets-controllers@8.0.0...@metamask/assets-controllers@9.0.0
[8.0.0]: https://github.com/MetaMask/core/compare/@metamask/assets-controllers@7.0.0...@metamask/assets-controllers@8.0.0
[7.0.0]: https://github.com/MetaMask/core/compare/@metamask/assets-controllers@6.0.0...@metamask/assets-controllers@7.0.0
[6.0.0]: https://github.com/MetaMask/core/compare/@metamask/assets-controllers@5.1.0...@metamask/assets-controllers@6.0.0
[5.1.0]: https://github.com/MetaMask/core/compare/@metamask/assets-controllers@5.0.1...@metamask/assets-controllers@5.1.0
[5.0.1]: https://github.com/MetaMask/core/compare/@metamask/assets-controllers@5.0.0...@metamask/assets-controllers@5.0.1
[5.0.0]: https://github.com/MetaMask/core/compare/@metamask/assets-controllers@4.0.1...@metamask/assets-controllers@5.0.0
[4.0.1]: https://github.com/MetaMask/core/compare/@metamask/assets-controllers@4.0.0...@metamask/assets-controllers@4.0.1
[4.0.0]: https://github.com/MetaMask/core/compare/@metamask/assets-controllers@3.0.1...@metamask/assets-controllers@4.0.0
[3.0.1]: https://github.com/MetaMask/core/compare/@metamask/assets-controllers@3.0.0...@metamask/assets-controllers@3.0.1
[3.0.0]: https://github.com/MetaMask/core/compare/@metamask/assets-controllers@2.0.0...@metamask/assets-controllers@3.0.0
[2.0.0]: https://github.com/MetaMask/core/compare/@metamask/assets-controllers@1.0.1...@metamask/assets-controllers@2.0.0
[1.0.1]: https://github.com/MetaMask/core/compare/@metamask/assets-controllers@1.0.0...@metamask/assets-controllers@1.0.1
[1.0.0]: https://github.com/MetaMask/core/releases/tag/@metamask/assets-controllers@1.0.0<|MERGE_RESOLUTION|>--- conflicted
+++ resolved
@@ -7,11 +7,10 @@
 
 ## [Unreleased]
 
-<<<<<<< HEAD
 ### Added
 
 - Added `SEI` network support ([#5610](https://github.com/MetaMask/core/pull/5610))
-=======
+
 ## [57.0.0]
 
 ### Added
@@ -30,7 +29,6 @@
 ### Changed
 
 - **BREAKING** Add `@metamask/transaction-controller` as a peer dependency at `^54.0.0` ([#5400](https://github.com/MetaMask/core/pull/5400))
->>>>>>> bf3bc4b8
 
 ## [56.0.0]
 
