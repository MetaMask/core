--- conflicted
+++ resolved
@@ -7,10 +7,6 @@
 
 ## [Unreleased]
 
-<<<<<<< HEAD
-- TokenListController now makes use of `selectedNetworkClientId` when responding to changes in NetworkController state to capture the currently selected chain rather than `providerConfig` ([#4316](https://github.com/MetaMask/core/pull/4316))
-  - This should be functionally equivalent, but is being noted anyway.
-=======
 ## [32.0.0]
 
 ### Changed
@@ -103,7 +99,6 @@
   - Use the controller messenger for subscribing to and publishing events instead.
 - **BREAKING:** Modify `TokenListController` so that tokens fetched from the API and stored in state will no longer have `storage` and `erc20` properties ([#4235](https://github.com/MetaMask/core/pull/4235))
   - These properties were never officially supported, but they were present in state anyway.
->>>>>>> f8e343bd
 
 ## [30.0.0]
 
