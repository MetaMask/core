# Changelog

All notable changes to this project will be documented in this file.

The format is based on [Keep a Changelog](https://keepachangelog.com/en/1.0.0/),
and this project adheres to [Semantic Versioning](https://semver.org/spec/v2.0.0.html).

## [Unreleased]

### Added

- Support for Monad in NFT assets-controllers, [#7254](https://github.com/MetaMask/core/pull/7254)

### Changed

- Bump `@metamask/transaction-controller` from `^62.4.0` to `^62.5.0` ([#7325](https://github.com/MetaMask/core/pull/7325))

### Fixed

<<<<<<< HEAD
- Fix stale `accountsAssets` reference in `MultichainAssetsRatesController` causing incorrect conversion rates for non-EVM chains when currency is changed ([#7424](https://github.com/MetaMask/core/pull/7424))
  - `MultichainAssetsRatesController` now dynamically fetches fresh state instead of caching a reference that becomes stale due to Immer's immutable updates
=======
- **BREAKING:** `NftDetectionController` now calls a new function `NftController:addNfts` that reduces API calls to bulk-scan to batch multiple NFTs URLs ([#7411](https://github.com/MetaMask/core/pull/7411))
>>>>>>> f2f9a2a4
- Added decimal precision (default 9dp) for `CurrencyRateController` `conversionRate` and `conversionRate` properties. ([#7324](https://github.com/MetaMask/core/pull/7324))
  - This fixes any BigNumber conversion errors due to exceeding the 15 significant digit limit

## [93.1.0]

### Added

- Add multicall address for Chains: `MegaETH Testnet V2`, `MegaETH Mainnet` ([#7287](https://github.com/MetaMask/core/pull/7287))

### Fixed

- Fix trending tokens API request to use correct `sort` query parameter instead of `sortBy` ([#7310](https://github.com/MetaMask/core/pull/7310))

## [93.0.0]

### Added

- **BREAKING:** `TokenBalancesController` now subscribes to `AccountsController:selectedEvmAccountChange` event to trigger immediate balance updates when users switch accounts ([#7279](https://github.com/MetaMask/core/pull/7279))

### Changed

- Bump `@metamask/network-controller` from `^26.0.0` to `^27.0.0` ([#7258](https://github.com/MetaMask/core/pull/7258))
- Bump `@metamask/transaction-controller` from `^62.3.0` to `^62.4.0` ([#7257](https://github.com/MetaMask/core/pull/7257), [#7289](https://github.com/MetaMask/core/pull/7289))
- `AccountTrackerController` now normalizes addresses to lowercase internally before calling balance fetchers to match `TokenBalancesController` and enable HTTP request caching ([#7279](https://github.com/MetaMask/core/pull/7279))

### Fixed

- Fix 2dp value in `CurrencyRateController`([#7276](https://github.com/MetaMask/core/pull/7276))
- Fix token search API to use correct `networks` query parameter instead of `chainIds` ([#7261](https://github.com/MetaMask/core/pull/7261))

## [92.0.0]

### Added

- Support for optionally fetching market data when calling searchTokens ([#7226](https://github.com/MetaMask/core/pull/7226))
- **BREAKING:** Add optional JWT token authentication to multi-chain accounts API calls ([#7165](https://github.com/MetaMask/core/pull/7165))
  - `fetchMultiChainBalances` and `fetchMultiChainBalancesV4` now accept an optional `jwtToken` parameter
  - `TokenDetectionController` fetches and passes JWT token from `AuthenticationController` when using Accounts API
  - `TokenBalancesController` fetches and passes JWT token through balance fetcher chain
  - JWT token is included in `Authorization: Bearer <token>` header when provided
  - Backward compatible: token parameter is optional and APIs work without authentication

### Changed

- Move peer dependencies for controller and service packages to direct dependencies ([#7209](https://github.com/MetaMask/core/pull/7209), [#7220](https://github.com/MetaMask/core/pull/7220), [#7236](https://github.com/MetaMask/core/pull/7236))
  - The dependencies moved are:
    - `@metamask/account-tree-controller` (^4.0.0)
    - `@metamask/accounts-controller` (^35.0.0)
    - `@metamask/approval-controller` (^8.0.0)
    - `@metamask/core-backend` (^5.0.0)
    - `@metamask/keyring-controller` (^25.0.0)
    - `@metamask/multichain-account-service` (^4.0.0)
    - `@metamask/network-controller` (^26.0.0)
    - `@metamask/permission-controller` (^12.1.1)
    - `@metamask/phishing-controller` (^16.1.0)
    - `@metamask/preferences-controller` (^22.0.0)
    - `@metamask/profile-sync-controller` (^27.0.0)
    - `@metamask/snaps-controllers` (^14.0.1)
    - `@metamask/transaction-controller` (^62.3.0)
  - In clients, it is now possible for multiple versions of these packages to exist in the dependency tree.
    - For example, this scenario would be valid: a client relies on `@metamask/controller-a` 1.0.0 and `@metamask/controller-b` 1.0.0, and `@metamask/controller-b` depends on `@metamask/controller-a` 1.1.0.
  - Note, however, that the versions specified in the client's `package.json` always "win", and you are expected to keep them up to date so as not to break controller and service intercommunication.

### Fixed

- Fix `TokenBalancesController` state that store both lowercase and checksum account addresses ([#7217](https://github.com/MetaMask/core/pull/7217))
- `TokenBalancesController`: state inconsistency by ensuring all account addresses are stored in lowercase format ([#7216](https://github.com/MetaMask/core/pull/7216))
- Add MON (Monad) to supported currencies list in token prices service ([#7250](https://github.com/MetaMask/core/pull/7250))

## [91.0.0]

### Changed

- **BREAKING:** Update `spot-prices` endpoint to use Price API v3 ([#7119](https://github.com/MetaMask/core/pull/7119))
  - Update `AbstractTokenPricesService.fetchTokenPrices` arguments and return type
  - Update `CodefiTokenPricesServiceV2` list of supported currencies
  - Update `TokenRatesController` to fetch prices by native currency instead of by chain
  - Remove legacy polling code and unused events from `TokenRatesController`

## [90.0.0]

### Added

- Added optional filtering of Tron staking tokens (energy, bandwidth) in asset selectors `selectAssetsBySelectedAccountGroup` (defaults to `true`) ([#7198](https://github.com/MetaMask/core/pull/7198))

### Changed

- Bump `@metamask/polling-controller` from `^15.0.0` to `^16.0.0` ([#7202](https://github.com/MetaMask/core/pull/7202))
- Bump `@metamask/controller-utils` from `^11.15.0` to `^11.16.0` ([#7202](https://github.com/MetaMask/core/pull/7202))
- **BREAKING:** Bump `@metamask/transaction-controller` from `^61.0.0` to `^62.0.0` ([#7202](https://github.com/MetaMask/core/pull/7202))
- **BREAKING:** Bump `@metamask/preferences-controller` from `^21.0.0` to `^22.0.0` ([#7202](https://github.com/MetaMask/core/pull/7202))
- **BREAKING:** Bump `@metamask/phishing-controller` from `^15.0.0` to `^16.0.0` ([#7202](https://github.com/MetaMask/core/pull/7202))
- **BREAKING:** Bump `@metamask/network-controller` from `^25.0.0` to `^26.0.0` ([#7202](https://github.com/MetaMask/core/pull/7202))
- **BREAKING:** Bump `@metamask/keyring-controller` from `^24.0.0` to `^25.0.0` ([#7202](https://github.com/MetaMask/core/pull/7202))
- **BREAKING:** Bump `@metamask/core-backend` from `^4.1.0` to `^5.0.0` ([#7202](https://github.com/MetaMask/core/pull/7202))
- **BREAKING:** Bump `@metamask/accounts-controller` from `^34.0.0` to `^35.0.0` ([#7202](https://github.com/MetaMask/core/pull/7202))
- **BREAKING:** Bump `@metamask/account-tree-controller` from `^3.0.0` to `^4.0.0` ([#7202](https://github.com/MetaMask/core/pull/7202))

## [89.0.1]

### Fixed

- Fix duplicate native token address in `CurrencyRateController` spot price fallback API requests ([#7181](https://github.com/MetaMask/core/pull/7181))

## [89.0.0]

### Changed

- **BREAKING:** Remove fallback to CryptoCompare on `CurrencyRatesController` and `TokenRatesController` ([#7167](https://github.com/MetaMask/core/pull/7167))
- Bump `@metamask/core-backend` from `^4.0.0` to `^4.1.0`

### Fixed

- Enable RPC fallback when Accounts API fails or times out in `TokenBalancesController` ([#7155](https://github.com/MetaMask/core/pull/7155))
  - Add 30-second timeout protection for Accounts API balance fetching requests
  - Propagate API errors to `TokenBalancesController` to trigger automatic RPC fallback
  - Remove error catching that prevented RPC fetcher from processing failed chains
  - Ensures native and staked balances are always fetched via RPC when API is unavailable
- Add 30-second timeout protection for Accounts API calls in `TokenDetectionController` to prevent hanging requests ([#7106](https://github.com/MetaMask/core/pull/7106))
  - Prevents token detection from hanging indefinitely on slow or unresponsive API requests
  - Automatically falls back to RPC-based token detection when API call times out or fails
  - Includes error logging for debugging timeout and failure events
- Handle `unprocessedNetworks` from Accounts API responses to ensure complete token detection coverage ([#7106](https://github.com/MetaMask/core/pull/7106))
  - When Accounts API returns networks it cannot process, those networks are automatically added to RPC detection
  - Applies to both `TokenDetectionController` and `TokenBalancesController`
  - Ensures all requested networks are processed even if API has partial support

## [88.0.0]

### Changed

- **BREAKING:** Bump `@metamask/account-tree-controller` from `^2.0.0` to `^3.0.0` ([#7100](https://github.com/MetaMask/core/pull/7100))
- **BREAKING:** Bump `@metamask/multichain-account-service` from `^2.0.0` to `^3.0.0` ([#7100](https://github.com/MetaMask/core/pull/7100))

## [87.1.1]

### Changed

- Remove early return for empty `chainIds` in `searchTokens` function to allow API to handle empty chain IDs ([#7083](https://github.com/MetaMask/core/pull/7083))

### Fixed

- Importing a non-evm asset with positive balance sets balance to 0 after import ([#7094](https://github.com/MetaMask/core/pull/7094))

## [87.1.0]

### Added

- Added `getTrendingTokens` function to fetch trending tokens for specific chains ([#7054]) (https://github.com/MetaMask/core/pull/7054)
- Added new types `SortTrendingBy` and `TrendingAsset` ([#7054]) (https://github.com/MetaMask/core/pull/7054)

## [87.0.0]

### Added

- Add `AssetsByAccountGroup` to list of exported types ([#6983](https://github.com/MetaMask/core/pull/6983))
- Added `addAssets` to allow adding multiple assets for non-EVM chains ([#7016](https://github.com/MetaMask/core/pull/7016))

### Changed

- `isNative` is inferred as `true` for all non-evm assets with slip44 as its asset namespace ([#6983](https://github.com/MetaMask/core/pull/6983))
- **BREAKING:** Modify DeFi position fetching behaviour ([#6944](https://github.com/MetaMask/core/pull/6944))
  - The fetch request to the API times out after 8 seconds and attempts a single retry
  - Refresh only updates the selected evm address
  - `KeyringController:unlock` no longer starts polling
  - `AccountsController:accountAdded` no longer updates DeFi positions
  - `AccountTreeController:selectedAccountGroupChange` updates DeFi positions for the selected address
  - `TransactionController:transactionConfirmed` only updates DeFi positions if the transaction is for the selected address

### Fixed

- Fixed token is not removed from ignored tokens list when added back due to case insensiteivity ([#7016](https://github.com/MetaMask/core/pull/7016))

## [86.0.0]

### Changed

- **BREAKING:** Modify AccountTrackerController events and actions ([#6938](https://github.com/MetaMask/core/pull/6938))
  - `AccountsController:selectedAccountChange` is no longer part of the list of allowed events
  - `NetworkController:getState` refetches balances
  - `TransactionController:unapprovedTransactionAdded` refetches balances
  - `TransactionController:unapprovedTransactionAdded'` refetches balances for the transaction from address and network
  - `TransactionController:transactionConfirmed` refetches balances for the transaction from address and network
- Add optional `fetchingEnabled` callback to `AccountTrackerController` constructor to stop it from fetching balances ([#6938](https://github.com/MetaMask/core/pull/6938))

## [85.0.0]

### Added

- **BREAKING:** Added constructor argument `tokenPricesService` in `currencyRateController` ([#6863](https://github.com/MetaMask/core/pull/6863))
- Added `fetchExchangeRates` function to fetch exchange rates from price-api ([#6863](https://github.com/MetaMask/core/pull/6863))
- Added `ignoreAssets` to allow ignoring assets for non-EVM chains ([#6981](https://github.com/MetaMask/core/pull/6981))

- Added `searchTokens` function to search for tokens across multiple networks using CAIP format chain IDs ([#7004](https://github.com/MetaMask/core/pull/7004))

### Changed

- Bump `@metamask/controller-utils` from `^11.14.1` to `^11.15.0` ([#7003](https://github.com/MetaMask/core/pull/7003))
- `CurrencyRateController` now fetches exchange rates from price-api and fallback to cryptoCompare ([#6863](https://github.com/MetaMask/core/pull/6863))

## [84.0.0]

### Added

- Add export for `CurrencyRateMessenger` ([#6444](https://github.com/MetaMask/core/pull/6444))

### Changed

- **BREAKING:** Migrate controllers to new `Messenger` from `@metamask/messenger` ([#6444](https://github.com/MetaMask/core/pull/6444), [#6386](https://github.com/MetaMask/core/pull/6386), [#6745](https://github.com/MetaMask/core/pull/6745))
  - Previously, the controllers accepted a `RestrictedMessenger` instance from `@metamask/base-controller`.
- **BREAKING:** Bump `@metamask/account-tree-controller` from `^1.0.0` to `^2.0.0` ([#6962](https://github.com/MetaMask/core/pull/6962))
- **BREAKING:** Bump `@metamask/accounts-controller` from `^33.0.0` to `^34.0.0` ([#6962](https://github.com/MetaMask/core/pull/6962))
- **BREAKING:** Bump `@metamask/approval-controller` from `^7.0.0` to `^8.0.0` ([#6962](https://github.com/MetaMask/core/pull/6962))
- **BREAKING:** Bump `@metamask/core-backend` from `^3.0.0` to `^4.0.0` ([#6962](https://github.com/MetaMask/core/pull/6962))
- **BREAKING:** Bump `@metamask/keyring-controller` from `^23.0.0` to `^24.0.0` ([#6962](https://github.com/MetaMask/core/pull/6962))
- **BREAKING:** Bump `@metamask/network-controller` from `^24.0.0` to `^25.0.0` ([#6962](https://github.com/MetaMask/core/pull/6962))
- **BREAKING:** Bump `@metamask/permission-controller` from `^11.0.0` to `^12.0.0` ([#6962](https://github.com/MetaMask/core/pull/6962))
- **BREAKING:** Bump `@metamask/phishing-controller` from `^14.0.0` to `^15.0.0` ([#6962](https://github.com/MetaMask/core/pull/6962))
- **BREAKING:** Bump `@metamask/preferences-controller` from `^20.0.0` to `^21.0.0` ([#6962](https://github.com/MetaMask/core/pull/6962))
- **BREAKING:** Bump `@metamask/transaction-controller` from `^60.0.0` to `^61.0.0` ([#6962](https://github.com/MetaMask/core/pull/6962))
- Bump `@metamask/polling-controller` from `^14.0.1` to `^15.0.0` ([#6940](https://github.com/MetaMask/core/pull/6940), [#6962](https://github.com/MetaMask/core/pull/6962))
- Bump `@metamask/base-controller` from `^8.4.2` to `^9.0.0` ([#6962](https://github.com/MetaMask/core/pull/6962))

## [83.1.0]

### Added

- Add `Monad Mainnet` into `SUPPORTED_NETWORKS_ACCOUNTS_API_V4`

### Fixed

- Fix incorrect balance scan contract address for `Monad Mainnet`
  - Remove `Monad Mainnet` in `SINGLE_CALL_BALANCES_ADDRESS_BY_CHAINID` ([#6929](https://github.com/MetaMask/core/pull/6929))

## [83.0.0]

### Changed

- **BREAKING:** Bump peer dependency `@metamask/core-backend` from `^2.0.0` to `^3.0.0` ([#6923](https://github.com/MetaMask/core/pull/6923))
- Bump `@metamask/base-controller` from `^8.4.1` to `^8.4.2` ([#6917](https://github.com/MetaMask/core/pull/6917))

### Fixed

- Downgrade `multiformats` to `^9.9.0` to avoid ESM-only dependency ([#6920](https://github.com/MetaMask/core/pull/6920))

## [82.0.0]

### Added

- **BREAKING:** Add new event listeners to refresh balances on `TransactionControllerUnapprovedTransactionAddedEvent` and `TransactionControllerTransactionConfirmedEvent` ([#6903](https://github.com/MetaMask/core/pull/6903))
- Add multicall addresses in `MULTICALL_CONTRACT_BY_CHAINID` ([#6896](https://github.com/MetaMask/core/pull/6896))
  - Add multicall address for Chains: `Injective`, `Hemi`, `Plasma`, `Nonmia`, `XRPL`, `Soneium`, `Genesys`, `EDU`, `Abstract`, `Berachain`, `MegaETH Testnet`, `Apechain`, `Matchain`, `Monad Testnet`, `Monad`, `Katana`, `Lens`, `Plume`, `XDC`

### Changed

- Batch `OnAssetConversion` and `OnAssetsMarketData` requests to non-EVM account Snaps ([#6886](https://github.com/MetaMask/core/pull/6886))

## [81.0.1]

### Fixed

- Fix filter for staked Ethereum balances in `AccountTrackerController` ([#6846](https://github.com/MetaMask/core/pull/6846))

## [81.0.0]

### Changed

- **BREAKING:** Bump peer dependency `@metamask/core-backend` from `^1.0.1` to `^2.0.0` ([#6834](https://github.com/MetaMask/core/pull/6834))

### Fixed

- Fix address casing in WebSocket-based token balance updates to ensure consistency ([#6819](https://github.com/MetaMask/core/pull/6819))

## [80.0.0]

### Added

- Add real-time balance updates via WebSocket integration with `AccountActivityService` to `TokenBalancesController` ([#6784](https://github.com/MetaMask/core/pull/6784))
  - Add `@metamask/core-backend` as a dependency and peer dependency ([#6784](https://github.com/MetaMask/core/pull/6784))
  - Controller now subscribes to `AccountActivityService:balanceUpdated` events for instant balance updates
    - Add support for real-time balance updates for both ERC20 tokens and native tokens
    - Add `TokenDetectionController:addDetectedTokensViaWs` action handler for adding tokens detected via WebSocket
  - Controller now subscribes to `AccountActivityService:statusChanged` events to dynamically adjust polling intervals
    - When WebSocket service is "up", polling interval increases to backup interval (5 minutes)
    - When WebSocket service is "down", polling interval restores to default interval (30 seconds)
    - Status changes are debounced (5 seconds) and jittered to prevent thundering herd
    - Add fallback to polling when balance updates contain errors or unsupported asset types

### Changed

- **BREAKING:** `TokenBalancesController` messenger must now allow `AccountActivityService:balanceUpdated` and `AccountActivityService:statusChanged` events ([#6784](https://github.com/MetaMask/core/pull/6784))
- **BREAKING:** `TokenBalancesController` messenger must now allow `TokenDetectionController:addDetectedTokensViaWs` action ([#6784](https://github.com/MetaMask/core/pull/6784))
- **BREAKING:** Change `TokenBalancesController` default polling interval to 30 seconds (was 180 seconds) ([#6784](https://github.com/MetaMask/core/pull/6784))
  - With real-time WebSocket updates, the default interval only applies when WebSocket is disconnected
  - When WebSocket is connected, polling automatically adjusts to 5 minutes as a backup
- **Performance Optimization:** Remove collection API calls from NFT detection process ([#6762](https://github.com/MetaMask/core/pull/6762))
  - Reduce NFT detection API calls by 83% (from 6 calls to 1 call per 100 tokens) by eliminating collection endpoint requests
  - Remove unused collection metadata fields: `contractDeployedAt`, `creator`, and `topBid`

### Fixed

- Fix address format compatibility between `TokenBalancesController` and `AccountTrackerController` in `AccountsApiBalanceFetcher` ([#6812](https://github.com/MetaMask/core/pull/6812))

## [79.0.1]

### Changed

- Bump `@metamask/base-controller` from `^8.4.0` to `^8.4.1` ([#6807](https://github.com/MetaMask/core/pull/6807))
- Bump `@metamask/controller-utils` from `^11.14.0` to `^11.14.1` ([#6807](https://github.com/MetaMask/core/pull/6807))
- Bump `@metamask/polling-controller` from `^14.0.0` to `^14.0.1` ([#6807](https://github.com/MetaMask/core/pull/6807))

## [79.0.0]

### Changed

- **BREAKING:** Change name of token-selector field from `type` to `accountType` to avoid conflicts with existing types. ([#6804](https://github.com/MetaMask/core/pull/6804))

## [78.0.1]

### Changed

- Bump `@metamask/multichain-account-service` from `^1.5.0` to `^1.6.0` ([#6786](https://github.com/MetaMask/core/pull/6786))

### Fixed

- Fix duplicate native token entries in `AccountsApiBalanceFetcher` by ensuring consistent address checksumming ([#6794](https://github.com/MetaMask/core/pull/6794))

## [78.0.0]

### Added

- add `platform` property to `TokenBalancesController` to send better analytics for which platform is hitting out APIs ([#6768](https://github.com/MetaMask/core/pull/6768))

### Changed

- **BREAKING:** Change `accountsApiChainIds` parameter from `ChainIdHex[]` to `() => ChainIdHex[]` in both `AccountTrackerController` and `TokenBalancesController` ([#6776](https://github.com/MetaMask/core/pull/6776))
  - Enables dynamic configuration of chains that should use Accounts API strategy
  - Allows runtime determination of supported chain IDs instead of static array

### Fixed

- Fix staked balance update on the `TokenBalancesController` , it's now filtered by supported chains ([#6776](https://github.com/MetaMask/core/pull/6776))

## [77.0.2]

### Changed

- Bump `@metamask/multichain-account-service` from `^1.2.0` to `^1.3.0` ([#6748](https://github.com/MetaMask/core/pull/6748))

### Fixed

- Fix token balance updates not respecting account selection parameter ([#6738](https://github.com/MetaMask/core/pull/6738))

## [77.0.1]

### Changed

- Bump `@metamask/utils` from `^11.8.0` to `^11.8.1` ([#6708](https://github.com/MetaMask/core/pull/6708))

### Fixed

- Fix unnecessary balance updates in `TokenBalancesController` by skipping updates when values haven't changed ([#6743](https://github.com/MetaMask/core/pull/6743))
  - Prevents unnecessary state mutations for token balances when values are identical
  - Improves performance by reducing redundant processing and re-renders

## [77.0.0]

### Changed

- **BREAKING:** Rename `openSeaEnabled` to `displayNftMedia` in `NftController` ([#4774](https://github.com/MetaMask/core/pull/4774))
  - Ensure compatibility for extension preferences controller state
- **BREAKING:** Remove `setApiKey` function and `openSeaApiKey` from `NftController` since opensea is not used anymore for NFT data ([#4774](https://github.com/MetaMask/core/pull/4774))
- Bump `@metamask/phishing-controller` from `^13.1.0` to `^14.0.0` ([#6716](https://github.com/MetaMask/core/pull/6716), [#6629](https://github.com/MetaMask/core/pull/6716))
- Bump `@metamask/preferences-controller` from `^19.0.0` to `^20.0.0` ([#6716](https://github.com/MetaMask/core/pull/6716), [#6629](https://github.com/MetaMask/core/pull/6716))

## [76.0.0]

### Added

- Add generic number formatter ([#6664](https://github.com/MetaMask/core/pull/6664))
  - The new formatter is available as the `formatNumber` property on the return value of `createFormatters`.

### Changed

- **BREAKING:** Bump peer dependency `@metamask/account-tree-controller` from `^0.7.0` to `^1.0.0` ([#6652](https://github.com/MetaMask/core/pull/6652), [#6676](https://github.com/MetaMask/core/pull/6676))

## [75.2.0]

### Added

- Add `Monad Mainnet` support ([#6618](https://github.com/MetaMask/core/pull/6618))
  - Add `Monad Mainnet` balance scan contract address in `SINGLE_CALL_BALANCES_ADDRESS_BY_CHAINID`
  - Add `Monad Mainnet` in `SupportedTokenDetectionNetworks`
  - Add `Monad Mainnet` in `SUPPORTED_CHAIN_IDS`

### Changed

- Bump `@metamask/controller-utils` from `^11.13.0` to `^11.14.0` ([#6629](https://github.com/MetaMask/core/pull/6629))
- Bump `@metamask/base-controller` from `^8.3.0` to `^8.4.0` ([#6632](https://github.com/MetaMask/core/pull/6632))

### Fixed

- Fix `TokenBalancesController` selective session stopping to prevent old polling sessions from interfering with new ones when chain configurations change ([#6635](https://github.com/MetaMask/core/pull/6635))

## [75.1.0]

### Added

- Shared fiat currency and token formatters ([#6577](https://github.com/MetaMask/core/pull/6577))

### Changed

- Add `queryAllAccounts` parameter support to `AccountTrackerController.refresh()`, `AccountTrackerController._executePoll()`, and `TokenBalancesController.updateBalances()` for flexible account selection during balance updates ([#6600](https://github.com/MetaMask/core/pull/6600))
- Bump `@metamask/utils` from `^11.4.2` to `^11.8.0` ([#6588](https://github.com/MetaMask/core/pull/6588))
- Bump `@metamask/controller-utils` from `^11.12.0` to `^11.13.0` ([#6620](https://github.com/MetaMask/core/pull/6620))

## [75.0.0]

### Added

- Add two new controller state metadata properties: `includeInStateLogs` and `usedInUi` ([#6472](https://github.com/MetaMask/core/pull/6472))

### Changed

- **BREAKING:** Replace `useAccountAPI` boolean with `accountsApiChainIds` array in `TokenBalancesController` for granular per-chain Accounts API configuration ([#6487](https://github.com/MetaMask/core/pull/6487))
- Bump `@metamask/keyring-api` from `^20.1.0` to `^21.0.0` ([#6560](https://github.com/MetaMask/core/pull/6560))

## [74.3.3]

### Changed

- Enhance `TokenBalancesController` with internal dynamic polling per chain support, enabling configurable polling intervals for different networks with automatic interval grouping for improved performance (transparent to existing API) ([#6357](https://github.com/MetaMask/core/pull/6357))
- Bump `@metamask/base-controller` from `^8.2.0` to `^8.3.0` ([#6465](https://github.com/MetaMask/core/pull/6465))

## [74.3.2]

### Changed

- Refactor `AccountTrackerController` to eliminate duplicate code by replacing custom `AccountTrackerRpcBalanceFetcher` with existing `RpcBalanceFetcher` ([#6425](https://github.com/MetaMask/core/pull/6425))

## [74.3.1]

### Fixed

- Fix values returned from multicall fetcher to use the correct BN type, not BigNumber ([#6411](https://github.com/MetaMask/core/pull/6411))

- Ensure every access to the state of `AccountTrackerController` is done with a checksumed address ([#6411](https://github.com/MetaMask/core/pull/6411))

- Ensure the balance passed to update `AccountTrackerController:updateNativeBalances` is of type `Hex` ([#6411](https://github.com/MetaMask/core/pull/6411))

## [74.3.0]

### Added

- Add native and staked balances to assets calculations ([#6399](https://github.com/MetaMask/core/pull/6399))

## [74.2.0]

### Added

- Add `rawBalance` to the result of `selectAssetsBySelectedAccountGroup` ([#6398](https://github.com/MetaMask/core/pull/6398))

## [74.1.1]

### Changed

- Improve balance fetching performance and resilience by parallelizing multi-chain operations and moving timeout handling to fetchers ([#6390](https://github.com/MetaMask/core/pull/6390))
  - Replace sequential `for` loops with `Promise.allSettled` in `RpcBalanceFetcher` and `AccountTrackerController` for parallel chain processing
  - Move timeout handling from controller-level `Promise.race` to fetcher-level `safelyExecuteWithTimeout` for better error isolation
  - Add `safelyExecuteWithTimeout` to both `RpcBalanceFetcher` and `AccountsApiBalanceFetcher` to prevent individual chain timeouts from blocking other chains
  - Remove redundant timeout wrappers from `TokenBalancesController` and `AccountTrackerController`
  - Improve test coverage for timeout and error handling scenarios in all balance fetchers

## [74.1.0]

### Added

- Enable `AccountTrackerController` to fetch native balances using AccountsAPI when `allowExternalServices` is enabled ([#6369](https://github.com/MetaMask/core/pull/6369))
  - Implement native balance fetching via AccountsAPI when `useAccountsAPI` and `allowExternalServices` are both true
  - Add fallback to RPC balance fetching when external services are disabled
  - Add comprehensive test coverage for both AccountsAPI and RPC balance fetching scenarios

### Changed

- Bump `@metamask/base-controller` from `^8.1.0` to `^8.2.0` ([#6355](https://github.com/MetaMask/core/pull/6355))

- Add new `accountId` field to the `Asset` type ([#6358](https://github.com/MetaMask/core/pull/6358))

### Fixed

- Uses `InternalAccount['type']` for the `Asset['type']` property ([#6358](https://github.com/MetaMask/core/pull/6358))

- Ensure that the evm addresses used to fetch balances from AccountTrackerController state is lowercase, in order to account for discrepancies between clients ([#6358](https://github.com/MetaMask/core/pull/6358))

- Prevents mutation of memoized fields used inside selectors ([#6358](https://github.com/MetaMask/core/pull/6358))

- Fix duplicate token balance entries caused by case-sensitive address comparison in `TokenBalancesController.updateBalances` ([#6354](https://github.com/MetaMask/core/pull/6354))

  - Normalize token addresses to proper EIP-55 checksum format before using as object keys to prevent the same token from appearing multiple times with different cases
  - Add comprehensive unit tests for token address normalization scenarios

- Fix TokenBalancesController timeout handling by replacing `safelyExecuteWithTimeout` with proper `Promise.race` implementation ([#6365](https://github.com/MetaMask/core/pull/6365))
  - Replace `safelyExecuteWithTimeout` which was silently swallowing timeout errors with direct `Promise.race` that properly throws
  - Reduce RPC timeout from 3 minutes to 15 seconds for better responsiveness and batch size
  - Enable proper fallback between API and RPC balance fetchers when timeouts occur

## [74.0.0]

### Added

- Added a token selector that returns list of tokens and balances for evm and multichain assets based on the selected account group ([#6226](https://github.com/MetaMask/core/pull/6226))

### Changed

- **BREAKING:** Bump peer dependency `@metamask/accounts-controller` from `^32.0.0` to `^33.0.0` ([#6345](https://github.com/MetaMask/core/pull/6345))
- **BREAKING:** Bump peer dependency `@metamask/keyring-controller` from `^22.0.0` to `^23.0.0` ([#6345](https://github.com/MetaMask/core/pull/6345))
- **BREAKING:** Bump peer dependency `@metamask/preferences-controller` from `^18.0.0` to `^19.0.0` ([#6345](https://github.com/MetaMask/core/pull/6345))
- **BREAKING:** Bump peer dependency `@metamask/transaction-controller` from `^59.0.0` to `^60.0.0` ([#6345](https://github.com/MetaMask/core/pull/6345))

## [73.3.0]

### Changed

- Bump accounts related packages ([#6309](https://github.com/MetaMask/core/pull/6309))
  - Bump `@metamask/keyring-api` from `^20.0.0` to `^20.1.0`
  - Bump `@metamask/keyring-internal-api` from `^8.0.0` to `^8.1.0`

### Fixed

- Fix precision loss in AccountsApiBalanceFetcher causing incorrect token balance conversion ([#6330](https://github.com/MetaMask/core/pull/6330))
  - Replaced floating-point arithmetic with string-based precision conversion to avoid JavaScript precision limitations

## [73.2.0]

### Added

- Implement balance change calculator and network filtering ([#6285](https://github.com/MetaMask/core/pull/6285))
  - Add core balance change calculators with period support (1d/7d/30d), network filtering, and group-level computation
- Add new utility functions for efficient balance fetching using Multicall3 ([#6212](https://github.com/MetaMask/core/pull/6212))
  - Added `aggregate3` function for direct access to Multicall3's aggregate3 method with individual failure handling
  - Added `getTokenBalancesForMultipleAddresses` function to efficiently batch ERC20 and native token balance queries for multiple addresses
  - Supports up to 300 calls per batch with automatic fallback to individual calls on unsupported chains
  - Returns organized balance data as nested maps for easy consumption by client applications

### Changed

- **BREAKING**: Improved `TokenBalancesController` performance with two-tier balance fetching strategy ([#6232](https://github.com/MetaMask/core/pull/6232))
  - Implements Accounts API as primary fetching method for supported networks (faster, more efficient)
  - Falls back to RPC calls using Multicall3's `aggregate3` for unsupported networks or API failures
  - Significantly reduces RPC calls from N individual requests to batched calls of up to 300 operations
  - Provides comprehensive network coverage with graceful degradation when services are unavailable
- Bump `@metamask/base-controller` from `^8.0.1` to `^8.1.0` ([#6284](https://github.com/MetaMask/core/pull/6284))
- Bump `@metamask/controller-utils` from `^11.11.0` to `^11.12.0` ([#6303](https://github.com/MetaMask/core/pull/6303))
- Bump `@metamask/transaction-controller` from `^59.1.0` to `^59.2.0` ([#6291](https://github.com/MetaMask/core/pull/6291))
- Bump `@metamask/account-tree-controller` from `^0.7.0` to `^0.8.0` ([#6273](https://github.com/MetaMask/core/pull/6273))
- Bump `@metamask/accounts-controller` from `^32.0.1` to `^32.0.2` ([#6273](https://github.com/MetaMask/core/pull/6273))
- Bump `@metamask/keyring-controller` from `^22.1.0` to `^22.1.1` ([#6273](https://github.com/MetaMask/core/pull/6273))
- Bump `@metamask/multichain-account-service` from `^0.3.0` to `^0.4.0` ([#6273](https://github.com/MetaMask/core/pull/6273))

## [73.1.0]

### Added

- Comprehensive balance selectors for multichain account groups and wallets ([#6235](https://github.com/MetaMask/core/pull/6235))

### Changed

- Bump `@metamask/keyring-api` from `^19.0.0` to `^20.0.0` ([#6248](https://github.com/MetaMask/core/pull/6248))

### Fixed

- Correct the polling rate for the DeFiPositionsController from 1 minute to 10 minutes. ([#6242](https://github.com/MetaMask/core/pull/6242))
- Fix `AccountTrackerController` to force block number update to avoid stale cached native balances ([#6250](https://github.com/MetaMask/core/pull/6250))

## [73.0.2]

### Fixed

- Use a narrow selector when listening to `CurrencyRateController:stateChange` ([#6217](https://github.com/MetaMask/core/pull/6217))
- Fixed an issue where attempting to fetch asset conversions for accounts without assets would crash the snap ([#6207](https://github.com/MetaMask/core/pull/6207))

## [73.0.1]

### Changed

- Improved `AccountTrackerController` RPC performance by batching addresses using a multicall contract ([#6099](https://github.com/MetaMask/core/pull/6099))
  - Fallbacks to single address RPC calls on chains that do not have a multicall contract.
- Improved `AssetsContractController` RPC performance by batching addresses using a multicall contract ([#6099](https://github.com/MetaMask/core/pull/6099))
  - Fallbacks to single address RPC calls on chains that do not have a multicall contract.

### Fixed

- Fix `TokenBalancesController` to force block number update to avoid stale cached balances ([#6197](https://github.com/MetaMask/core/pull/6197))

## [73.0.0]

### Changed

- **BREAKING:** Bump peer dependency `@metamask/accounts-controller` to `^32.0.0` ([#6171](https://github.com/MetaMask/core/pull/6171))
- **BREAKING:** Bump peer dependency `@metamask/transaction-controller` to `^59.0.0` ([#6171](https://github.com/MetaMask/core/pull/6171))
- Improved `TokenDetectionController` token handling flow ([#6012](https://github.com/MetaMask/core/pull/6012))
  - Detected tokens are now implicitly added directly to `allTokens` instead of being added to `allDetectedTokens` first
  - This simplifies the token import flow and improves performance by eliminating the manual UI import step
  - Enhanced `TokenDetectionController` to use direct RPC calls when basic functionality is disabled ([#6012](https://github.com/MetaMask/core/pull/6012))
  - Token detection now falls back to direct RPC calls instead of API-based detection when basic functionality is turned off
- Bump `@metamask/keyring-api` from `^18.0.0` to `^19.0.0` ([#6146](https://github.com/MetaMask/core/pull/6146))

### Fixed

- Fix `TokenDetectionController` to respect the detection toggle setting ([#6012](https://github.com/MetaMask/core/pull/6012))
  - Token detection will no longer run when the detection toggle is disabled, even during user refresh operations
- Improved `CurrencyRateController` behavior when basic functionality is disabled ([#6012](https://github.com/MetaMask/core/pull/6012))
  - Disabled requests to CryptoCompare when basic functionality is turned off to avoid unnecessary API calls
- Improve error handling in `MultichainAssetsRatesController` for Snap request failures ([#6104](https://github.com/MetaMask/core/pull/6104))
  - Enhanced `#handleSnapRequest` method with detailed error logging and graceful failure recovery
  - Added null safety checks to prevent crashes when Snap requests return null
  - Controller now continues operation when individual Snap requests fail instead of crashing
  - Added comprehensive unit tests covering various error scenarios including JSON-RPC errors and network failures

## [72.0.0]

### Changed

- Update `NftController` to use properly exported `PhishingControllerBulkScanUrlsAction` type from `@metamask/phishing-controller` ([#6105](https://github.com/MetaMask/core/pull/6105))
- Bump dev dependency `@metamask/phishing-controller` to `^13.1.0` ([#6120](https://github.com/MetaMask/core/pull/6120))

## [71.0.0]

### Changed

- **BREAKING:** Bump peer dependency `@metamask/phishing-controller` to `^13.0.0` ([#6098](https://github.com/MetaMask/core/pull/6098))

## [70.0.1]

### Changed

- Bump `@metamask/controller-utils` from `^11.10.0` to `^11.11.0` ([#6069](https://github.com/MetaMask/core/pull/6069))
  - This upgrade includes performance improvements to checksum hex address normalization
- Bump `@metamask/utils` from `^11.2.0` to `^11.4.2` ([#6054](https://github.com/MetaMask/core/pull/6054))

## [70.0.0]

### Changed

- **BREAKING:** Bump peer dependency `@metamask/snaps-controllers` from `^12.0.0` to `^14.0.0` ([#6035](https://github.com/MetaMask/core/pull/6035))
- Update `MultichainAssetsRatesController` to use the new `onAssetsMarketData` handler in addition of `onAssetsConversion` to get marketData ([#6035](https://github.com/MetaMask/core/pull/6035))
  - This change improves the handler interface for fetching asset market data from Snaps
- Bump `@metamask/snaps-sdk` from `^7.1.0` to `^9.0.0` ([#6035](https://github.com/MetaMask/core/pull/6035))
- Bump `@metamask/snaps-utils` from `^9.4.0` to `^11.0.0` ([#6035](https://github.com/MetaMask/core/pull/6035))

## [69.0.0]

### Changed

- **BREAKING:** Bump peer dependency `@metamask/accounts-controller` to `^31.0.0` ([#5999](https://github.com/MetaMask/core/pull/5999))
- **BREAKING:** Bump peer dependency `@metamask/network-controller` to `^24.0.0` ([#5999](https://github.com/MetaMask/core/pull/5999))
- **BREAKING:** Bump peer dependency `@metamask/transaction-controller` to `^58.0.0` ([#5999](https://github.com/MetaMask/core/pull/5999))
- Bump `@metamask/polling-controller` to `^14.0.0` ([#5999](https://github.com/MetaMask/core/pull/5999))

## [68.2.0]

### Added

- Added `getErc20Balances` function within `TokenBalancesController` to support fetching ERC-20 token balances for a given address and token list ([#5925](https://github.com/MetaMask/core/pull/5925))
  - This modular service simplifies balance retrieval logic and can be reused across different parts of the controller

### Changed

- Bump `@metamask/transaction-controller` to `^57.3.0` ([#5954](https://github.com/MetaMask/core/pull/5954))

### Fixed

- Prevented `AccountTrackerController` from updating state with empty or unchanged account balance data during refresh ([#5942](https://github.com/MetaMask/core/pull/5942))
  - Added guards to skip state updates when fetched balances are empty or identical to existing state
  - Reduces unnecessary `stateChange` emissions and preserves previously-cached balances under network failure scenarios
- Prevented `TokenBalancesController` from updating account balance to 0 while multicall contract failed ([#5975](https://github.com/MetaMask/core/pull/5975))

## [68.1.0]

### Added

- Added Base Network for networks to track in `TokenDetectionController` ([#5902](https://github.com/MetaMask/core/pull/5902))
  - Network changes were added in `@metamask/controller-utils`
- Added Metamask pooled staking token for Ethereum Hoodi testnet ([#5855](https://github.com/MetaMask/core/pull/5855))

### Changed

- Bump `@metamask/controller-utils` to `^11.10.0` ([#5935](https://github.com/MetaMask/core/pull/5935))

## [68.0.0]

### Changed

- **BREAKING:** Update `NftController` and `NftDetectionController` to eliminate the dependency on the current chain ([#5622](https://github.com/MetaMask/core/pull/5622))
  - All functions that previously accepted networkClientId as an optional parameter now require it as a mandatory parameter.
- **BREAKING:** Add `NetworkController:findNetworkClientIdByChainId` to allowed actions in `NftController` ([#5622](https://github.com/MetaMask/core/pull/5622))
- **BREAKING:** Add `NetworkController:findNetworkClientIdByChainId` to allowed actions in `NftDetectionController` ([#5622](https://github.com/MetaMask/core/pull/5622))

## [67.0.0]

### Changed

- **BREAKING:** Bump `@metamask/accounts-controller` peer dependency to `^30.0.0` ([#5888](https://github.com/MetaMask/core/pull/5888))
- **BREAKING:** Bump `@metamask/transaction-controller` peer dependency to `^57.0.0` ([#5888](https://github.com/MetaMask/core/pull/5888))
- **BREAKING:** Bump `@metamask/providers` peer dependency from `^21.0.0` to `^22.0.0` ([#5871](https://github.com/MetaMask/core/pull/5871))
- **BREAKING:** Bump `@metamask/snaps-controllers` peer dependency from `^11.0.0` to `^12.0.0` ([#5871](https://github.com/MetaMask/core/pull/5871))
- Remove `sei` from constants `SUPPORTED_CURRENCIES` ([#5883](https://github.com/MetaMask/core/pull/5883))

## [66.0.0]

### Added

- Add optional parameter to track DeFi metrics when positions are being fetched ([#5868](https://github.com/MetaMask/core/pull/5868))
- Add phishing protection for NFT metadata URLs in `NftController` ([#5598](https://github.com/MetaMask/core/pull/5598))
  - NFT metadata URLs are now scanned for malicious content using the `PhishingController`
  - Malicious URLs in NFT metadata fields (image, externalLink, etc.) are automatically sanitized

### Changed

- **BREAKING:** Add peer dependency on `@metamask/phishing-controller` ^12.5.0 ([#5598](https://github.com/MetaMask/core/pull/5598))

## [65.0.0]

### Added

- **BREAKING:** Add event listener for `TransactionController:transactionConfirmed` on `TokenDetectionController` to trigger token detection ([#5859](https://github.com/MetaMask/core/pull/5859))

### Changed

- **BREAKING:** Add event listener for `KeyringController:accountRemoved` instead of `AccountsController:accountRemoved` in `TokenBalancesController` and `TokensController` ([#5859](https://github.com/MetaMask/core/pull/5859))

## [64.0.0]

### Added

- **BREAKING:** Add event listener for `AccountsController:accountRemoved` on `TokenBalancesController` to remove token balances for the removed account ([#5726](https://github.com/MetaMask/core/pull/5726))

- **BREAKING:** Add event listener for `AccountsController:accountRemoved` on `TokensController` to remove tokens for the removed account ([#5726](https://github.com/MetaMask/core/pull/5726))

- **BREAKING:** Add `listAccounts` action to `TokensController` ([#5726](https://github.com/MetaMask/core/pull/5726))

- **BREAKING:** Add `listAccounts` action to `TokenBalancesController` ([#5726](https://github.com/MetaMask/core/pull/5726))

### Changed

- TokenBalancesController will now check if balances has changed before updating the state ([#5726](https://github.com/MetaMask/core/pull/5726))

## [63.1.0]

### Changed

- Added optional `account` parameter to `fetchHistoricalPricesForAsset` method in `MultichainAssetsRatesController` ([#5833](https://github.com/MetaMask/core/pull/5833))
- Updated `TokenListController` `fetchTokenList` method to bail if cache is valid ([#5804](https://github.com/MetaMask/core/pull/5804))
  - also cleaned up internal state update logic
- Bump `@metamask/controller-utils` to `^11.9.0` ([#5812](https://github.com/MetaMask/core/pull/5812))

## [63.0.0]

### Changed

- **BREAKING:** bump `@metamask/keyring-controller` peer dependency to `^22.0.0` ([#5802](https://github.com/MetaMask/core/pull/5802))
- **BREAKING:** bump `@metamask/accounts-controller` peer dependency to `^29.0.0` ([#5802](https://github.com/MetaMask/core/pull/5802))
- **BREAKING:** bump `@metamask/preferences-controller` peer dependency to `^18.0.0` ([#5802](https://github.com/MetaMask/core/pull/5802))
- **BREAKING:** bump `@metamask/transaction-controller` peer dependency to `^56.0.0` ([#5802](https://github.com/MetaMask/core/pull/5802))

## [62.0.0]

### Added

- Add event `MultichainAssetsController:accountAssetListUpdated` in MultichainAssetsController to notify when new assets are detected for an account ([#5761](https://github.com/MetaMask/core/pull/5761))

### Changed

- **BREAKING:** Removed subscription to `MultichainAssetsController:stateChange` in `MultichainAssetsRatesController` and add subscription to `MultichainAssetsController:accountAssetListUpdated` ([#5761](https://github.com/MetaMask/core/pull/5761))
- **BREAKING:** Removed subscription to `MultichainAssetsController:stateChange` in `MultichainBalancesController` and add subscription to `MultichainAssetsController:accountAssetListUpdated` ([#5761](https://github.com/MetaMask/core/pull/5761))

## [61.1.0]

### Changed

- Bump `@metamask/controller-utils` to `^11.8.0` ([#5765](https://github.com/MetaMask/core/pull/5765))
- Update `DEFI_POSITIONS_API_URL` to use the production endpoint ([#5769](https://github.com/MetaMask/core/pull/5769))

## [61.0.0]

### Changed

- **BREAKING:** Bump `@metamask/accounts-controller` peer dependency to `^28.0.0` ([#5763](https://github.com/MetaMask/core/pull/5763))
- **BREAKING:** Bump `@metamask/transaction-controller` peer dependency to `^55.0.0` ([#5763](https://github.com/MetaMask/core/pull/5763))
- Bump `@metamask/base-controller` from `^8.0.0` to `^8.0.1` ([#5722](https://github.com/MetaMask/core/pull/5722))

## [60.0.0]

### Added

- Add support for 'Sonic Mainnet' chainId in the list of SUPPORTED_CHAIN_IDS. ([#5711](https://github.com/MetaMask/core/pull/5711))

### Changed

- Refactor `TokensController` to remove reliance on a single selected network ([#5659](https://github.com/MetaMask/core/pull/5659))
  - `TokensController` methods now require `networkClientId` as an explicit parameter.
  - Token management logic is fully parameterized by `chainId`, allowing multi-chain token handling and improving reliability across network changes.
  - Internal state updates and token metadata fetching are scoped to the corresponding `chainId`

### Removed

- **BREAKING:** Remove deprecated `chainId` instance property from `TokensController` ([#5659](https://github.com/MetaMask/core/pull/5659))
  - All chain context is now derived from `networkClientId` at the method level.

## [59.0.0]

### Added

- Add `SEI` network support ([#5610](https://github.com/MetaMask/core/pull/5610))
  - Add token detection support
  - Add NFT detection support

### Changed

- Refactor `TokenRatesController` to support processing multiple chains simultaneously ([#5645](https://github.com/MetaMask/core/pull/5645))
  - The controller now supports an array of chain IDs rather than a single value, simplifying the polling process by allowing iteration over all chains in a single loop
- Refactor `AccountTrackerController` to support processing multiple chains simultaneously ([#5680](https://github.com/MetaMask/core/pull/5680))
  - The controller now accepts an array of chain IDs instead of a single value, streamlining the polling process by iterating over all chains in one loop

### Removed

- **BREAKING:** Eliminate legacy network dependency handling in `TokenRatesController` ([#5645](https://github.com/MetaMask/core/pull/5645))
  - We're no longer relying on the currently selected network.
- **BREAKING:** Eliminate legacy network dependency handling in `AccountTrackerController` ([#5680](https://github.com/MetaMask/core/pull/5680))
  - We're no longer relying on the currently selected network.

## [58.0.0]

### Added

- Added `includeMarketData` to the params of the `OnAssetsConversion` handler ([#5639](https://github.com/MetaMask/core/pull/5639))
- Added `fetchHistoricalPricesForAsset` method to `MultichainAssetsRatesController` ([#5639](https://github.com/MetaMask/core/pull/5639))
- Added `getSelectedMultichainAccount` action to `multichainAssetsRatesController` ([#5639](https://github.com/MetaMask/core/pull/5639))
- Added new state field `historicalPrices` to `MultichainAssetsRatesController` ([#5639](https://github.com/MetaMask/core/pull/5639))

### Changed

- **BREAKING:** Bump `@metamask/snaps-controllers` peer dependency from ^9.19.0 to ^11.0.0 ([#5639](https://github.com/MetaMask/core/pull/5639))
- **BREAKING:** Bump `@metamask/providers` peer dependency from ^18.1.0 to ^21.0.0 ([#5639](https://github.com/MetaMask/core/pull/5639))
- Bump `@metamask/snaps-utils` from ^8.10.0 to ^9.2.0 ([#5639](https://github.com/MetaMask/core/pull/5639))

## [57.0.0]

### Added

- Add a new `DeFiPositionsController` that maintains an updated list of DeFi positions for EVM accounts ([#5400](https://github.com/MetaMask/core/pull/5400))
  - Export `DeFiPositionsController`
  - Export the following types
    - `DeFiPositionsControllerState`
    - `DeFiPositionsControllerActions`
    - `DeFiPositionsControllerEvents`
    - `DeFiPositionsControllerGetStateAction`
    - `DeFiPositionsControllerStateChangeEvent`
    - `DeFiPositionsControllerMessenger`
    - `GroupedDeFiPositions`

### Changed

- **BREAKING** Add `@metamask/transaction-controller` as a peer dependency at `^54.0.0` ([#5400](https://github.com/MetaMask/core/pull/5400))

## [56.0.0]

### Changed

- Update `TokensController`, `TokenListController`, and `AccountTrackerController` to use per-chain state variants ([#5310](https://github.com/MetaMask/core/pull/5310))
- Bump `@metamask/keyring-api` to `^17.4.0` ([#5565](https://github.com/MetaMask/core/pull/5565))
- Bump `@metamask/controller-utils` to `^11.7.0` ([#5583](https://github.com/MetaMask/core/pull/5583))
  - Via this upgrade, `updateExchangeRates` now supports the MegaETH testnet

### Removed

- **BREAKING:** Remove deprecated state fields scoped to the current chain ([#5310](https://github.com/MetaMask/core/pull/5310))
  - This change removes the following state fields from the following controllers:
    - `TokensControllerState`
      - `detectedTokens` (replaced by `allDetectedTokens`)
      - `ignoredTokens` (replaced by `allIgnoredTokens`)
      - `tokens` (replaced by `allTokens`)
    - `TokenListControllerState`
      - `tokenList` (replaced by `tokensChainsCache`)
    - `AccountTrackerControllerState`
      - `accounts` (replaced by `accountsByChainId`)
  - This will require a migration in the clients to remove them from state in order to prevent unnecessary Sentry errors when updating controller state.

### Fixed

- Update token rate request key to handle when new tokens are detected inside the `TokenRatesController` ([#5531](https://github.com/MetaMask/core/pull/5311)))
- Update `CurrencyRateController` to prevent undefined or empty currencies from being queried ([#5458](https://github.com/MetaMask/core/pull/5458)))

## [55.0.1]

### Added

- Add an optional chainId argument to `addNftContract` function in NftController ([#5508](https://github.com/MetaMask/core/pull/5508))

## [55.0.0]

### Changed

- **BREAKING:** Bump peer dependency `@metamask/accounts-controller` to `^27.0.0` ([#5507](https://github.com/MetaMask/core/pull/5507))
- **BREAKING:** Bump peer dependency `@metamask/network-controller` to `^23.0.0` ([#5507](https://github.com/MetaMask/core/pull/5507))
- Bump `@metamask/polling-controller` to `^13.0.0` ([#5507](https://github.com/MetaMask/core/pull/5507))

## [54.0.0]

### Changed

- **BREAKING**: The `detectNfts` method in the `NftDetectionController` now accepts chain IDs directly instead of networkClientId, enabling NFT detection across multiple chains simultaneously ([#5448](https://github.com/MetaMask/core/pull/5448))

### Fixed

- Fixed token address conversion in the `TokenRatesController` to correctly preserve the checksum address format without unnecessary hex conversion ([#5490](https://github.com/MetaMask/core/pull/5490))

## [53.1.1]

### Fixed

- Check if `KeyringController` is unlocked before processing account events in `MultichainBalancesController` ([#5473](https://github.com/MetaMask/core/pull/5473))
  - This is needed since some Snaps might decrypt their state which needs the `KeyringController` to be unlocked.
- Fix runtime error in NFT detection when metadata is `null` ([#5455](https://github.com/MetaMask/core/pull/5455))

## [53.1.0]

### Added

- Add token display data controller for search & discovery ([#5307](https://github.com/MetaMask/core/pull/5307))

## [53.0.0]

### Added

- Add `getAssetMetadata` action to `MultichainAssetsController` ([#5430](https://github.com/MetaMask/core/pull/5430))

### Changed

- **BREAKING:** Bump `@metamask/keyring-controller` peer dependency to `^21.0.0` ([#5439](https://github.com/MetaMask/core/pull/5439))
- **BREAKING:** Bump `@metamask/accounts-controller` peer dependency to `^26.0.0` ([#5439](https://github.com/MetaMask/core/pull/5439))
- **BREAKING:** Bump `@metamask/keyring-internal-api` from `^5.0.0` to `^6.0.0` ([#5347](https://github.com/MetaMask/core/pull/5347))
- **BREAKING:** Bump `@ethereumjs/util` from `^8.1.0` to `^9.1.0` ([#5347](https://github.com/MetaMask/core/pull/5347))

## [52.0.0]

### Changed

- **BREAKING:** Bump `@metamask/keyring-controller` peer dependency to `^20.0.0` ([#5426](https://github.com/MetaMask/core/pull/5426))
- **BREAKING:** Bump `@metamask/accounts-controller` peer dependency to `^25.0.0` ([#5426](https://github.com/MetaMask/core/pull/5426))
- **BREAKING:** Bump `@metamask/preferences-controller` peer dependency to `^16.0.0` ([#5426](https://github.com/MetaMask/core/pull/5426))
- Bump `@metamask/keyring-internal-api` from `^4.0.3` to `^5.0.0` ([#5405](https://github.com/MetaMask/core/pull/5405))

### Fixed

- Fixed conversion rates for MANTLE ([#5402](https://github.com/MetaMask/core/pull/5402))

## [51.0.2]

### Fixed

- `MultichainAssetsRatesController` now skips unnecessary Snap calls when the assets list is empty ([#5370](https://github.com/MetaMask/core/pull/5370))

## [51.0.1]

### Changed

- Bump `@metamask/keyring-api"` from `^17.0.0` to `^17.2.0` ([#5366](https://github.com/MetaMask/core/pull/5366))

## [51.0.0]

### Changed

- **BREAKING:** Rename `MultiChainAssetsRatesController` to `MultichainAssetsRatesController` ([#5354](https://github.com/MetaMask/core/pull/5354))
- Bump `@metamask/utils` from `^11.1.0` to `^11.2.0` ([#5301](https://github.com/MetaMask/core/pull/5301))

### Fixed

- Resolved an issue where rate polling would only begin after the default 3-minute interval by manually triggering a rate update upon initialization, ensuring an immediate refresh for a better user experience ([#5364](https://github.com/MetaMask/core/pull/5364))

## [50.0.0]

### Changed

- **BREAKING:** Bump `@metamask/accounts-controller` peer dependency from `^23.0.1` to `^24.0.0` ([#5318](https://github.com/MetaMask/core/pull/5318))
- Removed legacy poll function to prevent redundant polling ([#5321](https://github.com/MetaMask/core/pull/5321))

### Fixed

- Ensure that the polling is not triggered on the constructor with the initialisation of the controller ([#5321](https://github.com/MetaMask/core/pull/5321))

## [49.0.0]

### Added

- Add new `MultiChainTokensRatesController` ([#5175](https://github.com/MetaMask/core/pull/5175))
  - A controller that manages multi‑chain token conversion rates within MetaMask. Its primary goal is to periodically poll for updated conversion rates of tokens associated with non‑EVM accounts (those using Snap metadata), ensuring that the conversion data remains up‑to‑date across supported chains.
- Add `updateBalance` to MultichainBalancesController ([#5295](https://github.com/MetaMask/core/pull/5295))

### Changed

- **BREAKING:** MultichainBalancesController messenger must now allow `MultichainAssetsController:getState` action and `MultichainAssetsController:stateChange` event ([#5295](https://github.com/MetaMask/core/pull/5295))
- Update `MultichainBalancesController` to get the full list of assets from `MultichainAssetsController` state instead of only requesting the native token ([#5295](https://github.com/MetaMask/core/pull/5295))
- Bump `@metamask/base-controller` from `^7.1.1` to `^8.0.0` ([#5305](https://github.com/MetaMask/core/pull/5305))
- Bump `@metamask/polling-controller` from `^12.0.2` to `^12.0.3` ([#5305](https://github.com/MetaMask/core/pull/5305))

### Removed

- **BREAKING:** `NETWORK_ASSETS_MAP`, `MultichainNetworks`, and `MultichainNativeAssets` are no longer exported ([#5295](https://github.com/MetaMask/core/pull/5295))

## [48.0.0]

### Added

- Add `MultichainAssetsController` for non-EVM assets ([#5138](https://github.com/MetaMask/core/pull/5138))

### Changed

- **BREAKING:** Bump `@metamask/accounts-controller` peer dependency from `^22.0.0` to `^23.0.0` ([#5292](https://github.com/MetaMask/core/pull/5292))
- Bump `@metamask/keyring-api"` from `^16.1.0` to `^17.0.0` ([#5280](https://github.com/MetaMask/core/pull/5280))
- Bump `@metamask/snaps-utils` from `^8.9.0` to `^8.10.0` ([#5265](https://github.com/MetaMask/core/pull/5265))
- Bump `@metamask/utils` from `^11.0.1` to `^11.1.0` ([#5223](https://github.com/MetaMask/core/pull/5223))
- Removed polling mechanism in the `MultichainBalancesController` and now relies on the new `AccountsController:accountBalancesUpdated` event ([#5221](https://github.com/MetaMask/core/pull/5221))

### Fixed

- The tokens state is now updated only when the `tokenChainId` matches the currently selected chain ID. ([#5257](https://github.com/MetaMask/core/pull/5257))

## [47.0.0]

### Added

- Add `onBreak` and `onDegraded` methods to `CodefiTokenPricesServiceV2` ([#5109](https://github.com/MetaMask/core/pull/5109))
  - These serve the same purpose as the `onBreak` and `onDegraded` constructor options, but align more closely with the Cockatiel policy API.

### Changed

- **BREAKING:** Bump `@metamask/accounts-controller` peer dependency from `^21.0.0` to `^22.0.0` ([#5218](https://github.com/MetaMask/core/pull/5218))
- Deprecate `ClientConfigApiService` constructor options `onBreak` and `onDegraded` in favor of methods ([#5109](https://github.com/MetaMask/core/pull/5109))
- Add `@metamask/controller-utils@^11.4.5` as a dependency ([#5109](https://github.com/MetaMask/core/pull/5109))
  - `cockatiel` should still be in the dependency tree because it's now a dependency of `@metamask/controller-utils`
- Re-introduce `@metamask/keyring-api` as a runtime dependency ([#5206](https://github.com/MetaMask/core/pull/5206))
  - This was required since the introduction of the `MultichainBalancesController`.
- Bump `@metamask/keyring-api` from `^14.0.0` to `^16.1.0` ([#5190](https://github.com/MetaMask/core/pull/5190)), ([#5208](https://github.com/MetaMask/core/pull/5208))
- Bump `@metamask/keyring-internal-api` from `^2.0.1` to `^4.0.1` ([#5190](https://github.com/MetaMask/core/pull/5190)), ([#5208](https://github.com/MetaMask/core/pull/5208))
- Bump `@metamask/keyring-snap-client` from `^3.0.0` to `^3.0.3` ([#5190](https://github.com/MetaMask/core/pull/5190)), ([#5208](https://github.com/MetaMask/core/pull/5208))

## [46.0.1]

### Changed

- Bump `@metamask/keyring-api` from `^13.0.0` to `^14.0.0` ([#5177](https://github.com/MetaMask/core/pull/5177))
- Bump `@metamask/keyring-internal-api` from `^2.0.0` to `^2.0.1` ([#5177](https://github.com/MetaMask/core/pull/5177))
- Bump `@metamask/keyring-snap-client` from `^2.0.0` to `^3.0.0` ([#5177](https://github.com/MetaMask/core/pull/5177))

### Fixed

- Fix type issue in `ERC721Standard.getDetails` ([#4985](https://github.com/MetaMask/core/pull/4985))
  - The image variable now returns a string instead of a promise when the token image uses the 'ipfs://' protocol.
- Relax NFTs metadata RPC calls ([#5134](https://github.com/MetaMask/core/pull/5134))
  - We now check the number of NFTs to update against a threshold value (500) to avoid sending an excessive amount of RPC calls to fetch NFTs metadata.

## [46.0.0]

### Added

- Add new `MultichainBalancesController` ([#4965](https://github.com/MetaMask/core/pull/4965))
  - This controller has been migrated from the MetaMask extension codebase.
- Added utility function `getKeyByValue` ([#5099](https://github.com/MetaMask/core/pull/5099))

### Changed

- **BREAKING:** Bump `@metamask/accounts-controller` peer dependency from `^20.0.0` to `^21.0.0` ([#5140](https://github.com/MetaMask/core/pull/5140))
- Bump `@metamask/base-controller` from `^7.0.0` to `^7.1.1` ([#5079](https://github.com/MetaMask/core/pull/5079)), ([#5135](https://github.com/MetaMask/core/pull/5135))
- Bump `@metamask/keyring-api` from `^12.0.0` to `^13.0.0` ([#5066](https://github.com/MetaMask/core/pull/5066))
- Bump `@metamask/utils` to `^11.0.1` ([#5080](https://github.com/MetaMask/core/pull/5080))
- Bump `@metamask/rpc-errors` to `^7.0.2` ([#5080](https://github.com/MetaMask/core/pull/5080))

### Fixed

- Fix Mantle price when calling `fetchMultiExchangeRate` ([#5099](https://github.com/MetaMask/core/pull/5099))
- Fix multicall revert in `TokenBalancesController` ([#5083](https://github.com/MetaMask/core/pull/5083))
  - `TokenBalancesController` was fixed to fetch erc20 token balances even if there's an invalid token in state whose address does not point to a smart contract.
- Fix state changes for `ignoreTokens` for non-selected networks ([#5014](https://github.com/MetaMask/core/pull/5014))

## [45.1.2]

### Changed

- Remove use of `@metamask/keyring-api` ([#4695](https://github.com/MetaMask/core/pull/4695))
  - `@metamask/providers` and `webextension-polyfill` peer dependencies are no longer required.
- Use new `@metamask/keyring-internal-api@^1.0.0` ([#4695](https://github.com/MetaMask/core/pull/4695))
  - This package has been split out from the Keyring API. Its types are compatible with the `@metamask/keyring-api` package used previously.

## [45.1.1]

### Changed

- Bump `@metamask/controller-utils` from `^11.3.0` to `^11.4.4` ([#5012](https://github.com/MetaMask/core/pull/5012))
- Bump `@metamask/polling-controller` from `^12.0.1` to `^12.0.2` ([#5012](https://github.com/MetaMask/core/pull/5012))

### Fixed

- Make implicit peer dependencies explicit ([#4974](https://github.com/MetaMask/core/pull/4974))
  - Add the following packages as peer dependencies of this package to satisfy peer dependency requirements from other dependencies:
    - `@metamask/providers` `^18.1.0` (required by `@metamask/keyring-api`)
    - `webextension-polyfill` `^0.10.0 || ^0.11.0 || ^0.12.0` (required by `@metamask/providers`)
  - These dependencies really should be present in projects that consume this package (e.g. MetaMask clients), and this change ensures that they now are.
  - Furthermore, we are assuming that clients already use these dependencies, since otherwise it would be impossible to consume this package in its entirety or even create a working build. Hence, the addition of these peer dependencies is really a formality and should not be breaking.
- Fix `TokensController.ignoreTokens` so that if a network is provided, `allIgnoredTokens`, `allTokens`, and `allDetectedTokens` for that network no longer get corrupted with tokens from the globally selected network ([#4967](https://github.com/MetaMask/core/pull/4967))
- Correct ESM-compatible build so that imports of the following packages that re-export other modules via `export *` are no longer corrupted: ([#5011](https://github.com/MetaMask/core/pull/5011))
  - `@metamask/abi-utils`
  - `@metamask/contract-metadata`
  - `@metamask/eth-query`
  - `@ethereumjs/util`
  - `bn.js`
  - `cockatiel`
  - `lodash`
  - `single-call-balance-checker-abi`

## [45.1.0]

### Added

- `chainIdToNativeTokenAddress` to record chains with unique (non-zero) addresses ([#4952](https://github.com/MetaMask/core/pull/4952))
- `getNativeTokenAddress()` exported function to return the correct native token address for native assets ([#4952](https://github.com/MetaMask/core/pull/4952))
- add support for all added networks when switching account for Token Detection ([#4957](https://github.com/MetaMask/core/pull/4957))

### Changed

- Update price API calls to use the native token by chain instead of relying on the zero address. ([#4952](https://github.com/MetaMask/core/pull/4952))
- Update `TokenRatesController` market data mapping to use `getNativeTokenAddress` instead of the zero address for native tokens. ([#4952](https://github.com/MetaMask/core/pull/4952))

## [45.0.0]

### Changed

- **BREAKING:** Bump `@metamask/keyring-controller` peer dependency from `^18.0.0` to `^19.0.0` ([#4195](https://github.com/MetaMask/core/pull/4956))
- **BREAKING:** Bump `@metamask/accounts-controller` peer dependency from `^19.0.0` to `^20.0.0` ([#4195](https://github.com/MetaMask/core/pull/4956))
- **BREAKING:** Bump `@metamask/preferences-controller` peer dependency from `^14.0.0` to `^15.0.0` ([#4195](https://github.com/MetaMask/core/pull/4956))

## [44.1.0]

### Changed

- An argument `networkClientId` is added to `TokensController.ignoreTokens`, allowing tokens to be ignored on specific chains. ([#4949](https://github.com/MetaMask/core/pull/4949))

## [44.0.1]

### Changed

- Fixes an issue where the token detection was unnecessarily falling back to an RPC approach, causing redundant detections. ([#4928](https://github.com/MetaMask/core/pull/4928))

- Fixes an issue where `TokensController.addTokens` was not respecting the network client id passed to it. ([#4940](https://github.com/MetaMask/core/pull/4940))

## [44.0.0]

### Changed

- **BREAKING**: The `TokenBalancesController` state is now across all chains and accounts under the field `tokenBalances`, as a mapping from account address -> chain id -> token address -> balance. ([#4782](https://github.com/MetaMask/core/pull/4782))

- **BREAKING**: The `TokenBalancesController` now extends `StaticIntervalPollingController`, and the new polling API `startPolling` must be used to initiate polling (`startPolling`, `stopPollingByPollingToken`). ([#4782](https://github.com/MetaMask/core/pull/4782))

- **BREAKING**: `TokenBalancesController` now requires subscriptions to the `PreferencesController:stateChange` and `NetworkController:stateChange` events. And access to the `NetworkController:getNetworkClientById`, `NetworkController:getState`, `TokensController:getState`, and `PreferencesController:getState` actions. ([#4782](https://github.com/MetaMask/core/pull/4782))

- **BREAKING**: `TokensController` requires a subscription to the `NetworkController:stateChange` event. It now now removes state for chain IDs when their network is removed. ([#4782](https://github.com/MetaMask/core/pull/4782))

- `TokenRatesController` now removes state for chain IDs when their network is removed. ([#4782](https://github.com/MetaMask/core/pull/4782))

## [43.1.1]

### Changed

- Fix a bug in `TokensController.addTokens` where tokens could be added from the wrong chain. ([#4924](https://github.com/MetaMask/core/pull/4924))

## [43.1.0]

### Added

- Add Solana to the polled exchange rates ([#4914](https://github.com/MetaMask/core/pull/4914))

## [43.0.0]

### Added

- `AccountTrackerController` now tracks balances of staked ETH for each account, under the state property `stakedBalance`. ([#4879](https://github.com/MetaMask/core/pull/4879))

### Changed

- **BREAKING**: The polling input for`TokenListController` is now `{chainId: Hex}` instead of `{networkClientId: NetworkClientId}`. ([#4878](https://github.com/MetaMask/core/pull/4878))
- **BREAKING**: The polling input for`TokenDetectionController` is now `{ chainIds: Hex[]; address: string; }` instead of `{ networkClientId: NetworkClientId; address: string; }`. ([#4894](https://github.com/MetaMask/core/pull/4894))
- **BREAKING:** Bump `@metamask/keyring-controller` peer dependency from `^17.0.0` to `^18.0.0` ([#4195](https://github.com/MetaMask/core/pull/4195))
- **BREAKING:** Bump `@metamask/preferences-controller` peer dependency from `^13.2.0` to `^14.0.0` ([#4909](https://github.com/MetaMask/core/pull/4909), [#4915](https://github.com/MetaMask/core/pull/4915))
- **BREAKING:** Bump `@metamask/accounts-controller` peer dependency from `^18.0.0` to `^19.0.0` ([#4915](https://github.com/MetaMask/core/pull/4915))
- Bump `@metamask/controller-utils` from `^11.4.2` to `^11.4.3` ([#4195](https://github.com/MetaMask/core/pull/4195))

## [42.0.0]

### Added

- Add `resetState` method to `NftController`, `TokensController`, `TokenBalancesController` and `TokenRatesController` to reset the controller's state back to their default state ([#4880](https://github.com/MetaMask/core/pull/4880))

### Changed

- **BREAKING**: A `platform` argument must now be passed to the `TokenDetectionController` constructor, indicating whether the platform is extension or mobile. ([#4877](https://github.com/MetaMask/core/pull/4877))
- **BREAKING**: The `TokenRatesController` now accepts `{chainId: Hex}` as its polling input to `startPolling()` instead of `{networkClientId: NetworkClientId}` ([#4887](https://github.com/MetaMask/core/pull/4887))
- When the `TokenRatesController`'s subscription to `TokensController:stateChange` is fired, token prices are now updated across all chain IDs whose tokens changed, instead of just the current chain. ([#4866](https://github.com/MetaMask/core/pull/4866))
- The `TokenDetectionController` now passes a `x-metamask-clientproduct` header when calling the account API. ([#4877](https://github.com/MetaMask/core/pull/4877))

## [41.0.0]

### Changed

- **BREAKING**: The polling input accepted by `CurrencyRateController` is now an object with a `nativeCurrencies` property that is defined as a `string` array type ([#4852](https://github.com/MetaMask/core/pull/4852))
  - The `input` parameters of the controller's `_executePoll`, `_startPolling`, `onPollingComplete` methods now only accept this new polling input type.
  - The `nativeCurrency` property (`string` type) has been removed.
- **BREAKING**: `RatesController` now types the `conversionRate` and `usdConversionRate` in its state as `number` instead of `string`, to match what it was actually storing. ([#4852](https://github.com/MetaMask/core/pull/4852))
- Bump `@metamask/base-controller` from `^7.0.1` to `^7.0.2` ([#4862](https://github.com/MetaMask/core/pull/4862))
- Bump `@metamask/controller-utils` from `^11.4.0` to `^11.4.1` ([#4862](https://github.com/MetaMask/core/pull/4862))
- Bump dev dependency `@metamask/approval-controller` from `^7.1.0` to `^7.1.1` ([#4862](https://github.com/MetaMask/core/pull/4862))

## [40.0.0]

### Changed

- **BREAKING:** The CurrencyRateController polling input is now `{ nativeCurrency: string }` instead of a network client ID ([#4839](https://github.com/MetaMask/core/pull/4839))
- **BREAKING:** Bump `@metamask/network-controller` peer dependency to `^22.0.0` ([#4841](https://github.com/MetaMask/core/pull/4841))
- Bump `@metamask/controller-utils` to `^11.4.0` ([#4834](https://github.com/MetaMask/core/pull/4834))
- Bump `@metamask/rpc-errors` to `^7.0.1` ([#4831](https://github.com/MetaMask/core/pull/4831))
- Bump `@metamask/utils` to `^10.0.0` ([#4831](https://github.com/MetaMask/core/pull/4831))

### Fixed

- Update TokenRatesController to not reset market data just after network switch but before loading new market data ([#4832](https://github.com/MetaMask/core/pull/4832))

## [39.0.0]

### Changed

- **BREAKING:** `AccountTrackerController`, `CurrencyRateController`, `TokenDetectionController`, `TokenListController`, and `TokenRatesController` now use a new polling interface that accepts the generic parameter `PollingInput` ([#4752](https://github.com/MetaMask/core/pull/4752))
- **BREAKING:** The inherited `AbstractPollingController` method `startPollingByNetworkClientId` has been renamed to `startPolling` ([#4752](https://github.com/MetaMask/core/pull/4752))
- **BREAKING:** The inherited `AbstractPollingController` method `onPollingComplete` now returns the entire input object of type `PollingInput`, instead of a network client id ([#4752](https://github.com/MetaMask/core/pull/4752))

## [38.3.0]

### Changed

- The `includeDuplicateSymbolAssets` param is removed from our api call to TokenApi ([#4768](https://github.com/MetaMask/core/pull/4768))

## [38.2.0]

### Changed

- The `TokenRatesController` now fetches token rates for all accounts, instead of just the selected account ([#4759](https://github.com/MetaMask/core/pull/4759))

## [38.1.0]

### Changed

- Parallelization of detected tokens with balance ([#4697](https://github.com/MetaMask/core/pull/4697))
- Bump accounts related packages ([#4713](https://github.com/MetaMask/core/pull/4713)), ([#4728](https://github.com/MetaMask/core/pull/4728))
  - Those packages are now built slightly differently and are part of the [accounts monorepo](https://github.com/MetaMask/accounts).
  - Bump `@metamask/keyring-api` from `^8.1.0` to `^8.1.4`

## [38.0.1]

### Fixed

- Produce and export ESM-compatible TypeScript type declaration files in addition to CommonJS-compatible declaration files ([#4648](https://github.com/MetaMask/core/pull/4648))
  - Previously, this package shipped with only one variant of type declaration
    files, and these files were only CommonJS-compatible, and the `exports`
    field in `package.json` linked to these files. This is an anti-pattern and
    was rightfully flagged by the
    ["Are the Types Wrong?"](https://arethetypeswrong.github.io/) tool as
    ["masquerading as CJS"](https://github.com/arethetypeswrong/arethetypeswrong.github.io/blob/main/docs/problems/FalseCJS.md).
    All of the ATTW checks now pass.
- Remove chunk files ([#4648](https://github.com/MetaMask/core/pull/4648)).
  - Previously, the build tool we used to generate JavaScript files extracted
    common code to "chunk" files. While this was intended to make this package
    more tree-shakeable, it also made debugging more difficult for our
    development teams. These chunk files are no longer present.
- Don't update currency rates on transient errors ([#4662](https://github.com/MetaMask/core/pull/4662))
  - In `CurrencyRateController` if unexpected errors occur during requests to
    crypto compare, the conversion rate in state will remain unchanged instead
    of being set to null.
- Fix fallback conversion rate for token market data ([#4615](https://github.com/MetaMask/core/pull/4615))
  - On networks where the native currency is not ETH, token market data is now
    correctly priced in the native currency.

## [38.0.0]

### Added

- Export `MarketDataDetails` type ([#4622](https://github.com/MetaMask/core/pull/4622))

### Changed

- **BREAKING:** Narrow `TokensController` constructor option `provider` by removing `undefined` from its type signature ([#4567](https://github.com/MetaMask/core/pull/4567))
- **BREAKING:** Bump devDependency and peerDependency `@metamask/network-controller` from `^20.0.0` to `^21.0.0` ([#4618](https://github.com/MetaMask/core/pull/4618), [#4651](https://github.com/MetaMask/core/pull/4651))
- Bump `@metamask/base-controller` from `^6.0.2` to `^7.0.0` ([#4625](https://github.com/MetaMask/core/pull/4625), [#4643](https://github.com/MetaMask/core/pull/4643))
- Bump `@metamask/controller-utils` from `^11.0.2` to `^11.2.0` ([#4639](https://github.com/MetaMask/core/pull/4639), [#4651](https://github.com/MetaMask/core/pull/4651))
- Bump `@metamask/polling-controller` from `^9.0.1` to `^10.0.0` ([#4651](https://github.com/MetaMask/core/pull/4651))
- Bump `@metamask/keyring-api` to version `8.1.0` ([#4594](https://github.com/MetaMask/core/pull/4594))
- Bump `typescript` from `~5.0.4` to `~5.2.2` ([#4576](https://github.com/MetaMask/core/pull/4576), [#4584](https://github.com/MetaMask/core/pull/4584))

### Fixed

- Fix `RatesController` `setCryptocurrencyList` method, which was not using the correct field when updating internal state ([#4572](https://github.com/MetaMask/core/pull/4572))
- Fetch correct price for the $OMNI native currency ([#4570](https://github.com/MetaMask/core/pull/4570))
- Add public `name` property to `AssetsContractController` ([#4564](https://github.com/MetaMask/core/pull/4564))

## [37.0.0]

### Added

- Add elements to the `AssetsContractController` class: ([#4397](https://github.com/MetaMask/core/pull/4397))
  - Add class field `messagingSystem`.
  - Add getters for `ipfsGateway` and `chainId`. As corresponding setters have not been defined, these properties are not externally mutable.
- Add and export the `AssetsContractControllerMessenger` type ([#4397](https://github.com/MetaMask/core/pull/4397))
  - `AssetsContractControllerMessenger` must allow the external actions `NetworkController:getNetworkClientById`, `NetworkController:getNetworkConfigurationByNetworkClientId`, `NetworkController:getSelectedNetworkClient`, `NetworkController:getState`.
  - `AssetsContractControllerMessenger` must allow the external events `PreferencesController:stateChange`, `NetworkController:networkDidChange`.
- Add and export new types: `AssetsContractControllerActions`, `AssetsContractControllerEvents`, `AssetsContractControllerGetERC20StandardAction`, `AssetsContractControllerGetERC721StandardAction`, `AssetsContractControllerGetERC1155StandardAction`, `AssetsContractControllerGetERC20BalanceOfAction`, `AssetsContractControllerGetERC20TokenDecimalsAction`, `AssetsContractControllerGetERC20TokenNameAction`, `AssetsContractControllerGetERC721NftTokenIdAction`, `AssetsContractControllerGetERC721TokenURIAction`, `AssetsContractControllerGetERC721AssetNameAction`, `AssetsContractControllerGetERC721AssetSymbolAction`, `AssetsContractControllerGetERC721OwnerOfAction`, `AssetsContractControllerGetERC1155TokenURIAction`, `AssetsContractControllerGetERC1155BalanceOfAction`, `AssetsContractControllerTransferSingleERC1155Action`, `AssetsContractControllerGetTokenStandardAndDetailsAction`, `AssetsContractControllerGetBalancesInSingleCallAction` ([#4397](https://github.com/MetaMask/core/pull/4397))
- Add a new `setProvider` method to `AssetsContractController` ([#4397](https://github.com/MetaMask/core/pull/4397))
  - Replaces the removed `provider` setter method, and widens the `provider` function parameter type from `Provider` to `Provider | undefined`.
- Export `TokenBalancesControllerState` type ([#4535](https://github.com/MetaMask/core/pull/4535))
  - This was defined but not exported in v34.0.0.
- Add `getNFTContractInfo` method to the `NFTController` for fetching NFT Collection Metadata from the NFT API ([#4524](https://github.com/MetaMask/core/pull/4524))

### Changed

- **BREAKING:** Add required constructor option `messenger` to the `AssetsContractController` class ([#4397](https://github.com/MetaMask/core/pull/4397))
- **BREAKING:** `TokenBalancesControllerMessenger` must allow the `AssetsContractController:getERC20BalanceOf` action in addition to its previous allowed actions ([#4397](https://github.com/MetaMask/core/pull/4397))
- **BREAKING:** `NftControllerMessenger` must allow the following actions in addition to its previous allowed actions: `AssetsContractController:getERC721AssetName`, `AssetsContractController:getERC721AssetSymbol`, `AssetsContractController:getERC721TokenURI`, `AssetsContractController:getERC721OwnerOf`, `AssetsContractController:getERC1155BalanceOf`, `AssetsContractController:getERC1155TokenURI` ([#4397](https://github.com/MetaMask/core/pull/4397))
- **BREAKING:** The type of `SINGLE_CALL_BALANCES_ADDRESS_BY_CHAINID` is narrowed from `Record<Hex, string>` to the const-asserted literal properties of the `SINGLE_CALL_BALANCES_ADDRESS_BY_CHAINID` object ([#4397](https://github.com/MetaMask/core/pull/4397))
  - The index signature is restricted to the union of the enum keys of `SupportedTokenDetectionNetworks`.
  - The property value type is restricted to the type union of the addresses defined in the object.
  - The object type is constrained by `Record<Hex, string>` using the `satisfies` keyword.
- **BREAKING:** Convert the `BalanceMap` type from an `interface` into a type alias ([#4397](https://github.com/MetaMask/core/pull/4397))
  - Type aliases have an index signature of `string` by default, and are compatible with the `StateConstraint` type defined in the `@metamask/base-controller` package.
- **BREAKING:** `getIpfsCIDv1AndPath`, `getFormattedIpfsUrl` are now async functions ([#3645](https://github.com/MetaMask/core/pull/3645))
- **BREAKING:** Bump peerDependency `@metamask/accounts-controller` from `^17.0.0` to `^18.0.0` ([#4548](https://github.com/MetaMask/core/pull/4548))
- Remove `@metamask/accounts-controller`, `@metamask/approval-controller`, `@metamask/keyring-controller`, and `@metamask/preferences-controller` dependencies [#4556](https://github.com/MetaMask/core/pull/4556)
  - These were listed under `peerDependencies` already, so they were redundant as dependencies.
- Add `immer` `^9.0.6` as a new dependency ([#3645](https://github.com/MetaMask/core/pull/3645))
- Bump `@metamask/abi-utils` from `^2.0.2` to `^2.0.3` ([#3645](https://github.com/MetaMask/core/pull/3645))
- Bump `@metamask/base-controller` from `^6.0.0` to `^6.0.2` ([#4517](https://github.com/MetaMask/core/pull/4517), [#4544](https://github.com/MetaMask/core/pull/4544))
- Bump `@metamask/controller-utils` from `^11.0.1` to `^11.0.2` ([#4544](https://github.com/MetaMask/core/pull/4544))
- Bump `@metamask/utils` from `^9.0.0` to `^9.1.0` ([#4529](https://github.com/MetaMask/core/pull/4529))
- Bump `multiformats` from `^9.5.2` to `^13.1.0` ([#3645](https://github.com/MetaMask/core/pull/3645))
- Bump `@metamask/polling-controller` from `^9.0.0` to `^9.0.1` ([#4548](https://github.com/MetaMask/core/pull/4548))

### Removed

- **BREAKING:** Remove elements from the `AssetsContractController` class: ([#4397](https://github.com/MetaMask/core/pull/4397))
  - **BREAKING:** `AssetsContractController` no longer inherits from `BaseControllerV1`.
  - **BREAKING:** Remove constructor option callbacks `onPreferencesStateChange`, `onNetworkDidChange`, `getNetworkClientById`, and replace with corresponding messenger actions and events.
  - **BREAKING:** Remove class fields: `name`, `config` (along with its properties `provider`, `ipfsGateway`, `chainId`).
  - **BREAKING:** Remove methods: `getProvider`, `getChainId`.
    - Use the getters `provider` and `chainId` instead.
  - **BREAKING:** Remove the `provider` setter method.
    - Use the `setProvider` method instead.
- **BREAKING:** Remove the `getERC20BalanceOf` constructor option callback from the `TokenBalancesControllerOptions` type and the `TokenBalancesController` constructor ([#4397](https://github.com/MetaMask/core/pull/4397))
  - The messenger is expected to allow `AssetsContractController:getERC20BalanceOf` messenger action so that it can be used instead.
- **BREAKING:** Remove `NftController` constructor option callbacks: `getERC721AssetName`, `getERC721AssetSymbol`, `getERC721TokenURI`, `getERC721OwnerOf`, `getERC1155BalanceOf`, `getERC1155TokenURI` ([#4397](https://github.com/MetaMask/core/pull/4397))
  - These are accessed through the messenger instead.
- **BREAKING:** Remove the `AssetsContractConfig` type ([#4397](https://github.com/MetaMask/core/pull/4397))
- **BREAKING:** Remove export for `MISSING_PROVIDER_ERROR` ([#4397](https://github.com/MetaMask/core/pull/4397))

### Fixed

- **BREAKING:** Convert the `getERC721NftTokenId` method of the `AssetsContractController` into an async function. ([#4397](https://github.com/MetaMask/core/pull/4397))

## [36.0.0]

### Added

- Add optional `topBid` property to the `NftMetadata` type. This property must be of type `TopBid`. ([#4522](https://github.com/MetaMask/core/pull/4522))
- Add optional `floorAsk` property to the `TokenCollection` type. This property must be of type `FloorAskCollection`. ([#4522](https://github.com/MetaMask/core/pull/4522))
- Add linea mainnet support to nft detection supported networks ([#4515](https://github.com/MetaMask/core/pull/4515))
- The `Collection` type is expanded to include the following 'string'-type optional properties: `contractDeployedAt`, `creator`, `ownerCount`, and an optional property `topBid` of the type `TopBid & { sourceDomain?: string; }`. ([#4443](https://github.com/MetaMask/core/pull/4443))

### Changed

- Fetch NFT collections data from the NFT-API `Get Collections` endpoint when calling the `detectNfts` method of `NftDetectionController`, and the `updateNftMetadata` and `watchNft` methods of `NftController`. ([#4443](https://github.com/MetaMask/core/pull/4443))
- Bump `@metamask/utils` to `^9.0.0` ([#4516](https://github.com/MetaMask/core/pull/4516))
- Bump `@metamask/rpc-errors` to `^6.3.1` ([#4516](https://github.com/MetaMask/core/pull/4516))

### Fixed

- **BREAKING:** The `attributes` property of the `NftMetadata` type must be of type `Attributes[]` ([#4522](https://github.com/MetaMask/core/pull/4522))
  - The `attributes` property was added and typed as `Attributes` on `v28.0.0`.

## [35.0.0]

### Changed

- **BREAKING:** Bump peerDependency `@metamask/network-controller` to `^20.0.0` ([#4508](https://github.com/MetaMask/core/pull/4508))
- Bump `@metamask/polling-controller` to `^9.0.0` ([#4508](https://github.com/MetaMask/core/pull/4508))
- Bump `@metamask/accounts-controller` to `^17.2.0` ([#4498](https://github.com/MetaMask/core/pull/4498))

### Fixed

- Add support for tokenURI encoded images to `NftController` methods `addNft`, `watchNft` and `updateNftMetadata` ([#4482](https://github.com/MetaMask/core/pull/4482))

## [34.0.0]

### Added

- Add `AccountTrackerControllerGetStateAction`, `AccountTrackerControllerActions`, `AccountTrackerControllerStateChangeEvent`, and `AccountTrackerControllerEvents` types ([#4407](https://github.com/MetaMask/core/pull/4407))
- Add `setIntervalLength` and `getIntervalLength` methods to `AccountTrackerController` ([#4407](https://github.com/MetaMask/core/pull/4407))
  - `setIntervalLength` replaces updating the polling interval via `configure`.

### Changed

- **BREAKING** `TokenBalancesController` messenger must allow the action `AccountsController:getSelectedAccount` and remove `PreferencesController:getState`. ([#4219](https://github.com/MetaMask/core/pull/4219))
- **BREAKING** `TokenDetectionController` messenger must allow the action `AccountsController:getAccount`. ([#4219](https://github.com/MetaMask/core/pull/4219))
- **BREAKING** `TokenDetectionController` messenger must allow the event `AccountsController:selectedEvmAccountChange` and remove `AccountsController:selectedAccountChange`. ([#4219](https://github.com/MetaMask/core/pull/4219))
- **BREAKING** `TokenRatesController` messenger must allow the action `AccountsController:getAccount`, `AccountsController:getSelectedAccount` and remove `PreferencesController:getState`. ([#4219](https://github.com/MetaMask/core/pull/4219))
- **BREAKING** `TokenRatesController` messenger must allow the event `AccountsController:selectedEvmAccountChange` and remove `PreferencesController:stateChange`. ([#4219](https://github.com/MetaMask/core/pull/4219))
- **BREAKING** `TokensController` messenger must allow the action `AccountsController:getAccount`, `AccountsController:getSelectedAccount`.
- **BREAKING** `TokensController` messenger must allow the event `AccountsController:selectedEvmAccountChange`. ([#4219](https://github.com/MetaMask/core/pull/4219))
- Upgrade AccountTrackerController to BaseControllerV2 ([#4407](https://github.com/MetaMask/core/pull/4407))
- **BREAKING:** Convert `AccountInformation` from interface to type ([#4407](https://github.com/MetaMask/core/pull/4407))
- **BREAKING:** Rename `AccountTrackerState` to `AccountTrackerControllerState` and convert from interface to type ([#4407](https://github.com/MetaMask/core/pull/4407))
- **BREAKING:** `AccountTrackerController` now inherits from `StaticIntervalPollingController` instead of `StaticIntervalPollingControllerV1` ([#4407](https://github.com/MetaMask/core/pull/4407))
  - The constructor now takes a single options object rather than three arguments. Some options have been removed; see later entries.
- **BREAKING:** The `AccountTrackerController` messenger must now allow the actions `PreferencesController:getState`, `NetworkController:getState`, and `NetworkController:getNetworkClientById` ([#4407](https://github.com/MetaMask/core/pull/4407))
- **BREAKING:** The `refresh` method is no longer pre-bound to the controller ([#4407](https://github.com/MetaMask/core/pull/4407))
  - You may now need to pre-bind it e.g. `accountTrackerController.refresh.bind(accountTrackerController)`.
- Bump `@metamask/accounts-controller` to `^17.1.0` ([#4460](https://github.com/MetaMask/core/pull/4460))

### Removed

- **BREAKING** `TokensController` removes `selectedAddress` constructor argument. ([#4219](https://github.com/MetaMask/core/pull/4219))
- **BREAKING** `TokenDetectionController` removes `selectedAddress` constructor argument. ([#4219](https://github.com/MetaMask/core/pull/4219))
- **BREAKING:** Remove `AccountTrackerConfig` type ([#4407](https://github.com/MetaMask/core/pull/4407))
  - Some of these properties have been merged into the options that the `AccountTrackerController` constructor takes.
- **BREAKING:** Remove `config` property and `configure` method from `AccountTrackerController` ([#4407](https://github.com/MetaMask/core/pull/4407))
  - The controller now takes a single options object which can be used for configuration, and configuration is now kept internally.
- **BREAKING:** Remove `notify`, `subscribe`, and `unsubscribe` methods from `AccountTrackerController` ([#4407](https://github.com/MetaMask/core/pull/4407))
  - Use the controller messenger for subscribing to and publishing events instead.
- **BREAKING:** Remove `provider`, `getMultiAccountBalancesEnabled`, `getCurrentChainId`, and `getNetworkClientById` from configuration options for `AccountTrackerController` ([#4407](https://github.com/MetaMask/core/pull/4407))
  - The provider is now obtained directly from the network controller on demand.
  - The messenger is now used in place of the callbacks.

## [33.0.0]

### Added

- **BREAKING:** Add `messenger` as a constructor option for `AccountTrackerController` ([#4225](https://github.com/MetaMask/core/pull/4225))
- **BREAKING:** Add `messenger` option to `TokenRatesController` ([#4314](https://github.com/MetaMask/core/pull/4314))
  - This messenger must allow the actions `TokensController:getState`, `NetworkController:getNetworkClientById`, `NetworkController:getState`, and `PreferencesController:getState` and allow the events `PreferencesController:stateChange`, `TokensController:stateChange`, and `NetworkController:stateChange`.
- Add types `TokenRatesControllerGetStateAction`, `TokenRatesControllerActions`, `TokenRatesControllerStateChangeEvent`, `TokenRatesControllerEvents`, `TokenRatesControllerMessenger`([#4314](https://github.com/MetaMask/core/pull/4314))
- Add function `getDefaultTokenRatesControllerState` ([#4314](https://github.com/MetaMask/core/pull/4314))
- Add `enable` and `disable` methods to `TokenRatesController` ([#4314](https://github.com/MetaMask/core/pull/4314))
  - These are used to stop and restart polling.
- Export `ContractExchangeRates` type ([#4314](https://github.com/MetaMask/core/pull/4314))
  - Add `AccountTrackerControllerMessenger` type
- **BREAKING:** The `NftController` messenger must now allow `AccountsController:getAccount` and `AccountsController:getSelectedAccount` as messenger actions and `AccountsController:selectedEvmAccountChange` as a messenger event ([#4221](https://github.com/MetaMask/core/pull/4221))
- **BREAKING:** `NftDetectionController` messenger must now allow `AccountsController:getSelectedAccount` as a messenger action ([#4221](https://github.com/MetaMask/core/pull/4221))
- Token price API support for mantle network ([#4376](https://github.com/MetaMask/core/pull/4376))

### Changed

- **BREAKING:** Bump dependency and peer dependency `@metamask/accounts-controller` to `^17.0.0` ([#4413](https://github.com/MetaMask/core/pull/4413))
- **BREAKING:** `TokenRatesController` now inherits from `StaticIntervalPollingController` instead of `StaticIntervalPollingControllerV1` ([#4314](https://github.com/MetaMask/core/pull/4314))
  - The constructor now takes a single options object rather than three arguments. Some options have been removed; see later entries.
- **BREAKING:** Rename `TokenRatesState` to `TokenRatesControllerState`, and convert from `interface` to `type` ([#4314](https://github.com/MetaMask/core/pull/4314))
- The `NftController` now reads the selected address via the `AccountsController`, using the `AccountsController:selectedEvmAccountChange` messenger event to stay up to date ([#4221](https://github.com/MetaMask/core/pull/4221))
- `NftDetectionController` now reads the currently selected account from `AccountsController` instead of `PreferencesController` ([#4221](https://github.com/MetaMask/core/pull/4221))
- Bump `@metamask/keyring-api` to `^8.0.0` ([#4405](https://github.com/MetaMask/core/pull/4405))
- Bump `@metamask/eth-snap-keyring` to `^4.3.1` ([#4405](https://github.com/MetaMask/core/pull/4405))
- Bump `@metamask/keyring-controller` to `^17.1.0` ([#4413](https://github.com/MetaMask/core/pull/4413))

### Removed

- **BREAKING:** Remove `nativeCurrency`, `chainId`, `selectedAddress`, `allTokens`, and `allDetectedTokens` from configuration options for `TokenRatesController` ([#4314](https://github.com/MetaMask/core/pull/4314))
  - The messenger is now used to obtain information from other controllers where this data was originally expected to come from.
- **BREAKING:** Remove `config` property and `configure` method from `TokenRatesController` ([#4314](https://github.com/MetaMask/core/pull/4314))
  - The controller now takes a single options object which can be used for configuration, and configuration is now kept internally.
- **BREAKING:** Remove `notify`, `subscribe`, and `unsubscribe` methods from `TokenRatesController` ([#4314](https://github.com/MetaMask/core/pull/4314))
  - Use the controller messenger for subscribing to and publishing events instead.
- **BREAKING:** Remove `TokenRatesConfig` type ([#4314](https://github.com/MetaMask/core/pull/4314))
  - Some of these properties have been merged into the options that `TokenRatesController` takes.
- **BREAKING:** Remove `NftController` constructor options `selectedAddress`. ([#4221](https://github.com/MetaMask/core/pull/4221))
- **BREAKING:** Remove `AccountTrackerController` constructor options `getIdentities`, `getSelectedAddress` and `onPreferencesStateChange` ([#4225](https://github.com/MetaMask/core/pull/4225))
- **BREAKING:** Remove `value` property from the data for each token in `state.marketData` ([#4364](https://github.com/MetaMask/core/pull/4364))
  - The `price` property should be used instead.

### Fixed

- Prevent unnecessary state updates when executing the `NftController`'s `updateNftMetadata` method by comparing the metadata of fetched NFTs and NFTs in state and synchronizing state updates using a mutex lock. ([#4325](https://github.com/MetaMask/core/pull/4325))
- Prevent the use of market data when not available for a given token ([#4361](https://github.com/MetaMask/core/pull/4361))
- Fix `refresh` method remaining locked indefinitely after it was run successfully. Now lock is released on successful as well as failed runs. ([#4270](https://github.com/MetaMask/core/pull/4270))
- `TokenRatesController` uses checksum instead of lowercase format for token addresses ([#4377](https://github.com/MetaMask/core/pull/4377))

## [32.0.0]

### Changed

- **BREAKING:** Bump minimum Node version to 18.18 ([#3611](https://github.com/MetaMask/core/pull/3611))
- **BREAKING:** Bump dependency and peer dependency `@metamask/accounts-controller` to `^16.0.0` ([#4352](https://github.com/MetaMask/core/pull/4352))
- **BREAKING:** Bump dependency and peer dependency `@metamask/approval-controller` to `^7.0.0` ([#4352](https://github.com/MetaMask/core/pull/4352))
- **BREAKING:** Bump dependency and peer dependency `@metamask/keyring-controller` to `^17.0.0` ([#4352](https://github.com/MetaMask/core/pull/4352))
- **BREAKING:** Bump dependency and peer dependency `@metamask/network-controller` to `^19.0.0` ([#4352](https://github.com/MetaMask/core/pull/4352))
- **BREAKING:** Bump dependency and peer dependency `@metamask/preferences-controller` to `^13.0.0` ([#4352](https://github.com/MetaMask/core/pull/4352))
- Bump `@metamask/base-controller` to `^6.0.0` ([#4352](https://github.com/MetaMask/core/pull/4352))
- Bump `@metamask/controller-utils` to `^11.0.0` ([#4352](https://github.com/MetaMask/core/pull/4352))
- Bump `@metamask/polling-controller` to `^8.0.0` ([#4352](https://github.com/MetaMask/core/pull/4352))

## [31.0.0]

### Added

- **BREAKING:** The `NftDetectionController` now takes a `messenger`, which can be used for communication ([#4312](https://github.com/MetaMask/core/pull/4312))
  - This messenger must allow the following actions `ApprovalController:addRequest`, `NetworkController:getState`, `NetworkController:getNetworkClientById`, and `PreferencesController:getState`, and must allow the events `PreferencesController:stateChange` and `NetworkController:stateChange`
- Add `NftDetectionControllerMessenger` type ([#4312](https://github.com/MetaMask/core/pull/4312))
- Add `NftControllerGetStateAction`, `NftControllerActions`, `NftControllerStateChangeEvent`, and `NftControllerEvents` types ([#4310](https://github.com/MetaMask/core/pull/4310))
- Add `NftController:getState` and `NftController:stateChange` as an available action and event to the `NftController` messenger ([#4310](https://github.com/MetaMask/core/pull/4310))

### Changed

- **BREAKING:** Change `TokensController` to inherit from `BaseController` rather than `BaseControllerV1` ([#4304](https://github.com/MetaMask/core/pull/4304))
  - The constructor now takes a single options object rather than three arguments, and all properties in `config` are now part of options.
- **BREAKING:** Rename `TokensState` type to `TokensControllerState` ([#4304](https://github.com/MetaMask/core/pull/4304))
- **BREAKING:** Make all `TokensController` methods and properties starting with `_` private ([#4304](https://github.com/MetaMask/core/pull/4304))
- **BREAKING:** Convert `Token` from `interface` to `type` ([#4304](https://github.com/MetaMask/core/pull/4304))
- **BREAKING:** Replace `balanceError` property in `Token` with `hasBalanceError`; update `TokenBalancesController` so that it no longer captures the error resulting from getting the balance of an ERC-20 token ([#4304](https://github.com/MetaMask/core/pull/4304))
- **BREAKING:** Change `NftDetectionController` to inherit from `StaticIntervalPollingController` rather than `StaticIntervalPollingControllerV1` ([#4312](https://github.com/MetaMask/core/pull/4312))
  - The constructor now takes a single options object rather than three arguments, and all properties in `config` are now part of options.
- **BREAKING:** Convert `ApiNft`, `ApiNftContract`, `ApiNftLastSale`, and `ApiNftCreator` from `interface` to `type` ([#4312](https://github.com/MetaMask/core/pull/4312))
- **BREAKING:** Change `NftController` to inherit from `BaseController` rather than `BaseControllerV1` ([#4310](https://github.com/MetaMask/core/pull/4310))
  - The constructor now takes a single options object rather than three arguments, and all properties in `config` are now part of options.
- **BREAKING:** Convert `Nft`, `NftContract`, and `NftMetadata` from `interface` to `type` ([#4310](https://github.com/MetaMask/core/pull/4310))
- **BREAKING:** Rename `NftState` to `NftControllerState`, and convert to `type` ([#4310](https://github.com/MetaMask/core/pull/4310))
- **BREAKING:** Rename `getDefaultNftState` to `getDefaultNftControllerState` ([#4310](https://github.com/MetaMask/core/pull/4310))
- **BREAKING:** Bump dependency and peer dependency `@metamask/accounts-controller` to `^15.0.0` ([#4342](https://github.com/MetaMask/core/pull/4342))
- **BREAKING:** Bump dependency and peer dependency `@metamask/approval-controller` to `^6.0.2` ([#4342](https://github.com/MetaMask/core/pull/4342))
- **BREAKING:** Bump dependency and peer dependency `@metamask/keyring-controller` to `^16.1.0` ([#4342](https://github.com/MetaMask/core/pull/4342))
- **BREAKING:** Bump dependency and peer dependency `@metamask/network-controller` to `^18.1.3` ([#4342](https://github.com/MetaMask/core/pull/4342))
- **BREAKING:** Bump dependency and peer dependency `@metamask/preferences-controller` to `^12.0.0` ([#4342](https://github.com/MetaMask/core/pull/4342))
- Change `NftDetectionController` method `detectNfts` so that `userAddress` option is optional ([#4312](https://github.com/MetaMask/core/pull/4312))
  - This will default to the currently selected address as kept by PreferencesController.
- Bump `async-mutex` to `^0.5.0` ([#4335](https://github.com/MetaMask/core/pull/4335))
- Bump `@metamask/polling-controller` to `^7.0.0` ([#4342](https://github.com/MetaMask/core/pull/4342))

### Removed

- **BREAKING:** Remove `config` property and `configure` method from `TokensController` ([#4304](https://github.com/MetaMask/core/pull/4304))
  - The `TokensController` now takes a single options object which can be used for configuration, and configuration is now kept internally.
- **BREAKING:** Remove `notify`, `subscribe`, and `unsubscribe` methods from `TokensController` ([#4304](https://github.com/MetaMask/core/pull/4304))
  - Use the controller messenger for subscribing to and publishing events instead.
- **BREAKING:** Remove `TokensConfig` type ([#4304](https://github.com/MetaMask/core/pull/4304))
  - These properties have been merged into the options that `TokensController` takes.
- **BREAKING:** Remove `config` property and `configure` method from `TokensController` ([#4312](https://github.com/MetaMask/core/pull/4312))
  - `TokensController` now takes a single options object which can be used for configuration, and configuration is now kept internally.
- **BREAKING:** Remove `notify`, `subscribe`, and `unsubscribe` methods from `NftDetectionController` ([#4312](https://github.com/MetaMask/core/pull/4312))
  - Use the controller messenger for subscribing to and publishing events instead.
- **BREAKING:** Remove `chainId` as a `NftDetectionController` constructor argument ([#4312](https://github.com/MetaMask/core/pull/4312))
  - The controller will now read the `networkClientId` from the NetworkController state through the messenger when needed.
- **BREAKING:** Remove `getNetworkClientById` as a `NftDetectionController` constructor argument ([#4312](https://github.com/MetaMask/core/pull/4312))
  - The controller will now call `NetworkController:getNetworkClientId` through the messenger object.
- **BREAKING:** Remove `onPreferencesStateChange` as a `NftDetectionController` constructor argument ([#4312](https://github.com/MetaMask/core/pull/4312))
  - The controller will now call `PreferencesController:stateChange` through the messenger object.
- **BREAKING:** Remove `onNetworkStateChange` as a `NftDetectionController` constructor argument ([#4312](https://github.com/MetaMask/core/pull/4312))
  - The controller will now read the `networkClientId` from the NetworkController state through the messenger when needed.
- **BREAKING:** Remove `getOpenSeaApiKey` as a `NftDetectionController` constructor argument ([#4312](https://github.com/MetaMask/core/pull/4312))
  - This was never used.
- **BREAKING:** Remove `getNftApi` as a `NftDetectionController` constructor argument ([#4312](https://github.com/MetaMask/core/pull/4312))
  - This was never used.
- **BREAKING:** Remove `NftDetectionConfig` type ([#4312](https://github.com/MetaMask/core/pull/4312))
  - These properties have been merged into the options that `NftDetectionController` takes.
- **BREAKING:** Remove `config` property and `configure` method from `NftController` ([#4310](https://github.com/MetaMask/core/pull/4310))
  - `NftController` now takes a single options object which can be used for configuration, and configuration is now kept internally.
- **BREAKING:** Remove `notify`, `subscribe`, and `unsubscribe` methods from `NftController` ([#4310](https://github.com/MetaMask/core/pull/4310))
  - Use the controller messenger for subscribing to and publishing events instead.
- **BREAKING:** Remove `onPreferencesStateChange` as a `NftController` constructor argument ([#4310](https://github.com/MetaMask/core/pull/4310))
  - The controller will now call `PreferencesController:stateChange` through the messenger object.
- **BREAKING:** Remove `onNetworkStateChange` as a `NftController` constructor argument ([#4310](https://github.com/MetaMask/core/pull/4310))
  - The controller will now call `NetworkController:stateChange` through the messenger object.
- **BREAKING:** Remove `NftConfig` type ([#4310](https://github.com/MetaMask/core/pull/4310))
  - These properties have been merged into the options that `NftController` takes.
- **BREAKING:** Remove `config` property and `configure` method from `NftController` ([#4310](https://github.com/MetaMask/core/pull/4310))
  - `NftController` now takes a single options object which can be used for configuration, and configuration is now kept internally.
- **BREAKING:** Remove `hub` property from `NftController` ([#4310](https://github.com/MetaMask/core/pull/4310))
  - Use the controller messenger for subscribing to and publishing events instead.
- **BREAKING:** Modify `TokenListController` so that tokens fetched from the API and stored in state will no longer have `storage` and `erc20` properties ([#4235](https://github.com/MetaMask/core/pull/4235))
  - These properties were never officially supported, but they were present in state anyway.

## [30.0.0]

### Added

- Adds a new field `marketData` to the state of `TokenRatesController` ([#4206](https://github.com/MetaMask/core/pull/4206))
- Adds a new `RatesController` to manage prices for non-EVM blockchains ([#4242](https://github.com/MetaMask/core/pull/4242))

### Changed

- **BREAKING:** Changed price and token API endpoints from `*.metafi.codefi.network` to `*.api.cx.metamask.io` ([#4301](https://github.com/MetaMask/core/pull/4301))
- When fetching token list for Linea Mainnet, use `occurrenceFloor` parameter of 1 instead of 3, and filter tokens to those with a `lineaTeam` aggregator or more than 3 aggregators ([#4253](https://github.com/MetaMask/core/pull/4253))
- **BREAKING:** The NftController messenger must now allow the `NetworkController:getNetworkClientById` action ([#4305](https://github.com/MetaMask/core/pull/4305))
- **BREAKING:** Bump dependency and peer dependency `@metamask/network-controller` to `^18.1.2` ([#4332](https://github.com/MetaMask/core/pull/4332))
- Bump `@metamask/keyring-api` to `^6.1.1` ([#4262](https://github.com/MetaMask/core/pull/4262))

### Removed

- **BREAKING:** Removed `contractExchangeRates` and `contractExchangeRatesByChainId` from the state of `TokenRatesController` ([#4206](https://github.com/MetaMask/core/pull/4206))

### Fixed

- Only update NFT state when metadata actually changes ([#4143](https://github.com/MetaMask/core/pull/4143))

## [29.0.0]

### Added

- Add token detection on 7 more networks ([#4184](https://github.com/MetaMask/core/pull/4184))
  - New supported networks are: cronos, celo, gnosis, fantom, polygon_zkevm, moonbeam, and moonriver

### Changed

- **BREAKING** Changed `NftDetectionController` constructor `options` argument ([#4178](https://github.com/MetaMask/core/pull/4178))
  - Added `options.disabled` and `options.selectedAddress` properties
- **BREAKING** Bump `@metamask/keyring-controller` peer dependency to ^16.0.0 ([#4234](https://github.com/MetaMask/core/pull/4234))
- **BREAKING** Bump `@metamask/accounts-controller` peer dependency to ^14.0.0 ([#4234](https://github.com/MetaMask/core/pull/4234))
- **BREAKING** Bump `@metamask/preferences-controller` peer dependency to ^11.0.0 ([#4234](https://github.com/MetaMask/core/pull/4234))
- Bump `@metamask/keyring-api` to `^6.0.0` ([#4193](https://github.com/MetaMask/core/pull/4193))
- Lower number of tokens returned by API calls ([#4207](https://github.com/MetaMask/core/pull/4207))
  - Limit changed from `200` to `50`
- Bump `@metamask/base-controller` to `^5.0.2` ([#4232](https://github.com/MetaMask/core/pull/4232))
- Bump `@metamask/approval-controller` to `^6.0.2` ([#4234](https://github.com/MetaMask/core/pull/4234))
- Bump `@metamask/polling-controller` to `^6.0.2` ([#4234](https://github.com/MetaMask/core/pull/4234))

## [28.0.0]

### Added

- Add reservoir migration ([#4030](https://github.com/MetaMask/core/pull/4030))

### Changed

- Fix getting nft tokenURI ([#4136](https://github.com/MetaMask/core/pull/4136))
- **BREAKING** Bump peer dependency on `@metamask/keyring-controller` ([#4090](https://github.com/MetaMask/core/pull/4090))
- Fix token detection during account change ([#4133](https://github.com/MetaMask/core/pull/4133))
- Fix update nft metadata when toggles off ([#4096](https://github.com/MetaMask/core/pull/4096))
- Adds `tokenMethodIncreaseAllowance` ([#4069](https://github.com/MetaMask/core/pull/4069))
- Fix mantle token mispriced ([#4045](https://github.com/MetaMask/core/pull/4045))

## [27.2.0]

### Added

- `CodefiTokenPricesServiceV2` exports `SUPPORTED_CHAIN_IDS`, an array of chain IDs supported by Codefi Price API V2. ([#4079](https://github.com/MetaMask/core/pull/4079))

- Added `tokenURI` key to `compareNftMetadata` function to compare nft metadata entries with. ([#3856](https://github.com/MetaMask/core/pull/3856))

## [27.1.0]

### Added

- Add `updateNftMetadata` method to `NftController` to update metadata for the requested NFTs ([#4008](https://github.com/MetaMask/core/pull/4008))

## [27.0.1]

### Fixed

- Fix `types` field in `package.json` ([#4047](https://github.com/MetaMask/core/pull/4047))

## [27.0.0]

### Added

- **BREAKING**: Add ESM build ([#3998](https://github.com/MetaMask/core/pull/3998))
  - It's no longer possible to import files from `./dist` directly.

### Changed

- **BREAKING:** Bump dependency and peer dependency on `@metamask/accounts-controller` to `^12.0.0` ([#4039](https://github.com/MetaMask/core/pull/4039))
- **BREAKING:** Bump dependency and peer dependency on `@metamask/approval-controller` to `^6.0.0` ([#4039](https://github.com/MetaMask/core/pull/4039))
- **BREAKING:** Bump `@metamask/base-controller` to `^5.0.0` ([#4039](https://github.com/MetaMask/core/pull/4039))
  - This version has a number of breaking changes. See the changelog for more.
- **BREAKING:** Bump dependency and peer dependency on `@metamask/keyring-controller` to `^14.0.0` ([#4039](https://github.com/MetaMask/core/pull/4039))
- **BREAKING:** Bump dependency and peer dependency on `@metamask/network-controller` to `^18.0.0` ([#4039](https://github.com/MetaMask/core/pull/4039))
- **BREAKING:** Bump dependency and peer dependency on `@metamask/preferences-controller` to `^9.0.0` ([#4039](https://github.com/MetaMask/core/pull/4039))
- Relax `TokensControllerGetStateAction` and `TokensControllerStateChangeEvent` types so that they no longer constrain the `TokensController` state in the action handler and event payload to `Record<string, Json>` ([#3949](https://github.com/MetaMask/core/pull/3949))
- Bump `@metamask/controller-utils` to `^9.0.0` ([#4039](https://github.com/MetaMask/core/pull/4039))
- Bump `@metamask/polling-controller` to `^6.0.0` ([#4039](https://github.com/MetaMask/core/pull/4039))

## [26.0.0]

### Added

- **BREAKING:** `TokenDetectionController` newly subscribes to the `PreferencesController:stateChange`, `AccountsController:selectedAccountChange`, `KeyringController:lock`, and `KeyringController:unlock` events, and allows messenger actions `AccountsController:getSelectedAccount`, `NetworkController:getNetworkClientById`, `NetworkController:getNetworkConfigurationByNetworkClientId`, `NetworkController:getState`, `KeyringController:getState`, `PreferencesController:getState`, `TokenListController:getState`, `TokensController:getState`, and `TokensController:addDetectedTokens` ([#3775](https://github.com/MetaMask/core/pull/3775/), [#3923](https://github.com/MetaMask/core/pull/3923/), [#3938](https://github.com/MetaMask/core/pull/3938))
- `TokensController` now exports `TokensControllerActions`, `TokensControllerGetStateAction`, `TokensControllerAddDetectedTokensAction`, `TokensControllerEvents`, and `TokensControllerStateChangeEvent` ([#3690](https://github.com/MetaMask/core/pull/3690/))

### Changed

- **BREAKING:** Add `@metamask/accounts-controller` `^11.0.0` as dependency and peer dependency ([#3775](https://github.com/MetaMask/core/pull/3775/), [#4007](https://github.com/MetaMask/core/pull/4007))
- **BREAKING:** Add `@metamask/keyring-controller` `^13.0.0` as dependency and peer dependency ([#3775](https://github.com/MetaMask/core/pull/3775), [#4007](https://github.com/MetaMask/core/pull/4007))
- **BREAKING:** Bump `@metamask/preferences-controller` dependency and peer dependency to `^8.0.0` ([#4007](https://github.com/MetaMask/core/pull/4007))
- **BREAKING:** `TokenDetectionController` is merged with `DetectTokensController` from the `metamask-extension` repo ([#3775](https://github.com/MetaMask/core/pull/3775/), [#3923](https://github.com/MetaMask/core/pull/3923)), ([#3938](https://github.com/MetaMask/core/pull/3938))
  - **BREAKING:** `TokenDetectionController` now resets its polling interval to the default value of 3 minutes when token detection is triggered by external controller events `KeyringController:unlock`, `TokenListController:stateChange`, `PreferencesController:stateChange`, `AccountsController:selectedAccountChange`.
  - **BREAKING:** `TokenDetectionController` now refetches tokens on `NetworkController:networkDidChange` if the `networkClientId` is changed instead of `chainId`.
  - **BREAKING:** `TokenDetectionController` cannot initiate polling or token detection if `KeyringController` state is locked.
  - **BREAKING:** The `detectTokens` method input option `accountAddress` has been renamed to `selectedAddress`.
  - **BREAKING:** The `detectTokens` method now excludes tokens that are already included in the `TokensController`'s `detectedTokens` list from the batch of incoming tokens it sends to the `TokensController` `addDetectedTokens` method.
  - **BREAKING:** The constructor for `TokenDetectionController` expects a new required property `trackMetaMetricsEvent`, which defines the callback that is called in the `detectTokens` method.
  - **BREAKING:** In Mainnet, even if the `PreferenceController`'s `useTokenDetection` option is set to false, automatic token detection is performed on the legacy token list (token data from the contract-metadata repo).
  - **BREAKING:** The `TokensState` type is now defined as a type alias rather than an interface. ([#3690](https://github.com/MetaMask/core/pull/3690/))
    - This is breaking because it could affect how this type is used with other types, such as `Json`, which does not support TypeScript interfaces.
  - The constructor option `selectedAddress` no longer defaults to `''` if omitted. Instead, the correct address is assigned using the `AccountsController:getSelectedAccount` messenger action.
- **BREAKING:** Change type of `provider` property in `AssetsContractController` from `any` to `Provider` from `@metamask/network-controller` ([#3818](https://github.com/MetaMask/core/pull/3818))
- **BREAKING:** Change type of `provider` property in `TokensController` from `any` to `Provider` from `@metamask/network-controller` ([#3818](https://github.com/MetaMask/core/pull/3818))
- Bump `@metamask/approval-controller` to `^5.1.3` ([#4007](https://github.com/MetaMask/core/pull/4007))
- Bump `@metamask/controller-utils` to `^8.0.4` ([#4007](https://github.com/MetaMask/core/pull/4007))
- Bump `@metamask/ethjs-unit` to `^0.3.0` ([#3897](https://github.com/MetaMask/core/pull/3897))
- Bump `@metamask/network-controller` to `^17.2.1` ([#4007](https://github.com/MetaMask/core/pull/4007))
- Bump `@metamask/polling-controller` to `^5.0.1` ([#4007](https://github.com/MetaMask/core/pull/4007))
- Bump `@metamask/rpc-errors` to `^6.2.1` ([#3970](https://github.com/MetaMask/core/pull/3970), [#3954](https://github.com/MetaMask/core/pull/3954))
- Replace `ethereumjs-util` with `@ethereumjs/util` and `bn.js` ([#3943](https://github.com/MetaMask/core/pull/3943))
- Update `CodefiTokenPricesServiceV2` so that requests to the price API now use the `No-Cache` HTTP header ([#3939](https://github.com/MetaMask/core/pull/3939))

### Removed

- **BREAKING:** `TokenDetectionController` constructor no longer accepts options `networkClientId`, `onPreferencesStateChange`, `getPreferencesState`, `getTokensState`, or `addDetectedTokens` ([#3690](https://github.com/MetaMask/core/pull/3690/), [#3775](https://github.com/MetaMask/core/pull/3775/), [#3938](https://github.com/MetaMask/core/pull/3938))
- **BREAKING:** `TokenDetectionController` no longer allows the `NetworkController:stateChange` event. ([#3775](https://github.com/MetaMask/core/pull/3775/))
  - The `NetworkController:networkDidChange` event can be used instead.
- **BREAKING:** `TokenDetectionController` constructor no longer accepts options `networkClientId`, `onPreferencesStateChange`, `getPreferencesState`, `getTokensState`, or `addDetectedTokens` ([#3690](https://github.com/MetaMask/core/pull/3690/), [#3775](https://github.com/MetaMask/core/pull/3775/), [#3938](https://github.com/MetaMask/core/pull/3938))
- **BREAKING:** `TokenBalancesController` constructor no longer accepts options `onTokensStateChange`, `getSelectedAddress` ([#3690](https://github.com/MetaMask/core/pull/3690/))

### Fixed

- `TokenDetectionController.detectTokens()` now reads the chain ID keyed state properties from `TokenListController` and `TokensController` rather than incorrectly using the globally selected state properties when a network client ID is passed ([#3914](https://github.com/MetaMask/core/pull/3914))
- Fix `PreferencesController` state listener in `NftDetectionController` so that NFT detection is not run when any preference changes, but only when NFT detection is enabled ([#3917](https://github.com/MetaMask/core/pull/3917))
- Fix `isTokenListSupportedForNetwork` so that it returns false for chain 1337 ([#3777](https://github.com/MetaMask/core/pull/3777))
  - When used in combination with `TokensController`, this makes it possible to import an ERC-20 token on a locally run chain.

## [25.0.0]

### Added

- Add Linea to price api supported chains ([#3797](https://github.com/MetaMask/core/pull/3797))

### Changed

- **BREAKING:** Convert `TokenBalancesController` to `BaseControllerV2` ([#3750](https://github.com/MetaMask/core/pull/3750))
  - The constructor parameters have changed; rather than accepting a "config" parameter for interval and tokens we now pass both values as controller options, and a "state" parameter, there is now just a single object for all constructor arguments. This object has a mandatory `messenger` and an optional `state`, `tokens`, `interval` properties a disabled property has also been added.
  - State now saves tokens balances as strings and not as a BNs.
  - Additional BN export has been removed as it was intended to be removed in the next major release.
- **BREAKING:** Bump `@metamask/approval-controller` peer dependency to `^5.1.2` ([#3821](https://github.com/MetaMask/core/pull/3821))
- **BREAKING:** Bump `@metamask/network-controller` peer dependency to `^17.2.0` ([#3821](https://github.com/MetaMask/core/pull/3821))
- **BREAKING:** Bump `@metamask/preferences-controller` peer dependency to `^7.0.0` ([#3821](https://github.com/MetaMask/core/pull/3821))
- Bump `@metamask/utils` to `^8.3.0` ([#3769](https://github.com/MetaMask/core/pull/3769))
- Bump `@metamask/base-controller` to `^4.1.1` ([#3760](https://github.com/MetaMask/core/pull/3760), [#3821](https://github.com/MetaMask/core/pull/3821))
- Bump `@metamask/controller-utils` to `^8.0.2` ([#3821](https://github.com/MetaMask/core/pull/3821))
- Bump `@metamask/polling-controller` to `^5.0.0` ([#3821](https://github.com/MetaMask/core/pull/3821))

## [24.0.0]

### Added

- Add `getDefaultTokenListState` function to `TokenListController` ([#3744](https://github.com/MetaMask/core/pull/3744))
- Add `getDefaultNftState` function to the `NftController` ([#3742](https://github.com/MetaMask/core/pull/3742))
- Add `getDefaultTokensState` function to the `TokensController` ([#3743](https://github.com/MetaMask/core/pull/3743))

### Changed

- **BREAKING:** Bump `@metamask/preferences-controller` to ^6.0.0
- Price API perf improvements ([#3753](https://github.com/MetaMask/core/pull/3753), [#3755](https://github.com/MetaMask/core/pull/3755))
  - Reduce token batch size from 100 to 30
  - Sort token addresses in query params for more cache hits

## [23.1.0]

### Added

- Add support to `CodefiTokenPricesServiceV2` for tracking degraded service ([#3691](https://github.com/MetaMask/core/pull/3691))
  - The constructor has two new options: `onDegraded` and `degradedThreshold`. `onDegraded` is an event handler for instances of degraded service (i.e. failed or slow requests), and `degradedThreshold` determines how slow a request has to be before we consider service to be degraded.

## [23.0.0]

### Added

- Add `onBreak` handler to `CodefiTokenPricesServiceV2` ([#3677](https://github.com/MetaMask/core/pull/3677))
  - This allows listening for "circuit breaks", which can indicate an outage. Useful for metrics.
- Add `fetchTokenContractExchangeRates` utility method ([#3657](https://github.com/MetaMask/core/pull/3657))
- `TokenListController` now exports a `TokenListControllerMessenger` type ([#3609](https://github.com/MetaMask/core/pull/3609)).
- `TokenDetectionController` exports types `TokenDetectionControllerMessenger`, `TokenDetectionControllerActions`, `TokenDetectionControllerGetStateAction`, `TokenDetectionControllerEvents`, `TokenDetectionControllerStateChangeEvent` ([#3609](https://github.com/MetaMask/core/pull/3609)).
- Add `enable` and `disable` methods to `TokenDetectionController`, which control whether the controller is able to make polling requests or all of its network calls are blocked. ([#3609](https://github.com/MetaMask/core/pull/3609)).
  - Note that if the controller is initiated without the `disabled` constructor option set to `false`, the `enable` method will need to be called before the controller can make polling requests in response to subscribed events.

### Changed

- **BREAKING:** Bump `@metamask/approval-controller` dependency and peer dependency from `^5.1.0` to `^5.1.1` ([#3695](https://github.com/MetaMask/core/pull/3695))
- **BREAKING:** Bump `@metamask/network-controller` dependency and peer dependency from `^17.0.0` to `^17.1.0` ([#3695](https://github.com/MetaMask/core/pull/3695))
- **BREAKING:** Bump `@metamask/preferences-controller` dependency and peer dependency from `^5.0.0` to `^5.0.1` ([#3695](https://github.com/MetaMask/core/pull/3695))
- **BREAKING:** Update `OpenSeaV2Contract` type, renaming `supply` to `total_supply` ([#3692](https://github.com/MetaMask/core/pull/3692))
- **BREAKING:** `TokenDetectionController` is upgraded to extend `BaseControllerV2` and `StaticIntervalPollingController` ([#3609](https://github.com/MetaMask/core/pull/3609)).
  - The constructor now expects an options object as its only argument, with required properties `messenger`, `networkClientId`, required callbacks `onPreferencesStateChange`, `getBalancesInSingleCall`, `addDetectedTokens`, `getTokenState`, `getPreferencesState`, and optional properties `disabled`, `interval`, `selectedAddress`.
- Bump `@metamask/base-controller` to `^4.0.1` ([#3695](https://github.com/MetaMask/core/pull/3695))
- Bump `@metamask/polling-controller` to `^4.0.0` ([#3695](https://github.com/MetaMask/core/pull/3695))
- Bump `cockatiel` from `3.1.1` to `^3.1.2` ([#3682](https://github.com/MetaMask/core/pull/3682))
- Bump `@metamask/controller-utils` from `8.0.0` to `^8.0.1` ([#3695](https://github.com/MetaMask/core/pull/3695))

### Fixed

- Fix error caused by OpenSea API rename of `supply` to `total_supply` ([#3692](https://github.com/MetaMask/core/pull/3692))
- Fix `CodefiTokenPricesServiceV2` support for Shiden ([#3683](https://github.com/MetaMask/core/pull/3683))
- Improve how `CodefiTokenPricesServiceV2` handles token price update failures ([#3687](https://github.com/MetaMask/core/pull/3687))
  - Previously a single failed token price update would prevent all other token prices from updating as well. With this update, we log and error and continue when we fail to update a token price, ensuring the others still get updated.

## [22.0.0]

### Changed

- **BREAKING:** OpenSea V2 API is used instead of V1 ([#3654](https://github.com/MetaMask/core/pull/3654))
  - `NftDetectionController` constructor now requires the `NftController.getNftApi` function.
  - NFT controllers will no longer return `last_sale` information for NFTs fetched after the OpenSea V2 update

## [21.0.0]

### Added

- Add `CodefiTokenPricesServiceV2` ([#3600](https://github.com/MetaMask/core/pull/3600), [#3655](https://github.com/MetaMask/core/pull/3655), [#3655](https://github.com/MetaMask/core/pull/3655))
  - This class can be used for the new `tokenPricesService` argument for TokenRatesController. It uses a MetaMask API to fetch prices for tokens instead of CoinGecko.
  - The `CodefiTokenPricesServiceV2` will retry if the token price update fails
    - We retry each request up to 3 times using a randomized exponential backoff strategy
    - If the token price update still fails 12 times consecutively (3 update attempts, each of which has 4 calls due to retries), we stop trying for 30 minutes before we try again.
- Add polling by `networkClientId` to `AccountTrackerController` ([#3586](https://github.com/MetaMask/core/pull/3586))
  - A new state property, `accountByChainId` has been added for keeping track of account balances across chains
  - `AccountTrackerController` implements `PollingController` and can now poll by `networkClientId` via the new methods `startPollingByNetworkClientId`, `stopPollingByPollingToken`, and `stopPollingByPollingToken`.
  - `AccountTrackerController` accepts an optional `networkClientId` value on the `refresh` method
  - `AccountTrackerController` accepts an optional `networkClientId` value as the last parameter of the `syncBalanceWithAddresses` method
- Support token detection on Base and zkSync ([#3584](https://github.com/MetaMask/core/pull/3584))
- Support token detection on Arbitrum and Optimism ([#2035](https://github.com/MetaMask/core/pull/2035))

### Changed

- **BREAKING:** `TokenRatesController` now takes a required argument `tokenPricesService` ([#3600](https://github.com/MetaMask/core/pull/3600))
  - This object is responsible for fetching the prices for tokens held by this controller.
- **BREAKING:** Update signature of `TokenRatesController.updateExchangeRatesByChainId` ([#3600](https://github.com/MetaMask/core/pull/3600), [#3653](https://github.com/MetaMask/core/pull/3653))
  - Change the type of `tokenAddresses` from `string[]` to `Hex[]`
- **BREAKING:** `AccountTrackerController` constructor params object requires `getCurrentChainId` and `getNetworkClientById` hooks ([#3586](https://github.com/MetaMask/core/pull/3586))
  - These are needed for the new "polling by `networkClientId`" feature
- **BREAKING:** `AccountTrackerController` has a new required state property, `accountByChainId`([#3586](https://github.com/MetaMask/core/pull/3586))
  - This is needed to track balances accross chains. It was introduced for the "polling by `networkClientId`" feature, but is useful on its own as well.
- **BREAKING:** `AccountTrackerController` adds a mutex to `refresh` making it only possible for one call to be executed at time ([#3586](https://github.com/MetaMask/core/pull/3586))
- **BREAKING:** `TokensController.watchAsset` now performs on-chain validation of the asset's symbol and decimals, if they're defined in the contract ([#1745](https://github.com/MetaMask/core/pull/1745))
  - The `TokensController` constructor no longer accepts a `getERC20TokenName` option. It was no longer needed due to this change.
  - Add new method `_getProvider`, though this is intended for internal use and should not be called externally.
  - Additionally, if the symbol and decimals are defined in the contract, they are no longer required to be passed to `watchAsset`
- **BREAKING:** Update controllers that rely on provider to listen to `NetworkController:networkDidChange` instead of `NetworkController:stateChange` ([#3610](https://github.com/MetaMask/core/pull/3610))
  - The `networkDidChange` event is safer in cases where the provider is used because the provider is guaranteed to have been updated by the time that event is emitted. The same is not true of the `stateChange` event.
  - The following controllers now accept a `onNetworkDidChange` constructor option instead of a `onNetworkStateChange` option:
    - `TokensController`
    - `AssetsContractController`
- Update `@metamask/polling-controller` to v3 ([#3636](https://github.com/MetaMask/core/pull/3636))
  - This update adds two new methods to each polling controller: `_startPollingByNetworkClientId` and `_stopPollingByPollingTokenSetId`. These methods are intended for internal use, and should not be called directly.
  - The affected controllers are:
    - `AccountTrackerController`
    - `CurrencyRateController`
    - `NftDetectionController`
    - `TokenDetectionController`
    - `TokenListController`
    - `TokenRatesController`
- Update `@metamask/controller-utils` to v7 ([#3636](https://github.com/MetaMask/core/pull/3636))
- Update `TokenListController` to fetch prefiltered set of tokens from the API, reducing response data and removing the need for filtering logic ([#2054](https://github.com/MetaMask/core/pull/2054))
- Update `TokenRatesController` to request token rates from the Price API in batches of 100 ([#3650](https://github.com/MetaMask/core/pull/3650))
- Add dependencies `cockatiel` and `lodash` ([#3586](https://github.com/MetaMask/core/pull/3586), [#3655](https://github.com/MetaMask/core/pull/3655))

### Removed

- **BREAKING:** Remove `fetchExchangeRate` method from TokenRatesController ([#3600](https://github.com/MetaMask/core/pull/3600))
  - This method (not to be confused with `updateExchangeRate`, which is still present) was only ever intended to be used internally and should not be accessed directly.
- **BREAKING:** Remove `getChainSlug` method from TokenRatesController ([#3600](https://github.com/MetaMask/core/pull/3600))
  - This method was previously used in TokenRatesController to access the CoinGecko API. There is no equivalent.
- **BREAKING:** Remove `CoinGeckoResponse` and `CoinGeckoPlatform` types ([#3600](https://github.com/MetaMask/core/pull/3600))
  - These types were previously used in TokenRatesController to represent data returned from the CoinGecko API. There is no equivalent.
- **BREAKING:** The TokenRatesController now only supports updating and polling rates for tokens tracked by the TokensController ([#3639](https://github.com/MetaMask/core/pull/3639))
  - The `tokenAddresses` option has been removed from `startPollingByNetworkClientId`
  - The `tokenContractAddresses` option has been removed from `updateExchangeRatesByChainId`
- **BREAKING:** `TokenRatesController.fetchAndMapExchangeRates` is no longer exposed publicly ([#3621](https://github.com/MetaMask/core/pull/3621))

### Fixed

- Prevent `TokenRatesController` from making redundant token rate updates when tokens change ([#3647](https://github.com/MetaMask/core/pull/3647), [#3663](https://github.com/MetaMask/core/pull/3663))
  - Previously, token rates would be re-fetched for the globally selected network on all TokensController state changes, but now token rates are always performed for a deduplicated and normalized set of addresses, and changes to this set determine whether rates should be re-fetched.
- Prevent redundant overlapping token rate updates in `TokenRatesController` ([#3635](https://github.com/MetaMask/core/pull/3635))
- Fix `TokenRatesController` bug where the `contractExchangeRates` state would sometimes be stale after calling `updateExchangeRatesByChainId` ([#3624](https://github.com/MetaMask/core/pull/3624))
- Make `TokenRatesController.updateExchangeRatesByChainId` respect `disabled` state ([#3596](https://github.com/MetaMask/core/pull/3596))
- Fix error in `NftController` when attempt to get NFT information from on-chain fails, and ensure metadata always contains contract address and blank `name` field ([#3629](https://github.com/MetaMask/core/pull/3629))
  - When fetching on-chain NFT information fails, we now proceed with whatever we have (either the OpenSea metadata, or a blank metadata object)
  - Previously, if we were unable to retrieve NFT metadata from on-chain or OpenSea, the returned NFT metadata would be missing a `name` field and the contract address. Now the returned metadata always has those entries, though the `name` is set to `null`.
  - This affects `watchNft` and `addNft` methods

## [20.0.0]

### Added

- **BREAKING**: `TokenRatesControllerState` now has required `contractExchangeRatesByChainId` property which an object keyed by `chainId` and `nativeCurrency` ([#2015](https://github.com/MetaMask/core/pull/2015))
- **BREAKING**: `TokenRatesController` constructor params now requires `getNetworkClientById` ([#2015](https://github.com/MetaMask/core/pull/2015))
- Add types `CurrencyRateControllerEvents` and `CurrencyRateControllerActions` ([#2029](https://github.com/MetaMask/core/pull/2029))
- Add polling-related methods to TokenRatesController ([#2015](https://github.com/MetaMask/core/pull/2015))
  - `startPollingByNetworkClientId`
  - `stopPollingByPollingToken`
  - `stopAllPolling`
  - `_executePoll`
- Add `updateExchangeRatesByChainId` method to TokenRatesController ([#2015](https://github.com/MetaMask/core/pull/2015))
  - This is a lower-level version of `updateExchangeRates` that takes chain ID, native currency, and token addresses.
- `TokenRatesController` constructor params now accepts optional `interval` and `threshold` ([#2015](https://github.com/MetaMask/core/pull/2015))
- `TokenRatesController.fetchExchangeRate()` now accepts an optional `tokenAddresses` as the last parameter ([#2015](https://github.com/MetaMask/core/pull/2015))
- `TokenRatesController.getChainSlug()` now accepts an optional `chainId` parameter ([#2015](https://github.com/MetaMask/core/pull/2015))
- `TokenRatesController.fetchAndMapExchangeRates()` now accepts an optional `tokenAddresses` as the last parameter ([#2015](https://github.com/MetaMask/core/pull/2015))

### Changed

- **BREAKING:** Bump dependency on `@metamask/base-controller` to ^4.0.0 ([#2063](https://github.com/MetaMask/core/pull/2063))
  - This is breaking because the type of the `messenger` has backward-incompatible changes. See the changelog for this package for more.
- Bump `@metamask/approval-controller` to ^5.0.0 ([#2063](https://github.com/MetaMask/core/pull/2063))
- Bump `@metamask/controller-utils` to ^6.0.0 ([#2063](https://github.com/MetaMask/core/pull/2063))
- Bump `@metamask/network-controller` to ^17.0.0 ([#2063](https://github.com/MetaMask/core/pull/2063))
- Bump `@metamask/polling-controller` to ^2.0.0 ([#2063](https://github.com/MetaMask/core/pull/2063))
- Bump `@metamask/preferences-controller` to ^5.0.0 ([#2063](https://github.com/MetaMask/core/pull/2063))

## [19.0.0]

### Changed

- **BREAKING:** Bump dependency and peer dependency on `@metamask/network-controller` to ^16.0.0
- Add optional `networkClientId` and `userAddress` args to remaining `NftController` public methods ([#2006](https://github.com/MetaMask/core/pull/2006))
  - `watchNft`, `removeNft`, `removeAndIgnoreNft`, `removeNftContract`, `updateNftFavoriteStatus`, and `checkAndUpdateAllNftsOwnershipStatus` methods on `NftController` all now accept an optional options object argument containing `networkClientId` and `userAddress` to identify where in state to mutate.
  - **BREAKING**: `addNft` no longer accepts a `chainId` property in its options argument since this value can be retrieved by the `networkClientId` property and is therefore redundant.
  - **BREAKING**: The third and fourth arguments on NftController's `addNftVerifyOwnership` method, have been replaced with an options object containing optional properties `networkClientId`, `userAddress` and `source`. This method signature is more aligned with the options pattern for passing `networkClientId` and `userAddress` on this controller and elsewhere.
  - **BREAKING**: `checkAndUpdateSingleNftOwnershipStatus` on NftController no longer accepts a `chainId` in its options argument. This is replaced with an optional `networkClientId` property which can be used to fetch chainId.
    **\*BREAKING**: The fourth argument of the `isNftOwner` method on `NftController` is now an options object with an optional `networkClientId` property. This method signature is more aligned with the options pattern for passing `networkClientId` on this controller and elsewhere.
  - **BREAKING**: `validateWatchNft` method on `NftController` is now private.
  - **BREAKING**: `detectNfts` on `NftDetectionController` now accepts a single object argument with optional properties `networkClientId` and `userAddress`, rather than taking these as two sequential arguments.
- Bump dependency `@metamask/eth-query` from ^3.0.1 to ^4.0.0 ([#2028](https://github.com/MetaMask/core/pull/2028))
- Bump dependency on `@metamask/polling-controller` to ^1.0.2
- Bump `@metamask/utils` from 8.1.0 to 8.2.0 ([#1957](https://github.com/MetaMask/core/pull/1957))

### Fixed

- Add name and symbol to the payload returned by the `ERC1155Standard` class `getDetails` method for `ERC1155` contracts ([#1727](https://github.com/MetaMask/core/pull/1727))

## [18.0.0]

### Changed

- **BREAKING**: `CurrencyRateController` is now keyed by `nativeCurrency` (i.e. ticker) for `conversionDate`, `conversionRate`, and `usdConversionRate` in the `currencyRates` object. `nativeCurrency`, `pendingNativeCurrency`, and `pendingCurrentCurrency` have been removed.
  - ```
    export type CurrencyRateState = {
      currentCurrency: string;
      currencyRates: Record<
        string, // nativeCurrency
        {
          conversionDate: number | null;
          conversionRate: number | null;
          usdConversionRate: number | null;
        }
      >;
    };
    ```
- **BREAKING**: `CurrencyRateController` now extends `PollingController` ([#1805](https://github.com/MetaMask/core/pull/1805))
  - `start()` and `stop()` methods replaced with `startPollingByNetworkClientId()`, `stopPollingByPollingToken()`, and `stopAllPolling()`
- **BREAKING:** `CurrencyRateController` now sends the `NetworkController:getNetworkClientById` action via messaging controller ([#1805](https://github.com/MetaMask/core/pull/1805))

### Fixed

- Parallelize network requests in assets controllers for performance enhancement ([#1801](https://github.com/MetaMask/core/pull/1801))
- Fix token detection on accounts when user changes account after token detection request is inflight ([#1848](https://github.com/MetaMask/core/pull/1848))

## [17.0.0]

### Changed

- **BREAKING:** Bump dependency on `@metamask/polling-controller` to ^1.0.0
- Bump dependency and peer dependency on `@metamask/network-controller` to ^15.1.0

## [16.0.0]

### Added

- Add way to start and stop different polling sessions for the same network client ID by providing extra scoping data ([#1776](https://github.com/MetaMask/core/pull/1776))
  - Add optional second argument to `stopPollingByPollingToken` (formerly `stopPollingByNetworkClientId`)
  - Add optional second argument to `onPollingCompleteByNetworkClientId`
- Add support for token detection for Linea mainnet and Linea Goerli ([#1799](https://github.com/MetaMask/core/pull/1799))

### Changed

- **BREAKING:** Bump dependency and peer dependency on `@metamask/network-controller` to ^15.0.0
- **BREAKING:** Make `executePoll` in TokenListController private ([#1810](https://github.com/MetaMask/core/pull/1810))
- **BREAKING:** Update TokenListController to rename `stopPollingByNetworkClientId` to `stopPollingByPollingToken` ([#1810](https://github.com/MetaMask/core/pull/1810))
- Add missing dependency on `@metamask/polling-controller` ([#1831](https://github.com/MetaMask/core/pull/1831))
- Bump dependency and peer dependency on `@metamask/approval-controller` to ^4.0.1
- Bump dependency and peer dependency on `@metamask/preferences-controller` to ^4.4.3
- Fix support for NFT metadata stored outside IPFS ([#1772](https://github.com/MetaMask/core/pull/1772))

## [15.0.0]

### Changed

- **BREAKING**: `NftController` now expects `getNetworkClientById` in constructor options ([#1698](https://github.com/MetaMask/core/pull/1698))
- **BREAKING**: `NftController.addNft` function signature has changed ([#1698](https://github.com/MetaMask/core/pull/1698))
  - Previously
    ```
    address: string,
    tokenId: string,
    nftMetadata?: NftMetadata,
    accountParams?: {
      userAddress: string;
      chainId: Hex;
    },
    source = Source.Custom,
    ```
    now:
    ```
    tokenAddress: string,
    tokenId: string,
    {
      nftMetadata?: NftMetadata;
      chainId?: Hex; // extracts from AccountParams
      userAddress?: string // extracted from AccountParams
      source?: Source;
      networkClientId?: NetworkClientId; // new
    },
    ```
- `NftController.addNftVerifyOwnership`: Now accepts optional 3rd argument `networkClientId` which is used to fetch NFT metadata and determine by which chainId the added NFT should be stored in state. Also accepts optional 4th argument `source` used for metrics to identify the flow in which the NFT was added to the wallet. ([#1698](https://github.com/MetaMask/core/pull/1698))
- `NftController.isNftOwner`: Now accepts optional `networkClientId` which is used to instantiate the provider for the correct chain and call the NFT contract to verify ownership ([#1698](https://github.com/MetaMask/core/pull/1698))
- `NftController.addNft` will use the chainId value derived from `networkClientId` if provided ([#1698](https://github.com/MetaMask/core/pull/1698))
- `NftController.watchNft` options now accepts optional `networkClientId` which is used to fetch NFT metadata and determine by which chainId the added NFT should be stored in state ([#1698](https://github.com/MetaMask/core/pull/1698))
- Bump dependency on `@metamask/utils` to ^8.1.0 ([#1639](https://github.com/MetaMask/core/pull/1639))
- Bump dependency and peer dependency on `@metamask/approval-controller` to ^4.0.0
- Bump dependency on `@metamask/base-controller` to ^3.2.3
- Bump dependency on `@metamask/controller-utils` to ^5.0.2
- Bump dependency and peer dependency on `@metamask/network-controller` to ^14.0.0

### Fixed

- Fix bug in TokensController where batched `addToken` overwrote each other because mutex was acquired after reading state ([#1768](https://github.com/MetaMask/core/pull/1768))

## [14.0.0]

### Changed

- Update TypeScript to v4.8.x ([#1718](https://github.com/MetaMask/core/pull/1718))
- Update `@metamask/rpc-errors` to `^6.0.0` ([#1690](https://github.com/MetaMask/core/pull/1690))

### Removed

- **BREAKING:** Remove AbortController polyfill
  - This package now assumes that the AbortController global exists

## [13.0.0]

### Changed

- **BREAKING**: `TokensController` now expects `getNetworkClientById` in constructor options ([#1676](https://github.com/MetaMask/core/pull/1676))
- **BREAKING**: `TokensController.addToken` now accepts a single options object ([#1676](https://github.com/MetaMask/core/pull/1676))
  ```
    {
      address: string;
      symbol: string;
      decimals: number;
      name?: string;
      image?: string;
      interactingAddress?: string;
      networkClientId?: NetworkClientId;
    }
  ```
- **BREAKING:** Bump peer dependency on `@metamask/network-controller` to ^13.0.0 ([#1633](https://github.com/MetaMask/core/pull/1633))
- **CHANGED**: `TokensController.addToken` will use the chain ID value derived from state for `networkClientId` if provided ([#1676](https://github.com/MetaMask/core/pull/1676))
- **CHANGED**: `TokensController.addTokens` now accepts an optional `networkClientId` as the last parameter ([#1676](https://github.com/MetaMask/core/pull/1676))
- **CHANGED**: `TokensController.addTokens` will use the chain ID value derived from state for `networkClientId` if provided ([#1676](https://github.com/MetaMask/core/pull/1676))
- **CHANGED**: `TokensController.watchAsset` options now accepts optional `networkClientId` which is used to get the ERC-20 token name if provided ([#1676](https://github.com/MetaMask/core/pull/1676))
- Bump dependency on `@metamask/controller-utils` to ^5.0.0 ([#1633](https://github.com/MetaMask/core/pull/1633))
- Bump dependency on `@metamask/preferences-controller` to ^4.4.1 ([#1676](https://github.com/MetaMask/core/pull/1676))

## [12.0.0]

### Added

- Add `AssetsContractController` methods `getProvider`, `getChainId`, `getERC721Standard`, and `getERC1155Standard` ([#1638](https://github.com/MetaMask/core/pull/1638))

### Changed

- **BREAKING**: Add `getNetworkClientById` to `AssetsContractController` constructor options ([#1638](https://github.com/MetaMask/core/pull/1638))
- Add optional `networkClientId` parameter to various `AssetContractController` methods ([#1638](https://github.com/MetaMask/core/pull/1638))
- The affected methods are:
  - `getERC20BalanceOf`
  - `getERC20TokenDecimals`
  - `getERC20TokenName`
  - `getERC721NftTokenId`
  - `getTokenStandardAndDetails`
  - `getERC721TokenURI`
  - `getERC721AssetName`
  - `getERC721AssetSymbol`
  - `getERC721OwnerOf`
  - `getERC1155TokenURI`
  - `getERC1155BalanceOf`
  - `transferSingleERC1155`
  - `getBalancesInSingleCall`

## [11.1.0]

### Added

- Add `tokenURI` to `NftMetadata` type ([#1577](https://github.com/MetaMask/core/pull/1577))
- Populate token URL for NFT metadata under `tokenURI` ([#1577](https://github.com/MetaMask/core/pull/1577))

### Changed

- Bump dependency and peer dependency on `@metamask/approval-controller` to ^3.5.1
- Bump dependency on `@metamask/base-controller` to ^3.2.1
- Bump dependency on `@metamask/controller-utils` to ^4.3.2
- Bump dependency and peer dependency on `@metamask/network-controller` to ^12.1.2
- Bump dependency and peer dependency on `@metamask/preferences-controller` to ^4.4.0
- Update NftController to add fallback for when IPFS gateway is disabled ([#1577](https://github.com/MetaMask/core/pull/1577))

## [11.0.1]

### Changed

- Replace `eth-query` ^2.1.2 with `@metamask/eth-query` ^3.0.1 ([#1546](https://github.com/MetaMask/core/pull/1546))

## [11.0.0]

### Added

- Add a `stop` method to stop polling

### Changed

- **BREAKING**: New required constructor parameters for the `TokenRatesController` ([#1497](https://github.com/MetaMask/core/pull/1497), [#1511](https://github.com/MetaMask/core/pull/1511))
  - The new required parameters are `ticker`, `onSelectedAddress`, and `onPreferencesStateChange`
- **BREAKING:** Remove `onCurrencyRateStateChange` constructor parameter from `TokenRatesController` ([#1496](https://github.com/MetaMask/core/pull/1496))
- **BREAKING:** Disable `TokenRatesController` automatic polling ([#1501](https://github.com/MetaMask/core/pull/1501))
  - Polling must be started explicitly by calling the `start` method
  - The token rates are not updated upon state changes when polling is disabled.
- **BREAKING:** Replace the `poll` method with `start` ([#1501](https://github.com/MetaMask/core/pull/1501))
  - The `start` method does not offer a way to change the interval. That must be done by calling `.configure` instead
- **BREAKING:** Remove `TokenRatecontroller` setter for `chainId` and `tokens` properties ([#1505](https://github.com/MetaMask/core/pull/1505))
- Bump @metamask/abi-utils from 1.2.0 to 2.0.1 ([#1525](https://github.com/MetaMask/core/pull/1525))
- Update `@metamask/utils` to `^6.2.0` ([#1514](https://github.com/MetaMask/core/pull/1514))
- Remove unnecessary `babel-runtime` dependency ([#1504](https://github.com/MetaMask/core/pull/1504))

### Fixed

- Fix bug where token rates were incorrect after first update if initialized with a non-Ethereum selected network ([#1497](https://github.com/MetaMask/core/pull/1497))
- Fix bug where token rates would be invalid if event handlers were triggered in the wrong order ([#1496](https://github.com/MetaMask/core/pull/1496), [#1511](https://github.com/MetaMask/core/pull/1511))
- Prevent redundant token rate updates ([#1512](https://github.com/MetaMask/core/pull/1512))

## [10.0.0]

### Added

- The method `getERC20TokenName` has been added to `AssetsContractController` ([#1127](https://github.com/MetaMask/core/pull/1127))
  - This method gets the token name from the token contract

### Changed

- **BREAKING:** The tokens controller now requires `onTokenListStateChange` and `getERC20TokenName` as constructor parameters ([#1127](https://github.com/MetaMask/core/pull/1127))
  - The `getERC20TokenName` method is used to get the token name for tokens added via `wallet_watchAsset`
  - The `onTokenListStateChange` method is used to trigger a name update when the token list changes. On each change, token names are copied from the token list if they're missing from token controller state.
- **BREAKING:** The signature of the tokens controller method `addToken` has changed
  - The fourth and fifth positional parameters (`image` and `interactingAddress`) have been replaced by an `options` object
  - The new options parameter includes the `image` and `interactingAddress` properties, and a new `name` property
- The token detection controller now sets the token name when new tokens are detected ([#1127](https://github.com/MetaMask/core/pull/1127))
- The `Token` type now includes an optional `name` field ([#1127](https://github.com/MetaMask/core/pull/1127))

## [9.2.0]

### Added

- Add validation that the nft standard matches the type argument of a `wallet_watchAsset` request when type is 'ERC721' or 'ERC1155' ([#1455](https://github.com/MetaMask/core/pull/1455))

## [9.1.0]

### Added

- Add a fifth argument, `source`, to NftController's `addNft` method ([#1417](https://github.com/MetaMask/core/pull/1417))
  - This argument can be used to specify whether the NFT was detected, added manually, or suggested by a dapp

### Fixed

- Fix `watchNft` in NftController to ensure that if the network changes before the user accepts the request, the NFT is added to the chain ID and address before the request was initiated ([#1417](https://github.com/MetaMask/core/pull/1417))

## [9.0.0]

### Added

- **BREAKING**: Add required options `getSelectedAddress` and `getMultiAccountBalancesEnabled` to AccountTrackerController constructor and make use of them when refreshing account balances ([#1146](https://github.com/MetaMask/core/pull/1146))
  - Previously, the controller would refresh all account balances, but these options can be used to only refresh the currently selected account
- **BREAKING:** Add logic to support validating and adding ERC721 and ERC1155 tokens to NFTController state via `wallet_watchAsset` API. ([#1173](https://github.com/MetaMask/core/pull/1173), [#1406](https://github.com/MetaMask/core/pull/1406))
  - The `NFTController` now has a new `watchNFT` method that can be called to send a message to the `ApprovalController` and prompt the user to add an NFT to their wallet state.
  - The `NFTController` now requires an instance of a ControllerMessenger to be passed to its constructor. This is messenger is used to pass the `watchNFT` message to the `ApprovalController`.

### Changed

- Add dependency on `@ethersproject/address` ([#1173](https://github.com/MetaMask/core/pull/1173))
- Replace `eth-rpc-errors` with `@metamask/rpc-errors` ([#1173](https://github.com/MetaMask/core/pull/1173))

## [8.0.0]

### Added

- Support NFT detection on Ethereum Mainnet custom RPC endpoints ([#1360](https://github.com/MetaMask/core/pull/1360))
- Enable token detection for the Aurora network ([#1327](https://github.com/MetaMask/core/pull/1327))

### Changed

- **BREAKING:** Bump to Node 16 ([#1262](https://github.com/MetaMask/core/pull/1262))
- **BREAKING:** Change format of chain ID in state to 0x-prefixed hex string ([#1367](https://github.com/MetaMask/core/pull/1367))
  - The functions `isTokenDetectionSupportedForNetwork` and `formatIconUrlWithProxy` now expect a chain ID as type `Hex` rather than as a decimal `string`
  - The assets contract controller now expects the `chainId` configuration entry and constructor parameter as type `Hex` rather than decimal `string`
  - The NFT controller now expects the `chainId` configuration entry and constructor parameter as type `Hex` rather than decimal `string`
  - The NFT controller methods `addNft`, `checkAndUpdateSingleNftOwnershipStatus`, `findNftByAddressAndTokenId`, `updateNft`, and `resetNftTransactionStatusByTransactionId` now expect the chain ID to be type `Hex` rather than a decimal `string`
  - The NFT controller state properties `allNftContracts` and `allNfts` are now keyed by address and `Hex` chain ID, rather than by address and decimal `string` chain ID
    - This requires a state migration
  - The NFT detection controller now expects the `chainId` configuration entry and constructor parameter as type `Hex` rather than decimal `string`
  - The token detection controller now expects the `chainId` configuration entry as type `Hex` rather than decimal `string`
  - The token list controller now expects the `chainId` constructor parameter as type `Hex` rather than decimal `string`
  - The token list controller state property `tokensChainsCache` is now keyed by `Hex` chain ID rather than by decimal `string` chain ID.
    - This requires a state migration
  - The token rates controller now expects the `chainId` configuration entry and constructor parameter as type `Hex` rather than decimal `string`
  - The token rates controller `chainId` setter now expects the chain ID as `Hex` rather than as a decimal string
  - The tokens controller now expects the `chainId` configuration entry and constructor parameter as type `Hex` rather than decimal `string`
  - The tokens controller `addDetectedTokens` method now accepts the `chainId` property of the `detectionDetails` parameter to be of type `Hex` rather than decimal `string`.
  - The tokens controller state properties `allTokens`, `allIgnoredTokens`, and `allDetectedTokens` are now keyed by chain ID in `Hex` format rather than decimal `string`.
    - This requires a state migration
- **BREAKING:** Use approval controller for suggested assets ([#1261](https://github.com/MetaMask/core/pull/1261), [#1268](https://github.com/MetaMask/core/pull/1268))
  - The actions `ApprovalController:acceptRequest` and `ApprovalController:rejectRequest` are no longer required by the token controller messenger.
  - The `suggestedAssets` state has been removed, which means that suggested assets are no longer persisted in state
  - The return type for `watchAsset` has changed. It now returns a Promise that settles after the request has been confirmed or rejected.
- **BREAKING:** Initialize controllers with the current network ([#1361](https://github.com/MetaMask/core/pull/1361))
  - The following controllers now have a new `chainId` required constructor parameter:
    - `AssetsContractController`
    - `NftController`
    - `NftDetectionController`
    - `TokenRatesController`
    - `TokensController`
- **BREAKING:** The token list controller messenger requires the `NetworkController:stateChange` event instead of the `NetworkController:providerConfigChange` event ([#1329](https://github.com/MetaMask/core/pull/1329))
- **BREAKING:** The token list controller `onNetworkStateChange` option now has a more restrictive type ([#1329](https://github.com/MetaMask/core/pull/1329))
  - The event handler parameter type has been changed from `NetworkState | ProviderConfig` to `NetworkState`
- **BREAKING:** Update the account tracker controller `provider` type ([#1266](https://github.com/MetaMask/core/pull/1266))
  - The `provider` setter and the `provider` config entry now use our `Provider` type from `eth-query` rather than `any`
- **BREAKING:** Update`@metamask/preferences-controller` dependency and add it as a peer dependency ([#1393](https://github.com/MetaMask/core/pull/1393))
- **BREAKING:** Update `@metamask/approval-controller` and `@metamask/network-controller` dependencies and peer dependencies
- Bump @metamask/abi-utils from 1.1.0 to 1.2.0 ([#1287](https://github.com/MetaMask/core/pull/1287))
- Bump @metamask/utils from 5.0.1 to 5.0.2 ([#1271](https://github.com/MetaMask/core/pull/1271))

### Removed

- **BREAKING:** Remove the `networkType` configuration option from the NFT detection controller, NFT controller, and tokens controller ([#1360](https://github.com/MetaMask/core/pull/1360), [#1359](https://github.com/MetaMask/core/pull/1359))
- **BREAKING:** Remove the `SuggestedAssetMeta` and `SuggestedAssetMetaBase` types from the token controller ([#1268](https://github.com/MetaMask/core/pull/1268))
- **BREAKING:** Remove the `acceptWatchAsset` and `rejectWatchAsset` methods from the token controller ([#1268](https://github.com/MetaMask/core/pull/1268))
  - Suggested assets can be accepted or rejected using the approval controller instead

## [7.0.0]

### Changed

- **BREAKING**: peerDeps: @metamask/network-controller@6.0.0->8.0.0 ([#1196](https://github.com/MetaMask/core/pull/1196))

## [6.0.0]

### Changed

- **BREAKING:** Create approval requests using `@metamask/approval-controller` ([#1166](https://github.com/MetaMask/core/pull/1166))

## [5.1.0]

### Added

- Support watching assets on a specific account ([#1124](https://github.com/MetaMask/core/pull/1124))

## [5.0.1]

### Changed

- Update `@metamask/contract-metadata` from 2.1.0 to 2.3.1 ([#1141](https://github.com/MetaMask/core/pull/1141))

## [5.0.0]

### Removed

- **BREAKING:** Remove `isomorphic-fetch` ([#1106](https://github.com/MetaMask/controllers/pull/1106))
  - Consumers must now import `isomorphic-fetch` or another polyfill themselves if they are running in an environment without `fetch`

## [4.0.1]

### Fixed

- Update Nft Controller to add the NFT back to its own group if we are re-importing it ([#1082](https://github.com/MetaMask/core/pull/1082))

## [4.0.0]

### Added

- Add Sepolia support to the currency rate controller ([#1041](https://github.com/MetaMask/controllers/pull/1041))
  - The currency rate controller will now treat Sepolia as a testnet, and return the Mainnet exchange rate when asked for the Sepolia exchange rate.

### Changed

- **BREAKING:** Update `@metamask/network-controller` peer dependency to v3 ([#1041](https://github.com/MetaMask/controllers/pull/1041))
- **BREAKING:** Migrate from `metaswap` to `metafi` subdomain for OpenSea proxy and token icons API ([#1060](https://github.com/MetaMask/core/pull/1060))
- Rename this repository to `core` ([#1031](https://github.com/MetaMask/controllers/pull/1031))
- Update ERC20Standard to use `@metamask/abi-utils` instead of `@ethersproject/abi` ([#985](https://github.com/MetaMask/controllers/pull/985))
- Update `@metamask/controller-utils` package ([#1041](https://github.com/MetaMask/controllers/pull/1041))

## Removed

- **BREAKING**: Drop support for Ropsten, Rinkeby, and Kovan ([#1041](https://github.com/MetaMask/controllers/pull/1041))
  - The currency rate controller no longer has special handling of these three networks. It used to return the Mainnet exchange rate for these three networks, but now it includes no special handling for them.
  - The NFT controller no longer supports the Rinkeby OpenSea test API.

## [3.0.1]

### Changed

- Export `isTokenDetectionSupportedForNetwork` function ([#1034](https://github.com/MetaMask/controllers/pull/1034))
- Update `@metamask/contract-metadata` from 1.35.0 to 2.1.0 ([#1013](https://github.com/MetaMask/controllers/pull/1013))

### Fixed

- Fix token controller state updates ([#1015](https://github.com/MetaMask/controllers/pull/1015))
  - Attempts to empty the list of "added", "ignored", or "detected" tokens were not saved in state correctly, resulting in that operation being undone after switching account or network.

## [3.0.0]

### Changed

- **BREAKING:** A new private property, controlled by the `start` and `stop` methods, is added to the CurrencyRateController: `enabled`. When this is false, no network requests will be made from the controller. Previously, setNativeCurrency or setCurrentCurrency would trigger a network request. That is now prevented if `enabled` is false. ([#1002](https://github.com/MetaMask/core/pull/1002))

### Fixed

- The TokenRatesController no longer overwrites the `disabled` config property passed to the constructor, allowing the controller to be instantiated with `config.disabled` set to either true or false. ([#1002](https://github.com/MetaMask/core/pull/1002))
- This package will now warn if a required package is not present ([#1003](https://github.com/MetaMask/core/pull/1003))

## [2.0.0]

### Changed

- **BREAKING:** Update `onNetworkStateChange`, a constructor option for several controllers, to take an object with a `providerConfig` property instead of `provider` ([#995](https://github.com/MetaMask/core/pull/995))
  - This affects:
    - AssetsContractController
    - NftController
    - NftDetectionController
    - TokenDetectionController
    - TokenListController
    - TokenRatesController
    - TokenController
- **BREAKING:** [TokenDetectionController] Update `getNetworkState` constructor option to take an object with `providerConfig` property rather than `providerConfig` ([#995](https://github.com/MetaMask/core/pull/995))
- Relax dependencies on `@metamask/base-controller`, `@metamask/controller-utils`, `@metamask/network-controller`, and `@metamask/preferences-controller` (use `^` instead of `~`) ([#998](https://github.com/MetaMask/core/pull/998))

## [1.0.1]

### Fixed

- Fix race condition where some token detections can get mistakenly added to the wrong account ([#956](https://github.com/MetaMask/core/pull/956))

## [1.0.0]

### Added

- Initial release

  - As a result of converting our shared controllers repo into a monorepo ([#831](https://github.com/MetaMask/core/pull/831)), we've created this package from select parts of [`@metamask/controllers` v33.0.0](https://github.com/MetaMask/core/tree/v33.0.0), namely:

    - Everything in `src/assets`
    - Asset-related functions from `src/util.ts` and accompanying tests

    All changes listed after this point were applied to this package following the monorepo conversion.

### Changed

- Use Ethers for AssetsContractController ([#845](https://github.com/MetaMask/core/pull/845))

[Unreleased]: https://github.com/MetaMask/core/compare/@metamask/assets-controllers@93.1.0...HEAD
[93.1.0]: https://github.com/MetaMask/core/compare/@metamask/assets-controllers@93.0.0...@metamask/assets-controllers@93.1.0
[93.0.0]: https://github.com/MetaMask/core/compare/@metamask/assets-controllers@92.0.0...@metamask/assets-controllers@93.0.0
[92.0.0]: https://github.com/MetaMask/core/compare/@metamask/assets-controllers@91.0.0...@metamask/assets-controllers@92.0.0
[91.0.0]: https://github.com/MetaMask/core/compare/@metamask/assets-controllers@90.0.0...@metamask/assets-controllers@91.0.0
[90.0.0]: https://github.com/MetaMask/core/compare/@metamask/assets-controllers@89.0.1...@metamask/assets-controllers@90.0.0
[89.0.1]: https://github.com/MetaMask/core/compare/@metamask/assets-controllers@89.0.0...@metamask/assets-controllers@89.0.1
[89.0.0]: https://github.com/MetaMask/core/compare/@metamask/assets-controllers@88.0.0...@metamask/assets-controllers@89.0.0
[88.0.0]: https://github.com/MetaMask/core/compare/@metamask/assets-controllers@87.1.1...@metamask/assets-controllers@88.0.0
[87.1.1]: https://github.com/MetaMask/core/compare/@metamask/assets-controllers@87.1.0...@metamask/assets-controllers@87.1.1
[87.1.0]: https://github.com/MetaMask/core/compare/@metamask/assets-controllers@87.0.0...@metamask/assets-controllers@87.1.0
[87.0.0]: https://github.com/MetaMask/core/compare/@metamask/assets-controllers@86.0.0...@metamask/assets-controllers@87.0.0
[86.0.0]: https://github.com/MetaMask/core/compare/@metamask/assets-controllers@85.0.0...@metamask/assets-controllers@86.0.0
[85.0.0]: https://github.com/MetaMask/core/compare/@metamask/assets-controllers@84.0.0...@metamask/assets-controllers@85.0.0
[84.0.0]: https://github.com/MetaMask/core/compare/@metamask/assets-controllers@83.1.0...@metamask/assets-controllers@84.0.0
[83.1.0]: https://github.com/MetaMask/core/compare/@metamask/assets-controllers@83.0.0...@metamask/assets-controllers@83.1.0
[83.0.0]: https://github.com/MetaMask/core/compare/@metamask/assets-controllers@82.0.0...@metamask/assets-controllers@83.0.0
[82.0.0]: https://github.com/MetaMask/core/compare/@metamask/assets-controllers@81.0.1...@metamask/assets-controllers@82.0.0
[81.0.1]: https://github.com/MetaMask/core/compare/@metamask/assets-controllers@81.0.0...@metamask/assets-controllers@81.0.1
[81.0.0]: https://github.com/MetaMask/core/compare/@metamask/assets-controllers@80.0.0...@metamask/assets-controllers@81.0.0
[80.0.0]: https://github.com/MetaMask/core/compare/@metamask/assets-controllers@79.0.1...@metamask/assets-controllers@80.0.0
[79.0.1]: https://github.com/MetaMask/core/compare/@metamask/assets-controllers@79.0.0...@metamask/assets-controllers@79.0.1
[79.0.0]: https://github.com/MetaMask/core/compare/@metamask/assets-controllers@78.0.1...@metamask/assets-controllers@79.0.0
[78.0.1]: https://github.com/MetaMask/core/compare/@metamask/assets-controllers@78.0.0...@metamask/assets-controllers@78.0.1
[78.0.0]: https://github.com/MetaMask/core/compare/@metamask/assets-controllers@77.0.2...@metamask/assets-controllers@78.0.0
[77.0.2]: https://github.com/MetaMask/core/compare/@metamask/assets-controllers@77.0.1...@metamask/assets-controllers@77.0.2
[77.0.1]: https://github.com/MetaMask/core/compare/@metamask/assets-controllers@77.0.0...@metamask/assets-controllers@77.0.1
[77.0.0]: https://github.com/MetaMask/core/compare/@metamask/assets-controllers@76.0.0...@metamask/assets-controllers@77.0.0
[76.0.0]: https://github.com/MetaMask/core/compare/@metamask/assets-controllers@75.2.0...@metamask/assets-controllers@76.0.0
[75.2.0]: https://github.com/MetaMask/core/compare/@metamask/assets-controllers@75.1.0...@metamask/assets-controllers@75.2.0
[75.1.0]: https://github.com/MetaMask/core/compare/@metamask/assets-controllers@75.0.0...@metamask/assets-controllers@75.1.0
[75.0.0]: https://github.com/MetaMask/core/compare/@metamask/assets-controllers@74.3.3...@metamask/assets-controllers@75.0.0
[74.3.3]: https://github.com/MetaMask/core/compare/@metamask/assets-controllers@74.3.2...@metamask/assets-controllers@74.3.3
[74.3.2]: https://github.com/MetaMask/core/compare/@metamask/assets-controllers@74.3.1...@metamask/assets-controllers@74.3.2
[74.3.1]: https://github.com/MetaMask/core/compare/@metamask/assets-controllers@74.3.0...@metamask/assets-controllers@74.3.1
[74.3.0]: https://github.com/MetaMask/core/compare/@metamask/assets-controllers@74.2.0...@metamask/assets-controllers@74.3.0
[74.2.0]: https://github.com/MetaMask/core/compare/@metamask/assets-controllers@74.1.1...@metamask/assets-controllers@74.2.0
[74.1.1]: https://github.com/MetaMask/core/compare/@metamask/assets-controllers@74.1.0...@metamask/assets-controllers@74.1.1
[74.1.0]: https://github.com/MetaMask/core/compare/@metamask/assets-controllers@74.0.0...@metamask/assets-controllers@74.1.0
[74.0.0]: https://github.com/MetaMask/core/compare/@metamask/assets-controllers@73.3.0...@metamask/assets-controllers@74.0.0
[73.3.0]: https://github.com/MetaMask/core/compare/@metamask/assets-controllers@73.2.0...@metamask/assets-controllers@73.3.0
[73.2.0]: https://github.com/MetaMask/core/compare/@metamask/assets-controllers@73.1.0...@metamask/assets-controllers@73.2.0
[73.1.0]: https://github.com/MetaMask/core/compare/@metamask/assets-controllers@73.0.2...@metamask/assets-controllers@73.1.0
[73.0.2]: https://github.com/MetaMask/core/compare/@metamask/assets-controllers@73.0.1...@metamask/assets-controllers@73.0.2
[73.0.1]: https://github.com/MetaMask/core/compare/@metamask/assets-controllers@73.0.0...@metamask/assets-controllers@73.0.1
[73.0.0]: https://github.com/MetaMask/core/compare/@metamask/assets-controllers@72.0.0...@metamask/assets-controllers@73.0.0
[72.0.0]: https://github.com/MetaMask/core/compare/@metamask/assets-controllers@71.0.0...@metamask/assets-controllers@72.0.0
[71.0.0]: https://github.com/MetaMask/core/compare/@metamask/assets-controllers@70.0.1...@metamask/assets-controllers@71.0.0
[70.0.1]: https://github.com/MetaMask/core/compare/@metamask/assets-controllers@70.0.0...@metamask/assets-controllers@70.0.1
[70.0.0]: https://github.com/MetaMask/core/compare/@metamask/assets-controllers@69.0.0...@metamask/assets-controllers@70.0.0
[69.0.0]: https://github.com/MetaMask/core/compare/@metamask/assets-controllers@68.2.0...@metamask/assets-controllers@69.0.0
[68.2.0]: https://github.com/MetaMask/core/compare/@metamask/assets-controllers@68.1.0...@metamask/assets-controllers@68.2.0
[68.1.0]: https://github.com/MetaMask/core/compare/@metamask/assets-controllers@68.0.0...@metamask/assets-controllers@68.1.0
[68.0.0]: https://github.com/MetaMask/core/compare/@metamask/assets-controllers@67.0.0...@metamask/assets-controllers@68.0.0
[67.0.0]: https://github.com/MetaMask/core/compare/@metamask/assets-controllers@66.0.0...@metamask/assets-controllers@67.0.0
[66.0.0]: https://github.com/MetaMask/core/compare/@metamask/assets-controllers@65.0.0...@metamask/assets-controllers@66.0.0
[65.0.0]: https://github.com/MetaMask/core/compare/@metamask/assets-controllers@64.0.0...@metamask/assets-controllers@65.0.0
[64.0.0]: https://github.com/MetaMask/core/compare/@metamask/assets-controllers@63.1.0...@metamask/assets-controllers@64.0.0
[63.1.0]: https://github.com/MetaMask/core/compare/@metamask/assets-controllers@63.0.0...@metamask/assets-controllers@63.1.0
[63.0.0]: https://github.com/MetaMask/core/compare/@metamask/assets-controllers@62.0.0...@metamask/assets-controllers@63.0.0
[62.0.0]: https://github.com/MetaMask/core/compare/@metamask/assets-controllers@61.1.0...@metamask/assets-controllers@62.0.0
[61.1.0]: https://github.com/MetaMask/core/compare/@metamask/assets-controllers@61.0.0...@metamask/assets-controllers@61.1.0
[61.0.0]: https://github.com/MetaMask/core/compare/@metamask/assets-controllers@60.0.0...@metamask/assets-controllers@61.0.0
[60.0.0]: https://github.com/MetaMask/core/compare/@metamask/assets-controllers@59.0.0...@metamask/assets-controllers@60.0.0
[59.0.0]: https://github.com/MetaMask/core/compare/@metamask/assets-controllers@58.0.0...@metamask/assets-controllers@59.0.0
[58.0.0]: https://github.com/MetaMask/core/compare/@metamask/assets-controllers@57.0.0...@metamask/assets-controllers@58.0.0
[57.0.0]: https://github.com/MetaMask/core/compare/@metamask/assets-controllers@56.0.0...@metamask/assets-controllers@57.0.0
[56.0.0]: https://github.com/MetaMask/core/compare/@metamask/assets-controllers@55.0.1...@metamask/assets-controllers@56.0.0
[55.0.1]: https://github.com/MetaMask/core/compare/@metamask/assets-controllers@55.0.0...@metamask/assets-controllers@55.0.1
[55.0.0]: https://github.com/MetaMask/core/compare/@metamask/assets-controllers@54.0.0...@metamask/assets-controllers@55.0.0
[54.0.0]: https://github.com/MetaMask/core/compare/@metamask/assets-controllers@53.1.1...@metamask/assets-controllers@54.0.0
[53.1.1]: https://github.com/MetaMask/core/compare/@metamask/assets-controllers@53.1.0...@metamask/assets-controllers@53.1.1
[53.1.0]: https://github.com/MetaMask/core/compare/@metamask/assets-controllers@53.0.0...@metamask/assets-controllers@53.1.0
[53.0.0]: https://github.com/MetaMask/core/compare/@metamask/assets-controllers@52.0.0...@metamask/assets-controllers@53.0.0
[52.0.0]: https://github.com/MetaMask/core/compare/@metamask/assets-controllers@51.0.2...@metamask/assets-controllers@52.0.0
[51.0.2]: https://github.com/MetaMask/core/compare/@metamask/assets-controllers@51.0.1...@metamask/assets-controllers@51.0.2
[51.0.1]: https://github.com/MetaMask/core/compare/@metamask/assets-controllers@51.0.0...@metamask/assets-controllers@51.0.1
[51.0.0]: https://github.com/MetaMask/core/compare/@metamask/assets-controllers@50.0.0...@metamask/assets-controllers@51.0.0
[50.0.0]: https://github.com/MetaMask/core/compare/@metamask/assets-controllers@49.0.0...@metamask/assets-controllers@50.0.0
[49.0.0]: https://github.com/MetaMask/core/compare/@metamask/assets-controllers@48.0.0...@metamask/assets-controllers@49.0.0
[48.0.0]: https://github.com/MetaMask/core/compare/@metamask/assets-controllers@47.0.0...@metamask/assets-controllers@48.0.0
[47.0.0]: https://github.com/MetaMask/core/compare/@metamask/assets-controllers@46.0.1...@metamask/assets-controllers@47.0.0
[46.0.1]: https://github.com/MetaMask/core/compare/@metamask/assets-controllers@46.0.0...@metamask/assets-controllers@46.0.1
[46.0.0]: https://github.com/MetaMask/core/compare/@metamask/assets-controllers@45.1.2...@metamask/assets-controllers@46.0.0
[45.1.2]: https://github.com/MetaMask/core/compare/@metamask/assets-controllers@45.1.1...@metamask/assets-controllers@45.1.2
[45.1.1]: https://github.com/MetaMask/core/compare/@metamask/assets-controllers@45.1.0...@metamask/assets-controllers@45.1.1
[45.1.0]: https://github.com/MetaMask/core/compare/@metamask/assets-controllers@45.0.0...@metamask/assets-controllers@45.1.0
[45.0.0]: https://github.com/MetaMask/core/compare/@metamask/assets-controllers@44.1.0...@metamask/assets-controllers@45.0.0
[44.1.0]: https://github.com/MetaMask/core/compare/@metamask/assets-controllers@44.0.1...@metamask/assets-controllers@44.1.0
[44.0.1]: https://github.com/MetaMask/core/compare/@metamask/assets-controllers@44.0.0...@metamask/assets-controllers@44.0.1
[44.0.0]: https://github.com/MetaMask/core/compare/@metamask/assets-controllers@43.1.1...@metamask/assets-controllers@44.0.0
[43.1.1]: https://github.com/MetaMask/core/compare/@metamask/assets-controllers@43.1.0...@metamask/assets-controllers@43.1.1
[43.1.0]: https://github.com/MetaMask/core/compare/@metamask/assets-controllers@43.0.0...@metamask/assets-controllers@43.1.0
[43.0.0]: https://github.com/MetaMask/core/compare/@metamask/assets-controllers@42.0.0...@metamask/assets-controllers@43.0.0
[42.0.0]: https://github.com/MetaMask/core/compare/@metamask/assets-controllers@41.0.0...@metamask/assets-controllers@42.0.0
[41.0.0]: https://github.com/MetaMask/core/compare/@metamask/assets-controllers@40.0.0...@metamask/assets-controllers@41.0.0
[40.0.0]: https://github.com/MetaMask/core/compare/@metamask/assets-controllers@39.0.0...@metamask/assets-controllers@40.0.0
[39.0.0]: https://github.com/MetaMask/core/compare/@metamask/assets-controllers@38.3.0...@metamask/assets-controllers@39.0.0
[38.3.0]: https://github.com/MetaMask/core/compare/@metamask/assets-controllers@38.2.0...@metamask/assets-controllers@38.3.0
[38.2.0]: https://github.com/MetaMask/core/compare/@metamask/assets-controllers@38.1.0...@metamask/assets-controllers@38.2.0
[38.1.0]: https://github.com/MetaMask/core/compare/@metamask/assets-controllers@38.0.1...@metamask/assets-controllers@38.1.0
[38.0.1]: https://github.com/MetaMask/core/compare/@metamask/assets-controllers@38.0.0...@metamask/assets-controllers@38.0.1
[38.0.0]: https://github.com/MetaMask/core/compare/@metamask/assets-controllers@37.0.0...@metamask/assets-controllers@38.0.0
[37.0.0]: https://github.com/MetaMask/core/compare/@metamask/assets-controllers@36.0.0...@metamask/assets-controllers@37.0.0
[36.0.0]: https://github.com/MetaMask/core/compare/@metamask/assets-controllers@35.0.0...@metamask/assets-controllers@36.0.0
[35.0.0]: https://github.com/MetaMask/core/compare/@metamask/assets-controllers@34.0.0...@metamask/assets-controllers@35.0.0
[34.0.0]: https://github.com/MetaMask/core/compare/@metamask/assets-controllers@33.0.0...@metamask/assets-controllers@34.0.0
[33.0.0]: https://github.com/MetaMask/core/compare/@metamask/assets-controllers@32.0.0...@metamask/assets-controllers@33.0.0
[32.0.0]: https://github.com/MetaMask/core/compare/@metamask/assets-controllers@31.0.0...@metamask/assets-controllers@32.0.0
[31.0.0]: https://github.com/MetaMask/core/compare/@metamask/assets-controllers@30.0.0...@metamask/assets-controllers@31.0.0
[30.0.0]: https://github.com/MetaMask/core/compare/@metamask/assets-controllers@29.0.0...@metamask/assets-controllers@30.0.0
[29.0.0]: https://github.com/MetaMask/core/compare/@metamask/assets-controllers@28.0.0...@metamask/assets-controllers@29.0.0
[28.0.0]: https://github.com/MetaMask/core/compare/@metamask/assets-controllers@27.2.0...@metamask/assets-controllers@28.0.0
[27.2.0]: https://github.com/MetaMask/core/compare/@metamask/assets-controllers@27.1.0...@metamask/assets-controllers@27.2.0
[27.1.0]: https://github.com/MetaMask/core/compare/@metamask/assets-controllers@27.0.1...@metamask/assets-controllers@27.1.0
[27.0.1]: https://github.com/MetaMask/core/compare/@metamask/assets-controllers@27.0.0...@metamask/assets-controllers@27.0.1
[27.0.0]: https://github.com/MetaMask/core/compare/@metamask/assets-controllers@26.0.0...@metamask/assets-controllers@27.0.0
[26.0.0]: https://github.com/MetaMask/core/compare/@metamask/assets-controllers@25.0.0...@metamask/assets-controllers@26.0.0
[25.0.0]: https://github.com/MetaMask/core/compare/@metamask/assets-controllers@24.0.0...@metamask/assets-controllers@25.0.0
[24.0.0]: https://github.com/MetaMask/core/compare/@metamask/assets-controllers@23.1.0...@metamask/assets-controllers@24.0.0
[23.1.0]: https://github.com/MetaMask/core/compare/@metamask/assets-controllers@23.0.0...@metamask/assets-controllers@23.1.0
[23.0.0]: https://github.com/MetaMask/core/compare/@metamask/assets-controllers@22.0.0...@metamask/assets-controllers@23.0.0
[22.0.0]: https://github.com/MetaMask/core/compare/@metamask/assets-controllers@21.0.0...@metamask/assets-controllers@22.0.0
[21.0.0]: https://github.com/MetaMask/core/compare/@metamask/assets-controllers@20.0.0...@metamask/assets-controllers@21.0.0
[20.0.0]: https://github.com/MetaMask/core/compare/@metamask/assets-controllers@19.0.0...@metamask/assets-controllers@20.0.0
[19.0.0]: https://github.com/MetaMask/core/compare/@metamask/assets-controllers@18.0.0...@metamask/assets-controllers@19.0.0
[18.0.0]: https://github.com/MetaMask/core/compare/@metamask/assets-controllers@17.0.0...@metamask/assets-controllers@18.0.0
[17.0.0]: https://github.com/MetaMask/core/compare/@metamask/assets-controllers@16.0.0...@metamask/assets-controllers@17.0.0
[16.0.0]: https://github.com/MetaMask/core/compare/@metamask/assets-controllers@15.0.0...@metamask/assets-controllers@16.0.0
[15.0.0]: https://github.com/MetaMask/core/compare/@metamask/assets-controllers@14.0.0...@metamask/assets-controllers@15.0.0
[14.0.0]: https://github.com/MetaMask/core/compare/@metamask/assets-controllers@13.0.0...@metamask/assets-controllers@14.0.0
[13.0.0]: https://github.com/MetaMask/core/compare/@metamask/assets-controllers@12.0.0...@metamask/assets-controllers@13.0.0
[12.0.0]: https://github.com/MetaMask/core/compare/@metamask/assets-controllers@11.1.0...@metamask/assets-controllers@12.0.0
[11.1.0]: https://github.com/MetaMask/core/compare/@metamask/assets-controllers@11.0.1...@metamask/assets-controllers@11.1.0
[11.0.1]: https://github.com/MetaMask/core/compare/@metamask/assets-controllers@11.0.0...@metamask/assets-controllers@11.0.1
[11.0.0]: https://github.com/MetaMask/core/compare/@metamask/assets-controllers@10.0.0...@metamask/assets-controllers@11.0.0
[10.0.0]: https://github.com/MetaMask/core/compare/@metamask/assets-controllers@9.2.0...@metamask/assets-controllers@10.0.0
[9.2.0]: https://github.com/MetaMask/core/compare/@metamask/assets-controllers@9.1.0...@metamask/assets-controllers@9.2.0
[9.1.0]: https://github.com/MetaMask/core/compare/@metamask/assets-controllers@9.0.0...@metamask/assets-controllers@9.1.0
[9.0.0]: https://github.com/MetaMask/core/compare/@metamask/assets-controllers@8.0.0...@metamask/assets-controllers@9.0.0
[8.0.0]: https://github.com/MetaMask/core/compare/@metamask/assets-controllers@7.0.0...@metamask/assets-controllers@8.0.0
[7.0.0]: https://github.com/MetaMask/core/compare/@metamask/assets-controllers@6.0.0...@metamask/assets-controllers@7.0.0
[6.0.0]: https://github.com/MetaMask/core/compare/@metamask/assets-controllers@5.1.0...@metamask/assets-controllers@6.0.0
[5.1.0]: https://github.com/MetaMask/core/compare/@metamask/assets-controllers@5.0.1...@metamask/assets-controllers@5.1.0
[5.0.1]: https://github.com/MetaMask/core/compare/@metamask/assets-controllers@5.0.0...@metamask/assets-controllers@5.0.1
[5.0.0]: https://github.com/MetaMask/core/compare/@metamask/assets-controllers@4.0.1...@metamask/assets-controllers@5.0.0
[4.0.1]: https://github.com/MetaMask/core/compare/@metamask/assets-controllers@4.0.0...@metamask/assets-controllers@4.0.1
[4.0.0]: https://github.com/MetaMask/core/compare/@metamask/assets-controllers@3.0.1...@metamask/assets-controllers@4.0.0
[3.0.1]: https://github.com/MetaMask/core/compare/@metamask/assets-controllers@3.0.0...@metamask/assets-controllers@3.0.1
[3.0.0]: https://github.com/MetaMask/core/compare/@metamask/assets-controllers@2.0.0...@metamask/assets-controllers@3.0.0
[2.0.0]: https://github.com/MetaMask/core/compare/@metamask/assets-controllers@1.0.1...@metamask/assets-controllers@2.0.0
[1.0.1]: https://github.com/MetaMask/core/compare/@metamask/assets-controllers@1.0.0...@metamask/assets-controllers@1.0.1
[1.0.0]: https://github.com/MetaMask/core/releases/tag/@metamask/assets-controllers@1.0.0<|MERGE_RESOLUTION|>--- conflicted
+++ resolved
@@ -17,12 +17,9 @@
 
 ### Fixed
 
-<<<<<<< HEAD
 - Fix stale `accountsAssets` reference in `MultichainAssetsRatesController` causing incorrect conversion rates for non-EVM chains when currency is changed ([#7424](https://github.com/MetaMask/core/pull/7424))
   - `MultichainAssetsRatesController` now dynamically fetches fresh state instead of caching a reference that becomes stale due to Immer's immutable updates
-=======
 - **BREAKING:** `NftDetectionController` now calls a new function `NftController:addNfts` that reduces API calls to bulk-scan to batch multiple NFTs URLs ([#7411](https://github.com/MetaMask/core/pull/7411))
->>>>>>> f2f9a2a4
 - Added decimal precision (default 9dp) for `CurrencyRateController` `conversionRate` and `conversionRate` properties. ([#7324](https://github.com/MetaMask/core/pull/7324))
   - This fixes any BigNumber conversion errors due to exceeding the 15 significant digit limit
 
