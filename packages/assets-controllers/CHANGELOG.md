--- conflicted
+++ resolved
@@ -7,10 +7,10 @@
 
 ## [Unreleased]
 
-<<<<<<< HEAD
-### Added
+### Added
+
 - Add options `fetchingEnabled` callback to `AccountTrackerController` to stop it from fetching from the client ([#6938](https://github.com/MetaMask/core/pull/6938))
-=======
+
 ## [83.1.0]
 
 ### Added
@@ -23,7 +23,6 @@
   - Remove `Monad Mainnet` in `SINGLE_CALL_BALANCES_ADDRESS_BY_CHAINID` ([#6929](https://github.com/MetaMask/core/pull/6929))
 
 ## [83.0.0]
->>>>>>> 7e387ebc
 
 ### Changed
 
