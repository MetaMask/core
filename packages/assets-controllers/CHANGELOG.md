--- conflicted
+++ resolved
@@ -7,17 +7,15 @@
 
 ## [Unreleased]
 
-<<<<<<< HEAD
 ### Added
 
 - **BREAKING:** Add peer dependency `@metamask/profile-sync-controller`
 - **BREAKING:** Add `profileId`-based rate limiting support for Accounts API calls
   - Use `AuthenticationController:getBearerToken` in order to get a bearer token that gets attached to every request to the Accounts API
-=======
+
 ### Changed
 
 - Bump `@metamask/utils` from `^11.2.0` to `^11.4.2` ([#6054](https://github.com/MetaMask/core/pull/6054))
->>>>>>> 609632e8
 
 ## [70.0.0]
 
