--- conflicted
+++ resolved
@@ -7,15 +7,13 @@
 
 ## [Unreleased]
 
-<<<<<<< HEAD
 ### Added
 
 - Add optional `fetchingEnabled` callback to `AccountTrackerController` constructor to stop it from fetching balances ([#6938](https://github.com/MetaMask/core/pull/6938))
-=======
+
 ### Changed
 
 - Bump `@metamask/polling-controller` from `^14.0.1` to `^14.0.2` ([#6940](https://github.com/MetaMask/core/pull/6940))
->>>>>>> 0bf29e4d
 
 ## [83.1.0]
 
