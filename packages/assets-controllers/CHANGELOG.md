# Changelog

All notable changes to this project will be documented in this file.

The format is based on [Keep a Changelog](https://keepachangelog.com/en/1.0.0/),
and this project adheres to [Semantic Versioning](https://semver.org/spec/v2.0.0.html).

## [Unreleased]

<<<<<<< HEAD
### Added

- Shared fiat currency and token formatters ([#6577](https://github.com/MetaMask/core/pull/6577))
=======
### Changed

- Bump `@metamask/utils` from `^11.4.2` to `^11.8.0` ([#6588](https://github.com/MetaMask/core/pull/6588))
>>>>>>> 48a0ff8c

## [75.0.0]

### Added

- Add two new controller state metadata properties: `includeInStateLogs` and `usedInUi` ([#6472](https://github.com/MetaMask/core/pull/6472))

### Changed

- **BREAKING:** Replace `useAccountAPI` boolean with `accountsApiChainIds` array in `TokenBalancesController` for granular per-chain Accounts API configuration ([#6487](https://github.com/MetaMask/core/pull/6487))
- Bump `@metamask/keyring-api` from `^20.1.0` to `^21.0.0` ([#6560](https://github.com/MetaMask/core/pull/6560))

## [74.3.3]

### Changed

- Enhance `TokenBalancesController` with internal dynamic polling per chain support, enabling configurable polling intervals for different networks with automatic interval grouping for improved performance (transparent to existing API) ([#6357](https://github.com/MetaMask/core/pull/6357))
- Bump `@metamask/base-controller` from `^8.2.0` to `^8.3.0` ([#6465](https://github.com/MetaMask/core/pull/6465))

## [74.3.2]

### Changed

- Refactor `AccountTrackerController` to eliminate duplicate code by replacing custom `AccountTrackerRpcBalanceFetcher` with existing `RpcBalanceFetcher` ([#6425](https://github.com/MetaMask/core/pull/6425))

## [74.3.1]

### Fixed

- Fix values returned from multicall fetcher to use the correct BN type, not BigNumber ([#6411](https://github.com/MetaMask/core/pull/6411))

- Ensure every access to the state of `AccountTrackerController` is done with a checksumed address ([#6411](https://github.com/MetaMask/core/pull/6411))

- Ensure the balance passed to update `AccountTrackerController:updateNativeBalances` is of type `Hex` ([#6411](https://github.com/MetaMask/core/pull/6411))

## [74.3.0]

### Added

- Add native and staked balances to assets calculations ([#6399](https://github.com/MetaMask/core/pull/6399))

## [74.2.0]

### Added

- Add `rawBalance` to the result of `selectAssetsBySelectedAccountGroup` ([#6398](https://github.com/MetaMask/core/pull/6398))

## [74.1.1]

### Changed

- Improve balance fetching performance and resilience by parallelizing multi-chain operations and moving timeout handling to fetchers ([#6390](https://github.com/MetaMask/core/pull/6390))

  - Replace sequential `for` loops with `Promise.allSettled` in `RpcBalanceFetcher` and `AccountTrackerController` for parallel chain processing
  - Move timeout handling from controller-level `Promise.race` to fetcher-level `safelyExecuteWithTimeout` for better error isolation
  - Add `safelyExecuteWithTimeout` to both `RpcBalanceFetcher` and `AccountsApiBalanceFetcher` to prevent individual chain timeouts from blocking other chains
  - Remove redundant timeout wrappers from `TokenBalancesController` and `AccountTrackerController`
  - Improve test coverage for timeout and error handling scenarios in all balance fetchers

## [74.1.0]

### Added

- Enable `AccountTrackerController` to fetch native balances using AccountsAPI when `allowExternalServices` is enabled ([#6369](https://github.com/MetaMask/core/pull/6369))

  - Implement native balance fetching via AccountsAPI when `useAccountsAPI` and `allowExternalServices` are both true
  - Add fallback to RPC balance fetching when external services are disabled
  - Add comprehensive test coverage for both AccountsAPI and RPC balance fetching scenarios

### Changed

- Bump `@metamask/base-controller` from `^8.1.0` to `^8.2.0` ([#6355](https://github.com/MetaMask/core/pull/6355))

- Add new `accountId` field to the `Asset` type ([#6358](https://github.com/MetaMask/core/pull/6358))

### Fixed

- Uses `InternalAccount['type']` for the `Asset['type']` property ([#6358](https://github.com/MetaMask/core/pull/6358))

- Ensure that the evm addresses used to fetch balances from AccountTrackerController state is lowercase, in order to account for discrepancies between clients ([#6358](https://github.com/MetaMask/core/pull/6358))

- Prevents mutation of memoized fields used inside selectors ([#6358](https://github.com/MetaMask/core/pull/6358))

- Fix duplicate token balance entries caused by case-sensitive address comparison in `TokenBalancesController.updateBalances` ([#6354](https://github.com/MetaMask/core/pull/6354))

  - Normalize token addresses to proper EIP-55 checksum format before using as object keys to prevent the same token from appearing multiple times with different cases
  - Add comprehensive unit tests for token address normalization scenarios

- Fix TokenBalancesController timeout handling by replacing `safelyExecuteWithTimeout` with proper `Promise.race` implementation ([#6365](https://github.com/MetaMask/core/pull/6365))

  - Replace `safelyExecuteWithTimeout` which was silently swallowing timeout errors with direct `Promise.race` that properly throws
  - Reduce RPC timeout from 3 minutes to 15 seconds for better responsiveness and batch size
  - Enable proper fallback between API and RPC balance fetchers when timeouts occur

## [74.0.0]

### Added

- Added a token selector that returns list of tokens and balances for evm and multichain assets based on the selected account group ([#6226](https://github.com/MetaMask/core/pull/6226))

### Changed

- **BREAKING:** Bump peer dependency `@metamask/accounts-controller` from `^32.0.0` to `^33.0.0` ([#6345](https://github.com/MetaMask/core/pull/6345))
- **BREAKING:** Bump peer dependency `@metamask/keyring-controller` from `^22.0.0` to `^23.0.0` ([#6345](https://github.com/MetaMask/core/pull/6345))
- **BREAKING:** Bump peer dependency `@metamask/preferences-controller` from `^18.0.0` to `^19.0.0` ([#6345](https://github.com/MetaMask/core/pull/6345))
- **BREAKING:** Bump peer dependency `@metamask/transaction-controller` from `^59.0.0` to `^60.0.0` ([#6345](https://github.com/MetaMask/core/pull/6345))

## [73.3.0]

### Changed

- Bump accounts related packages ([#6309](https://github.com/MetaMask/core/pull/6309))
  - Bump `@metamask/keyring-api` from `^20.0.0` to `^20.1.0`
  - Bump `@metamask/keyring-internal-api` from `^8.0.0` to `^8.1.0`

### Fixed

- Fix precision loss in AccountsApiBalanceFetcher causing incorrect token balance conversion ([#6330](https://github.com/MetaMask/core/pull/6330))
  - Replaced floating-point arithmetic with string-based precision conversion to avoid JavaScript precision limitations

## [73.2.0]

### Added

- Implement balance change calculator and network filtering ([#6285](https://github.com/MetaMask/core/pull/6285))
  - Add core balance change calculators with period support (1d/7d/30d), network filtering, and group-level computation
- Add new utility functions for efficient balance fetching using Multicall3 ([#6212](https://github.com/MetaMask/core/pull/6212))
  - Added `aggregate3` function for direct access to Multicall3's aggregate3 method with individual failure handling
  - Added `getTokenBalancesForMultipleAddresses` function to efficiently batch ERC20 and native token balance queries for multiple addresses
  - Supports up to 300 calls per batch with automatic fallback to individual calls on unsupported chains
  - Returns organized balance data as nested maps for easy consumption by client applications

### Changed

- **BREAKING**: Improved `TokenBalancesController` performance with two-tier balance fetching strategy ([#6232](https://github.com/MetaMask/core/pull/6232))
  - Implements Accounts API as primary fetching method for supported networks (faster, more efficient)
  - Falls back to RPC calls using Multicall3's `aggregate3` for unsupported networks or API failures
  - Significantly reduces RPC calls from N individual requests to batched calls of up to 300 operations
  - Provides comprehensive network coverage with graceful degradation when services are unavailable
- Bump `@metamask/base-controller` from `^8.0.1` to `^8.1.0` ([#6284](https://github.com/MetaMask/core/pull/6284))
- Bump `@metamask/controller-utils` from `^11.11.0` to `^11.12.0` ([#6303](https://github.com/MetaMask/core/pull/6303))
- Bump `@metamask/transaction-controller` from `^59.1.0` to `^59.2.0` ([#6291](https://github.com/MetaMask/core/pull/6291))
- Bump `@metamask/account-tree-controller` from `^0.7.0` to `^0.8.0` ([#6273](https://github.com/MetaMask/core/pull/6273))
- Bump `@metamask/accounts-controller` from `^32.0.1` to `^32.0.2` ([#6273](https://github.com/MetaMask/core/pull/6273))
- Bump `@metamask/keyring-controller` from `^22.1.0` to `^22.1.1` ([#6273](https://github.com/MetaMask/core/pull/6273))
- Bump `@metamask/multichain-account-service` from `^0.3.0` to `^0.4.0` ([#6273](https://github.com/MetaMask/core/pull/6273))

## [73.1.0]

### Added

- Comprehensive balance selectors for multichain account groups and wallets ([#6235](https://github.com/MetaMask/core/pull/6235))

### Changed

- Bump `@metamask/keyring-api` from `^19.0.0` to `^20.0.0` ([#6248](https://github.com/MetaMask/core/pull/6248))

### Fixed

- Correct the polling rate for the DeFiPositionsController from 1 minute to 10 minutes. ([#6242](https://github.com/MetaMask/core/pull/6242))
- Fix `AccountTrackerController` to force block number update to avoid stale cached native balances ([#6250](https://github.com/MetaMask/core/pull/6250))

## [73.0.2]

### Fixed

- Use a narrow selector when listening to `CurrencyRateController:stateChange` ([#6217](https://github.com/MetaMask/core/pull/6217))
- Fixed an issue where attempting to fetch asset conversions for accounts without assets would crash the snap ([#6207](https://github.com/MetaMask/core/pull/6207))

## [73.0.1]

### Changed

- Improved `AccountTrackerController` RPC performance by batching addresses using a multicall contract ([#6099](https://github.com/MetaMask/core/pull/6099))
  - Fallbacks to single address RPC calls on chains that do not have a multicall contract.
- Improved `AssetsContractController` RPC performance by batching addresses using a multicall contract ([#6099](https://github.com/MetaMask/core/pull/6099))
  - Fallbacks to single address RPC calls on chains that do not have a multicall contract.

### Fixed

- Fix `TokenBalancesController` to force block number update to avoid stale cached balances ([#6197](https://github.com/MetaMask/core/pull/6197))

## [73.0.0]

### Changed

- **BREAKING:** Bump peer dependency `@metamask/accounts-controller` to `^32.0.0` ([#6171](https://github.com/MetaMask/core/pull/6171))
- **BREAKING:** Bump peer dependency `@metamask/transaction-controller` to `^59.0.0` ([#6171](https://github.com/MetaMask/core/pull/6171))
- Improved `TokenDetectionController` token handling flow ([#6012](https://github.com/MetaMask/core/pull/6012))
  - Detected tokens are now implicitly added directly to `allTokens` instead of being added to `allDetectedTokens` first
  - This simplifies the token import flow and improves performance by eliminating the manual UI import step
  - Enhanced `TokenDetectionController` to use direct RPC calls when basic functionality is disabled ([#6012](https://github.com/MetaMask/core/pull/6012))
  - Token detection now falls back to direct RPC calls instead of API-based detection when basic functionality is turned off
- Bump `@metamask/keyring-api` from `^18.0.0` to `^19.0.0` ([#6146](https://github.com/MetaMask/core/pull/6146))

### Fixed

- Fix `TokenDetectionController` to respect the detection toggle setting ([#6012](https://github.com/MetaMask/core/pull/6012))
  - Token detection will no longer run when the detection toggle is disabled, even during user refresh operations
- Improved `CurrencyRateController` behavior when basic functionality is disabled ([#6012](https://github.com/MetaMask/core/pull/6012))
  - Disabled requests to CryptoCompare when basic functionality is turned off to avoid unnecessary API calls
- Improve error handling in `MultichainAssetsRatesController` for Snap request failures ([#6104](https://github.com/MetaMask/core/pull/6104))
  - Enhanced `#handleSnapRequest` method with detailed error logging and graceful failure recovery
  - Added null safety checks to prevent crashes when Snap requests return null
  - Controller now continues operation when individual Snap requests fail instead of crashing
  - Added comprehensive unit tests covering various error scenarios including JSON-RPC errors and network failures

## [72.0.0]

### Changed

- Update `NftController` to use properly exported `PhishingControllerBulkScanUrlsAction` type from `@metamask/phishing-controller` ([#6105](https://github.com/MetaMask/core/pull/6105))
- Bump dev dependency `@metamask/phishing-controller` to `^13.1.0` ([#6120](https://github.com/MetaMask/core/pull/6120))

## [71.0.0]

### Changed

- **BREAKING:** Bump peer dependency `@metamask/phishing-controller` to `^13.0.0` ([#6098](https://github.com/MetaMask/core/pull/6098))

## [70.0.1]

### Changed

- Bump `@metamask/controller-utils` from `^11.10.0` to `^11.11.0` ([#6069](https://github.com/MetaMask/core/pull/6069))
  - This upgrade includes performance improvements to checksum hex address normalization
- Bump `@metamask/utils` from `^11.2.0` to `^11.4.2` ([#6054](https://github.com/MetaMask/core/pull/6054))

## [70.0.0]

### Changed

- **BREAKING:** Bump peer dependency `@metamask/snaps-controllers` from `^12.0.0` to `^14.0.0` ([#6035](https://github.com/MetaMask/core/pull/6035))
- Update `MultichainAssetsRatesController` to use the new `onAssetsMarketData` handler in addition of `onAssetsConversion` to get marketData ([#6035](https://github.com/MetaMask/core/pull/6035))
  - This change improves the handler interface for fetching asset market data from Snaps
- Bump `@metamask/snaps-sdk` from `^7.1.0` to `^9.0.0` ([#6035](https://github.com/MetaMask/core/pull/6035))
- Bump `@metamask/snaps-utils` from `^9.4.0` to `^11.0.0` ([#6035](https://github.com/MetaMask/core/pull/6035))

## [69.0.0]

### Changed

- **BREAKING:** Bump peer dependency `@metamask/accounts-controller` to `^31.0.0` ([#5999](https://github.com/MetaMask/core/pull/5999))
- **BREAKING:** Bump peer dependency `@metamask/network-controller` to `^24.0.0` ([#5999](https://github.com/MetaMask/core/pull/5999))
- **BREAKING:** Bump peer dependency `@metamask/transaction-controller` to `^58.0.0` ([#5999](https://github.com/MetaMask/core/pull/5999))
- Bump `@metamask/polling-controller` to `^14.0.0` ([#5999](https://github.com/MetaMask/core/pull/5999))

## [68.2.0]

### Added

- Added `getErc20Balances` function within `TokenBalancesController` to support fetching ERC-20 token balances for a given address and token list ([#5925](https://github.com/MetaMask/core/pull/5925))
  - This modular service simplifies balance retrieval logic and can be reused across different parts of the controller

### Changed

- Bump `@metamask/transaction-controller` to `^57.3.0` ([#5954](https://github.com/MetaMask/core/pull/5954))

### Fixed

- Prevented `AccountTrackerController` from updating state with empty or unchanged account balance data during refresh ([#5942](https://github.com/MetaMask/core/pull/5942))
  - Added guards to skip state updates when fetched balances are empty or identical to existing state
  - Reduces unnecessary `stateChange` emissions and preserves previously-cached balances under network failure scenarios
- Prevented `TokenBalancesController` from updating account balance to 0 while multicall contract failed ([#5975](https://github.com/MetaMask/core/pull/5975))

## [68.1.0]

### Added

- Added Base Network for networks to track in `TokenDetectionController` ([#5902](https://github.com/MetaMask/core/pull/5902))
  - Network changes were added in `@metamask/controller-utils`
- Added Metamask pooled staking token for Ethereum Hoodi testnet ([#5855](https://github.com/MetaMask/core/pull/5855))

### Changed

- Bump `@metamask/controller-utils` to `^11.10.0` ([#5935](https://github.com/MetaMask/core/pull/5935))

## [68.0.0]

### Changed

- **BREAKING:** Update `NftController` and `NftDetectionController` to eliminate the dependency on the current chain ([#5622](https://github.com/MetaMask/core/pull/5622))
  - All functions that previously accepted networkClientId as an optional parameter now require it as a mandatory parameter.
- **BREAKING:** Add `NetworkController:findNetworkClientIdByChainId` to allowed actions in `NftController` ([#5622](https://github.com/MetaMask/core/pull/5622))
- **BREAKING:** Add `NetworkController:findNetworkClientIdByChainId` to allowed actions in `NftDetectionController` ([#5622](https://github.com/MetaMask/core/pull/5622))

## [67.0.0]

### Changed

- **BREAKING:** Bump `@metamask/accounts-controller` peer dependency to `^30.0.0` ([#5888](https://github.com/MetaMask/core/pull/5888))
- **BREAKING:** Bump `@metamask/transaction-controller` peer dependency to `^57.0.0` ([#5888](https://github.com/MetaMask/core/pull/5888))
- **BREAKING:** Bump `@metamask/providers` peer dependency from `^21.0.0` to `^22.0.0` ([#5871](https://github.com/MetaMask/core/pull/5871))
- **BREAKING:** Bump `@metamask/snaps-controllers` peer dependency from `^11.0.0` to `^12.0.0` ([#5871](https://github.com/MetaMask/core/pull/5871))
- Remove `sei` from constants `SUPPORTED_CURRENCIES` ([#5883](https://github.com/MetaMask/core/pull/5883))

## [66.0.0]

### Added

- Add optional parameter to track DeFi metrics when positions are being fetched ([#5868](https://github.com/MetaMask/core/pull/5868))
- Add phishing protection for NFT metadata URLs in `NftController` ([#5598](https://github.com/MetaMask/core/pull/5598))
  - NFT metadata URLs are now scanned for malicious content using the `PhishingController`
  - Malicious URLs in NFT metadata fields (image, externalLink, etc.) are automatically sanitized

### Changed

- **BREAKING:** Add peer dependency on `@metamask/phishing-controller` ^12.5.0 ([#5598](https://github.com/MetaMask/core/pull/5598))

## [65.0.0]

### Added

- **BREAKING:** Add event listener for `TransactionController:transactionConfirmed` on `TokenDetectionController` to trigger token detection ([#5859](https://github.com/MetaMask/core/pull/5859))

### Changed

- **BREAKING:** Add event listener for `KeyringController:accountRemoved` instead of `AccountsController:accountRemoved` in `TokenBalancesController` and `TokensController` ([#5859](https://github.com/MetaMask/core/pull/5859))

## [64.0.0]

### Added

- **BREAKING:** Add event listener for `AccountsController:accountRemoved` on `TokenBalancesController` to remove token balances for the removed account ([#5726](https://github.com/MetaMask/core/pull/5726))

- **BREAKING:** Add event listener for `AccountsController:accountRemoved` on `TokensController` to remove tokens for the removed account ([#5726](https://github.com/MetaMask/core/pull/5726))

- **BREAKING:** Add `listAccounts` action to `TokensController` ([#5726](https://github.com/MetaMask/core/pull/5726))

- **BREAKING:** Add `listAccounts` action to `TokenBalancesController` ([#5726](https://github.com/MetaMask/core/pull/5726))

### Changed

- TokenBalancesController will now check if balances has changed before updating the state ([#5726](https://github.com/MetaMask/core/pull/5726))

## [63.1.0]

### Changed

- Added optional `account` parameter to `fetchHistoricalPricesForAsset` method in `MultichainAssetsRatesController` ([#5833](https://github.com/MetaMask/core/pull/5833))
- Updated `TokenListController` `fetchTokenList` method to bail if cache is valid ([#5804](https://github.com/MetaMask/core/pull/5804))
  - also cleaned up internal state update logic
- Bump `@metamask/controller-utils` to `^11.9.0` ([#5812](https://github.com/MetaMask/core/pull/5812))

## [63.0.0]

### Changed

- **BREAKING:** bump `@metamask/keyring-controller` peer dependency to `^22.0.0` ([#5802](https://github.com/MetaMask/core/pull/5802))
- **BREAKING:** bump `@metamask/accounts-controller` peer dependency to `^29.0.0` ([#5802](https://github.com/MetaMask/core/pull/5802))
- **BREAKING:** bump `@metamask/preferences-controller` peer dependency to `^18.0.0` ([#5802](https://github.com/MetaMask/core/pull/5802))
- **BREAKING:** bump `@metamask/transaction-controller` peer dependency to `^56.0.0` ([#5802](https://github.com/MetaMask/core/pull/5802))

## [62.0.0]

### Added

- Add event `MultichainAssetsController:accountAssetListUpdated` in MultichainAssetsController to notify when new assets are detected for an account ([#5761](https://github.com/MetaMask/core/pull/5761))

### Changed

- **BREAKING:** Removed subscription to `MultichainAssetsController:stateChange` in `MultichainAssetsRatesController` and add subscription to `MultichainAssetsController:accountAssetListUpdated` ([#5761](https://github.com/MetaMask/core/pull/5761))
- **BREAKING:** Removed subscription to `MultichainAssetsController:stateChange` in `MultichainBalancesController` and add subscription to `MultichainAssetsController:accountAssetListUpdated` ([#5761](https://github.com/MetaMask/core/pull/5761))

## [61.1.0]

### Changed

- Bump `@metamask/controller-utils` to `^11.8.0` ([#5765](https://github.com/MetaMask/core/pull/5765))
- Update `DEFI_POSITIONS_API_URL` to use the production endpoint ([#5769](https://github.com/MetaMask/core/pull/5769))

## [61.0.0]

### Changed

- **BREAKING:** Bump `@metamask/accounts-controller` peer dependency to `^28.0.0` ([#5763](https://github.com/MetaMask/core/pull/5763))
- **BREAKING:** Bump `@metamask/transaction-controller` peer dependency to `^55.0.0` ([#5763](https://github.com/MetaMask/core/pull/5763))
- Bump `@metamask/base-controller` from `^8.0.0` to `^8.0.1` ([#5722](https://github.com/MetaMask/core/pull/5722))

## [60.0.0]

### Added

- Add support for 'Sonic Mainnet' chainId in the list of SUPPORTED_CHAIN_IDS. ([#5711](https://github.com/MetaMask/core/pull/5711))

### Changed

- Refactor `TokensController` to remove reliance on a single selected network ([#5659](https://github.com/MetaMask/core/pull/5659))
  - `TokensController` methods now require `networkClientId` as an explicit parameter.
  - Token management logic is fully parameterized by `chainId`, allowing multi-chain token handling and improving reliability across network changes.
  - Internal state updates and token metadata fetching are scoped to the corresponding `chainId`

### Removed

- **BREAKING:** Remove deprecated `chainId` instance property from `TokensController` ([#5659](https://github.com/MetaMask/core/pull/5659))
  - All chain context is now derived from `networkClientId` at the method level.

## [59.0.0]

### Added

- Add `SEI` network support ([#5610](https://github.com/MetaMask/core/pull/5610))
  - Add token detection support
  - Add NFT detection support

### Changed

- Refactor `TokenRatesController` to support processing multiple chains simultaneously ([#5645](https://github.com/MetaMask/core/pull/5645))
  - The controller now supports an array of chain IDs rather than a single value, simplifying the polling process by allowing iteration over all chains in a single loop
- Refactor `AccountTrackerController` to support processing multiple chains simultaneously ([#5680](https://github.com/MetaMask/core/pull/5680))
  - The controller now accepts an array of chain IDs instead of a single value, streamlining the polling process by iterating over all chains in one loop

### Removed

- **BREAKING:** Eliminate legacy network dependency handling in `TokenRatesController` ([#5645](https://github.com/MetaMask/core/pull/5645))
  - We're no longer relying on the currently selected network.
- **BREAKING:** Eliminate legacy network dependency handling in `AccountTrackerController` ([#5680](https://github.com/MetaMask/core/pull/5680))
  - We're no longer relying on the currently selected network.

## [58.0.0]

### Added

- Added `includeMarketData` to the params of the `OnAssetsConversion` handler ([#5639](https://github.com/MetaMask/core/pull/5639))
- Added `fetchHistoricalPricesForAsset` method to `MultichainAssetsRatesController` ([#5639](https://github.com/MetaMask/core/pull/5639))
- Added `getSelectedMultichainAccount` action to `multichainAssetsRatesController` ([#5639](https://github.com/MetaMask/core/pull/5639))
- Added new state field `historicalPrices` to `MultichainAssetsRatesController` ([#5639](https://github.com/MetaMask/core/pull/5639))

### Changed

- **BREAKING:** Bump `@metamask/snaps-controllers` peer dependency from ^9.19.0 to ^11.0.0 ([#5639](https://github.com/MetaMask/core/pull/5639))
- **BREAKING:** Bump `@metamask/providers` peer dependency from ^18.1.0 to ^21.0.0 ([#5639](https://github.com/MetaMask/core/pull/5639))
- Bump `@metamask/snaps-utils` from ^8.10.0 to ^9.2.0 ([#5639](https://github.com/MetaMask/core/pull/5639))

## [57.0.0]

### Added

- Add a new `DeFiPositionsController` that maintains an updated list of DeFi positions for EVM accounts ([#5400](https://github.com/MetaMask/core/pull/5400))
  - Export `DeFiPositionsController`
  - Export the following types
    - `DeFiPositionsControllerState`
    - `DeFiPositionsControllerActions`
    - `DeFiPositionsControllerEvents`
    - `DeFiPositionsControllerGetStateAction`
    - `DeFiPositionsControllerStateChangeEvent`
    - `DeFiPositionsControllerMessenger`
    - `GroupedDeFiPositions`

### Changed

- **BREAKING** Add `@metamask/transaction-controller` as a peer dependency at `^54.0.0` ([#5400](https://github.com/MetaMask/core/pull/5400))

## [56.0.0]

### Changed

- Update `TokensController`, `TokenListController`, and `AccountTrackerController` to use per-chain state variants ([#5310](https://github.com/MetaMask/core/pull/5310))
- Bump `@metamask/keyring-api` to `^17.4.0` ([#5565](https://github.com/MetaMask/core/pull/5565))
- Bump `@metamask/controller-utils` to `^11.7.0` ([#5583](https://github.com/MetaMask/core/pull/5583))
  - Via this upgrade, `updateExchangeRates` now supports the MegaETH testnet

### Removed

- **BREAKING:** Remove deprecated state fields scoped to the current chain ([#5310](https://github.com/MetaMask/core/pull/5310))
  - This change removes the following state fields from the following controllers:
    - `TokensControllerState`
      - `detectedTokens` (replaced by `allDetectedTokens`)
      - `ignoredTokens` (replaced by `allIgnoredTokens`)
      - `tokens` (replaced by `allTokens`)
    - `TokenListControllerState`
      - `tokenList` (replaced by `tokensChainsCache`)
    - `AccountTrackerControllerState`
      - `accounts` (replaced by `accountsByChainId`)
  - This will require a migration in the clients to remove them from state in order to prevent unnecessary Sentry errors when updating controller state.

### Fixed

- Update token rate request key to handle when new tokens are detected inside the `TokenRatesController` ([#5531](https://github.com/MetaMask/core/pull/5311)))
- Update `CurrencyRateController` to prevent undefined or empty currencies from being queried ([#5458](https://github.com/MetaMask/core/pull/5458)))

## [55.0.1]

### Added

- Add an optional chainId argument to `addNftContract` function in NftController ([#5508](https://github.com/MetaMask/core/pull/5508))

## [55.0.0]

### Changed

- **BREAKING:** Bump peer dependency `@metamask/accounts-controller` to `^27.0.0` ([#5507](https://github.com/MetaMask/core/pull/5507))
- **BREAKING:** Bump peer dependency `@metamask/network-controller` to `^23.0.0` ([#5507](https://github.com/MetaMask/core/pull/5507))
- Bump `@metamask/polling-controller` to `^13.0.0` ([#5507](https://github.com/MetaMask/core/pull/5507))

## [54.0.0]

### Changed

- **BREAKING**: The `detectNfts` method in the `NftDetectionController` now accepts chain IDs directly instead of networkClientId, enabling NFT detection across multiple chains simultaneously ([#5448](https://github.com/MetaMask/core/pull/5448))

### Fixed

- Fixed token address conversion in the `TokenRatesController` to correctly preserve the checksum address format without unnecessary hex conversion ([#5490](https://github.com/MetaMask/core/pull/5490))

## [53.1.1]

### Fixed

- Check if `KeyringController` is unlocked before processing account events in `MultichainBalancesController` ([#5473](https://github.com/MetaMask/core/pull/5473))
  - This is needed since some Snaps might decrypt their state which needs the `KeyringController` to be unlocked.
- Fix runtime error in NFT detection when metadata is `null` ([#5455](https://github.com/MetaMask/core/pull/5455))

## [53.1.0]

### Added

- Add token display data controller for search & discovery ([#5307](https://github.com/MetaMask/core/pull/5307))

## [53.0.0]

### Added

- Add `getAssetMetadata` action to `MultichainAssetsController` ([#5430](https://github.com/MetaMask/core/pull/5430))

### Changed

- **BREAKING:** Bump `@metamask/keyring-controller` peer dependency to `^21.0.0` ([#5439](https://github.com/MetaMask/core/pull/5439))
- **BREAKING:** Bump `@metamask/accounts-controller` peer dependency to `^26.0.0` ([#5439](https://github.com/MetaMask/core/pull/5439))
- **BREAKING:** Bump `@metamask/keyring-internal-api` from `^5.0.0` to `^6.0.0` ([#5347](https://github.com/MetaMask/core/pull/5347))
- **BREAKING:** Bump `@ethereumjs/util` from `^8.1.0` to `^9.1.0` ([#5347](https://github.com/MetaMask/core/pull/5347))

## [52.0.0]

### Changed

- **BREAKING:** Bump `@metamask/keyring-controller` peer dependency to `^20.0.0` ([#5426](https://github.com/MetaMask/core/pull/5426))
- **BREAKING:** Bump `@metamask/accounts-controller` peer dependency to `^25.0.0` ([#5426](https://github.com/MetaMask/core/pull/5426))
- **BREAKING:** Bump `@metamask/preferences-controller` peer dependency to `^16.0.0` ([#5426](https://github.com/MetaMask/core/pull/5426))
- Bump `@metamask/keyring-internal-api` from `^4.0.3` to `^5.0.0` ([#5405](https://github.com/MetaMask/core/pull/5405))

### Fixed

- Fixed conversion rates for MANTLE ([#5402](https://github.com/MetaMask/core/pull/5402))

## [51.0.2]

### Fixed

- `MultichainAssetsRatesController` now skips unnecessary Snap calls when the assets list is empty ([#5370](https://github.com/MetaMask/core/pull/5370))

## [51.0.1]

### Changed

- Bump `@metamask/keyring-api"` from `^17.0.0` to `^17.2.0` ([#5366](https://github.com/MetaMask/core/pull/5366))

## [51.0.0]

### Changed

- **BREAKING:** Rename `MultiChainAssetsRatesController` to `MultichainAssetsRatesController` ([#5354](https://github.com/MetaMask/core/pull/5354))
- Bump `@metamask/utils` from `^11.1.0` to `^11.2.0` ([#5301](https://github.com/MetaMask/core/pull/5301))

### Fixed

- Resolved an issue where rate polling would only begin after the default 3-minute interval by manually triggering a rate update upon initialization, ensuring an immediate refresh for a better user experience ([#5364](https://github.com/MetaMask/core/pull/5364))

## [50.0.0]

### Changed

- **BREAKING:** Bump `@metamask/accounts-controller` peer dependency from `^23.0.1` to `^24.0.0` ([#5318](https://github.com/MetaMask/core/pull/5318))
- Removed legacy poll function to prevent redundant polling ([#5321](https://github.com/MetaMask/core/pull/5321))

### Fixed

- Ensure that the polling is not triggered on the constructor with the initialisation of the controller ([#5321](https://github.com/MetaMask/core/pull/5321))

## [49.0.0]

### Added

- Add new `MultiChainTokensRatesController` ([#5175](https://github.com/MetaMask/core/pull/5175))
  - A controller that manages multi‑chain token conversion rates within MetaMask. Its primary goal is to periodically poll for updated conversion rates of tokens associated with non‑EVM accounts (those using Snap metadata), ensuring that the conversion data remains up‑to‑date across supported chains.
- Add `updateBalance` to MultichainBalancesController ([#5295](https://github.com/MetaMask/core/pull/5295))

### Changed

- **BREAKING:** MultichainBalancesController messenger must now allow `MultichainAssetsController:getState` action and `MultichainAssetsController:stateChange` event ([#5295](https://github.com/MetaMask/core/pull/5295))
- Update `MultichainBalancesController` to get the full list of assets from `MultichainAssetsController` state instead of only requesting the native token ([#5295](https://github.com/MetaMask/core/pull/5295))
- Bump `@metamask/base-controller` from `^7.1.1` to `^8.0.0` ([#5305](https://github.com/MetaMask/core/pull/5305))
- Bump `@metamask/polling-controller` from `^12.0.2` to `^12.0.3` ([#5305](https://github.com/MetaMask/core/pull/5305))

### Removed

- **BREAKING:** `NETWORK_ASSETS_MAP`, `MultichainNetworks`, and `MultichainNativeAssets` are no longer exported ([#5295](https://github.com/MetaMask/core/pull/5295))

## [48.0.0]

### Added

- Add `MultichainAssetsController` for non-EVM assets ([#5138](https://github.com/MetaMask/core/pull/5138))

### Changed

- **BREAKING:** Bump `@metamask/accounts-controller` peer dependency from `^22.0.0` to `^23.0.0` ([#5292](https://github.com/MetaMask/core/pull/5292))
- Bump `@metamask/keyring-api"` from `^16.1.0` to `^17.0.0` ([#5280](https://github.com/MetaMask/core/pull/5280))
- Bump `@metamask/snaps-utils` from `^8.9.0` to `^8.10.0` ([#5265](https://github.com/MetaMask/core/pull/5265))
- Bump `@metamask/utils` from `^11.0.1` to `^11.1.0` ([#5223](https://github.com/MetaMask/core/pull/5223))
- Removed polling mechanism in the `MultichainBalancesController` and now relies on the new `AccountsController:accountBalancesUpdated` event ([#5221](https://github.com/MetaMask/core/pull/5221))

### Fixed

- The tokens state is now updated only when the `tokenChainId` matches the currently selected chain ID. ([#5257](https://github.com/MetaMask/core/pull/5257))

## [47.0.0]

### Added

- Add `onBreak` and `onDegraded` methods to `CodefiTokenPricesServiceV2` ([#5109](https://github.com/MetaMask/core/pull/5109))
  - These serve the same purpose as the `onBreak` and `onDegraded` constructor options, but align more closely with the Cockatiel policy API.

### Changed

- **BREAKING:** Bump `@metamask/accounts-controller` peer dependency from `^21.0.0` to `^22.0.0` ([#5218](https://github.com/MetaMask/core/pull/5218))
- Deprecate `ClientConfigApiService` constructor options `onBreak` and `onDegraded` in favor of methods ([#5109](https://github.com/MetaMask/core/pull/5109))
- Add `@metamask/controller-utils@^11.4.5` as a dependency ([#5109](https://github.com/MetaMask/core/pull/5109))
  - `cockatiel` should still be in the dependency tree because it's now a dependency of `@metamask/controller-utils`
- Re-introduce `@metamask/keyring-api` as a runtime dependency ([#5206](https://github.com/MetaMask/core/pull/5206))
  - This was required since the introduction of the `MultichainBalancesController`.
- Bump `@metamask/keyring-api` from `^14.0.0` to `^16.1.0` ([#5190](https://github.com/MetaMask/core/pull/5190)), ([#5208](https://github.com/MetaMask/core/pull/5208))
- Bump `@metamask/keyring-internal-api` from `^2.0.1` to `^4.0.1` ([#5190](https://github.com/MetaMask/core/pull/5190)), ([#5208](https://github.com/MetaMask/core/pull/5208))
- Bump `@metamask/keyring-snap-client` from `^3.0.0` to `^3.0.3` ([#5190](https://github.com/MetaMask/core/pull/5190)), ([#5208](https://github.com/MetaMask/core/pull/5208))

## [46.0.1]

### Changed

- Bump `@metamask/keyring-api` from `^13.0.0` to `^14.0.0` ([#5177](https://github.com/MetaMask/core/pull/5177))
- Bump `@metamask/keyring-internal-api` from `^2.0.0` to `^2.0.1` ([#5177](https://github.com/MetaMask/core/pull/5177))
- Bump `@metamask/keyring-snap-client` from `^2.0.0` to `^3.0.0` ([#5177](https://github.com/MetaMask/core/pull/5177))

### Fixed

- Fix type issue in `ERC721Standard.getDetails` ([#4985](https://github.com/MetaMask/core/pull/4985))
  - The image variable now returns a string instead of a promise when the token image uses the 'ipfs://' protocol.
- Relax NFTs metadata RPC calls ([#5134](https://github.com/MetaMask/core/pull/5134))
  - We now check the number of NFTs to update against a threshold value (500) to avoid sending an excessive amount of RPC calls to fetch NFTs metadata.

## [46.0.0]

### Added

- Add new `MultichainBalancesController` ([#4965](https://github.com/MetaMask/core/pull/4965))
  - This controller has been migrated from the MetaMask extension codebase.
- Added utility function `getKeyByValue` ([#5099](https://github.com/MetaMask/core/pull/5099))

### Changed

- **BREAKING:** Bump `@metamask/accounts-controller` peer dependency from `^20.0.0` to `^21.0.0` ([#5140](https://github.com/MetaMask/core/pull/5140))
- Bump `@metamask/base-controller` from `^7.0.0` to `^7.1.1` ([#5079](https://github.com/MetaMask/core/pull/5079)), ([#5135](https://github.com/MetaMask/core/pull/5135))
- Bump `@metamask/keyring-api` from `^12.0.0` to `^13.0.0` ([#5066](https://github.com/MetaMask/core/pull/5066))
- Bump `@metamask/utils` to `^11.0.1` ([#5080](https://github.com/MetaMask/core/pull/5080))
- Bump `@metamask/rpc-errors` to `^7.0.2` ([#5080](https://github.com/MetaMask/core/pull/5080))

### Fixed

- Fix Mantle price when calling `fetchMultiExchangeRate` ([#5099](https://github.com/MetaMask/core/pull/5099))
- Fix multicall revert in `TokenBalancesController` ([#5083](https://github.com/MetaMask/core/pull/5083))
  - `TokenBalancesController` was fixed to fetch erc20 token balances even if there's an invalid token in state whose address does not point to a smart contract.
- Fix state changes for `ignoreTokens` for non-selected networks ([#5014](https://github.com/MetaMask/core/pull/5014))

## [45.1.2]

### Changed

- Remove use of `@metamask/keyring-api` ([#4695](https://github.com/MetaMask/core/pull/4695))
  - `@metamask/providers` and `webextension-polyfill` peer dependencies are no longer required.
- Use new `@metamask/keyring-internal-api@^1.0.0` ([#4695](https://github.com/MetaMask/core/pull/4695))
  - This package has been split out from the Keyring API. Its types are compatible with the `@metamask/keyring-api` package used previously.

## [45.1.1]

### Changed

- Bump `@metamask/controller-utils` from `^11.3.0` to `^11.4.4` ([#5012](https://github.com/MetaMask/core/pull/5012))
- Bump `@metamask/polling-controller` from `^12.0.1` to `^12.0.2` ([#5012](https://github.com/MetaMask/core/pull/5012))

### Fixed

- Make implicit peer dependencies explicit ([#4974](https://github.com/MetaMask/core/pull/4974))
  - Add the following packages as peer dependencies of this package to satisfy peer dependency requirements from other dependencies:
    - `@metamask/providers` `^18.1.0` (required by `@metamask/keyring-api`)
    - `webextension-polyfill` `^0.10.0 || ^0.11.0 || ^0.12.0` (required by `@metamask/providers`)
  - These dependencies really should be present in projects that consume this package (e.g. MetaMask clients), and this change ensures that they now are.
  - Furthermore, we are assuming that clients already use these dependencies, since otherwise it would be impossible to consume this package in its entirety or even create a working build. Hence, the addition of these peer dependencies is really a formality and should not be breaking.
- Fix `TokensController.ignoreTokens` so that if a network is provided, `allIgnoredTokens`, `allTokens`, and `allDetectedTokens` for that network no longer get corrupted with tokens from the globally selected network ([#4967](https://github.com/MetaMask/core/pull/4967))
- Correct ESM-compatible build so that imports of the following packages that re-export other modules via `export *` are no longer corrupted: ([#5011](https://github.com/MetaMask/core/pull/5011))
  - `@metamask/abi-utils`
  - `@metamask/contract-metadata`
  - `@metamask/eth-query`
  - `@ethereumjs/util`
  - `bn.js`
  - `cockatiel`
  - `lodash`
  - `single-call-balance-checker-abi`

## [45.1.0]

### Added

- `chainIdToNativeTokenAddress` to record chains with unique (non-zero) addresses ([#4952](https://github.com/MetaMask/core/pull/4952))
- `getNativeTokenAddress()` exported function to return the correct native token address for native assets ([#4952](https://github.com/MetaMask/core/pull/4952))
- add support for all added networks when switching account for Token Detection ([#4957](https://github.com/MetaMask/core/pull/4957))

### Changed

- Update price API calls to use the native token by chain instead of relying on the zero address. ([#4952](https://github.com/MetaMask/core/pull/4952))
- Update `TokenRatesController` market data mapping to use `getNativeTokenAddress` instead of the zero address for native tokens. ([#4952](https://github.com/MetaMask/core/pull/4952))

## [45.0.0]

### Changed

- **BREAKING:** Bump `@metamask/keyring-controller` peer dependency from `^18.0.0` to `^19.0.0` ([#4195](https://github.com/MetaMask/core/pull/4956))
- **BREAKING:** Bump `@metamask/accounts-controller` peer dependency from `^19.0.0` to `^20.0.0` ([#4195](https://github.com/MetaMask/core/pull/4956))
- **BREAKING:** Bump `@metamask/preferences-controller` peer dependency from `^14.0.0` to `^15.0.0` ([#4195](https://github.com/MetaMask/core/pull/4956))

## [44.1.0]

### Changed

- An argument `networkClientId` is added to `TokensController.ignoreTokens`, allowing tokens to be ignored on specific chains. ([#4949](https://github.com/MetaMask/core/pull/4949))

## [44.0.1]

### Changed

- Fixes an issue where the token detection was unnecessarily falling back to an RPC approach, causing redundant detections. ([#4928](https://github.com/MetaMask/core/pull/4928))

- Fixes an issue where `TokensController.addTokens` was not respecting the network client id passed to it. ([#4940](https://github.com/MetaMask/core/pull/4940))

## [44.0.0]

### Changed

- **BREAKING**: The `TokenBalancesController` state is now across all chains and accounts under the field `tokenBalances`, as a mapping from account address -> chain id -> token address -> balance. ([#4782](https://github.com/MetaMask/core/pull/4782))

- **BREAKING**: The `TokenBalancesController` now extends `StaticIntervalPollingController`, and the new polling API `startPolling` must be used to initiate polling (`startPolling`, `stopPollingByPollingToken`). ([#4782](https://github.com/MetaMask/core/pull/4782))

- **BREAKING**: `TokenBalancesController` now requires subscriptions to the `PreferencesController:stateChange` and `NetworkController:stateChange` events. And access to the `NetworkController:getNetworkClientById`, `NetworkController:getState`, `TokensController:getState`, and `PreferencesController:getState` actions. ([#4782](https://github.com/MetaMask/core/pull/4782))

- **BREAKING**: `TokensController` requires a subscription to the `NetworkController:stateChange` event. It now now removes state for chain IDs when their network is removed. ([#4782](https://github.com/MetaMask/core/pull/4782))

- `TokenRatesController` now removes state for chain IDs when their network is removed. ([#4782](https://github.com/MetaMask/core/pull/4782))

## [43.1.1]

### Changed

- Fix a bug in `TokensController.addTokens` where tokens could be added from the wrong chain. ([#4924](https://github.com/MetaMask/core/pull/4924))

## [43.1.0]

### Added

- Add Solana to the polled exchange rates ([#4914](https://github.com/MetaMask/core/pull/4914))

## [43.0.0]

### Added

- `AccountTrackerController` now tracks balances of staked ETH for each account, under the state property `stakedBalance`. ([#4879](https://github.com/MetaMask/core/pull/4879))

### Changed

- **BREAKING**: The polling input for`TokenListController` is now `{chainId: Hex}` instead of `{networkClientId: NetworkClientId}`. ([#4878](https://github.com/MetaMask/core/pull/4878))
- **BREAKING**: The polling input for`TokenDetectionController` is now `{ chainIds: Hex[]; address: string; }` instead of `{ networkClientId: NetworkClientId; address: string; }`. ([#4894](https://github.com/MetaMask/core/pull/4894))
- **BREAKING:** Bump `@metamask/keyring-controller` peer dependency from `^17.0.0` to `^18.0.0` ([#4195](https://github.com/MetaMask/core/pull/4195))
- **BREAKING:** Bump `@metamask/preferences-controller` peer dependency from `^13.2.0` to `^14.0.0` ([#4909](https://github.com/MetaMask/core/pull/4909), [#4915](https://github.com/MetaMask/core/pull/4915))
- **BREAKING:** Bump `@metamask/accounts-controller` peer dependency from `^18.0.0` to `^19.0.0` ([#4915](https://github.com/MetaMask/core/pull/4915))
- Bump `@metamask/controller-utils` from `^11.4.2` to `^11.4.3` ([#4195](https://github.com/MetaMask/core/pull/4195))

## [42.0.0]

### Added

- Add `resetState` method to `NftController`, `TokensController`, `TokenBalancesController` and `TokenRatesController` to reset the controller's state back to their default state ([#4880](https://github.com/MetaMask/core/pull/4880))

### Changed

- **BREAKING**: A `platform` argument must now be passed to the `TokenDetectionController` constructor, indicating whether the platform is extension or mobile. ([#4877](https://github.com/MetaMask/core/pull/4877))
- **BREAKING**: The `TokenRatesController` now accepts `{chainId: Hex}` as its polling input to `startPolling()` instead of `{networkClientId: NetworkClientId}` ([#4887](https://github.com/MetaMask/core/pull/4887))
- When the `TokenRatesController`'s subscription to `TokensController:stateChange` is fired, token prices are now updated across all chain IDs whose tokens changed, instead of just the current chain. ([#4866](https://github.com/MetaMask/core/pull/4866))
- The `TokenDetectionController` now passes a `x-metamask-clientproduct` header when calling the account API. ([#4877](https://github.com/MetaMask/core/pull/4877))

## [41.0.0]

### Changed

- **BREAKING**: The polling input accepted by `CurrencyRateController` is now an object with a `nativeCurrencies` property that is defined as a `string` array type ([#4852](https://github.com/MetaMask/core/pull/4852))
  - The `input` parameters of the controller's `_executePoll`, `_startPolling`, `onPollingComplete` methods now only accept this new polling input type.
  - The `nativeCurrency` property (`string` type) has been removed.
- **BREAKING**: `RatesController` now types the `conversionRate` and `usdConversionRate` in its state as `number` instead of `string`, to match what it was actually storing. ([#4852](https://github.com/MetaMask/core/pull/4852))
- Bump `@metamask/base-controller` from `^7.0.1` to `^7.0.2` ([#4862](https://github.com/MetaMask/core/pull/4862))
- Bump `@metamask/controller-utils` from `^11.4.0` to `^11.4.1` ([#4862](https://github.com/MetaMask/core/pull/4862))
- Bump dev dependency `@metamask/approval-controller` from `^7.1.0` to `^7.1.1` ([#4862](https://github.com/MetaMask/core/pull/4862))

## [40.0.0]

### Changed

- **BREAKING:** The CurrencyRateController polling input is now `{ nativeCurrency: string }` instead of a network client ID ([#4839](https://github.com/MetaMask/core/pull/4839))
- **BREAKING:** Bump `@metamask/network-controller` peer dependency to `^22.0.0` ([#4841](https://github.com/MetaMask/core/pull/4841))
- Bump `@metamask/controller-utils` to `^11.4.0` ([#4834](https://github.com/MetaMask/core/pull/4834))
- Bump `@metamask/rpc-errors` to `^7.0.1` ([#4831](https://github.com/MetaMask/core/pull/4831))
- Bump `@metamask/utils` to `^10.0.0` ([#4831](https://github.com/MetaMask/core/pull/4831))

### Fixed

- Update TokenRatesController to not reset market data just after network switch but before loading new market data ([#4832](https://github.com/MetaMask/core/pull/4832))

## [39.0.0]

### Changed

- **BREAKING:** `AccountTrackerController`, `CurrencyRateController`, `TokenDetectionController`, `TokenListController`, and `TokenRatesController` now use a new polling interface that accepts the generic parameter `PollingInput` ([#4752](https://github.com/MetaMask/core/pull/4752))
- **BREAKING:** The inherited `AbstractPollingController` method `startPollingByNetworkClientId` has been renamed to `startPolling` ([#4752](https://github.com/MetaMask/core/pull/4752))
- **BREAKING:** The inherited `AbstractPollingController` method `onPollingComplete` now returns the entire input object of type `PollingInput`, instead of a network client id ([#4752](https://github.com/MetaMask/core/pull/4752))

## [38.3.0]

### Changed

- The `includeDuplicateSymbolAssets` param is removed from our api call to TokenApi ([#4768](https://github.com/MetaMask/core/pull/4768))

## [38.2.0]

### Changed

- The `TokenRatesController` now fetches token rates for all accounts, instead of just the selected account ([#4759](https://github.com/MetaMask/core/pull/4759))

## [38.1.0]

### Changed

- Parallelization of detected tokens with balance ([#4697](https://github.com/MetaMask/core/pull/4697))
- Bump accounts related packages ([#4713](https://github.com/MetaMask/core/pull/4713)), ([#4728](https://github.com/MetaMask/core/pull/4728))
  - Those packages are now built slightly differently and are part of the [accounts monorepo](https://github.com/MetaMask/accounts).
  - Bump `@metamask/keyring-api` from `^8.1.0` to `^8.1.4`

## [38.0.1]

### Fixed

- Produce and export ESM-compatible TypeScript type declaration files in addition to CommonJS-compatible declaration files ([#4648](https://github.com/MetaMask/core/pull/4648))
  - Previously, this package shipped with only one variant of type declaration
    files, and these files were only CommonJS-compatible, and the `exports`
    field in `package.json` linked to these files. This is an anti-pattern and
    was rightfully flagged by the
    ["Are the Types Wrong?"](https://arethetypeswrong.github.io/) tool as
    ["masquerading as CJS"](https://github.com/arethetypeswrong/arethetypeswrong.github.io/blob/main/docs/problems/FalseCJS.md).
    All of the ATTW checks now pass.
- Remove chunk files ([#4648](https://github.com/MetaMask/core/pull/4648)).
  - Previously, the build tool we used to generate JavaScript files extracted
    common code to "chunk" files. While this was intended to make this package
    more tree-shakeable, it also made debugging more difficult for our
    development teams. These chunk files are no longer present.
- Don't update currency rates on transient errors ([#4662](https://github.com/MetaMask/core/pull/4662))
  - In `CurrencyRateController` if unexpected errors occur during requests to
    crypto compare, the conversion rate in state will remain unchanged instead
    of being set to null.
- Fix fallback conversion rate for token market data ([#4615](https://github.com/MetaMask/core/pull/4615))
  - On networks where the native currency is not ETH, token market data is now
    correctly priced in the native currency.

## [38.0.0]

### Added

- Export `MarketDataDetails` type ([#4622](https://github.com/MetaMask/core/pull/4622))

### Changed

- **BREAKING:** Narrow `TokensController` constructor option `provider` by removing `undefined` from its type signature ([#4567](https://github.com/MetaMask/core/pull/4567))
- **BREAKING:** Bump devDependency and peerDependency `@metamask/network-controller` from `^20.0.0` to `^21.0.0` ([#4618](https://github.com/MetaMask/core/pull/4618), [#4651](https://github.com/MetaMask/core/pull/4651))
- Bump `@metamask/base-controller` from `^6.0.2` to `^7.0.0` ([#4625](https://github.com/MetaMask/core/pull/4625), [#4643](https://github.com/MetaMask/core/pull/4643))
- Bump `@metamask/controller-utils` from `^11.0.2` to `^11.2.0` ([#4639](https://github.com/MetaMask/core/pull/4639), [#4651](https://github.com/MetaMask/core/pull/4651))
- Bump `@metamask/polling-controller` from `^9.0.1` to `^10.0.0` ([#4651](https://github.com/MetaMask/core/pull/4651))
- Bump `@metamask/keyring-api` to version `8.1.0` ([#4594](https://github.com/MetaMask/core/pull/4594))
- Bump `typescript` from `~5.0.4` to `~5.2.2` ([#4576](https://github.com/MetaMask/core/pull/4576), [#4584](https://github.com/MetaMask/core/pull/4584))

### Fixed

- Fix `RatesController` `setCryptocurrencyList` method, which was not using the correct field when updating internal state ([#4572](https://github.com/MetaMask/core/pull/4572))
- Fetch correct price for the $OMNI native currency ([#4570](https://github.com/MetaMask/core/pull/4570))
- Add public `name` property to `AssetsContractController` ([#4564](https://github.com/MetaMask/core/pull/4564))

## [37.0.0]

### Added

- Add elements to the `AssetsContractController` class: ([#4397](https://github.com/MetaMask/core/pull/4397))
  - Add class field `messagingSystem`.
  - Add getters for `ipfsGateway` and `chainId`. As corresponding setters have not been defined, these properties are not externally mutable.
- Add and export the `AssetsContractControllerMessenger` type ([#4397](https://github.com/MetaMask/core/pull/4397))
  - `AssetsContractControllerMessenger` must allow the external actions `NetworkController:getNetworkClientById`, `NetworkController:getNetworkConfigurationByNetworkClientId`, `NetworkController:getSelectedNetworkClient`, `NetworkController:getState`.
  - `AssetsContractControllerMessenger` must allow the external events `PreferencesController:stateChange`, `NetworkController:networkDidChange`.
- Add and export new types: `AssetsContractControllerActions`, `AssetsContractControllerEvents`, `AssetsContractControllerGetERC20StandardAction`, `AssetsContractControllerGetERC721StandardAction`, `AssetsContractControllerGetERC1155StandardAction`, `AssetsContractControllerGetERC20BalanceOfAction`, `AssetsContractControllerGetERC20TokenDecimalsAction`, `AssetsContractControllerGetERC20TokenNameAction`, `AssetsContractControllerGetERC721NftTokenIdAction`, `AssetsContractControllerGetERC721TokenURIAction`, `AssetsContractControllerGetERC721AssetNameAction`, `AssetsContractControllerGetERC721AssetSymbolAction`, `AssetsContractControllerGetERC721OwnerOfAction`, `AssetsContractControllerGetERC1155TokenURIAction`, `AssetsContractControllerGetERC1155BalanceOfAction`, `AssetsContractControllerTransferSingleERC1155Action`, `AssetsContractControllerGetTokenStandardAndDetailsAction`, `AssetsContractControllerGetBalancesInSingleCallAction` ([#4397](https://github.com/MetaMask/core/pull/4397))
- Add a new `setProvider` method to `AssetsContractController` ([#4397](https://github.com/MetaMask/core/pull/4397))
  - Replaces the removed `provider` setter method, and widens the `provider` function parameter type from `Provider` to `Provider | undefined`.
- Export `TokenBalancesControllerState` type ([#4535](https://github.com/MetaMask/core/pull/4535))
  - This was defined but not exported in v34.0.0.
- Add `getNFTContractInfo` method to the `NFTController` for fetching NFT Collection Metadata from the NFT API ([#4524](https://github.com/MetaMask/core/pull/4524))

### Changed

- **BREAKING:** Add required constructor option `messenger` to the `AssetsContractController` class ([#4397](https://github.com/MetaMask/core/pull/4397))
- **BREAKING:** `TokenBalancesControllerMessenger` must allow the `AssetsContractController:getERC20BalanceOf` action in addition to its previous allowed actions ([#4397](https://github.com/MetaMask/core/pull/4397))
- **BREAKING:** `NftControllerMessenger` must allow the following actions in addition to its previous allowed actions: `AssetsContractController:getERC721AssetName`, `AssetsContractController:getERC721AssetSymbol`, `AssetsContractController:getERC721TokenURI`, `AssetsContractController:getERC721OwnerOf`, `AssetsContractController:getERC1155BalanceOf`, `AssetsContractController:getERC1155TokenURI` ([#4397](https://github.com/MetaMask/core/pull/4397))
- **BREAKING:** The type of `SINGLE_CALL_BALANCES_ADDRESS_BY_CHAINID` is narrowed from `Record<Hex, string>` to the const-asserted literal properties of the `SINGLE_CALL_BALANCES_ADDRESS_BY_CHAINID` object ([#4397](https://github.com/MetaMask/core/pull/4397))
  - The index signature is restricted to the union of the enum keys of `SupportedTokenDetectionNetworks`.
  - The property value type is restricted to the type union of the addresses defined in the object.
  - The object type is constrained by `Record<Hex, string>` using the `satisfies` keyword.
- **BREAKING:** Convert the `BalanceMap` type from an `interface` into a type alias ([#4397](https://github.com/MetaMask/core/pull/4397))
  - Type aliases have an index signature of `string` by default, and are compatible with the `StateConstraint` type defined in the `@metamask/base-controller` package.
- **BREAKING:** `getIpfsCIDv1AndPath`, `getFormattedIpfsUrl` are now async functions ([#3645](https://github.com/MetaMask/core/pull/3645))
- **BREAKING:** Bump peerDependency `@metamask/accounts-controller` from `^17.0.0` to `^18.0.0` ([#4548](https://github.com/MetaMask/core/pull/4548))
- Remove `@metamask/accounts-controller`, `@metamask/approval-controller`, `@metamask/keyring-controller`, and `@metamask/preferences-controller` dependencies [#4556](https://github.com/MetaMask/core/pull/4556)
  - These were listed under `peerDependencies` already, so they were redundant as dependencies.
- Add `immer` `^9.0.6` as a new dependency ([#3645](https://github.com/MetaMask/core/pull/3645))
- Bump `@metamask/abi-utils` from `^2.0.2` to `^2.0.3` ([#3645](https://github.com/MetaMask/core/pull/3645))
- Bump `@metamask/base-controller` from `^6.0.0` to `^6.0.2` ([#4517](https://github.com/MetaMask/core/pull/4517), [#4544](https://github.com/MetaMask/core/pull/4544))
- Bump `@metamask/controller-utils` from `^11.0.1` to `^11.0.2` ([#4544](https://github.com/MetaMask/core/pull/4544))
- Bump `@metamask/utils` from `^9.0.0` to `^9.1.0` ([#4529](https://github.com/MetaMask/core/pull/4529))
- Bump `multiformats` from `^9.5.2` to `^13.1.0` ([#3645](https://github.com/MetaMask/core/pull/3645))
- Bump `@metamask/polling-controller` from `^9.0.0` to `^9.0.1` ([#4548](https://github.com/MetaMask/core/pull/4548))

### Removed

- **BREAKING:** Remove elements from the `AssetsContractController` class: ([#4397](https://github.com/MetaMask/core/pull/4397))
  - **BREAKING:** `AssetsContractController` no longer inherits from `BaseControllerV1`.
  - **BREAKING:** Remove constructor option callbacks `onPreferencesStateChange`, `onNetworkDidChange`, `getNetworkClientById`, and replace with corresponding messenger actions and events.
  - **BREAKING:** Remove class fields: `name`, `config` (along with its properties `provider`, `ipfsGateway`, `chainId`).
  - **BREAKING:** Remove methods: `getProvider`, `getChainId`.
    - Use the getters `provider` and `chainId` instead.
  - **BREAKING:** Remove the `provider` setter method.
    - Use the `setProvider` method instead.
- **BREAKING:** Remove the `getERC20BalanceOf` constructor option callback from the `TokenBalancesControllerOptions` type and the `TokenBalancesController` constructor ([#4397](https://github.com/MetaMask/core/pull/4397))
  - The messenger is expected to allow `AssetsContractController:getERC20BalanceOf` messenger action so that it can be used instead.
- **BREAKING:** Remove `NftController` constructor option callbacks: `getERC721AssetName`, `getERC721AssetSymbol`, `getERC721TokenURI`, `getERC721OwnerOf`, `getERC1155BalanceOf`, `getERC1155TokenURI` ([#4397](https://github.com/MetaMask/core/pull/4397))
  - These are accessed through the messenger instead.
- **BREAKING:** Remove the `AssetsContractConfig` type ([#4397](https://github.com/MetaMask/core/pull/4397))
- **BREAKING:** Remove export for `MISSING_PROVIDER_ERROR` ([#4397](https://github.com/MetaMask/core/pull/4397))

### Fixed

- **BREAKING:** Convert the `getERC721NftTokenId` method of the `AssetsContractController` into an async function. ([#4397](https://github.com/MetaMask/core/pull/4397))

## [36.0.0]

### Added

- Add optional `topBid` property to the `NftMetadata` type. This property must be of type `TopBid`. ([#4522](https://github.com/MetaMask/core/pull/4522))
- Add optional `floorAsk` property to the `TokenCollection` type. This property must be of type `FloorAskCollection`. ([#4522](https://github.com/MetaMask/core/pull/4522))
- Add linea mainnet support to nft detection supported networks ([#4515](https://github.com/MetaMask/core/pull/4515))
- The `Collection` type is expanded to include the following 'string'-type optional properties: `contractDeployedAt`, `creator`, `ownerCount`, and an optional property `topBid` of the type `TopBid & { sourceDomain?: string; }`. ([#4443](https://github.com/MetaMask/core/pull/4443))

### Changed

- Fetch NFT collections data from the NFT-API `Get Collections` endpoint when calling the `detectNfts` method of `NftDetectionController`, and the `updateNftMetadata` and `watchNft` methods of `NftController`. ([#4443](https://github.com/MetaMask/core/pull/4443))
- Bump `@metamask/utils` to `^9.0.0` ([#4516](https://github.com/MetaMask/core/pull/4516))
- Bump `@metamask/rpc-errors` to `^6.3.1` ([#4516](https://github.com/MetaMask/core/pull/4516))

### Fixed

- **BREAKING:** The `attributes` property of the `NftMetadata` type must be of type `Attributes[]` ([#4522](https://github.com/MetaMask/core/pull/4522))
  - The `attributes` property was added and typed as `Attributes` on `v28.0.0`.

## [35.0.0]

### Changed

- **BREAKING:** Bump peerDependency `@metamask/network-controller` to `^20.0.0` ([#4508](https://github.com/MetaMask/core/pull/4508))
- Bump `@metamask/polling-controller` to `^9.0.0` ([#4508](https://github.com/MetaMask/core/pull/4508))
- Bump `@metamask/accounts-controller` to `^17.2.0` ([#4498](https://github.com/MetaMask/core/pull/4498))

### Fixed

- Add support for tokenURI encoded images to `NftController` methods `addNft`, `watchNft` and `updateNftMetadata` ([#4482](https://github.com/MetaMask/core/pull/4482))

## [34.0.0]

### Added

- Add `AccountTrackerControllerGetStateAction`, `AccountTrackerControllerActions`, `AccountTrackerControllerStateChangeEvent`, and `AccountTrackerControllerEvents` types ([#4407](https://github.com/MetaMask/core/pull/4407))
- Add `setIntervalLength` and `getIntervalLength` methods to `AccountTrackerController` ([#4407](https://github.com/MetaMask/core/pull/4407))
  - `setIntervalLength` replaces updating the polling interval via `configure`.

### Changed

- **BREAKING** `TokenBalancesController` messenger must allow the action `AccountsController:getSelectedAccount` and remove `PreferencesController:getState`. ([#4219](https://github.com/MetaMask/core/pull/4219))
- **BREAKING** `TokenDetectionController` messenger must allow the action `AccountsController:getAccount`. ([#4219](https://github.com/MetaMask/core/pull/4219))
- **BREAKING** `TokenDetectionController` messenger must allow the event `AccountsController:selectedEvmAccountChange` and remove `AccountsController:selectedAccountChange`. ([#4219](https://github.com/MetaMask/core/pull/4219))
- **BREAKING** `TokenRatesController` messenger must allow the action `AccountsController:getAccount`, `AccountsController:getSelectedAccount` and remove `PreferencesController:getState`. ([#4219](https://github.com/MetaMask/core/pull/4219))
- **BREAKING** `TokenRatesController` messenger must allow the event `AccountsController:selectedEvmAccountChange` and remove `PreferencesController:stateChange`. ([#4219](https://github.com/MetaMask/core/pull/4219))
- **BREAKING** `TokensController` messenger must allow the action `AccountsController:getAccount`, `AccountsController:getSelectedAccount`.
- **BREAKING** `TokensController` messenger must allow the event `AccountsController:selectedEvmAccountChange`. ([#4219](https://github.com/MetaMask/core/pull/4219))
- Upgrade AccountTrackerController to BaseControllerV2 ([#4407](https://github.com/MetaMask/core/pull/4407))
- **BREAKING:** Convert `AccountInformation` from interface to type ([#4407](https://github.com/MetaMask/core/pull/4407))
- **BREAKING:** Rename `AccountTrackerState` to `AccountTrackerControllerState` and convert from interface to type ([#4407](https://github.com/MetaMask/core/pull/4407))
- **BREAKING:** `AccountTrackerController` now inherits from `StaticIntervalPollingController` instead of `StaticIntervalPollingControllerV1` ([#4407](https://github.com/MetaMask/core/pull/4407))
  - The constructor now takes a single options object rather than three arguments. Some options have been removed; see later entries.
- **BREAKING:** The `AccountTrackerController` messenger must now allow the actions `PreferencesController:getState`, `NetworkController:getState`, and `NetworkController:getNetworkClientById` ([#4407](https://github.com/MetaMask/core/pull/4407))
- **BREAKING:** The `refresh` method is no longer pre-bound to the controller ([#4407](https://github.com/MetaMask/core/pull/4407))
  - You may now need to pre-bind it e.g. `accountTrackerController.refresh.bind(accountTrackerController)`.
- Bump `@metamask/accounts-controller` to `^17.1.0` ([#4460](https://github.com/MetaMask/core/pull/4460))

### Removed

- **BREAKING** `TokensController` removes `selectedAddress` constructor argument. ([#4219](https://github.com/MetaMask/core/pull/4219))
- **BREAKING** `TokenDetectionController` removes `selectedAddress` constructor argument. ([#4219](https://github.com/MetaMask/core/pull/4219))
- **BREAKING:** Remove `AccountTrackerConfig` type ([#4407](https://github.com/MetaMask/core/pull/4407))
  - Some of these properties have been merged into the options that the `AccountTrackerController` constructor takes.
- **BREAKING:** Remove `config` property and `configure` method from `AccountTrackerController` ([#4407](https://github.com/MetaMask/core/pull/4407))
  - The controller now takes a single options object which can be used for configuration, and configuration is now kept internally.
- **BREAKING:** Remove `notify`, `subscribe`, and `unsubscribe` methods from `AccountTrackerController` ([#4407](https://github.com/MetaMask/core/pull/4407))
  - Use the controller messenger for subscribing to and publishing events instead.
- **BREAKING:** Remove `provider`, `getMultiAccountBalancesEnabled`, `getCurrentChainId`, and `getNetworkClientById` from configuration options for `AccountTrackerController` ([#4407](https://github.com/MetaMask/core/pull/4407))
  - The provider is now obtained directly from the network controller on demand.
  - The messenger is now used in place of the callbacks.

## [33.0.0]

### Added

- **BREAKING:** Add `messenger` as a constructor option for `AccountTrackerController` ([#4225](https://github.com/MetaMask/core/pull/4225))
- **BREAKING:** Add `messenger` option to `TokenRatesController` ([#4314](https://github.com/MetaMask/core/pull/4314))
  - This messenger must allow the actions `TokensController:getState`, `NetworkController:getNetworkClientById`, `NetworkController:getState`, and `PreferencesController:getState` and allow the events `PreferencesController:stateChange`, `TokensController:stateChange`, and `NetworkController:stateChange`.
- Add types `TokenRatesControllerGetStateAction`, `TokenRatesControllerActions`, `TokenRatesControllerStateChangeEvent`, `TokenRatesControllerEvents`, `TokenRatesControllerMessenger`([#4314](https://github.com/MetaMask/core/pull/4314))
- Add function `getDefaultTokenRatesControllerState` ([#4314](https://github.com/MetaMask/core/pull/4314))
- Add `enable` and `disable` methods to `TokenRatesController` ([#4314](https://github.com/MetaMask/core/pull/4314))
  - These are used to stop and restart polling.
- Export `ContractExchangeRates` type ([#4314](https://github.com/MetaMask/core/pull/4314))
  - Add `AccountTrackerControllerMessenger` type
- **BREAKING:** The `NftController` messenger must now allow `AccountsController:getAccount` and `AccountsController:getSelectedAccount` as messenger actions and `AccountsController:selectedEvmAccountChange` as a messenger event ([#4221](https://github.com/MetaMask/core/pull/4221))
- **BREAKING:** `NftDetectionController` messenger must now allow `AccountsController:getSelectedAccount` as a messenger action ([#4221](https://github.com/MetaMask/core/pull/4221))
- Token price API support for mantle network ([#4376](https://github.com/MetaMask/core/pull/4376))

### Changed

- **BREAKING:** Bump dependency and peer dependency `@metamask/accounts-controller` to `^17.0.0` ([#4413](https://github.com/MetaMask/core/pull/4413))
- **BREAKING:** `TokenRatesController` now inherits from `StaticIntervalPollingController` instead of `StaticIntervalPollingControllerV1` ([#4314](https://github.com/MetaMask/core/pull/4314))
  - The constructor now takes a single options object rather than three arguments. Some options have been removed; see later entries.
- **BREAKING:** Rename `TokenRatesState` to `TokenRatesControllerState`, and convert from `interface` to `type` ([#4314](https://github.com/MetaMask/core/pull/4314))
- The `NftController` now reads the selected address via the `AccountsController`, using the `AccountsController:selectedEvmAccountChange` messenger event to stay up to date ([#4221](https://github.com/MetaMask/core/pull/4221))
- `NftDetectionController` now reads the currently selected account from `AccountsController` instead of `PreferencesController` ([#4221](https://github.com/MetaMask/core/pull/4221))
- Bump `@metamask/keyring-api` to `^8.0.0` ([#4405](https://github.com/MetaMask/core/pull/4405))
- Bump `@metamask/eth-snap-keyring` to `^4.3.1` ([#4405](https://github.com/MetaMask/core/pull/4405))
- Bump `@metamask/keyring-controller` to `^17.1.0` ([#4413](https://github.com/MetaMask/core/pull/4413))

### Removed

- **BREAKING:** Remove `nativeCurrency`, `chainId`, `selectedAddress`, `allTokens`, and `allDetectedTokens` from configuration options for `TokenRatesController` ([#4314](https://github.com/MetaMask/core/pull/4314))
  - The messenger is now used to obtain information from other controllers where this data was originally expected to come from.
- **BREAKING:** Remove `config` property and `configure` method from `TokenRatesController` ([#4314](https://github.com/MetaMask/core/pull/4314))
  - The controller now takes a single options object which can be used for configuration, and configuration is now kept internally.
- **BREAKING:** Remove `notify`, `subscribe`, and `unsubscribe` methods from `TokenRatesController` ([#4314](https://github.com/MetaMask/core/pull/4314))
  - Use the controller messenger for subscribing to and publishing events instead.
- **BREAKING:** Remove `TokenRatesConfig` type ([#4314](https://github.com/MetaMask/core/pull/4314))
  - Some of these properties have been merged into the options that `TokenRatesController` takes.
- **BREAKING:** Remove `NftController` constructor options `selectedAddress`. ([#4221](https://github.com/MetaMask/core/pull/4221))
- **BREAKING:** Remove `AccountTrackerController` constructor options `getIdentities`, `getSelectedAddress` and `onPreferencesStateChange` ([#4225](https://github.com/MetaMask/core/pull/4225))
- **BREAKING:** Remove `value` property from the data for each token in `state.marketData` ([#4364](https://github.com/MetaMask/core/pull/4364))
  - The `price` property should be used instead.

### Fixed

- Prevent unnecessary state updates when executing the `NftController`'s `updateNftMetadata` method by comparing the metadata of fetched NFTs and NFTs in state and synchronizing state updates using a mutex lock. ([#4325](https://github.com/MetaMask/core/pull/4325))
- Prevent the use of market data when not available for a given token ([#4361](https://github.com/MetaMask/core/pull/4361))
- Fix `refresh` method remaining locked indefinitely after it was run successfully. Now lock is released on successful as well as failed runs. ([#4270](https://github.com/MetaMask/core/pull/4270))
- `TokenRatesController` uses checksum instead of lowercase format for token addresses ([#4377](https://github.com/MetaMask/core/pull/4377))

## [32.0.0]

### Changed

- **BREAKING:** Bump minimum Node version to 18.18 ([#3611](https://github.com/MetaMask/core/pull/3611))
- **BREAKING:** Bump dependency and peer dependency `@metamask/accounts-controller` to `^16.0.0` ([#4352](https://github.com/MetaMask/core/pull/4352))
- **BREAKING:** Bump dependency and peer dependency `@metamask/approval-controller` to `^7.0.0` ([#4352](https://github.com/MetaMask/core/pull/4352))
- **BREAKING:** Bump dependency and peer dependency `@metamask/keyring-controller` to `^17.0.0` ([#4352](https://github.com/MetaMask/core/pull/4352))
- **BREAKING:** Bump dependency and peer dependency `@metamask/network-controller` to `^19.0.0` ([#4352](https://github.com/MetaMask/core/pull/4352))
- **BREAKING:** Bump dependency and peer dependency `@metamask/preferences-controller` to `^13.0.0` ([#4352](https://github.com/MetaMask/core/pull/4352))
- Bump `@metamask/base-controller` to `^6.0.0` ([#4352](https://github.com/MetaMask/core/pull/4352))
- Bump `@metamask/controller-utils` to `^11.0.0` ([#4352](https://github.com/MetaMask/core/pull/4352))
- Bump `@metamask/polling-controller` to `^8.0.0` ([#4352](https://github.com/MetaMask/core/pull/4352))

## [31.0.0]

### Added

- **BREAKING:** The `NftDetectionController` now takes a `messenger`, which can be used for communication ([#4312](https://github.com/MetaMask/core/pull/4312))
  - This messenger must allow the following actions `ApprovalController:addRequest`, `NetworkController:getState`, `NetworkController:getNetworkClientById`, and `PreferencesController:getState`, and must allow the events `PreferencesController:stateChange` and `NetworkController:stateChange`
- Add `NftDetectionControllerMessenger` type ([#4312](https://github.com/MetaMask/core/pull/4312))
- Add `NftControllerGetStateAction`, `NftControllerActions`, `NftControllerStateChangeEvent`, and `NftControllerEvents` types ([#4310](https://github.com/MetaMask/core/pull/4310))
- Add `NftController:getState` and `NftController:stateChange` as an available action and event to the `NftController` messenger ([#4310](https://github.com/MetaMask/core/pull/4310))

### Changed

- **BREAKING:** Change `TokensController` to inherit from `BaseController` rather than `BaseControllerV1` ([#4304](https://github.com/MetaMask/core/pull/4304))
  - The constructor now takes a single options object rather than three arguments, and all properties in `config` are now part of options.
- **BREAKING:** Rename `TokensState` type to `TokensControllerState` ([#4304](https://github.com/MetaMask/core/pull/4304))
- **BREAKING:** Make all `TokensController` methods and properties starting with `_` private ([#4304](https://github.com/MetaMask/core/pull/4304))
- **BREAKING:** Convert `Token` from `interface` to `type` ([#4304](https://github.com/MetaMask/core/pull/4304))
- **BREAKING:** Replace `balanceError` property in `Token` with `hasBalanceError`; update `TokenBalancesController` so that it no longer captures the error resulting from getting the balance of an ERC-20 token ([#4304](https://github.com/MetaMask/core/pull/4304))
- **BREAKING:** Change `NftDetectionController` to inherit from `StaticIntervalPollingController` rather than `StaticIntervalPollingControllerV1` ([#4312](https://github.com/MetaMask/core/pull/4312))
  - The constructor now takes a single options object rather than three arguments, and all properties in `config` are now part of options.
- **BREAKING:** Convert `ApiNft`, `ApiNftContract`, `ApiNftLastSale`, and `ApiNftCreator` from `interface` to `type` ([#4312](https://github.com/MetaMask/core/pull/4312))
- **BREAKING:** Change `NftController` to inherit from `BaseController` rather than `BaseControllerV1` ([#4310](https://github.com/MetaMask/core/pull/4310))
  - The constructor now takes a single options object rather than three arguments, and all properties in `config` are now part of options.
- **BREAKING:** Convert `Nft`, `NftContract`, and `NftMetadata` from `interface` to `type` ([#4310](https://github.com/MetaMask/core/pull/4310))
- **BREAKING:** Rename `NftState` to `NftControllerState`, and convert to `type` ([#4310](https://github.com/MetaMask/core/pull/4310))
- **BREAKING:** Rename `getDefaultNftState` to `getDefaultNftControllerState` ([#4310](https://github.com/MetaMask/core/pull/4310))
- **BREAKING:** Bump dependency and peer dependency `@metamask/accounts-controller` to `^15.0.0` ([#4342](https://github.com/MetaMask/core/pull/4342))
- **BREAKING:** Bump dependency and peer dependency `@metamask/approval-controller` to `^6.0.2` ([#4342](https://github.com/MetaMask/core/pull/4342))
- **BREAKING:** Bump dependency and peer dependency `@metamask/keyring-controller` to `^16.1.0` ([#4342](https://github.com/MetaMask/core/pull/4342))
- **BREAKING:** Bump dependency and peer dependency `@metamask/network-controller` to `^18.1.3` ([#4342](https://github.com/MetaMask/core/pull/4342))
- **BREAKING:** Bump dependency and peer dependency `@metamask/preferences-controller` to `^12.0.0` ([#4342](https://github.com/MetaMask/core/pull/4342))
- Change `NftDetectionController` method `detectNfts` so that `userAddress` option is optional ([#4312](https://github.com/MetaMask/core/pull/4312))
  - This will default to the currently selected address as kept by PreferencesController.
- Bump `async-mutex` to `^0.5.0` ([#4335](https://github.com/MetaMask/core/pull/4335))
- Bump `@metamask/polling-controller` to `^7.0.0` ([#4342](https://github.com/MetaMask/core/pull/4342))

### Removed

- **BREAKING:** Remove `config` property and `configure` method from `TokensController` ([#4304](https://github.com/MetaMask/core/pull/4304))
  - The `TokensController` now takes a single options object which can be used for configuration, and configuration is now kept internally.
- **BREAKING:** Remove `notify`, `subscribe`, and `unsubscribe` methods from `TokensController` ([#4304](https://github.com/MetaMask/core/pull/4304))
  - Use the controller messenger for subscribing to and publishing events instead.
- **BREAKING:** Remove `TokensConfig` type ([#4304](https://github.com/MetaMask/core/pull/4304))
  - These properties have been merged into the options that `TokensController` takes.
- **BREAKING:** Remove `config` property and `configure` method from `TokensController` ([#4312](https://github.com/MetaMask/core/pull/4312))
  - `TokensController` now takes a single options object which can be used for configuration, and configuration is now kept internally.
- **BREAKING:** Remove `notify`, `subscribe`, and `unsubscribe` methods from `NftDetectionController` ([#4312](https://github.com/MetaMask/core/pull/4312))
  - Use the controller messenger for subscribing to and publishing events instead.
- **BREAKING:** Remove `chainId` as a `NftDetectionController` constructor argument ([#4312](https://github.com/MetaMask/core/pull/4312))
  - The controller will now read the `networkClientId` from the NetworkController state through the messenger when needed.
- **BREAKING:** Remove `getNetworkClientById` as a `NftDetectionController` constructor argument ([#4312](https://github.com/MetaMask/core/pull/4312))
  - The controller will now call `NetworkController:getNetworkClientId` through the messenger object.
- **BREAKING:** Remove `onPreferencesStateChange` as a `NftDetectionController` constructor argument ([#4312](https://github.com/MetaMask/core/pull/4312))
  - The controller will now call `PreferencesController:stateChange` through the messenger object.
- **BREAKING:** Remove `onNetworkStateChange` as a `NftDetectionController` constructor argument ([#4312](https://github.com/MetaMask/core/pull/4312))
  - The controller will now read the `networkClientId` from the NetworkController state through the messenger when needed.
- **BREAKING:** Remove `getOpenSeaApiKey` as a `NftDetectionController` constructor argument ([#4312](https://github.com/MetaMask/core/pull/4312))
  - This was never used.
- **BREAKING:** Remove `getNftApi` as a `NftDetectionController` constructor argument ([#4312](https://github.com/MetaMask/core/pull/4312))
  - This was never used.
- **BREAKING:** Remove `NftDetectionConfig` type ([#4312](https://github.com/MetaMask/core/pull/4312))
  - These properties have been merged into the options that `NftDetectionController` takes.
- **BREAKING:** Remove `config` property and `configure` method from `NftController` ([#4310](https://github.com/MetaMask/core/pull/4310))
  - `NftController` now takes a single options object which can be used for configuration, and configuration is now kept internally.
- **BREAKING:** Remove `notify`, `subscribe`, and `unsubscribe` methods from `NftController` ([#4310](https://github.com/MetaMask/core/pull/4310))
  - Use the controller messenger for subscribing to and publishing events instead.
- **BREAKING:** Remove `onPreferencesStateChange` as a `NftController` constructor argument ([#4310](https://github.com/MetaMask/core/pull/4310))
  - The controller will now call `PreferencesController:stateChange` through the messenger object.
- **BREAKING:** Remove `onNetworkStateChange` as a `NftController` constructor argument ([#4310](https://github.com/MetaMask/core/pull/4310))
  - The controller will now call `NetworkController:stateChange` through the messenger object.
- **BREAKING:** Remove `NftConfig` type ([#4310](https://github.com/MetaMask/core/pull/4310))
  - These properties have been merged into the options that `NftController` takes.
- **BREAKING:** Remove `config` property and `configure` method from `NftController` ([#4310](https://github.com/MetaMask/core/pull/4310))
  - `NftController` now takes a single options object which can be used for configuration, and configuration is now kept internally.
- **BREAKING:** Remove `hub` property from `NftController` ([#4310](https://github.com/MetaMask/core/pull/4310))
  - Use the controller messenger for subscribing to and publishing events instead.
- **BREAKING:** Modify `TokenListController` so that tokens fetched from the API and stored in state will no longer have `storage` and `erc20` properties ([#4235](https://github.com/MetaMask/core/pull/4235))
  - These properties were never officially supported, but they were present in state anyway.

## [30.0.0]

### Added

- Adds a new field `marketData` to the state of `TokenRatesController` ([#4206](https://github.com/MetaMask/core/pull/4206))
- Adds a new `RatesController` to manage prices for non-EVM blockchains ([#4242](https://github.com/MetaMask/core/pull/4242))

### Changed

- **BREAKING:** Changed price and token API endpoints from `*.metafi.codefi.network` to `*.api.cx.metamask.io` ([#4301](https://github.com/MetaMask/core/pull/4301))
- When fetching token list for Linea Mainnet, use `occurrenceFloor` parameter of 1 instead of 3, and filter tokens to those with a `lineaTeam` aggregator or more than 3 aggregators ([#4253](https://github.com/MetaMask/core/pull/4253))
- **BREAKING:** The NftController messenger must now allow the `NetworkController:getNetworkClientById` action ([#4305](https://github.com/MetaMask/core/pull/4305))
- **BREAKING:** Bump dependency and peer dependency `@metamask/network-controller` to `^18.1.2` ([#4332](https://github.com/MetaMask/core/pull/4332))
- Bump `@metamask/keyring-api` to `^6.1.1` ([#4262](https://github.com/MetaMask/core/pull/4262))

### Removed

- **BREAKING:** Removed `contractExchangeRates` and `contractExchangeRatesByChainId` from the state of `TokenRatesController` ([#4206](https://github.com/MetaMask/core/pull/4206))

### Fixed

- Only update NFT state when metadata actually changes ([#4143](https://github.com/MetaMask/core/pull/4143))

## [29.0.0]

### Added

- Add token detection on 7 more networks ([#4184](https://github.com/MetaMask/core/pull/4184))
  - New supported networks are: cronos, celo, gnosis, fantom, polygon_zkevm, moonbeam, and moonriver

### Changed

- **BREAKING** Changed `NftDetectionController` constructor `options` argument ([#4178](https://github.com/MetaMask/core/pull/4178))
  - Added `options.disabled` and `options.selectedAddress` properties
- **BREAKING** Bump `@metamask/keyring-controller` peer dependency to ^16.0.0 ([#4234](https://github.com/MetaMask/core/pull/4234))
- **BREAKING** Bump `@metamask/accounts-controller` peer dependency to ^14.0.0 ([#4234](https://github.com/MetaMask/core/pull/4234))
- **BREAKING** Bump `@metamask/preferences-controller` peer dependency to ^11.0.0 ([#4234](https://github.com/MetaMask/core/pull/4234))
- Bump `@metamask/keyring-api` to `^6.0.0` ([#4193](https://github.com/MetaMask/core/pull/4193))
- Lower number of tokens returned by API calls ([#4207](https://github.com/MetaMask/core/pull/4207))
  - Limit changed from `200` to `50`
- Bump `@metamask/base-controller` to `^5.0.2` ([#4232](https://github.com/MetaMask/core/pull/4232))
- Bump `@metamask/approval-controller` to `^6.0.2` ([#4234](https://github.com/MetaMask/core/pull/4234))
- Bump `@metamask/polling-controller` to `^6.0.2` ([#4234](https://github.com/MetaMask/core/pull/4234))

## [28.0.0]

### Added

- Add reservoir migration ([#4030](https://github.com/MetaMask/core/pull/4030))

### Changed

- Fix getting nft tokenURI ([#4136](https://github.com/MetaMask/core/pull/4136))
- **BREAKING** Bump peer dependency on `@metamask/keyring-controller` ([#4090](https://github.com/MetaMask/core/pull/4090))
- Fix token detection during account change ([#4133](https://github.com/MetaMask/core/pull/4133))
- Fix update nft metadata when toggles off ([#4096](https://github.com/MetaMask/core/pull/4096))
- Adds `tokenMethodIncreaseAllowance` ([#4069](https://github.com/MetaMask/core/pull/4069))
- Fix mantle token mispriced ([#4045](https://github.com/MetaMask/core/pull/4045))

## [27.2.0]

### Added

- `CodefiTokenPricesServiceV2` exports `SUPPORTED_CHAIN_IDS`, an array of chain IDs supported by Codefi Price API V2. ([#4079](https://github.com/MetaMask/core/pull/4079))

- Added `tokenURI` key to `compareNftMetadata` function to compare nft metadata entries with. ([#3856](https://github.com/MetaMask/core/pull/3856))

## [27.1.0]

### Added

- Add `updateNftMetadata` method to `NftController` to update metadata for the requested NFTs ([#4008](https://github.com/MetaMask/core/pull/4008))

## [27.0.1]

### Fixed

- Fix `types` field in `package.json` ([#4047](https://github.com/MetaMask/core/pull/4047))

## [27.0.0]

### Added

- **BREAKING**: Add ESM build ([#3998](https://github.com/MetaMask/core/pull/3998))
  - It's no longer possible to import files from `./dist` directly.

### Changed

- **BREAKING:** Bump dependency and peer dependency on `@metamask/accounts-controller` to `^12.0.0` ([#4039](https://github.com/MetaMask/core/pull/4039))
- **BREAKING:** Bump dependency and peer dependency on `@metamask/approval-controller` to `^6.0.0` ([#4039](https://github.com/MetaMask/core/pull/4039))
- **BREAKING:** Bump `@metamask/base-controller` to `^5.0.0` ([#4039](https://github.com/MetaMask/core/pull/4039))
  - This version has a number of breaking changes. See the changelog for more.
- **BREAKING:** Bump dependency and peer dependency on `@metamask/keyring-controller` to `^14.0.0` ([#4039](https://github.com/MetaMask/core/pull/4039))
- **BREAKING:** Bump dependency and peer dependency on `@metamask/network-controller` to `^18.0.0` ([#4039](https://github.com/MetaMask/core/pull/4039))
- **BREAKING:** Bump dependency and peer dependency on `@metamask/preferences-controller` to `^9.0.0` ([#4039](https://github.com/MetaMask/core/pull/4039))
- Relax `TokensControllerGetStateAction` and `TokensControllerStateChangeEvent` types so that they no longer constrain the `TokensController` state in the action handler and event payload to `Record<string, Json>` ([#3949](https://github.com/MetaMask/core/pull/3949))
- Bump `@metamask/controller-utils` to `^9.0.0` ([#4039](https://github.com/MetaMask/core/pull/4039))
- Bump `@metamask/polling-controller` to `^6.0.0` ([#4039](https://github.com/MetaMask/core/pull/4039))

## [26.0.0]

### Added

- **BREAKING:** `TokenDetectionController` newly subscribes to the `PreferencesController:stateChange`, `AccountsController:selectedAccountChange`, `KeyringController:lock`, and `KeyringController:unlock` events, and allows messenger actions `AccountsController:getSelectedAccount`, `NetworkController:getNetworkClientById`, `NetworkController:getNetworkConfigurationByNetworkClientId`, `NetworkController:getState`, `KeyringController:getState`, `PreferencesController:getState`, `TokenListController:getState`, `TokensController:getState`, and `TokensController:addDetectedTokens` ([#3775](https://github.com/MetaMask/core/pull/3775/), [#3923](https://github.com/MetaMask/core/pull/3923/), [#3938](https://github.com/MetaMask/core/pull/3938))
- `TokensController` now exports `TokensControllerActions`, `TokensControllerGetStateAction`, `TokensControllerAddDetectedTokensAction`, `TokensControllerEvents`, and `TokensControllerStateChangeEvent` ([#3690](https://github.com/MetaMask/core/pull/3690/))

### Changed

- **BREAKING:** Add `@metamask/accounts-controller` `^11.0.0` as dependency and peer dependency ([#3775](https://github.com/MetaMask/core/pull/3775/), [#4007](https://github.com/MetaMask/core/pull/4007))
- **BREAKING:** Add `@metamask/keyring-controller` `^13.0.0` as dependency and peer dependency ([#3775](https://github.com/MetaMask/core/pull/3775), [#4007](https://github.com/MetaMask/core/pull/4007))
- **BREAKING:** Bump `@metamask/preferences-controller` dependency and peer dependency to `^8.0.0` ([#4007](https://github.com/MetaMask/core/pull/4007))
- **BREAKING:** `TokenDetectionController` is merged with `DetectTokensController` from the `metamask-extension` repo ([#3775](https://github.com/MetaMask/core/pull/3775/), [#3923](https://github.com/MetaMask/core/pull/3923)), ([#3938](https://github.com/MetaMask/core/pull/3938))
  - **BREAKING:** `TokenDetectionController` now resets its polling interval to the default value of 3 minutes when token detection is triggered by external controller events `KeyringController:unlock`, `TokenListController:stateChange`, `PreferencesController:stateChange`, `AccountsController:selectedAccountChange`.
  - **BREAKING:** `TokenDetectionController` now refetches tokens on `NetworkController:networkDidChange` if the `networkClientId` is changed instead of `chainId`.
  - **BREAKING:** `TokenDetectionController` cannot initiate polling or token detection if `KeyringController` state is locked.
  - **BREAKING:** The `detectTokens` method input option `accountAddress` has been renamed to `selectedAddress`.
  - **BREAKING:** The `detectTokens` method now excludes tokens that are already included in the `TokensController`'s `detectedTokens` list from the batch of incoming tokens it sends to the `TokensController` `addDetectedTokens` method.
  - **BREAKING:** The constructor for `TokenDetectionController` expects a new required property `trackMetaMetricsEvent`, which defines the callback that is called in the `detectTokens` method.
  - **BREAKING:** In Mainnet, even if the `PreferenceController`'s `useTokenDetection` option is set to false, automatic token detection is performed on the legacy token list (token data from the contract-metadata repo).
  - **BREAKING:** The `TokensState` type is now defined as a type alias rather than an interface. ([#3690](https://github.com/MetaMask/core/pull/3690/))
    - This is breaking because it could affect how this type is used with other types, such as `Json`, which does not support TypeScript interfaces.
  - The constructor option `selectedAddress` no longer defaults to `''` if omitted. Instead, the correct address is assigned using the `AccountsController:getSelectedAccount` messenger action.
- **BREAKING:** Change type of `provider` property in `AssetsContractController` from `any` to `Provider` from `@metamask/network-controller` ([#3818](https://github.com/MetaMask/core/pull/3818))
- **BREAKING:** Change type of `provider` property in `TokensController` from `any` to `Provider` from `@metamask/network-controller` ([#3818](https://github.com/MetaMask/core/pull/3818))
- Bump `@metamask/approval-controller` to `^5.1.3` ([#4007](https://github.com/MetaMask/core/pull/4007))
- Bump `@metamask/controller-utils` to `^8.0.4` ([#4007](https://github.com/MetaMask/core/pull/4007))
- Bump `@metamask/ethjs-unit` to `^0.3.0` ([#3897](https://github.com/MetaMask/core/pull/3897))
- Bump `@metamask/network-controller` to `^17.2.1` ([#4007](https://github.com/MetaMask/core/pull/4007))
- Bump `@metamask/polling-controller` to `^5.0.1` ([#4007](https://github.com/MetaMask/core/pull/4007))
- Bump `@metamask/rpc-errors` to `^6.2.1` ([#3970](https://github.com/MetaMask/core/pull/3970), [#3954](https://github.com/MetaMask/core/pull/3954))
- Replace `ethereumjs-util` with `@ethereumjs/util` and `bn.js` ([#3943](https://github.com/MetaMask/core/pull/3943))
- Update `CodefiTokenPricesServiceV2` so that requests to the price API now use the `No-Cache` HTTP header ([#3939](https://github.com/MetaMask/core/pull/3939))

### Removed

- **BREAKING:** `TokenDetectionController` constructor no longer accepts options `networkClientId`, `onPreferencesStateChange`, `getPreferencesState`, `getTokensState`, or `addDetectedTokens` ([#3690](https://github.com/MetaMask/core/pull/3690/), [#3775](https://github.com/MetaMask/core/pull/3775/), [#3938](https://github.com/MetaMask/core/pull/3938))
- **BREAKING:** `TokenDetectionController` no longer allows the `NetworkController:stateChange` event. ([#3775](https://github.com/MetaMask/core/pull/3775/))
  - The `NetworkController:networkDidChange` event can be used instead.
- **BREAKING:** `TokenDetectionController` constructor no longer accepts options `networkClientId`, `onPreferencesStateChange`, `getPreferencesState`, `getTokensState`, or `addDetectedTokens` ([#3690](https://github.com/MetaMask/core/pull/3690/), [#3775](https://github.com/MetaMask/core/pull/3775/), [#3938](https://github.com/MetaMask/core/pull/3938))
- **BREAKING:** `TokenBalancesController` constructor no longer accepts options `onTokensStateChange`, `getSelectedAddress` ([#3690](https://github.com/MetaMask/core/pull/3690/))

### Fixed

- `TokenDetectionController.detectTokens()` now reads the chain ID keyed state properties from `TokenListController` and `TokensController` rather than incorrectly using the globally selected state properties when a network client ID is passed ([#3914](https://github.com/MetaMask/core/pull/3914))
- Fix `PreferencesController` state listener in `NftDetectionController` so that NFT detection is not run when any preference changes, but only when NFT detection is enabled ([#3917](https://github.com/MetaMask/core/pull/3917))
- Fix `isTokenListSupportedForNetwork` so that it returns false for chain 1337 ([#3777](https://github.com/MetaMask/core/pull/3777))
  - When used in combination with `TokensController`, this makes it possible to import an ERC-20 token on a locally run chain.

## [25.0.0]

### Added

- Add Linea to price api supported chains ([#3797](https://github.com/MetaMask/core/pull/3797))

### Changed

- **BREAKING:** Convert `TokenBalancesController` to `BaseControllerV2` ([#3750](https://github.com/MetaMask/core/pull/3750))
  - The constructor parameters have changed; rather than accepting a "config" parameter for interval and tokens we now pass both values as controller options, and a "state" parameter, there is now just a single object for all constructor arguments. This object has a mandatory `messenger` and an optional `state`, `tokens`, `interval` properties a disabled property has also been added.
  - State now saves tokens balances as strings and not as a BNs.
  - Additional BN export has been removed as it was intended to be removed in the next major release.
- **BREAKING:** Bump `@metamask/approval-controller` peer dependency to `^5.1.2` ([#3821](https://github.com/MetaMask/core/pull/3821))
- **BREAKING:** Bump `@metamask/network-controller` peer dependency to `^17.2.0` ([#3821](https://github.com/MetaMask/core/pull/3821))
- **BREAKING:** Bump `@metamask/preferences-controller` peer dependency to `^7.0.0` ([#3821](https://github.com/MetaMask/core/pull/3821))
- Bump `@metamask/utils` to `^8.3.0` ([#3769](https://github.com/MetaMask/core/pull/3769))
- Bump `@metamask/base-controller` to `^4.1.1` ([#3760](https://github.com/MetaMask/core/pull/3760), [#3821](https://github.com/MetaMask/core/pull/3821))
- Bump `@metamask/controller-utils` to `^8.0.2` ([#3821](https://github.com/MetaMask/core/pull/3821))
- Bump `@metamask/polling-controller` to `^5.0.0` ([#3821](https://github.com/MetaMask/core/pull/3821))

## [24.0.0]

### Added

- Add `getDefaultTokenListState` function to `TokenListController` ([#3744](https://github.com/MetaMask/core/pull/3744))
- Add `getDefaultNftState` function to the `NftController` ([#3742](https://github.com/MetaMask/core/pull/3742))
- Add `getDefaultTokensState` function to the `TokensController` ([#3743](https://github.com/MetaMask/core/pull/3743))

### Changed

- **BREAKING:** Bump `@metamask/preferences-controller` to ^6.0.0
- Price API perf improvements ([#3753](https://github.com/MetaMask/core/pull/3753), [#3755](https://github.com/MetaMask/core/pull/3755))
  - Reduce token batch size from 100 to 30
  - Sort token addresses in query params for more cache hits

## [23.1.0]

### Added

- Add support to `CodefiTokenPricesServiceV2` for tracking degraded service ([#3691](https://github.com/MetaMask/core/pull/3691))
  - The constructor has two new options: `onDegraded` and `degradedThreshold`. `onDegraded` is an event handler for instances of degraded service (i.e. failed or slow requests), and `degradedThreshold` determines how slow a request has to be before we consider service to be degraded.

## [23.0.0]

### Added

- Add `onBreak` handler to `CodefiTokenPricesServiceV2` ([#3677](https://github.com/MetaMask/core/pull/3677))
  - This allows listening for "circuit breaks", which can indicate an outage. Useful for metrics.
- Add `fetchTokenContractExchangeRates` utility method ([#3657](https://github.com/MetaMask/core/pull/3657))
- `TokenListController` now exports a `TokenListControllerMessenger` type ([#3609](https://github.com/MetaMask/core/pull/3609)).
- `TokenDetectionController` exports types `TokenDetectionControllerMessenger`, `TokenDetectionControllerActions`, `TokenDetectionControllerGetStateAction`, `TokenDetectionControllerEvents`, `TokenDetectionControllerStateChangeEvent` ([#3609](https://github.com/MetaMask/core/pull/3609)).
- Add `enable` and `disable` methods to `TokenDetectionController`, which control whether the controller is able to make polling requests or all of its network calls are blocked. ([#3609](https://github.com/MetaMask/core/pull/3609)).
  - Note that if the controller is initiated without the `disabled` constructor option set to `false`, the `enable` method will need to be called before the controller can make polling requests in response to subscribed events.

### Changed

- **BREAKING:** Bump `@metamask/approval-controller` dependency and peer dependency from `^5.1.0` to `^5.1.1` ([#3695](https://github.com/MetaMask/core/pull/3695))
- **BREAKING:** Bump `@metamask/network-controller` dependency and peer dependency from `^17.0.0` to `^17.1.0` ([#3695](https://github.com/MetaMask/core/pull/3695))
- **BREAKING:** Bump `@metamask/preferences-controller` dependency and peer dependency from `^5.0.0` to `^5.0.1` ([#3695](https://github.com/MetaMask/core/pull/3695))
- **BREAKING:** Update `OpenSeaV2Contract` type, renaming `supply` to `total_supply` ([#3692](https://github.com/MetaMask/core/pull/3692))
- **BREAKING:** `TokenDetectionController` is upgraded to extend `BaseControllerV2` and `StaticIntervalPollingController` ([#3609](https://github.com/MetaMask/core/pull/3609)).
  - The constructor now expects an options object as its only argument, with required properties `messenger`, `networkClientId`, required callbacks `onPreferencesStateChange`, `getBalancesInSingleCall`, `addDetectedTokens`, `getTokenState`, `getPreferencesState`, and optional properties `disabled`, `interval`, `selectedAddress`.
- Bump `@metamask/base-controller` to `^4.0.1` ([#3695](https://github.com/MetaMask/core/pull/3695))
- Bump `@metamask/polling-controller` to `^4.0.0` ([#3695](https://github.com/MetaMask/core/pull/3695))
- Bump `cockatiel` from `3.1.1` to `^3.1.2` ([#3682](https://github.com/MetaMask/core/pull/3682))
- Bump `@metamask/controller-utils` from `8.0.0` to `^8.0.1` ([#3695](https://github.com/MetaMask/core/pull/3695))

### Fixed

- Fix error caused by OpenSea API rename of `supply` to `total_supply` ([#3692](https://github.com/MetaMask/core/pull/3692))
- Fix `CodefiTokenPricesServiceV2` support for Shiden ([#3683](https://github.com/MetaMask/core/pull/3683))
- Improve how `CodefiTokenPricesServiceV2` handles token price update failures ([#3687](https://github.com/MetaMask/core/pull/3687))
  - Previously a single failed token price update would prevent all other token prices from updating as well. With this update, we log and error and continue when we fail to update a token price, ensuring the others still get updated.

## [22.0.0]

### Changed

- **BREAKING:** OpenSea V2 API is used instead of V1 ([#3654](https://github.com/MetaMask/core/pull/3654))
  - `NftDetectionController` constructor now requires the `NftController.getNftApi` function.
  - NFT controllers will no longer return `last_sale` information for NFTs fetched after the OpenSea V2 update

## [21.0.0]

### Added

- Add `CodefiTokenPricesServiceV2` ([#3600](https://github.com/MetaMask/core/pull/3600), [#3655](https://github.com/MetaMask/core/pull/3655), [#3655](https://github.com/MetaMask/core/pull/3655))
  - This class can be used for the new `tokenPricesService` argument for TokenRatesController. It uses a MetaMask API to fetch prices for tokens instead of CoinGecko.
  - The `CodefiTokenPricesServiceV2` will retry if the token price update fails
    - We retry each request up to 3 times using a randomized exponential backoff strategy
    - If the token price update still fails 12 times consecutively (3 update attempts, each of which has 4 calls due to retries), we stop trying for 30 minutes before we try again.
- Add polling by `networkClientId` to `AccountTrackerController` ([#3586](https://github.com/MetaMask/core/pull/3586))
  - A new state property, `accountByChainId` has been added for keeping track of account balances across chains
  - `AccountTrackerController` implements `PollingController` and can now poll by `networkClientId` via the new methods `startPollingByNetworkClientId`, `stopPollingByPollingToken`, and `stopPollingByPollingToken`.
  - `AccountTrackerController` accepts an optional `networkClientId` value on the `refresh` method
  - `AccountTrackerController` accepts an optional `networkClientId` value as the last parameter of the `syncBalanceWithAddresses` method
- Support token detection on Base and zkSync ([#3584](https://github.com/MetaMask/core/pull/3584))
- Support token detection on Arbitrum and Optimism ([#2035](https://github.com/MetaMask/core/pull/2035))

### Changed

- **BREAKING:** `TokenRatesController` now takes a required argument `tokenPricesService` ([#3600](https://github.com/MetaMask/core/pull/3600))
  - This object is responsible for fetching the prices for tokens held by this controller.
- **BREAKING:** Update signature of `TokenRatesController.updateExchangeRatesByChainId` ([#3600](https://github.com/MetaMask/core/pull/3600), [#3653](https://github.com/MetaMask/core/pull/3653))
  - Change the type of `tokenAddresses` from `string[]` to `Hex[]`
- **BREAKING:** `AccountTrackerController` constructor params object requires `getCurrentChainId` and `getNetworkClientById` hooks ([#3586](https://github.com/MetaMask/core/pull/3586))
  - These are needed for the new "polling by `networkClientId`" feature
- **BREAKING:** `AccountTrackerController` has a new required state property, `accountByChainId`([#3586](https://github.com/MetaMask/core/pull/3586))
  - This is needed to track balances accross chains. It was introduced for the "polling by `networkClientId`" feature, but is useful on its own as well.
- **BREAKING:** `AccountTrackerController` adds a mutex to `refresh` making it only possible for one call to be executed at time ([#3586](https://github.com/MetaMask/core/pull/3586))
- **BREAKING:** `TokensController.watchAsset` now performs on-chain validation of the asset's symbol and decimals, if they're defined in the contract ([#1745](https://github.com/MetaMask/core/pull/1745))
  - The `TokensController` constructor no longer accepts a `getERC20TokenName` option. It was no longer needed due to this change.
  - Add new method `_getProvider`, though this is intended for internal use and should not be called externally.
  - Additionally, if the symbol and decimals are defined in the contract, they are no longer required to be passed to `watchAsset`
- **BREAKING:** Update controllers that rely on provider to listen to `NetworkController:networkDidChange` instead of `NetworkController:stateChange` ([#3610](https://github.com/MetaMask/core/pull/3610))
  - The `networkDidChange` event is safer in cases where the provider is used because the provider is guaranteed to have been updated by the time that event is emitted. The same is not true of the `stateChange` event.
  - The following controllers now accept a `onNetworkDidChange` constructor option instead of a `onNetworkStateChange` option:
    - `TokensController`
    - `AssetsContractController`
- Update `@metamask/polling-controller` to v3 ([#3636](https://github.com/MetaMask/core/pull/3636))
  - This update adds two new methods to each polling controller: `_startPollingByNetworkClientId` and `_stopPollingByPollingTokenSetId`. These methods are intended for internal use, and should not be called directly.
  - The affected controllers are:
    - `AccountTrackerController`
    - `CurrencyRateController`
    - `NftDetectionController`
    - `TokenDetectionController`
    - `TokenListController`
    - `TokenRatesController`
- Update `@metamask/controller-utils` to v7 ([#3636](https://github.com/MetaMask/core/pull/3636))
- Update `TokenListController` to fetch prefiltered set of tokens from the API, reducing response data and removing the need for filtering logic ([#2054](https://github.com/MetaMask/core/pull/2054))
- Update `TokenRatesController` to request token rates from the Price API in batches of 100 ([#3650](https://github.com/MetaMask/core/pull/3650))
- Add dependencies `cockatiel` and `lodash` ([#3586](https://github.com/MetaMask/core/pull/3586), [#3655](https://github.com/MetaMask/core/pull/3655))

### Removed

- **BREAKING:** Remove `fetchExchangeRate` method from TokenRatesController ([#3600](https://github.com/MetaMask/core/pull/3600))
  - This method (not to be confused with `updateExchangeRate`, which is still present) was only ever intended to be used internally and should not be accessed directly.
- **BREAKING:** Remove `getChainSlug` method from TokenRatesController ([#3600](https://github.com/MetaMask/core/pull/3600))
  - This method was previously used in TokenRatesController to access the CoinGecko API. There is no equivalent.
- **BREAKING:** Remove `CoinGeckoResponse` and `CoinGeckoPlatform` types ([#3600](https://github.com/MetaMask/core/pull/3600))
  - These types were previously used in TokenRatesController to represent data returned from the CoinGecko API. There is no equivalent.
- **BREAKING:** The TokenRatesController now only supports updating and polling rates for tokens tracked by the TokensController ([#3639](https://github.com/MetaMask/core/pull/3639))
  - The `tokenAddresses` option has been removed from `startPollingByNetworkClientId`
  - The `tokenContractAddresses` option has been removed from `updateExchangeRatesByChainId`
- **BREAKING:** `TokenRatesController.fetchAndMapExchangeRates` is no longer exposed publicly ([#3621](https://github.com/MetaMask/core/pull/3621))

### Fixed

- Prevent `TokenRatesController` from making redundant token rate updates when tokens change ([#3647](https://github.com/MetaMask/core/pull/3647), [#3663](https://github.com/MetaMask/core/pull/3663))
  - Previously, token rates would be re-fetched for the globally selected network on all TokensController state changes, but now token rates are always performed for a deduplicated and normalized set of addresses, and changes to this set determine whether rates should be re-fetched.
- Prevent redundant overlapping token rate updates in `TokenRatesController` ([#3635](https://github.com/MetaMask/core/pull/3635))
- Fix `TokenRatesController` bug where the `contractExchangeRates` state would sometimes be stale after calling `updateExchangeRatesByChainId` ([#3624](https://github.com/MetaMask/core/pull/3624))
- Make `TokenRatesController.updateExchangeRatesByChainId` respect `disabled` state ([#3596](https://github.com/MetaMask/core/pull/3596))
- Fix error in `NftController` when attempt to get NFT information from on-chain fails, and ensure metadata always contains contract address and blank `name` field ([#3629](https://github.com/MetaMask/core/pull/3629))
  - When fetching on-chain NFT information fails, we now proceed with whatever we have (either the OpenSea metadata, or a blank metadata object)
  - Previously, if we were unable to retrieve NFT metadata from on-chain or OpenSea, the returned NFT metadata would be missing a `name` field and the contract address. Now the returned metadata always has those entries, though the `name` is set to `null`.
  - This affects `watchNft` and `addNft` methods

## [20.0.0]

### Added

- **BREAKING**: `TokenRatesControllerState` now has required `contractExchangeRatesByChainId` property which an object keyed by `chainId` and `nativeCurrency` ([#2015](https://github.com/MetaMask/core/pull/2015))
- **BREAKING**: `TokenRatesController` constructor params now requires `getNetworkClientById` ([#2015](https://github.com/MetaMask/core/pull/2015))
- Add types `CurrencyRateControllerEvents` and `CurrencyRateControllerActions` ([#2029](https://github.com/MetaMask/core/pull/2029))
- Add polling-related methods to TokenRatesController ([#2015](https://github.com/MetaMask/core/pull/2015))
  - `startPollingByNetworkClientId`
  - `stopPollingByPollingToken`
  - `stopAllPolling`
  - `_executePoll`
- Add `updateExchangeRatesByChainId` method to TokenRatesController ([#2015](https://github.com/MetaMask/core/pull/2015))
  - This is a lower-level version of `updateExchangeRates` that takes chain ID, native currency, and token addresses.
- `TokenRatesController` constructor params now accepts optional `interval` and `threshold` ([#2015](https://github.com/MetaMask/core/pull/2015))
- `TokenRatesController.fetchExchangeRate()` now accepts an optional `tokenAddresses` as the last parameter ([#2015](https://github.com/MetaMask/core/pull/2015))
- `TokenRatesController.getChainSlug()` now accepts an optional `chainId` parameter ([#2015](https://github.com/MetaMask/core/pull/2015))
- `TokenRatesController.fetchAndMapExchangeRates()` now accepts an optional `tokenAddresses` as the last parameter ([#2015](https://github.com/MetaMask/core/pull/2015))

### Changed

- **BREAKING:** Bump dependency on `@metamask/base-controller` to ^4.0.0 ([#2063](https://github.com/MetaMask/core/pull/2063))
  - This is breaking because the type of the `messenger` has backward-incompatible changes. See the changelog for this package for more.
- Bump `@metamask/approval-controller` to ^5.0.0 ([#2063](https://github.com/MetaMask/core/pull/2063))
- Bump `@metamask/controller-utils` to ^6.0.0 ([#2063](https://github.com/MetaMask/core/pull/2063))
- Bump `@metamask/network-controller` to ^17.0.0 ([#2063](https://github.com/MetaMask/core/pull/2063))
- Bump `@metamask/polling-controller` to ^2.0.0 ([#2063](https://github.com/MetaMask/core/pull/2063))
- Bump `@metamask/preferences-controller` to ^5.0.0 ([#2063](https://github.com/MetaMask/core/pull/2063))

## [19.0.0]

### Changed

- **BREAKING:** Bump dependency and peer dependency on `@metamask/network-controller` to ^16.0.0
- Add optional `networkClientId` and `userAddress` args to remaining `NftController` public methods ([#2006](https://github.com/MetaMask/core/pull/2006))
  - `watchNft`, `removeNft`, `removeAndIgnoreNft`, `removeNftContract`, `updateNftFavoriteStatus`, and `checkAndUpdateAllNftsOwnershipStatus` methods on `NftController` all now accept an optional options object argument containing `networkClientId` and `userAddress` to identify where in state to mutate.
  - **BREAKING**: `addNft` no longer accepts a `chainId` property in its options argument since this value can be retrieved by the `networkClientId` property and is therefore redundant.
  - **BREAKING**: The third and fourth arguments on NftController's `addNftVerifyOwnership` method, have been replaced with an options object containing optional properties `networkClientId`, `userAddress` and `source`. This method signature is more aligned with the options pattern for passing `networkClientId` and `userAddress` on this controller and elsewhere.
  - **BREAKING**: `checkAndUpdateSingleNftOwnershipStatus` on NftController no longer accepts a `chainId` in its options argument. This is replaced with an optional `networkClientId` property which can be used to fetch chainId.
    **\*BREAKING**: The fourth argument of the `isNftOwner` method on `NftController` is now an options object with an optional `networkClientId` property. This method signature is more aligned with the options pattern for passing `networkClientId` on this controller and elsewhere.
  - **BREAKING**: `validateWatchNft` method on `NftController` is now private.
  - **BREAKING**: `detectNfts` on `NftDetectionController` now accepts a single object argument with optional properties `networkClientId` and `userAddress`, rather than taking these as two sequential arguments.
- Bump dependency `@metamask/eth-query` from ^3.0.1 to ^4.0.0 ([#2028](https://github.com/MetaMask/core/pull/2028))
- Bump dependency on `@metamask/polling-controller` to ^1.0.2
- Bump `@metamask/utils` from 8.1.0 to 8.2.0 ([#1957](https://github.com/MetaMask/core/pull/1957))

### Fixed

- Add name and symbol to the payload returned by the `ERC1155Standard` class `getDetails` method for `ERC1155` contracts ([#1727](https://github.com/MetaMask/core/pull/1727))

## [18.0.0]

### Changed

- **BREAKING**: `CurrencyRateController` is now keyed by `nativeCurrency` (i.e. ticker) for `conversionDate`, `conversionRate`, and `usdConversionRate` in the `currencyRates` object. `nativeCurrency`, `pendingNativeCurrency`, and `pendingCurrentCurrency` have been removed.
  - ```
    export type CurrencyRateState = {
      currentCurrency: string;
      currencyRates: Record<
        string, // nativeCurrency
        {
          conversionDate: number | null;
          conversionRate: number | null;
          usdConversionRate: number | null;
        }
      >;
    };
    ```
- **BREAKING**: `CurrencyRateController` now extends `PollingController` ([#1805](https://github.com/MetaMask/core/pull/1805))
  - `start()` and `stop()` methods replaced with `startPollingByNetworkClientId()`, `stopPollingByPollingToken()`, and `stopAllPolling()`
- **BREAKING:** `CurrencyRateController` now sends the `NetworkController:getNetworkClientById` action via messaging controller ([#1805](https://github.com/MetaMask/core/pull/1805))

### Fixed

- Parallelize network requests in assets controllers for performance enhancement ([#1801](https://github.com/MetaMask/core/pull/1801))
- Fix token detection on accounts when user changes account after token detection request is inflight ([#1848](https://github.com/MetaMask/core/pull/1848))

## [17.0.0]

### Changed

- **BREAKING:** Bump dependency on `@metamask/polling-controller` to ^1.0.0
- Bump dependency and peer dependency on `@metamask/network-controller` to ^15.1.0

## [16.0.0]

### Added

- Add way to start and stop different polling sessions for the same network client ID by providing extra scoping data ([#1776](https://github.com/MetaMask/core/pull/1776))
  - Add optional second argument to `stopPollingByPollingToken` (formerly `stopPollingByNetworkClientId`)
  - Add optional second argument to `onPollingCompleteByNetworkClientId`
- Add support for token detection for Linea mainnet and Linea Goerli ([#1799](https://github.com/MetaMask/core/pull/1799))

### Changed

- **BREAKING:** Bump dependency and peer dependency on `@metamask/network-controller` to ^15.0.0
- **BREAKING:** Make `executePoll` in TokenListController private ([#1810](https://github.com/MetaMask/core/pull/1810))
- **BREAKING:** Update TokenListController to rename `stopPollingByNetworkClientId` to `stopPollingByPollingToken` ([#1810](https://github.com/MetaMask/core/pull/1810))
- Add missing dependency on `@metamask/polling-controller` ([#1831](https://github.com/MetaMask/core/pull/1831))
- Bump dependency and peer dependency on `@metamask/approval-controller` to ^4.0.1
- Bump dependency and peer dependency on `@metamask/preferences-controller` to ^4.4.3
- Fix support for NFT metadata stored outside IPFS ([#1772](https://github.com/MetaMask/core/pull/1772))

## [15.0.0]

### Changed

- **BREAKING**: `NftController` now expects `getNetworkClientById` in constructor options ([#1698](https://github.com/MetaMask/core/pull/1698))
- **BREAKING**: `NftController.addNft` function signature has changed ([#1698](https://github.com/MetaMask/core/pull/1698))
  - Previously
    ```
    address: string,
    tokenId: string,
    nftMetadata?: NftMetadata,
    accountParams?: {
      userAddress: string;
      chainId: Hex;
    },
    source = Source.Custom,
    ```
    now:
    ```
    tokenAddress: string,
    tokenId: string,
    {
      nftMetadata?: NftMetadata;
      chainId?: Hex; // extracts from AccountParams
      userAddress?: string // extracted from AccountParams
      source?: Source;
      networkClientId?: NetworkClientId; // new
    },
    ```
- `NftController.addNftVerifyOwnership`: Now accepts optional 3rd argument `networkClientId` which is used to fetch NFT metadata and determine by which chainId the added NFT should be stored in state. Also accepts optional 4th argument `source` used for metrics to identify the flow in which the NFT was added to the wallet. ([#1698](https://github.com/MetaMask/core/pull/1698))
- `NftController.isNftOwner`: Now accepts optional `networkClientId` which is used to instantiate the provider for the correct chain and call the NFT contract to verify ownership ([#1698](https://github.com/MetaMask/core/pull/1698))
- `NftController.addNft` will use the chainId value derived from `networkClientId` if provided ([#1698](https://github.com/MetaMask/core/pull/1698))
- `NftController.watchNft` options now accepts optional `networkClientId` which is used to fetch NFT metadata and determine by which chainId the added NFT should be stored in state ([#1698](https://github.com/MetaMask/core/pull/1698))
- Bump dependency on `@metamask/utils` to ^8.1.0 ([#1639](https://github.com/MetaMask/core/pull/1639))
- Bump dependency and peer dependency on `@metamask/approval-controller` to ^4.0.0
- Bump dependency on `@metamask/base-controller` to ^3.2.3
- Bump dependency on `@metamask/controller-utils` to ^5.0.2
- Bump dependency and peer dependency on `@metamask/network-controller` to ^14.0.0

### Fixed

- Fix bug in TokensController where batched `addToken` overwrote each other because mutex was acquired after reading state ([#1768](https://github.com/MetaMask/core/pull/1768))

## [14.0.0]

### Changed

- Update TypeScript to v4.8.x ([#1718](https://github.com/MetaMask/core/pull/1718))
- Update `@metamask/rpc-errors` to `^6.0.0` ([#1690](https://github.com/MetaMask/core/pull/1690))

### Removed

- **BREAKING:** Remove AbortController polyfill
  - This package now assumes that the AbortController global exists

## [13.0.0]

### Changed

- **BREAKING**: `TokensController` now expects `getNetworkClientById` in constructor options ([#1676](https://github.com/MetaMask/core/pull/1676))
- **BREAKING**: `TokensController.addToken` now accepts a single options object ([#1676](https://github.com/MetaMask/core/pull/1676))
  ```
    {
      address: string;
      symbol: string;
      decimals: number;
      name?: string;
      image?: string;
      interactingAddress?: string;
      networkClientId?: NetworkClientId;
    }
  ```
- **BREAKING:** Bump peer dependency on `@metamask/network-controller` to ^13.0.0 ([#1633](https://github.com/MetaMask/core/pull/1633))
- **CHANGED**: `TokensController.addToken` will use the chain ID value derived from state for `networkClientId` if provided ([#1676](https://github.com/MetaMask/core/pull/1676))
- **CHANGED**: `TokensController.addTokens` now accepts an optional `networkClientId` as the last parameter ([#1676](https://github.com/MetaMask/core/pull/1676))
- **CHANGED**: `TokensController.addTokens` will use the chain ID value derived from state for `networkClientId` if provided ([#1676](https://github.com/MetaMask/core/pull/1676))
- **CHANGED**: `TokensController.watchAsset` options now accepts optional `networkClientId` which is used to get the ERC-20 token name if provided ([#1676](https://github.com/MetaMask/core/pull/1676))
- Bump dependency on `@metamask/controller-utils` to ^5.0.0 ([#1633](https://github.com/MetaMask/core/pull/1633))
- Bump dependency on `@metamask/preferences-controller` to ^4.4.1 ([#1676](https://github.com/MetaMask/core/pull/1676))

## [12.0.0]

### Added

- Add `AssetsContractController` methods `getProvider`, `getChainId`, `getERC721Standard`, and `getERC1155Standard` ([#1638](https://github.com/MetaMask/core/pull/1638))

### Changed

- **BREAKING**: Add `getNetworkClientById` to `AssetsContractController` constructor options ([#1638](https://github.com/MetaMask/core/pull/1638))
- Add optional `networkClientId` parameter to various `AssetContractController` methods ([#1638](https://github.com/MetaMask/core/pull/1638))
- The affected methods are:
  - `getERC20BalanceOf`
  - `getERC20TokenDecimals`
  - `getERC20TokenName`
  - `getERC721NftTokenId`
  - `getTokenStandardAndDetails`
  - `getERC721TokenURI`
  - `getERC721AssetName`
  - `getERC721AssetSymbol`
  - `getERC721OwnerOf`
  - `getERC1155TokenURI`
  - `getERC1155BalanceOf`
  - `transferSingleERC1155`
  - `getBalancesInSingleCall`

## [11.1.0]

### Added

- Add `tokenURI` to `NftMetadata` type ([#1577](https://github.com/MetaMask/core/pull/1577))
- Populate token URL for NFT metadata under `tokenURI` ([#1577](https://github.com/MetaMask/core/pull/1577))

### Changed

- Bump dependency and peer dependency on `@metamask/approval-controller` to ^3.5.1
- Bump dependency on `@metamask/base-controller` to ^3.2.1
- Bump dependency on `@metamask/controller-utils` to ^4.3.2
- Bump dependency and peer dependency on `@metamask/network-controller` to ^12.1.2
- Bump dependency and peer dependency on `@metamask/preferences-controller` to ^4.4.0
- Update NftController to add fallback for when IPFS gateway is disabled ([#1577](https://github.com/MetaMask/core/pull/1577))

## [11.0.1]

### Changed

- Replace `eth-query` ^2.1.2 with `@metamask/eth-query` ^3.0.1 ([#1546](https://github.com/MetaMask/core/pull/1546))

## [11.0.0]

### Added

- Add a `stop` method to stop polling

### Changed

- **BREAKING**: New required constructor parameters for the `TokenRatesController` ([#1497](https://github.com/MetaMask/core/pull/1497), [#1511](https://github.com/MetaMask/core/pull/1511))
  - The new required parameters are `ticker`, `onSelectedAddress`, and `onPreferencesStateChange`
- **BREAKING:** Remove `onCurrencyRateStateChange` constructor parameter from `TokenRatesController` ([#1496](https://github.com/MetaMask/core/pull/1496))
- **BREAKING:** Disable `TokenRatesController` automatic polling ([#1501](https://github.com/MetaMask/core/pull/1501))
  - Polling must be started explicitly by calling the `start` method
  - The token rates are not updated upon state changes when polling is disabled.
- **BREAKING:** Replace the `poll` method with `start` ([#1501](https://github.com/MetaMask/core/pull/1501))
  - The `start` method does not offer a way to change the interval. That must be done by calling `.configure` instead
- **BREAKING:** Remove `TokenRatecontroller` setter for `chainId` and `tokens` properties ([#1505](https://github.com/MetaMask/core/pull/1505))
- Bump @metamask/abi-utils from 1.2.0 to 2.0.1 ([#1525](https://github.com/MetaMask/core/pull/1525))
- Update `@metamask/utils` to `^6.2.0` ([#1514](https://github.com/MetaMask/core/pull/1514))
- Remove unnecessary `babel-runtime` dependency ([#1504](https://github.com/MetaMask/core/pull/1504))

### Fixed

- Fix bug where token rates were incorrect after first update if initialized with a non-Ethereum selected network ([#1497](https://github.com/MetaMask/core/pull/1497))
- Fix bug where token rates would be invalid if event handlers were triggered in the wrong order ([#1496](https://github.com/MetaMask/core/pull/1496), [#1511](https://github.com/MetaMask/core/pull/1511))
- Prevent redundant token rate updates ([#1512](https://github.com/MetaMask/core/pull/1512))

## [10.0.0]

### Added

- The method `getERC20TokenName` has been added to `AssetsContractController` ([#1127](https://github.com/MetaMask/core/pull/1127))
  - This method gets the token name from the token contract

### Changed

- **BREAKING:** The tokens controller now requires `onTokenListStateChange` and `getERC20TokenName` as constructor parameters ([#1127](https://github.com/MetaMask/core/pull/1127))
  - The `getERC20TokenName` method is used to get the token name for tokens added via `wallet_watchAsset`
  - The `onTokenListStateChange` method is used to trigger a name update when the token list changes. On each change, token names are copied from the token list if they're missing from token controller state.
- **BREAKING:** The signature of the tokens controller method `addToken` has changed
  - The fourth and fifth positional parameters (`image` and `interactingAddress`) have been replaced by an `options` object
  - The new options parameter includes the `image` and `interactingAddress` properties, and a new `name` property
- The token detection controller now sets the token name when new tokens are detected ([#1127](https://github.com/MetaMask/core/pull/1127))
- The `Token` type now includes an optional `name` field ([#1127](https://github.com/MetaMask/core/pull/1127))

## [9.2.0]

### Added

- Add validation that the nft standard matches the type argument of a `wallet_watchAsset` request when type is 'ERC721' or 'ERC1155' ([#1455](https://github.com/MetaMask/core/pull/1455))

## [9.1.0]

### Added

- Add a fifth argument, `source`, to NftController's `addNft` method ([#1417](https://github.com/MetaMask/core/pull/1417))
  - This argument can be used to specify whether the NFT was detected, added manually, or suggested by a dapp

### Fixed

- Fix `watchNft` in NftController to ensure that if the network changes before the user accepts the request, the NFT is added to the chain ID and address before the request was initiated ([#1417](https://github.com/MetaMask/core/pull/1417))

## [9.0.0]

### Added

- **BREAKING**: Add required options `getSelectedAddress` and `getMultiAccountBalancesEnabled` to AccountTrackerController constructor and make use of them when refreshing account balances ([#1146](https://github.com/MetaMask/core/pull/1146))
  - Previously, the controller would refresh all account balances, but these options can be used to only refresh the currently selected account
- **BREAKING:** Add logic to support validating and adding ERC721 and ERC1155 tokens to NFTController state via `wallet_watchAsset` API. ([#1173](https://github.com/MetaMask/core/pull/1173), [#1406](https://github.com/MetaMask/core/pull/1406))
  - The `NFTController` now has a new `watchNFT` method that can be called to send a message to the `ApprovalController` and prompt the user to add an NFT to their wallet state.
  - The `NFTController` now requires an instance of a ControllerMessenger to be passed to its constructor. This is messenger is used to pass the `watchNFT` message to the `ApprovalController`.

### Changed

- Add dependency on `@ethersproject/address` ([#1173](https://github.com/MetaMask/core/pull/1173))
- Replace `eth-rpc-errors` with `@metamask/rpc-errors` ([#1173](https://github.com/MetaMask/core/pull/1173))

## [8.0.0]

### Added

- Support NFT detection on Ethereum Mainnet custom RPC endpoints ([#1360](https://github.com/MetaMask/core/pull/1360))
- Enable token detection for the Aurora network ([#1327](https://github.com/MetaMask/core/pull/1327))

### Changed

- **BREAKING:** Bump to Node 16 ([#1262](https://github.com/MetaMask/core/pull/1262))
- **BREAKING:** Change format of chain ID in state to 0x-prefixed hex string ([#1367](https://github.com/MetaMask/core/pull/1367))
  - The functions `isTokenDetectionSupportedForNetwork` and `formatIconUrlWithProxy` now expect a chain ID as type `Hex` rather than as a decimal `string`
  - The assets contract controller now expects the `chainId` configuration entry and constructor parameter as type `Hex` rather than decimal `string`
  - The NFT controller now expects the `chainId` configuration entry and constructor parameter as type `Hex` rather than decimal `string`
  - The NFT controller methods `addNft`, `checkAndUpdateSingleNftOwnershipStatus`, `findNftByAddressAndTokenId`, `updateNft`, and `resetNftTransactionStatusByTransactionId` now expect the chain ID to be type `Hex` rather than a decimal `string`
  - The NFT controller state properties `allNftContracts` and `allNfts` are now keyed by address and `Hex` chain ID, rather than by address and decimal `string` chain ID
    - This requires a state migration
  - The NFT detection controller now expects the `chainId` configuration entry and constructor parameter as type `Hex` rather than decimal `string`
  - The token detection controller now expects the `chainId` configuration entry as type `Hex` rather than decimal `string`
  - The token list controller now expects the `chainId` constructor parameter as type `Hex` rather than decimal `string`
  - The token list controller state property `tokensChainsCache` is now keyed by `Hex` chain ID rather than by decimal `string` chain ID.
    - This requires a state migration
  - The token rates controller now expects the `chainId` configuration entry and constructor parameter as type `Hex` rather than decimal `string`
  - The token rates controller `chainId` setter now expects the chain ID as `Hex` rather than as a decimal string
  - The tokens controller now expects the `chainId` configuration entry and constructor parameter as type `Hex` rather than decimal `string`
  - The tokens controller `addDetectedTokens` method now accepts the `chainId` property of the `detectionDetails` parameter to be of type `Hex` rather than decimal `string`.
  - The tokens controller state properties `allTokens`, `allIgnoredTokens`, and `allDetectedTokens` are now keyed by chain ID in `Hex` format rather than decimal `string`.
    - This requires a state migration
- **BREAKING:** Use approval controller for suggested assets ([#1261](https://github.com/MetaMask/core/pull/1261), [#1268](https://github.com/MetaMask/core/pull/1268))
  - The actions `ApprovalController:acceptRequest` and `ApprovalController:rejectRequest` are no longer required by the token controller messenger.
  - The `suggestedAssets` state has been removed, which means that suggested assets are no longer persisted in state
  - The return type for `watchAsset` has changed. It now returns a Promise that settles after the request has been confirmed or rejected.
- **BREAKING:** Initialize controllers with the current network ([#1361](https://github.com/MetaMask/core/pull/1361))
  - The following controllers now have a new `chainId` required constructor parameter:
    - `AssetsContractController`
    - `NftController`
    - `NftDetectionController`
    - `TokenRatesController`
    - `TokensController`
- **BREAKING:** The token list controller messenger requires the `NetworkController:stateChange` event instead of the `NetworkController:providerConfigChange` event ([#1329](https://github.com/MetaMask/core/pull/1329))
- **BREAKING:** The token list controller `onNetworkStateChange` option now has a more restrictive type ([#1329](https://github.com/MetaMask/core/pull/1329))
  - The event handler parameter type has been changed from `NetworkState | ProviderConfig` to `NetworkState`
- **BREAKING:** Update the account tracker controller `provider` type ([#1266](https://github.com/MetaMask/core/pull/1266))
  - The `provider` setter and the `provider` config entry now use our `Provider` type from `eth-query` rather than `any`
- **BREAKING:** Update`@metamask/preferences-controller` dependency and add it as a peer dependency ([#1393](https://github.com/MetaMask/core/pull/1393))
- **BREAKING:** Update `@metamask/approval-controller` and `@metamask/network-controller` dependencies and peer dependencies
- Bump @metamask/abi-utils from 1.1.0 to 1.2.0 ([#1287](https://github.com/MetaMask/core/pull/1287))
- Bump @metamask/utils from 5.0.1 to 5.0.2 ([#1271](https://github.com/MetaMask/core/pull/1271))

### Removed

- **BREAKING:** Remove the `networkType` configuration option from the NFT detection controller, NFT controller, and tokens controller ([#1360](https://github.com/MetaMask/core/pull/1360), [#1359](https://github.com/MetaMask/core/pull/1359))
- **BREAKING:** Remove the `SuggestedAssetMeta` and `SuggestedAssetMetaBase` types from the token controller ([#1268](https://github.com/MetaMask/core/pull/1268))
- **BREAKING:** Remove the `acceptWatchAsset` and `rejectWatchAsset` methods from the token controller ([#1268](https://github.com/MetaMask/core/pull/1268))
  - Suggested assets can be accepted or rejected using the approval controller instead

## [7.0.0]

### Changed

- **BREAKING**: peerDeps: @metamask/network-controller@6.0.0->8.0.0 ([#1196](https://github.com/MetaMask/core/pull/1196))

## [6.0.0]

### Changed

- **BREAKING:** Create approval requests using `@metamask/approval-controller` ([#1166](https://github.com/MetaMask/core/pull/1166))

## [5.1.0]

### Added

- Support watching assets on a specific account ([#1124](https://github.com/MetaMask/core/pull/1124))

## [5.0.1]

### Changed

- Update `@metamask/contract-metadata` from 2.1.0 to 2.3.1 ([#1141](https://github.com/MetaMask/core/pull/1141))

## [5.0.0]

### Removed

- **BREAKING:** Remove `isomorphic-fetch` ([#1106](https://github.com/MetaMask/controllers/pull/1106))
  - Consumers must now import `isomorphic-fetch` or another polyfill themselves if they are running in an environment without `fetch`

## [4.0.1]

### Fixed

- Update Nft Controller to add the NFT back to its own group if we are re-importing it ([#1082](https://github.com/MetaMask/core/pull/1082))

## [4.0.0]

### Added

- Add Sepolia support to the currency rate controller ([#1041](https://github.com/MetaMask/controllers/pull/1041))
  - The currency rate controller will now treat Sepolia as a testnet, and return the Mainnet exchange rate when asked for the Sepolia exchange rate.

### Changed

- **BREAKING:** Update `@metamask/network-controller` peer dependency to v3 ([#1041](https://github.com/MetaMask/controllers/pull/1041))
- **BREAKING:** Migrate from `metaswap` to `metafi` subdomain for OpenSea proxy and token icons API ([#1060](https://github.com/MetaMask/core/pull/1060))
- Rename this repository to `core` ([#1031](https://github.com/MetaMask/controllers/pull/1031))
- Update ERC20Standard to use `@metamask/abi-utils` instead of `@ethersproject/abi` ([#985](https://github.com/MetaMask/controllers/pull/985))
- Update `@metamask/controller-utils` package ([#1041](https://github.com/MetaMask/controllers/pull/1041))

## Removed

- **BREAKING**: Drop support for Ropsten, Rinkeby, and Kovan ([#1041](https://github.com/MetaMask/controllers/pull/1041))
  - The currency rate controller no longer has special handling of these three networks. It used to return the Mainnet exchange rate for these three networks, but now it includes no special handling for them.
  - The NFT controller no longer supports the Rinkeby OpenSea test API.

## [3.0.1]

### Changed

- Export `isTokenDetectionSupportedForNetwork` function ([#1034](https://github.com/MetaMask/controllers/pull/1034))
- Update `@metamask/contract-metadata` from 1.35.0 to 2.1.0 ([#1013](https://github.com/MetaMask/controllers/pull/1013))

### Fixed

- Fix token controller state updates ([#1015](https://github.com/MetaMask/controllers/pull/1015))
  - Attempts to empty the list of "added", "ignored", or "detected" tokens were not saved in state correctly, resulting in that operation being undone after switching account or network.

## [3.0.0]

### Changed

- **BREAKING:** A new private property, controlled by the `start` and `stop` methods, is added to the CurrencyRateController: `enabled`. When this is false, no network requests will be made from the controller. Previously, setNativeCurrency or setCurrentCurrency would trigger a network request. That is now prevented if `enabled` is false. ([#1002](https://github.com/MetaMask/core/pull/1002))

### Fixed

- The TokenRatesController no longer overwrites the `disabled` config property passed to the constructor, allowing the controller to be instantiated with `config.disabled` set to either true or false. ([#1002](https://github.com/MetaMask/core/pull/1002))
- This package will now warn if a required package is not present ([#1003](https://github.com/MetaMask/core/pull/1003))

## [2.0.0]

### Changed

- **BREAKING:** Update `onNetworkStateChange`, a constructor option for several controllers, to take an object with a `providerConfig` property instead of `provider` ([#995](https://github.com/MetaMask/core/pull/995))
  - This affects:
    - AssetsContractController
    - NftController
    - NftDetectionController
    - TokenDetectionController
    - TokenListController
    - TokenRatesController
    - TokenController
- **BREAKING:** [TokenDetectionController] Update `getNetworkState` constructor option to take an object with `providerConfig` property rather than `providerConfig` ([#995](https://github.com/MetaMask/core/pull/995))
- Relax dependencies on `@metamask/base-controller`, `@metamask/controller-utils`, `@metamask/network-controller`, and `@metamask/preferences-controller` (use `^` instead of `~`) ([#998](https://github.com/MetaMask/core/pull/998))

## [1.0.1]

### Fixed

- Fix race condition where some token detections can get mistakenly added to the wrong account ([#956](https://github.com/MetaMask/core/pull/956))

## [1.0.0]

### Added

- Initial release

  - As a result of converting our shared controllers repo into a monorepo ([#831](https://github.com/MetaMask/core/pull/831)), we've created this package from select parts of [`@metamask/controllers` v33.0.0](https://github.com/MetaMask/core/tree/v33.0.0), namely:

    - Everything in `src/assets`
    - Asset-related functions from `src/util.ts` and accompanying tests

    All changes listed after this point were applied to this package following the monorepo conversion.

### Changed

- Use Ethers for AssetsContractController ([#845](https://github.com/MetaMask/core/pull/845))

[Unreleased]: https://github.com/MetaMask/core/compare/@metamask/assets-controllers@75.0.0...HEAD
[75.0.0]: https://github.com/MetaMask/core/compare/@metamask/assets-controllers@74.3.3...@metamask/assets-controllers@75.0.0
[74.3.3]: https://github.com/MetaMask/core/compare/@metamask/assets-controllers@74.3.2...@metamask/assets-controllers@74.3.3
[74.3.2]: https://github.com/MetaMask/core/compare/@metamask/assets-controllers@74.3.1...@metamask/assets-controllers@74.3.2
[74.3.1]: https://github.com/MetaMask/core/compare/@metamask/assets-controllers@74.3.0...@metamask/assets-controllers@74.3.1
[74.3.0]: https://github.com/MetaMask/core/compare/@metamask/assets-controllers@74.2.0...@metamask/assets-controllers@74.3.0
[74.2.0]: https://github.com/MetaMask/core/compare/@metamask/assets-controllers@74.1.1...@metamask/assets-controllers@74.2.0
[74.1.1]: https://github.com/MetaMask/core/compare/@metamask/assets-controllers@74.1.0...@metamask/assets-controllers@74.1.1
[74.1.0]: https://github.com/MetaMask/core/compare/@metamask/assets-controllers@74.0.0...@metamask/assets-controllers@74.1.0
[74.0.0]: https://github.com/MetaMask/core/compare/@metamask/assets-controllers@73.3.0...@metamask/assets-controllers@74.0.0
[73.3.0]: https://github.com/MetaMask/core/compare/@metamask/assets-controllers@73.2.0...@metamask/assets-controllers@73.3.0
[73.2.0]: https://github.com/MetaMask/core/compare/@metamask/assets-controllers@73.1.0...@metamask/assets-controllers@73.2.0
[73.1.0]: https://github.com/MetaMask/core/compare/@metamask/assets-controllers@73.0.2...@metamask/assets-controllers@73.1.0
[73.0.2]: https://github.com/MetaMask/core/compare/@metamask/assets-controllers@73.0.1...@metamask/assets-controllers@73.0.2
[73.0.1]: https://github.com/MetaMask/core/compare/@metamask/assets-controllers@73.0.0...@metamask/assets-controllers@73.0.1
[73.0.0]: https://github.com/MetaMask/core/compare/@metamask/assets-controllers@72.0.0...@metamask/assets-controllers@73.0.0
[72.0.0]: https://github.com/MetaMask/core/compare/@metamask/assets-controllers@71.0.0...@metamask/assets-controllers@72.0.0
[71.0.0]: https://github.com/MetaMask/core/compare/@metamask/assets-controllers@70.0.1...@metamask/assets-controllers@71.0.0
[70.0.1]: https://github.com/MetaMask/core/compare/@metamask/assets-controllers@70.0.0...@metamask/assets-controllers@70.0.1
[70.0.0]: https://github.com/MetaMask/core/compare/@metamask/assets-controllers@69.0.0...@metamask/assets-controllers@70.0.0
[69.0.0]: https://github.com/MetaMask/core/compare/@metamask/assets-controllers@68.2.0...@metamask/assets-controllers@69.0.0
[68.2.0]: https://github.com/MetaMask/core/compare/@metamask/assets-controllers@68.1.0...@metamask/assets-controllers@68.2.0
[68.1.0]: https://github.com/MetaMask/core/compare/@metamask/assets-controllers@68.0.0...@metamask/assets-controllers@68.1.0
[68.0.0]: https://github.com/MetaMask/core/compare/@metamask/assets-controllers@67.0.0...@metamask/assets-controllers@68.0.0
[67.0.0]: https://github.com/MetaMask/core/compare/@metamask/assets-controllers@66.0.0...@metamask/assets-controllers@67.0.0
[66.0.0]: https://github.com/MetaMask/core/compare/@metamask/assets-controllers@65.0.0...@metamask/assets-controllers@66.0.0
[65.0.0]: https://github.com/MetaMask/core/compare/@metamask/assets-controllers@64.0.0...@metamask/assets-controllers@65.0.0
[64.0.0]: https://github.com/MetaMask/core/compare/@metamask/assets-controllers@63.1.0...@metamask/assets-controllers@64.0.0
[63.1.0]: https://github.com/MetaMask/core/compare/@metamask/assets-controllers@63.0.0...@metamask/assets-controllers@63.1.0
[63.0.0]: https://github.com/MetaMask/core/compare/@metamask/assets-controllers@62.0.0...@metamask/assets-controllers@63.0.0
[62.0.0]: https://github.com/MetaMask/core/compare/@metamask/assets-controllers@61.1.0...@metamask/assets-controllers@62.0.0
[61.1.0]: https://github.com/MetaMask/core/compare/@metamask/assets-controllers@61.0.0...@metamask/assets-controllers@61.1.0
[61.0.0]: https://github.com/MetaMask/core/compare/@metamask/assets-controllers@60.0.0...@metamask/assets-controllers@61.0.0
[60.0.0]: https://github.com/MetaMask/core/compare/@metamask/assets-controllers@59.0.0...@metamask/assets-controllers@60.0.0
[59.0.0]: https://github.com/MetaMask/core/compare/@metamask/assets-controllers@58.0.0...@metamask/assets-controllers@59.0.0
[58.0.0]: https://github.com/MetaMask/core/compare/@metamask/assets-controllers@57.0.0...@metamask/assets-controllers@58.0.0
[57.0.0]: https://github.com/MetaMask/core/compare/@metamask/assets-controllers@56.0.0...@metamask/assets-controllers@57.0.0
[56.0.0]: https://github.com/MetaMask/core/compare/@metamask/assets-controllers@55.0.1...@metamask/assets-controllers@56.0.0
[55.0.1]: https://github.com/MetaMask/core/compare/@metamask/assets-controllers@55.0.0...@metamask/assets-controllers@55.0.1
[55.0.0]: https://github.com/MetaMask/core/compare/@metamask/assets-controllers@54.0.0...@metamask/assets-controllers@55.0.0
[54.0.0]: https://github.com/MetaMask/core/compare/@metamask/assets-controllers@53.1.1...@metamask/assets-controllers@54.0.0
[53.1.1]: https://github.com/MetaMask/core/compare/@metamask/assets-controllers@53.1.0...@metamask/assets-controllers@53.1.1
[53.1.0]: https://github.com/MetaMask/core/compare/@metamask/assets-controllers@53.0.0...@metamask/assets-controllers@53.1.0
[53.0.0]: https://github.com/MetaMask/core/compare/@metamask/assets-controllers@52.0.0...@metamask/assets-controllers@53.0.0
[52.0.0]: https://github.com/MetaMask/core/compare/@metamask/assets-controllers@51.0.2...@metamask/assets-controllers@52.0.0
[51.0.2]: https://github.com/MetaMask/core/compare/@metamask/assets-controllers@51.0.1...@metamask/assets-controllers@51.0.2
[51.0.1]: https://github.com/MetaMask/core/compare/@metamask/assets-controllers@51.0.0...@metamask/assets-controllers@51.0.1
[51.0.0]: https://github.com/MetaMask/core/compare/@metamask/assets-controllers@50.0.0...@metamask/assets-controllers@51.0.0
[50.0.0]: https://github.com/MetaMask/core/compare/@metamask/assets-controllers@49.0.0...@metamask/assets-controllers@50.0.0
[49.0.0]: https://github.com/MetaMask/core/compare/@metamask/assets-controllers@48.0.0...@metamask/assets-controllers@49.0.0
[48.0.0]: https://github.com/MetaMask/core/compare/@metamask/assets-controllers@47.0.0...@metamask/assets-controllers@48.0.0
[47.0.0]: https://github.com/MetaMask/core/compare/@metamask/assets-controllers@46.0.1...@metamask/assets-controllers@47.0.0
[46.0.1]: https://github.com/MetaMask/core/compare/@metamask/assets-controllers@46.0.0...@metamask/assets-controllers@46.0.1
[46.0.0]: https://github.com/MetaMask/core/compare/@metamask/assets-controllers@45.1.2...@metamask/assets-controllers@46.0.0
[45.1.2]: https://github.com/MetaMask/core/compare/@metamask/assets-controllers@45.1.1...@metamask/assets-controllers@45.1.2
[45.1.1]: https://github.com/MetaMask/core/compare/@metamask/assets-controllers@45.1.0...@metamask/assets-controllers@45.1.1
[45.1.0]: https://github.com/MetaMask/core/compare/@metamask/assets-controllers@45.0.0...@metamask/assets-controllers@45.1.0
[45.0.0]: https://github.com/MetaMask/core/compare/@metamask/assets-controllers@44.1.0...@metamask/assets-controllers@45.0.0
[44.1.0]: https://github.com/MetaMask/core/compare/@metamask/assets-controllers@44.0.1...@metamask/assets-controllers@44.1.0
[44.0.1]: https://github.com/MetaMask/core/compare/@metamask/assets-controllers@44.0.0...@metamask/assets-controllers@44.0.1
[44.0.0]: https://github.com/MetaMask/core/compare/@metamask/assets-controllers@43.1.1...@metamask/assets-controllers@44.0.0
[43.1.1]: https://github.com/MetaMask/core/compare/@metamask/assets-controllers@43.1.0...@metamask/assets-controllers@43.1.1
[43.1.0]: https://github.com/MetaMask/core/compare/@metamask/assets-controllers@43.0.0...@metamask/assets-controllers@43.1.0
[43.0.0]: https://github.com/MetaMask/core/compare/@metamask/assets-controllers@42.0.0...@metamask/assets-controllers@43.0.0
[42.0.0]: https://github.com/MetaMask/core/compare/@metamask/assets-controllers@41.0.0...@metamask/assets-controllers@42.0.0
[41.0.0]: https://github.com/MetaMask/core/compare/@metamask/assets-controllers@40.0.0...@metamask/assets-controllers@41.0.0
[40.0.0]: https://github.com/MetaMask/core/compare/@metamask/assets-controllers@39.0.0...@metamask/assets-controllers@40.0.0
[39.0.0]: https://github.com/MetaMask/core/compare/@metamask/assets-controllers@38.3.0...@metamask/assets-controllers@39.0.0
[38.3.0]: https://github.com/MetaMask/core/compare/@metamask/assets-controllers@38.2.0...@metamask/assets-controllers@38.3.0
[38.2.0]: https://github.com/MetaMask/core/compare/@metamask/assets-controllers@38.1.0...@metamask/assets-controllers@38.2.0
[38.1.0]: https://github.com/MetaMask/core/compare/@metamask/assets-controllers@38.0.1...@metamask/assets-controllers@38.1.0
[38.0.1]: https://github.com/MetaMask/core/compare/@metamask/assets-controllers@38.0.0...@metamask/assets-controllers@38.0.1
[38.0.0]: https://github.com/MetaMask/core/compare/@metamask/assets-controllers@37.0.0...@metamask/assets-controllers@38.0.0
[37.0.0]: https://github.com/MetaMask/core/compare/@metamask/assets-controllers@36.0.0...@metamask/assets-controllers@37.0.0
[36.0.0]: https://github.com/MetaMask/core/compare/@metamask/assets-controllers@35.0.0...@metamask/assets-controllers@36.0.0
[35.0.0]: https://github.com/MetaMask/core/compare/@metamask/assets-controllers@34.0.0...@metamask/assets-controllers@35.0.0
[34.0.0]: https://github.com/MetaMask/core/compare/@metamask/assets-controllers@33.0.0...@metamask/assets-controllers@34.0.0
[33.0.0]: https://github.com/MetaMask/core/compare/@metamask/assets-controllers@32.0.0...@metamask/assets-controllers@33.0.0
[32.0.0]: https://github.com/MetaMask/core/compare/@metamask/assets-controllers@31.0.0...@metamask/assets-controllers@32.0.0
[31.0.0]: https://github.com/MetaMask/core/compare/@metamask/assets-controllers@30.0.0...@metamask/assets-controllers@31.0.0
[30.0.0]: https://github.com/MetaMask/core/compare/@metamask/assets-controllers@29.0.0...@metamask/assets-controllers@30.0.0
[29.0.0]: https://github.com/MetaMask/core/compare/@metamask/assets-controllers@28.0.0...@metamask/assets-controllers@29.0.0
[28.0.0]: https://github.com/MetaMask/core/compare/@metamask/assets-controllers@27.2.0...@metamask/assets-controllers@28.0.0
[27.2.0]: https://github.com/MetaMask/core/compare/@metamask/assets-controllers@27.1.0...@metamask/assets-controllers@27.2.0
[27.1.0]: https://github.com/MetaMask/core/compare/@metamask/assets-controllers@27.0.1...@metamask/assets-controllers@27.1.0
[27.0.1]: https://github.com/MetaMask/core/compare/@metamask/assets-controllers@27.0.0...@metamask/assets-controllers@27.0.1
[27.0.0]: https://github.com/MetaMask/core/compare/@metamask/assets-controllers@26.0.0...@metamask/assets-controllers@27.0.0
[26.0.0]: https://github.com/MetaMask/core/compare/@metamask/assets-controllers@25.0.0...@metamask/assets-controllers@26.0.0
[25.0.0]: https://github.com/MetaMask/core/compare/@metamask/assets-controllers@24.0.0...@metamask/assets-controllers@25.0.0
[24.0.0]: https://github.com/MetaMask/core/compare/@metamask/assets-controllers@23.1.0...@metamask/assets-controllers@24.0.0
[23.1.0]: https://github.com/MetaMask/core/compare/@metamask/assets-controllers@23.0.0...@metamask/assets-controllers@23.1.0
[23.0.0]: https://github.com/MetaMask/core/compare/@metamask/assets-controllers@22.0.0...@metamask/assets-controllers@23.0.0
[22.0.0]: https://github.com/MetaMask/core/compare/@metamask/assets-controllers@21.0.0...@metamask/assets-controllers@22.0.0
[21.0.0]: https://github.com/MetaMask/core/compare/@metamask/assets-controllers@20.0.0...@metamask/assets-controllers@21.0.0
[20.0.0]: https://github.com/MetaMask/core/compare/@metamask/assets-controllers@19.0.0...@metamask/assets-controllers@20.0.0
[19.0.0]: https://github.com/MetaMask/core/compare/@metamask/assets-controllers@18.0.0...@metamask/assets-controllers@19.0.0
[18.0.0]: https://github.com/MetaMask/core/compare/@metamask/assets-controllers@17.0.0...@metamask/assets-controllers@18.0.0
[17.0.0]: https://github.com/MetaMask/core/compare/@metamask/assets-controllers@16.0.0...@metamask/assets-controllers@17.0.0
[16.0.0]: https://github.com/MetaMask/core/compare/@metamask/assets-controllers@15.0.0...@metamask/assets-controllers@16.0.0
[15.0.0]: https://github.com/MetaMask/core/compare/@metamask/assets-controllers@14.0.0...@metamask/assets-controllers@15.0.0
[14.0.0]: https://github.com/MetaMask/core/compare/@metamask/assets-controllers@13.0.0...@metamask/assets-controllers@14.0.0
[13.0.0]: https://github.com/MetaMask/core/compare/@metamask/assets-controllers@12.0.0...@metamask/assets-controllers@13.0.0
[12.0.0]: https://github.com/MetaMask/core/compare/@metamask/assets-controllers@11.1.0...@metamask/assets-controllers@12.0.0
[11.1.0]: https://github.com/MetaMask/core/compare/@metamask/assets-controllers@11.0.1...@metamask/assets-controllers@11.1.0
[11.0.1]: https://github.com/MetaMask/core/compare/@metamask/assets-controllers@11.0.0...@metamask/assets-controllers@11.0.1
[11.0.0]: https://github.com/MetaMask/core/compare/@metamask/assets-controllers@10.0.0...@metamask/assets-controllers@11.0.0
[10.0.0]: https://github.com/MetaMask/core/compare/@metamask/assets-controllers@9.2.0...@metamask/assets-controllers@10.0.0
[9.2.0]: https://github.com/MetaMask/core/compare/@metamask/assets-controllers@9.1.0...@metamask/assets-controllers@9.2.0
[9.1.0]: https://github.com/MetaMask/core/compare/@metamask/assets-controllers@9.0.0...@metamask/assets-controllers@9.1.0
[9.0.0]: https://github.com/MetaMask/core/compare/@metamask/assets-controllers@8.0.0...@metamask/assets-controllers@9.0.0
[8.0.0]: https://github.com/MetaMask/core/compare/@metamask/assets-controllers@7.0.0...@metamask/assets-controllers@8.0.0
[7.0.0]: https://github.com/MetaMask/core/compare/@metamask/assets-controllers@6.0.0...@metamask/assets-controllers@7.0.0
[6.0.0]: https://github.com/MetaMask/core/compare/@metamask/assets-controllers@5.1.0...@metamask/assets-controllers@6.0.0
[5.1.0]: https://github.com/MetaMask/core/compare/@metamask/assets-controllers@5.0.1...@metamask/assets-controllers@5.1.0
[5.0.1]: https://github.com/MetaMask/core/compare/@metamask/assets-controllers@5.0.0...@metamask/assets-controllers@5.0.1
[5.0.0]: https://github.com/MetaMask/core/compare/@metamask/assets-controllers@4.0.1...@metamask/assets-controllers@5.0.0
[4.0.1]: https://github.com/MetaMask/core/compare/@metamask/assets-controllers@4.0.0...@metamask/assets-controllers@4.0.1
[4.0.0]: https://github.com/MetaMask/core/compare/@metamask/assets-controllers@3.0.1...@metamask/assets-controllers@4.0.0
[3.0.1]: https://github.com/MetaMask/core/compare/@metamask/assets-controllers@3.0.0...@metamask/assets-controllers@3.0.1
[3.0.0]: https://github.com/MetaMask/core/compare/@metamask/assets-controllers@2.0.0...@metamask/assets-controllers@3.0.0
[2.0.0]: https://github.com/MetaMask/core/compare/@metamask/assets-controllers@1.0.1...@metamask/assets-controllers@2.0.0
[1.0.1]: https://github.com/MetaMask/core/compare/@metamask/assets-controllers@1.0.0...@metamask/assets-controllers@1.0.1
[1.0.0]: https://github.com/MetaMask/core/releases/tag/@metamask/assets-controllers@1.0.0<|MERGE_RESOLUTION|>--- conflicted
+++ resolved
@@ -7,15 +7,14 @@
 
 ## [Unreleased]
 
-<<<<<<< HEAD
 ### Added
 
 - Shared fiat currency and token formatters ([#6577](https://github.com/MetaMask/core/pull/6577))
-=======
+
 ### Changed
 
 - Bump `@metamask/utils` from `^11.4.2` to `^11.8.0` ([#6588](https://github.com/MetaMask/core/pull/6588))
->>>>>>> 48a0ff8c
+
 
 ## [75.0.0]
 
