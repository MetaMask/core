--- conflicted
+++ resolved
@@ -7,13 +7,12 @@
 
 ## [Unreleased]
 
-<<<<<<< HEAD
 ### Changed
 
 - **Performance Optimization:** Remove collection API calls from NFT detection process ([#6762](https://github.com/MetaMask/core/pull/6762))
   - Reduce NFT detection API calls by 83% (from 6 calls to 1 call per 100 tokens) by eliminating collection endpoint requests
   - Remove unused collection metadata fields: `contractDeployedAt`, `creator`, and `topBid`
-=======
+
 ## [78.0.1]
 
 ### Changed
@@ -23,7 +22,16 @@
 ### Fixed
 
 - Fix duplicate native token entries in `AccountsApiBalanceFetcher` by ensuring consistent address checksumming ([#6794](https://github.com/MetaMask/core/pull/6794))
->>>>>>> 8088f991
+
+## [78.0.1]
+
+### Changed
+
+- Bump `@metamask/multichain-account-service` from `^1.5.0` to `^1.6.0` ([#6786](https://github.com/MetaMask/core/pull/6786))
+
+### Fixed
+
+- Fix duplicate native token entries in `AccountsApiBalanceFetcher` by ensuring consistent address checksumming ([#6794](https://github.com/MetaMask/core/pull/6794))
 
 ## [78.0.0]
 
