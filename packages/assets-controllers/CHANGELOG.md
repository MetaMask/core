# Changelog

All notable changes to this project will be documented in this file.

The format is based on [Keep a Changelog](https://keepachangelog.com/en/1.0.0/),
and this project adheres to [Semantic Versioning](https://semver.org/spec/v2.0.0.html).

## [Unreleased]

### Added

- Export `selectAllAssets` ([#7496](https://github.com/MetaMask/core/pull/7496))

### Changed

<<<<<<< HEAD
- `TokenListController` now persists `tokensChainsCache` via `StorageService` using per-chain files to reduce write amplification ([#7413](https://github.com/MetaMask/core/pull/7413))
  - Each chain's token cache (~100-500KB) is stored in a separate file, avoiding rewriting all chains (~5MB) on every update
  - Includes migration logic to automatically split existing cache data into per-chain files on first launch after upgrade
  - All chains are loaded in parallel at startup to maintain compatibility with TokenDetectionController
  - `tokensChainsCache` state metadata now has `persist: false` to prevent duplicate persistence
=======
- **BREAKING:** `AccountTrackerController` now requires `KeyringController:getState` action and `KeyringController:lock` event in addition to existing allowed actions and events ([#7492](https://github.com/MetaMask/core/pull/7492))
  - Added `#isLocked` property to track keyring lock state, initialized from `KeyringController:getState`
  - Added `isActive` getter that returns `true` when keyring is unlocked and user is onboarded
  - Balance updates are now skipped when controller is not active (locked or not onboarded)
  - `KeyringController:unlock` event now only updates lock state without triggering immediate refresh
  - `KeyringController:lock` event sets controller to inactive state
- `AccountTrackerController` now only refreshes balances for the newly added network on `NetworkController:networkAdded` event instead of all networks ([#7492](https://github.com/MetaMask/core/pull/7492))
- Bump `@metamask/transaction-controller` from `^62.5.0` to `^62.7.0` ([#7494](https://github.com/MetaMask/core/pull/7494))
>>>>>>> 11cf87ad

## [94.1.0]

### Added

- Add `excludeLabels` parameter to `getTrendingTokens` to filter out tokens by labels (e.g., 'stable_coin', 'blue_chip') ([#7466](https://github.com/MetaMask/core/pull/7466))
- Add support for spot prices on multiple new chains: Apechain, Lens, Plume, Flow EVM, Berachain, xrpl-evm, Fraxtal, Lukso, xdc-network, and Plasma ([#7465](https://github.com/MetaMask/core/pull/7465))
- Add `ape` to `SUPPORTED_CURRENCIES` for ApeCoin/Apechain native token ([#7465](https://github.com/MetaMask/core/pull/7465))
- Add `isOnboarded` constructor option to `TokenBalancesController` and `AccountTrackerController` ([#7469](https://github.com/MetaMask/core/pull/7469))
  - When `isOnboarded()` returns `false`, balance updates are skipped to prevent unnecessary API calls during onboarding
  - `TokenBalancesController.isActive` now also checks `isOnboarded()` in addition to `isUnlocked`
  - `AccountTrackerController.#refreshAccounts` now checks `isOnboarded()` before fetching balances

### Fixed

- Fix `TokenBalancesController` to evaluate `allowExternalServices` dynamically instead of only at constructor time ([#7469](https://github.com/MetaMask/core/pull/7469))
  - Previously, the `#balanceFetchers` array was built once in the constructor, so changes to `allowExternalServices()` after initialization were not reflected
  - Now `allowExternalServices()` is stored as a function and evaluated dynamically in the fetcher's `supports` method
- Fix `TokenDetectionController` methods `addDetectedTokensViaPolling` and `addDetectedTokensViaWs` to refresh token metadata cache before use ([#7469](https://github.com/MetaMask/core/pull/7469))
  - Previously, these methods used a potentially stale/empty `#tokensChainsCache` from construction time
  - Now they fetch the latest `tokensChainsCache` from `TokenListController:getState` before looking up token metadata
- Fix `AccountTrackerController.syncBalanceWithAddresses` to also check `isOnboarded()` before fetching balances ([#7469](https://github.com/MetaMask/core/pull/7469))
  - Previously, only `#refreshAccounts` checked `isOnboarded()`, but `syncBalanceWithAddresses` would still make RPC calls during onboarding
  - Now `syncBalanceWithAddresses` returns an empty object when `isOnboarded()` returns `false`

## [94.0.0]

### Added

- Add `firstPageOnly` and `signal` options to `NftDetectionController.detectNfts()` method to allow fetching only the first page of NFTs and aborting detection operations ([#7436](https://github.com/MetaMask/core/pull/7436))
- Support for Monad in NFT assets-controllers, [#7254](https://github.com/MetaMask/core/pull/7254)

### Changed

- Bump `@metamask/transaction-controller` from `^62.4.0` to `^62.5.0` ([#7325](https://github.com/MetaMask/core/pull/7325))
- **BREAKING:** Replace Account API v2 with Account API v4 for token auto-detection ([#7408](https://github.com/MetaMask/core/pull/7408))
  - `TokenDetectionController` now delegates token detection for Account API v4 supported chains to `TokenBalancesController`
  - RPC-based detection continues to be used for chains not supported by Account API v4
  - Added `forceRpc` parameter to `TokenDetectionController.detectTokens()` to force RPC-based detection
  - `TokenDetectionController:detectTokens` action is now registered for cross-controller communication
- `TokenBalancesController` now triggers RPC-based token detection as fallback when Account API v4 fails or returns unprocessed chains ([#7408](https://github.com/MetaMask/core/pull/7408))
  - Calls `TokenDetectionController:detectTokens` with `forceRpc: true` when fetcher fails
  - Calls `TokenDetectionController:detectTokens` with `forceRpc: true` for any unprocessed chain IDs returned by the API
- Refactored `TokenBalancesController` for improved code organization and maintainability ([#7408](https://github.com/MetaMask/core/pull/7408))
- Remove warning logs for failed chain balance fetches in RPC balance fetcher ([#7429](https://github.com/MetaMask/core/pull/7429))
- Reduce severity of ERC721 metadata interface log from `console.error` to `console.warn` ([#7412](https://github.com/MetaMask/core/pull/7412))
  - Fixes [#24988](https://github.com/MetaMask/metamask-extension/issues/24988)
- Bump `@metamask/transaction-controller` from `^62.4.0` to `^62.6.0` ([#7325](https://github.com/MetaMask/core/pull/7325), [#7430](https://github.com/MetaMask/core/pull/7430))
- Bump `@metamask/multichain-account-service` from `^4.0.0` to `^4.0.1` ([#7437](https://github.com/MetaMask/core/pull/7437)

### Fixed

- Fix stale `accountsAssets` reference in `MultichainAssetsRatesController` causing incorrect conversion rates for non-EVM chains when currency is changed ([#7424](https://github.com/MetaMask/core/pull/7424))
  - `MultichainAssetsRatesController` now dynamically fetches fresh state instead of caching a reference that becomes stale due to Immer's immutable updates
- **BREAKING:** `NftDetectionController` now calls a new function `NftController:addNfts` that reduces API calls to bulk-scan to batch multiple NFTs URLs ([#7411](https://github.com/MetaMask/core/pull/7411))
- Added decimal precision (default 9dp) for `CurrencyRateController` `conversionRate` and `conversionRate` properties. ([#7324](https://github.com/MetaMask/core/pull/7324))
  - This fixes any BigNumber conversion errors due to exceeding the 15 significant digit limit

## [93.1.0]

### Added

- Add multicall address for Chains: `MegaETH Testnet V2`, `MegaETH Mainnet` ([#7287](https://github.com/MetaMask/core/pull/7287))

### Fixed

- Fix trending tokens API request to use correct `sort` query parameter instead of `sortBy` ([#7310](https://github.com/MetaMask/core/pull/7310))

## [93.0.0]

### Added

- **BREAKING:** `TokenBalancesController` now subscribes to `AccountsController:selectedEvmAccountChange` event to trigger immediate balance updates when users switch accounts ([#7279](https://github.com/MetaMask/core/pull/7279))

### Changed

- Bump `@metamask/network-controller` from `^26.0.0` to `^27.0.0` ([#7258](https://github.com/MetaMask/core/pull/7258))
- Bump `@metamask/transaction-controller` from `^62.3.0` to `^62.4.0` ([#7257](https://github.com/MetaMask/core/pull/7257), [#7289](https://github.com/MetaMask/core/pull/7289))
- `AccountTrackerController` now normalizes addresses to lowercase internally before calling balance fetchers to match `TokenBalancesController` and enable HTTP request caching ([#7279](https://github.com/MetaMask/core/pull/7279))

### Fixed

- Fix 2dp value in `CurrencyRateController`([#7276](https://github.com/MetaMask/core/pull/7276))
- Fix token search API to use correct `networks` query parameter instead of `chainIds` ([#7261](https://github.com/MetaMask/core/pull/7261))

## [92.0.0]

### Added

- Support for optionally fetching market data when calling searchTokens ([#7226](https://github.com/MetaMask/core/pull/7226))
- **BREAKING:** Add optional JWT token authentication to multi-chain accounts API calls ([#7165](https://github.com/MetaMask/core/pull/7165))
  - `fetchMultiChainBalances` and `fetchMultiChainBalancesV4` now accept an optional `jwtToken` parameter
  - `TokenDetectionController` fetches and passes JWT token from `AuthenticationController` when using Accounts API
  - `TokenBalancesController` fetches and passes JWT token through balance fetcher chain
  - JWT token is included in `Authorization: Bearer <token>` header when provided
  - Backward compatible: token parameter is optional and APIs work without authentication

### Changed

- Move peer dependencies for controller and service packages to direct dependencies ([#7209](https://github.com/MetaMask/core/pull/7209), [#7220](https://github.com/MetaMask/core/pull/7220), [#7236](https://github.com/MetaMask/core/pull/7236))
  - The dependencies moved are:
    - `@metamask/account-tree-controller` (^4.0.0)
    - `@metamask/accounts-controller` (^35.0.0)
    - `@metamask/approval-controller` (^8.0.0)
    - `@metamask/core-backend` (^5.0.0)
    - `@metamask/keyring-controller` (^25.0.0)
    - `@metamask/multichain-account-service` (^4.0.0)
    - `@metamask/network-controller` (^26.0.0)
    - `@metamask/permission-controller` (^12.1.1)
    - `@metamask/phishing-controller` (^16.1.0)
    - `@metamask/preferences-controller` (^22.0.0)
    - `@metamask/profile-sync-controller` (^27.0.0)
    - `@metamask/snaps-controllers` (^14.0.1)
    - `@metamask/transaction-controller` (^62.3.0)
  - In clients, it is now possible for multiple versions of these packages to exist in the dependency tree.
    - For example, this scenario would be valid: a client relies on `@metamask/controller-a` 1.0.0 and `@metamask/controller-b` 1.0.0, and `@metamask/controller-b` depends on `@metamask/controller-a` 1.1.0.
  - Note, however, that the versions specified in the client's `package.json` always "win", and you are expected to keep them up to date so as not to break controller and service intercommunication.

### Fixed

- Fix `TokenBalancesController` state that store both lowercase and checksum account addresses ([#7217](https://github.com/MetaMask/core/pull/7217))
- `TokenBalancesController`: state inconsistency by ensuring all account addresses are stored in lowercase format ([#7216](https://github.com/MetaMask/core/pull/7216))
- Add MON (Monad) to supported currencies list in token prices service ([#7250](https://github.com/MetaMask/core/pull/7250))

## [91.0.0]

### Changed

- **BREAKING:** Update `spot-prices` endpoint to use Price API v3 ([#7119](https://github.com/MetaMask/core/pull/7119))
  - Update `AbstractTokenPricesService.fetchTokenPrices` arguments and return type
  - Update `CodefiTokenPricesServiceV2` list of supported currencies
  - Update `TokenRatesController` to fetch prices by native currency instead of by chain
  - Remove legacy polling code and unused events from `TokenRatesController`

## [90.0.0]

### Added

- Added optional filtering of Tron staking tokens (energy, bandwidth) in asset selectors `selectAssetsBySelectedAccountGroup` (defaults to `true`) ([#7198](https://github.com/MetaMask/core/pull/7198))

### Changed

- Bump `@metamask/polling-controller` from `^15.0.0` to `^16.0.0` ([#7202](https://github.com/MetaMask/core/pull/7202))
- Bump `@metamask/controller-utils` from `^11.15.0` to `^11.16.0` ([#7202](https://github.com/MetaMask/core/pull/7202))
- **BREAKING:** Bump `@metamask/transaction-controller` from `^61.0.0` to `^62.0.0` ([#7202](https://github.com/MetaMask/core/pull/7202))
- **BREAKING:** Bump `@metamask/preferences-controller` from `^21.0.0` to `^22.0.0` ([#7202](https://github.com/MetaMask/core/pull/7202))
- **BREAKING:** Bump `@metamask/phishing-controller` from `^15.0.0` to `^16.0.0` ([#7202](https://github.com/MetaMask/core/pull/7202))
- **BREAKING:** Bump `@metamask/network-controller` from `^25.0.0` to `^26.0.0` ([#7202](https://github.com/MetaMask/core/pull/7202))
- **BREAKING:** Bump `@metamask/keyring-controller` from `^24.0.0` to `^25.0.0` ([#7202](https://github.com/MetaMask/core/pull/7202))
- **BREAKING:** Bump `@metamask/core-backend` from `^4.1.0` to `^5.0.0` ([#7202](https://github.com/MetaMask/core/pull/7202))
- **BREAKING:** Bump `@metamask/accounts-controller` from `^34.0.0` to `^35.0.0` ([#7202](https://github.com/MetaMask/core/pull/7202))
- **BREAKING:** Bump `@metamask/account-tree-controller` from `^3.0.0` to `^4.0.0` ([#7202](https://github.com/MetaMask/core/pull/7202))

## [89.0.1]

### Fixed

- Fix duplicate native token address in `CurrencyRateController` spot price fallback API requests ([#7181](https://github.com/MetaMask/core/pull/7181))

## [89.0.0]

### Changed

- **BREAKING:** Remove fallback to CryptoCompare on `CurrencyRatesController` and `TokenRatesController` ([#7167](https://github.com/MetaMask/core/pull/7167))
- Bump `@metamask/core-backend` from `^4.0.0` to `^4.1.0`

### Fixed

- Enable RPC fallback when Accounts API fails or times out in `TokenBalancesController` ([#7155](https://github.com/MetaMask/core/pull/7155))
  - Add 30-second timeout protection for Accounts API balance fetching requests
  - Propagate API errors to `TokenBalancesController` to trigger automatic RPC fallback
  - Remove error catching that prevented RPC fetcher from processing failed chains
  - Ensures native and staked balances are always fetched via RPC when API is unavailable
- Add 30-second timeout protection for Accounts API calls in `TokenDetectionController` to prevent hanging requests ([#7106](https://github.com/MetaMask/core/pull/7106))
  - Prevents token detection from hanging indefinitely on slow or unresponsive API requests
  - Automatically falls back to RPC-based token detection when API call times out or fails
  - Includes error logging for debugging timeout and failure events
- Handle `unprocessedNetworks` from Accounts API responses to ensure complete token detection coverage ([#7106](https://github.com/MetaMask/core/pull/7106))
  - When Accounts API returns networks it cannot process, those networks are automatically added to RPC detection
  - Applies to both `TokenDetectionController` and `TokenBalancesController`
  - Ensures all requested networks are processed even if API has partial support

## [88.0.0]

### Changed

- **BREAKING:** Bump `@metamask/account-tree-controller` from `^2.0.0` to `^3.0.0` ([#7100](https://github.com/MetaMask/core/pull/7100))
- **BREAKING:** Bump `@metamask/multichain-account-service` from `^2.0.0` to `^3.0.0` ([#7100](https://github.com/MetaMask/core/pull/7100))

## [87.1.1]

### Changed

- Remove early return for empty `chainIds` in `searchTokens` function to allow API to handle empty chain IDs ([#7083](https://github.com/MetaMask/core/pull/7083))

### Fixed

- Importing a non-evm asset with positive balance sets balance to 0 after import ([#7094](https://github.com/MetaMask/core/pull/7094))

## [87.1.0]

### Added

- Added `getTrendingTokens` function to fetch trending tokens for specific chains ([#7054]) (https://github.com/MetaMask/core/pull/7054)
- Added new types `SortTrendingBy` and `TrendingAsset` ([#7054]) (https://github.com/MetaMask/core/pull/7054)

## [87.0.0]

### Added

- Add `AssetsByAccountGroup` to list of exported types ([#6983](https://github.com/MetaMask/core/pull/6983))
- Added `addAssets` to allow adding multiple assets for non-EVM chains ([#7016](https://github.com/MetaMask/core/pull/7016))

### Changed

- `isNative` is inferred as `true` for all non-evm assets with slip44 as its asset namespace ([#6983](https://github.com/MetaMask/core/pull/6983))
- **BREAKING:** Modify DeFi position fetching behaviour ([#6944](https://github.com/MetaMask/core/pull/6944))
  - The fetch request to the API times out after 8 seconds and attempts a single retry
  - Refresh only updates the selected evm address
  - `KeyringController:unlock` no longer starts polling
  - `AccountsController:accountAdded` no longer updates DeFi positions
  - `AccountTreeController:selectedAccountGroupChange` updates DeFi positions for the selected address
  - `TransactionController:transactionConfirmed` only updates DeFi positions if the transaction is for the selected address

### Fixed

- Fixed token is not removed from ignored tokens list when added back due to case insensiteivity ([#7016](https://github.com/MetaMask/core/pull/7016))

## [86.0.0]

### Changed

- **BREAKING:** Modify AccountTrackerController events and actions ([#6938](https://github.com/MetaMask/core/pull/6938))
  - `AccountsController:selectedAccountChange` is no longer part of the list of allowed events
  - `NetworkController:getState` refetches balances
  - `TransactionController:unapprovedTransactionAdded` refetches balances
  - `TransactionController:unapprovedTransactionAdded'` refetches balances for the transaction from address and network
  - `TransactionController:transactionConfirmed` refetches balances for the transaction from address and network
- Add optional `fetchingEnabled` callback to `AccountTrackerController` constructor to stop it from fetching balances ([#6938](https://github.com/MetaMask/core/pull/6938))

## [85.0.0]

### Added

- **BREAKING:** Added constructor argument `tokenPricesService` in `currencyRateController` ([#6863](https://github.com/MetaMask/core/pull/6863))
- Added `fetchExchangeRates` function to fetch exchange rates from price-api ([#6863](https://github.com/MetaMask/core/pull/6863))
- Added `ignoreAssets` to allow ignoring assets for non-EVM chains ([#6981](https://github.com/MetaMask/core/pull/6981))

- Added `searchTokens` function to search for tokens across multiple networks using CAIP format chain IDs ([#7004](https://github.com/MetaMask/core/pull/7004))

### Changed

- Bump `@metamask/controller-utils` from `^11.14.1` to `^11.15.0` ([#7003](https://github.com/MetaMask/core/pull/7003))
- `CurrencyRateController` now fetches exchange rates from price-api and fallback to cryptoCompare ([#6863](https://github.com/MetaMask/core/pull/6863))

## [84.0.0]

### Added

- Add export for `CurrencyRateMessenger` ([#6444](https://github.com/MetaMask/core/pull/6444))

### Changed

- **BREAKING:** Migrate controllers to new `Messenger` from `@metamask/messenger` ([#6444](https://github.com/MetaMask/core/pull/6444), [#6386](https://github.com/MetaMask/core/pull/6386), [#6745](https://github.com/MetaMask/core/pull/6745))
  - Previously, the controllers accepted a `RestrictedMessenger` instance from `@metamask/base-controller`.
- **BREAKING:** Bump `@metamask/account-tree-controller` from `^1.0.0` to `^2.0.0` ([#6962](https://github.com/MetaMask/core/pull/6962))
- **BREAKING:** Bump `@metamask/accounts-controller` from `^33.0.0` to `^34.0.0` ([#6962](https://github.com/MetaMask/core/pull/6962))
- **BREAKING:** Bump `@metamask/approval-controller` from `^7.0.0` to `^8.0.0` ([#6962](https://github.com/MetaMask/core/pull/6962))
- **BREAKING:** Bump `@metamask/core-backend` from `^3.0.0` to `^4.0.0` ([#6962](https://github.com/MetaMask/core/pull/6962))
- **BREAKING:** Bump `@metamask/keyring-controller` from `^23.0.0` to `^24.0.0` ([#6962](https://github.com/MetaMask/core/pull/6962))
- **BREAKING:** Bump `@metamask/network-controller` from `^24.0.0` to `^25.0.0` ([#6962](https://github.com/MetaMask/core/pull/6962))
- **BREAKING:** Bump `@metamask/permission-controller` from `^11.0.0` to `^12.0.0` ([#6962](https://github.com/MetaMask/core/pull/6962))
- **BREAKING:** Bump `@metamask/phishing-controller` from `^14.0.0` to `^15.0.0` ([#6962](https://github.com/MetaMask/core/pull/6962))
- **BREAKING:** Bump `@metamask/preferences-controller` from `^20.0.0` to `^21.0.0` ([#6962](https://github.com/MetaMask/core/pull/6962))
- **BREAKING:** Bump `@metamask/transaction-controller` from `^60.0.0` to `^61.0.0` ([#6962](https://github.com/MetaMask/core/pull/6962))
- Bump `@metamask/polling-controller` from `^14.0.1` to `^15.0.0` ([#6940](https://github.com/MetaMask/core/pull/6940), [#6962](https://github.com/MetaMask/core/pull/6962))
- Bump `@metamask/base-controller` from `^8.4.2` to `^9.0.0` ([#6962](https://github.com/MetaMask/core/pull/6962))

## [83.1.0]

### Added

- Add `Monad Mainnet` into `SUPPORTED_NETWORKS_ACCOUNTS_API_V4`

### Fixed

- Fix incorrect balance scan contract address for `Monad Mainnet`
  - Remove `Monad Mainnet` in `SINGLE_CALL_BALANCES_ADDRESS_BY_CHAINID` ([#6929](https://github.com/MetaMask/core/pull/6929))

## [83.0.0]

### Changed

- **BREAKING:** Bump peer dependency `@metamask/core-backend` from `^2.0.0` to `^3.0.0` ([#6923](https://github.com/MetaMask/core/pull/6923))
- Bump `@metamask/base-controller` from `^8.4.1` to `^8.4.2` ([#6917](https://github.com/MetaMask/core/pull/6917))

### Fixed

- Downgrade `multiformats` to `^9.9.0` to avoid ESM-only dependency ([#6920](https://github.com/MetaMask/core/pull/6920))

## [82.0.0]

### Added

- **BREAKING:** Add new event listeners to refresh balances on `TransactionControllerUnapprovedTransactionAddedEvent` and `TransactionControllerTransactionConfirmedEvent` ([#6903](https://github.com/MetaMask/core/pull/6903))
- Add multicall addresses in `MULTICALL_CONTRACT_BY_CHAINID` ([#6896](https://github.com/MetaMask/core/pull/6896))
  - Add multicall address for Chains: `Injective`, `Hemi`, `Plasma`, `Nonmia`, `XRPL`, `Soneium`, `Genesys`, `EDU`, `Abstract`, `Berachain`, `MegaETH Testnet`, `Apechain`, `Matchain`, `Monad Testnet`, `Monad`, `Katana`, `Lens`, `Plume`, `XDC`

### Changed

- Batch `OnAssetConversion` and `OnAssetsMarketData` requests to non-EVM account Snaps ([#6886](https://github.com/MetaMask/core/pull/6886))

## [81.0.1]

### Fixed

- Fix filter for staked Ethereum balances in `AccountTrackerController` ([#6846](https://github.com/MetaMask/core/pull/6846))

## [81.0.0]

### Changed

- **BREAKING:** Bump peer dependency `@metamask/core-backend` from `^1.0.1` to `^2.0.0` ([#6834](https://github.com/MetaMask/core/pull/6834))

### Fixed

- Fix address casing in WebSocket-based token balance updates to ensure consistency ([#6819](https://github.com/MetaMask/core/pull/6819))

## [80.0.0]

### Added

- Add real-time balance updates via WebSocket integration with `AccountActivityService` to `TokenBalancesController` ([#6784](https://github.com/MetaMask/core/pull/6784))
  - Add `@metamask/core-backend` as a dependency and peer dependency ([#6784](https://github.com/MetaMask/core/pull/6784))
  - Controller now subscribes to `AccountActivityService:balanceUpdated` events for instant balance updates
    - Add support for real-time balance updates for both ERC20 tokens and native tokens
    - Add `TokenDetectionController:addDetectedTokensViaWs` action handler for adding tokens detected via WebSocket
  - Controller now subscribes to `AccountActivityService:statusChanged` events to dynamically adjust polling intervals
    - When WebSocket service is "up", polling interval increases to backup interval (5 minutes)
    - When WebSocket service is "down", polling interval restores to default interval (30 seconds)
    - Status changes are debounced (5 seconds) and jittered to prevent thundering herd
    - Add fallback to polling when balance updates contain errors or unsupported asset types

### Changed

- **BREAKING:** `TokenBalancesController` messenger must now allow `AccountActivityService:balanceUpdated` and `AccountActivityService:statusChanged` events ([#6784](https://github.com/MetaMask/core/pull/6784))
- **BREAKING:** `TokenBalancesController` messenger must now allow `TokenDetectionController:addDetectedTokensViaWs` action ([#6784](https://github.com/MetaMask/core/pull/6784))
- **BREAKING:** Change `TokenBalancesController` default polling interval to 30 seconds (was 180 seconds) ([#6784](https://github.com/MetaMask/core/pull/6784))
  - With real-time WebSocket updates, the default interval only applies when WebSocket is disconnected
  - When WebSocket is connected, polling automatically adjusts to 5 minutes as a backup
- **Performance Optimization:** Remove collection API calls from NFT detection process ([#6762](https://github.com/MetaMask/core/pull/6762))
  - Reduce NFT detection API calls by 83% (from 6 calls to 1 call per 100 tokens) by eliminating collection endpoint requests
  - Remove unused collection metadata fields: `contractDeployedAt`, `creator`, and `topBid`

### Fixed

- Fix address format compatibility between `TokenBalancesController` and `AccountTrackerController` in `AccountsApiBalanceFetcher` ([#6812](https://github.com/MetaMask/core/pull/6812))

## [79.0.1]

### Changed

- Bump `@metamask/base-controller` from `^8.4.0` to `^8.4.1` ([#6807](https://github.com/MetaMask/core/pull/6807))
- Bump `@metamask/controller-utils` from `^11.14.0` to `^11.14.1` ([#6807](https://github.com/MetaMask/core/pull/6807))
- Bump `@metamask/polling-controller` from `^14.0.0` to `^14.0.1` ([#6807](https://github.com/MetaMask/core/pull/6807))

## [79.0.0]

### Changed

- **BREAKING:** Change name of token-selector field from `type` to `accountType` to avoid conflicts with existing types. ([#6804](https://github.com/MetaMask/core/pull/6804))

## [78.0.1]

### Changed

- Bump `@metamask/multichain-account-service` from `^1.5.0` to `^1.6.0` ([#6786](https://github.com/MetaMask/core/pull/6786))

### Fixed

- Fix duplicate native token entries in `AccountsApiBalanceFetcher` by ensuring consistent address checksumming ([#6794](https://github.com/MetaMask/core/pull/6794))

## [78.0.0]

### Added

- add `platform` property to `TokenBalancesController` to send better analytics for which platform is hitting out APIs ([#6768](https://github.com/MetaMask/core/pull/6768))

### Changed

- **BREAKING:** Change `accountsApiChainIds` parameter from `ChainIdHex[]` to `() => ChainIdHex[]` in both `AccountTrackerController` and `TokenBalancesController` ([#6776](https://github.com/MetaMask/core/pull/6776))
  - Enables dynamic configuration of chains that should use Accounts API strategy
  - Allows runtime determination of supported chain IDs instead of static array

### Fixed

- Fix staked balance update on the `TokenBalancesController` , it's now filtered by supported chains ([#6776](https://github.com/MetaMask/core/pull/6776))

## [77.0.2]

### Changed

- Bump `@metamask/multichain-account-service` from `^1.2.0` to `^1.3.0` ([#6748](https://github.com/MetaMask/core/pull/6748))

### Fixed

- Fix token balance updates not respecting account selection parameter ([#6738](https://github.com/MetaMask/core/pull/6738))

## [77.0.1]

### Changed

- Bump `@metamask/utils` from `^11.8.0` to `^11.8.1` ([#6708](https://github.com/MetaMask/core/pull/6708))

### Fixed

- Fix unnecessary balance updates in `TokenBalancesController` by skipping updates when values haven't changed ([#6743](https://github.com/MetaMask/core/pull/6743))
  - Prevents unnecessary state mutations for token balances when values are identical
  - Improves performance by reducing redundant processing and re-renders

## [77.0.0]

### Changed

- **BREAKING:** Rename `openSeaEnabled` to `displayNftMedia` in `NftController` ([#4774](https://github.com/MetaMask/core/pull/4774))
  - Ensure compatibility for extension preferences controller state
- **BREAKING:** Remove `setApiKey` function and `openSeaApiKey` from `NftController` since opensea is not used anymore for NFT data ([#4774](https://github.com/MetaMask/core/pull/4774))
- Bump `@metamask/phishing-controller` from `^13.1.0` to `^14.0.0` ([#6716](https://github.com/MetaMask/core/pull/6716), [#6629](https://github.com/MetaMask/core/pull/6716))
- Bump `@metamask/preferences-controller` from `^19.0.0` to `^20.0.0` ([#6716](https://github.com/MetaMask/core/pull/6716), [#6629](https://github.com/MetaMask/core/pull/6716))

## [76.0.0]

### Added

- Add generic number formatter ([#6664](https://github.com/MetaMask/core/pull/6664))
  - The new formatter is available as the `formatNumber` property on the return value of `createFormatters`.

### Changed

- **BREAKING:** Bump peer dependency `@metamask/account-tree-controller` from `^0.7.0` to `^1.0.0` ([#6652](https://github.com/MetaMask/core/pull/6652), [#6676](https://github.com/MetaMask/core/pull/6676))

## [75.2.0]

### Added

- Add `Monad Mainnet` support ([#6618](https://github.com/MetaMask/core/pull/6618))
  - Add `Monad Mainnet` balance scan contract address in `SINGLE_CALL_BALANCES_ADDRESS_BY_CHAINID`
  - Add `Monad Mainnet` in `SupportedTokenDetectionNetworks`
  - Add `Monad Mainnet` in `SUPPORTED_CHAIN_IDS`

### Changed

- Bump `@metamask/controller-utils` from `^11.13.0` to `^11.14.0` ([#6629](https://github.com/MetaMask/core/pull/6629))
- Bump `@metamask/base-controller` from `^8.3.0` to `^8.4.0` ([#6632](https://github.com/MetaMask/core/pull/6632))

### Fixed

- Fix `TokenBalancesController` selective session stopping to prevent old polling sessions from interfering with new ones when chain configurations change ([#6635](https://github.com/MetaMask/core/pull/6635))

## [75.1.0]

### Added

- Shared fiat currency and token formatters ([#6577](https://github.com/MetaMask/core/pull/6577))

### Changed

- Add `queryAllAccounts` parameter support to `AccountTrackerController.refresh()`, `AccountTrackerController._executePoll()`, and `TokenBalancesController.updateBalances()` for flexible account selection during balance updates ([#6600](https://github.com/MetaMask/core/pull/6600))
- Bump `@metamask/utils` from `^11.4.2` to `^11.8.0` ([#6588](https://github.com/MetaMask/core/pull/6588))
- Bump `@metamask/controller-utils` from `^11.12.0` to `^11.13.0` ([#6620](https://github.com/MetaMask/core/pull/6620))

## [75.0.0]

### Added

- Add two new controller state metadata properties: `includeInStateLogs` and `usedInUi` ([#6472](https://github.com/MetaMask/core/pull/6472))

### Changed

- **BREAKING:** Replace `useAccountAPI` boolean with `accountsApiChainIds` array in `TokenBalancesController` for granular per-chain Accounts API configuration ([#6487](https://github.com/MetaMask/core/pull/6487))
- Bump `@metamask/keyring-api` from `^20.1.0` to `^21.0.0` ([#6560](https://github.com/MetaMask/core/pull/6560))

## [74.3.3]

### Changed

- Enhance `TokenBalancesController` with internal dynamic polling per chain support, enabling configurable polling intervals for different networks with automatic interval grouping for improved performance (transparent to existing API) ([#6357](https://github.com/MetaMask/core/pull/6357))
- Bump `@metamask/base-controller` from `^8.2.0` to `^8.3.0` ([#6465](https://github.com/MetaMask/core/pull/6465))

## [74.3.2]

### Changed

- Refactor `AccountTrackerController` to eliminate duplicate code by replacing custom `AccountTrackerRpcBalanceFetcher` with existing `RpcBalanceFetcher` ([#6425](https://github.com/MetaMask/core/pull/6425))

## [74.3.1]

### Fixed

- Fix values returned from multicall fetcher to use the correct BN type, not BigNumber ([#6411](https://github.com/MetaMask/core/pull/6411))

- Ensure every access to the state of `AccountTrackerController` is done with a checksumed address ([#6411](https://github.com/MetaMask/core/pull/6411))

- Ensure the balance passed to update `AccountTrackerController:updateNativeBalances` is of type `Hex` ([#6411](https://github.com/MetaMask/core/pull/6411))

## [74.3.0]

### Added

- Add native and staked balances to assets calculations ([#6399](https://github.com/MetaMask/core/pull/6399))

## [74.2.0]

### Added

- Add `rawBalance` to the result of `selectAssetsBySelectedAccountGroup` ([#6398](https://github.com/MetaMask/core/pull/6398))

## [74.1.1]

### Changed

- Improve balance fetching performance and resilience by parallelizing multi-chain operations and moving timeout handling to fetchers ([#6390](https://github.com/MetaMask/core/pull/6390))
  - Replace sequential `for` loops with `Promise.allSettled` in `RpcBalanceFetcher` and `AccountTrackerController` for parallel chain processing
  - Move timeout handling from controller-level `Promise.race` to fetcher-level `safelyExecuteWithTimeout` for better error isolation
  - Add `safelyExecuteWithTimeout` to both `RpcBalanceFetcher` and `AccountsApiBalanceFetcher` to prevent individual chain timeouts from blocking other chains
  - Remove redundant timeout wrappers from `TokenBalancesController` and `AccountTrackerController`
  - Improve test coverage for timeout and error handling scenarios in all balance fetchers

## [74.1.0]

### Added

- Enable `AccountTrackerController` to fetch native balances using AccountsAPI when `allowExternalServices` is enabled ([#6369](https://github.com/MetaMask/core/pull/6369))
  - Implement native balance fetching via AccountsAPI when `useAccountsAPI` and `allowExternalServices` are both true
  - Add fallback to RPC balance fetching when external services are disabled
  - Add comprehensive test coverage for both AccountsAPI and RPC balance fetching scenarios

### Changed

- Bump `@metamask/base-controller` from `^8.1.0` to `^8.2.0` ([#6355](https://github.com/MetaMask/core/pull/6355))

- Add new `accountId` field to the `Asset` type ([#6358](https://github.com/MetaMask/core/pull/6358))

### Fixed

- Uses `InternalAccount['type']` for the `Asset['type']` property ([#6358](https://github.com/MetaMask/core/pull/6358))

- Ensure that the evm addresses used to fetch balances from AccountTrackerController state is lowercase, in order to account for discrepancies between clients ([#6358](https://github.com/MetaMask/core/pull/6358))

- Prevents mutation of memoized fields used inside selectors ([#6358](https://github.com/MetaMask/core/pull/6358))

- Fix duplicate token balance entries caused by case-sensitive address comparison in `TokenBalancesController.updateBalances` ([#6354](https://github.com/MetaMask/core/pull/6354))

  - Normalize token addresses to proper EIP-55 checksum format before using as object keys to prevent the same token from appearing multiple times with different cases
  - Add comprehensive unit tests for token address normalization scenarios

- Fix TokenBalancesController timeout handling by replacing `safelyExecuteWithTimeout` with proper `Promise.race` implementation ([#6365](https://github.com/MetaMask/core/pull/6365))
  - Replace `safelyExecuteWithTimeout` which was silently swallowing timeout errors with direct `Promise.race` that properly throws
  - Reduce RPC timeout from 3 minutes to 15 seconds for better responsiveness and batch size
  - Enable proper fallback between API and RPC balance fetchers when timeouts occur

## [74.0.0]

### Added

- Added a token selector that returns list of tokens and balances for evm and multichain assets based on the selected account group ([#6226](https://github.com/MetaMask/core/pull/6226))

### Changed

- **BREAKING:** Bump peer dependency `@metamask/accounts-controller` from `^32.0.0` to `^33.0.0` ([#6345](https://github.com/MetaMask/core/pull/6345))
- **BREAKING:** Bump peer dependency `@metamask/keyring-controller` from `^22.0.0` to `^23.0.0` ([#6345](https://github.com/MetaMask/core/pull/6345))
- **BREAKING:** Bump peer dependency `@metamask/preferences-controller` from `^18.0.0` to `^19.0.0` ([#6345](https://github.com/MetaMask/core/pull/6345))
- **BREAKING:** Bump peer dependency `@metamask/transaction-controller` from `^59.0.0` to `^60.0.0` ([#6345](https://github.com/MetaMask/core/pull/6345))

## [73.3.0]

### Changed

- Bump accounts related packages ([#6309](https://github.com/MetaMask/core/pull/6309))
  - Bump `@metamask/keyring-api` from `^20.0.0` to `^20.1.0`
  - Bump `@metamask/keyring-internal-api` from `^8.0.0` to `^8.1.0`

### Fixed

- Fix precision loss in AccountsApiBalanceFetcher causing incorrect token balance conversion ([#6330](https://github.com/MetaMask/core/pull/6330))
  - Replaced floating-point arithmetic with string-based precision conversion to avoid JavaScript precision limitations

## [73.2.0]

### Added

- Implement balance change calculator and network filtering ([#6285](https://github.com/MetaMask/core/pull/6285))
  - Add core balance change calculators with period support (1d/7d/30d), network filtering, and group-level computation
- Add new utility functions for efficient balance fetching using Multicall3 ([#6212](https://github.com/MetaMask/core/pull/6212))
  - Added `aggregate3` function for direct access to Multicall3's aggregate3 method with individual failure handling
  - Added `getTokenBalancesForMultipleAddresses` function to efficiently batch ERC20 and native token balance queries for multiple addresses
  - Supports up to 300 calls per batch with automatic fallback to individual calls on unsupported chains
  - Returns organized balance data as nested maps for easy consumption by client applications

### Changed

- **BREAKING**: Improved `TokenBalancesController` performance with two-tier balance fetching strategy ([#6232](https://github.com/MetaMask/core/pull/6232))
  - Implements Accounts API as primary fetching method for supported networks (faster, more efficient)
  - Falls back to RPC calls using Multicall3's `aggregate3` for unsupported networks or API failures
  - Significantly reduces RPC calls from N individual requests to batched calls of up to 300 operations
  - Provides comprehensive network coverage with graceful degradation when services are unavailable
- Bump `@metamask/base-controller` from `^8.0.1` to `^8.1.0` ([#6284](https://github.com/MetaMask/core/pull/6284))
- Bump `@metamask/controller-utils` from `^11.11.0` to `^11.12.0` ([#6303](https://github.com/MetaMask/core/pull/6303))
- Bump `@metamask/transaction-controller` from `^59.1.0` to `^59.2.0` ([#6291](https://github.com/MetaMask/core/pull/6291))
- Bump `@metamask/account-tree-controller` from `^0.7.0` to `^0.8.0` ([#6273](https://github.com/MetaMask/core/pull/6273))
- Bump `@metamask/accounts-controller` from `^32.0.1` to `^32.0.2` ([#6273](https://github.com/MetaMask/core/pull/6273))
- Bump `@metamask/keyring-controller` from `^22.1.0` to `^22.1.1` ([#6273](https://github.com/MetaMask/core/pull/6273))
- Bump `@metamask/multichain-account-service` from `^0.3.0` to `^0.4.0` ([#6273](https://github.com/MetaMask/core/pull/6273))

## [73.1.0]

### Added

- Comprehensive balance selectors for multichain account groups and wallets ([#6235](https://github.com/MetaMask/core/pull/6235))

### Changed

- Bump `@metamask/keyring-api` from `^19.0.0` to `^20.0.0` ([#6248](https://github.com/MetaMask/core/pull/6248))

### Fixed

- Correct the polling rate for the DeFiPositionsController from 1 minute to 10 minutes. ([#6242](https://github.com/MetaMask/core/pull/6242))
- Fix `AccountTrackerController` to force block number update to avoid stale cached native balances ([#6250](https://github.com/MetaMask/core/pull/6250))

## [73.0.2]

### Fixed

- Use a narrow selector when listening to `CurrencyRateController:stateChange` ([#6217](https://github.com/MetaMask/core/pull/6217))
- Fixed an issue where attempting to fetch asset conversions for accounts without assets would crash the snap ([#6207](https://github.com/MetaMask/core/pull/6207))

## [73.0.1]

### Changed

- Improved `AccountTrackerController` RPC performance by batching addresses using a multicall contract ([#6099](https://github.com/MetaMask/core/pull/6099))
  - Fallbacks to single address RPC calls on chains that do not have a multicall contract.
- Improved `AssetsContractController` RPC performance by batching addresses using a multicall contract ([#6099](https://github.com/MetaMask/core/pull/6099))
  - Fallbacks to single address RPC calls on chains that do not have a multicall contract.

### Fixed

- Fix `TokenBalancesController` to force block number update to avoid stale cached balances ([#6197](https://github.com/MetaMask/core/pull/6197))

## [73.0.0]

### Changed

- **BREAKING:** Bump peer dependency `@metamask/accounts-controller` to `^32.0.0` ([#6171](https://github.com/MetaMask/core/pull/6171))
- **BREAKING:** Bump peer dependency `@metamask/transaction-controller` to `^59.0.0` ([#6171](https://github.com/MetaMask/core/pull/6171))
- Improved `TokenDetectionController` token handling flow ([#6012](https://github.com/MetaMask/core/pull/6012))
  - Detected tokens are now implicitly added directly to `allTokens` instead of being added to `allDetectedTokens` first
  - This simplifies the token import flow and improves performance by eliminating the manual UI import step
  - Enhanced `TokenDetectionController` to use direct RPC calls when basic functionality is disabled ([#6012](https://github.com/MetaMask/core/pull/6012))
  - Token detection now falls back to direct RPC calls instead of API-based detection when basic functionality is turned off
- Bump `@metamask/keyring-api` from `^18.0.0` to `^19.0.0` ([#6146](https://github.com/MetaMask/core/pull/6146))

### Fixed

- Fix `TokenDetectionController` to respect the detection toggle setting ([#6012](https://github.com/MetaMask/core/pull/6012))
  - Token detection will no longer run when the detection toggle is disabled, even during user refresh operations
- Improved `CurrencyRateController` behavior when basic functionality is disabled ([#6012](https://github.com/MetaMask/core/pull/6012))
  - Disabled requests to CryptoCompare when basic functionality is turned off to avoid unnecessary API calls
- Improve error handling in `MultichainAssetsRatesController` for Snap request failures ([#6104](https://github.com/MetaMask/core/pull/6104))
  - Enhanced `#handleSnapRequest` method with detailed error logging and graceful failure recovery
  - Added null safety checks to prevent crashes when Snap requests return null
  - Controller now continues operation when individual Snap requests fail instead of crashing
  - Added comprehensive unit tests covering various error scenarios including JSON-RPC errors and network failures

## [72.0.0]

### Changed

- Update `NftController` to use properly exported `PhishingControllerBulkScanUrlsAction` type from `@metamask/phishing-controller` ([#6105](https://github.com/MetaMask/core/pull/6105))
- Bump dev dependency `@metamask/phishing-controller` to `^13.1.0` ([#6120](https://github.com/MetaMask/core/pull/6120))

## [71.0.0]

### Changed

- **BREAKING:** Bump peer dependency `@metamask/phishing-controller` to `^13.0.0` ([#6098](https://github.com/MetaMask/core/pull/6098))

## [70.0.1]

### Changed

- Bump `@metamask/controller-utils` from `^11.10.0` to `^11.11.0` ([#6069](https://github.com/MetaMask/core/pull/6069))
  - This upgrade includes performance improvements to checksum hex address normalization
- Bump `@metamask/utils` from `^11.2.0` to `^11.4.2` ([#6054](https://github.com/MetaMask/core/pull/6054))

## [70.0.0]

### Changed

- **BREAKING:** Bump peer dependency `@metamask/snaps-controllers` from `^12.0.0` to `^14.0.0` ([#6035](https://github.com/MetaMask/core/pull/6035))
- Update `MultichainAssetsRatesController` to use the new `onAssetsMarketData` handler in addition of `onAssetsConversion` to get marketData ([#6035](https://github.com/MetaMask/core/pull/6035))
  - This change improves the handler interface for fetching asset market data from Snaps
- Bump `@metamask/snaps-sdk` from `^7.1.0` to `^9.0.0` ([#6035](https://github.com/MetaMask/core/pull/6035))
- Bump `@metamask/snaps-utils` from `^9.4.0` to `^11.0.0` ([#6035](https://github.com/MetaMask/core/pull/6035))

## [69.0.0]

### Changed

- **BREAKING:** Bump peer dependency `@metamask/accounts-controller` to `^31.0.0` ([#5999](https://github.com/MetaMask/core/pull/5999))
- **BREAKING:** Bump peer dependency `@metamask/network-controller` to `^24.0.0` ([#5999](https://github.com/MetaMask/core/pull/5999))
- **BREAKING:** Bump peer dependency `@metamask/transaction-controller` to `^58.0.0` ([#5999](https://github.com/MetaMask/core/pull/5999))
- Bump `@metamask/polling-controller` to `^14.0.0` ([#5999](https://github.com/MetaMask/core/pull/5999))

## [68.2.0]

### Added

- Added `getErc20Balances` function within `TokenBalancesController` to support fetching ERC-20 token balances for a given address and token list ([#5925](https://github.com/MetaMask/core/pull/5925))
  - This modular service simplifies balance retrieval logic and can be reused across different parts of the controller

### Changed

- Bump `@metamask/transaction-controller` to `^57.3.0` ([#5954](https://github.com/MetaMask/core/pull/5954))

### Fixed

- Prevented `AccountTrackerController` from updating state with empty or unchanged account balance data during refresh ([#5942](https://github.com/MetaMask/core/pull/5942))
  - Added guards to skip state updates when fetched balances are empty or identical to existing state
  - Reduces unnecessary `stateChange` emissions and preserves previously-cached balances under network failure scenarios
- Prevented `TokenBalancesController` from updating account balance to 0 while multicall contract failed ([#5975](https://github.com/MetaMask/core/pull/5975))

## [68.1.0]

### Added

- Added Base Network for networks to track in `TokenDetectionController` ([#5902](https://github.com/MetaMask/core/pull/5902))
  - Network changes were added in `@metamask/controller-utils`
- Added Metamask pooled staking token for Ethereum Hoodi testnet ([#5855](https://github.com/MetaMask/core/pull/5855))

### Changed

- Bump `@metamask/controller-utils` to `^11.10.0` ([#5935](https://github.com/MetaMask/core/pull/5935))

## [68.0.0]

### Changed

- **BREAKING:** Update `NftController` and `NftDetectionController` to eliminate the dependency on the current chain ([#5622](https://github.com/MetaMask/core/pull/5622))
  - All functions that previously accepted networkClientId as an optional parameter now require it as a mandatory parameter.
- **BREAKING:** Add `NetworkController:findNetworkClientIdByChainId` to allowed actions in `NftController` ([#5622](https://github.com/MetaMask/core/pull/5622))
- **BREAKING:** Add `NetworkController:findNetworkClientIdByChainId` to allowed actions in `NftDetectionController` ([#5622](https://github.com/MetaMask/core/pull/5622))

## [67.0.0]

### Changed

- **BREAKING:** Bump `@metamask/accounts-controller` peer dependency to `^30.0.0` ([#5888](https://github.com/MetaMask/core/pull/5888))
- **BREAKING:** Bump `@metamask/transaction-controller` peer dependency to `^57.0.0` ([#5888](https://github.com/MetaMask/core/pull/5888))
- **BREAKING:** Bump `@metamask/providers` peer dependency from `^21.0.0` to `^22.0.0` ([#5871](https://github.com/MetaMask/core/pull/5871))
- **BREAKING:** Bump `@metamask/snaps-controllers` peer dependency from `^11.0.0` to `^12.0.0` ([#5871](https://github.com/MetaMask/core/pull/5871))
- Remove `sei` from constants `SUPPORTED_CURRENCIES` ([#5883](https://github.com/MetaMask/core/pull/5883))

## [66.0.0]

### Added

- Add optional parameter to track DeFi metrics when positions are being fetched ([#5868](https://github.com/MetaMask/core/pull/5868))
- Add phishing protection for NFT metadata URLs in `NftController` ([#5598](https://github.com/MetaMask/core/pull/5598))
  - NFT metadata URLs are now scanned for malicious content using the `PhishingController`
  - Malicious URLs in NFT metadata fields (image, externalLink, etc.) are automatically sanitized

### Changed

- **BREAKING:** Add peer dependency on `@metamask/phishing-controller` ^12.5.0 ([#5598](https://github.com/MetaMask/core/pull/5598))

## [65.0.0]

### Added

- **BREAKING:** Add event listener for `TransactionController:transactionConfirmed` on `TokenDetectionController` to trigger token detection ([#5859](https://github.com/MetaMask/core/pull/5859))

### Changed

- **BREAKING:** Add event listener for `KeyringController:accountRemoved` instead of `AccountsController:accountRemoved` in `TokenBalancesController` and `TokensController` ([#5859](https://github.com/MetaMask/core/pull/5859))

## [64.0.0]

### Added

- **BREAKING:** Add event listener for `AccountsController:accountRemoved` on `TokenBalancesController` to remove token balances for the removed account ([#5726](https://github.com/MetaMask/core/pull/5726))

- **BREAKING:** Add event listener for `AccountsController:accountRemoved` on `TokensController` to remove tokens for the removed account ([#5726](https://github.com/MetaMask/core/pull/5726))

- **BREAKING:** Add `listAccounts` action to `TokensController` ([#5726](https://github.com/MetaMask/core/pull/5726))

- **BREAKING:** Add `listAccounts` action to `TokenBalancesController` ([#5726](https://github.com/MetaMask/core/pull/5726))

### Changed

- TokenBalancesController will now check if balances has changed before updating the state ([#5726](https://github.com/MetaMask/core/pull/5726))

## [63.1.0]

### Changed

- Added optional `account` parameter to `fetchHistoricalPricesForAsset` method in `MultichainAssetsRatesController` ([#5833](https://github.com/MetaMask/core/pull/5833))
- Updated `TokenListController` `fetchTokenList` method to bail if cache is valid ([#5804](https://github.com/MetaMask/core/pull/5804))
  - also cleaned up internal state update logic
- Bump `@metamask/controller-utils` to `^11.9.0` ([#5812](https://github.com/MetaMask/core/pull/5812))

## [63.0.0]

### Changed

- **BREAKING:** bump `@metamask/keyring-controller` peer dependency to `^22.0.0` ([#5802](https://github.com/MetaMask/core/pull/5802))
- **BREAKING:** bump `@metamask/accounts-controller` peer dependency to `^29.0.0` ([#5802](https://github.com/MetaMask/core/pull/5802))
- **BREAKING:** bump `@metamask/preferences-controller` peer dependency to `^18.0.0` ([#5802](https://github.com/MetaMask/core/pull/5802))
- **BREAKING:** bump `@metamask/transaction-controller` peer dependency to `^56.0.0` ([#5802](https://github.com/MetaMask/core/pull/5802))

## [62.0.0]

### Added

- Add event `MultichainAssetsController:accountAssetListUpdated` in MultichainAssetsController to notify when new assets are detected for an account ([#5761](https://github.com/MetaMask/core/pull/5761))

### Changed

- **BREAKING:** Removed subscription to `MultichainAssetsController:stateChange` in `MultichainAssetsRatesController` and add subscription to `MultichainAssetsController:accountAssetListUpdated` ([#5761](https://github.com/MetaMask/core/pull/5761))
- **BREAKING:** Removed subscription to `MultichainAssetsController:stateChange` in `MultichainBalancesController` and add subscription to `MultichainAssetsController:accountAssetListUpdated` ([#5761](https://github.com/MetaMask/core/pull/5761))

## [61.1.0]

### Changed

- Bump `@metamask/controller-utils` to `^11.8.0` ([#5765](https://github.com/MetaMask/core/pull/5765))
- Update `DEFI_POSITIONS_API_URL` to use the production endpoint ([#5769](https://github.com/MetaMask/core/pull/5769))

## [61.0.0]

### Changed

- **BREAKING:** Bump `@metamask/accounts-controller` peer dependency to `^28.0.0` ([#5763](https://github.com/MetaMask/core/pull/5763))
- **BREAKING:** Bump `@metamask/transaction-controller` peer dependency to `^55.0.0` ([#5763](https://github.com/MetaMask/core/pull/5763))
- Bump `@metamask/base-controller` from `^8.0.0` to `^8.0.1` ([#5722](https://github.com/MetaMask/core/pull/5722))

## [60.0.0]

### Added

- Add support for 'Sonic Mainnet' chainId in the list of SUPPORTED_CHAIN_IDS. ([#5711](https://github.com/MetaMask/core/pull/5711))

### Changed

- Refactor `TokensController` to remove reliance on a single selected network ([#5659](https://github.com/MetaMask/core/pull/5659))
  - `TokensController` methods now require `networkClientId` as an explicit parameter.
  - Token management logic is fully parameterized by `chainId`, allowing multi-chain token handling and improving reliability across network changes.
  - Internal state updates and token metadata fetching are scoped to the corresponding `chainId`

### Removed

- **BREAKING:** Remove deprecated `chainId` instance property from `TokensController` ([#5659](https://github.com/MetaMask/core/pull/5659))
  - All chain context is now derived from `networkClientId` at the method level.

## [59.0.0]

### Added

- Add `SEI` network support ([#5610](https://github.com/MetaMask/core/pull/5610))
  - Add token detection support
  - Add NFT detection support

### Changed

- Refactor `TokenRatesController` to support processing multiple chains simultaneously ([#5645](https://github.com/MetaMask/core/pull/5645))
  - The controller now supports an array of chain IDs rather than a single value, simplifying the polling process by allowing iteration over all chains in a single loop
- Refactor `AccountTrackerController` to support processing multiple chains simultaneously ([#5680](https://github.com/MetaMask/core/pull/5680))
  - The controller now accepts an array of chain IDs instead of a single value, streamlining the polling process by iterating over all chains in one loop

### Removed

- **BREAKING:** Eliminate legacy network dependency handling in `TokenRatesController` ([#5645](https://github.com/MetaMask/core/pull/5645))
  - We're no longer relying on the currently selected network.
- **BREAKING:** Eliminate legacy network dependency handling in `AccountTrackerController` ([#5680](https://github.com/MetaMask/core/pull/5680))
  - We're no longer relying on the currently selected network.

## [58.0.0]

### Added

- Added `includeMarketData` to the params of the `OnAssetsConversion` handler ([#5639](https://github.com/MetaMask/core/pull/5639))
- Added `fetchHistoricalPricesForAsset` method to `MultichainAssetsRatesController` ([#5639](https://github.com/MetaMask/core/pull/5639))
- Added `getSelectedMultichainAccount` action to `multichainAssetsRatesController` ([#5639](https://github.com/MetaMask/core/pull/5639))
- Added new state field `historicalPrices` to `MultichainAssetsRatesController` ([#5639](https://github.com/MetaMask/core/pull/5639))

### Changed

- **BREAKING:** Bump `@metamask/snaps-controllers` peer dependency from ^9.19.0 to ^11.0.0 ([#5639](https://github.com/MetaMask/core/pull/5639))
- **BREAKING:** Bump `@metamask/providers` peer dependency from ^18.1.0 to ^21.0.0 ([#5639](https://github.com/MetaMask/core/pull/5639))
- Bump `@metamask/snaps-utils` from ^8.10.0 to ^9.2.0 ([#5639](https://github.com/MetaMask/core/pull/5639))

## [57.0.0]

### Added

- Add a new `DeFiPositionsController` that maintains an updated list of DeFi positions for EVM accounts ([#5400](https://github.com/MetaMask/core/pull/5400))
  - Export `DeFiPositionsController`
  - Export the following types
    - `DeFiPositionsControllerState`
    - `DeFiPositionsControllerActions`
    - `DeFiPositionsControllerEvents`
    - `DeFiPositionsControllerGetStateAction`
    - `DeFiPositionsControllerStateChangeEvent`
    - `DeFiPositionsControllerMessenger`
    - `GroupedDeFiPositions`

### Changed

- **BREAKING** Add `@metamask/transaction-controller` as a peer dependency at `^54.0.0` ([#5400](https://github.com/MetaMask/core/pull/5400))

## [56.0.0]

### Changed

- Update `TokensController`, `TokenListController`, and `AccountTrackerController` to use per-chain state variants ([#5310](https://github.com/MetaMask/core/pull/5310))
- Bump `@metamask/keyring-api` to `^17.4.0` ([#5565](https://github.com/MetaMask/core/pull/5565))
- Bump `@metamask/controller-utils` to `^11.7.0` ([#5583](https://github.com/MetaMask/core/pull/5583))
  - Via this upgrade, `updateExchangeRates` now supports the MegaETH testnet

### Removed

- **BREAKING:** Remove deprecated state fields scoped to the current chain ([#5310](https://github.com/MetaMask/core/pull/5310))
  - This change removes the following state fields from the following controllers:
    - `TokensControllerState`
      - `detectedTokens` (replaced by `allDetectedTokens`)
      - `ignoredTokens` (replaced by `allIgnoredTokens`)
      - `tokens` (replaced by `allTokens`)
    - `TokenListControllerState`
      - `tokenList` (replaced by `tokensChainsCache`)
    - `AccountTrackerControllerState`
      - `accounts` (replaced by `accountsByChainId`)
  - This will require a migration in the clients to remove them from state in order to prevent unnecessary Sentry errors when updating controller state.

### Fixed

- Update token rate request key to handle when new tokens are detected inside the `TokenRatesController` ([#5531](https://github.com/MetaMask/core/pull/5311)))
- Update `CurrencyRateController` to prevent undefined or empty currencies from being queried ([#5458](https://github.com/MetaMask/core/pull/5458)))

## [55.0.1]

### Added

- Add an optional chainId argument to `addNftContract` function in NftController ([#5508](https://github.com/MetaMask/core/pull/5508))

## [55.0.0]

### Changed

- **BREAKING:** Bump peer dependency `@metamask/accounts-controller` to `^27.0.0` ([#5507](https://github.com/MetaMask/core/pull/5507))
- **BREAKING:** Bump peer dependency `@metamask/network-controller` to `^23.0.0` ([#5507](https://github.com/MetaMask/core/pull/5507))
- Bump `@metamask/polling-controller` to `^13.0.0` ([#5507](https://github.com/MetaMask/core/pull/5507))

## [54.0.0]

### Changed

- **BREAKING**: The `detectNfts` method in the `NftDetectionController` now accepts chain IDs directly instead of networkClientId, enabling NFT detection across multiple chains simultaneously ([#5448](https://github.com/MetaMask/core/pull/5448))

### Fixed

- Fixed token address conversion in the `TokenRatesController` to correctly preserve the checksum address format without unnecessary hex conversion ([#5490](https://github.com/MetaMask/core/pull/5490))

## [53.1.1]

### Fixed

- Check if `KeyringController` is unlocked before processing account events in `MultichainBalancesController` ([#5473](https://github.com/MetaMask/core/pull/5473))
  - This is needed since some Snaps might decrypt their state which needs the `KeyringController` to be unlocked.
- Fix runtime error in NFT detection when metadata is `null` ([#5455](https://github.com/MetaMask/core/pull/5455))

## [53.1.0]

### Added

- Add token display data controller for search & discovery ([#5307](https://github.com/MetaMask/core/pull/5307))

## [53.0.0]

### Added

- Add `getAssetMetadata` action to `MultichainAssetsController` ([#5430](https://github.com/MetaMask/core/pull/5430))

### Changed

- **BREAKING:** Bump `@metamask/keyring-controller` peer dependency to `^21.0.0` ([#5439](https://github.com/MetaMask/core/pull/5439))
- **BREAKING:** Bump `@metamask/accounts-controller` peer dependency to `^26.0.0` ([#5439](https://github.com/MetaMask/core/pull/5439))
- **BREAKING:** Bump `@metamask/keyring-internal-api` from `^5.0.0` to `^6.0.0` ([#5347](https://github.com/MetaMask/core/pull/5347))
- **BREAKING:** Bump `@ethereumjs/util` from `^8.1.0` to `^9.1.0` ([#5347](https://github.com/MetaMask/core/pull/5347))

## [52.0.0]

### Changed

- **BREAKING:** Bump `@metamask/keyring-controller` peer dependency to `^20.0.0` ([#5426](https://github.com/MetaMask/core/pull/5426))
- **BREAKING:** Bump `@metamask/accounts-controller` peer dependency to `^25.0.0` ([#5426](https://github.com/MetaMask/core/pull/5426))
- **BREAKING:** Bump `@metamask/preferences-controller` peer dependency to `^16.0.0` ([#5426](https://github.com/MetaMask/core/pull/5426))
- Bump `@metamask/keyring-internal-api` from `^4.0.3` to `^5.0.0` ([#5405](https://github.com/MetaMask/core/pull/5405))

### Fixed

- Fixed conversion rates for MANTLE ([#5402](https://github.com/MetaMask/core/pull/5402))

## [51.0.2]

### Fixed

- `MultichainAssetsRatesController` now skips unnecessary Snap calls when the assets list is empty ([#5370](https://github.com/MetaMask/core/pull/5370))

## [51.0.1]

### Changed

- Bump `@metamask/keyring-api"` from `^17.0.0` to `^17.2.0` ([#5366](https://github.com/MetaMask/core/pull/5366))

## [51.0.0]

### Changed

- **BREAKING:** Rename `MultiChainAssetsRatesController` to `MultichainAssetsRatesController` ([#5354](https://github.com/MetaMask/core/pull/5354))
- Bump `@metamask/utils` from `^11.1.0` to `^11.2.0` ([#5301](https://github.com/MetaMask/core/pull/5301))

### Fixed

- Resolved an issue where rate polling would only begin after the default 3-minute interval by manually triggering a rate update upon initialization, ensuring an immediate refresh for a better user experience ([#5364](https://github.com/MetaMask/core/pull/5364))

## [50.0.0]

### Changed

- **BREAKING:** Bump `@metamask/accounts-controller` peer dependency from `^23.0.1` to `^24.0.0` ([#5318](https://github.com/MetaMask/core/pull/5318))
- Removed legacy poll function to prevent redundant polling ([#5321](https://github.com/MetaMask/core/pull/5321))

### Fixed

- Ensure that the polling is not triggered on the constructor with the initialisation of the controller ([#5321](https://github.com/MetaMask/core/pull/5321))

## [49.0.0]

### Added

- Add new `MultiChainTokensRatesController` ([#5175](https://github.com/MetaMask/core/pull/5175))
  - A controller that manages multi‑chain token conversion rates within MetaMask. Its primary goal is to periodically poll for updated conversion rates of tokens associated with non‑EVM accounts (those using Snap metadata), ensuring that the conversion data remains up‑to‑date across supported chains.
- Add `updateBalance` to MultichainBalancesController ([#5295](https://github.com/MetaMask/core/pull/5295))

### Changed

- **BREAKING:** MultichainBalancesController messenger must now allow `MultichainAssetsController:getState` action and `MultichainAssetsController:stateChange` event ([#5295](https://github.com/MetaMask/core/pull/5295))
- Update `MultichainBalancesController` to get the full list of assets from `MultichainAssetsController` state instead of only requesting the native token ([#5295](https://github.com/MetaMask/core/pull/5295))
- Bump `@metamask/base-controller` from `^7.1.1` to `^8.0.0` ([#5305](https://github.com/MetaMask/core/pull/5305))
- Bump `@metamask/polling-controller` from `^12.0.2` to `^12.0.3` ([#5305](https://github.com/MetaMask/core/pull/5305))

### Removed

- **BREAKING:** `NETWORK_ASSETS_MAP`, `MultichainNetworks`, and `MultichainNativeAssets` are no longer exported ([#5295](https://github.com/MetaMask/core/pull/5295))

## [48.0.0]

### Added

- Add `MultichainAssetsController` for non-EVM assets ([#5138](https://github.com/MetaMask/core/pull/5138))

### Changed

- **BREAKING:** Bump `@metamask/accounts-controller` peer dependency from `^22.0.0` to `^23.0.0` ([#5292](https://github.com/MetaMask/core/pull/5292))
- Bump `@metamask/keyring-api"` from `^16.1.0` to `^17.0.0` ([#5280](https://github.com/MetaMask/core/pull/5280))
- Bump `@metamask/snaps-utils` from `^8.9.0` to `^8.10.0` ([#5265](https://github.com/MetaMask/core/pull/5265))
- Bump `@metamask/utils` from `^11.0.1` to `^11.1.0` ([#5223](https://github.com/MetaMask/core/pull/5223))
- Removed polling mechanism in the `MultichainBalancesController` and now relies on the new `AccountsController:accountBalancesUpdated` event ([#5221](https://github.com/MetaMask/core/pull/5221))

### Fixed

- The tokens state is now updated only when the `tokenChainId` matches the currently selected chain ID. ([#5257](https://github.com/MetaMask/core/pull/5257))

## [47.0.0]

### Added

- Add `onBreak` and `onDegraded` methods to `CodefiTokenPricesServiceV2` ([#5109](https://github.com/MetaMask/core/pull/5109))
  - These serve the same purpose as the `onBreak` and `onDegraded` constructor options, but align more closely with the Cockatiel policy API.

### Changed

- **BREAKING:** Bump `@metamask/accounts-controller` peer dependency from `^21.0.0` to `^22.0.0` ([#5218](https://github.com/MetaMask/core/pull/5218))
- Deprecate `ClientConfigApiService` constructor options `onBreak` and `onDegraded` in favor of methods ([#5109](https://github.com/MetaMask/core/pull/5109))
- Add `@metamask/controller-utils@^11.4.5` as a dependency ([#5109](https://github.com/MetaMask/core/pull/5109))
  - `cockatiel` should still be in the dependency tree because it's now a dependency of `@metamask/controller-utils`
- Re-introduce `@metamask/keyring-api` as a runtime dependency ([#5206](https://github.com/MetaMask/core/pull/5206))
  - This was required since the introduction of the `MultichainBalancesController`.
- Bump `@metamask/keyring-api` from `^14.0.0` to `^16.1.0` ([#5190](https://github.com/MetaMask/core/pull/5190)), ([#5208](https://github.com/MetaMask/core/pull/5208))
- Bump `@metamask/keyring-internal-api` from `^2.0.1` to `^4.0.1` ([#5190](https://github.com/MetaMask/core/pull/5190)), ([#5208](https://github.com/MetaMask/core/pull/5208))
- Bump `@metamask/keyring-snap-client` from `^3.0.0` to `^3.0.3` ([#5190](https://github.com/MetaMask/core/pull/5190)), ([#5208](https://github.com/MetaMask/core/pull/5208))

## [46.0.1]

### Changed

- Bump `@metamask/keyring-api` from `^13.0.0` to `^14.0.0` ([#5177](https://github.com/MetaMask/core/pull/5177))
- Bump `@metamask/keyring-internal-api` from `^2.0.0` to `^2.0.1` ([#5177](https://github.com/MetaMask/core/pull/5177))
- Bump `@metamask/keyring-snap-client` from `^2.0.0` to `^3.0.0` ([#5177](https://github.com/MetaMask/core/pull/5177))

### Fixed

- Fix type issue in `ERC721Standard.getDetails` ([#4985](https://github.com/MetaMask/core/pull/4985))
  - The image variable now returns a string instead of a promise when the token image uses the 'ipfs://' protocol.
- Relax NFTs metadata RPC calls ([#5134](https://github.com/MetaMask/core/pull/5134))
  - We now check the number of NFTs to update against a threshold value (500) to avoid sending an excessive amount of RPC calls to fetch NFTs metadata.

## [46.0.0]

### Added

- Add new `MultichainBalancesController` ([#4965](https://github.com/MetaMask/core/pull/4965))
  - This controller has been migrated from the MetaMask extension codebase.
- Added utility function `getKeyByValue` ([#5099](https://github.com/MetaMask/core/pull/5099))

### Changed

- **BREAKING:** Bump `@metamask/accounts-controller` peer dependency from `^20.0.0` to `^21.0.0` ([#5140](https://github.com/MetaMask/core/pull/5140))
- Bump `@metamask/base-controller` from `^7.0.0` to `^7.1.1` ([#5079](https://github.com/MetaMask/core/pull/5079)), ([#5135](https://github.com/MetaMask/core/pull/5135))
- Bump `@metamask/keyring-api` from `^12.0.0` to `^13.0.0` ([#5066](https://github.com/MetaMask/core/pull/5066))
- Bump `@metamask/utils` to `^11.0.1` ([#5080](https://github.com/MetaMask/core/pull/5080))
- Bump `@metamask/rpc-errors` to `^7.0.2` ([#5080](https://github.com/MetaMask/core/pull/5080))

### Fixed

- Fix Mantle price when calling `fetchMultiExchangeRate` ([#5099](https://github.com/MetaMask/core/pull/5099))
- Fix multicall revert in `TokenBalancesController` ([#5083](https://github.com/MetaMask/core/pull/5083))
  - `TokenBalancesController` was fixed to fetch erc20 token balances even if there's an invalid token in state whose address does not point to a smart contract.
- Fix state changes for `ignoreTokens` for non-selected networks ([#5014](https://github.com/MetaMask/core/pull/5014))

## [45.1.2]

### Changed

- Remove use of `@metamask/keyring-api` ([#4695](https://github.com/MetaMask/core/pull/4695))
  - `@metamask/providers` and `webextension-polyfill` peer dependencies are no longer required.
- Use new `@metamask/keyring-internal-api@^1.0.0` ([#4695](https://github.com/MetaMask/core/pull/4695))
  - This package has been split out from the Keyring API. Its types are compatible with the `@metamask/keyring-api` package used previously.

## [45.1.1]

### Changed

- Bump `@metamask/controller-utils` from `^11.3.0` to `^11.4.4` ([#5012](https://github.com/MetaMask/core/pull/5012))
- Bump `@metamask/polling-controller` from `^12.0.1` to `^12.0.2` ([#5012](https://github.com/MetaMask/core/pull/5012))

### Fixed

- Make implicit peer dependencies explicit ([#4974](https://github.com/MetaMask/core/pull/4974))
  - Add the following packages as peer dependencies of this package to satisfy peer dependency requirements from other dependencies:
    - `@metamask/providers` `^18.1.0` (required by `@metamask/keyring-api`)
    - `webextension-polyfill` `^0.10.0 || ^0.11.0 || ^0.12.0` (required by `@metamask/providers`)
  - These dependencies really should be present in projects that consume this package (e.g. MetaMask clients), and this change ensures that they now are.
  - Furthermore, we are assuming that clients already use these dependencies, since otherwise it would be impossible to consume this package in its entirety or even create a working build. Hence, the addition of these peer dependencies is really a formality and should not be breaking.
- Fix `TokensController.ignoreTokens` so that if a network is provided, `allIgnoredTokens`, `allTokens`, and `allDetectedTokens` for that network no longer get corrupted with tokens from the globally selected network ([#4967](https://github.com/MetaMask/core/pull/4967))
- Correct ESM-compatible build so that imports of the following packages that re-export other modules via `export *` are no longer corrupted: ([#5011](https://github.com/MetaMask/core/pull/5011))
  - `@metamask/abi-utils`
  - `@metamask/contract-metadata`
  - `@metamask/eth-query`
  - `@ethereumjs/util`
  - `bn.js`
  - `cockatiel`
  - `lodash`
  - `single-call-balance-checker-abi`

## [45.1.0]

### Added

- `chainIdToNativeTokenAddress` to record chains with unique (non-zero) addresses ([#4952](https://github.com/MetaMask/core/pull/4952))
- `getNativeTokenAddress()` exported function to return the correct native token address for native assets ([#4952](https://github.com/MetaMask/core/pull/4952))
- add support for all added networks when switching account for Token Detection ([#4957](https://github.com/MetaMask/core/pull/4957))

### Changed

- Update price API calls to use the native token by chain instead of relying on the zero address. ([#4952](https://github.com/MetaMask/core/pull/4952))
- Update `TokenRatesController` market data mapping to use `getNativeTokenAddress` instead of the zero address for native tokens. ([#4952](https://github.com/MetaMask/core/pull/4952))

## [45.0.0]

### Changed

- **BREAKING:** Bump `@metamask/keyring-controller` peer dependency from `^18.0.0` to `^19.0.0` ([#4195](https://github.com/MetaMask/core/pull/4956))
- **BREAKING:** Bump `@metamask/accounts-controller` peer dependency from `^19.0.0` to `^20.0.0` ([#4195](https://github.com/MetaMask/core/pull/4956))
- **BREAKING:** Bump `@metamask/preferences-controller` peer dependency from `^14.0.0` to `^15.0.0` ([#4195](https://github.com/MetaMask/core/pull/4956))

## [44.1.0]

### Changed

- An argument `networkClientId` is added to `TokensController.ignoreTokens`, allowing tokens to be ignored on specific chains. ([#4949](https://github.com/MetaMask/core/pull/4949))

## [44.0.1]

### Changed

- Fixes an issue where the token detection was unnecessarily falling back to an RPC approach, causing redundant detections. ([#4928](https://github.com/MetaMask/core/pull/4928))

- Fixes an issue where `TokensController.addTokens` was not respecting the network client id passed to it. ([#4940](https://github.com/MetaMask/core/pull/4940))

## [44.0.0]

### Changed

- **BREAKING**: The `TokenBalancesController` state is now across all chains and accounts under the field `tokenBalances`, as a mapping from account address -> chain id -> token address -> balance. ([#4782](https://github.com/MetaMask/core/pull/4782))

- **BREAKING**: The `TokenBalancesController` now extends `StaticIntervalPollingController`, and the new polling API `startPolling` must be used to initiate polling (`startPolling`, `stopPollingByPollingToken`). ([#4782](https://github.com/MetaMask/core/pull/4782))

- **BREAKING**: `TokenBalancesController` now requires subscriptions to the `PreferencesController:stateChange` and `NetworkController:stateChange` events. And access to the `NetworkController:getNetworkClientById`, `NetworkController:getState`, `TokensController:getState`, and `PreferencesController:getState` actions. ([#4782](https://github.com/MetaMask/core/pull/4782))

- **BREAKING**: `TokensController` requires a subscription to the `NetworkController:stateChange` event. It now now removes state for chain IDs when their network is removed. ([#4782](https://github.com/MetaMask/core/pull/4782))

- `TokenRatesController` now removes state for chain IDs when their network is removed. ([#4782](https://github.com/MetaMask/core/pull/4782))

## [43.1.1]

### Changed

- Fix a bug in `TokensController.addTokens` where tokens could be added from the wrong chain. ([#4924](https://github.com/MetaMask/core/pull/4924))

## [43.1.0]

### Added

- Add Solana to the polled exchange rates ([#4914](https://github.com/MetaMask/core/pull/4914))

## [43.0.0]

### Added

- `AccountTrackerController` now tracks balances of staked ETH for each account, under the state property `stakedBalance`. ([#4879](https://github.com/MetaMask/core/pull/4879))

### Changed

- **BREAKING**: The polling input for`TokenListController` is now `{chainId: Hex}` instead of `{networkClientId: NetworkClientId}`. ([#4878](https://github.com/MetaMask/core/pull/4878))
- **BREAKING**: The polling input for`TokenDetectionController` is now `{ chainIds: Hex[]; address: string; }` instead of `{ networkClientId: NetworkClientId; address: string; }`. ([#4894](https://github.com/MetaMask/core/pull/4894))
- **BREAKING:** Bump `@metamask/keyring-controller` peer dependency from `^17.0.0` to `^18.0.0` ([#4195](https://github.com/MetaMask/core/pull/4195))
- **BREAKING:** Bump `@metamask/preferences-controller` peer dependency from `^13.2.0` to `^14.0.0` ([#4909](https://github.com/MetaMask/core/pull/4909), [#4915](https://github.com/MetaMask/core/pull/4915))
- **BREAKING:** Bump `@metamask/accounts-controller` peer dependency from `^18.0.0` to `^19.0.0` ([#4915](https://github.com/MetaMask/core/pull/4915))
- Bump `@metamask/controller-utils` from `^11.4.2` to `^11.4.3` ([#4195](https://github.com/MetaMask/core/pull/4195))

## [42.0.0]

### Added

- Add `resetState` method to `NftController`, `TokensController`, `TokenBalancesController` and `TokenRatesController` to reset the controller's state back to their default state ([#4880](https://github.com/MetaMask/core/pull/4880))

### Changed

- **BREAKING**: A `platform` argument must now be passed to the `TokenDetectionController` constructor, indicating whether the platform is extension or mobile. ([#4877](https://github.com/MetaMask/core/pull/4877))
- **BREAKING**: The `TokenRatesController` now accepts `{chainId: Hex}` as its polling input to `startPolling()` instead of `{networkClientId: NetworkClientId}` ([#4887](https://github.com/MetaMask/core/pull/4887))
- When the `TokenRatesController`'s subscription to `TokensController:stateChange` is fired, token prices are now updated across all chain IDs whose tokens changed, instead of just the current chain. ([#4866](https://github.com/MetaMask/core/pull/4866))
- The `TokenDetectionController` now passes a `x-metamask-clientproduct` header when calling the account API. ([#4877](https://github.com/MetaMask/core/pull/4877))

## [41.0.0]

### Changed

- **BREAKING**: The polling input accepted by `CurrencyRateController` is now an object with a `nativeCurrencies` property that is defined as a `string` array type ([#4852](https://github.com/MetaMask/core/pull/4852))
  - The `input` parameters of the controller's `_executePoll`, `_startPolling`, `onPollingComplete` methods now only accept this new polling input type.
  - The `nativeCurrency` property (`string` type) has been removed.
- **BREAKING**: `RatesController` now types the `conversionRate` and `usdConversionRate` in its state as `number` instead of `string`, to match what it was actually storing. ([#4852](https://github.com/MetaMask/core/pull/4852))
- Bump `@metamask/base-controller` from `^7.0.1` to `^7.0.2` ([#4862](https://github.com/MetaMask/core/pull/4862))
- Bump `@metamask/controller-utils` from `^11.4.0` to `^11.4.1` ([#4862](https://github.com/MetaMask/core/pull/4862))
- Bump dev dependency `@metamask/approval-controller` from `^7.1.0` to `^7.1.1` ([#4862](https://github.com/MetaMask/core/pull/4862))

## [40.0.0]

### Changed

- **BREAKING:** The CurrencyRateController polling input is now `{ nativeCurrency: string }` instead of a network client ID ([#4839](https://github.com/MetaMask/core/pull/4839))
- **BREAKING:** Bump `@metamask/network-controller` peer dependency to `^22.0.0` ([#4841](https://github.com/MetaMask/core/pull/4841))
- Bump `@metamask/controller-utils` to `^11.4.0` ([#4834](https://github.com/MetaMask/core/pull/4834))
- Bump `@metamask/rpc-errors` to `^7.0.1` ([#4831](https://github.com/MetaMask/core/pull/4831))
- Bump `@metamask/utils` to `^10.0.0` ([#4831](https://github.com/MetaMask/core/pull/4831))

### Fixed

- Update TokenRatesController to not reset market data just after network switch but before loading new market data ([#4832](https://github.com/MetaMask/core/pull/4832))

## [39.0.0]

### Changed

- **BREAKING:** `AccountTrackerController`, `CurrencyRateController`, `TokenDetectionController`, `TokenListController`, and `TokenRatesController` now use a new polling interface that accepts the generic parameter `PollingInput` ([#4752](https://github.com/MetaMask/core/pull/4752))
- **BREAKING:** The inherited `AbstractPollingController` method `startPollingByNetworkClientId` has been renamed to `startPolling` ([#4752](https://github.com/MetaMask/core/pull/4752))
- **BREAKING:** The inherited `AbstractPollingController` method `onPollingComplete` now returns the entire input object of type `PollingInput`, instead of a network client id ([#4752](https://github.com/MetaMask/core/pull/4752))

## [38.3.0]

### Changed

- The `includeDuplicateSymbolAssets` param is removed from our api call to TokenApi ([#4768](https://github.com/MetaMask/core/pull/4768))

## [38.2.0]

### Changed

- The `TokenRatesController` now fetches token rates for all accounts, instead of just the selected account ([#4759](https://github.com/MetaMask/core/pull/4759))

## [38.1.0]

### Changed

- Parallelization of detected tokens with balance ([#4697](https://github.com/MetaMask/core/pull/4697))
- Bump accounts related packages ([#4713](https://github.com/MetaMask/core/pull/4713)), ([#4728](https://github.com/MetaMask/core/pull/4728))
  - Those packages are now built slightly differently and are part of the [accounts monorepo](https://github.com/MetaMask/accounts).
  - Bump `@metamask/keyring-api` from `^8.1.0` to `^8.1.4`

## [38.0.1]

### Fixed

- Produce and export ESM-compatible TypeScript type declaration files in addition to CommonJS-compatible declaration files ([#4648](https://github.com/MetaMask/core/pull/4648))
  - Previously, this package shipped with only one variant of type declaration
    files, and these files were only CommonJS-compatible, and the `exports`
    field in `package.json` linked to these files. This is an anti-pattern and
    was rightfully flagged by the
    ["Are the Types Wrong?"](https://arethetypeswrong.github.io/) tool as
    ["masquerading as CJS"](https://github.com/arethetypeswrong/arethetypeswrong.github.io/blob/main/docs/problems/FalseCJS.md).
    All of the ATTW checks now pass.
- Remove chunk files ([#4648](https://github.com/MetaMask/core/pull/4648)).
  - Previously, the build tool we used to generate JavaScript files extracted
    common code to "chunk" files. While this was intended to make this package
    more tree-shakeable, it also made debugging more difficult for our
    development teams. These chunk files are no longer present.
- Don't update currency rates on transient errors ([#4662](https://github.com/MetaMask/core/pull/4662))
  - In `CurrencyRateController` if unexpected errors occur during requests to
    crypto compare, the conversion rate in state will remain unchanged instead
    of being set to null.
- Fix fallback conversion rate for token market data ([#4615](https://github.com/MetaMask/core/pull/4615))
  - On networks where the native currency is not ETH, token market data is now
    correctly priced in the native currency.

## [38.0.0]

### Added

- Export `MarketDataDetails` type ([#4622](https://github.com/MetaMask/core/pull/4622))

### Changed

- **BREAKING:** Narrow `TokensController` constructor option `provider` by removing `undefined` from its type signature ([#4567](https://github.com/MetaMask/core/pull/4567))
- **BREAKING:** Bump devDependency and peerDependency `@metamask/network-controller` from `^20.0.0` to `^21.0.0` ([#4618](https://github.com/MetaMask/core/pull/4618), [#4651](https://github.com/MetaMask/core/pull/4651))
- Bump `@metamask/base-controller` from `^6.0.2` to `^7.0.0` ([#4625](https://github.com/MetaMask/core/pull/4625), [#4643](https://github.com/MetaMask/core/pull/4643))
- Bump `@metamask/controller-utils` from `^11.0.2` to `^11.2.0` ([#4639](https://github.com/MetaMask/core/pull/4639), [#4651](https://github.com/MetaMask/core/pull/4651))
- Bump `@metamask/polling-controller` from `^9.0.1` to `^10.0.0` ([#4651](https://github.com/MetaMask/core/pull/4651))
- Bump `@metamask/keyring-api` to version `8.1.0` ([#4594](https://github.com/MetaMask/core/pull/4594))
- Bump `typescript` from `~5.0.4` to `~5.2.2` ([#4576](https://github.com/MetaMask/core/pull/4576), [#4584](https://github.com/MetaMask/core/pull/4584))

### Fixed

- Fix `RatesController` `setCryptocurrencyList` method, which was not using the correct field when updating internal state ([#4572](https://github.com/MetaMask/core/pull/4572))
- Fetch correct price for the $OMNI native currency ([#4570](https://github.com/MetaMask/core/pull/4570))
- Add public `name` property to `AssetsContractController` ([#4564](https://github.com/MetaMask/core/pull/4564))

## [37.0.0]

### Added

- Add elements to the `AssetsContractController` class: ([#4397](https://github.com/MetaMask/core/pull/4397))
  - Add class field `messagingSystem`.
  - Add getters for `ipfsGateway` and `chainId`. As corresponding setters have not been defined, these properties are not externally mutable.
- Add and export the `AssetsContractControllerMessenger` type ([#4397](https://github.com/MetaMask/core/pull/4397))
  - `AssetsContractControllerMessenger` must allow the external actions `NetworkController:getNetworkClientById`, `NetworkController:getNetworkConfigurationByNetworkClientId`, `NetworkController:getSelectedNetworkClient`, `NetworkController:getState`.
  - `AssetsContractControllerMessenger` must allow the external events `PreferencesController:stateChange`, `NetworkController:networkDidChange`.
- Add and export new types: `AssetsContractControllerActions`, `AssetsContractControllerEvents`, `AssetsContractControllerGetERC20StandardAction`, `AssetsContractControllerGetERC721StandardAction`, `AssetsContractControllerGetERC1155StandardAction`, `AssetsContractControllerGetERC20BalanceOfAction`, `AssetsContractControllerGetERC20TokenDecimalsAction`, `AssetsContractControllerGetERC20TokenNameAction`, `AssetsContractControllerGetERC721NftTokenIdAction`, `AssetsContractControllerGetERC721TokenURIAction`, `AssetsContractControllerGetERC721AssetNameAction`, `AssetsContractControllerGetERC721AssetSymbolAction`, `AssetsContractControllerGetERC721OwnerOfAction`, `AssetsContractControllerGetERC1155TokenURIAction`, `AssetsContractControllerGetERC1155BalanceOfAction`, `AssetsContractControllerTransferSingleERC1155Action`, `AssetsContractControllerGetTokenStandardAndDetailsAction`, `AssetsContractControllerGetBalancesInSingleCallAction` ([#4397](https://github.com/MetaMask/core/pull/4397))
- Add a new `setProvider` method to `AssetsContractController` ([#4397](https://github.com/MetaMask/core/pull/4397))
  - Replaces the removed `provider` setter method, and widens the `provider` function parameter type from `Provider` to `Provider | undefined`.
- Export `TokenBalancesControllerState` type ([#4535](https://github.com/MetaMask/core/pull/4535))
  - This was defined but not exported in v34.0.0.
- Add `getNFTContractInfo` method to the `NFTController` for fetching NFT Collection Metadata from the NFT API ([#4524](https://github.com/MetaMask/core/pull/4524))

### Changed

- **BREAKING:** Add required constructor option `messenger` to the `AssetsContractController` class ([#4397](https://github.com/MetaMask/core/pull/4397))
- **BREAKING:** `TokenBalancesControllerMessenger` must allow the `AssetsContractController:getERC20BalanceOf` action in addition to its previous allowed actions ([#4397](https://github.com/MetaMask/core/pull/4397))
- **BREAKING:** `NftControllerMessenger` must allow the following actions in addition to its previous allowed actions: `AssetsContractController:getERC721AssetName`, `AssetsContractController:getERC721AssetSymbol`, `AssetsContractController:getERC721TokenURI`, `AssetsContractController:getERC721OwnerOf`, `AssetsContractController:getERC1155BalanceOf`, `AssetsContractController:getERC1155TokenURI` ([#4397](https://github.com/MetaMask/core/pull/4397))
- **BREAKING:** The type of `SINGLE_CALL_BALANCES_ADDRESS_BY_CHAINID` is narrowed from `Record<Hex, string>` to the const-asserted literal properties of the `SINGLE_CALL_BALANCES_ADDRESS_BY_CHAINID` object ([#4397](https://github.com/MetaMask/core/pull/4397))
  - The index signature is restricted to the union of the enum keys of `SupportedTokenDetectionNetworks`.
  - The property value type is restricted to the type union of the addresses defined in the object.
  - The object type is constrained by `Record<Hex, string>` using the `satisfies` keyword.
- **BREAKING:** Convert the `BalanceMap` type from an `interface` into a type alias ([#4397](https://github.com/MetaMask/core/pull/4397))
  - Type aliases have an index signature of `string` by default, and are compatible with the `StateConstraint` type defined in the `@metamask/base-controller` package.
- **BREAKING:** `getIpfsCIDv1AndPath`, `getFormattedIpfsUrl` are now async functions ([#3645](https://github.com/MetaMask/core/pull/3645))
- **BREAKING:** Bump peerDependency `@metamask/accounts-controller` from `^17.0.0` to `^18.0.0` ([#4548](https://github.com/MetaMask/core/pull/4548))
- Remove `@metamask/accounts-controller`, `@metamask/approval-controller`, `@metamask/keyring-controller`, and `@metamask/preferences-controller` dependencies [#4556](https://github.com/MetaMask/core/pull/4556)
  - These were listed under `peerDependencies` already, so they were redundant as dependencies.
- Add `immer` `^9.0.6` as a new dependency ([#3645](https://github.com/MetaMask/core/pull/3645))
- Bump `@metamask/abi-utils` from `^2.0.2` to `^2.0.3` ([#3645](https://github.com/MetaMask/core/pull/3645))
- Bump `@metamask/base-controller` from `^6.0.0` to `^6.0.2` ([#4517](https://github.com/MetaMask/core/pull/4517), [#4544](https://github.com/MetaMask/core/pull/4544))
- Bump `@metamask/controller-utils` from `^11.0.1` to `^11.0.2` ([#4544](https://github.com/MetaMask/core/pull/4544))
- Bump `@metamask/utils` from `^9.0.0` to `^9.1.0` ([#4529](https://github.com/MetaMask/core/pull/4529))
- Bump `multiformats` from `^9.5.2` to `^13.1.0` ([#3645](https://github.com/MetaMask/core/pull/3645))
- Bump `@metamask/polling-controller` from `^9.0.0` to `^9.0.1` ([#4548](https://github.com/MetaMask/core/pull/4548))

### Removed

- **BREAKING:** Remove elements from the `AssetsContractController` class: ([#4397](https://github.com/MetaMask/core/pull/4397))
  - **BREAKING:** `AssetsContractController` no longer inherits from `BaseControllerV1`.
  - **BREAKING:** Remove constructor option callbacks `onPreferencesStateChange`, `onNetworkDidChange`, `getNetworkClientById`, and replace with corresponding messenger actions and events.
  - **BREAKING:** Remove class fields: `name`, `config` (along with its properties `provider`, `ipfsGateway`, `chainId`).
  - **BREAKING:** Remove methods: `getProvider`, `getChainId`.
    - Use the getters `provider` and `chainId` instead.
  - **BREAKING:** Remove the `provider` setter method.
    - Use the `setProvider` method instead.
- **BREAKING:** Remove the `getERC20BalanceOf` constructor option callback from the `TokenBalancesControllerOptions` type and the `TokenBalancesController` constructor ([#4397](https://github.com/MetaMask/core/pull/4397))
  - The messenger is expected to allow `AssetsContractController:getERC20BalanceOf` messenger action so that it can be used instead.
- **BREAKING:** Remove `NftController` constructor option callbacks: `getERC721AssetName`, `getERC721AssetSymbol`, `getERC721TokenURI`, `getERC721OwnerOf`, `getERC1155BalanceOf`, `getERC1155TokenURI` ([#4397](https://github.com/MetaMask/core/pull/4397))
  - These are accessed through the messenger instead.
- **BREAKING:** Remove the `AssetsContractConfig` type ([#4397](https://github.com/MetaMask/core/pull/4397))
- **BREAKING:** Remove export for `MISSING_PROVIDER_ERROR` ([#4397](https://github.com/MetaMask/core/pull/4397))

### Fixed

- **BREAKING:** Convert the `getERC721NftTokenId` method of the `AssetsContractController` into an async function. ([#4397](https://github.com/MetaMask/core/pull/4397))

## [36.0.0]

### Added

- Add optional `topBid` property to the `NftMetadata` type. This property must be of type `TopBid`. ([#4522](https://github.com/MetaMask/core/pull/4522))
- Add optional `floorAsk` property to the `TokenCollection` type. This property must be of type `FloorAskCollection`. ([#4522](https://github.com/MetaMask/core/pull/4522))
- Add linea mainnet support to nft detection supported networks ([#4515](https://github.com/MetaMask/core/pull/4515))
- The `Collection` type is expanded to include the following 'string'-type optional properties: `contractDeployedAt`, `creator`, `ownerCount`, and an optional property `topBid` of the type `TopBid & { sourceDomain?: string; }`. ([#4443](https://github.com/MetaMask/core/pull/4443))

### Changed

- Fetch NFT collections data from the NFT-API `Get Collections` endpoint when calling the `detectNfts` method of `NftDetectionController`, and the `updateNftMetadata` and `watchNft` methods of `NftController`. ([#4443](https://github.com/MetaMask/core/pull/4443))
- Bump `@metamask/utils` to `^9.0.0` ([#4516](https://github.com/MetaMask/core/pull/4516))
- Bump `@metamask/rpc-errors` to `^6.3.1` ([#4516](https://github.com/MetaMask/core/pull/4516))

### Fixed

- **BREAKING:** The `attributes` property of the `NftMetadata` type must be of type `Attributes[]` ([#4522](https://github.com/MetaMask/core/pull/4522))
  - The `attributes` property was added and typed as `Attributes` on `v28.0.0`.

## [35.0.0]

### Changed

- **BREAKING:** Bump peerDependency `@metamask/network-controller` to `^20.0.0` ([#4508](https://github.com/MetaMask/core/pull/4508))
- Bump `@metamask/polling-controller` to `^9.0.0` ([#4508](https://github.com/MetaMask/core/pull/4508))
- Bump `@metamask/accounts-controller` to `^17.2.0` ([#4498](https://github.com/MetaMask/core/pull/4498))

### Fixed

- Add support for tokenURI encoded images to `NftController` methods `addNft`, `watchNft` and `updateNftMetadata` ([#4482](https://github.com/MetaMask/core/pull/4482))

## [34.0.0]

### Added

- Add `AccountTrackerControllerGetStateAction`, `AccountTrackerControllerActions`, `AccountTrackerControllerStateChangeEvent`, and `AccountTrackerControllerEvents` types ([#4407](https://github.com/MetaMask/core/pull/4407))
- Add `setIntervalLength` and `getIntervalLength` methods to `AccountTrackerController` ([#4407](https://github.com/MetaMask/core/pull/4407))
  - `setIntervalLength` replaces updating the polling interval via `configure`.

### Changed

- **BREAKING** `TokenBalancesController` messenger must allow the action `AccountsController:getSelectedAccount` and remove `PreferencesController:getState`. ([#4219](https://github.com/MetaMask/core/pull/4219))
- **BREAKING** `TokenDetectionController` messenger must allow the action `AccountsController:getAccount`. ([#4219](https://github.com/MetaMask/core/pull/4219))
- **BREAKING** `TokenDetectionController` messenger must allow the event `AccountsController:selectedEvmAccountChange` and remove `AccountsController:selectedAccountChange`. ([#4219](https://github.com/MetaMask/core/pull/4219))
- **BREAKING** `TokenRatesController` messenger must allow the action `AccountsController:getAccount`, `AccountsController:getSelectedAccount` and remove `PreferencesController:getState`. ([#4219](https://github.com/MetaMask/core/pull/4219))
- **BREAKING** `TokenRatesController` messenger must allow the event `AccountsController:selectedEvmAccountChange` and remove `PreferencesController:stateChange`. ([#4219](https://github.com/MetaMask/core/pull/4219))
- **BREAKING** `TokensController` messenger must allow the action `AccountsController:getAccount`, `AccountsController:getSelectedAccount`.
- **BREAKING** `TokensController` messenger must allow the event `AccountsController:selectedEvmAccountChange`. ([#4219](https://github.com/MetaMask/core/pull/4219))
- Upgrade AccountTrackerController to BaseControllerV2 ([#4407](https://github.com/MetaMask/core/pull/4407))
- **BREAKING:** Convert `AccountInformation` from interface to type ([#4407](https://github.com/MetaMask/core/pull/4407))
- **BREAKING:** Rename `AccountTrackerState` to `AccountTrackerControllerState` and convert from interface to type ([#4407](https://github.com/MetaMask/core/pull/4407))
- **BREAKING:** `AccountTrackerController` now inherits from `StaticIntervalPollingController` instead of `StaticIntervalPollingControllerV1` ([#4407](https://github.com/MetaMask/core/pull/4407))
  - The constructor now takes a single options object rather than three arguments. Some options have been removed; see later entries.
- **BREAKING:** The `AccountTrackerController` messenger must now allow the actions `PreferencesController:getState`, `NetworkController:getState`, and `NetworkController:getNetworkClientById` ([#4407](https://github.com/MetaMask/core/pull/4407))
- **BREAKING:** The `refresh` method is no longer pre-bound to the controller ([#4407](https://github.com/MetaMask/core/pull/4407))
  - You may now need to pre-bind it e.g. `accountTrackerController.refresh.bind(accountTrackerController)`.
- Bump `@metamask/accounts-controller` to `^17.1.0` ([#4460](https://github.com/MetaMask/core/pull/4460))

### Removed

- **BREAKING** `TokensController` removes `selectedAddress` constructor argument. ([#4219](https://github.com/MetaMask/core/pull/4219))
- **BREAKING** `TokenDetectionController` removes `selectedAddress` constructor argument. ([#4219](https://github.com/MetaMask/core/pull/4219))
- **BREAKING:** Remove `AccountTrackerConfig` type ([#4407](https://github.com/MetaMask/core/pull/4407))
  - Some of these properties have been merged into the options that the `AccountTrackerController` constructor takes.
- **BREAKING:** Remove `config` property and `configure` method from `AccountTrackerController` ([#4407](https://github.com/MetaMask/core/pull/4407))
  - The controller now takes a single options object which can be used for configuration, and configuration is now kept internally.
- **BREAKING:** Remove `notify`, `subscribe`, and `unsubscribe` methods from `AccountTrackerController` ([#4407](https://github.com/MetaMask/core/pull/4407))
  - Use the controller messenger for subscribing to and publishing events instead.
- **BREAKING:** Remove `provider`, `getMultiAccountBalancesEnabled`, `getCurrentChainId`, and `getNetworkClientById` from configuration options for `AccountTrackerController` ([#4407](https://github.com/MetaMask/core/pull/4407))
  - The provider is now obtained directly from the network controller on demand.
  - The messenger is now used in place of the callbacks.

## [33.0.0]

### Added

- **BREAKING:** Add `messenger` as a constructor option for `AccountTrackerController` ([#4225](https://github.com/MetaMask/core/pull/4225))
- **BREAKING:** Add `messenger` option to `TokenRatesController` ([#4314](https://github.com/MetaMask/core/pull/4314))
  - This messenger must allow the actions `TokensController:getState`, `NetworkController:getNetworkClientById`, `NetworkController:getState`, and `PreferencesController:getState` and allow the events `PreferencesController:stateChange`, `TokensController:stateChange`, and `NetworkController:stateChange`.
- Add types `TokenRatesControllerGetStateAction`, `TokenRatesControllerActions`, `TokenRatesControllerStateChangeEvent`, `TokenRatesControllerEvents`, `TokenRatesControllerMessenger`([#4314](https://github.com/MetaMask/core/pull/4314))
- Add function `getDefaultTokenRatesControllerState` ([#4314](https://github.com/MetaMask/core/pull/4314))
- Add `enable` and `disable` methods to `TokenRatesController` ([#4314](https://github.com/MetaMask/core/pull/4314))
  - These are used to stop and restart polling.
- Export `ContractExchangeRates` type ([#4314](https://github.com/MetaMask/core/pull/4314))
  - Add `AccountTrackerControllerMessenger` type
- **BREAKING:** The `NftController` messenger must now allow `AccountsController:getAccount` and `AccountsController:getSelectedAccount` as messenger actions and `AccountsController:selectedEvmAccountChange` as a messenger event ([#4221](https://github.com/MetaMask/core/pull/4221))
- **BREAKING:** `NftDetectionController` messenger must now allow `AccountsController:getSelectedAccount` as a messenger action ([#4221](https://github.com/MetaMask/core/pull/4221))
- Token price API support for mantle network ([#4376](https://github.com/MetaMask/core/pull/4376))

### Changed

- **BREAKING:** Bump dependency and peer dependency `@metamask/accounts-controller` to `^17.0.0` ([#4413](https://github.com/MetaMask/core/pull/4413))
- **BREAKING:** `TokenRatesController` now inherits from `StaticIntervalPollingController` instead of `StaticIntervalPollingControllerV1` ([#4314](https://github.com/MetaMask/core/pull/4314))
  - The constructor now takes a single options object rather than three arguments. Some options have been removed; see later entries.
- **BREAKING:** Rename `TokenRatesState` to `TokenRatesControllerState`, and convert from `interface` to `type` ([#4314](https://github.com/MetaMask/core/pull/4314))
- The `NftController` now reads the selected address via the `AccountsController`, using the `AccountsController:selectedEvmAccountChange` messenger event to stay up to date ([#4221](https://github.com/MetaMask/core/pull/4221))
- `NftDetectionController` now reads the currently selected account from `AccountsController` instead of `PreferencesController` ([#4221](https://github.com/MetaMask/core/pull/4221))
- Bump `@metamask/keyring-api` to `^8.0.0` ([#4405](https://github.com/MetaMask/core/pull/4405))
- Bump `@metamask/eth-snap-keyring` to `^4.3.1` ([#4405](https://github.com/MetaMask/core/pull/4405))
- Bump `@metamask/keyring-controller` to `^17.1.0` ([#4413](https://github.com/MetaMask/core/pull/4413))

### Removed

- **BREAKING:** Remove `nativeCurrency`, `chainId`, `selectedAddress`, `allTokens`, and `allDetectedTokens` from configuration options for `TokenRatesController` ([#4314](https://github.com/MetaMask/core/pull/4314))
  - The messenger is now used to obtain information from other controllers where this data was originally expected to come from.
- **BREAKING:** Remove `config` property and `configure` method from `TokenRatesController` ([#4314](https://github.com/MetaMask/core/pull/4314))
  - The controller now takes a single options object which can be used for configuration, and configuration is now kept internally.
- **BREAKING:** Remove `notify`, `subscribe`, and `unsubscribe` methods from `TokenRatesController` ([#4314](https://github.com/MetaMask/core/pull/4314))
  - Use the controller messenger for subscribing to and publishing events instead.
- **BREAKING:** Remove `TokenRatesConfig` type ([#4314](https://github.com/MetaMask/core/pull/4314))
  - Some of these properties have been merged into the options that `TokenRatesController` takes.
- **BREAKING:** Remove `NftController` constructor options `selectedAddress`. ([#4221](https://github.com/MetaMask/core/pull/4221))
- **BREAKING:** Remove `AccountTrackerController` constructor options `getIdentities`, `getSelectedAddress` and `onPreferencesStateChange` ([#4225](https://github.com/MetaMask/core/pull/4225))
- **BREAKING:** Remove `value` property from the data for each token in `state.marketData` ([#4364](https://github.com/MetaMask/core/pull/4364))
  - The `price` property should be used instead.

### Fixed

- Prevent unnecessary state updates when executing the `NftController`'s `updateNftMetadata` method by comparing the metadata of fetched NFTs and NFTs in state and synchronizing state updates using a mutex lock. ([#4325](https://github.com/MetaMask/core/pull/4325))
- Prevent the use of market data when not available for a given token ([#4361](https://github.com/MetaMask/core/pull/4361))
- Fix `refresh` method remaining locked indefinitely after it was run successfully. Now lock is released on successful as well as failed runs. ([#4270](https://github.com/MetaMask/core/pull/4270))
- `TokenRatesController` uses checksum instead of lowercase format for token addresses ([#4377](https://github.com/MetaMask/core/pull/4377))

## [32.0.0]

### Changed

- **BREAKING:** Bump minimum Node version to 18.18 ([#3611](https://github.com/MetaMask/core/pull/3611))
- **BREAKING:** Bump dependency and peer dependency `@metamask/accounts-controller` to `^16.0.0` ([#4352](https://github.com/MetaMask/core/pull/4352))
- **BREAKING:** Bump dependency and peer dependency `@metamask/approval-controller` to `^7.0.0` ([#4352](https://github.com/MetaMask/core/pull/4352))
- **BREAKING:** Bump dependency and peer dependency `@metamask/keyring-controller` to `^17.0.0` ([#4352](https://github.com/MetaMask/core/pull/4352))
- **BREAKING:** Bump dependency and peer dependency `@metamask/network-controller` to `^19.0.0` ([#4352](https://github.com/MetaMask/core/pull/4352))
- **BREAKING:** Bump dependency and peer dependency `@metamask/preferences-controller` to `^13.0.0` ([#4352](https://github.com/MetaMask/core/pull/4352))
- Bump `@metamask/base-controller` to `^6.0.0` ([#4352](https://github.com/MetaMask/core/pull/4352))
- Bump `@metamask/controller-utils` to `^11.0.0` ([#4352](https://github.com/MetaMask/core/pull/4352))
- Bump `@metamask/polling-controller` to `^8.0.0` ([#4352](https://github.com/MetaMask/core/pull/4352))

## [31.0.0]

### Added

- **BREAKING:** The `NftDetectionController` now takes a `messenger`, which can be used for communication ([#4312](https://github.com/MetaMask/core/pull/4312))
  - This messenger must allow the following actions `ApprovalController:addRequest`, `NetworkController:getState`, `NetworkController:getNetworkClientById`, and `PreferencesController:getState`, and must allow the events `PreferencesController:stateChange` and `NetworkController:stateChange`
- Add `NftDetectionControllerMessenger` type ([#4312](https://github.com/MetaMask/core/pull/4312))
- Add `NftControllerGetStateAction`, `NftControllerActions`, `NftControllerStateChangeEvent`, and `NftControllerEvents` types ([#4310](https://github.com/MetaMask/core/pull/4310))
- Add `NftController:getState` and `NftController:stateChange` as an available action and event to the `NftController` messenger ([#4310](https://github.com/MetaMask/core/pull/4310))

### Changed

- **BREAKING:** Change `TokensController` to inherit from `BaseController` rather than `BaseControllerV1` ([#4304](https://github.com/MetaMask/core/pull/4304))
  - The constructor now takes a single options object rather than three arguments, and all properties in `config` are now part of options.
- **BREAKING:** Rename `TokensState` type to `TokensControllerState` ([#4304](https://github.com/MetaMask/core/pull/4304))
- **BREAKING:** Make all `TokensController` methods and properties starting with `_` private ([#4304](https://github.com/MetaMask/core/pull/4304))
- **BREAKING:** Convert `Token` from `interface` to `type` ([#4304](https://github.com/MetaMask/core/pull/4304))
- **BREAKING:** Replace `balanceError` property in `Token` with `hasBalanceError`; update `TokenBalancesController` so that it no longer captures the error resulting from getting the balance of an ERC-20 token ([#4304](https://github.com/MetaMask/core/pull/4304))
- **BREAKING:** Change `NftDetectionController` to inherit from `StaticIntervalPollingController` rather than `StaticIntervalPollingControllerV1` ([#4312](https://github.com/MetaMask/core/pull/4312))
  - The constructor now takes a single options object rather than three arguments, and all properties in `config` are now part of options.
- **BREAKING:** Convert `ApiNft`, `ApiNftContract`, `ApiNftLastSale`, and `ApiNftCreator` from `interface` to `type` ([#4312](https://github.com/MetaMask/core/pull/4312))
- **BREAKING:** Change `NftController` to inherit from `BaseController` rather than `BaseControllerV1` ([#4310](https://github.com/MetaMask/core/pull/4310))
  - The constructor now takes a single options object rather than three arguments, and all properties in `config` are now part of options.
- **BREAKING:** Convert `Nft`, `NftContract`, and `NftMetadata` from `interface` to `type` ([#4310](https://github.com/MetaMask/core/pull/4310))
- **BREAKING:** Rename `NftState` to `NftControllerState`, and convert to `type` ([#4310](https://github.com/MetaMask/core/pull/4310))
- **BREAKING:** Rename `getDefaultNftState` to `getDefaultNftControllerState` ([#4310](https://github.com/MetaMask/core/pull/4310))
- **BREAKING:** Bump dependency and peer dependency `@metamask/accounts-controller` to `^15.0.0` ([#4342](https://github.com/MetaMask/core/pull/4342))
- **BREAKING:** Bump dependency and peer dependency `@metamask/approval-controller` to `^6.0.2` ([#4342](https://github.com/MetaMask/core/pull/4342))
- **BREAKING:** Bump dependency and peer dependency `@metamask/keyring-controller` to `^16.1.0` ([#4342](https://github.com/MetaMask/core/pull/4342))
- **BREAKING:** Bump dependency and peer dependency `@metamask/network-controller` to `^18.1.3` ([#4342](https://github.com/MetaMask/core/pull/4342))
- **BREAKING:** Bump dependency and peer dependency `@metamask/preferences-controller` to `^12.0.0` ([#4342](https://github.com/MetaMask/core/pull/4342))
- Change `NftDetectionController` method `detectNfts` so that `userAddress` option is optional ([#4312](https://github.com/MetaMask/core/pull/4312))
  - This will default to the currently selected address as kept by PreferencesController.
- Bump `async-mutex` to `^0.5.0` ([#4335](https://github.com/MetaMask/core/pull/4335))
- Bump `@metamask/polling-controller` to `^7.0.0` ([#4342](https://github.com/MetaMask/core/pull/4342))

### Removed

- **BREAKING:** Remove `config` property and `configure` method from `TokensController` ([#4304](https://github.com/MetaMask/core/pull/4304))
  - The `TokensController` now takes a single options object which can be used for configuration, and configuration is now kept internally.
- **BREAKING:** Remove `notify`, `subscribe`, and `unsubscribe` methods from `TokensController` ([#4304](https://github.com/MetaMask/core/pull/4304))
  - Use the controller messenger for subscribing to and publishing events instead.
- **BREAKING:** Remove `TokensConfig` type ([#4304](https://github.com/MetaMask/core/pull/4304))
  - These properties have been merged into the options that `TokensController` takes.
- **BREAKING:** Remove `config` property and `configure` method from `TokensController` ([#4312](https://github.com/MetaMask/core/pull/4312))
  - `TokensController` now takes a single options object which can be used for configuration, and configuration is now kept internally.
- **BREAKING:** Remove `notify`, `subscribe`, and `unsubscribe` methods from `NftDetectionController` ([#4312](https://github.com/MetaMask/core/pull/4312))
  - Use the controller messenger for subscribing to and publishing events instead.
- **BREAKING:** Remove `chainId` as a `NftDetectionController` constructor argument ([#4312](https://github.com/MetaMask/core/pull/4312))
  - The controller will now read the `networkClientId` from the NetworkController state through the messenger when needed.
- **BREAKING:** Remove `getNetworkClientById` as a `NftDetectionController` constructor argument ([#4312](https://github.com/MetaMask/core/pull/4312))
  - The controller will now call `NetworkController:getNetworkClientId` through the messenger object.
- **BREAKING:** Remove `onPreferencesStateChange` as a `NftDetectionController` constructor argument ([#4312](https://github.com/MetaMask/core/pull/4312))
  - The controller will now call `PreferencesController:stateChange` through the messenger object.
- **BREAKING:** Remove `onNetworkStateChange` as a `NftDetectionController` constructor argument ([#4312](https://github.com/MetaMask/core/pull/4312))
  - The controller will now read the `networkClientId` from the NetworkController state through the messenger when needed.
- **BREAKING:** Remove `getOpenSeaApiKey` as a `NftDetectionController` constructor argument ([#4312](https://github.com/MetaMask/core/pull/4312))
  - This was never used.
- **BREAKING:** Remove `getNftApi` as a `NftDetectionController` constructor argument ([#4312](https://github.com/MetaMask/core/pull/4312))
  - This was never used.
- **BREAKING:** Remove `NftDetectionConfig` type ([#4312](https://github.com/MetaMask/core/pull/4312))
  - These properties have been merged into the options that `NftDetectionController` takes.
- **BREAKING:** Remove `config` property and `configure` method from `NftController` ([#4310](https://github.com/MetaMask/core/pull/4310))
  - `NftController` now takes a single options object which can be used for configuration, and configuration is now kept internally.
- **BREAKING:** Remove `notify`, `subscribe`, and `unsubscribe` methods from `NftController` ([#4310](https://github.com/MetaMask/core/pull/4310))
  - Use the controller messenger for subscribing to and publishing events instead.
- **BREAKING:** Remove `onPreferencesStateChange` as a `NftController` constructor argument ([#4310](https://github.com/MetaMask/core/pull/4310))
  - The controller will now call `PreferencesController:stateChange` through the messenger object.
- **BREAKING:** Remove `onNetworkStateChange` as a `NftController` constructor argument ([#4310](https://github.com/MetaMask/core/pull/4310))
  - The controller will now call `NetworkController:stateChange` through the messenger object.
- **BREAKING:** Remove `NftConfig` type ([#4310](https://github.com/MetaMask/core/pull/4310))
  - These properties have been merged into the options that `NftController` takes.
- **BREAKING:** Remove `config` property and `configure` method from `NftController` ([#4310](https://github.com/MetaMask/core/pull/4310))
  - `NftController` now takes a single options object which can be used for configuration, and configuration is now kept internally.
- **BREAKING:** Remove `hub` property from `NftController` ([#4310](https://github.com/MetaMask/core/pull/4310))
  - Use the controller messenger for subscribing to and publishing events instead.
- **BREAKING:** Modify `TokenListController` so that tokens fetched from the API and stored in state will no longer have `storage` and `erc20` properties ([#4235](https://github.com/MetaMask/core/pull/4235))
  - These properties were never officially supported, but they were present in state anyway.

## [30.0.0]

### Added

- Adds a new field `marketData` to the state of `TokenRatesController` ([#4206](https://github.com/MetaMask/core/pull/4206))
- Adds a new `RatesController` to manage prices for non-EVM blockchains ([#4242](https://github.com/MetaMask/core/pull/4242))

### Changed

- **BREAKING:** Changed price and token API endpoints from `*.metafi.codefi.network` to `*.api.cx.metamask.io` ([#4301](https://github.com/MetaMask/core/pull/4301))
- When fetching token list for Linea Mainnet, use `occurrenceFloor` parameter of 1 instead of 3, and filter tokens to those with a `lineaTeam` aggregator or more than 3 aggregators ([#4253](https://github.com/MetaMask/core/pull/4253))
- **BREAKING:** The NftController messenger must now allow the `NetworkController:getNetworkClientById` action ([#4305](https://github.com/MetaMask/core/pull/4305))
- **BREAKING:** Bump dependency and peer dependency `@metamask/network-controller` to `^18.1.2` ([#4332](https://github.com/MetaMask/core/pull/4332))
- Bump `@metamask/keyring-api` to `^6.1.1` ([#4262](https://github.com/MetaMask/core/pull/4262))

### Removed

- **BREAKING:** Removed `contractExchangeRates` and `contractExchangeRatesByChainId` from the state of `TokenRatesController` ([#4206](https://github.com/MetaMask/core/pull/4206))

### Fixed

- Only update NFT state when metadata actually changes ([#4143](https://github.com/MetaMask/core/pull/4143))

## [29.0.0]

### Added

- Add token detection on 7 more networks ([#4184](https://github.com/MetaMask/core/pull/4184))
  - New supported networks are: cronos, celo, gnosis, fantom, polygon_zkevm, moonbeam, and moonriver

### Changed

- **BREAKING** Changed `NftDetectionController` constructor `options` argument ([#4178](https://github.com/MetaMask/core/pull/4178))
  - Added `options.disabled` and `options.selectedAddress` properties
- **BREAKING** Bump `@metamask/keyring-controller` peer dependency to ^16.0.0 ([#4234](https://github.com/MetaMask/core/pull/4234))
- **BREAKING** Bump `@metamask/accounts-controller` peer dependency to ^14.0.0 ([#4234](https://github.com/MetaMask/core/pull/4234))
- **BREAKING** Bump `@metamask/preferences-controller` peer dependency to ^11.0.0 ([#4234](https://github.com/MetaMask/core/pull/4234))
- Bump `@metamask/keyring-api` to `^6.0.0` ([#4193](https://github.com/MetaMask/core/pull/4193))
- Lower number of tokens returned by API calls ([#4207](https://github.com/MetaMask/core/pull/4207))
  - Limit changed from `200` to `50`
- Bump `@metamask/base-controller` to `^5.0.2` ([#4232](https://github.com/MetaMask/core/pull/4232))
- Bump `@metamask/approval-controller` to `^6.0.2` ([#4234](https://github.com/MetaMask/core/pull/4234))
- Bump `@metamask/polling-controller` to `^6.0.2` ([#4234](https://github.com/MetaMask/core/pull/4234))

## [28.0.0]

### Added

- Add reservoir migration ([#4030](https://github.com/MetaMask/core/pull/4030))

### Changed

- Fix getting nft tokenURI ([#4136](https://github.com/MetaMask/core/pull/4136))
- **BREAKING** Bump peer dependency on `@metamask/keyring-controller` ([#4090](https://github.com/MetaMask/core/pull/4090))
- Fix token detection during account change ([#4133](https://github.com/MetaMask/core/pull/4133))
- Fix update nft metadata when toggles off ([#4096](https://github.com/MetaMask/core/pull/4096))
- Adds `tokenMethodIncreaseAllowance` ([#4069](https://github.com/MetaMask/core/pull/4069))
- Fix mantle token mispriced ([#4045](https://github.com/MetaMask/core/pull/4045))

## [27.2.0]

### Added

- `CodefiTokenPricesServiceV2` exports `SUPPORTED_CHAIN_IDS`, an array of chain IDs supported by Codefi Price API V2. ([#4079](https://github.com/MetaMask/core/pull/4079))

- Added `tokenURI` key to `compareNftMetadata` function to compare nft metadata entries with. ([#3856](https://github.com/MetaMask/core/pull/3856))

## [27.1.0]

### Added

- Add `updateNftMetadata` method to `NftController` to update metadata for the requested NFTs ([#4008](https://github.com/MetaMask/core/pull/4008))

## [27.0.1]

### Fixed

- Fix `types` field in `package.json` ([#4047](https://github.com/MetaMask/core/pull/4047))

## [27.0.0]

### Added

- **BREAKING**: Add ESM build ([#3998](https://github.com/MetaMask/core/pull/3998))
  - It's no longer possible to import files from `./dist` directly.

### Changed

- **BREAKING:** Bump dependency and peer dependency on `@metamask/accounts-controller` to `^12.0.0` ([#4039](https://github.com/MetaMask/core/pull/4039))
- **BREAKING:** Bump dependency and peer dependency on `@metamask/approval-controller` to `^6.0.0` ([#4039](https://github.com/MetaMask/core/pull/4039))
- **BREAKING:** Bump `@metamask/base-controller` to `^5.0.0` ([#4039](https://github.com/MetaMask/core/pull/4039))
  - This version has a number of breaking changes. See the changelog for more.
- **BREAKING:** Bump dependency and peer dependency on `@metamask/keyring-controller` to `^14.0.0` ([#4039](https://github.com/MetaMask/core/pull/4039))
- **BREAKING:** Bump dependency and peer dependency on `@metamask/network-controller` to `^18.0.0` ([#4039](https://github.com/MetaMask/core/pull/4039))
- **BREAKING:** Bump dependency and peer dependency on `@metamask/preferences-controller` to `^9.0.0` ([#4039](https://github.com/MetaMask/core/pull/4039))
- Relax `TokensControllerGetStateAction` and `TokensControllerStateChangeEvent` types so that they no longer constrain the `TokensController` state in the action handler and event payload to `Record<string, Json>` ([#3949](https://github.com/MetaMask/core/pull/3949))
- Bump `@metamask/controller-utils` to `^9.0.0` ([#4039](https://github.com/MetaMask/core/pull/4039))
- Bump `@metamask/polling-controller` to `^6.0.0` ([#4039](https://github.com/MetaMask/core/pull/4039))

## [26.0.0]

### Added

- **BREAKING:** `TokenDetectionController` newly subscribes to the `PreferencesController:stateChange`, `AccountsController:selectedAccountChange`, `KeyringController:lock`, and `KeyringController:unlock` events, and allows messenger actions `AccountsController:getSelectedAccount`, `NetworkController:getNetworkClientById`, `NetworkController:getNetworkConfigurationByNetworkClientId`, `NetworkController:getState`, `KeyringController:getState`, `PreferencesController:getState`, `TokenListController:getState`, `TokensController:getState`, and `TokensController:addDetectedTokens` ([#3775](https://github.com/MetaMask/core/pull/3775/), [#3923](https://github.com/MetaMask/core/pull/3923/), [#3938](https://github.com/MetaMask/core/pull/3938))
- `TokensController` now exports `TokensControllerActions`, `TokensControllerGetStateAction`, `TokensControllerAddDetectedTokensAction`, `TokensControllerEvents`, and `TokensControllerStateChangeEvent` ([#3690](https://github.com/MetaMask/core/pull/3690/))

### Changed

- **BREAKING:** Add `@metamask/accounts-controller` `^11.0.0` as dependency and peer dependency ([#3775](https://github.com/MetaMask/core/pull/3775/), [#4007](https://github.com/MetaMask/core/pull/4007))
- **BREAKING:** Add `@metamask/keyring-controller` `^13.0.0` as dependency and peer dependency ([#3775](https://github.com/MetaMask/core/pull/3775), [#4007](https://github.com/MetaMask/core/pull/4007))
- **BREAKING:** Bump `@metamask/preferences-controller` dependency and peer dependency to `^8.0.0` ([#4007](https://github.com/MetaMask/core/pull/4007))
- **BREAKING:** `TokenDetectionController` is merged with `DetectTokensController` from the `metamask-extension` repo ([#3775](https://github.com/MetaMask/core/pull/3775/), [#3923](https://github.com/MetaMask/core/pull/3923)), ([#3938](https://github.com/MetaMask/core/pull/3938))
  - **BREAKING:** `TokenDetectionController` now resets its polling interval to the default value of 3 minutes when token detection is triggered by external controller events `KeyringController:unlock`, `TokenListController:stateChange`, `PreferencesController:stateChange`, `AccountsController:selectedAccountChange`.
  - **BREAKING:** `TokenDetectionController` now refetches tokens on `NetworkController:networkDidChange` if the `networkClientId` is changed instead of `chainId`.
  - **BREAKING:** `TokenDetectionController` cannot initiate polling or token detection if `KeyringController` state is locked.
  - **BREAKING:** The `detectTokens` method input option `accountAddress` has been renamed to `selectedAddress`.
  - **BREAKING:** The `detectTokens` method now excludes tokens that are already included in the `TokensController`'s `detectedTokens` list from the batch of incoming tokens it sends to the `TokensController` `addDetectedTokens` method.
  - **BREAKING:** The constructor for `TokenDetectionController` expects a new required property `trackMetaMetricsEvent`, which defines the callback that is called in the `detectTokens` method.
  - **BREAKING:** In Mainnet, even if the `PreferenceController`'s `useTokenDetection` option is set to false, automatic token detection is performed on the legacy token list (token data from the contract-metadata repo).
  - **BREAKING:** The `TokensState` type is now defined as a type alias rather than an interface. ([#3690](https://github.com/MetaMask/core/pull/3690/))
    - This is breaking because it could affect how this type is used with other types, such as `Json`, which does not support TypeScript interfaces.
  - The constructor option `selectedAddress` no longer defaults to `''` if omitted. Instead, the correct address is assigned using the `AccountsController:getSelectedAccount` messenger action.
- **BREAKING:** Change type of `provider` property in `AssetsContractController` from `any` to `Provider` from `@metamask/network-controller` ([#3818](https://github.com/MetaMask/core/pull/3818))
- **BREAKING:** Change type of `provider` property in `TokensController` from `any` to `Provider` from `@metamask/network-controller` ([#3818](https://github.com/MetaMask/core/pull/3818))
- Bump `@metamask/approval-controller` to `^5.1.3` ([#4007](https://github.com/MetaMask/core/pull/4007))
- Bump `@metamask/controller-utils` to `^8.0.4` ([#4007](https://github.com/MetaMask/core/pull/4007))
- Bump `@metamask/ethjs-unit` to `^0.3.0` ([#3897](https://github.com/MetaMask/core/pull/3897))
- Bump `@metamask/network-controller` to `^17.2.1` ([#4007](https://github.com/MetaMask/core/pull/4007))
- Bump `@metamask/polling-controller` to `^5.0.1` ([#4007](https://github.com/MetaMask/core/pull/4007))
- Bump `@metamask/rpc-errors` to `^6.2.1` ([#3970](https://github.com/MetaMask/core/pull/3970), [#3954](https://github.com/MetaMask/core/pull/3954))
- Replace `ethereumjs-util` with `@ethereumjs/util` and `bn.js` ([#3943](https://github.com/MetaMask/core/pull/3943))
- Update `CodefiTokenPricesServiceV2` so that requests to the price API now use the `No-Cache` HTTP header ([#3939](https://github.com/MetaMask/core/pull/3939))

### Removed

- **BREAKING:** `TokenDetectionController` constructor no longer accepts options `networkClientId`, `onPreferencesStateChange`, `getPreferencesState`, `getTokensState`, or `addDetectedTokens` ([#3690](https://github.com/MetaMask/core/pull/3690/), [#3775](https://github.com/MetaMask/core/pull/3775/), [#3938](https://github.com/MetaMask/core/pull/3938))
- **BREAKING:** `TokenDetectionController` no longer allows the `NetworkController:stateChange` event. ([#3775](https://github.com/MetaMask/core/pull/3775/))
  - The `NetworkController:networkDidChange` event can be used instead.
- **BREAKING:** `TokenDetectionController` constructor no longer accepts options `networkClientId`, `onPreferencesStateChange`, `getPreferencesState`, `getTokensState`, or `addDetectedTokens` ([#3690](https://github.com/MetaMask/core/pull/3690/), [#3775](https://github.com/MetaMask/core/pull/3775/), [#3938](https://github.com/MetaMask/core/pull/3938))
- **BREAKING:** `TokenBalancesController` constructor no longer accepts options `onTokensStateChange`, `getSelectedAddress` ([#3690](https://github.com/MetaMask/core/pull/3690/))

### Fixed

- `TokenDetectionController.detectTokens()` now reads the chain ID keyed state properties from `TokenListController` and `TokensController` rather than incorrectly using the globally selected state properties when a network client ID is passed ([#3914](https://github.com/MetaMask/core/pull/3914))
- Fix `PreferencesController` state listener in `NftDetectionController` so that NFT detection is not run when any preference changes, but only when NFT detection is enabled ([#3917](https://github.com/MetaMask/core/pull/3917))
- Fix `isTokenListSupportedForNetwork` so that it returns false for chain 1337 ([#3777](https://github.com/MetaMask/core/pull/3777))
  - When used in combination with `TokensController`, this makes it possible to import an ERC-20 token on a locally run chain.

## [25.0.0]

### Added

- Add Linea to price api supported chains ([#3797](https://github.com/MetaMask/core/pull/3797))

### Changed

- **BREAKING:** Convert `TokenBalancesController` to `BaseControllerV2` ([#3750](https://github.com/MetaMask/core/pull/3750))
  - The constructor parameters have changed; rather than accepting a "config" parameter for interval and tokens we now pass both values as controller options, and a "state" parameter, there is now just a single object for all constructor arguments. This object has a mandatory `messenger` and an optional `state`, `tokens`, `interval` properties a disabled property has also been added.
  - State now saves tokens balances as strings and not as a BNs.
  - Additional BN export has been removed as it was intended to be removed in the next major release.
- **BREAKING:** Bump `@metamask/approval-controller` peer dependency to `^5.1.2` ([#3821](https://github.com/MetaMask/core/pull/3821))
- **BREAKING:** Bump `@metamask/network-controller` peer dependency to `^17.2.0` ([#3821](https://github.com/MetaMask/core/pull/3821))
- **BREAKING:** Bump `@metamask/preferences-controller` peer dependency to `^7.0.0` ([#3821](https://github.com/MetaMask/core/pull/3821))
- Bump `@metamask/utils` to `^8.3.0` ([#3769](https://github.com/MetaMask/core/pull/3769))
- Bump `@metamask/base-controller` to `^4.1.1` ([#3760](https://github.com/MetaMask/core/pull/3760), [#3821](https://github.com/MetaMask/core/pull/3821))
- Bump `@metamask/controller-utils` to `^8.0.2` ([#3821](https://github.com/MetaMask/core/pull/3821))
- Bump `@metamask/polling-controller` to `^5.0.0` ([#3821](https://github.com/MetaMask/core/pull/3821))

## [24.0.0]

### Added

- Add `getDefaultTokenListState` function to `TokenListController` ([#3744](https://github.com/MetaMask/core/pull/3744))
- Add `getDefaultNftState` function to the `NftController` ([#3742](https://github.com/MetaMask/core/pull/3742))
- Add `getDefaultTokensState` function to the `TokensController` ([#3743](https://github.com/MetaMask/core/pull/3743))

### Changed

- **BREAKING:** Bump `@metamask/preferences-controller` to ^6.0.0
- Price API perf improvements ([#3753](https://github.com/MetaMask/core/pull/3753), [#3755](https://github.com/MetaMask/core/pull/3755))
  - Reduce token batch size from 100 to 30
  - Sort token addresses in query params for more cache hits

## [23.1.0]

### Added

- Add support to `CodefiTokenPricesServiceV2` for tracking degraded service ([#3691](https://github.com/MetaMask/core/pull/3691))
  - The constructor has two new options: `onDegraded` and `degradedThreshold`. `onDegraded` is an event handler for instances of degraded service (i.e. failed or slow requests), and `degradedThreshold` determines how slow a request has to be before we consider service to be degraded.

## [23.0.0]

### Added

- Add `onBreak` handler to `CodefiTokenPricesServiceV2` ([#3677](https://github.com/MetaMask/core/pull/3677))
  - This allows listening for "circuit breaks", which can indicate an outage. Useful for metrics.
- Add `fetchTokenContractExchangeRates` utility method ([#3657](https://github.com/MetaMask/core/pull/3657))
- `TokenListController` now exports a `TokenListControllerMessenger` type ([#3609](https://github.com/MetaMask/core/pull/3609)).
- `TokenDetectionController` exports types `TokenDetectionControllerMessenger`, `TokenDetectionControllerActions`, `TokenDetectionControllerGetStateAction`, `TokenDetectionControllerEvents`, `TokenDetectionControllerStateChangeEvent` ([#3609](https://github.com/MetaMask/core/pull/3609)).
- Add `enable` and `disable` methods to `TokenDetectionController`, which control whether the controller is able to make polling requests or all of its network calls are blocked. ([#3609](https://github.com/MetaMask/core/pull/3609)).
  - Note that if the controller is initiated without the `disabled` constructor option set to `false`, the `enable` method will need to be called before the controller can make polling requests in response to subscribed events.

### Changed

- **BREAKING:** Bump `@metamask/approval-controller` dependency and peer dependency from `^5.1.0` to `^5.1.1` ([#3695](https://github.com/MetaMask/core/pull/3695))
- **BREAKING:** Bump `@metamask/network-controller` dependency and peer dependency from `^17.0.0` to `^17.1.0` ([#3695](https://github.com/MetaMask/core/pull/3695))
- **BREAKING:** Bump `@metamask/preferences-controller` dependency and peer dependency from `^5.0.0` to `^5.0.1` ([#3695](https://github.com/MetaMask/core/pull/3695))
- **BREAKING:** Update `OpenSeaV2Contract` type, renaming `supply` to `total_supply` ([#3692](https://github.com/MetaMask/core/pull/3692))
- **BREAKING:** `TokenDetectionController` is upgraded to extend `BaseControllerV2` and `StaticIntervalPollingController` ([#3609](https://github.com/MetaMask/core/pull/3609)).
  - The constructor now expects an options object as its only argument, with required properties `messenger`, `networkClientId`, required callbacks `onPreferencesStateChange`, `getBalancesInSingleCall`, `addDetectedTokens`, `getTokenState`, `getPreferencesState`, and optional properties `disabled`, `interval`, `selectedAddress`.
- Bump `@metamask/base-controller` to `^4.0.1` ([#3695](https://github.com/MetaMask/core/pull/3695))
- Bump `@metamask/polling-controller` to `^4.0.0` ([#3695](https://github.com/MetaMask/core/pull/3695))
- Bump `cockatiel` from `3.1.1` to `^3.1.2` ([#3682](https://github.com/MetaMask/core/pull/3682))
- Bump `@metamask/controller-utils` from `8.0.0` to `^8.0.1` ([#3695](https://github.com/MetaMask/core/pull/3695))

### Fixed

- Fix error caused by OpenSea API rename of `supply` to `total_supply` ([#3692](https://github.com/MetaMask/core/pull/3692))
- Fix `CodefiTokenPricesServiceV2` support for Shiden ([#3683](https://github.com/MetaMask/core/pull/3683))
- Improve how `CodefiTokenPricesServiceV2` handles token price update failures ([#3687](https://github.com/MetaMask/core/pull/3687))
  - Previously a single failed token price update would prevent all other token prices from updating as well. With this update, we log and error and continue when we fail to update a token price, ensuring the others still get updated.

## [22.0.0]

### Changed

- **BREAKING:** OpenSea V2 API is used instead of V1 ([#3654](https://github.com/MetaMask/core/pull/3654))
  - `NftDetectionController` constructor now requires the `NftController.getNftApi` function.
  - NFT controllers will no longer return `last_sale` information for NFTs fetched after the OpenSea V2 update

## [21.0.0]

### Added

- Add `CodefiTokenPricesServiceV2` ([#3600](https://github.com/MetaMask/core/pull/3600), [#3655](https://github.com/MetaMask/core/pull/3655), [#3655](https://github.com/MetaMask/core/pull/3655))
  - This class can be used for the new `tokenPricesService` argument for TokenRatesController. It uses a MetaMask API to fetch prices for tokens instead of CoinGecko.
  - The `CodefiTokenPricesServiceV2` will retry if the token price update fails
    - We retry each request up to 3 times using a randomized exponential backoff strategy
    - If the token price update still fails 12 times consecutively (3 update attempts, each of which has 4 calls due to retries), we stop trying for 30 minutes before we try again.
- Add polling by `networkClientId` to `AccountTrackerController` ([#3586](https://github.com/MetaMask/core/pull/3586))
  - A new state property, `accountByChainId` has been added for keeping track of account balances across chains
  - `AccountTrackerController` implements `PollingController` and can now poll by `networkClientId` via the new methods `startPollingByNetworkClientId`, `stopPollingByPollingToken`, and `stopPollingByPollingToken`.
  - `AccountTrackerController` accepts an optional `networkClientId` value on the `refresh` method
  - `AccountTrackerController` accepts an optional `networkClientId` value as the last parameter of the `syncBalanceWithAddresses` method
- Support token detection on Base and zkSync ([#3584](https://github.com/MetaMask/core/pull/3584))
- Support token detection on Arbitrum and Optimism ([#2035](https://github.com/MetaMask/core/pull/2035))

### Changed

- **BREAKING:** `TokenRatesController` now takes a required argument `tokenPricesService` ([#3600](https://github.com/MetaMask/core/pull/3600))
  - This object is responsible for fetching the prices for tokens held by this controller.
- **BREAKING:** Update signature of `TokenRatesController.updateExchangeRatesByChainId` ([#3600](https://github.com/MetaMask/core/pull/3600), [#3653](https://github.com/MetaMask/core/pull/3653))
  - Change the type of `tokenAddresses` from `string[]` to `Hex[]`
- **BREAKING:** `AccountTrackerController` constructor params object requires `getCurrentChainId` and `getNetworkClientById` hooks ([#3586](https://github.com/MetaMask/core/pull/3586))
  - These are needed for the new "polling by `networkClientId`" feature
- **BREAKING:** `AccountTrackerController` has a new required state property, `accountByChainId`([#3586](https://github.com/MetaMask/core/pull/3586))
  - This is needed to track balances accross chains. It was introduced for the "polling by `networkClientId`" feature, but is useful on its own as well.
- **BREAKING:** `AccountTrackerController` adds a mutex to `refresh` making it only possible for one call to be executed at time ([#3586](https://github.com/MetaMask/core/pull/3586))
- **BREAKING:** `TokensController.watchAsset` now performs on-chain validation of the asset's symbol and decimals, if they're defined in the contract ([#1745](https://github.com/MetaMask/core/pull/1745))
  - The `TokensController` constructor no longer accepts a `getERC20TokenName` option. It was no longer needed due to this change.
  - Add new method `_getProvider`, though this is intended for internal use and should not be called externally.
  - Additionally, if the symbol and decimals are defined in the contract, they are no longer required to be passed to `watchAsset`
- **BREAKING:** Update controllers that rely on provider to listen to `NetworkController:networkDidChange` instead of `NetworkController:stateChange` ([#3610](https://github.com/MetaMask/core/pull/3610))
  - The `networkDidChange` event is safer in cases where the provider is used because the provider is guaranteed to have been updated by the time that event is emitted. The same is not true of the `stateChange` event.
  - The following controllers now accept a `onNetworkDidChange` constructor option instead of a `onNetworkStateChange` option:
    - `TokensController`
    - `AssetsContractController`
- Update `@metamask/polling-controller` to v3 ([#3636](https://github.com/MetaMask/core/pull/3636))
  - This update adds two new methods to each polling controller: `_startPollingByNetworkClientId` and `_stopPollingByPollingTokenSetId`. These methods are intended for internal use, and should not be called directly.
  - The affected controllers are:
    - `AccountTrackerController`
    - `CurrencyRateController`
    - `NftDetectionController`
    - `TokenDetectionController`
    - `TokenListController`
    - `TokenRatesController`
- Update `@metamask/controller-utils` to v7 ([#3636](https://github.com/MetaMask/core/pull/3636))
- Update `TokenListController` to fetch prefiltered set of tokens from the API, reducing response data and removing the need for filtering logic ([#2054](https://github.com/MetaMask/core/pull/2054))
- Update `TokenRatesController` to request token rates from the Price API in batches of 100 ([#3650](https://github.com/MetaMask/core/pull/3650))
- Add dependencies `cockatiel` and `lodash` ([#3586](https://github.com/MetaMask/core/pull/3586), [#3655](https://github.com/MetaMask/core/pull/3655))

### Removed

- **BREAKING:** Remove `fetchExchangeRate` method from TokenRatesController ([#3600](https://github.com/MetaMask/core/pull/3600))
  - This method (not to be confused with `updateExchangeRate`, which is still present) was only ever intended to be used internally and should not be accessed directly.
- **BREAKING:** Remove `getChainSlug` method from TokenRatesController ([#3600](https://github.com/MetaMask/core/pull/3600))
  - This method was previously used in TokenRatesController to access the CoinGecko API. There is no equivalent.
- **BREAKING:** Remove `CoinGeckoResponse` and `CoinGeckoPlatform` types ([#3600](https://github.com/MetaMask/core/pull/3600))
  - These types were previously used in TokenRatesController to represent data returned from the CoinGecko API. There is no equivalent.
- **BREAKING:** The TokenRatesController now only supports updating and polling rates for tokens tracked by the TokensController ([#3639](https://github.com/MetaMask/core/pull/3639))
  - The `tokenAddresses` option has been removed from `startPollingByNetworkClientId`
  - The `tokenContractAddresses` option has been removed from `updateExchangeRatesByChainId`
- **BREAKING:** `TokenRatesController.fetchAndMapExchangeRates` is no longer exposed publicly ([#3621](https://github.com/MetaMask/core/pull/3621))

### Fixed

- Prevent `TokenRatesController` from making redundant token rate updates when tokens change ([#3647](https://github.com/MetaMask/core/pull/3647), [#3663](https://github.com/MetaMask/core/pull/3663))
  - Previously, token rates would be re-fetched for the globally selected network on all TokensController state changes, but now token rates are always performed for a deduplicated and normalized set of addresses, and changes to this set determine whether rates should be re-fetched.
- Prevent redundant overlapping token rate updates in `TokenRatesController` ([#3635](https://github.com/MetaMask/core/pull/3635))
- Fix `TokenRatesController` bug where the `contractExchangeRates` state would sometimes be stale after calling `updateExchangeRatesByChainId` ([#3624](https://github.com/MetaMask/core/pull/3624))
- Make `TokenRatesController.updateExchangeRatesByChainId` respect `disabled` state ([#3596](https://github.com/MetaMask/core/pull/3596))
- Fix error in `NftController` when attempt to get NFT information from on-chain fails, and ensure metadata always contains contract address and blank `name` field ([#3629](https://github.com/MetaMask/core/pull/3629))
  - When fetching on-chain NFT information fails, we now proceed with whatever we have (either the OpenSea metadata, or a blank metadata object)
  - Previously, if we were unable to retrieve NFT metadata from on-chain or OpenSea, the returned NFT metadata would be missing a `name` field and the contract address. Now the returned metadata always has those entries, though the `name` is set to `null`.
  - This affects `watchNft` and `addNft` methods

## [20.0.0]

### Added

- **BREAKING**: `TokenRatesControllerState` now has required `contractExchangeRatesByChainId` property which an object keyed by `chainId` and `nativeCurrency` ([#2015](https://github.com/MetaMask/core/pull/2015))
- **BREAKING**: `TokenRatesController` constructor params now requires `getNetworkClientById` ([#2015](https://github.com/MetaMask/core/pull/2015))
- Add types `CurrencyRateControllerEvents` and `CurrencyRateControllerActions` ([#2029](https://github.com/MetaMask/core/pull/2029))
- Add polling-related methods to TokenRatesController ([#2015](https://github.com/MetaMask/core/pull/2015))
  - `startPollingByNetworkClientId`
  - `stopPollingByPollingToken`
  - `stopAllPolling`
  - `_executePoll`
- Add `updateExchangeRatesByChainId` method to TokenRatesController ([#2015](https://github.com/MetaMask/core/pull/2015))
  - This is a lower-level version of `updateExchangeRates` that takes chain ID, native currency, and token addresses.
- `TokenRatesController` constructor params now accepts optional `interval` and `threshold` ([#2015](https://github.com/MetaMask/core/pull/2015))
- `TokenRatesController.fetchExchangeRate()` now accepts an optional `tokenAddresses` as the last parameter ([#2015](https://github.com/MetaMask/core/pull/2015))
- `TokenRatesController.getChainSlug()` now accepts an optional `chainId` parameter ([#2015](https://github.com/MetaMask/core/pull/2015))
- `TokenRatesController.fetchAndMapExchangeRates()` now accepts an optional `tokenAddresses` as the last parameter ([#2015](https://github.com/MetaMask/core/pull/2015))

### Changed

- **BREAKING:** Bump dependency on `@metamask/base-controller` to ^4.0.0 ([#2063](https://github.com/MetaMask/core/pull/2063))
  - This is breaking because the type of the `messenger` has backward-incompatible changes. See the changelog for this package for more.
- Bump `@metamask/approval-controller` to ^5.0.0 ([#2063](https://github.com/MetaMask/core/pull/2063))
- Bump `@metamask/controller-utils` to ^6.0.0 ([#2063](https://github.com/MetaMask/core/pull/2063))
- Bump `@metamask/network-controller` to ^17.0.0 ([#2063](https://github.com/MetaMask/core/pull/2063))
- Bump `@metamask/polling-controller` to ^2.0.0 ([#2063](https://github.com/MetaMask/core/pull/2063))
- Bump `@metamask/preferences-controller` to ^5.0.0 ([#2063](https://github.com/MetaMask/core/pull/2063))

## [19.0.0]

### Changed

- **BREAKING:** Bump dependency and peer dependency on `@metamask/network-controller` to ^16.0.0
- Add optional `networkClientId` and `userAddress` args to remaining `NftController` public methods ([#2006](https://github.com/MetaMask/core/pull/2006))
  - `watchNft`, `removeNft`, `removeAndIgnoreNft`, `removeNftContract`, `updateNftFavoriteStatus`, and `checkAndUpdateAllNftsOwnershipStatus` methods on `NftController` all now accept an optional options object argument containing `networkClientId` and `userAddress` to identify where in state to mutate.
  - **BREAKING**: `addNft` no longer accepts a `chainId` property in its options argument since this value can be retrieved by the `networkClientId` property and is therefore redundant.
  - **BREAKING**: The third and fourth arguments on NftController's `addNftVerifyOwnership` method, have been replaced with an options object containing optional properties `networkClientId`, `userAddress` and `source`. This method signature is more aligned with the options pattern for passing `networkClientId` and `userAddress` on this controller and elsewhere.
  - **BREAKING**: `checkAndUpdateSingleNftOwnershipStatus` on NftController no longer accepts a `chainId` in its options argument. This is replaced with an optional `networkClientId` property which can be used to fetch chainId.
    **\*BREAKING**: The fourth argument of the `isNftOwner` method on `NftController` is now an options object with an optional `networkClientId` property. This method signature is more aligned with the options pattern for passing `networkClientId` on this controller and elsewhere.
  - **BREAKING**: `validateWatchNft` method on `NftController` is now private.
  - **BREAKING**: `detectNfts` on `NftDetectionController` now accepts a single object argument with optional properties `networkClientId` and `userAddress`, rather than taking these as two sequential arguments.
- Bump dependency `@metamask/eth-query` from ^3.0.1 to ^4.0.0 ([#2028](https://github.com/MetaMask/core/pull/2028))
- Bump dependency on `@metamask/polling-controller` to ^1.0.2
- Bump `@metamask/utils` from 8.1.0 to 8.2.0 ([#1957](https://github.com/MetaMask/core/pull/1957))

### Fixed

- Add name and symbol to the payload returned by the `ERC1155Standard` class `getDetails` method for `ERC1155` contracts ([#1727](https://github.com/MetaMask/core/pull/1727))

## [18.0.0]

### Changed

- **BREAKING**: `CurrencyRateController` is now keyed by `nativeCurrency` (i.e. ticker) for `conversionDate`, `conversionRate`, and `usdConversionRate` in the `currencyRates` object. `nativeCurrency`, `pendingNativeCurrency`, and `pendingCurrentCurrency` have been removed.
  - ```
    export type CurrencyRateState = {
      currentCurrency: string;
      currencyRates: Record<
        string, // nativeCurrency
        {
          conversionDate: number | null;
          conversionRate: number | null;
          usdConversionRate: number | null;
        }
      >;
    };
    ```
- **BREAKING**: `CurrencyRateController` now extends `PollingController` ([#1805](https://github.com/MetaMask/core/pull/1805))
  - `start()` and `stop()` methods replaced with `startPollingByNetworkClientId()`, `stopPollingByPollingToken()`, and `stopAllPolling()`
- **BREAKING:** `CurrencyRateController` now sends the `NetworkController:getNetworkClientById` action via messaging controller ([#1805](https://github.com/MetaMask/core/pull/1805))

### Fixed

- Parallelize network requests in assets controllers for performance enhancement ([#1801](https://github.com/MetaMask/core/pull/1801))
- Fix token detection on accounts when user changes account after token detection request is inflight ([#1848](https://github.com/MetaMask/core/pull/1848))

## [17.0.0]

### Changed

- **BREAKING:** Bump dependency on `@metamask/polling-controller` to ^1.0.0
- Bump dependency and peer dependency on `@metamask/network-controller` to ^15.1.0

## [16.0.0]

### Added

- Add way to start and stop different polling sessions for the same network client ID by providing extra scoping data ([#1776](https://github.com/MetaMask/core/pull/1776))
  - Add optional second argument to `stopPollingByPollingToken` (formerly `stopPollingByNetworkClientId`)
  - Add optional second argument to `onPollingCompleteByNetworkClientId`
- Add support for token detection for Linea mainnet and Linea Goerli ([#1799](https://github.com/MetaMask/core/pull/1799))

### Changed

- **BREAKING:** Bump dependency and peer dependency on `@metamask/network-controller` to ^15.0.0
- **BREAKING:** Make `executePoll` in TokenListController private ([#1810](https://github.com/MetaMask/core/pull/1810))
- **BREAKING:** Update TokenListController to rename `stopPollingByNetworkClientId` to `stopPollingByPollingToken` ([#1810](https://github.com/MetaMask/core/pull/1810))
- Add missing dependency on `@metamask/polling-controller` ([#1831](https://github.com/MetaMask/core/pull/1831))
- Bump dependency and peer dependency on `@metamask/approval-controller` to ^4.0.1
- Bump dependency and peer dependency on `@metamask/preferences-controller` to ^4.4.3
- Fix support for NFT metadata stored outside IPFS ([#1772](https://github.com/MetaMask/core/pull/1772))

## [15.0.0]

### Changed

- **BREAKING**: `NftController` now expects `getNetworkClientById` in constructor options ([#1698](https://github.com/MetaMask/core/pull/1698))
- **BREAKING**: `NftController.addNft` function signature has changed ([#1698](https://github.com/MetaMask/core/pull/1698))
  - Previously
    ```
    address: string,
    tokenId: string,
    nftMetadata?: NftMetadata,
    accountParams?: {
      userAddress: string;
      chainId: Hex;
    },
    source = Source.Custom,
    ```
    now:
    ```
    tokenAddress: string,
    tokenId: string,
    {
      nftMetadata?: NftMetadata;
      chainId?: Hex; // extracts from AccountParams
      userAddress?: string // extracted from AccountParams
      source?: Source;
      networkClientId?: NetworkClientId; // new
    },
    ```
- `NftController.addNftVerifyOwnership`: Now accepts optional 3rd argument `networkClientId` which is used to fetch NFT metadata and determine by which chainId the added NFT should be stored in state. Also accepts optional 4th argument `source` used for metrics to identify the flow in which the NFT was added to the wallet. ([#1698](https://github.com/MetaMask/core/pull/1698))
- `NftController.isNftOwner`: Now accepts optional `networkClientId` which is used to instantiate the provider for the correct chain and call the NFT contract to verify ownership ([#1698](https://github.com/MetaMask/core/pull/1698))
- `NftController.addNft` will use the chainId value derived from `networkClientId` if provided ([#1698](https://github.com/MetaMask/core/pull/1698))
- `NftController.watchNft` options now accepts optional `networkClientId` which is used to fetch NFT metadata and determine by which chainId the added NFT should be stored in state ([#1698](https://github.com/MetaMask/core/pull/1698))
- Bump dependency on `@metamask/utils` to ^8.1.0 ([#1639](https://github.com/MetaMask/core/pull/1639))
- Bump dependency and peer dependency on `@metamask/approval-controller` to ^4.0.0
- Bump dependency on `@metamask/base-controller` to ^3.2.3
- Bump dependency on `@metamask/controller-utils` to ^5.0.2
- Bump dependency and peer dependency on `@metamask/network-controller` to ^14.0.0

### Fixed

- Fix bug in TokensController where batched `addToken` overwrote each other because mutex was acquired after reading state ([#1768](https://github.com/MetaMask/core/pull/1768))

## [14.0.0]

### Changed

- Update TypeScript to v4.8.x ([#1718](https://github.com/MetaMask/core/pull/1718))
- Update `@metamask/rpc-errors` to `^6.0.0` ([#1690](https://github.com/MetaMask/core/pull/1690))

### Removed

- **BREAKING:** Remove AbortController polyfill
  - This package now assumes that the AbortController global exists

## [13.0.0]

### Changed

- **BREAKING**: `TokensController` now expects `getNetworkClientById` in constructor options ([#1676](https://github.com/MetaMask/core/pull/1676))
- **BREAKING**: `TokensController.addToken` now accepts a single options object ([#1676](https://github.com/MetaMask/core/pull/1676))
  ```
    {
      address: string;
      symbol: string;
      decimals: number;
      name?: string;
      image?: string;
      interactingAddress?: string;
      networkClientId?: NetworkClientId;
    }
  ```
- **BREAKING:** Bump peer dependency on `@metamask/network-controller` to ^13.0.0 ([#1633](https://github.com/MetaMask/core/pull/1633))
- **CHANGED**: `TokensController.addToken` will use the chain ID value derived from state for `networkClientId` if provided ([#1676](https://github.com/MetaMask/core/pull/1676))
- **CHANGED**: `TokensController.addTokens` now accepts an optional `networkClientId` as the last parameter ([#1676](https://github.com/MetaMask/core/pull/1676))
- **CHANGED**: `TokensController.addTokens` will use the chain ID value derived from state for `networkClientId` if provided ([#1676](https://github.com/MetaMask/core/pull/1676))
- **CHANGED**: `TokensController.watchAsset` options now accepts optional `networkClientId` which is used to get the ERC-20 token name if provided ([#1676](https://github.com/MetaMask/core/pull/1676))
- Bump dependency on `@metamask/controller-utils` to ^5.0.0 ([#1633](https://github.com/MetaMask/core/pull/1633))
- Bump dependency on `@metamask/preferences-controller` to ^4.4.1 ([#1676](https://github.com/MetaMask/core/pull/1676))

## [12.0.0]

### Added

- Add `AssetsContractController` methods `getProvider`, `getChainId`, `getERC721Standard`, and `getERC1155Standard` ([#1638](https://github.com/MetaMask/core/pull/1638))

### Changed

- **BREAKING**: Add `getNetworkClientById` to `AssetsContractController` constructor options ([#1638](https://github.com/MetaMask/core/pull/1638))
- Add optional `networkClientId` parameter to various `AssetContractController` methods ([#1638](https://github.com/MetaMask/core/pull/1638))
- The affected methods are:
  - `getERC20BalanceOf`
  - `getERC20TokenDecimals`
  - `getERC20TokenName`
  - `getERC721NftTokenId`
  - `getTokenStandardAndDetails`
  - `getERC721TokenURI`
  - `getERC721AssetName`
  - `getERC721AssetSymbol`
  - `getERC721OwnerOf`
  - `getERC1155TokenURI`
  - `getERC1155BalanceOf`
  - `transferSingleERC1155`
  - `getBalancesInSingleCall`

## [11.1.0]

### Added

- Add `tokenURI` to `NftMetadata` type ([#1577](https://github.com/MetaMask/core/pull/1577))
- Populate token URL for NFT metadata under `tokenURI` ([#1577](https://github.com/MetaMask/core/pull/1577))

### Changed

- Bump dependency and peer dependency on `@metamask/approval-controller` to ^3.5.1
- Bump dependency on `@metamask/base-controller` to ^3.2.1
- Bump dependency on `@metamask/controller-utils` to ^4.3.2
- Bump dependency and peer dependency on `@metamask/network-controller` to ^12.1.2
- Bump dependency and peer dependency on `@metamask/preferences-controller` to ^4.4.0
- Update NftController to add fallback for when IPFS gateway is disabled ([#1577](https://github.com/MetaMask/core/pull/1577))

## [11.0.1]

### Changed

- Replace `eth-query` ^2.1.2 with `@metamask/eth-query` ^3.0.1 ([#1546](https://github.com/MetaMask/core/pull/1546))

## [11.0.0]

### Added

- Add a `stop` method to stop polling

### Changed

- **BREAKING**: New required constructor parameters for the `TokenRatesController` ([#1497](https://github.com/MetaMask/core/pull/1497), [#1511](https://github.com/MetaMask/core/pull/1511))
  - The new required parameters are `ticker`, `onSelectedAddress`, and `onPreferencesStateChange`
- **BREAKING:** Remove `onCurrencyRateStateChange` constructor parameter from `TokenRatesController` ([#1496](https://github.com/MetaMask/core/pull/1496))
- **BREAKING:** Disable `TokenRatesController` automatic polling ([#1501](https://github.com/MetaMask/core/pull/1501))
  - Polling must be started explicitly by calling the `start` method
  - The token rates are not updated upon state changes when polling is disabled.
- **BREAKING:** Replace the `poll` method with `start` ([#1501](https://github.com/MetaMask/core/pull/1501))
  - The `start` method does not offer a way to change the interval. That must be done by calling `.configure` instead
- **BREAKING:** Remove `TokenRatecontroller` setter for `chainId` and `tokens` properties ([#1505](https://github.com/MetaMask/core/pull/1505))
- Bump @metamask/abi-utils from 1.2.0 to 2.0.1 ([#1525](https://github.com/MetaMask/core/pull/1525))
- Update `@metamask/utils` to `^6.2.0` ([#1514](https://github.com/MetaMask/core/pull/1514))
- Remove unnecessary `babel-runtime` dependency ([#1504](https://github.com/MetaMask/core/pull/1504))

### Fixed

- Fix bug where token rates were incorrect after first update if initialized with a non-Ethereum selected network ([#1497](https://github.com/MetaMask/core/pull/1497))
- Fix bug where token rates would be invalid if event handlers were triggered in the wrong order ([#1496](https://github.com/MetaMask/core/pull/1496), [#1511](https://github.com/MetaMask/core/pull/1511))
- Prevent redundant token rate updates ([#1512](https://github.com/MetaMask/core/pull/1512))

## [10.0.0]

### Added

- The method `getERC20TokenName` has been added to `AssetsContractController` ([#1127](https://github.com/MetaMask/core/pull/1127))
  - This method gets the token name from the token contract

### Changed

- **BREAKING:** The tokens controller now requires `onTokenListStateChange` and `getERC20TokenName` as constructor parameters ([#1127](https://github.com/MetaMask/core/pull/1127))
  - The `getERC20TokenName` method is used to get the token name for tokens added via `wallet_watchAsset`
  - The `onTokenListStateChange` method is used to trigger a name update when the token list changes. On each change, token names are copied from the token list if they're missing from token controller state.
- **BREAKING:** The signature of the tokens controller method `addToken` has changed
  - The fourth and fifth positional parameters (`image` and `interactingAddress`) have been replaced by an `options` object
  - The new options parameter includes the `image` and `interactingAddress` properties, and a new `name` property
- The token detection controller now sets the token name when new tokens are detected ([#1127](https://github.com/MetaMask/core/pull/1127))
- The `Token` type now includes an optional `name` field ([#1127](https://github.com/MetaMask/core/pull/1127))

## [9.2.0]

### Added

- Add validation that the nft standard matches the type argument of a `wallet_watchAsset` request when type is 'ERC721' or 'ERC1155' ([#1455](https://github.com/MetaMask/core/pull/1455))

## [9.1.0]

### Added

- Add a fifth argument, `source`, to NftController's `addNft` method ([#1417](https://github.com/MetaMask/core/pull/1417))
  - This argument can be used to specify whether the NFT was detected, added manually, or suggested by a dapp

### Fixed

- Fix `watchNft` in NftController to ensure that if the network changes before the user accepts the request, the NFT is added to the chain ID and address before the request was initiated ([#1417](https://github.com/MetaMask/core/pull/1417))

## [9.0.0]

### Added

- **BREAKING**: Add required options `getSelectedAddress` and `getMultiAccountBalancesEnabled` to AccountTrackerController constructor and make use of them when refreshing account balances ([#1146](https://github.com/MetaMask/core/pull/1146))
  - Previously, the controller would refresh all account balances, but these options can be used to only refresh the currently selected account
- **BREAKING:** Add logic to support validating and adding ERC721 and ERC1155 tokens to NFTController state via `wallet_watchAsset` API. ([#1173](https://github.com/MetaMask/core/pull/1173), [#1406](https://github.com/MetaMask/core/pull/1406))
  - The `NFTController` now has a new `watchNFT` method that can be called to send a message to the `ApprovalController` and prompt the user to add an NFT to their wallet state.
  - The `NFTController` now requires an instance of a ControllerMessenger to be passed to its constructor. This is messenger is used to pass the `watchNFT` message to the `ApprovalController`.

### Changed

- Add dependency on `@ethersproject/address` ([#1173](https://github.com/MetaMask/core/pull/1173))
- Replace `eth-rpc-errors` with `@metamask/rpc-errors` ([#1173](https://github.com/MetaMask/core/pull/1173))

## [8.0.0]

### Added

- Support NFT detection on Ethereum Mainnet custom RPC endpoints ([#1360](https://github.com/MetaMask/core/pull/1360))
- Enable token detection for the Aurora network ([#1327](https://github.com/MetaMask/core/pull/1327))

### Changed

- **BREAKING:** Bump to Node 16 ([#1262](https://github.com/MetaMask/core/pull/1262))
- **BREAKING:** Change format of chain ID in state to 0x-prefixed hex string ([#1367](https://github.com/MetaMask/core/pull/1367))
  - The functions `isTokenDetectionSupportedForNetwork` and `formatIconUrlWithProxy` now expect a chain ID as type `Hex` rather than as a decimal `string`
  - The assets contract controller now expects the `chainId` configuration entry and constructor parameter as type `Hex` rather than decimal `string`
  - The NFT controller now expects the `chainId` configuration entry and constructor parameter as type `Hex` rather than decimal `string`
  - The NFT controller methods `addNft`, `checkAndUpdateSingleNftOwnershipStatus`, `findNftByAddressAndTokenId`, `updateNft`, and `resetNftTransactionStatusByTransactionId` now expect the chain ID to be type `Hex` rather than a decimal `string`
  - The NFT controller state properties `allNftContracts` and `allNfts` are now keyed by address and `Hex` chain ID, rather than by address and decimal `string` chain ID
    - This requires a state migration
  - The NFT detection controller now expects the `chainId` configuration entry and constructor parameter as type `Hex` rather than decimal `string`
  - The token detection controller now expects the `chainId` configuration entry as type `Hex` rather than decimal `string`
  - The token list controller now expects the `chainId` constructor parameter as type `Hex` rather than decimal `string`
  - The token list controller state property `tokensChainsCache` is now keyed by `Hex` chain ID rather than by decimal `string` chain ID.
    - This requires a state migration
  - The token rates controller now expects the `chainId` configuration entry and constructor parameter as type `Hex` rather than decimal `string`
  - The token rates controller `chainId` setter now expects the chain ID as `Hex` rather than as a decimal string
  - The tokens controller now expects the `chainId` configuration entry and constructor parameter as type `Hex` rather than decimal `string`
  - The tokens controller `addDetectedTokens` method now accepts the `chainId` property of the `detectionDetails` parameter to be of type `Hex` rather than decimal `string`.
  - The tokens controller state properties `allTokens`, `allIgnoredTokens`, and `allDetectedTokens` are now keyed by chain ID in `Hex` format rather than decimal `string`.
    - This requires a state migration
- **BREAKING:** Use approval controller for suggested assets ([#1261](https://github.com/MetaMask/core/pull/1261), [#1268](https://github.com/MetaMask/core/pull/1268))
  - The actions `ApprovalController:acceptRequest` and `ApprovalController:rejectRequest` are no longer required by the token controller messenger.
  - The `suggestedAssets` state has been removed, which means that suggested assets are no longer persisted in state
  - The return type for `watchAsset` has changed. It now returns a Promise that settles after the request has been confirmed or rejected.
- **BREAKING:** Initialize controllers with the current network ([#1361](https://github.com/MetaMask/core/pull/1361))
  - The following controllers now have a new `chainId` required constructor parameter:
    - `AssetsContractController`
    - `NftController`
    - `NftDetectionController`
    - `TokenRatesController`
    - `TokensController`
- **BREAKING:** The token list controller messenger requires the `NetworkController:stateChange` event instead of the `NetworkController:providerConfigChange` event ([#1329](https://github.com/MetaMask/core/pull/1329))
- **BREAKING:** The token list controller `onNetworkStateChange` option now has a more restrictive type ([#1329](https://github.com/MetaMask/core/pull/1329))
  - The event handler parameter type has been changed from `NetworkState | ProviderConfig` to `NetworkState`
- **BREAKING:** Update the account tracker controller `provider` type ([#1266](https://github.com/MetaMask/core/pull/1266))
  - The `provider` setter and the `provider` config entry now use our `Provider` type from `eth-query` rather than `any`
- **BREAKING:** Update`@metamask/preferences-controller` dependency and add it as a peer dependency ([#1393](https://github.com/MetaMask/core/pull/1393))
- **BREAKING:** Update `@metamask/approval-controller` and `@metamask/network-controller` dependencies and peer dependencies
- Bump @metamask/abi-utils from 1.1.0 to 1.2.0 ([#1287](https://github.com/MetaMask/core/pull/1287))
- Bump @metamask/utils from 5.0.1 to 5.0.2 ([#1271](https://github.com/MetaMask/core/pull/1271))

### Removed

- **BREAKING:** Remove the `networkType` configuration option from the NFT detection controller, NFT controller, and tokens controller ([#1360](https://github.com/MetaMask/core/pull/1360), [#1359](https://github.com/MetaMask/core/pull/1359))
- **BREAKING:** Remove the `SuggestedAssetMeta` and `SuggestedAssetMetaBase` types from the token controller ([#1268](https://github.com/MetaMask/core/pull/1268))
- **BREAKING:** Remove the `acceptWatchAsset` and `rejectWatchAsset` methods from the token controller ([#1268](https://github.com/MetaMask/core/pull/1268))
  - Suggested assets can be accepted or rejected using the approval controller instead

## [7.0.0]

### Changed

- **BREAKING**: peerDeps: @metamask/network-controller@6.0.0->8.0.0 ([#1196](https://github.com/MetaMask/core/pull/1196))

## [6.0.0]

### Changed

- **BREAKING:** Create approval requests using `@metamask/approval-controller` ([#1166](https://github.com/MetaMask/core/pull/1166))

## [5.1.0]

### Added

- Support watching assets on a specific account ([#1124](https://github.com/MetaMask/core/pull/1124))

## [5.0.1]

### Changed

- Update `@metamask/contract-metadata` from 2.1.0 to 2.3.1 ([#1141](https://github.com/MetaMask/core/pull/1141))

## [5.0.0]

### Removed

- **BREAKING:** Remove `isomorphic-fetch` ([#1106](https://github.com/MetaMask/controllers/pull/1106))
  - Consumers must now import `isomorphic-fetch` or another polyfill themselves if they are running in an environment without `fetch`

## [4.0.1]

### Fixed

- Update Nft Controller to add the NFT back to its own group if we are re-importing it ([#1082](https://github.com/MetaMask/core/pull/1082))

## [4.0.0]

### Added

- Add Sepolia support to the currency rate controller ([#1041](https://github.com/MetaMask/controllers/pull/1041))
  - The currency rate controller will now treat Sepolia as a testnet, and return the Mainnet exchange rate when asked for the Sepolia exchange rate.

### Changed

- **BREAKING:** Update `@metamask/network-controller` peer dependency to v3 ([#1041](https://github.com/MetaMask/controllers/pull/1041))
- **BREAKING:** Migrate from `metaswap` to `metafi` subdomain for OpenSea proxy and token icons API ([#1060](https://github.com/MetaMask/core/pull/1060))
- Rename this repository to `core` ([#1031](https://github.com/MetaMask/controllers/pull/1031))
- Update ERC20Standard to use `@metamask/abi-utils` instead of `@ethersproject/abi` ([#985](https://github.com/MetaMask/controllers/pull/985))
- Update `@metamask/controller-utils` package ([#1041](https://github.com/MetaMask/controllers/pull/1041))

## Removed

- **BREAKING**: Drop support for Ropsten, Rinkeby, and Kovan ([#1041](https://github.com/MetaMask/controllers/pull/1041))
  - The currency rate controller no longer has special handling of these three networks. It used to return the Mainnet exchange rate for these three networks, but now it includes no special handling for them.
  - The NFT controller no longer supports the Rinkeby OpenSea test API.

## [3.0.1]

### Changed

- Export `isTokenDetectionSupportedForNetwork` function ([#1034](https://github.com/MetaMask/controllers/pull/1034))
- Update `@metamask/contract-metadata` from 1.35.0 to 2.1.0 ([#1013](https://github.com/MetaMask/controllers/pull/1013))

### Fixed

- Fix token controller state updates ([#1015](https://github.com/MetaMask/controllers/pull/1015))
  - Attempts to empty the list of "added", "ignored", or "detected" tokens were not saved in state correctly, resulting in that operation being undone after switching account or network.

## [3.0.0]

### Changed

- **BREAKING:** A new private property, controlled by the `start` and `stop` methods, is added to the CurrencyRateController: `enabled`. When this is false, no network requests will be made from the controller. Previously, setNativeCurrency or setCurrentCurrency would trigger a network request. That is now prevented if `enabled` is false. ([#1002](https://github.com/MetaMask/core/pull/1002))

### Fixed

- The TokenRatesController no longer overwrites the `disabled` config property passed to the constructor, allowing the controller to be instantiated with `config.disabled` set to either true or false. ([#1002](https://github.com/MetaMask/core/pull/1002))
- This package will now warn if a required package is not present ([#1003](https://github.com/MetaMask/core/pull/1003))

## [2.0.0]

### Changed

- **BREAKING:** Update `onNetworkStateChange`, a constructor option for several controllers, to take an object with a `providerConfig` property instead of `provider` ([#995](https://github.com/MetaMask/core/pull/995))
  - This affects:
    - AssetsContractController
    - NftController
    - NftDetectionController
    - TokenDetectionController
    - TokenListController
    - TokenRatesController
    - TokenController
- **BREAKING:** [TokenDetectionController] Update `getNetworkState` constructor option to take an object with `providerConfig` property rather than `providerConfig` ([#995](https://github.com/MetaMask/core/pull/995))
- Relax dependencies on `@metamask/base-controller`, `@metamask/controller-utils`, `@metamask/network-controller`, and `@metamask/preferences-controller` (use `^` instead of `~`) ([#998](https://github.com/MetaMask/core/pull/998))

## [1.0.1]

### Fixed

- Fix race condition where some token detections can get mistakenly added to the wrong account ([#956](https://github.com/MetaMask/core/pull/956))

## [1.0.0]

### Added

- Initial release

  - As a result of converting our shared controllers repo into a monorepo ([#831](https://github.com/MetaMask/core/pull/831)), we've created this package from select parts of [`@metamask/controllers` v33.0.0](https://github.com/MetaMask/core/tree/v33.0.0), namely:

    - Everything in `src/assets`
    - Asset-related functions from `src/util.ts` and accompanying tests

    All changes listed after this point were applied to this package following the monorepo conversion.

### Changed

- Use Ethers for AssetsContractController ([#845](https://github.com/MetaMask/core/pull/845))

[Unreleased]: https://github.com/MetaMask/core/compare/@metamask/assets-controllers@94.1.0...HEAD
[94.1.0]: https://github.com/MetaMask/core/compare/@metamask/assets-controllers@94.0.0...@metamask/assets-controllers@94.1.0
[94.0.0]: https://github.com/MetaMask/core/compare/@metamask/assets-controllers@93.1.0...@metamask/assets-controllers@94.0.0
[93.1.0]: https://github.com/MetaMask/core/compare/@metamask/assets-controllers@93.0.0...@metamask/assets-controllers@93.1.0
[93.0.0]: https://github.com/MetaMask/core/compare/@metamask/assets-controllers@92.0.0...@metamask/assets-controllers@93.0.0
[92.0.0]: https://github.com/MetaMask/core/compare/@metamask/assets-controllers@91.0.0...@metamask/assets-controllers@92.0.0
[91.0.0]: https://github.com/MetaMask/core/compare/@metamask/assets-controllers@90.0.0...@metamask/assets-controllers@91.0.0
[90.0.0]: https://github.com/MetaMask/core/compare/@metamask/assets-controllers@89.0.1...@metamask/assets-controllers@90.0.0
[89.0.1]: https://github.com/MetaMask/core/compare/@metamask/assets-controllers@89.0.0...@metamask/assets-controllers@89.0.1
[89.0.0]: https://github.com/MetaMask/core/compare/@metamask/assets-controllers@88.0.0...@metamask/assets-controllers@89.0.0
[88.0.0]: https://github.com/MetaMask/core/compare/@metamask/assets-controllers@87.1.1...@metamask/assets-controllers@88.0.0
[87.1.1]: https://github.com/MetaMask/core/compare/@metamask/assets-controllers@87.1.0...@metamask/assets-controllers@87.1.1
[87.1.0]: https://github.com/MetaMask/core/compare/@metamask/assets-controllers@87.0.0...@metamask/assets-controllers@87.1.0
[87.0.0]: https://github.com/MetaMask/core/compare/@metamask/assets-controllers@86.0.0...@metamask/assets-controllers@87.0.0
[86.0.0]: https://github.com/MetaMask/core/compare/@metamask/assets-controllers@85.0.0...@metamask/assets-controllers@86.0.0
[85.0.0]: https://github.com/MetaMask/core/compare/@metamask/assets-controllers@84.0.0...@metamask/assets-controllers@85.0.0
[84.0.0]: https://github.com/MetaMask/core/compare/@metamask/assets-controllers@83.1.0...@metamask/assets-controllers@84.0.0
[83.1.0]: https://github.com/MetaMask/core/compare/@metamask/assets-controllers@83.0.0...@metamask/assets-controllers@83.1.0
[83.0.0]: https://github.com/MetaMask/core/compare/@metamask/assets-controllers@82.0.0...@metamask/assets-controllers@83.0.0
[82.0.0]: https://github.com/MetaMask/core/compare/@metamask/assets-controllers@81.0.1...@metamask/assets-controllers@82.0.0
[81.0.1]: https://github.com/MetaMask/core/compare/@metamask/assets-controllers@81.0.0...@metamask/assets-controllers@81.0.1
[81.0.0]: https://github.com/MetaMask/core/compare/@metamask/assets-controllers@80.0.0...@metamask/assets-controllers@81.0.0
[80.0.0]: https://github.com/MetaMask/core/compare/@metamask/assets-controllers@79.0.1...@metamask/assets-controllers@80.0.0
[79.0.1]: https://github.com/MetaMask/core/compare/@metamask/assets-controllers@79.0.0...@metamask/assets-controllers@79.0.1
[79.0.0]: https://github.com/MetaMask/core/compare/@metamask/assets-controllers@78.0.1...@metamask/assets-controllers@79.0.0
[78.0.1]: https://github.com/MetaMask/core/compare/@metamask/assets-controllers@78.0.0...@metamask/assets-controllers@78.0.1
[78.0.0]: https://github.com/MetaMask/core/compare/@metamask/assets-controllers@77.0.2...@metamask/assets-controllers@78.0.0
[77.0.2]: https://github.com/MetaMask/core/compare/@metamask/assets-controllers@77.0.1...@metamask/assets-controllers@77.0.2
[77.0.1]: https://github.com/MetaMask/core/compare/@metamask/assets-controllers@77.0.0...@metamask/assets-controllers@77.0.1
[77.0.0]: https://github.com/MetaMask/core/compare/@metamask/assets-controllers@76.0.0...@metamask/assets-controllers@77.0.0
[76.0.0]: https://github.com/MetaMask/core/compare/@metamask/assets-controllers@75.2.0...@metamask/assets-controllers@76.0.0
[75.2.0]: https://github.com/MetaMask/core/compare/@metamask/assets-controllers@75.1.0...@metamask/assets-controllers@75.2.0
[75.1.0]: https://github.com/MetaMask/core/compare/@metamask/assets-controllers@75.0.0...@metamask/assets-controllers@75.1.0
[75.0.0]: https://github.com/MetaMask/core/compare/@metamask/assets-controllers@74.3.3...@metamask/assets-controllers@75.0.0
[74.3.3]: https://github.com/MetaMask/core/compare/@metamask/assets-controllers@74.3.2...@metamask/assets-controllers@74.3.3
[74.3.2]: https://github.com/MetaMask/core/compare/@metamask/assets-controllers@74.3.1...@metamask/assets-controllers@74.3.2
[74.3.1]: https://github.com/MetaMask/core/compare/@metamask/assets-controllers@74.3.0...@metamask/assets-controllers@74.3.1
[74.3.0]: https://github.com/MetaMask/core/compare/@metamask/assets-controllers@74.2.0...@metamask/assets-controllers@74.3.0
[74.2.0]: https://github.com/MetaMask/core/compare/@metamask/assets-controllers@74.1.1...@metamask/assets-controllers@74.2.0
[74.1.1]: https://github.com/MetaMask/core/compare/@metamask/assets-controllers@74.1.0...@metamask/assets-controllers@74.1.1
[74.1.0]: https://github.com/MetaMask/core/compare/@metamask/assets-controllers@74.0.0...@metamask/assets-controllers@74.1.0
[74.0.0]: https://github.com/MetaMask/core/compare/@metamask/assets-controllers@73.3.0...@metamask/assets-controllers@74.0.0
[73.3.0]: https://github.com/MetaMask/core/compare/@metamask/assets-controllers@73.2.0...@metamask/assets-controllers@73.3.0
[73.2.0]: https://github.com/MetaMask/core/compare/@metamask/assets-controllers@73.1.0...@metamask/assets-controllers@73.2.0
[73.1.0]: https://github.com/MetaMask/core/compare/@metamask/assets-controllers@73.0.2...@metamask/assets-controllers@73.1.0
[73.0.2]: https://github.com/MetaMask/core/compare/@metamask/assets-controllers@73.0.1...@metamask/assets-controllers@73.0.2
[73.0.1]: https://github.com/MetaMask/core/compare/@metamask/assets-controllers@73.0.0...@metamask/assets-controllers@73.0.1
[73.0.0]: https://github.com/MetaMask/core/compare/@metamask/assets-controllers@72.0.0...@metamask/assets-controllers@73.0.0
[72.0.0]: https://github.com/MetaMask/core/compare/@metamask/assets-controllers@71.0.0...@metamask/assets-controllers@72.0.0
[71.0.0]: https://github.com/MetaMask/core/compare/@metamask/assets-controllers@70.0.1...@metamask/assets-controllers@71.0.0
[70.0.1]: https://github.com/MetaMask/core/compare/@metamask/assets-controllers@70.0.0...@metamask/assets-controllers@70.0.1
[70.0.0]: https://github.com/MetaMask/core/compare/@metamask/assets-controllers@69.0.0...@metamask/assets-controllers@70.0.0
[69.0.0]: https://github.com/MetaMask/core/compare/@metamask/assets-controllers@68.2.0...@metamask/assets-controllers@69.0.0
[68.2.0]: https://github.com/MetaMask/core/compare/@metamask/assets-controllers@68.1.0...@metamask/assets-controllers@68.2.0
[68.1.0]: https://github.com/MetaMask/core/compare/@metamask/assets-controllers@68.0.0...@metamask/assets-controllers@68.1.0
[68.0.0]: https://github.com/MetaMask/core/compare/@metamask/assets-controllers@67.0.0...@metamask/assets-controllers@68.0.0
[67.0.0]: https://github.com/MetaMask/core/compare/@metamask/assets-controllers@66.0.0...@metamask/assets-controllers@67.0.0
[66.0.0]: https://github.com/MetaMask/core/compare/@metamask/assets-controllers@65.0.0...@metamask/assets-controllers@66.0.0
[65.0.0]: https://github.com/MetaMask/core/compare/@metamask/assets-controllers@64.0.0...@metamask/assets-controllers@65.0.0
[64.0.0]: https://github.com/MetaMask/core/compare/@metamask/assets-controllers@63.1.0...@metamask/assets-controllers@64.0.0
[63.1.0]: https://github.com/MetaMask/core/compare/@metamask/assets-controllers@63.0.0...@metamask/assets-controllers@63.1.0
[63.0.0]: https://github.com/MetaMask/core/compare/@metamask/assets-controllers@62.0.0...@metamask/assets-controllers@63.0.0
[62.0.0]: https://github.com/MetaMask/core/compare/@metamask/assets-controllers@61.1.0...@metamask/assets-controllers@62.0.0
[61.1.0]: https://github.com/MetaMask/core/compare/@metamask/assets-controllers@61.0.0...@metamask/assets-controllers@61.1.0
[61.0.0]: https://github.com/MetaMask/core/compare/@metamask/assets-controllers@60.0.0...@metamask/assets-controllers@61.0.0
[60.0.0]: https://github.com/MetaMask/core/compare/@metamask/assets-controllers@59.0.0...@metamask/assets-controllers@60.0.0
[59.0.0]: https://github.com/MetaMask/core/compare/@metamask/assets-controllers@58.0.0...@metamask/assets-controllers@59.0.0
[58.0.0]: https://github.com/MetaMask/core/compare/@metamask/assets-controllers@57.0.0...@metamask/assets-controllers@58.0.0
[57.0.0]: https://github.com/MetaMask/core/compare/@metamask/assets-controllers@56.0.0...@metamask/assets-controllers@57.0.0
[56.0.0]: https://github.com/MetaMask/core/compare/@metamask/assets-controllers@55.0.1...@metamask/assets-controllers@56.0.0
[55.0.1]: https://github.com/MetaMask/core/compare/@metamask/assets-controllers@55.0.0...@metamask/assets-controllers@55.0.1
[55.0.0]: https://github.com/MetaMask/core/compare/@metamask/assets-controllers@54.0.0...@metamask/assets-controllers@55.0.0
[54.0.0]: https://github.com/MetaMask/core/compare/@metamask/assets-controllers@53.1.1...@metamask/assets-controllers@54.0.0
[53.1.1]: https://github.com/MetaMask/core/compare/@metamask/assets-controllers@53.1.0...@metamask/assets-controllers@53.1.1
[53.1.0]: https://github.com/MetaMask/core/compare/@metamask/assets-controllers@53.0.0...@metamask/assets-controllers@53.1.0
[53.0.0]: https://github.com/MetaMask/core/compare/@metamask/assets-controllers@52.0.0...@metamask/assets-controllers@53.0.0
[52.0.0]: https://github.com/MetaMask/core/compare/@metamask/assets-controllers@51.0.2...@metamask/assets-controllers@52.0.0
[51.0.2]: https://github.com/MetaMask/core/compare/@metamask/assets-controllers@51.0.1...@metamask/assets-controllers@51.0.2
[51.0.1]: https://github.com/MetaMask/core/compare/@metamask/assets-controllers@51.0.0...@metamask/assets-controllers@51.0.1
[51.0.0]: https://github.com/MetaMask/core/compare/@metamask/assets-controllers@50.0.0...@metamask/assets-controllers@51.0.0
[50.0.0]: https://github.com/MetaMask/core/compare/@metamask/assets-controllers@49.0.0...@metamask/assets-controllers@50.0.0
[49.0.0]: https://github.com/MetaMask/core/compare/@metamask/assets-controllers@48.0.0...@metamask/assets-controllers@49.0.0
[48.0.0]: https://github.com/MetaMask/core/compare/@metamask/assets-controllers@47.0.0...@metamask/assets-controllers@48.0.0
[47.0.0]: https://github.com/MetaMask/core/compare/@metamask/assets-controllers@46.0.1...@metamask/assets-controllers@47.0.0
[46.0.1]: https://github.com/MetaMask/core/compare/@metamask/assets-controllers@46.0.0...@metamask/assets-controllers@46.0.1
[46.0.0]: https://github.com/MetaMask/core/compare/@metamask/assets-controllers@45.1.2...@metamask/assets-controllers@46.0.0
[45.1.2]: https://github.com/MetaMask/core/compare/@metamask/assets-controllers@45.1.1...@metamask/assets-controllers@45.1.2
[45.1.1]: https://github.com/MetaMask/core/compare/@metamask/assets-controllers@45.1.0...@metamask/assets-controllers@45.1.1
[45.1.0]: https://github.com/MetaMask/core/compare/@metamask/assets-controllers@45.0.0...@metamask/assets-controllers@45.1.0
[45.0.0]: https://github.com/MetaMask/core/compare/@metamask/assets-controllers@44.1.0...@metamask/assets-controllers@45.0.0
[44.1.0]: https://github.com/MetaMask/core/compare/@metamask/assets-controllers@44.0.1...@metamask/assets-controllers@44.1.0
[44.0.1]: https://github.com/MetaMask/core/compare/@metamask/assets-controllers@44.0.0...@metamask/assets-controllers@44.0.1
[44.0.0]: https://github.com/MetaMask/core/compare/@metamask/assets-controllers@43.1.1...@metamask/assets-controllers@44.0.0
[43.1.1]: https://github.com/MetaMask/core/compare/@metamask/assets-controllers@43.1.0...@metamask/assets-controllers@43.1.1
[43.1.0]: https://github.com/MetaMask/core/compare/@metamask/assets-controllers@43.0.0...@metamask/assets-controllers@43.1.0
[43.0.0]: https://github.com/MetaMask/core/compare/@metamask/assets-controllers@42.0.0...@metamask/assets-controllers@43.0.0
[42.0.0]: https://github.com/MetaMask/core/compare/@metamask/assets-controllers@41.0.0...@metamask/assets-controllers@42.0.0
[41.0.0]: https://github.com/MetaMask/core/compare/@metamask/assets-controllers@40.0.0...@metamask/assets-controllers@41.0.0
[40.0.0]: https://github.com/MetaMask/core/compare/@metamask/assets-controllers@39.0.0...@metamask/assets-controllers@40.0.0
[39.0.0]: https://github.com/MetaMask/core/compare/@metamask/assets-controllers@38.3.0...@metamask/assets-controllers@39.0.0
[38.3.0]: https://github.com/MetaMask/core/compare/@metamask/assets-controllers@38.2.0...@metamask/assets-controllers@38.3.0
[38.2.0]: https://github.com/MetaMask/core/compare/@metamask/assets-controllers@38.1.0...@metamask/assets-controllers@38.2.0
[38.1.0]: https://github.com/MetaMask/core/compare/@metamask/assets-controllers@38.0.1...@metamask/assets-controllers@38.1.0
[38.0.1]: https://github.com/MetaMask/core/compare/@metamask/assets-controllers@38.0.0...@metamask/assets-controllers@38.0.1
[38.0.0]: https://github.com/MetaMask/core/compare/@metamask/assets-controllers@37.0.0...@metamask/assets-controllers@38.0.0
[37.0.0]: https://github.com/MetaMask/core/compare/@metamask/assets-controllers@36.0.0...@metamask/assets-controllers@37.0.0
[36.0.0]: https://github.com/MetaMask/core/compare/@metamask/assets-controllers@35.0.0...@metamask/assets-controllers@36.0.0
[35.0.0]: https://github.com/MetaMask/core/compare/@metamask/assets-controllers@34.0.0...@metamask/assets-controllers@35.0.0
[34.0.0]: https://github.com/MetaMask/core/compare/@metamask/assets-controllers@33.0.0...@metamask/assets-controllers@34.0.0
[33.0.0]: https://github.com/MetaMask/core/compare/@metamask/assets-controllers@32.0.0...@metamask/assets-controllers@33.0.0
[32.0.0]: https://github.com/MetaMask/core/compare/@metamask/assets-controllers@31.0.0...@metamask/assets-controllers@32.0.0
[31.0.0]: https://github.com/MetaMask/core/compare/@metamask/assets-controllers@30.0.0...@metamask/assets-controllers@31.0.0
[30.0.0]: https://github.com/MetaMask/core/compare/@metamask/assets-controllers@29.0.0...@metamask/assets-controllers@30.0.0
[29.0.0]: https://github.com/MetaMask/core/compare/@metamask/assets-controllers@28.0.0...@metamask/assets-controllers@29.0.0
[28.0.0]: https://github.com/MetaMask/core/compare/@metamask/assets-controllers@27.2.0...@metamask/assets-controllers@28.0.0
[27.2.0]: https://github.com/MetaMask/core/compare/@metamask/assets-controllers@27.1.0...@metamask/assets-controllers@27.2.0
[27.1.0]: https://github.com/MetaMask/core/compare/@metamask/assets-controllers@27.0.1...@metamask/assets-controllers@27.1.0
[27.0.1]: https://github.com/MetaMask/core/compare/@metamask/assets-controllers@27.0.0...@metamask/assets-controllers@27.0.1
[27.0.0]: https://github.com/MetaMask/core/compare/@metamask/assets-controllers@26.0.0...@metamask/assets-controllers@27.0.0
[26.0.0]: https://github.com/MetaMask/core/compare/@metamask/assets-controllers@25.0.0...@metamask/assets-controllers@26.0.0
[25.0.0]: https://github.com/MetaMask/core/compare/@metamask/assets-controllers@24.0.0...@metamask/assets-controllers@25.0.0
[24.0.0]: https://github.com/MetaMask/core/compare/@metamask/assets-controllers@23.1.0...@metamask/assets-controllers@24.0.0
[23.1.0]: https://github.com/MetaMask/core/compare/@metamask/assets-controllers@23.0.0...@metamask/assets-controllers@23.1.0
[23.0.0]: https://github.com/MetaMask/core/compare/@metamask/assets-controllers@22.0.0...@metamask/assets-controllers@23.0.0
[22.0.0]: https://github.com/MetaMask/core/compare/@metamask/assets-controllers@21.0.0...@metamask/assets-controllers@22.0.0
[21.0.0]: https://github.com/MetaMask/core/compare/@metamask/assets-controllers@20.0.0...@metamask/assets-controllers@21.0.0
[20.0.0]: https://github.com/MetaMask/core/compare/@metamask/assets-controllers@19.0.0...@metamask/assets-controllers@20.0.0
[19.0.0]: https://github.com/MetaMask/core/compare/@metamask/assets-controllers@18.0.0...@metamask/assets-controllers@19.0.0
[18.0.0]: https://github.com/MetaMask/core/compare/@metamask/assets-controllers@17.0.0...@metamask/assets-controllers@18.0.0
[17.0.0]: https://github.com/MetaMask/core/compare/@metamask/assets-controllers@16.0.0...@metamask/assets-controllers@17.0.0
[16.0.0]: https://github.com/MetaMask/core/compare/@metamask/assets-controllers@15.0.0...@metamask/assets-controllers@16.0.0
[15.0.0]: https://github.com/MetaMask/core/compare/@metamask/assets-controllers@14.0.0...@metamask/assets-controllers@15.0.0
[14.0.0]: https://github.com/MetaMask/core/compare/@metamask/assets-controllers@13.0.0...@metamask/assets-controllers@14.0.0
[13.0.0]: https://github.com/MetaMask/core/compare/@metamask/assets-controllers@12.0.0...@metamask/assets-controllers@13.0.0
[12.0.0]: https://github.com/MetaMask/core/compare/@metamask/assets-controllers@11.1.0...@metamask/assets-controllers@12.0.0
[11.1.0]: https://github.com/MetaMask/core/compare/@metamask/assets-controllers@11.0.1...@metamask/assets-controllers@11.1.0
[11.0.1]: https://github.com/MetaMask/core/compare/@metamask/assets-controllers@11.0.0...@metamask/assets-controllers@11.0.1
[11.0.0]: https://github.com/MetaMask/core/compare/@metamask/assets-controllers@10.0.0...@metamask/assets-controllers@11.0.0
[10.0.0]: https://github.com/MetaMask/core/compare/@metamask/assets-controllers@9.2.0...@metamask/assets-controllers@10.0.0
[9.2.0]: https://github.com/MetaMask/core/compare/@metamask/assets-controllers@9.1.0...@metamask/assets-controllers@9.2.0
[9.1.0]: https://github.com/MetaMask/core/compare/@metamask/assets-controllers@9.0.0...@metamask/assets-controllers@9.1.0
[9.0.0]: https://github.com/MetaMask/core/compare/@metamask/assets-controllers@8.0.0...@metamask/assets-controllers@9.0.0
[8.0.0]: https://github.com/MetaMask/core/compare/@metamask/assets-controllers@7.0.0...@metamask/assets-controllers@8.0.0
[7.0.0]: https://github.com/MetaMask/core/compare/@metamask/assets-controllers@6.0.0...@metamask/assets-controllers@7.0.0
[6.0.0]: https://github.com/MetaMask/core/compare/@metamask/assets-controllers@5.1.0...@metamask/assets-controllers@6.0.0
[5.1.0]: https://github.com/MetaMask/core/compare/@metamask/assets-controllers@5.0.1...@metamask/assets-controllers@5.1.0
[5.0.1]: https://github.com/MetaMask/core/compare/@metamask/assets-controllers@5.0.0...@metamask/assets-controllers@5.0.1
[5.0.0]: https://github.com/MetaMask/core/compare/@metamask/assets-controllers@4.0.1...@metamask/assets-controllers@5.0.0
[4.0.1]: https://github.com/MetaMask/core/compare/@metamask/assets-controllers@4.0.0...@metamask/assets-controllers@4.0.1
[4.0.0]: https://github.com/MetaMask/core/compare/@metamask/assets-controllers@3.0.1...@metamask/assets-controllers@4.0.0
[3.0.1]: https://github.com/MetaMask/core/compare/@metamask/assets-controllers@3.0.0...@metamask/assets-controllers@3.0.1
[3.0.0]: https://github.com/MetaMask/core/compare/@metamask/assets-controllers@2.0.0...@metamask/assets-controllers@3.0.0
[2.0.0]: https://github.com/MetaMask/core/compare/@metamask/assets-controllers@1.0.1...@metamask/assets-controllers@2.0.0
[1.0.1]: https://github.com/MetaMask/core/compare/@metamask/assets-controllers@1.0.0...@metamask/assets-controllers@1.0.1
[1.0.0]: https://github.com/MetaMask/core/releases/tag/@metamask/assets-controllers@1.0.0<|MERGE_RESOLUTION|>--- conflicted
+++ resolved
@@ -13,13 +13,11 @@
 
 ### Changed
 
-<<<<<<< HEAD
 - `TokenListController` now persists `tokensChainsCache` via `StorageService` using per-chain files to reduce write amplification ([#7413](https://github.com/MetaMask/core/pull/7413))
   - Each chain's token cache (~100-500KB) is stored in a separate file, avoiding rewriting all chains (~5MB) on every update
   - Includes migration logic to automatically split existing cache data into per-chain files on first launch after upgrade
   - All chains are loaded in parallel at startup to maintain compatibility with TokenDetectionController
   - `tokensChainsCache` state metadata now has `persist: false` to prevent duplicate persistence
-=======
 - **BREAKING:** `AccountTrackerController` now requires `KeyringController:getState` action and `KeyringController:lock` event in addition to existing allowed actions and events ([#7492](https://github.com/MetaMask/core/pull/7492))
   - Added `#isLocked` property to track keyring lock state, initialized from `KeyringController:getState`
   - Added `isActive` getter that returns `true` when keyring is unlocked and user is onboarded
@@ -28,7 +26,6 @@
   - `KeyringController:lock` event sets controller to inactive state
 - `AccountTrackerController` now only refreshes balances for the newly added network on `NetworkController:networkAdded` event instead of all networks ([#7492](https://github.com/MetaMask/core/pull/7492))
 - Bump `@metamask/transaction-controller` from `^62.5.0` to `^62.7.0` ([#7494](https://github.com/MetaMask/core/pull/7494))
->>>>>>> 11cf87ad
 
 ## [94.1.0]
 
