--- conflicted
+++ resolved
@@ -5,15 +5,18 @@
 and this project adheres to [Semantic Versioning](https://semver.org/spec/v2.0.0.html).
 
 ## [Unreleased]
-
-## [21.0.0]
-### Added
-<<<<<<< HEAD
-- Add `codefiTokenPricesServiceV2` ([#3600](https://github.com/MetaMask/core/pull/3600))
-  - This object can be used for the new `tokenPricesService` argument for TokenRatesController. It uses an internal API to fetch prices for tokens instead of CoinGecko.
+### Added
 - `TokenListController` now exports a `TokenListControllerMessenger` type ([#3609](https://github.com/MetaMask/core/pull/3609)).
 - `TokenDetectionController` exports types `TokenDetectionControllerMessenger`, `TokenDetectionControllerActions`, `TokenDetectionControllerGetStateAction`, `TokenDetectionControllerEvents`, `TokenDetectionControllerStateChangeEvent` ([#3609](https://github.com/MetaMask/core/pull/3609)).
-=======
+
+### Changed
+- **BREAKING:** `TokenDetectionController` is upgraded to extend `BaseControllerV2` and `StaticIntervalPollingController` ([#3609](https://github.com/MetaMask/core/pull/3609)).
+  - The constructor now expects an options object as its only argument, with required properties `messenger`, `chainId`, required callbacks `onPreferencesStateChange`, `getBalancesInSingleCall`, `addDetectedTokens`, `getTokensState`, `getPreferencesState`, and optional properties `interval`, `selectedAddress`.
+  - The controller state is an empty object and the controller config object is deprecated.
+  - Polling can only be initiated by a `.start()` call made from a controller client. There is no longer an option to automatically start polling when the controller is instantiated.
+
+## [21.0.0]
+### Added
 - Add `CodefiTokenPricesServiceV2` ([#3600](https://github.com/MetaMask/core/pull/3600), [#3655](https://github.com/MetaMask/core/pull/3655), [#3655](https://github.com/MetaMask/core/pull/3655))
   - This class can be used for the new `tokenPricesService` argument for TokenRatesController. It uses a MetaMask API to fetch prices for tokens instead of CoinGecko.
   - The `CodefiTokenPricesServiceV2` will retry if the token price update fails
@@ -26,23 +29,12 @@
   - `AccountTrackerController` accepts an optional `networkClientId` value as the last parameter of the `syncBalanceWithAddresses` method
 - Support token detection on Base and zkSync ([#3584](https://github.com/MetaMask/core/pull/3584))
 - Support token detection on Arbitrum and Optimism ([#2035](https://github.com/MetaMask/core/pull/2035))
->>>>>>> 5080a4e9
 
 ### Changed
 - **BREAKING:** `TokenRatesController` now takes a required argument `tokenPricesService` ([#3600](https://github.com/MetaMask/core/pull/3600))
   - This object is responsible for fetching the prices for tokens held by this controller.
 - **BREAKING:** Update signature of `TokenRatesController.updateExchangeRatesByChainId` ([#3600](https://github.com/MetaMask/core/pull/3600), [#3653](https://github.com/MetaMask/core/pull/3653))
   - Change the type of `tokenAddresses` from `string[]` to `Hex[]`
-<<<<<<< HEAD
-- **BREAKING:** Change signature of `TokenRatesController.fetchAndMapExchangeRates` ([#3600](https://github.com/MetaMask/core/pull/3600), [#3653](https://github.com/MetaMask/core/pull/3653))
-  - This method now takes an object with shape `{ tokenAddresses: Hex[]; chainId: Hex; nativeCurrency: string; }` rather than positional arguments
-- Update TokenListController to fetch prefiltered set of tokens from the API, reducing response data and removing the need for filtering logic ([#2054](https://github.com/MetaMask/core/pull/2054))
-- Update TokenRatesController to request token rates from the Price API in batches of 100 ([#3650](https://github.com/MetaMask/core/pull/3650))
-- **BREAKING:** `TokenDetectionController` is upgraded to extend `BaseControllerV2` and `StaticIntervalPollingController` ([#3609](https://github.com/MetaMask/core/pull/3609)).
-  - The constructor now expects an options object as its only argument, with required properties `messenger`, `chainId`, required callbacks `onPreferencesStateChange`, `getBalancesInSingleCall`, `addDetectedTokens`, `getTokensState`, `getPreferencesState`, and optional properties `interval`, `selectedAddress`.
-  - The controller state is an empty object and the controller config object is deprecated.
-  - Polling can only be initiated by a `.start()` call made from a controller client. There is no longer an option to automatically start polling when the controller is instantiated.
-=======
 - **BREAKING:** `AccountTrackerController` constructor params object requires `getCurrentChainId` and `getNetworkClientById` hooks ([#3586](https://github.com/MetaMask/core/pull/3586))
   - These are needed for the new "polling by `networkClientId`" feature
 - **BREAKING:** `AccountTrackerController` has a new required state property, `accountByChainId`([#3586](https://github.com/MetaMask/core/pull/3586))
@@ -70,7 +62,6 @@
 - Update `TokenListController` to fetch prefiltered set of tokens from the API, reducing response data and removing the need for filtering logic ([#2054](https://github.com/MetaMask/core/pull/2054))
 - Update `TokenRatesController` to request token rates from the Price API in batches of 100 ([#3650](https://github.com/MetaMask/core/pull/3650))
 - Add dependencies `cockatiel` and `lodash` ([#3586](https://github.com/MetaMask/core/pull/3586), [#3655](https://github.com/MetaMask/core/pull/3655))
->>>>>>> 5080a4e9
 
 ### Removed
 - **BREAKING:** Remove `fetchExchangeRate` method from TokenRatesController ([#3600](https://github.com/MetaMask/core/pull/3600))
