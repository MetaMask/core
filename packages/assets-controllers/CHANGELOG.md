--- conflicted
+++ resolved
@@ -7,13 +7,12 @@
 
 ## [Unreleased]
 
-<<<<<<< HEAD
 ### Added
 
 - **BREAKING:** Add peer dependency `@metamask/profile-sync-controller`
 - **BREAKING:** Add `profileId`-based rate limiting support for Accounts API calls
   - Use `AuthenticationController:getBearerToken` in order to get a bearer token that gets attached to every request to the Accounts API
-=======
+
 ## [70.0.0]
 
 ### Changed
@@ -23,7 +22,6 @@
   - This change improves the handler interface for fetching asset market data from Snaps
 - Bump `@metamask/snaps-sdk` from `^7.1.0` to `^9.0.0` ([#6035](https://github.com/MetaMask/core/pull/6035))
 - Bump `@metamask/snaps-utils` from `^9.4.0` to `^11.0.0` ([#6035](https://github.com/MetaMask/core/pull/6035))
->>>>>>> 57c307d9
 
 ## [69.0.0]
 
