# Changelog

All notable changes to this project will be documented in this file.

The format is based on [Keep a Changelog](https://keepachangelog.com/en/1.0.0/),
and this project adheres to [Semantic Versioning](https://semver.org/spec/v2.0.0.html).

## [Unreleased]

<<<<<<< HEAD
### Changed

- Bump `@metamask/keyring-api` from `^19.0.0` to `^20.0.0` ([#6248](https://github.com/MetaMask/core/pull/6248))
=======
## [73.0.2]
>>>>>>> d6c38693

### Fixed

- Use a narrow selector when listening to `CurrencyRateController:stateChange` ([#6217](https://github.com/MetaMask/core/pull/6217))
- Fixed an issue where attempting to fetch asset conversions for accounts without assets would crash the snap ([#6207](https://github.com/MetaMask/core/pull/6207))

## [73.0.1]

### Changed

- Improved `AccountTrackerController` RPC performance by batching addresses using a multicall contract ([#6099](https://github.com/MetaMask/core/pull/6099))
  - Fallbacks to single address RPC calls on chains that do not have a multicall contract.
- Improved `AssetsContractController` RPC performance by batching addresses using a multicall contract ([#6099](https://github.com/MetaMask/core/pull/6099))
  - Fallbacks to single address RPC calls on chains that do not have a multicall contract.

### Fixed

- Fix `TokenBalancesController` to force block number update to avoid stale cached balances ([#6197](https://github.com/MetaMask/core/pull/6197))

## [73.0.0]

### Changed

- **BREAKING:** Bump peer dependency `@metamask/accounts-controller` to `^32.0.0` ([#6171](https://github.com/MetaMask/core/pull/6171))
- **BREAKING:** Bump peer dependency `@metamask/transaction-controller` to `^59.0.0` ([#6171](https://github.com/MetaMask/core/pull/6171))
- Improved `TokenDetectionController` token handling flow ([#6012](https://github.com/MetaMask/core/pull/6012))
  - Detected tokens are now implicitly added directly to `allTokens` instead of being added to `allDetectedTokens` first
  - This simplifies the token import flow and improves performance by eliminating the manual UI import step
  - Enhanced `TokenDetectionController` to use direct RPC calls when basic functionality is disabled ([#6012](https://github.com/MetaMask/core/pull/6012))
  - Token detection now falls back to direct RPC calls instead of API-based detection when basic functionality is turned off
- Bump `@metamask/keyring-api` from `^18.0.0` to `^19.0.0` ([#6146](https://github.com/MetaMask/core/pull/6146))

### Fixed

- Fix `TokenDetectionController` to respect the detection toggle setting ([#6012](https://github.com/MetaMask/core/pull/6012))
  - Token detection will no longer run when the detection toggle is disabled, even during user refresh operations
- Improved `CurrencyRateController` behavior when basic functionality is disabled ([#6012](https://github.com/MetaMask/core/pull/6012))
  - Disabled requests to CryptoCompare when basic functionality is turned off to avoid unnecessary API calls
- Improve error handling in `MultichainAssetsRatesController` for Snap request failures ([#6104](https://github.com/MetaMask/core/pull/6104))
  - Enhanced `#handleSnapRequest` method with detailed error logging and graceful failure recovery
  - Added null safety checks to prevent crashes when Snap requests return null
  - Controller now continues operation when individual Snap requests fail instead of crashing
  - Added comprehensive unit tests covering various error scenarios including JSON-RPC errors and network failures

## [72.0.0]

### Changed

- Update `NftController` to use properly exported `PhishingControllerBulkScanUrlsAction` type from `@metamask/phishing-controller` ([#6105](https://github.com/MetaMask/core/pull/6105))
- Bump dev dependency `@metamask/phishing-controller` to `^13.1.0` ([#6120](https://github.com/MetaMask/core/pull/6120))

## [71.0.0]

### Changed

- **BREAKING:** Bump peer dependency `@metamask/phishing-controller` to `^13.0.0` ([#6098](https://github.com/MetaMask/core/pull/6098))

## [70.0.1]

### Changed

- Bump `@metamask/controller-utils` from `^11.10.0` to `^11.11.0` ([#6069](https://github.com/MetaMask/core/pull/6069))
  - This upgrade includes performance improvements to checksum hex address normalization
- Bump `@metamask/utils` from `^11.2.0` to `^11.4.2` ([#6054](https://github.com/MetaMask/core/pull/6054))

## [70.0.0]

### Changed

- **BREAKING:** Bump peer dependency `@metamask/snaps-controllers` from `^12.0.0` to `^14.0.0` ([#6035](https://github.com/MetaMask/core/pull/6035))
- Update `MultichainAssetsRatesController` to use the new `onAssetsMarketData` handler in addition of `onAssetsConversion` to get marketData ([#6035](https://github.com/MetaMask/core/pull/6035))
  - This change improves the handler interface for fetching asset market data from Snaps
- Bump `@metamask/snaps-sdk` from `^7.1.0` to `^9.0.0` ([#6035](https://github.com/MetaMask/core/pull/6035))
- Bump `@metamask/snaps-utils` from `^9.4.0` to `^11.0.0` ([#6035](https://github.com/MetaMask/core/pull/6035))

## [69.0.0]

### Changed

- **BREAKING:** Bump peer dependency `@metamask/accounts-controller` to `^31.0.0` ([#5999](https://github.com/MetaMask/core/pull/5999))
- **BREAKING:** Bump peer dependency `@metamask/network-controller` to `^24.0.0` ([#5999](https://github.com/MetaMask/core/pull/5999))
- **BREAKING:** Bump peer dependency `@metamask/transaction-controller` to `^58.0.0` ([#5999](https://github.com/MetaMask/core/pull/5999))
- Bump `@metamask/polling-controller` to `^14.0.0` ([#5999](https://github.com/MetaMask/core/pull/5999))

## [68.2.0]

### Added

- Added `getErc20Balances` function within `TokenBalancesController` to support fetching ERC-20 token balances for a given address and token list ([#5925](https://github.com/MetaMask/core/pull/5925))
  - This modular service simplifies balance retrieval logic and can be reused across different parts of the controller

### Changed

- Bump `@metamask/transaction-controller` to `^57.3.0` ([#5954](https://github.com/MetaMask/core/pull/5954))

### Fixed

- Prevented `AccountTrackerController` from updating state with empty or unchanged account balance data during refresh ([#5942](https://github.com/MetaMask/core/pull/5942))
  - Added guards to skip state updates when fetched balances are empty or identical to existing state
  - Reduces unnecessary `stateChange` emissions and preserves previously-cached balances under network failure scenarios
- Prevented `TokenBalancesController` from updating account balance to 0 while multicall contract failed ([#5975](https://github.com/MetaMask/core/pull/5975))

## [68.1.0]

### Added

- Added Base Network for networks to track in `TokenDetectionController` ([#5902](https://github.com/MetaMask/core/pull/5902))
  - Network changes were added in `@metamask/controller-utils`
- Added Metamask pooled staking token for Ethereum Hoodi testnet ([#5855](https://github.com/MetaMask/core/pull/5855))

### Changed

- Bump `@metamask/controller-utils` to `^11.10.0` ([#5935](https://github.com/MetaMask/core/pull/5935))

## [68.0.0]

### Changed

- **BREAKING:** Update `NftController` and `NftDetectionController` to eliminate the dependency on the current chain ([#5622](https://github.com/MetaMask/core/pull/5622))
  - All functions that previously accepted networkClientId as an optional parameter now require it as a mandatory parameter.
- **BREAKING:** Add `NetworkController:findNetworkClientIdByChainId` to allowed actions in `NftController` ([#5622](https://github.com/MetaMask/core/pull/5622))
- **BREAKING:** Add `NetworkController:findNetworkClientIdByChainId` to allowed actions in `NftDetectionController` ([#5622](https://github.com/MetaMask/core/pull/5622))

## [67.0.0]

### Changed

- **BREAKING:** Bump `@metamask/accounts-controller` peer dependency to `^30.0.0` ([#5888](https://github.com/MetaMask/core/pull/5888))
- **BREAKING:** Bump `@metamask/transaction-controller` peer dependency to `^57.0.0` ([#5888](https://github.com/MetaMask/core/pull/5888))
- **BREAKING:** Bump `@metamask/providers` peer dependency from `^21.0.0` to `^22.0.0` ([#5871](https://github.com/MetaMask/core/pull/5871))
- **BREAKING:** Bump `@metamask/snaps-controllers` peer dependency from `^11.0.0` to `^12.0.0` ([#5871](https://github.com/MetaMask/core/pull/5871))
- Remove `sei` from constants `SUPPORTED_CURRENCIES` ([#5883](https://github.com/MetaMask/core/pull/5883))

## [66.0.0]

### Added

- Add optional parameter to track DeFi metrics when positions are being fetched ([#5868](https://github.com/MetaMask/core/pull/5868))
- Add phishing protection for NFT metadata URLs in `NftController` ([#5598](https://github.com/MetaMask/core/pull/5598))
  - NFT metadata URLs are now scanned for malicious content using the `PhishingController`
  - Malicious URLs in NFT metadata fields (image, externalLink, etc.) are automatically sanitized

### Changed

- **BREAKING:** Add peer dependency on `@metamask/phishing-controller` ^12.5.0 ([#5598](https://github.com/MetaMask/core/pull/5598))

## [65.0.0]

### Added

- **BREAKING:** Add event listener for `TransactionController:transactionConfirmed` on `TokenDetectionController` to trigger token detection ([#5859](https://github.com/MetaMask/core/pull/5859))

### Changed

- **BREAKING:** Add event listener for `KeyringController:accountRemoved` instead of `AccountsController:accountRemoved` in `TokenBalancesController` and `TokensController` ([#5859](https://github.com/MetaMask/core/pull/5859))

## [64.0.0]

### Added

- **BREAKING:** Add event listener for `AccountsController:accountRemoved` on `TokenBalancesController` to remove token balances for the removed account ([#5726](https://github.com/MetaMask/core/pull/5726))

- **BREAKING:** Add event listener for `AccountsController:accountRemoved` on `TokensController` to remove tokens for the removed account ([#5726](https://github.com/MetaMask/core/pull/5726))

- **BREAKING:** Add `listAccounts` action to `TokensController` ([#5726](https://github.com/MetaMask/core/pull/5726))

- **BREAKING:** Add `listAccounts` action to `TokenBalancesController` ([#5726](https://github.com/MetaMask/core/pull/5726))

### Changed

- TokenBalancesController will now check if balances has changed before updating the state ([#5726](https://github.com/MetaMask/core/pull/5726))

## [63.1.0]

### Changed

- Added optional `account` parameter to `fetchHistoricalPricesForAsset` method in `MultichainAssetsRatesController` ([#5833](https://github.com/MetaMask/core/pull/5833))
- Updated `TokenListController` `fetchTokenList` method to bail if cache is valid ([#5804](https://github.com/MetaMask/core/pull/5804))
  - also cleaned up internal state update logic
- Bump `@metamask/controller-utils` to `^11.9.0` ([#5812](https://github.com/MetaMask/core/pull/5812))

## [63.0.0]

### Changed

- **BREAKING:** bump `@metamask/keyring-controller` peer dependency to `^22.0.0` ([#5802](https://github.com/MetaMask/core/pull/5802))
- **BREAKING:** bump `@metamask/accounts-controller` peer dependency to `^29.0.0` ([#5802](https://github.com/MetaMask/core/pull/5802))
- **BREAKING:** bump `@metamask/preferences-controller` peer dependency to `^18.0.0` ([#5802](https://github.com/MetaMask/core/pull/5802))
- **BREAKING:** bump `@metamask/transaction-controller` peer dependency to `^56.0.0` ([#5802](https://github.com/MetaMask/core/pull/5802))

## [62.0.0]

### Added

- Add event `MultichainAssetsController:accountAssetListUpdated` in MultichainAssetsController to notify when new assets are detected for an account ([#5761](https://github.com/MetaMask/core/pull/5761))

### Changed

- **BREAKING:** Removed subscription to `MultichainAssetsController:stateChange` in `MultichainAssetsRatesController` and add subscription to `MultichainAssetsController:accountAssetListUpdated` ([#5761](https://github.com/MetaMask/core/pull/5761))
- **BREAKING:** Removed subscription to `MultichainAssetsController:stateChange` in `MultichainBalancesController` and add subscription to `MultichainAssetsController:accountAssetListUpdated` ([#5761](https://github.com/MetaMask/core/pull/5761))

## [61.1.0]

### Changed

- Bump `@metamask/controller-utils` to `^11.8.0` ([#5765](https://github.com/MetaMask/core/pull/5765))
- Update `DEFI_POSITIONS_API_URL` to use the production endpoint ([#5769](https://github.com/MetaMask/core/pull/5769))

## [61.0.0]

### Changed

- **BREAKING:** Bump `@metamask/accounts-controller` peer dependency to `^28.0.0` ([#5763](https://github.com/MetaMask/core/pull/5763))
- **BREAKING:** Bump `@metamask/transaction-controller` peer dependency to `^55.0.0` ([#5763](https://github.com/MetaMask/core/pull/5763))
- Bump `@metamask/base-controller` from `^8.0.0` to `^8.0.1` ([#5722](https://github.com/MetaMask/core/pull/5722))

## [60.0.0]

### Added

- Add support for 'Sonic Mainnet' chainId in the list of SUPPORTED_CHAIN_IDS. ([#5711](https://github.com/MetaMask/core/pull/5711))

### Changed

- Refactor `TokensController` to remove reliance on a single selected network ([#5659](https://github.com/MetaMask/core/pull/5659))
  - `TokensController` methods now require `networkClientId` as an explicit parameter.
  - Token management logic is fully parameterized by `chainId`, allowing multi-chain token handling and improving reliability across network changes.
  - Internal state updates and token metadata fetching are scoped to the corresponding `chainId`

### Removed

- **BREAKING:** Remove deprecated `chainId` instance property from `TokensController` ([#5659](https://github.com/MetaMask/core/pull/5659))
  - All chain context is now derived from `networkClientId` at the method level.

## [59.0.0]

### Added

- Add `SEI` network support ([#5610](https://github.com/MetaMask/core/pull/5610))
  - Add token detection support
  - Add NFT detection support

### Changed

- Refactor `TokenRatesController` to support processing multiple chains simultaneously ([#5645](https://github.com/MetaMask/core/pull/5645))
  - The controller now supports an array of chain IDs rather than a single value, simplifying the polling process by allowing iteration over all chains in a single loop
- Refactor `AccountTrackerController` to support processing multiple chains simultaneously ([#5680](https://github.com/MetaMask/core/pull/5680))
  - The controller now accepts an array of chain IDs instead of a single value, streamlining the polling process by iterating over all chains in one loop

### Removed

- **BREAKING:** Eliminate legacy network dependency handling in `TokenRatesController` ([#5645](https://github.com/MetaMask/core/pull/5645))
  - We're no longer relying on the currently selected network.
- **BREAKING:** Eliminate legacy network dependency handling in `AccountTrackerController` ([#5680](https://github.com/MetaMask/core/pull/5680))
  - We're no longer relying on the currently selected network.

## [58.0.0]

### Added

- Added `includeMarketData` to the params of the `OnAssetsConversion` handler ([#5639](https://github.com/MetaMask/core/pull/5639))
- Added `fetchHistoricalPricesForAsset` method to `MultichainAssetsRatesController` ([#5639](https://github.com/MetaMask/core/pull/5639))
- Added `getSelectedMultichainAccount` action to `multichainAssetsRatesController` ([#5639](https://github.com/MetaMask/core/pull/5639))
- Added new state field `historicalPrices` to `MultichainAssetsRatesController` ([#5639](https://github.com/MetaMask/core/pull/5639))

### Changed

- **BREAKING:** Bump `@metamask/snaps-controllers` peer dependency from ^9.19.0 to ^11.0.0 ([#5639](https://github.com/MetaMask/core/pull/5639))
- **BREAKING:** Bump `@metamask/providers` peer dependency from ^18.1.0 to ^21.0.0 ([#5639](https://github.com/MetaMask/core/pull/5639))
- Bump `@metamask/snaps-utils` from ^8.10.0 to ^9.2.0 ([#5639](https://github.com/MetaMask/core/pull/5639))

## [57.0.0]

### Added

- Add a new `DeFiPositionsController` that maintains an updated list of DeFi positions for EVM accounts ([#5400](https://github.com/MetaMask/core/pull/5400))
  - Export `DeFiPositionsController`
  - Export the following types
    - `DeFiPositionsControllerState`
    - `DeFiPositionsControllerActions`
    - `DeFiPositionsControllerEvents`
    - `DeFiPositionsControllerGetStateAction`
    - `DeFiPositionsControllerStateChangeEvent`
    - `DeFiPositionsControllerMessenger`
    - `GroupedDeFiPositions`

### Changed

- **BREAKING** Add `@metamask/transaction-controller` as a peer dependency at `^54.0.0` ([#5400](https://github.com/MetaMask/core/pull/5400))

## [56.0.0]

### Changed

- Update `TokensController`, `TokenListController`, and `AccountTrackerController` to use per-chain state variants ([#5310](https://github.com/MetaMask/core/pull/5310))
- Bump `@metamask/keyring-api` to `^17.4.0` ([#5565](https://github.com/MetaMask/core/pull/5565))
- Bump `@metamask/controller-utils` to `^11.7.0` ([#5583](https://github.com/MetaMask/core/pull/5583))
  - Via this upgrade, `updateExchangeRates` now supports the MegaETH testnet

### Removed

- **BREAKING:** Remove deprecated state fields scoped to the current chain ([#5310](https://github.com/MetaMask/core/pull/5310))
  - This change removes the following state fields from the following controllers:
    - `TokensControllerState`
      - `detectedTokens` (replaced by `allDetectedTokens`)
      - `ignoredTokens` (replaced by `allIgnoredTokens`)
      - `tokens` (replaced by `allTokens`)
    - `TokenListControllerState`
      - `tokenList` (replaced by `tokensChainsCache`)
    - `AccountTrackerControllerState`
      - `accounts` (replaced by `accountsByChainId`)
  - This will require a migration in the clients to remove them from state in order to prevent unnecessary Sentry errors when updating controller state.

### Fixed

- Update token rate request key to handle when new tokens are detected inside the `TokenRatesController` ([#5531](https://github.com/MetaMask/core/pull/5311)))
- Update `CurrencyRateController` to prevent undefined or empty currencies from being queried ([#5458](https://github.com/MetaMask/core/pull/5458)))

## [55.0.1]

### Added

- Add an optional chainId argument to `addNftContract` function in NftController ([#5508](https://github.com/MetaMask/core/pull/5508))

## [55.0.0]

### Changed

- **BREAKING:** Bump peer dependency `@metamask/accounts-controller` to `^27.0.0` ([#5507](https://github.com/MetaMask/core/pull/5507))
- **BREAKING:** Bump peer dependency `@metamask/network-controller` to `^23.0.0` ([#5507](https://github.com/MetaMask/core/pull/5507))
- Bump `@metamask/polling-controller` to `^13.0.0` ([#5507](https://github.com/MetaMask/core/pull/5507))

## [54.0.0]

### Changed

- **BREAKING**: The `detectNfts` method in the `NftDetectionController` now accepts chain IDs directly instead of networkClientId, enabling NFT detection across multiple chains simultaneously ([#5448](https://github.com/MetaMask/core/pull/5448))

### Fixed

- Fixed token address conversion in the `TokenRatesController` to correctly preserve the checksum address format without unnecessary hex conversion ([#5490](https://github.com/MetaMask/core/pull/5490))

## [53.1.1]

### Fixed

- Check if `KeyringController` is unlocked before processing account events in `MultichainBalancesController` ([#5473](https://github.com/MetaMask/core/pull/5473))
  - This is needed since some Snaps might decrypt their state which needs the `KeyringController` to be unlocked.
- Fix runtime error in NFT detection when metadata is `null` ([#5455](https://github.com/MetaMask/core/pull/5455))

## [53.1.0]

### Added

- Add token display data controller for search & discovery ([#5307](https://github.com/MetaMask/core/pull/5307))

## [53.0.0]

### Added

- Add `getAssetMetadata` action to `MultichainAssetsController` ([#5430](https://github.com/MetaMask/core/pull/5430))

### Changed

- **BREAKING:** Bump `@metamask/keyring-controller` peer dependency to `^21.0.0` ([#5439](https://github.com/MetaMask/core/pull/5439))
- **BREAKING:** Bump `@metamask/accounts-controller` peer dependency to `^26.0.0` ([#5439](https://github.com/MetaMask/core/pull/5439))
- **BREAKING:** Bump `@metamask/keyring-internal-api` from `^5.0.0` to `^6.0.0` ([#5347](https://github.com/MetaMask/core/pull/5347))
- **BREAKING:** Bump `@ethereumjs/util` from `^8.1.0` to `^9.1.0` ([#5347](https://github.com/MetaMask/core/pull/5347))

## [52.0.0]

### Changed

- **BREAKING:** Bump `@metamask/keyring-controller` peer dependency to `^20.0.0` ([#5426](https://github.com/MetaMask/core/pull/5426))
- **BREAKING:** Bump `@metamask/accounts-controller` peer dependency to `^25.0.0` ([#5426](https://github.com/MetaMask/core/pull/5426))
- **BREAKING:** Bump `@metamask/preferences-controller` peer dependency to `^16.0.0` ([#5426](https://github.com/MetaMask/core/pull/5426))
- Bump `@metamask/keyring-internal-api` from `^4.0.3` to `^5.0.0` ([#5405](https://github.com/MetaMask/core/pull/5405))

### Fixed

- Fixed conversion rates for MANTLE ([#5402](https://github.com/MetaMask/core/pull/5402))

## [51.0.2]

### Fixed

- `MultichainAssetsRatesController` now skips unnecessary Snap calls when the assets list is empty ([#5370](https://github.com/MetaMask/core/pull/5370))

## [51.0.1]

### Changed

- Bump `@metamask/keyring-api"` from `^17.0.0` to `^17.2.0` ([#5366](https://github.com/MetaMask/core/pull/5366))

## [51.0.0]

### Changed

- **BREAKING:** Rename `MultiChainAssetsRatesController` to `MultichainAssetsRatesController` ([#5354](https://github.com/MetaMask/core/pull/5354))
- Bump `@metamask/utils` from `^11.1.0` to `^11.2.0` ([#5301](https://github.com/MetaMask/core/pull/5301))

### Fixed

- Resolved an issue where rate polling would only begin after the default 3-minute interval by manually triggering a rate update upon initialization, ensuring an immediate refresh for a better user experience ([#5364](https://github.com/MetaMask/core/pull/5364))

## [50.0.0]

### Changed

- **BREAKING:** Bump `@metamask/accounts-controller` peer dependency from `^23.0.1` to `^24.0.0` ([#5318](https://github.com/MetaMask/core/pull/5318))
- Removed legacy poll function to prevent redundant polling ([#5321](https://github.com/MetaMask/core/pull/5321))

### Fixed

- Ensure that the polling is not triggered on the constructor with the initialisation of the controller ([#5321](https://github.com/MetaMask/core/pull/5321))

## [49.0.0]

### Added

- Add new `MultiChainTokensRatesController` ([#5175](https://github.com/MetaMask/core/pull/5175))
  - A controller that manages multi‑chain token conversion rates within MetaMask. Its primary goal is to periodically poll for updated conversion rates of tokens associated with non‑EVM accounts (those using Snap metadata), ensuring that the conversion data remains up‑to‑date across supported chains.
- Add `updateBalance` to MultichainBalancesController ([#5295](https://github.com/MetaMask/core/pull/5295))

### Changed

- **BREAKING:** MultichainBalancesController messenger must now allow `MultichainAssetsController:getState` action and `MultichainAssetsController:stateChange` event ([#5295](https://github.com/MetaMask/core/pull/5295))
- Update `MultichainBalancesController` to get the full list of assets from `MultichainAssetsController` state instead of only requesting the native token ([#5295](https://github.com/MetaMask/core/pull/5295))
- Bump `@metamask/base-controller` from `^7.1.1` to `^8.0.0` ([#5305](https://github.com/MetaMask/core/pull/5305))
- Bump `@metamask/polling-controller` from `^12.0.2` to `^12.0.3` ([#5305](https://github.com/MetaMask/core/pull/5305))

### Removed

- **BREAKING:** `NETWORK_ASSETS_MAP`, `MultichainNetworks`, and `MultichainNativeAssets` are no longer exported ([#5295](https://github.com/MetaMask/core/pull/5295))

## [48.0.0]

### Added

- Add `MultichainAssetsController` for non-EVM assets ([#5138](https://github.com/MetaMask/core/pull/5138))

### Changed

- **BREAKING:** Bump `@metamask/accounts-controller` peer dependency from `^22.0.0` to `^23.0.0` ([#5292](https://github.com/MetaMask/core/pull/5292))
- Bump `@metamask/keyring-api"` from `^16.1.0` to `^17.0.0` ([#5280](https://github.com/MetaMask/core/pull/5280))
- Bump `@metamask/snaps-utils` from `^8.9.0` to `^8.10.0` ([#5265](https://github.com/MetaMask/core/pull/5265))
- Bump `@metamask/utils` from `^11.0.1` to `^11.1.0` ([#5223](https://github.com/MetaMask/core/pull/5223))
- Removed polling mechanism in the `MultichainBalancesController` and now relies on the new `AccountsController:accountBalancesUpdated` event ([#5221](https://github.com/MetaMask/core/pull/5221))

### Fixed

- The tokens state is now updated only when the `tokenChainId` matches the currently selected chain ID. ([#5257](https://github.com/MetaMask/core/pull/5257))

## [47.0.0]

### Added

- Add `onBreak` and `onDegraded` methods to `CodefiTokenPricesServiceV2` ([#5109](https://github.com/MetaMask/core/pull/5109))
  - These serve the same purpose as the `onBreak` and `onDegraded` constructor options, but align more closely with the Cockatiel policy API.

### Changed

- **BREAKING:** Bump `@metamask/accounts-controller` peer dependency from `^21.0.0` to `^22.0.0` ([#5218](https://github.com/MetaMask/core/pull/5218))
- Deprecate `ClientConfigApiService` constructor options `onBreak` and `onDegraded` in favor of methods ([#5109](https://github.com/MetaMask/core/pull/5109))
- Add `@metamask/controller-utils@^11.4.5` as a dependency ([#5109](https://github.com/MetaMask/core/pull/5109))
  - `cockatiel` should still be in the dependency tree because it's now a dependency of `@metamask/controller-utils`
- Re-introduce `@metamask/keyring-api` as a runtime dependency ([#5206](https://github.com/MetaMask/core/pull/5206))
  - This was required since the introduction of the `MultichainBalancesController`.
- Bump `@metamask/keyring-api` from `^14.0.0` to `^16.1.0` ([#5190](https://github.com/MetaMask/core/pull/5190)), ([#5208](https://github.com/MetaMask/core/pull/5208))
- Bump `@metamask/keyring-internal-api` from `^2.0.1` to `^4.0.1` ([#5190](https://github.com/MetaMask/core/pull/5190)), ([#5208](https://github.com/MetaMask/core/pull/5208))
- Bump `@metamask/keyring-snap-client` from `^3.0.0` to `^3.0.3` ([#5190](https://github.com/MetaMask/core/pull/5190)), ([#5208](https://github.com/MetaMask/core/pull/5208))

## [46.0.1]

### Changed

- Bump `@metamask/keyring-api` from `^13.0.0` to `^14.0.0` ([#5177](https://github.com/MetaMask/core/pull/5177))
- Bump `@metamask/keyring-internal-api` from `^2.0.0` to `^2.0.1` ([#5177](https://github.com/MetaMask/core/pull/5177))
- Bump `@metamask/keyring-snap-client` from `^2.0.0` to `^3.0.0` ([#5177](https://github.com/MetaMask/core/pull/5177))

### Fixed

- Fix type issue in `ERC721Standard.getDetails` ([#4985](https://github.com/MetaMask/core/pull/4985))
  - The image variable now returns a string instead of a promise when the token image uses the 'ipfs://' protocol.
- Relax NFTs metadata RPC calls ([#5134](https://github.com/MetaMask/core/pull/5134))
  - We now check the number of NFTs to update against a threshold value (500) to avoid sending an excessive amount of RPC calls to fetch NFTs metadata.

## [46.0.0]

### Added

- Add new `MultichainBalancesController` ([#4965](https://github.com/MetaMask/core/pull/4965))
  - This controller has been migrated from the MetaMask extension codebase.
- Added utility function `getKeyByValue` ([#5099](https://github.com/MetaMask/core/pull/5099))

### Changed

- **BREAKING:** Bump `@metamask/accounts-controller` peer dependency from `^20.0.0` to `^21.0.0` ([#5140](https://github.com/MetaMask/core/pull/5140))
- Bump `@metamask/base-controller` from `^7.0.0` to `^7.1.1` ([#5079](https://github.com/MetaMask/core/pull/5079)), ([#5135](https://github.com/MetaMask/core/pull/5135))
- Bump `@metamask/keyring-api` from `^12.0.0` to `^13.0.0` ([#5066](https://github.com/MetaMask/core/pull/5066))
- Bump `@metamask/utils` to `^11.0.1` ([#5080](https://github.com/MetaMask/core/pull/5080))
- Bump `@metamask/rpc-errors` to `^7.0.2` ([#5080](https://github.com/MetaMask/core/pull/5080))

### Fixed

- Fix Mantle price when calling `fetchMultiExchangeRate` ([#5099](https://github.com/MetaMask/core/pull/5099))
- Fix multicall revert in `TokenBalancesController` ([#5083](https://github.com/MetaMask/core/pull/5083))
  - `TokenBalancesController` was fixed to fetch erc20 token balances even if there's an invalid token in state whose address does not point to a smart contract.
- Fix state changes for `ignoreTokens` for non-selected networks ([#5014](https://github.com/MetaMask/core/pull/5014))

## [45.1.2]

### Changed

- Remove use of `@metamask/keyring-api` ([#4695](https://github.com/MetaMask/core/pull/4695))
  - `@metamask/providers` and `webextension-polyfill` peer dependencies are no longer required.
- Use new `@metamask/keyring-internal-api@^1.0.0` ([#4695](https://github.com/MetaMask/core/pull/4695))
  - This package has been split out from the Keyring API. Its types are compatible with the `@metamask/keyring-api` package used previously.

## [45.1.1]

### Changed

- Bump `@metamask/controller-utils` from `^11.3.0` to `^11.4.4` ([#5012](https://github.com/MetaMask/core/pull/5012))
- Bump `@metamask/polling-controller` from `^12.0.1` to `^12.0.2` ([#5012](https://github.com/MetaMask/core/pull/5012))

### Fixed

- Make implicit peer dependencies explicit ([#4974](https://github.com/MetaMask/core/pull/4974))
  - Add the following packages as peer dependencies of this package to satisfy peer dependency requirements from other dependencies:
    - `@metamask/providers` `^18.1.0` (required by `@metamask/keyring-api`)
    - `webextension-polyfill` `^0.10.0 || ^0.11.0 || ^0.12.0` (required by `@metamask/providers`)
  - These dependencies really should be present in projects that consume this package (e.g. MetaMask clients), and this change ensures that they now are.
  - Furthermore, we are assuming that clients already use these dependencies, since otherwise it would be impossible to consume this package in its entirety or even create a working build. Hence, the addition of these peer dependencies is really a formality and should not be breaking.
- Fix `TokensController.ignoreTokens` so that if a network is provided, `allIgnoredTokens`, `allTokens`, and `allDetectedTokens` for that network no longer get corrupted with tokens from the globally selected network ([#4967](https://github.com/MetaMask/core/pull/4967))
- Correct ESM-compatible build so that imports of the following packages that re-export other modules via `export *` are no longer corrupted: ([#5011](https://github.com/MetaMask/core/pull/5011))
  - `@metamask/abi-utils`
  - `@metamask/contract-metadata`
  - `@metamask/eth-query`
  - `@ethereumjs/util`
  - `bn.js`
  - `cockatiel`
  - `lodash`
  - `single-call-balance-checker-abi`

## [45.1.0]

### Added

- `chainIdToNativeTokenAddress` to record chains with unique (non-zero) addresses ([#4952](https://github.com/MetaMask/core/pull/4952))
- `getNativeTokenAddress()` exported function to return the correct native token address for native assets ([#4952](https://github.com/MetaMask/core/pull/4952))
- add support for all added networks when switching account for Token Detection ([#4957](https://github.com/MetaMask/core/pull/4957))

### Changed

- Update price API calls to use the native token by chain instead of relying on the zero address. ([#4952](https://github.com/MetaMask/core/pull/4952))
- Update `TokenRatesController` market data mapping to use `getNativeTokenAddress` instead of the zero address for native tokens. ([#4952](https://github.com/MetaMask/core/pull/4952))

## [45.0.0]

### Changed

- **BREAKING:** Bump `@metamask/keyring-controller` peer dependency from `^18.0.0` to `^19.0.0` ([#4195](https://github.com/MetaMask/core/pull/4956))
- **BREAKING:** Bump `@metamask/accounts-controller` peer dependency from `^19.0.0` to `^20.0.0` ([#4195](https://github.com/MetaMask/core/pull/4956))
- **BREAKING:** Bump `@metamask/preferences-controller` peer dependency from `^14.0.0` to `^15.0.0` ([#4195](https://github.com/MetaMask/core/pull/4956))

## [44.1.0]

### Changed

- An argument `networkClientId` is added to `TokensController.ignoreTokens`, allowing tokens to be ignored on specific chains. ([#4949](https://github.com/MetaMask/core/pull/4949))

## [44.0.1]

### Changed

- Fixes an issue where the token detection was unnecessarily falling back to an RPC approach, causing redundant detections. ([#4928](https://github.com/MetaMask/core/pull/4928))

- Fixes an issue where `TokensController.addTokens` was not respecting the network client id passed to it. ([#4940](https://github.com/MetaMask/core/pull/4940))

## [44.0.0]

### Changed

- **BREAKING**: The `TokenBalancesController` state is now across all chains and accounts under the field `tokenBalances`, as a mapping from account address -> chain id -> token address -> balance. ([#4782](https://github.com/MetaMask/core/pull/4782))

- **BREAKING**: The `TokenBalancesController` now extends `StaticIntervalPollingController`, and the new polling API `startPolling` must be used to initiate polling (`startPolling`, `stopPollingByPollingToken`). ([#4782](https://github.com/MetaMask/core/pull/4782))

- **BREAKING**: `TokenBalancesController` now requires subscriptions to the `PreferencesController:stateChange` and `NetworkController:stateChange` events. And access to the `NetworkController:getNetworkClientById`, `NetworkController:getState`, `TokensController:getState`, and `PreferencesController:getState` actions. ([#4782](https://github.com/MetaMask/core/pull/4782))

- **BREAKING**: `TokensController` requires a subscription to the `NetworkController:stateChange` event. It now now removes state for chain IDs when their network is removed. ([#4782](https://github.com/MetaMask/core/pull/4782))

- `TokenRatesController` now removes state for chain IDs when their network is removed. ([#4782](https://github.com/MetaMask/core/pull/4782))

## [43.1.1]

### Changed

- Fix a bug in `TokensController.addTokens` where tokens could be added from the wrong chain. ([#4924](https://github.com/MetaMask/core/pull/4924))

## [43.1.0]

### Added

- Add Solana to the polled exchange rates ([#4914](https://github.com/MetaMask/core/pull/4914))

## [43.0.0]

### Added

- `AccountTrackerController` now tracks balances of staked ETH for each account, under the state property `stakedBalance`. ([#4879](https://github.com/MetaMask/core/pull/4879))

### Changed

- **BREAKING**: The polling input for`TokenListController` is now `{chainId: Hex}` instead of `{networkClientId: NetworkClientId}`. ([#4878](https://github.com/MetaMask/core/pull/4878))
- **BREAKING**: The polling input for`TokenDetectionController` is now `{ chainIds: Hex[]; address: string; }` instead of `{ networkClientId: NetworkClientId; address: string; }`. ([#4894](https://github.com/MetaMask/core/pull/4894))
- **BREAKING:** Bump `@metamask/keyring-controller` peer dependency from `^17.0.0` to `^18.0.0` ([#4195](https://github.com/MetaMask/core/pull/4195))
- **BREAKING:** Bump `@metamask/preferences-controller` peer dependency from `^13.2.0` to `^14.0.0` ([#4909](https://github.com/MetaMask/core/pull/4909), [#4915](https://github.com/MetaMask/core/pull/4915))
- **BREAKING:** Bump `@metamask/accounts-controller` peer dependency from `^18.0.0` to `^19.0.0` ([#4915](https://github.com/MetaMask/core/pull/4915))
- Bump `@metamask/controller-utils` from `^11.4.2` to `^11.4.3` ([#4195](https://github.com/MetaMask/core/pull/4195))

## [42.0.0]

### Added

- Add `resetState` method to `NftController`, `TokensController`, `TokenBalancesController` and `TokenRatesController` to reset the controller's state back to their default state ([#4880](https://github.com/MetaMask/core/pull/4880))

### Changed

- **BREAKING**: A `platform` argument must now be passed to the `TokenDetectionController` constructor, indicating whether the platform is extension or mobile. ([#4877](https://github.com/MetaMask/core/pull/4877))
- **BREAKING**: The `TokenRatesController` now accepts `{chainId: Hex}` as its polling input to `startPolling()` instead of `{networkClientId: NetworkClientId}` ([#4887](https://github.com/MetaMask/core/pull/4887))
- When the `TokenRatesController`'s subscription to `TokensController:stateChange` is fired, token prices are now updated across all chain IDs whose tokens changed, instead of just the current chain. ([#4866](https://github.com/MetaMask/core/pull/4866))
- The `TokenDetectionController` now passes a `x-metamask-clientproduct` header when calling the account API. ([#4877](https://github.com/MetaMask/core/pull/4877))

## [41.0.0]

### Changed

- **BREAKING**: The polling input accepted by `CurrencyRateController` is now an object with a `nativeCurrencies` property that is defined as a `string` array type ([#4852](https://github.com/MetaMask/core/pull/4852))
  - The `input` parameters of the controller's `_executePoll`, `_startPolling`, `onPollingComplete` methods now only accept this new polling input type.
  - The `nativeCurrency` property (`string` type) has been removed.
- **BREAKING**: `RatesController` now types the `conversionRate` and `usdConversionRate` in its state as `number` instead of `string`, to match what it was actually storing. ([#4852](https://github.com/MetaMask/core/pull/4852))
- Bump `@metamask/base-controller` from `^7.0.1` to `^7.0.2` ([#4862](https://github.com/MetaMask/core/pull/4862))
- Bump `@metamask/controller-utils` from `^11.4.0` to `^11.4.1` ([#4862](https://github.com/MetaMask/core/pull/4862))
- Bump dev dependency `@metamask/approval-controller` from `^7.1.0` to `^7.1.1` ([#4862](https://github.com/MetaMask/core/pull/4862))

## [40.0.0]

### Changed

- **BREAKING:** The CurrencyRateController polling input is now `{ nativeCurrency: string }` instead of a network client ID ([#4839](https://github.com/MetaMask/core/pull/4839))
- **BREAKING:** Bump `@metamask/network-controller` peer dependency to `^22.0.0` ([#4841](https://github.com/MetaMask/core/pull/4841))
- Bump `@metamask/controller-utils` to `^11.4.0` ([#4834](https://github.com/MetaMask/core/pull/4834))
- Bump `@metamask/rpc-errors` to `^7.0.1` ([#4831](https://github.com/MetaMask/core/pull/4831))
- Bump `@metamask/utils` to `^10.0.0` ([#4831](https://github.com/MetaMask/core/pull/4831))

### Fixed

- Update TokenRatesController to not reset market data just after network switch but before loading new market data ([#4832](https://github.com/MetaMask/core/pull/4832))

## [39.0.0]

### Changed

- **BREAKING:** `AccountTrackerController`, `CurrencyRateController`, `TokenDetectionController`, `TokenListController`, and `TokenRatesController` now use a new polling interface that accepts the generic parameter `PollingInput` ([#4752](https://github.com/MetaMask/core/pull/4752))
- **BREAKING:** The inherited `AbstractPollingController` method `startPollingByNetworkClientId` has been renamed to `startPolling` ([#4752](https://github.com/MetaMask/core/pull/4752))
- **BREAKING:** The inherited `AbstractPollingController` method `onPollingComplete` now returns the entire input object of type `PollingInput`, instead of a network client id ([#4752](https://github.com/MetaMask/core/pull/4752))

## [38.3.0]

### Changed

- The `includeDuplicateSymbolAssets` param is removed from our api call to TokenApi ([#4768](https://github.com/MetaMask/core/pull/4768))

## [38.2.0]

### Changed

- The `TokenRatesController` now fetches token rates for all accounts, instead of just the selected account ([#4759](https://github.com/MetaMask/core/pull/4759))

## [38.1.0]

### Changed

- Parallelization of detected tokens with balance ([#4697](https://github.com/MetaMask/core/pull/4697))
- Bump accounts related packages ([#4713](https://github.com/MetaMask/core/pull/4713)), ([#4728](https://github.com/MetaMask/core/pull/4728))
  - Those packages are now built slightly differently and are part of the [accounts monorepo](https://github.com/MetaMask/accounts).
  - Bump `@metamask/keyring-api` from `^8.1.0` to `^8.1.4`

## [38.0.1]

### Fixed

- Produce and export ESM-compatible TypeScript type declaration files in addition to CommonJS-compatible declaration files ([#4648](https://github.com/MetaMask/core/pull/4648))
  - Previously, this package shipped with only one variant of type declaration
    files, and these files were only CommonJS-compatible, and the `exports`
    field in `package.json` linked to these files. This is an anti-pattern and
    was rightfully flagged by the
    ["Are the Types Wrong?"](https://arethetypeswrong.github.io/) tool as
    ["masquerading as CJS"](https://github.com/arethetypeswrong/arethetypeswrong.github.io/blob/main/docs/problems/FalseCJS.md).
    All of the ATTW checks now pass.
- Remove chunk files ([#4648](https://github.com/MetaMask/core/pull/4648)).
  - Previously, the build tool we used to generate JavaScript files extracted
    common code to "chunk" files. While this was intended to make this package
    more tree-shakeable, it also made debugging more difficult for our
    development teams. These chunk files are no longer present.
- Don't update currency rates on transient errors ([#4662](https://github.com/MetaMask/core/pull/4662))
  - In `CurrencyRateController` if unexpected errors occur during requests to
    crypto compare, the conversion rate in state will remain unchanged instead
    of being set to null.
- Fix fallback conversion rate for token market data ([#4615](https://github.com/MetaMask/core/pull/4615))
  - On networks where the native currency is not ETH, token market data is now
    correctly priced in the native currency.

## [38.0.0]

### Added

- Export `MarketDataDetails` type ([#4622](https://github.com/MetaMask/core/pull/4622))

### Changed

- **BREAKING:** Narrow `TokensController` constructor option `provider` by removing `undefined` from its type signature ([#4567](https://github.com/MetaMask/core/pull/4567))
- **BREAKING:** Bump devDependency and peerDependency `@metamask/network-controller` from `^20.0.0` to `^21.0.0` ([#4618](https://github.com/MetaMask/core/pull/4618), [#4651](https://github.com/MetaMask/core/pull/4651))
- Bump `@metamask/base-controller` from `^6.0.2` to `^7.0.0` ([#4625](https://github.com/MetaMask/core/pull/4625), [#4643](https://github.com/MetaMask/core/pull/4643))
- Bump `@metamask/controller-utils` from `^11.0.2` to `^11.2.0` ([#4639](https://github.com/MetaMask/core/pull/4639), [#4651](https://github.com/MetaMask/core/pull/4651))
- Bump `@metamask/polling-controller` from `^9.0.1` to `^10.0.0` ([#4651](https://github.com/MetaMask/core/pull/4651))
- Bump `@metamask/keyring-api` to version `8.1.0` ([#4594](https://github.com/MetaMask/core/pull/4594))
- Bump `typescript` from `~5.0.4` to `~5.2.2` ([#4576](https://github.com/MetaMask/core/pull/4576), [#4584](https://github.com/MetaMask/core/pull/4584))

### Fixed

- Fix `RatesController` `setCryptocurrencyList` method, which was not using the correct field when updating internal state ([#4572](https://github.com/MetaMask/core/pull/4572))
- Fetch correct price for the $OMNI native currency ([#4570](https://github.com/MetaMask/core/pull/4570))
- Add public `name` property to `AssetsContractController` ([#4564](https://github.com/MetaMask/core/pull/4564))

## [37.0.0]

### Added

- Add elements to the `AssetsContractController` class: ([#4397](https://github.com/MetaMask/core/pull/4397))
  - Add class field `messagingSystem`.
  - Add getters for `ipfsGateway` and `chainId`. As corresponding setters have not been defined, these properties are not externally mutable.
- Add and export the `AssetsContractControllerMessenger` type ([#4397](https://github.com/MetaMask/core/pull/4397))
  - `AssetsContractControllerMessenger` must allow the external actions `NetworkController:getNetworkClientById`, `NetworkController:getNetworkConfigurationByNetworkClientId`, `NetworkController:getSelectedNetworkClient`, `NetworkController:getState`.
  - `AssetsContractControllerMessenger` must allow the external events `PreferencesController:stateChange`, `NetworkController:networkDidChange`.
- Add and export new types: `AssetsContractControllerActions`, `AssetsContractControllerEvents`, `AssetsContractControllerGetERC20StandardAction`, `AssetsContractControllerGetERC721StandardAction`, `AssetsContractControllerGetERC1155StandardAction`, `AssetsContractControllerGetERC20BalanceOfAction`, `AssetsContractControllerGetERC20TokenDecimalsAction`, `AssetsContractControllerGetERC20TokenNameAction`, `AssetsContractControllerGetERC721NftTokenIdAction`, `AssetsContractControllerGetERC721TokenURIAction`, `AssetsContractControllerGetERC721AssetNameAction`, `AssetsContractControllerGetERC721AssetSymbolAction`, `AssetsContractControllerGetERC721OwnerOfAction`, `AssetsContractControllerGetERC1155TokenURIAction`, `AssetsContractControllerGetERC1155BalanceOfAction`, `AssetsContractControllerTransferSingleERC1155Action`, `AssetsContractControllerGetTokenStandardAndDetailsAction`, `AssetsContractControllerGetBalancesInSingleCallAction` ([#4397](https://github.com/MetaMask/core/pull/4397))
- Add a new `setProvider` method to `AssetsContractController` ([#4397](https://github.com/MetaMask/core/pull/4397))
  - Replaces the removed `provider` setter method, and widens the `provider` function parameter type from `Provider` to `Provider | undefined`.
- Export `TokenBalancesControllerState` type ([#4535](https://github.com/MetaMask/core/pull/4535))
  - This was defined but not exported in v34.0.0.
- Add `getNFTContractInfo` method to the `NFTController` for fetching NFT Collection Metadata from the NFT API ([#4524](https://github.com/MetaMask/core/pull/4524))

### Changed

- **BREAKING:** Add required constructor option `messenger` to the `AssetsContractController` class ([#4397](https://github.com/MetaMask/core/pull/4397))
- **BREAKING:** `TokenBalancesControllerMessenger` must allow the `AssetsContractController:getERC20BalanceOf` action in addition to its previous allowed actions ([#4397](https://github.com/MetaMask/core/pull/4397))
- **BREAKING:** `NftControllerMessenger` must allow the following actions in addition to its previous allowed actions: `AssetsContractController:getERC721AssetName`, `AssetsContractController:getERC721AssetSymbol`, `AssetsContractController:getERC721TokenURI`, `AssetsContractController:getERC721OwnerOf`, `AssetsContractController:getERC1155BalanceOf`, `AssetsContractController:getERC1155TokenURI` ([#4397](https://github.com/MetaMask/core/pull/4397))
- **BREAKING:** The type of `SINGLE_CALL_BALANCES_ADDRESS_BY_CHAINID` is narrowed from `Record<Hex, string>` to the const-asserted literal properties of the `SINGLE_CALL_BALANCES_ADDRESS_BY_CHAINID` object ([#4397](https://github.com/MetaMask/core/pull/4397))
  - The index signature is restricted to the union of the enum keys of `SupportedTokenDetectionNetworks`.
  - The property value type is restricted to the type union of the addresses defined in the object.
  - The object type is constrained by `Record<Hex, string>` using the `satisfies` keyword.
- **BREAKING:** Convert the `BalanceMap` type from an `interface` into a type alias ([#4397](https://github.com/MetaMask/core/pull/4397))
  - Type aliases have an index signature of `string` by default, and are compatible with the `StateConstraint` type defined in the `@metamask/base-controller` package.
- **BREAKING:** `getIpfsCIDv1AndPath`, `getFormattedIpfsUrl` are now async functions ([#3645](https://github.com/MetaMask/core/pull/3645))
- **BREAKING:** Bump peerDependency `@metamask/accounts-controller` from `^17.0.0` to `^18.0.0` ([#4548](https://github.com/MetaMask/core/pull/4548))
- Remove `@metamask/accounts-controller`, `@metamask/approval-controller`, `@metamask/keyring-controller`, and `@metamask/preferences-controller` dependencies [#4556](https://github.com/MetaMask/core/pull/4556)
  - These were listed under `peerDependencies` already, so they were redundant as dependencies.
- Add `immer` `^9.0.6` as a new dependency ([#3645](https://github.com/MetaMask/core/pull/3645))
- Bump `@metamask/abi-utils` from `^2.0.2` to `^2.0.3` ([#3645](https://github.com/MetaMask/core/pull/3645))
- Bump `@metamask/base-controller` from `^6.0.0` to `^6.0.2` ([#4517](https://github.com/MetaMask/core/pull/4517), [#4544](https://github.com/MetaMask/core/pull/4544))
- Bump `@metamask/controller-utils` from `^11.0.1` to `^11.0.2` ([#4544](https://github.com/MetaMask/core/pull/4544))
- Bump `@metamask/utils` from `^9.0.0` to `^9.1.0` ([#4529](https://github.com/MetaMask/core/pull/4529))
- Bump `multiformats` from `^9.5.2` to `^13.1.0` ([#3645](https://github.com/MetaMask/core/pull/3645))
- Bump `@metamask/polling-controller` from `^9.0.0` to `^9.0.1` ([#4548](https://github.com/MetaMask/core/pull/4548))

### Removed

- **BREAKING:** Remove elements from the `AssetsContractController` class: ([#4397](https://github.com/MetaMask/core/pull/4397))
  - **BREAKING:** `AssetsContractController` no longer inherits from `BaseControllerV1`.
  - **BREAKING:** Remove constructor option callbacks `onPreferencesStateChange`, `onNetworkDidChange`, `getNetworkClientById`, and replace with corresponding messenger actions and events.
  - **BREAKING:** Remove class fields: `name`, `config` (along with its properties `provider`, `ipfsGateway`, `chainId`).
  - **BREAKING:** Remove methods: `getProvider`, `getChainId`.
    - Use the getters `provider` and `chainId` instead.
  - **BREAKING:** Remove the `provider` setter method.
    - Use the `setProvider` method instead.
- **BREAKING:** Remove the `getERC20BalanceOf` constructor option callback from the `TokenBalancesControllerOptions` type and the `TokenBalancesController` constructor ([#4397](https://github.com/MetaMask/core/pull/4397))
  - The messenger is expected to allow `AssetsContractController:getERC20BalanceOf` messenger action so that it can be used instead.
- **BREAKING:** Remove `NftController` constructor option callbacks: `getERC721AssetName`, `getERC721AssetSymbol`, `getERC721TokenURI`, `getERC721OwnerOf`, `getERC1155BalanceOf`, `getERC1155TokenURI` ([#4397](https://github.com/MetaMask/core/pull/4397))
  - These are accessed through the messenger instead.
- **BREAKING:** Remove the `AssetsContractConfig` type ([#4397](https://github.com/MetaMask/core/pull/4397))
- **BREAKING:** Remove export for `MISSING_PROVIDER_ERROR` ([#4397](https://github.com/MetaMask/core/pull/4397))

### Fixed

- **BREAKING:** Convert the `getERC721NftTokenId` method of the `AssetsContractController` into an async function. ([#4397](https://github.com/MetaMask/core/pull/4397))

## [36.0.0]

### Added

- Add optional `topBid` property to the `NftMetadata` type. This property must be of type `TopBid`. ([#4522](https://github.com/MetaMask/core/pull/4522))
- Add optional `floorAsk` property to the `TokenCollection` type. This property must be of type `FloorAskCollection`. ([#4522](https://github.com/MetaMask/core/pull/4522))
- Add linea mainnet support to nft detection supported networks ([#4515](https://github.com/MetaMask/core/pull/4515))
- The `Collection` type is expanded to include the following 'string'-type optional properties: `contractDeployedAt`, `creator`, `ownerCount`, and an optional property `topBid` of the type `TopBid & { sourceDomain?: string; }`. ([#4443](https://github.com/MetaMask/core/pull/4443))

### Changed

- Fetch NFT collections data from the NFT-API `Get Collections` endpoint when calling the `detectNfts` method of `NftDetectionController`, and the `updateNftMetadata` and `watchNft` methods of `NftController`. ([#4443](https://github.com/MetaMask/core/pull/4443))
- Bump `@metamask/utils` to `^9.0.0` ([#4516](https://github.com/MetaMask/core/pull/4516))
- Bump `@metamask/rpc-errors` to `^6.3.1` ([#4516](https://github.com/MetaMask/core/pull/4516))

### Fixed

- **BREAKING:** The `attributes` property of the `NftMetadata` type must be of type `Attributes[]` ([#4522](https://github.com/MetaMask/core/pull/4522))
  - The `attributes` property was added and typed as `Attributes` on `v28.0.0`.

## [35.0.0]

### Changed

- **BREAKING:** Bump peerDependency `@metamask/network-controller` to `^20.0.0` ([#4508](https://github.com/MetaMask/core/pull/4508))
- Bump `@metamask/polling-controller` to `^9.0.0` ([#4508](https://github.com/MetaMask/core/pull/4508))
- Bump `@metamask/accounts-controller` to `^17.2.0` ([#4498](https://github.com/MetaMask/core/pull/4498))

### Fixed

- Add support for tokenURI encoded images to `NftController` methods `addNft`, `watchNft` and `updateNftMetadata` ([#4482](https://github.com/MetaMask/core/pull/4482))

## [34.0.0]

### Added

- Add `AccountTrackerControllerGetStateAction`, `AccountTrackerControllerActions`, `AccountTrackerControllerStateChangeEvent`, and `AccountTrackerControllerEvents` types ([#4407](https://github.com/MetaMask/core/pull/4407))
- Add `setIntervalLength` and `getIntervalLength` methods to `AccountTrackerController` ([#4407](https://github.com/MetaMask/core/pull/4407))
  - `setIntervalLength` replaces updating the polling interval via `configure`.

### Changed

- **BREAKING** `TokenBalancesController` messenger must allow the action `AccountsController:getSelectedAccount` and remove `PreferencesController:getState`. ([#4219](https://github.com/MetaMask/core/pull/4219))
- **BREAKING** `TokenDetectionController` messenger must allow the action `AccountsController:getAccount`. ([#4219](https://github.com/MetaMask/core/pull/4219))
- **BREAKING** `TokenDetectionController` messenger must allow the event `AccountsController:selectedEvmAccountChange` and remove `AccountsController:selectedAccountChange`. ([#4219](https://github.com/MetaMask/core/pull/4219))
- **BREAKING** `TokenRatesController` messenger must allow the action `AccountsController:getAccount`, `AccountsController:getSelectedAccount` and remove `PreferencesController:getState`. ([#4219](https://github.com/MetaMask/core/pull/4219))
- **BREAKING** `TokenRatesController` messenger must allow the event `AccountsController:selectedEvmAccountChange` and remove `PreferencesController:stateChange`. ([#4219](https://github.com/MetaMask/core/pull/4219))
- **BREAKING** `TokensController` messenger must allow the action `AccountsController:getAccount`, `AccountsController:getSelectedAccount`.
- **BREAKING** `TokensController` messenger must allow the event `AccountsController:selectedEvmAccountChange`. ([#4219](https://github.com/MetaMask/core/pull/4219))
- Upgrade AccountTrackerController to BaseControllerV2 ([#4407](https://github.com/MetaMask/core/pull/4407))
- **BREAKING:** Convert `AccountInformation` from interface to type ([#4407](https://github.com/MetaMask/core/pull/4407))
- **BREAKING:** Rename `AccountTrackerState` to `AccountTrackerControllerState` and convert from interface to type ([#4407](https://github.com/MetaMask/core/pull/4407))
- **BREAKING:** `AccountTrackerController` now inherits from `StaticIntervalPollingController` instead of `StaticIntervalPollingControllerV1` ([#4407](https://github.com/MetaMask/core/pull/4407))
  - The constructor now takes a single options object rather than three arguments. Some options have been removed; see later entries.
- **BREAKING:** The `AccountTrackerController` messenger must now allow the actions `PreferencesController:getState`, `NetworkController:getState`, and `NetworkController:getNetworkClientById` ([#4407](https://github.com/MetaMask/core/pull/4407))
- **BREAKING:** The `refresh` method is no longer pre-bound to the controller ([#4407](https://github.com/MetaMask/core/pull/4407))
  - You may now need to pre-bind it e.g. `accountTrackerController.refresh.bind(accountTrackerController)`.
- Bump `@metamask/accounts-controller` to `^17.1.0` ([#4460](https://github.com/MetaMask/core/pull/4460))

### Removed

- **BREAKING** `TokensController` removes `selectedAddress` constructor argument. ([#4219](https://github.com/MetaMask/core/pull/4219))
- **BREAKING** `TokenDetectionController` removes `selectedAddress` constructor argument. ([#4219](https://github.com/MetaMask/core/pull/4219))
- **BREAKING:** Remove `AccountTrackerConfig` type ([#4407](https://github.com/MetaMask/core/pull/4407))
  - Some of these properties have been merged into the options that the `AccountTrackerController` constructor takes.
- **BREAKING:** Remove `config` property and `configure` method from `AccountTrackerController` ([#4407](https://github.com/MetaMask/core/pull/4407))
  - The controller now takes a single options object which can be used for configuration, and configuration is now kept internally.
- **BREAKING:** Remove `notify`, `subscribe`, and `unsubscribe` methods from `AccountTrackerController` ([#4407](https://github.com/MetaMask/core/pull/4407))
  - Use the controller messenger for subscribing to and publishing events instead.
- **BREAKING:** Remove `provider`, `getMultiAccountBalancesEnabled`, `getCurrentChainId`, and `getNetworkClientById` from configuration options for `AccountTrackerController` ([#4407](https://github.com/MetaMask/core/pull/4407))
  - The provider is now obtained directly from the network controller on demand.
  - The messenger is now used in place of the callbacks.

## [33.0.0]

### Added

- **BREAKING:** Add `messenger` as a constructor option for `AccountTrackerController` ([#4225](https://github.com/MetaMask/core/pull/4225))
- **BREAKING:** Add `messenger` option to `TokenRatesController` ([#4314](https://github.com/MetaMask/core/pull/4314))
  - This messenger must allow the actions `TokensController:getState`, `NetworkController:getNetworkClientById`, `NetworkController:getState`, and `PreferencesController:getState` and allow the events `PreferencesController:stateChange`, `TokensController:stateChange`, and `NetworkController:stateChange`.
- Add types `TokenRatesControllerGetStateAction`, `TokenRatesControllerActions`, `TokenRatesControllerStateChangeEvent`, `TokenRatesControllerEvents`, `TokenRatesControllerMessenger`([#4314](https://github.com/MetaMask/core/pull/4314))
- Add function `getDefaultTokenRatesControllerState` ([#4314](https://github.com/MetaMask/core/pull/4314))
- Add `enable` and `disable` methods to `TokenRatesController` ([#4314](https://github.com/MetaMask/core/pull/4314))
  - These are used to stop and restart polling.
- Export `ContractExchangeRates` type ([#4314](https://github.com/MetaMask/core/pull/4314))
  - Add `AccountTrackerControllerMessenger` type
- **BREAKING:** The `NftController` messenger must now allow `AccountsController:getAccount` and `AccountsController:getSelectedAccount` as messenger actions and `AccountsController:selectedEvmAccountChange` as a messenger event ([#4221](https://github.com/MetaMask/core/pull/4221))
- **BREAKING:** `NftDetectionController` messenger must now allow `AccountsController:getSelectedAccount` as a messenger action ([#4221](https://github.com/MetaMask/core/pull/4221))
- Token price API support for mantle network ([#4376](https://github.com/MetaMask/core/pull/4376))

### Changed

- **BREAKING:** Bump dependency and peer dependency `@metamask/accounts-controller` to `^17.0.0` ([#4413](https://github.com/MetaMask/core/pull/4413))
- **BREAKING:** `TokenRatesController` now inherits from `StaticIntervalPollingController` instead of `StaticIntervalPollingControllerV1` ([#4314](https://github.com/MetaMask/core/pull/4314))
  - The constructor now takes a single options object rather than three arguments. Some options have been removed; see later entries.
- **BREAKING:** Rename `TokenRatesState` to `TokenRatesControllerState`, and convert from `interface` to `type` ([#4314](https://github.com/MetaMask/core/pull/4314))
- The `NftController` now reads the selected address via the `AccountsController`, using the `AccountsController:selectedEvmAccountChange` messenger event to stay up to date ([#4221](https://github.com/MetaMask/core/pull/4221))
- `NftDetectionController` now reads the currently selected account from `AccountsController` instead of `PreferencesController` ([#4221](https://github.com/MetaMask/core/pull/4221))
- Bump `@metamask/keyring-api` to `^8.0.0` ([#4405](https://github.com/MetaMask/core/pull/4405))
- Bump `@metamask/eth-snap-keyring` to `^4.3.1` ([#4405](https://github.com/MetaMask/core/pull/4405))
- Bump `@metamask/keyring-controller` to `^17.1.0` ([#4413](https://github.com/MetaMask/core/pull/4413))

### Removed

- **BREAKING:** Remove `nativeCurrency`, `chainId`, `selectedAddress`, `allTokens`, and `allDetectedTokens` from configuration options for `TokenRatesController` ([#4314](https://github.com/MetaMask/core/pull/4314))
  - The messenger is now used to obtain information from other controllers where this data was originally expected to come from.
- **BREAKING:** Remove `config` property and `configure` method from `TokenRatesController` ([#4314](https://github.com/MetaMask/core/pull/4314))
  - The controller now takes a single options object which can be used for configuration, and configuration is now kept internally.
- **BREAKING:** Remove `notify`, `subscribe`, and `unsubscribe` methods from `TokenRatesController` ([#4314](https://github.com/MetaMask/core/pull/4314))
  - Use the controller messenger for subscribing to and publishing events instead.
- **BREAKING:** Remove `TokenRatesConfig` type ([#4314](https://github.com/MetaMask/core/pull/4314))
  - Some of these properties have been merged into the options that `TokenRatesController` takes.
- **BREAKING:** Remove `NftController` constructor options `selectedAddress`. ([#4221](https://github.com/MetaMask/core/pull/4221))
- **BREAKING:** Remove `AccountTrackerController` constructor options `getIdentities`, `getSelectedAddress` and `onPreferencesStateChange` ([#4225](https://github.com/MetaMask/core/pull/4225))
- **BREAKING:** Remove `value` property from the data for each token in `state.marketData` ([#4364](https://github.com/MetaMask/core/pull/4364))
  - The `price` property should be used instead.

### Fixed

- Prevent unnecessary state updates when executing the `NftController`'s `updateNftMetadata` method by comparing the metadata of fetched NFTs and NFTs in state and synchronizing state updates using a mutex lock. ([#4325](https://github.com/MetaMask/core/pull/4325))
- Prevent the use of market data when not available for a given token ([#4361](https://github.com/MetaMask/core/pull/4361))
- Fix `refresh` method remaining locked indefinitely after it was run successfully. Now lock is released on successful as well as failed runs. ([#4270](https://github.com/MetaMask/core/pull/4270))
- `TokenRatesController` uses checksum instead of lowercase format for token addresses ([#4377](https://github.com/MetaMask/core/pull/4377))

## [32.0.0]

### Changed

- **BREAKING:** Bump minimum Node version to 18.18 ([#3611](https://github.com/MetaMask/core/pull/3611))
- **BREAKING:** Bump dependency and peer dependency `@metamask/accounts-controller` to `^16.0.0` ([#4352](https://github.com/MetaMask/core/pull/4352))
- **BREAKING:** Bump dependency and peer dependency `@metamask/approval-controller` to `^7.0.0` ([#4352](https://github.com/MetaMask/core/pull/4352))
- **BREAKING:** Bump dependency and peer dependency `@metamask/keyring-controller` to `^17.0.0` ([#4352](https://github.com/MetaMask/core/pull/4352))
- **BREAKING:** Bump dependency and peer dependency `@metamask/network-controller` to `^19.0.0` ([#4352](https://github.com/MetaMask/core/pull/4352))
- **BREAKING:** Bump dependency and peer dependency `@metamask/preferences-controller` to `^13.0.0` ([#4352](https://github.com/MetaMask/core/pull/4352))
- Bump `@metamask/base-controller` to `^6.0.0` ([#4352](https://github.com/MetaMask/core/pull/4352))
- Bump `@metamask/controller-utils` to `^11.0.0` ([#4352](https://github.com/MetaMask/core/pull/4352))
- Bump `@metamask/polling-controller` to `^8.0.0` ([#4352](https://github.com/MetaMask/core/pull/4352))

## [31.0.0]

### Added

- **BREAKING:** The `NftDetectionController` now takes a `messenger`, which can be used for communication ([#4312](https://github.com/MetaMask/core/pull/4312))
  - This messenger must allow the following actions `ApprovalController:addRequest`, `NetworkController:getState`, `NetworkController:getNetworkClientById`, and `PreferencesController:getState`, and must allow the events `PreferencesController:stateChange` and `NetworkController:stateChange`
- Add `NftDetectionControllerMessenger` type ([#4312](https://github.com/MetaMask/core/pull/4312))
- Add `NftControllerGetStateAction`, `NftControllerActions`, `NftControllerStateChangeEvent`, and `NftControllerEvents` types ([#4310](https://github.com/MetaMask/core/pull/4310))
- Add `NftController:getState` and `NftController:stateChange` as an available action and event to the `NftController` messenger ([#4310](https://github.com/MetaMask/core/pull/4310))

### Changed

- **BREAKING:** Change `TokensController` to inherit from `BaseController` rather than `BaseControllerV1` ([#4304](https://github.com/MetaMask/core/pull/4304))
  - The constructor now takes a single options object rather than three arguments, and all properties in `config` are now part of options.
- **BREAKING:** Rename `TokensState` type to `TokensControllerState` ([#4304](https://github.com/MetaMask/core/pull/4304))
- **BREAKING:** Make all `TokensController` methods and properties starting with `_` private ([#4304](https://github.com/MetaMask/core/pull/4304))
- **BREAKING:** Convert `Token` from `interface` to `type` ([#4304](https://github.com/MetaMask/core/pull/4304))
- **BREAKING:** Replace `balanceError` property in `Token` with `hasBalanceError`; update `TokenBalancesController` so that it no longer captures the error resulting from getting the balance of an ERC-20 token ([#4304](https://github.com/MetaMask/core/pull/4304))
- **BREAKING:** Change `NftDetectionController` to inherit from `StaticIntervalPollingController` rather than `StaticIntervalPollingControllerV1` ([#4312](https://github.com/MetaMask/core/pull/4312))
  - The constructor now takes a single options object rather than three arguments, and all properties in `config` are now part of options.
- **BREAKING:** Convert `ApiNft`, `ApiNftContract`, `ApiNftLastSale`, and `ApiNftCreator` from `interface` to `type` ([#4312](https://github.com/MetaMask/core/pull/4312))
- **BREAKING:** Change `NftController` to inherit from `BaseController` rather than `BaseControllerV1` ([#4310](https://github.com/MetaMask/core/pull/4310))
  - The constructor now takes a single options object rather than three arguments, and all properties in `config` are now part of options.
- **BREAKING:** Convert `Nft`, `NftContract`, and `NftMetadata` from `interface` to `type` ([#4310](https://github.com/MetaMask/core/pull/4310))
- **BREAKING:** Rename `NftState` to `NftControllerState`, and convert to `type` ([#4310](https://github.com/MetaMask/core/pull/4310))
- **BREAKING:** Rename `getDefaultNftState` to `getDefaultNftControllerState` ([#4310](https://github.com/MetaMask/core/pull/4310))
- **BREAKING:** Bump dependency and peer dependency `@metamask/accounts-controller` to `^15.0.0` ([#4342](https://github.com/MetaMask/core/pull/4342))
- **BREAKING:** Bump dependency and peer dependency `@metamask/approval-controller` to `^6.0.2` ([#4342](https://github.com/MetaMask/core/pull/4342))
- **BREAKING:** Bump dependency and peer dependency `@metamask/keyring-controller` to `^16.1.0` ([#4342](https://github.com/MetaMask/core/pull/4342))
- **BREAKING:** Bump dependency and peer dependency `@metamask/network-controller` to `^18.1.3` ([#4342](https://github.com/MetaMask/core/pull/4342))
- **BREAKING:** Bump dependency and peer dependency `@metamask/preferences-controller` to `^12.0.0` ([#4342](https://github.com/MetaMask/core/pull/4342))
- Change `NftDetectionController` method `detectNfts` so that `userAddress` option is optional ([#4312](https://github.com/MetaMask/core/pull/4312))
  - This will default to the currently selected address as kept by PreferencesController.
- Bump `async-mutex` to `^0.5.0` ([#4335](https://github.com/MetaMask/core/pull/4335))
- Bump `@metamask/polling-controller` to `^7.0.0` ([#4342](https://github.com/MetaMask/core/pull/4342))

### Removed

- **BREAKING:** Remove `config` property and `configure` method from `TokensController` ([#4304](https://github.com/MetaMask/core/pull/4304))
  - The `TokensController` now takes a single options object which can be used for configuration, and configuration is now kept internally.
- **BREAKING:** Remove `notify`, `subscribe`, and `unsubscribe` methods from `TokensController` ([#4304](https://github.com/MetaMask/core/pull/4304))
  - Use the controller messenger for subscribing to and publishing events instead.
- **BREAKING:** Remove `TokensConfig` type ([#4304](https://github.com/MetaMask/core/pull/4304))
  - These properties have been merged into the options that `TokensController` takes.
- **BREAKING:** Remove `config` property and `configure` method from `TokensController` ([#4312](https://github.com/MetaMask/core/pull/4312))
  - `TokensController` now takes a single options object which can be used for configuration, and configuration is now kept internally.
- **BREAKING:** Remove `notify`, `subscribe`, and `unsubscribe` methods from `NftDetectionController` ([#4312](https://github.com/MetaMask/core/pull/4312))
  - Use the controller messenger for subscribing to and publishing events instead.
- **BREAKING:** Remove `chainId` as a `NftDetectionController` constructor argument ([#4312](https://github.com/MetaMask/core/pull/4312))
  - The controller will now read the `networkClientId` from the NetworkController state through the messenger when needed.
- **BREAKING:** Remove `getNetworkClientById` as a `NftDetectionController` constructor argument ([#4312](https://github.com/MetaMask/core/pull/4312))
  - The controller will now call `NetworkController:getNetworkClientId` through the messenger object.
- **BREAKING:** Remove `onPreferencesStateChange` as a `NftDetectionController` constructor argument ([#4312](https://github.com/MetaMask/core/pull/4312))
  - The controller will now call `PreferencesController:stateChange` through the messenger object.
- **BREAKING:** Remove `onNetworkStateChange` as a `NftDetectionController` constructor argument ([#4312](https://github.com/MetaMask/core/pull/4312))
  - The controller will now read the `networkClientId` from the NetworkController state through the messenger when needed.
- **BREAKING:** Remove `getOpenSeaApiKey` as a `NftDetectionController` constructor argument ([#4312](https://github.com/MetaMask/core/pull/4312))
  - This was never used.
- **BREAKING:** Remove `getNftApi` as a `NftDetectionController` constructor argument ([#4312](https://github.com/MetaMask/core/pull/4312))
  - This was never used.
- **BREAKING:** Remove `NftDetectionConfig` type ([#4312](https://github.com/MetaMask/core/pull/4312))
  - These properties have been merged into the options that `NftDetectionController` takes.
- **BREAKING:** Remove `config` property and `configure` method from `NftController` ([#4310](https://github.com/MetaMask/core/pull/4310))
  - `NftController` now takes a single options object which can be used for configuration, and configuration is now kept internally.
- **BREAKING:** Remove `notify`, `subscribe`, and `unsubscribe` methods from `NftController` ([#4310](https://github.com/MetaMask/core/pull/4310))
  - Use the controller messenger for subscribing to and publishing events instead.
- **BREAKING:** Remove `onPreferencesStateChange` as a `NftController` constructor argument ([#4310](https://github.com/MetaMask/core/pull/4310))
  - The controller will now call `PreferencesController:stateChange` through the messenger object.
- **BREAKING:** Remove `onNetworkStateChange` as a `NftController` constructor argument ([#4310](https://github.com/MetaMask/core/pull/4310))
  - The controller will now call `NetworkController:stateChange` through the messenger object.
- **BREAKING:** Remove `NftConfig` type ([#4310](https://github.com/MetaMask/core/pull/4310))
  - These properties have been merged into the options that `NftController` takes.
- **BREAKING:** Remove `config` property and `configure` method from `NftController` ([#4310](https://github.com/MetaMask/core/pull/4310))
  - `NftController` now takes a single options object which can be used for configuration, and configuration is now kept internally.
- **BREAKING:** Remove `hub` property from `NftController` ([#4310](https://github.com/MetaMask/core/pull/4310))
  - Use the controller messenger for subscribing to and publishing events instead.
- **BREAKING:** Modify `TokenListController` so that tokens fetched from the API and stored in state will no longer have `storage` and `erc20` properties ([#4235](https://github.com/MetaMask/core/pull/4235))
  - These properties were never officially supported, but they were present in state anyway.

## [30.0.0]

### Added

- Adds a new field `marketData` to the state of `TokenRatesController` ([#4206](https://github.com/MetaMask/core/pull/4206))
- Adds a new `RatesController` to manage prices for non-EVM blockchains ([#4242](https://github.com/MetaMask/core/pull/4242))

### Changed

- **BREAKING:** Changed price and token API endpoints from `*.metafi.codefi.network` to `*.api.cx.metamask.io` ([#4301](https://github.com/MetaMask/core/pull/4301))
- When fetching token list for Linea Mainnet, use `occurrenceFloor` parameter of 1 instead of 3, and filter tokens to those with a `lineaTeam` aggregator or more than 3 aggregators ([#4253](https://github.com/MetaMask/core/pull/4253))
- **BREAKING:** The NftController messenger must now allow the `NetworkController:getNetworkClientById` action ([#4305](https://github.com/MetaMask/core/pull/4305))
- **BREAKING:** Bump dependency and peer dependency `@metamask/network-controller` to `^18.1.2` ([#4332](https://github.com/MetaMask/core/pull/4332))
- Bump `@metamask/keyring-api` to `^6.1.1` ([#4262](https://github.com/MetaMask/core/pull/4262))

### Removed

- **BREAKING:** Removed `contractExchangeRates` and `contractExchangeRatesByChainId` from the state of `TokenRatesController` ([#4206](https://github.com/MetaMask/core/pull/4206))

### Fixed

- Only update NFT state when metadata actually changes ([#4143](https://github.com/MetaMask/core/pull/4143))

## [29.0.0]

### Added

- Add token detection on 7 more networks ([#4184](https://github.com/MetaMask/core/pull/4184))
  - New supported networks are: cronos, celo, gnosis, fantom, polygon_zkevm, moonbeam, and moonriver

### Changed

- **BREAKING** Changed `NftDetectionController` constructor `options` argument ([#4178](https://github.com/MetaMask/core/pull/4178))
  - Added `options.disabled` and `options.selectedAddress` properties
- **BREAKING** Bump `@metamask/keyring-controller` peer dependency to ^16.0.0 ([#4234](https://github.com/MetaMask/core/pull/4234))
- **BREAKING** Bump `@metamask/accounts-controller` peer dependency to ^14.0.0 ([#4234](https://github.com/MetaMask/core/pull/4234))
- **BREAKING** Bump `@metamask/preferences-controller` peer dependency to ^11.0.0 ([#4234](https://github.com/MetaMask/core/pull/4234))
- Bump `@metamask/keyring-api` to `^6.0.0` ([#4193](https://github.com/MetaMask/core/pull/4193))
- Lower number of tokens returned by API calls ([#4207](https://github.com/MetaMask/core/pull/4207))
  - Limit changed from `200` to `50`
- Bump `@metamask/base-controller` to `^5.0.2` ([#4232](https://github.com/MetaMask/core/pull/4232))
- Bump `@metamask/approval-controller` to `^6.0.2` ([#4234](https://github.com/MetaMask/core/pull/4234))
- Bump `@metamask/polling-controller` to `^6.0.2` ([#4234](https://github.com/MetaMask/core/pull/4234))

## [28.0.0]

### Added

- Add reservoir migration ([#4030](https://github.com/MetaMask/core/pull/4030))

### Changed

- Fix getting nft tokenURI ([#4136](https://github.com/MetaMask/core/pull/4136))
- **BREAKING** Bump peer dependency on `@metamask/keyring-controller` ([#4090](https://github.com/MetaMask/core/pull/4090))
- Fix token detection during account change ([#4133](https://github.com/MetaMask/core/pull/4133))
- Fix update nft metadata when toggles off ([#4096](https://github.com/MetaMask/core/pull/4096))
- Adds `tokenMethodIncreaseAllowance` ([#4069](https://github.com/MetaMask/core/pull/4069))
- Fix mantle token mispriced ([#4045](https://github.com/MetaMask/core/pull/4045))

## [27.2.0]

### Added

- `CodefiTokenPricesServiceV2` exports `SUPPORTED_CHAIN_IDS`, an array of chain IDs supported by Codefi Price API V2. ([#4079](https://github.com/MetaMask/core/pull/4079))

- Added `tokenURI` key to `compareNftMetadata` function to compare nft metadata entries with. ([#3856](https://github.com/MetaMask/core/pull/3856))

## [27.1.0]

### Added

- Add `updateNftMetadata` method to `NftController` to update metadata for the requested NFTs ([#4008](https://github.com/MetaMask/core/pull/4008))

## [27.0.1]

### Fixed

- Fix `types` field in `package.json` ([#4047](https://github.com/MetaMask/core/pull/4047))

## [27.0.0]

### Added

- **BREAKING**: Add ESM build ([#3998](https://github.com/MetaMask/core/pull/3998))
  - It's no longer possible to import files from `./dist` directly.

### Changed

- **BREAKING:** Bump dependency and peer dependency on `@metamask/accounts-controller` to `^12.0.0` ([#4039](https://github.com/MetaMask/core/pull/4039))
- **BREAKING:** Bump dependency and peer dependency on `@metamask/approval-controller` to `^6.0.0` ([#4039](https://github.com/MetaMask/core/pull/4039))
- **BREAKING:** Bump `@metamask/base-controller` to `^5.0.0` ([#4039](https://github.com/MetaMask/core/pull/4039))
  - This version has a number of breaking changes. See the changelog for more.
- **BREAKING:** Bump dependency and peer dependency on `@metamask/keyring-controller` to `^14.0.0` ([#4039](https://github.com/MetaMask/core/pull/4039))
- **BREAKING:** Bump dependency and peer dependency on `@metamask/network-controller` to `^18.0.0` ([#4039](https://github.com/MetaMask/core/pull/4039))
- **BREAKING:** Bump dependency and peer dependency on `@metamask/preferences-controller` to `^9.0.0` ([#4039](https://github.com/MetaMask/core/pull/4039))
- Relax `TokensControllerGetStateAction` and `TokensControllerStateChangeEvent` types so that they no longer constrain the `TokensController` state in the action handler and event payload to `Record<string, Json>` ([#3949](https://github.com/MetaMask/core/pull/3949))
- Bump `@metamask/controller-utils` to `^9.0.0` ([#4039](https://github.com/MetaMask/core/pull/4039))
- Bump `@metamask/polling-controller` to `^6.0.0` ([#4039](https://github.com/MetaMask/core/pull/4039))

## [26.0.0]

### Added

- **BREAKING:** `TokenDetectionController` newly subscribes to the `PreferencesController:stateChange`, `AccountsController:selectedAccountChange`, `KeyringController:lock`, and `KeyringController:unlock` events, and allows messenger actions `AccountsController:getSelectedAccount`, `NetworkController:getNetworkClientById`, `NetworkController:getNetworkConfigurationByNetworkClientId`, `NetworkController:getState`, `KeyringController:getState`, `PreferencesController:getState`, `TokenListController:getState`, `TokensController:getState`, and `TokensController:addDetectedTokens` ([#3775](https://github.com/MetaMask/core/pull/3775/), [#3923](https://github.com/MetaMask/core/pull/3923/), [#3938](https://github.com/MetaMask/core/pull/3938))
- `TokensController` now exports `TokensControllerActions`, `TokensControllerGetStateAction`, `TokensControllerAddDetectedTokensAction`, `TokensControllerEvents`, and `TokensControllerStateChangeEvent` ([#3690](https://github.com/MetaMask/core/pull/3690/))

### Changed

- **BREAKING:** Add `@metamask/accounts-controller` `^11.0.0` as dependency and peer dependency ([#3775](https://github.com/MetaMask/core/pull/3775/), [#4007](https://github.com/MetaMask/core/pull/4007))
- **BREAKING:** Add `@metamask/keyring-controller` `^13.0.0` as dependency and peer dependency ([#3775](https://github.com/MetaMask/core/pull/3775), [#4007](https://github.com/MetaMask/core/pull/4007))
- **BREAKING:** Bump `@metamask/preferences-controller` dependency and peer dependency to `^8.0.0` ([#4007](https://github.com/MetaMask/core/pull/4007))
- **BREAKING:** `TokenDetectionController` is merged with `DetectTokensController` from the `metamask-extension` repo ([#3775](https://github.com/MetaMask/core/pull/3775/), [#3923](https://github.com/MetaMask/core/pull/3923)), ([#3938](https://github.com/MetaMask/core/pull/3938))
  - **BREAKING:** `TokenDetectionController` now resets its polling interval to the default value of 3 minutes when token detection is triggered by external controller events `KeyringController:unlock`, `TokenListController:stateChange`, `PreferencesController:stateChange`, `AccountsController:selectedAccountChange`.
  - **BREAKING:** `TokenDetectionController` now refetches tokens on `NetworkController:networkDidChange` if the `networkClientId` is changed instead of `chainId`.
  - **BREAKING:** `TokenDetectionController` cannot initiate polling or token detection if `KeyringController` state is locked.
  - **BREAKING:** The `detectTokens` method input option `accountAddress` has been renamed to `selectedAddress`.
  - **BREAKING:** The `detectTokens` method now excludes tokens that are already included in the `TokensController`'s `detectedTokens` list from the batch of incoming tokens it sends to the `TokensController` `addDetectedTokens` method.
  - **BREAKING:** The constructor for `TokenDetectionController` expects a new required property `trackMetaMetricsEvent`, which defines the callback that is called in the `detectTokens` method.
  - **BREAKING:** In Mainnet, even if the `PreferenceController`'s `useTokenDetection` option is set to false, automatic token detection is performed on the legacy token list (token data from the contract-metadata repo).
  - **BREAKING:** The `TokensState` type is now defined as a type alias rather than an interface. ([#3690](https://github.com/MetaMask/core/pull/3690/))
    - This is breaking because it could affect how this type is used with other types, such as `Json`, which does not support TypeScript interfaces.
  - The constructor option `selectedAddress` no longer defaults to `''` if omitted. Instead, the correct address is assigned using the `AccountsController:getSelectedAccount` messenger action.
- **BREAKING:** Change type of `provider` property in `AssetsContractController` from `any` to `Provider` from `@metamask/network-controller` ([#3818](https://github.com/MetaMask/core/pull/3818))
- **BREAKING:** Change type of `provider` property in `TokensController` from `any` to `Provider` from `@metamask/network-controller` ([#3818](https://github.com/MetaMask/core/pull/3818))
- Bump `@metamask/approval-controller` to `^5.1.3` ([#4007](https://github.com/MetaMask/core/pull/4007))
- Bump `@metamask/controller-utils` to `^8.0.4` ([#4007](https://github.com/MetaMask/core/pull/4007))
- Bump `@metamask/ethjs-unit` to `^0.3.0` ([#3897](https://github.com/MetaMask/core/pull/3897))
- Bump `@metamask/network-controller` to `^17.2.1` ([#4007](https://github.com/MetaMask/core/pull/4007))
- Bump `@metamask/polling-controller` to `^5.0.1` ([#4007](https://github.com/MetaMask/core/pull/4007))
- Bump `@metamask/rpc-errors` to `^6.2.1` ([#3970](https://github.com/MetaMask/core/pull/3970), [#3954](https://github.com/MetaMask/core/pull/3954))
- Replace `ethereumjs-util` with `@ethereumjs/util` and `bn.js` ([#3943](https://github.com/MetaMask/core/pull/3943))
- Update `CodefiTokenPricesServiceV2` so that requests to the price API now use the `No-Cache` HTTP header ([#3939](https://github.com/MetaMask/core/pull/3939))

### Removed

- **BREAKING:** `TokenDetectionController` constructor no longer accepts options `networkClientId`, `onPreferencesStateChange`, `getPreferencesState`, `getTokensState`, or `addDetectedTokens` ([#3690](https://github.com/MetaMask/core/pull/3690/), [#3775](https://github.com/MetaMask/core/pull/3775/), [#3938](https://github.com/MetaMask/core/pull/3938))
- **BREAKING:** `TokenDetectionController` no longer allows the `NetworkController:stateChange` event. ([#3775](https://github.com/MetaMask/core/pull/3775/))
  - The `NetworkController:networkDidChange` event can be used instead.
- **BREAKING:** `TokenDetectionController` constructor no longer accepts options `networkClientId`, `onPreferencesStateChange`, `getPreferencesState`, `getTokensState`, or `addDetectedTokens` ([#3690](https://github.com/MetaMask/core/pull/3690/), [#3775](https://github.com/MetaMask/core/pull/3775/), [#3938](https://github.com/MetaMask/core/pull/3938))
- **BREAKING:** `TokenBalancesController` constructor no longer accepts options `onTokensStateChange`, `getSelectedAddress` ([#3690](https://github.com/MetaMask/core/pull/3690/))

### Fixed

- `TokenDetectionController.detectTokens()` now reads the chain ID keyed state properties from `TokenListController` and `TokensController` rather than incorrectly using the globally selected state properties when a network client ID is passed ([#3914](https://github.com/MetaMask/core/pull/3914))
- Fix `PreferencesController` state listener in `NftDetectionController` so that NFT detection is not run when any preference changes, but only when NFT detection is enabled ([#3917](https://github.com/MetaMask/core/pull/3917))
- Fix `isTokenListSupportedForNetwork` so that it returns false for chain 1337 ([#3777](https://github.com/MetaMask/core/pull/3777))
  - When used in combination with `TokensController`, this makes it possible to import an ERC-20 token on a locally run chain.

## [25.0.0]

### Added

- Add Linea to price api supported chains ([#3797](https://github.com/MetaMask/core/pull/3797))

### Changed

- **BREAKING:** Convert `TokenBalancesController` to `BaseControllerV2` ([#3750](https://github.com/MetaMask/core/pull/3750))
  - The constructor parameters have changed; rather than accepting a "config" parameter for interval and tokens we now pass both values as controller options, and a "state" parameter, there is now just a single object for all constructor arguments. This object has a mandatory `messenger` and an optional `state`, `tokens`, `interval` properties a disabled property has also been added.
  - State now saves tokens balances as strings and not as a BNs.
  - Additional BN export has been removed as it was intended to be removed in the next major release.
- **BREAKING:** Bump `@metamask/approval-controller` peer dependency to `^5.1.2` ([#3821](https://github.com/MetaMask/core/pull/3821))
- **BREAKING:** Bump `@metamask/network-controller` peer dependency to `^17.2.0` ([#3821](https://github.com/MetaMask/core/pull/3821))
- **BREAKING:** Bump `@metamask/preferences-controller` peer dependency to `^7.0.0` ([#3821](https://github.com/MetaMask/core/pull/3821))
- Bump `@metamask/utils` to `^8.3.0` ([#3769](https://github.com/MetaMask/core/pull/3769))
- Bump `@metamask/base-controller` to `^4.1.1` ([#3760](https://github.com/MetaMask/core/pull/3760), [#3821](https://github.com/MetaMask/core/pull/3821))
- Bump `@metamask/controller-utils` to `^8.0.2` ([#3821](https://github.com/MetaMask/core/pull/3821))
- Bump `@metamask/polling-controller` to `^5.0.0` ([#3821](https://github.com/MetaMask/core/pull/3821))

## [24.0.0]

### Added

- Add `getDefaultTokenListState` function to `TokenListController` ([#3744](https://github.com/MetaMask/core/pull/3744))
- Add `getDefaultNftState` function to the `NftController` ([#3742](https://github.com/MetaMask/core/pull/3742))
- Add `getDefaultTokensState` function to the `TokensController` ([#3743](https://github.com/MetaMask/core/pull/3743))

### Changed

- **BREAKING:** Bump `@metamask/preferences-controller` to ^6.0.0
- Price API perf improvements ([#3753](https://github.com/MetaMask/core/pull/3753), [#3755](https://github.com/MetaMask/core/pull/3755))
  - Reduce token batch size from 100 to 30
  - Sort token addresses in query params for more cache hits

## [23.1.0]

### Added

- Add support to `CodefiTokenPricesServiceV2` for tracking degraded service ([#3691](https://github.com/MetaMask/core/pull/3691))
  - The constructor has two new options: `onDegraded` and `degradedThreshold`. `onDegraded` is an event handler for instances of degraded service (i.e. failed or slow requests), and `degradedThreshold` determines how slow a request has to be before we consider service to be degraded.

## [23.0.0]

### Added

- Add `onBreak` handler to `CodefiTokenPricesServiceV2` ([#3677](https://github.com/MetaMask/core/pull/3677))
  - This allows listening for "circuit breaks", which can indicate an outage. Useful for metrics.
- Add `fetchTokenContractExchangeRates` utility method ([#3657](https://github.com/MetaMask/core/pull/3657))
- `TokenListController` now exports a `TokenListControllerMessenger` type ([#3609](https://github.com/MetaMask/core/pull/3609)).
- `TokenDetectionController` exports types `TokenDetectionControllerMessenger`, `TokenDetectionControllerActions`, `TokenDetectionControllerGetStateAction`, `TokenDetectionControllerEvents`, `TokenDetectionControllerStateChangeEvent` ([#3609](https://github.com/MetaMask/core/pull/3609)).
- Add `enable` and `disable` methods to `TokenDetectionController`, which control whether the controller is able to make polling requests or all of its network calls are blocked. ([#3609](https://github.com/MetaMask/core/pull/3609)).
  - Note that if the controller is initiated without the `disabled` constructor option set to `false`, the `enable` method will need to be called before the controller can make polling requests in response to subscribed events.

### Changed

- **BREAKING:** Bump `@metamask/approval-controller` dependency and peer dependency from `^5.1.0` to `^5.1.1` ([#3695](https://github.com/MetaMask/core/pull/3695))
- **BREAKING:** Bump `@metamask/network-controller` dependency and peer dependency from `^17.0.0` to `^17.1.0` ([#3695](https://github.com/MetaMask/core/pull/3695))
- **BREAKING:** Bump `@metamask/preferences-controller` dependency and peer dependency from `^5.0.0` to `^5.0.1` ([#3695](https://github.com/MetaMask/core/pull/3695))
- **BREAKING:** Update `OpenSeaV2Contract` type, renaming `supply` to `total_supply` ([#3692](https://github.com/MetaMask/core/pull/3692))
- **BREAKING:** `TokenDetectionController` is upgraded to extend `BaseControllerV2` and `StaticIntervalPollingController` ([#3609](https://github.com/MetaMask/core/pull/3609)).
  - The constructor now expects an options object as its only argument, with required properties `messenger`, `networkClientId`, required callbacks `onPreferencesStateChange`, `getBalancesInSingleCall`, `addDetectedTokens`, `getTokenState`, `getPreferencesState`, and optional properties `disabled`, `interval`, `selectedAddress`.
- Bump `@metamask/base-controller` to `^4.0.1` ([#3695](https://github.com/MetaMask/core/pull/3695))
- Bump `@metamask/polling-controller` to `^4.0.0` ([#3695](https://github.com/MetaMask/core/pull/3695))
- Bump `cockatiel` from `3.1.1` to `^3.1.2` ([#3682](https://github.com/MetaMask/core/pull/3682))
- Bump `@metamask/controller-utils` from `8.0.0` to `^8.0.1` ([#3695](https://github.com/MetaMask/core/pull/3695))

### Fixed

- Fix error caused by OpenSea API rename of `supply` to `total_supply` ([#3692](https://github.com/MetaMask/core/pull/3692))
- Fix `CodefiTokenPricesServiceV2` support for Shiden ([#3683](https://github.com/MetaMask/core/pull/3683))
- Improve how `CodefiTokenPricesServiceV2` handles token price update failures ([#3687](https://github.com/MetaMask/core/pull/3687))
  - Previously a single failed token price update would prevent all other token prices from updating as well. With this update, we log and error and continue when we fail to update a token price, ensuring the others still get updated.

## [22.0.0]

### Changed

- **BREAKING:** OpenSea V2 API is used instead of V1 ([#3654](https://github.com/MetaMask/core/pull/3654))
  - `NftDetectionController` constructor now requires the `NftController.getNftApi` function.
  - NFT controllers will no longer return `last_sale` information for NFTs fetched after the OpenSea V2 update

## [21.0.0]

### Added

- Add `CodefiTokenPricesServiceV2` ([#3600](https://github.com/MetaMask/core/pull/3600), [#3655](https://github.com/MetaMask/core/pull/3655), [#3655](https://github.com/MetaMask/core/pull/3655))
  - This class can be used for the new `tokenPricesService` argument for TokenRatesController. It uses a MetaMask API to fetch prices for tokens instead of CoinGecko.
  - The `CodefiTokenPricesServiceV2` will retry if the token price update fails
    - We retry each request up to 3 times using a randomized exponential backoff strategy
    - If the token price update still fails 12 times consecutively (3 update attempts, each of which has 4 calls due to retries), we stop trying for 30 minutes before we try again.
- Add polling by `networkClientId` to `AccountTrackerController` ([#3586](https://github.com/MetaMask/core/pull/3586))
  - A new state property, `accountByChainId` has been added for keeping track of account balances across chains
  - `AccountTrackerController` implements `PollingController` and can now poll by `networkClientId` via the new methods `startPollingByNetworkClientId`, `stopPollingByPollingToken`, and `stopPollingByPollingToken`.
  - `AccountTrackerController` accepts an optional `networkClientId` value on the `refresh` method
  - `AccountTrackerController` accepts an optional `networkClientId` value as the last parameter of the `syncBalanceWithAddresses` method
- Support token detection on Base and zkSync ([#3584](https://github.com/MetaMask/core/pull/3584))
- Support token detection on Arbitrum and Optimism ([#2035](https://github.com/MetaMask/core/pull/2035))

### Changed

- **BREAKING:** `TokenRatesController` now takes a required argument `tokenPricesService` ([#3600](https://github.com/MetaMask/core/pull/3600))
  - This object is responsible for fetching the prices for tokens held by this controller.
- **BREAKING:** Update signature of `TokenRatesController.updateExchangeRatesByChainId` ([#3600](https://github.com/MetaMask/core/pull/3600), [#3653](https://github.com/MetaMask/core/pull/3653))
  - Change the type of `tokenAddresses` from `string[]` to `Hex[]`
- **BREAKING:** `AccountTrackerController` constructor params object requires `getCurrentChainId` and `getNetworkClientById` hooks ([#3586](https://github.com/MetaMask/core/pull/3586))
  - These are needed for the new "polling by `networkClientId`" feature
- **BREAKING:** `AccountTrackerController` has a new required state property, `accountByChainId`([#3586](https://github.com/MetaMask/core/pull/3586))
  - This is needed to track balances accross chains. It was introduced for the "polling by `networkClientId`" feature, but is useful on its own as well.
- **BREAKING:** `AccountTrackerController` adds a mutex to `refresh` making it only possible for one call to be executed at time ([#3586](https://github.com/MetaMask/core/pull/3586))
- **BREAKING:** `TokensController.watchAsset` now performs on-chain validation of the asset's symbol and decimals, if they're defined in the contract ([#1745](https://github.com/MetaMask/core/pull/1745))
  - The `TokensController` constructor no longer accepts a `getERC20TokenName` option. It was no longer needed due to this change.
  - Add new method `_getProvider`, though this is intended for internal use and should not be called externally.
  - Additionally, if the symbol and decimals are defined in the contract, they are no longer required to be passed to `watchAsset`
- **BREAKING:** Update controllers that rely on provider to listen to `NetworkController:networkDidChange` instead of `NetworkController:stateChange` ([#3610](https://github.com/MetaMask/core/pull/3610))
  - The `networkDidChange` event is safer in cases where the provider is used because the provider is guaranteed to have been updated by the time that event is emitted. The same is not true of the `stateChange` event.
  - The following controllers now accept a `onNetworkDidChange` constructor option instead of a `onNetworkStateChange` option:
    - `TokensController`
    - `AssetsContractController`
- Update `@metamask/polling-controller` to v3 ([#3636](https://github.com/MetaMask/core/pull/3636))
  - This update adds two new methods to each polling controller: `_startPollingByNetworkClientId` and `_stopPollingByPollingTokenSetId`. These methods are intended for internal use, and should not be called directly.
  - The affected controllers are:
    - `AccountTrackerController`
    - `CurrencyRateController`
    - `NftDetectionController`
    - `TokenDetectionController`
    - `TokenListController`
    - `TokenRatesController`
- Update `@metamask/controller-utils` to v7 ([#3636](https://github.com/MetaMask/core/pull/3636))
- Update `TokenListController` to fetch prefiltered set of tokens from the API, reducing response data and removing the need for filtering logic ([#2054](https://github.com/MetaMask/core/pull/2054))
- Update `TokenRatesController` to request token rates from the Price API in batches of 100 ([#3650](https://github.com/MetaMask/core/pull/3650))
- Add dependencies `cockatiel` and `lodash` ([#3586](https://github.com/MetaMask/core/pull/3586), [#3655](https://github.com/MetaMask/core/pull/3655))

### Removed

- **BREAKING:** Remove `fetchExchangeRate` method from TokenRatesController ([#3600](https://github.com/MetaMask/core/pull/3600))
  - This method (not to be confused with `updateExchangeRate`, which is still present) was only ever intended to be used internally and should not be accessed directly.
- **BREAKING:** Remove `getChainSlug` method from TokenRatesController ([#3600](https://github.com/MetaMask/core/pull/3600))
  - This method was previously used in TokenRatesController to access the CoinGecko API. There is no equivalent.
- **BREAKING:** Remove `CoinGeckoResponse` and `CoinGeckoPlatform` types ([#3600](https://github.com/MetaMask/core/pull/3600))
  - These types were previously used in TokenRatesController to represent data returned from the CoinGecko API. There is no equivalent.
- **BREAKING:** The TokenRatesController now only supports updating and polling rates for tokens tracked by the TokensController ([#3639](https://github.com/MetaMask/core/pull/3639))
  - The `tokenAddresses` option has been removed from `startPollingByNetworkClientId`
  - The `tokenContractAddresses` option has been removed from `updateExchangeRatesByChainId`
- **BREAKING:** `TokenRatesController.fetchAndMapExchangeRates` is no longer exposed publicly ([#3621](https://github.com/MetaMask/core/pull/3621))

### Fixed

- Prevent `TokenRatesController` from making redundant token rate updates when tokens change ([#3647](https://github.com/MetaMask/core/pull/3647), [#3663](https://github.com/MetaMask/core/pull/3663))
  - Previously, token rates would be re-fetched for the globally selected network on all TokensController state changes, but now token rates are always performed for a deduplicated and normalized set of addresses, and changes to this set determine whether rates should be re-fetched.
- Prevent redundant overlapping token rate updates in `TokenRatesController` ([#3635](https://github.com/MetaMask/core/pull/3635))
- Fix `TokenRatesController` bug where the `contractExchangeRates` state would sometimes be stale after calling `updateExchangeRatesByChainId` ([#3624](https://github.com/MetaMask/core/pull/3624))
- Make `TokenRatesController.updateExchangeRatesByChainId` respect `disabled` state ([#3596](https://github.com/MetaMask/core/pull/3596))
- Fix error in `NftController` when attempt to get NFT information from on-chain fails, and ensure metadata always contains contract address and blank `name` field ([#3629](https://github.com/MetaMask/core/pull/3629))
  - When fetching on-chain NFT information fails, we now proceed with whatever we have (either the OpenSea metadata, or a blank metadata object)
  - Previously, if we were unable to retrieve NFT metadata from on-chain or OpenSea, the returned NFT metadata would be missing a `name` field and the contract address. Now the returned metadata always has those entries, though the `name` is set to `null`.
  - This affects `watchNft` and `addNft` methods

## [20.0.0]

### Added

- **BREAKING**: `TokenRatesControllerState` now has required `contractExchangeRatesByChainId` property which an object keyed by `chainId` and `nativeCurrency` ([#2015](https://github.com/MetaMask/core/pull/2015))
- **BREAKING**: `TokenRatesController` constructor params now requires `getNetworkClientById` ([#2015](https://github.com/MetaMask/core/pull/2015))
- Add types `CurrencyRateControllerEvents` and `CurrencyRateControllerActions` ([#2029](https://github.com/MetaMask/core/pull/2029))
- Add polling-related methods to TokenRatesController ([#2015](https://github.com/MetaMask/core/pull/2015))
  - `startPollingByNetworkClientId`
  - `stopPollingByPollingToken`
  - `stopAllPolling`
  - `_executePoll`
- Add `updateExchangeRatesByChainId` method to TokenRatesController ([#2015](https://github.com/MetaMask/core/pull/2015))
  - This is a lower-level version of `updateExchangeRates` that takes chain ID, native currency, and token addresses.
- `TokenRatesController` constructor params now accepts optional `interval` and `threshold` ([#2015](https://github.com/MetaMask/core/pull/2015))
- `TokenRatesController.fetchExchangeRate()` now accepts an optional `tokenAddresses` as the last parameter ([#2015](https://github.com/MetaMask/core/pull/2015))
- `TokenRatesController.getChainSlug()` now accepts an optional `chainId` parameter ([#2015](https://github.com/MetaMask/core/pull/2015))
- `TokenRatesController.fetchAndMapExchangeRates()` now accepts an optional `tokenAddresses` as the last parameter ([#2015](https://github.com/MetaMask/core/pull/2015))

### Changed

- **BREAKING:** Bump dependency on `@metamask/base-controller` to ^4.0.0 ([#2063](https://github.com/MetaMask/core/pull/2063))
  - This is breaking because the type of the `messenger` has backward-incompatible changes. See the changelog for this package for more.
- Bump `@metamask/approval-controller` to ^5.0.0 ([#2063](https://github.com/MetaMask/core/pull/2063))
- Bump `@metamask/controller-utils` to ^6.0.0 ([#2063](https://github.com/MetaMask/core/pull/2063))
- Bump `@metamask/network-controller` to ^17.0.0 ([#2063](https://github.com/MetaMask/core/pull/2063))
- Bump `@metamask/polling-controller` to ^2.0.0 ([#2063](https://github.com/MetaMask/core/pull/2063))
- Bump `@metamask/preferences-controller` to ^5.0.0 ([#2063](https://github.com/MetaMask/core/pull/2063))

## [19.0.0]

### Changed

- **BREAKING:** Bump dependency and peer dependency on `@metamask/network-controller` to ^16.0.0
- Add optional `networkClientId` and `userAddress` args to remaining `NftController` public methods ([#2006](https://github.com/MetaMask/core/pull/2006))
  - `watchNft`, `removeNft`, `removeAndIgnoreNft`, `removeNftContract`, `updateNftFavoriteStatus`, and `checkAndUpdateAllNftsOwnershipStatus` methods on `NftController` all now accept an optional options object argument containing `networkClientId` and `userAddress` to identify where in state to mutate.
  - **BREAKING**: `addNft` no longer accepts a `chainId` property in its options argument since this value can be retrieved by the `networkClientId` property and is therefore redundant.
  - **BREAKING**: The third and fourth arguments on NftController's `addNftVerifyOwnership` method, have been replaced with an options object containing optional properties `networkClientId`, `userAddress` and `source`. This method signature is more aligned with the options pattern for passing `networkClientId` and `userAddress` on this controller and elsewhere.
  - **BREAKING**: `checkAndUpdateSingleNftOwnershipStatus` on NftController no longer accepts a `chainId` in its options argument. This is replaced with an optional `networkClientId` property which can be used to fetch chainId.
    **\*BREAKING**: The fourth argument of the `isNftOwner` method on `NftController` is now an options object with an optional `networkClientId` property. This method signature is more aligned with the options pattern for passing `networkClientId` on this controller and elsewhere.
  - **BREAKING**: `validateWatchNft` method on `NftController` is now private.
  - **BREAKING**: `detectNfts` on `NftDetectionController` now accepts a single object argument with optional properties `networkClientId` and `userAddress`, rather than taking these as two sequential arguments.
- Bump dependency `@metamask/eth-query` from ^3.0.1 to ^4.0.0 ([#2028](https://github.com/MetaMask/core/pull/2028))
- Bump dependency on `@metamask/polling-controller` to ^1.0.2
- Bump `@metamask/utils` from 8.1.0 to 8.2.0 ([#1957](https://github.com/MetaMask/core/pull/1957))

### Fixed

- Add name and symbol to the payload returned by the `ERC1155Standard` class `getDetails` method for `ERC1155` contracts ([#1727](https://github.com/MetaMask/core/pull/1727))

## [18.0.0]

### Changed

- **BREAKING**: `CurrencyRateController` is now keyed by `nativeCurrency` (i.e. ticker) for `conversionDate`, `conversionRate`, and `usdConversionRate` in the `currencyRates` object. `nativeCurrency`, `pendingNativeCurrency`, and `pendingCurrentCurrency` have been removed.
  - ```
    export type CurrencyRateState = {
      currentCurrency: string;
      currencyRates: Record<
        string, // nativeCurrency
        {
          conversionDate: number | null;
          conversionRate: number | null;
          usdConversionRate: number | null;
        }
      >;
    };
    ```
- **BREAKING**: `CurrencyRateController` now extends `PollingController` ([#1805](https://github.com/MetaMask/core/pull/1805))
  - `start()` and `stop()` methods replaced with `startPollingByNetworkClientId()`, `stopPollingByPollingToken()`, and `stopAllPolling()`
- **BREAKING:** `CurrencyRateController` now sends the `NetworkController:getNetworkClientById` action via messaging controller ([#1805](https://github.com/MetaMask/core/pull/1805))

### Fixed

- Parallelize network requests in assets controllers for performance enhancement ([#1801](https://github.com/MetaMask/core/pull/1801))
- Fix token detection on accounts when user changes account after token detection request is inflight ([#1848](https://github.com/MetaMask/core/pull/1848))

## [17.0.0]

### Changed

- **BREAKING:** Bump dependency on `@metamask/polling-controller` to ^1.0.0
- Bump dependency and peer dependency on `@metamask/network-controller` to ^15.1.0

## [16.0.0]

### Added

- Add way to start and stop different polling sessions for the same network client ID by providing extra scoping data ([#1776](https://github.com/MetaMask/core/pull/1776))
  - Add optional second argument to `stopPollingByPollingToken` (formerly `stopPollingByNetworkClientId`)
  - Add optional second argument to `onPollingCompleteByNetworkClientId`
- Add support for token detection for Linea mainnet and Linea Goerli ([#1799](https://github.com/MetaMask/core/pull/1799))

### Changed

- **BREAKING:** Bump dependency and peer dependency on `@metamask/network-controller` to ^15.0.0
- **BREAKING:** Make `executePoll` in TokenListController private ([#1810](https://github.com/MetaMask/core/pull/1810))
- **BREAKING:** Update TokenListController to rename `stopPollingByNetworkClientId` to `stopPollingByPollingToken` ([#1810](https://github.com/MetaMask/core/pull/1810))
- Add missing dependency on `@metamask/polling-controller` ([#1831](https://github.com/MetaMask/core/pull/1831))
- Bump dependency and peer dependency on `@metamask/approval-controller` to ^4.0.1
- Bump dependency and peer dependency on `@metamask/preferences-controller` to ^4.4.3
- Fix support for NFT metadata stored outside IPFS ([#1772](https://github.com/MetaMask/core/pull/1772))

## [15.0.0]

### Changed

- **BREAKING**: `NftController` now expects `getNetworkClientById` in constructor options ([#1698](https://github.com/MetaMask/core/pull/1698))
- **BREAKING**: `NftController.addNft` function signature has changed ([#1698](https://github.com/MetaMask/core/pull/1698))
  - Previously
    ```
    address: string,
    tokenId: string,
    nftMetadata?: NftMetadata,
    accountParams?: {
      userAddress: string;
      chainId: Hex;
    },
    source = Source.Custom,
    ```
    now:
    ```
    tokenAddress: string,
    tokenId: string,
    {
      nftMetadata?: NftMetadata;
      chainId?: Hex; // extracts from AccountParams
      userAddress?: string // extracted from AccountParams
      source?: Source;
      networkClientId?: NetworkClientId; // new
    },
    ```
- `NftController.addNftVerifyOwnership`: Now accepts optional 3rd argument `networkClientId` which is used to fetch NFT metadata and determine by which chainId the added NFT should be stored in state. Also accepts optional 4th argument `source` used for metrics to identify the flow in which the NFT was added to the wallet. ([#1698](https://github.com/MetaMask/core/pull/1698))
- `NftController.isNftOwner`: Now accepts optional `networkClientId` which is used to instantiate the provider for the correct chain and call the NFT contract to verify ownership ([#1698](https://github.com/MetaMask/core/pull/1698))
- `NftController.addNft` will use the chainId value derived from `networkClientId` if provided ([#1698](https://github.com/MetaMask/core/pull/1698))
- `NftController.watchNft` options now accepts optional `networkClientId` which is used to fetch NFT metadata and determine by which chainId the added NFT should be stored in state ([#1698](https://github.com/MetaMask/core/pull/1698))
- Bump dependency on `@metamask/utils` to ^8.1.0 ([#1639](https://github.com/MetaMask/core/pull/1639))
- Bump dependency and peer dependency on `@metamask/approval-controller` to ^4.0.0
- Bump dependency on `@metamask/base-controller` to ^3.2.3
- Bump dependency on `@metamask/controller-utils` to ^5.0.2
- Bump dependency and peer dependency on `@metamask/network-controller` to ^14.0.0

### Fixed

- Fix bug in TokensController where batched `addToken` overwrote each other because mutex was acquired after reading state ([#1768](https://github.com/MetaMask/core/pull/1768))

## [14.0.0]

### Changed

- Update TypeScript to v4.8.x ([#1718](https://github.com/MetaMask/core/pull/1718))
- Update `@metamask/rpc-errors` to `^6.0.0` ([#1690](https://github.com/MetaMask/core/pull/1690))

### Removed

- **BREAKING:** Remove AbortController polyfill
  - This package now assumes that the AbortController global exists

## [13.0.0]

### Changed

- **BREAKING**: `TokensController` now expects `getNetworkClientById` in constructor options ([#1676](https://github.com/MetaMask/core/pull/1676))
- **BREAKING**: `TokensController.addToken` now accepts a single options object ([#1676](https://github.com/MetaMask/core/pull/1676))
  ```
    {
      address: string;
      symbol: string;
      decimals: number;
      name?: string;
      image?: string;
      interactingAddress?: string;
      networkClientId?: NetworkClientId;
    }
  ```
- **BREAKING:** Bump peer dependency on `@metamask/network-controller` to ^13.0.0 ([#1633](https://github.com/MetaMask/core/pull/1633))
- **CHANGED**: `TokensController.addToken` will use the chain ID value derived from state for `networkClientId` if provided ([#1676](https://github.com/MetaMask/core/pull/1676))
- **CHANGED**: `TokensController.addTokens` now accepts an optional `networkClientId` as the last parameter ([#1676](https://github.com/MetaMask/core/pull/1676))
- **CHANGED**: `TokensController.addTokens` will use the chain ID value derived from state for `networkClientId` if provided ([#1676](https://github.com/MetaMask/core/pull/1676))
- **CHANGED**: `TokensController.watchAsset` options now accepts optional `networkClientId` which is used to get the ERC-20 token name if provided ([#1676](https://github.com/MetaMask/core/pull/1676))
- Bump dependency on `@metamask/controller-utils` to ^5.0.0 ([#1633](https://github.com/MetaMask/core/pull/1633))
- Bump dependency on `@metamask/preferences-controller` to ^4.4.1 ([#1676](https://github.com/MetaMask/core/pull/1676))

## [12.0.0]

### Added

- Add `AssetsContractController` methods `getProvider`, `getChainId`, `getERC721Standard`, and `getERC1155Standard` ([#1638](https://github.com/MetaMask/core/pull/1638))

### Changed

- **BREAKING**: Add `getNetworkClientById` to `AssetsContractController` constructor options ([#1638](https://github.com/MetaMask/core/pull/1638))
- Add optional `networkClientId` parameter to various `AssetContractController` methods ([#1638](https://github.com/MetaMask/core/pull/1638))
- The affected methods are:
  - `getERC20BalanceOf`
  - `getERC20TokenDecimals`
  - `getERC20TokenName`
  - `getERC721NftTokenId`
  - `getTokenStandardAndDetails`
  - `getERC721TokenURI`
  - `getERC721AssetName`
  - `getERC721AssetSymbol`
  - `getERC721OwnerOf`
  - `getERC1155TokenURI`
  - `getERC1155BalanceOf`
  - `transferSingleERC1155`
  - `getBalancesInSingleCall`

## [11.1.0]

### Added

- Add `tokenURI` to `NftMetadata` type ([#1577](https://github.com/MetaMask/core/pull/1577))
- Populate token URL for NFT metadata under `tokenURI` ([#1577](https://github.com/MetaMask/core/pull/1577))

### Changed

- Bump dependency and peer dependency on `@metamask/approval-controller` to ^3.5.1
- Bump dependency on `@metamask/base-controller` to ^3.2.1
- Bump dependency on `@metamask/controller-utils` to ^4.3.2
- Bump dependency and peer dependency on `@metamask/network-controller` to ^12.1.2
- Bump dependency and peer dependency on `@metamask/preferences-controller` to ^4.4.0
- Update NftController to add fallback for when IPFS gateway is disabled ([#1577](https://github.com/MetaMask/core/pull/1577))

## [11.0.1]

### Changed

- Replace `eth-query` ^2.1.2 with `@metamask/eth-query` ^3.0.1 ([#1546](https://github.com/MetaMask/core/pull/1546))

## [11.0.0]

### Added

- Add a `stop` method to stop polling

### Changed

- **BREAKING**: New required constructor parameters for the `TokenRatesController` ([#1497](https://github.com/MetaMask/core/pull/1497), [#1511](https://github.com/MetaMask/core/pull/1511))
  - The new required parameters are `ticker`, `onSelectedAddress`, and `onPreferencesStateChange`
- **BREAKING:** Remove `onCurrencyRateStateChange` constructor parameter from `TokenRatesController` ([#1496](https://github.com/MetaMask/core/pull/1496))
- **BREAKING:** Disable `TokenRatesController` automatic polling ([#1501](https://github.com/MetaMask/core/pull/1501))
  - Polling must be started explicitly by calling the `start` method
  - The token rates are not updated upon state changes when polling is disabled.
- **BREAKING:** Replace the `poll` method with `start` ([#1501](https://github.com/MetaMask/core/pull/1501))
  - The `start` method does not offer a way to change the interval. That must be done by calling `.configure` instead
- **BREAKING:** Remove `TokenRatecontroller` setter for `chainId` and `tokens` properties ([#1505](https://github.com/MetaMask/core/pull/1505))
- Bump @metamask/abi-utils from 1.2.0 to 2.0.1 ([#1525](https://github.com/MetaMask/core/pull/1525))
- Update `@metamask/utils` to `^6.2.0` ([#1514](https://github.com/MetaMask/core/pull/1514))
- Remove unnecessary `babel-runtime` dependency ([#1504](https://github.com/MetaMask/core/pull/1504))

### Fixed

- Fix bug where token rates were incorrect after first update if initialized with a non-Ethereum selected network ([#1497](https://github.com/MetaMask/core/pull/1497))
- Fix bug where token rates would be invalid if event handlers were triggered in the wrong order ([#1496](https://github.com/MetaMask/core/pull/1496), [#1511](https://github.com/MetaMask/core/pull/1511))
- Prevent redundant token rate updates ([#1512](https://github.com/MetaMask/core/pull/1512))

## [10.0.0]

### Added

- The method `getERC20TokenName` has been added to `AssetsContractController` ([#1127](https://github.com/MetaMask/core/pull/1127))
  - This method gets the token name from the token contract

### Changed

- **BREAKING:** The tokens controller now requires `onTokenListStateChange` and `getERC20TokenName` as constructor parameters ([#1127](https://github.com/MetaMask/core/pull/1127))
  - The `getERC20TokenName` method is used to get the token name for tokens added via `wallet_watchAsset`
  - The `onTokenListStateChange` method is used to trigger a name update when the token list changes. On each change, token names are copied from the token list if they're missing from token controller state.
- **BREAKING:** The signature of the tokens controller method `addToken` has changed
  - The fourth and fifth positional parameters (`image` and `interactingAddress`) have been replaced by an `options` object
  - The new options parameter includes the `image` and `interactingAddress` properties, and a new `name` property
- The token detection controller now sets the token name when new tokens are detected ([#1127](https://github.com/MetaMask/core/pull/1127))
- The `Token` type now includes an optional `name` field ([#1127](https://github.com/MetaMask/core/pull/1127))

## [9.2.0]

### Added

- Add validation that the nft standard matches the type argument of a `wallet_watchAsset` request when type is 'ERC721' or 'ERC1155' ([#1455](https://github.com/MetaMask/core/pull/1455))

## [9.1.0]

### Added

- Add a fifth argument, `source`, to NftController's `addNft` method ([#1417](https://github.com/MetaMask/core/pull/1417))
  - This argument can be used to specify whether the NFT was detected, added manually, or suggested by a dapp

### Fixed

- Fix `watchNft` in NftController to ensure that if the network changes before the user accepts the request, the NFT is added to the chain ID and address before the request was initiated ([#1417](https://github.com/MetaMask/core/pull/1417))

## [9.0.0]

### Added

- **BREAKING**: Add required options `getSelectedAddress` and `getMultiAccountBalancesEnabled` to AccountTrackerController constructor and make use of them when refreshing account balances ([#1146](https://github.com/MetaMask/core/pull/1146))
  - Previously, the controller would refresh all account balances, but these options can be used to only refresh the currently selected account
- **BREAKING:** Add logic to support validating and adding ERC721 and ERC1155 tokens to NFTController state via `wallet_watchAsset` API. ([#1173](https://github.com/MetaMask/core/pull/1173), [#1406](https://github.com/MetaMask/core/pull/1406))
  - The `NFTController` now has a new `watchNFT` method that can be called to send a message to the `ApprovalController` and prompt the user to add an NFT to their wallet state.
  - The `NFTController` now requires an instance of a ControllerMessenger to be passed to its constructor. This is messenger is used to pass the `watchNFT` message to the `ApprovalController`.

### Changed

- Add dependency on `@ethersproject/address` ([#1173](https://github.com/MetaMask/core/pull/1173))
- Replace `eth-rpc-errors` with `@metamask/rpc-errors` ([#1173](https://github.com/MetaMask/core/pull/1173))

## [8.0.0]

### Added

- Support NFT detection on Ethereum Mainnet custom RPC endpoints ([#1360](https://github.com/MetaMask/core/pull/1360))
- Enable token detection for the Aurora network ([#1327](https://github.com/MetaMask/core/pull/1327))

### Changed

- **BREAKING:** Bump to Node 16 ([#1262](https://github.com/MetaMask/core/pull/1262))
- **BREAKING:** Change format of chain ID in state to 0x-prefixed hex string ([#1367](https://github.com/MetaMask/core/pull/1367))
  - The functions `isTokenDetectionSupportedForNetwork` and `formatIconUrlWithProxy` now expect a chain ID as type `Hex` rather than as a decimal `string`
  - The assets contract controller now expects the `chainId` configuration entry and constructor parameter as type `Hex` rather than decimal `string`
  - The NFT controller now expects the `chainId` configuration entry and constructor parameter as type `Hex` rather than decimal `string`
  - The NFT controller methods `addNft`, `checkAndUpdateSingleNftOwnershipStatus`, `findNftByAddressAndTokenId`, `updateNft`, and `resetNftTransactionStatusByTransactionId` now expect the chain ID to be type `Hex` rather than a decimal `string`
  - The NFT controller state properties `allNftContracts` and `allNfts` are now keyed by address and `Hex` chain ID, rather than by address and decimal `string` chain ID
    - This requires a state migration
  - The NFT detection controller now expects the `chainId` configuration entry and constructor parameter as type `Hex` rather than decimal `string`
  - The token detection controller now expects the `chainId` configuration entry as type `Hex` rather than decimal `string`
  - The token list controller now expects the `chainId` constructor parameter as type `Hex` rather than decimal `string`
  - The token list controller state property `tokensChainsCache` is now keyed by `Hex` chain ID rather than by decimal `string` chain ID.
    - This requires a state migration
  - The token rates controller now expects the `chainId` configuration entry and constructor parameter as type `Hex` rather than decimal `string`
  - The token rates controller `chainId` setter now expects the chain ID as `Hex` rather than as a decimal string
  - The tokens controller now expects the `chainId` configuration entry and constructor parameter as type `Hex` rather than decimal `string`
  - The tokens controller `addDetectedTokens` method now accepts the `chainId` property of the `detectionDetails` parameter to be of type `Hex` rather than decimal `string`.
  - The tokens controller state properties `allTokens`, `allIgnoredTokens`, and `allDetectedTokens` are now keyed by chain ID in `Hex` format rather than decimal `string`.
    - This requires a state migration
- **BREAKING:** Use approval controller for suggested assets ([#1261](https://github.com/MetaMask/core/pull/1261), [#1268](https://github.com/MetaMask/core/pull/1268))
  - The actions `ApprovalController:acceptRequest` and `ApprovalController:rejectRequest` are no longer required by the token controller messenger.
  - The `suggestedAssets` state has been removed, which means that suggested assets are no longer persisted in state
  - The return type for `watchAsset` has changed. It now returns a Promise that settles after the request has been confirmed or rejected.
- **BREAKING:** Initialize controllers with the current network ([#1361](https://github.com/MetaMask/core/pull/1361))
  - The following controllers now have a new `chainId` required constructor parameter:
    - `AssetsContractController`
    - `NftController`
    - `NftDetectionController`
    - `TokenRatesController`
    - `TokensController`
- **BREAKING:** The token list controller messenger requires the `NetworkController:stateChange` event instead of the `NetworkController:providerConfigChange` event ([#1329](https://github.com/MetaMask/core/pull/1329))
- **BREAKING:** The token list controller `onNetworkStateChange` option now has a more restrictive type ([#1329](https://github.com/MetaMask/core/pull/1329))
  - The event handler parameter type has been changed from `NetworkState | ProviderConfig` to `NetworkState`
- **BREAKING:** Update the account tracker controller `provider` type ([#1266](https://github.com/MetaMask/core/pull/1266))
  - The `provider` setter and the `provider` config entry now use our `Provider` type from `eth-query` rather than `any`
- **BREAKING:** Update`@metamask/preferences-controller` dependency and add it as a peer dependency ([#1393](https://github.com/MetaMask/core/pull/1393))
- **BREAKING:** Update `@metamask/approval-controller` and `@metamask/network-controller` dependencies and peer dependencies
- Bump @metamask/abi-utils from 1.1.0 to 1.2.0 ([#1287](https://github.com/MetaMask/core/pull/1287))
- Bump @metamask/utils from 5.0.1 to 5.0.2 ([#1271](https://github.com/MetaMask/core/pull/1271))

### Removed

- **BREAKING:** Remove the `networkType` configuration option from the NFT detection controller, NFT controller, and tokens controller ([#1360](https://github.com/MetaMask/core/pull/1360), [#1359](https://github.com/MetaMask/core/pull/1359))
- **BREAKING:** Remove the `SuggestedAssetMeta` and `SuggestedAssetMetaBase` types from the token controller ([#1268](https://github.com/MetaMask/core/pull/1268))
- **BREAKING:** Remove the `acceptWatchAsset` and `rejectWatchAsset` methods from the token controller ([#1268](https://github.com/MetaMask/core/pull/1268))
  - Suggested assets can be accepted or rejected using the approval controller instead

## [7.0.0]

### Changed

- **BREAKING**: peerDeps: @metamask/network-controller@6.0.0->8.0.0 ([#1196](https://github.com/MetaMask/core/pull/1196))

## [6.0.0]

### Changed

- **BREAKING:** Create approval requests using `@metamask/approval-controller` ([#1166](https://github.com/MetaMask/core/pull/1166))

## [5.1.0]

### Added

- Support watching assets on a specific account ([#1124](https://github.com/MetaMask/core/pull/1124))

## [5.0.1]

### Changed

- Update `@metamask/contract-metadata` from 2.1.0 to 2.3.1 ([#1141](https://github.com/MetaMask/core/pull/1141))

## [5.0.0]

### Removed

- **BREAKING:** Remove `isomorphic-fetch` ([#1106](https://github.com/MetaMask/controllers/pull/1106))
  - Consumers must now import `isomorphic-fetch` or another polyfill themselves if they are running in an environment without `fetch`

## [4.0.1]

### Fixed

- Update Nft Controller to add the NFT back to its own group if we are re-importing it ([#1082](https://github.com/MetaMask/core/pull/1082))

## [4.0.0]

### Added

- Add Sepolia support to the currency rate controller ([#1041](https://github.com/MetaMask/controllers/pull/1041))
  - The currency rate controller will now treat Sepolia as a testnet, and return the Mainnet exchange rate when asked for the Sepolia exchange rate.

### Changed

- **BREAKING:** Update `@metamask/network-controller` peer dependency to v3 ([#1041](https://github.com/MetaMask/controllers/pull/1041))
- **BREAKING:** Migrate from `metaswap` to `metafi` subdomain for OpenSea proxy and token icons API ([#1060](https://github.com/MetaMask/core/pull/1060))
- Rename this repository to `core` ([#1031](https://github.com/MetaMask/controllers/pull/1031))
- Update ERC20Standard to use `@metamask/abi-utils` instead of `@ethersproject/abi` ([#985](https://github.com/MetaMask/controllers/pull/985))
- Update `@metamask/controller-utils` package ([#1041](https://github.com/MetaMask/controllers/pull/1041))

## Removed

- **BREAKING**: Drop support for Ropsten, Rinkeby, and Kovan ([#1041](https://github.com/MetaMask/controllers/pull/1041))
  - The currency rate controller no longer has special handling of these three networks. It used to return the Mainnet exchange rate for these three networks, but now it includes no special handling for them.
  - The NFT controller no longer supports the Rinkeby OpenSea test API.

## [3.0.1]

### Changed

- Export `isTokenDetectionSupportedForNetwork` function ([#1034](https://github.com/MetaMask/controllers/pull/1034))
- Update `@metamask/contract-metadata` from 1.35.0 to 2.1.0 ([#1013](https://github.com/MetaMask/controllers/pull/1013))

### Fixed

- Fix token controller state updates ([#1015](https://github.com/MetaMask/controllers/pull/1015))
  - Attempts to empty the list of "added", "ignored", or "detected" tokens were not saved in state correctly, resulting in that operation being undone after switching account or network.

## [3.0.0]

### Changed

- **BREAKING:** A new private property, controlled by the `start` and `stop` methods, is added to the CurrencyRateController: `enabled`. When this is false, no network requests will be made from the controller. Previously, setNativeCurrency or setCurrentCurrency would trigger a network request. That is now prevented if `enabled` is false. ([#1002](https://github.com/MetaMask/core/pull/1002))

### Fixed

- The TokenRatesController no longer overwrites the `disabled` config property passed to the constructor, allowing the controller to be instantiated with `config.disabled` set to either true or false. ([#1002](https://github.com/MetaMask/core/pull/1002))
- This package will now warn if a required package is not present ([#1003](https://github.com/MetaMask/core/pull/1003))

## [2.0.0]

### Changed

- **BREAKING:** Update `onNetworkStateChange`, a constructor option for several controllers, to take an object with a `providerConfig` property instead of `provider` ([#995](https://github.com/MetaMask/core/pull/995))
  - This affects:
    - AssetsContractController
    - NftController
    - NftDetectionController
    - TokenDetectionController
    - TokenListController
    - TokenRatesController
    - TokenController
- **BREAKING:** [TokenDetectionController] Update `getNetworkState` constructor option to take an object with `providerConfig` property rather than `providerConfig` ([#995](https://github.com/MetaMask/core/pull/995))
- Relax dependencies on `@metamask/base-controller`, `@metamask/controller-utils`, `@metamask/network-controller`, and `@metamask/preferences-controller` (use `^` instead of `~`) ([#998](https://github.com/MetaMask/core/pull/998))

## [1.0.1]

### Fixed

- Fix race condition where some token detections can get mistakenly added to the wrong account ([#956](https://github.com/MetaMask/core/pull/956))

## [1.0.0]

### Added

- Initial release

  - As a result of converting our shared controllers repo into a monorepo ([#831](https://github.com/MetaMask/core/pull/831)), we've created this package from select parts of [`@metamask/controllers` v33.0.0](https://github.com/MetaMask/core/tree/v33.0.0), namely:

    - Everything in `src/assets`
    - Asset-related functions from `src/util.ts` and accompanying tests

    All changes listed after this point were applied to this package following the monorepo conversion.

### Changed

- Use Ethers for AssetsContractController ([#845](https://github.com/MetaMask/core/pull/845))

[Unreleased]: https://github.com/MetaMask/core/compare/@metamask/assets-controllers@73.0.2...HEAD
[73.0.2]: https://github.com/MetaMask/core/compare/@metamask/assets-controllers@73.0.1...@metamask/assets-controllers@73.0.2
[73.0.1]: https://github.com/MetaMask/core/compare/@metamask/assets-controllers@73.0.0...@metamask/assets-controllers@73.0.1
[73.0.0]: https://github.com/MetaMask/core/compare/@metamask/assets-controllers@72.0.0...@metamask/assets-controllers@73.0.0
[72.0.0]: https://github.com/MetaMask/core/compare/@metamask/assets-controllers@71.0.0...@metamask/assets-controllers@72.0.0
[71.0.0]: https://github.com/MetaMask/core/compare/@metamask/assets-controllers@70.0.1...@metamask/assets-controllers@71.0.0
[70.0.1]: https://github.com/MetaMask/core/compare/@metamask/assets-controllers@70.0.0...@metamask/assets-controllers@70.0.1
[70.0.0]: https://github.com/MetaMask/core/compare/@metamask/assets-controllers@69.0.0...@metamask/assets-controllers@70.0.0
[69.0.0]: https://github.com/MetaMask/core/compare/@metamask/assets-controllers@68.2.0...@metamask/assets-controllers@69.0.0
[68.2.0]: https://github.com/MetaMask/core/compare/@metamask/assets-controllers@68.1.0...@metamask/assets-controllers@68.2.0
[68.1.0]: https://github.com/MetaMask/core/compare/@metamask/assets-controllers@68.0.0...@metamask/assets-controllers@68.1.0
[68.0.0]: https://github.com/MetaMask/core/compare/@metamask/assets-controllers@67.0.0...@metamask/assets-controllers@68.0.0
[67.0.0]: https://github.com/MetaMask/core/compare/@metamask/assets-controllers@66.0.0...@metamask/assets-controllers@67.0.0
[66.0.0]: https://github.com/MetaMask/core/compare/@metamask/assets-controllers@65.0.0...@metamask/assets-controllers@66.0.0
[65.0.0]: https://github.com/MetaMask/core/compare/@metamask/assets-controllers@64.0.0...@metamask/assets-controllers@65.0.0
[64.0.0]: https://github.com/MetaMask/core/compare/@metamask/assets-controllers@63.1.0...@metamask/assets-controllers@64.0.0
[63.1.0]: https://github.com/MetaMask/core/compare/@metamask/assets-controllers@63.0.0...@metamask/assets-controllers@63.1.0
[63.0.0]: https://github.com/MetaMask/core/compare/@metamask/assets-controllers@62.0.0...@metamask/assets-controllers@63.0.0
[62.0.0]: https://github.com/MetaMask/core/compare/@metamask/assets-controllers@61.1.0...@metamask/assets-controllers@62.0.0
[61.1.0]: https://github.com/MetaMask/core/compare/@metamask/assets-controllers@61.0.0...@metamask/assets-controllers@61.1.0
[61.0.0]: https://github.com/MetaMask/core/compare/@metamask/assets-controllers@60.0.0...@metamask/assets-controllers@61.0.0
[60.0.0]: https://github.com/MetaMask/core/compare/@metamask/assets-controllers@59.0.0...@metamask/assets-controllers@60.0.0
[59.0.0]: https://github.com/MetaMask/core/compare/@metamask/assets-controllers@58.0.0...@metamask/assets-controllers@59.0.0
[58.0.0]: https://github.com/MetaMask/core/compare/@metamask/assets-controllers@57.0.0...@metamask/assets-controllers@58.0.0
[57.0.0]: https://github.com/MetaMask/core/compare/@metamask/assets-controllers@56.0.0...@metamask/assets-controllers@57.0.0
[56.0.0]: https://github.com/MetaMask/core/compare/@metamask/assets-controllers@55.0.1...@metamask/assets-controllers@56.0.0
[55.0.1]: https://github.com/MetaMask/core/compare/@metamask/assets-controllers@55.0.0...@metamask/assets-controllers@55.0.1
[55.0.0]: https://github.com/MetaMask/core/compare/@metamask/assets-controllers@54.0.0...@metamask/assets-controllers@55.0.0
[54.0.0]: https://github.com/MetaMask/core/compare/@metamask/assets-controllers@53.1.1...@metamask/assets-controllers@54.0.0
[53.1.1]: https://github.com/MetaMask/core/compare/@metamask/assets-controllers@53.1.0...@metamask/assets-controllers@53.1.1
[53.1.0]: https://github.com/MetaMask/core/compare/@metamask/assets-controllers@53.0.0...@metamask/assets-controllers@53.1.0
[53.0.0]: https://github.com/MetaMask/core/compare/@metamask/assets-controllers@52.0.0...@metamask/assets-controllers@53.0.0
[52.0.0]: https://github.com/MetaMask/core/compare/@metamask/assets-controllers@51.0.2...@metamask/assets-controllers@52.0.0
[51.0.2]: https://github.com/MetaMask/core/compare/@metamask/assets-controllers@51.0.1...@metamask/assets-controllers@51.0.2
[51.0.1]: https://github.com/MetaMask/core/compare/@metamask/assets-controllers@51.0.0...@metamask/assets-controllers@51.0.1
[51.0.0]: https://github.com/MetaMask/core/compare/@metamask/assets-controllers@50.0.0...@metamask/assets-controllers@51.0.0
[50.0.0]: https://github.com/MetaMask/core/compare/@metamask/assets-controllers@49.0.0...@metamask/assets-controllers@50.0.0
[49.0.0]: https://github.com/MetaMask/core/compare/@metamask/assets-controllers@48.0.0...@metamask/assets-controllers@49.0.0
[48.0.0]: https://github.com/MetaMask/core/compare/@metamask/assets-controllers@47.0.0...@metamask/assets-controllers@48.0.0
[47.0.0]: https://github.com/MetaMask/core/compare/@metamask/assets-controllers@46.0.1...@metamask/assets-controllers@47.0.0
[46.0.1]: https://github.com/MetaMask/core/compare/@metamask/assets-controllers@46.0.0...@metamask/assets-controllers@46.0.1
[46.0.0]: https://github.com/MetaMask/core/compare/@metamask/assets-controllers@45.1.2...@metamask/assets-controllers@46.0.0
[45.1.2]: https://github.com/MetaMask/core/compare/@metamask/assets-controllers@45.1.1...@metamask/assets-controllers@45.1.2
[45.1.1]: https://github.com/MetaMask/core/compare/@metamask/assets-controllers@45.1.0...@metamask/assets-controllers@45.1.1
[45.1.0]: https://github.com/MetaMask/core/compare/@metamask/assets-controllers@45.0.0...@metamask/assets-controllers@45.1.0
[45.0.0]: https://github.com/MetaMask/core/compare/@metamask/assets-controllers@44.1.0...@metamask/assets-controllers@45.0.0
[44.1.0]: https://github.com/MetaMask/core/compare/@metamask/assets-controllers@44.0.1...@metamask/assets-controllers@44.1.0
[44.0.1]: https://github.com/MetaMask/core/compare/@metamask/assets-controllers@44.0.0...@metamask/assets-controllers@44.0.1
[44.0.0]: https://github.com/MetaMask/core/compare/@metamask/assets-controllers@43.1.1...@metamask/assets-controllers@44.0.0
[43.1.1]: https://github.com/MetaMask/core/compare/@metamask/assets-controllers@43.1.0...@metamask/assets-controllers@43.1.1
[43.1.0]: https://github.com/MetaMask/core/compare/@metamask/assets-controllers@43.0.0...@metamask/assets-controllers@43.1.0
[43.0.0]: https://github.com/MetaMask/core/compare/@metamask/assets-controllers@42.0.0...@metamask/assets-controllers@43.0.0
[42.0.0]: https://github.com/MetaMask/core/compare/@metamask/assets-controllers@41.0.0...@metamask/assets-controllers@42.0.0
[41.0.0]: https://github.com/MetaMask/core/compare/@metamask/assets-controllers@40.0.0...@metamask/assets-controllers@41.0.0
[40.0.0]: https://github.com/MetaMask/core/compare/@metamask/assets-controllers@39.0.0...@metamask/assets-controllers@40.0.0
[39.0.0]: https://github.com/MetaMask/core/compare/@metamask/assets-controllers@38.3.0...@metamask/assets-controllers@39.0.0
[38.3.0]: https://github.com/MetaMask/core/compare/@metamask/assets-controllers@38.2.0...@metamask/assets-controllers@38.3.0
[38.2.0]: https://github.com/MetaMask/core/compare/@metamask/assets-controllers@38.1.0...@metamask/assets-controllers@38.2.0
[38.1.0]: https://github.com/MetaMask/core/compare/@metamask/assets-controllers@38.0.1...@metamask/assets-controllers@38.1.0
[38.0.1]: https://github.com/MetaMask/core/compare/@metamask/assets-controllers@38.0.0...@metamask/assets-controllers@38.0.1
[38.0.0]: https://github.com/MetaMask/core/compare/@metamask/assets-controllers@37.0.0...@metamask/assets-controllers@38.0.0
[37.0.0]: https://github.com/MetaMask/core/compare/@metamask/assets-controllers@36.0.0...@metamask/assets-controllers@37.0.0
[36.0.0]: https://github.com/MetaMask/core/compare/@metamask/assets-controllers@35.0.0...@metamask/assets-controllers@36.0.0
[35.0.0]: https://github.com/MetaMask/core/compare/@metamask/assets-controllers@34.0.0...@metamask/assets-controllers@35.0.0
[34.0.0]: https://github.com/MetaMask/core/compare/@metamask/assets-controllers@33.0.0...@metamask/assets-controllers@34.0.0
[33.0.0]: https://github.com/MetaMask/core/compare/@metamask/assets-controllers@32.0.0...@metamask/assets-controllers@33.0.0
[32.0.0]: https://github.com/MetaMask/core/compare/@metamask/assets-controllers@31.0.0...@metamask/assets-controllers@32.0.0
[31.0.0]: https://github.com/MetaMask/core/compare/@metamask/assets-controllers@30.0.0...@metamask/assets-controllers@31.0.0
[30.0.0]: https://github.com/MetaMask/core/compare/@metamask/assets-controllers@29.0.0...@metamask/assets-controllers@30.0.0
[29.0.0]: https://github.com/MetaMask/core/compare/@metamask/assets-controllers@28.0.0...@metamask/assets-controllers@29.0.0
[28.0.0]: https://github.com/MetaMask/core/compare/@metamask/assets-controllers@27.2.0...@metamask/assets-controllers@28.0.0
[27.2.0]: https://github.com/MetaMask/core/compare/@metamask/assets-controllers@27.1.0...@metamask/assets-controllers@27.2.0
[27.1.0]: https://github.com/MetaMask/core/compare/@metamask/assets-controllers@27.0.1...@metamask/assets-controllers@27.1.0
[27.0.1]: https://github.com/MetaMask/core/compare/@metamask/assets-controllers@27.0.0...@metamask/assets-controllers@27.0.1
[27.0.0]: https://github.com/MetaMask/core/compare/@metamask/assets-controllers@26.0.0...@metamask/assets-controllers@27.0.0
[26.0.0]: https://github.com/MetaMask/core/compare/@metamask/assets-controllers@25.0.0...@metamask/assets-controllers@26.0.0
[25.0.0]: https://github.com/MetaMask/core/compare/@metamask/assets-controllers@24.0.0...@metamask/assets-controllers@25.0.0
[24.0.0]: https://github.com/MetaMask/core/compare/@metamask/assets-controllers@23.1.0...@metamask/assets-controllers@24.0.0
[23.1.0]: https://github.com/MetaMask/core/compare/@metamask/assets-controllers@23.0.0...@metamask/assets-controllers@23.1.0
[23.0.0]: https://github.com/MetaMask/core/compare/@metamask/assets-controllers@22.0.0...@metamask/assets-controllers@23.0.0
[22.0.0]: https://github.com/MetaMask/core/compare/@metamask/assets-controllers@21.0.0...@metamask/assets-controllers@22.0.0
[21.0.0]: https://github.com/MetaMask/core/compare/@metamask/assets-controllers@20.0.0...@metamask/assets-controllers@21.0.0
[20.0.0]: https://github.com/MetaMask/core/compare/@metamask/assets-controllers@19.0.0...@metamask/assets-controllers@20.0.0
[19.0.0]: https://github.com/MetaMask/core/compare/@metamask/assets-controllers@18.0.0...@metamask/assets-controllers@19.0.0
[18.0.0]: https://github.com/MetaMask/core/compare/@metamask/assets-controllers@17.0.0...@metamask/assets-controllers@18.0.0
[17.0.0]: https://github.com/MetaMask/core/compare/@metamask/assets-controllers@16.0.0...@metamask/assets-controllers@17.0.0
[16.0.0]: https://github.com/MetaMask/core/compare/@metamask/assets-controllers@15.0.0...@metamask/assets-controllers@16.0.0
[15.0.0]: https://github.com/MetaMask/core/compare/@metamask/assets-controllers@14.0.0...@metamask/assets-controllers@15.0.0
[14.0.0]: https://github.com/MetaMask/core/compare/@metamask/assets-controllers@13.0.0...@metamask/assets-controllers@14.0.0
[13.0.0]: https://github.com/MetaMask/core/compare/@metamask/assets-controllers@12.0.0...@metamask/assets-controllers@13.0.0
[12.0.0]: https://github.com/MetaMask/core/compare/@metamask/assets-controllers@11.1.0...@metamask/assets-controllers@12.0.0
[11.1.0]: https://github.com/MetaMask/core/compare/@metamask/assets-controllers@11.0.1...@metamask/assets-controllers@11.1.0
[11.0.1]: https://github.com/MetaMask/core/compare/@metamask/assets-controllers@11.0.0...@metamask/assets-controllers@11.0.1
[11.0.0]: https://github.com/MetaMask/core/compare/@metamask/assets-controllers@10.0.0...@metamask/assets-controllers@11.0.0
[10.0.0]: https://github.com/MetaMask/core/compare/@metamask/assets-controllers@9.2.0...@metamask/assets-controllers@10.0.0
[9.2.0]: https://github.com/MetaMask/core/compare/@metamask/assets-controllers@9.1.0...@metamask/assets-controllers@9.2.0
[9.1.0]: https://github.com/MetaMask/core/compare/@metamask/assets-controllers@9.0.0...@metamask/assets-controllers@9.1.0
[9.0.0]: https://github.com/MetaMask/core/compare/@metamask/assets-controllers@8.0.0...@metamask/assets-controllers@9.0.0
[8.0.0]: https://github.com/MetaMask/core/compare/@metamask/assets-controllers@7.0.0...@metamask/assets-controllers@8.0.0
[7.0.0]: https://github.com/MetaMask/core/compare/@metamask/assets-controllers@6.0.0...@metamask/assets-controllers@7.0.0
[6.0.0]: https://github.com/MetaMask/core/compare/@metamask/assets-controllers@5.1.0...@metamask/assets-controllers@6.0.0
[5.1.0]: https://github.com/MetaMask/core/compare/@metamask/assets-controllers@5.0.1...@metamask/assets-controllers@5.1.0
[5.0.1]: https://github.com/MetaMask/core/compare/@metamask/assets-controllers@5.0.0...@metamask/assets-controllers@5.0.1
[5.0.0]: https://github.com/MetaMask/core/compare/@metamask/assets-controllers@4.0.1...@metamask/assets-controllers@5.0.0
[4.0.1]: https://github.com/MetaMask/core/compare/@metamask/assets-controllers@4.0.0...@metamask/assets-controllers@4.0.1
[4.0.0]: https://github.com/MetaMask/core/compare/@metamask/assets-controllers@3.0.1...@metamask/assets-controllers@4.0.0
[3.0.1]: https://github.com/MetaMask/core/compare/@metamask/assets-controllers@3.0.0...@metamask/assets-controllers@3.0.1
[3.0.0]: https://github.com/MetaMask/core/compare/@metamask/assets-controllers@2.0.0...@metamask/assets-controllers@3.0.0
[2.0.0]: https://github.com/MetaMask/core/compare/@metamask/assets-controllers@1.0.1...@metamask/assets-controllers@2.0.0
[1.0.1]: https://github.com/MetaMask/core/compare/@metamask/assets-controllers@1.0.0...@metamask/assets-controllers@1.0.1
[1.0.0]: https://github.com/MetaMask/core/releases/tag/@metamask/assets-controllers@1.0.0<|MERGE_RESOLUTION|>--- conflicted
+++ resolved
@@ -7,13 +7,11 @@
 
 ## [Unreleased]
 
-<<<<<<< HEAD
 ### Changed
 
 - Bump `@metamask/keyring-api` from `^19.0.0` to `^20.0.0` ([#6248](https://github.com/MetaMask/core/pull/6248))
-=======
+
 ## [73.0.2]
->>>>>>> d6c38693
 
 ### Fixed
 
