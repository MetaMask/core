--- conflicted
+++ resolved
@@ -7,13 +7,11 @@
 
 ## [Unreleased]
 
-<<<<<<< HEAD
 ### Added
 
 - Add `rawBalance` to the result of `selectAssetsBySelectedAccountGroup` ([#6398](https://github.com/MetaMask/core/pull/6398))
-=======
+
 ## [74.1.1]
->>>>>>> 6e8956c7
 
 ### Changed
 
