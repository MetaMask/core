# Changelog

All notable changes to this project will be documented in this file.

The format is based on [Keep a Changelog](https://keepachangelog.com/en/1.0.0/),
and this project adheres to [Semantic Versioning](https://semver.org/spec/v2.0.0.html).

## [Unreleased]

<<<<<<< HEAD
### Changed

- Updated `TokensController`, `TokenListController`, and `AccountTrackerController` to use per-chain state variants. ([#5310](https://github.com/MetaMask/core/pull/5310))

### Removed

- **BREAKING:** Remove deprecated state fields scoped to the current chain ([#5310](https://github.com/MetaMask/core/pull/5310))
  - This change removes the following state fields:
    - `TokensController:state`
      - `detectedTokens` (replaced by `detectedTokensByChainId`)
      - `ignoredTokens` (replaced by `ignoredTokensByChainId`)
      - `tokens` (replaced by `tokensByChainId`)
    - `TokenListController:state`
      - `tokenList` (replaced by `tokensChainsCache`)
    - `AccountTrackerController:state`
      - `accounts` (replaced by `accountsByChainId`)
=======
## [55.0.1]

### Added

- Add an optional chainId argument to `addNftContract` function in NftController ([#5508](https://github.com/MetaMask/core/pull/5508))

## [55.0.0]

### Changed

- **BREAKING:** Bump peer dependency `@metamask/accounts-controller` to `^27.0.0` ([#5507](https://github.com/MetaMask/core/pull/5507))
- **BREAKING:** Bump peer dependency `@metamask/network-controller` to `^23.0.0` ([#5507](https://github.com/MetaMask/core/pull/5507))
- Bump `@metamask/polling-controller` to `^13.0.0` ([#5507](https://github.com/MetaMask/core/pull/5507))

## [54.0.0]

### Changed

- **BREAKING**: The `detectNfts` method in the `NftDetectionController` now accepts chain IDs directly instead of networkClientId, enabling NFT detection across multiple chains simultaneously ([#5448](https://github.com/MetaMask/core/pull/5448))

### Fixed

- Fixed token address conversion in the `TokenRatesController` to correctly preserve the checksum address format without unnecessary hex conversion ([#5490](https://github.com/MetaMask/core/pull/5490))

## [53.1.1]

### Fixed

- Check if `KeyringController` is unlocked before processing account events in `MultichainBalancesController` ([#5473](https://github.com/MetaMask/core/pull/5473))
  - This is needed since some Snaps might decrypt their state which needs the `KeyringController` to be unlocked.
- Fix runtime error in NFT detection when metadata is `null` ([#5455](https://github.com/MetaMask/core/pull/5455))

## [53.1.0]

### Added

- Add token display data controller for search & discovery ([#5307](https://github.com/MetaMask/core/pull/5307))

## [53.0.0]

### Added

- Add `getAssetMetadata` action to `MultichainAssetsController` ([#5430](https://github.com/MetaMask/core/pull/5430))

### Changed

- **BREAKING:** Bump `@metamask/keyring-controller` peer dependency to `^21.0.0` ([#5439](https://github.com/MetaMask/core/pull/5439))
- **BREAKING:** Bump `@metamask/accounts-controller` peer dependency to `^26.0.0` ([#5439](https://github.com/MetaMask/core/pull/5439))
- **BREAKING:** Bump `@metamask/keyring-internal-api` from `^5.0.0` to `^6.0.0` ([#5347](https://github.com/MetaMask/core/pull/5347))
- **BREAKING:** Bump `@ethereumjs/util` from `^8.1.0` to `^9.1.0` ([#5347](https://github.com/MetaMask/core/pull/5347))

## [52.0.0]

### Changed

- **BREAKING:** Bump `@metamask/keyring-controller` peer dependency to `^20.0.0` ([#5426](https://github.com/MetaMask/core/pull/5426))
- **BREAKING:** Bump `@metamask/accounts-controller` peer dependency to `^25.0.0` ([#5426](https://github.com/MetaMask/core/pull/5426))
- **BREAKING:** Bump `@metamask/preferences-controller` peer dependency to `^16.0.0` ([#5426](https://github.com/MetaMask/core/pull/5426))
- Bump `@metamask/keyring-internal-api` from `^4.0.3` to `^5.0.0` ([#5405](https://github.com/MetaMask/core/pull/5405))

### Fixed

- Fixed conversion rates for MANTLE ([#5402](https://github.com/MetaMask/core/pull/5402))

## [51.0.2]

### Fixed

- `MultichainAssetsRatesController` now skips unnecessary Snap calls when the assets list is empty ([#5370](https://github.com/MetaMask/core/pull/5370))

## [51.0.1]

### Changed

- Bump `@metamask/keyring-api"` from `^17.0.0` to `^17.2.0` ([#5366](https://github.com/MetaMask/core/pull/5366))

## [51.0.0]

### Changed

- **BREAKING:** Rename `MultiChainAssetsRatesController` to `MultichainAssetsRatesController` ([#5354](https://github.com/MetaMask/core/pull/5354))
- Bump `@metamask/utils` from `^11.1.0` to `^11.2.0` ([#5301](https://github.com/MetaMask/core/pull/5301))

### Fixed

- Resolved an issue where rate polling would only begin after the default 3-minute interval by manually triggering a rate update upon initialization, ensuring an immediate refresh for a better user experience ([#5364](https://github.com/MetaMask/core/pull/5364))
>>>>>>> 21201bc9

## [50.0.0]

### Changed

- **BREAKING:** Bump `@metamask/accounts-controller` peer dependency from `^23.0.1` to `^24.0.0` ([#5318](https://github.com/MetaMask/core/pull/5318))
- Removed legacy poll function to prevent redundant polling ([#5321](https://github.com/MetaMask/core/pull/5321))

### Fixed

- Ensure that the polling is not triggered on the constructor with the initialisation of the controller ([#5321](https://github.com/MetaMask/core/pull/5321))

## [49.0.0]

### Added

- Add new `MultiChainTokensRatesController` ([#5175](https://github.com/MetaMask/core/pull/5175))
  - A controller that manages multi‑chain token conversion rates within MetaMask. Its primary goal is to periodically poll for updated conversion rates of tokens associated with non‑EVM accounts (those using Snap metadata), ensuring that the conversion data remains up‑to‑date across supported chains.
- Add `updateBalance` to MultichainBalancesController ([#5295](https://github.com/MetaMask/core/pull/5295))

### Changed

- **BREAKING:** MultichainBalancesController messenger must now allow `MultichainAssetsController:getState` action and `MultichainAssetsController:stateChange` event ([#5295](https://github.com/MetaMask/core/pull/5295))
- Update `MultichainBalancesController` to get the full list of assets from `MultichainAssetsController` state instead of only requesting the native token ([#5295](https://github.com/MetaMask/core/pull/5295))
- Bump `@metamask/base-controller` from `^7.1.1` to `^8.0.0` ([#5305](https://github.com/MetaMask/core/pull/5305))
- Bump `@metamask/polling-controller` from `^12.0.2` to `^12.0.3` ([#5305](https://github.com/MetaMask/core/pull/5305))

### Removed

- **BREAKING:** `NETWORK_ASSETS_MAP`, `MultichainNetworks`, and `MultichainNativeAssets` are no longer exported ([#5295](https://github.com/MetaMask/core/pull/5295))

## [48.0.0]

### Added

- Add `MultichainAssetsController` for non-EVM assets ([#5138](https://github.com/MetaMask/core/pull/5138))

### Changed

- **BREAKING:** Bump `@metamask/accounts-controller` peer dependency from `^22.0.0` to `^23.0.0` ([#5292](https://github.com/MetaMask/core/pull/5292))
- Bump `@metamask/keyring-api"` from `^16.1.0` to `^17.0.0` ([#5280](https://github.com/MetaMask/core/pull/5280))
- Bump `@metamask/snaps-utils` from `^8.9.0` to `^8.10.0` ([#5265](https://github.com/MetaMask/core/pull/5265))
- Bump `@metamask/utils` from `^11.0.1` to `^11.1.0` ([#5223](https://github.com/MetaMask/core/pull/5223))
- Removed polling mechanism in the `MultichainBalancesController` and now relies on the new `AccountsController:accountBalancesUpdated` event ([#5221](https://github.com/MetaMask/core/pull/5221))

### Fixed

- The tokens state is now updated only when the `tokenChainId` matches the currently selected chain ID. ([#5257](https://github.com/MetaMask/core/pull/5257))

## [47.0.0]

### Added

- Add `onBreak` and `onDegraded` methods to `CodefiTokenPricesServiceV2` ([#5109](https://github.com/MetaMask/core/pull/5109))
  - These serve the same purpose as the `onBreak` and `onDegraded` constructor options, but align more closely with the Cockatiel policy API.

### Changed

- **BREAKING:** Bump `@metamask/accounts-controller` peer dependency from `^21.0.0` to `^22.0.0` ([#5218](https://github.com/MetaMask/core/pull/5218))
- Deprecate `ClientConfigApiService` constructor options `onBreak` and `onDegraded` in favor of methods ([#5109](https://github.com/MetaMask/core/pull/5109))
- Add `@metamask/controller-utils@^11.4.5` as a dependency ([#5109](https://github.com/MetaMask/core/pull/5109))
  - `cockatiel` should still be in the dependency tree because it's now a dependency of `@metamask/controller-utils`
- Re-introduce `@metamask/keyring-api` as a runtime dependency ([#5206](https://github.com/MetaMask/core/pull/5206))
  - This was required since the introduction of the `MultichainBalancesController`.
- Bump `@metamask/keyring-api` from `^14.0.0` to `^16.1.0` ([#5190](https://github.com/MetaMask/core/pull/5190)), ([#5208](https://github.com/MetaMask/core/pull/5208))
- Bump `@metamask/keyring-internal-api` from `^2.0.1` to `^4.0.1` ([#5190](https://github.com/MetaMask/core/pull/5190)), ([#5208](https://github.com/MetaMask/core/pull/5208))
- Bump `@metamask/keyring-snap-client` from `^3.0.0` to `^3.0.3` ([#5190](https://github.com/MetaMask/core/pull/5190)), ([#5208](https://github.com/MetaMask/core/pull/5208))

## [46.0.1]

### Changed

- Bump `@metamask/keyring-api` from `^13.0.0` to `^14.0.0` ([#5177](https://github.com/MetaMask/core/pull/5177))
- Bump `@metamask/keyring-internal-api` from `^2.0.0` to `^2.0.1` ([#5177](https://github.com/MetaMask/core/pull/5177))
- Bump `@metamask/keyring-snap-client` from `^2.0.0` to `^3.0.0` ([#5177](https://github.com/MetaMask/core/pull/5177))

### Fixed

- Fix type issue in `ERC721Standard.getDetails` ([#4985](https://github.com/MetaMask/core/pull/4985))
  - The image variable now returns a string instead of a promise when the token image uses the 'ipfs://' protocol.
- Relax NFTs metadata RPC calls ([#5134](https://github.com/MetaMask/core/pull/5134))
  - We now check the number of NFTs to update against a threshold value (500) to avoid sending an excessive amount of RPC calls to fetch NFTs metadata.

## [46.0.0]

### Added

- Add new `MultichainBalancesController` ([#4965](https://github.com/MetaMask/core/pull/4965))
  - This controller has been migrated from the MetaMask extension codebase.
- Added utility function `getKeyByValue` ([#5099](https://github.com/MetaMask/core/pull/5099))

### Changed

- **BREAKING:** Bump `@metamask/accounts-controller` peer dependency from `^20.0.0` to `^21.0.0` ([#5140](https://github.com/MetaMask/core/pull/5140))
- Bump `@metamask/base-controller` from `^7.0.0` to `^7.1.1` ([#5079](https://github.com/MetaMask/core/pull/5079)), ([#5135](https://github.com/MetaMask/core/pull/5135))
- Bump `@metamask/keyring-api` from `^12.0.0` to `^13.0.0` ([#5066](https://github.com/MetaMask/core/pull/5066))
- Bump `@metamask/utils` to `^11.0.1` ([#5080](https://github.com/MetaMask/core/pull/5080))
- Bump `@metamask/rpc-errors` to `^7.0.2` ([#5080](https://github.com/MetaMask/core/pull/5080))

### Fixed

- Fix Mantle price when calling `fetchMultiExchangeRate` ([#5099](https://github.com/MetaMask/core/pull/5099))
- Fix multicall revert in `TokenBalancesController` ([#5083](https://github.com/MetaMask/core/pull/5083))
  - `TokenBalancesController` was fixed to fetch erc20 token balances even if there's an invalid token in state whose address does not point to a smart contract.
- Fix state changes for `ignoreTokens` for non-selected networks ([#5014](https://github.com/MetaMask/core/pull/5014))

## [45.1.2]

### Changed

- Remove use of `@metamask/keyring-api` ([#4695](https://github.com/MetaMask/core/pull/4695))
  - `@metamask/providers` and `webextension-polyfill` peer dependencies are no longer required.
- Use new `@metamask/keyring-internal-api@^1.0.0` ([#4695](https://github.com/MetaMask/core/pull/4695))
  - This package has been split out from the Keyring API. Its types are compatible with the `@metamask/keyring-api` package used previously.

## [45.1.1]

### Changed

- Bump `@metamask/controller-utils` from `^11.3.0` to `^11.4.4` ([#5012](https://github.com/MetaMask/core/pull/5012))
- Bump `@metamask/polling-controller` from `^12.0.1` to `^12.0.2` ([#5012](https://github.com/MetaMask/core/pull/5012))

### Fixed

- Make implicit peer dependencies explicit ([#4974](https://github.com/MetaMask/core/pull/4974))
  - Add the following packages as peer dependencies of this package to satisfy peer dependency requirements from other dependencies:
    - `@metamask/providers` `^18.1.0` (required by `@metamask/keyring-api`)
    - `webextension-polyfill` `^0.10.0 || ^0.11.0 || ^0.12.0` (required by `@metamask/providers`)
  - These dependencies really should be present in projects that consume this package (e.g. MetaMask clients), and this change ensures that they now are.
  - Furthermore, we are assuming that clients already use these dependencies, since otherwise it would be impossible to consume this package in its entirety or even create a working build. Hence, the addition of these peer dependencies is really a formality and should not be breaking.
- Fix `TokensController.ignoreTokens` so that if a network is provided, `allIgnoredTokens`, `allTokens`, and `allDetectedTokens` for that network no longer get corrupted with tokens from the globally selected network ([#4967](https://github.com/MetaMask/core/pull/4967))
- Correct ESM-compatible build so that imports of the following packages that re-export other modules via `export *` are no longer corrupted: ([#5011](https://github.com/MetaMask/core/pull/5011))
  - `@metamask/abi-utils`
  - `@metamask/contract-metadata`
  - `@metamask/eth-query`
  - `@ethereumjs/util`
  - `bn.js`
  - `cockatiel`
  - `lodash`
  - `single-call-balance-checker-abi`

## [45.1.0]

### Added

- `chainIdToNativeTokenAddress` to record chains with unique (non-zero) addresses ([#4952](https://github.com/MetaMask/core/pull/4952))
- `getNativeTokenAddress()` exported function to return the correct native token address for native assets ([#4952](https://github.com/MetaMask/core/pull/4952))
- add support for all added networks when switching account for Token Detection ([#4957](https://github.com/MetaMask/core/pull/4957))

### Changed

- Update price API calls to use the native token by chain instead of relying on the zero address. ([#4952](https://github.com/MetaMask/core/pull/4952))
- Update `TokenRatesController` market data mapping to use `getNativeTokenAddress` instead of the zero address for native tokens. ([#4952](https://github.com/MetaMask/core/pull/4952))

## [45.0.0]

### Changed

- **BREAKING:** Bump `@metamask/keyring-controller` peer dependency from `^18.0.0` to `^19.0.0` ([#4195](https://github.com/MetaMask/core/pull/4956))
- **BREAKING:** Bump `@metamask/accounts-controller` peer dependency from `^19.0.0` to `^20.0.0` ([#4195](https://github.com/MetaMask/core/pull/4956))
- **BREAKING:** Bump `@metamask/preferences-controller` peer dependency from `^14.0.0` to `^15.0.0` ([#4195](https://github.com/MetaMask/core/pull/4956))

## [44.1.0]

### Changed

- An argument `networkClientId` is added to `TokensController.ignoreTokens`, allowing tokens to be ignored on specific chains. ([#4949](https://github.com/MetaMask/core/pull/4949))

## [44.0.1]

### Changed

- Fixes an issue where the token detection was unnecessarily falling back to an RPC approach, causing redundant detections. ([#4928](https://github.com/MetaMask/core/pull/4928))

- Fixes an issue where `TokensController.addTokens` was not respecting the network client id passed to it. ([#4940](https://github.com/MetaMask/core/pull/4940))

## [44.0.0]

### Changed

- **BREAKING**: The `TokenBalancesController` state is now across all chains and accounts under the field `tokenBalances`, as a mapping from account address -> chain id -> token address -> balance. ([#4782](https://github.com/MetaMask/core/pull/4782))

- **BREAKING**: The `TokenBalancesController` now extends `StaticIntervalPollingController`, and the new polling API `startPolling` must be used to initiate polling (`startPolling`, `stopPollingByPollingToken`). ([#4782](https://github.com/MetaMask/core/pull/4782))

- **BREAKING**: `TokenBalancesController` now requires subscriptions to the `PreferencesController:stateChange` and `NetworkController:stateChange` events. And access to the `NetworkController:getNetworkClientById`, `NetworkController:getState`, `TokensController:getState`, and `PreferencesController:getState` actions. ([#4782](https://github.com/MetaMask/core/pull/4782))

- **BREAKING**: `TokensController` requires a subscription to the `NetworkController:stateChange` event. It now now removes state for chain IDs when their network is removed. ([#4782](https://github.com/MetaMask/core/pull/4782))

- `TokenRatesController` now removes state for chain IDs when their network is removed. ([#4782](https://github.com/MetaMask/core/pull/4782))

## [43.1.1]

### Changed

- Fix a bug in `TokensController.addTokens` where tokens could be added from the wrong chain. ([#4924](https://github.com/MetaMask/core/pull/4924))

## [43.1.0]

### Added

- Add Solana to the polled exchange rates ([#4914](https://github.com/MetaMask/core/pull/4914))

## [43.0.0]

### Added

- `AccountTrackerController` now tracks balances of staked ETH for each account, under the state property `stakedBalance`. ([#4879](https://github.com/MetaMask/core/pull/4879))

### Changed

- **BREAKING**: The polling input for`TokenListController` is now `{chainId: Hex}` instead of `{networkClientId: NetworkClientId}`. ([#4878](https://github.com/MetaMask/core/pull/4878))
- **BREAKING**: The polling input for`TokenDetectionController` is now `{ chainIds: Hex[]; address: string; }` instead of `{ networkClientId: NetworkClientId; address: string; }`. ([#4894](https://github.com/MetaMask/core/pull/4894))
- **BREAKING:** Bump `@metamask/keyring-controller` peer dependency from `^17.0.0` to `^18.0.0` ([#4195](https://github.com/MetaMask/core/pull/4195))
- **BREAKING:** Bump `@metamask/preferences-controller` peer dependency from `^13.2.0` to `^14.0.0` ([#4909](https://github.com/MetaMask/core/pull/4909), [#4915](https://github.com/MetaMask/core/pull/4915))
- **BREAKING:** Bump `@metamask/accounts-controller` peer dependency from `^18.0.0` to `^19.0.0` ([#4915](https://github.com/MetaMask/core/pull/4915))
- Bump `@metamask/controller-utils` from `^11.4.2` to `^11.4.3` ([#4195](https://github.com/MetaMask/core/pull/4195))

## [42.0.0]

### Added

- Add `resetState` method to `NftController`, `TokensController`, `TokenBalancesController` and `TokenRatesController` to reset the controller's state back to their default state ([#4880](https://github.com/MetaMask/core/pull/4880))

### Changed

- **BREAKING**: A `platform` argument must now be passed to the `TokenDetectionController` constructor, indicating whether the platform is extension or mobile. ([#4877](https://github.com/MetaMask/core/pull/4877))
- **BREAKING**: The `TokenRatesController` now accepts `{chainId: Hex}` as its polling input to `startPolling()` instead of `{networkClientId: NetworkClientId}` ([#4887](https://github.com/MetaMask/core/pull/4887))
- When the `TokenRatesController`'s subscription to `TokensController:stateChange` is fired, token prices are now updated across all chain IDs whose tokens changed, instead of just the current chain. ([#4866](https://github.com/MetaMask/core/pull/4866))
- The `TokenDetectionController` now passes a `x-metamask-clientproduct` header when calling the account API. ([#4877](https://github.com/MetaMask/core/pull/4877))

## [41.0.0]

### Changed

- **BREAKING**: The polling input accepted by `CurrencyRateController` is now an object with a `nativeCurrencies` property that is defined as a `string` array type ([#4852](https://github.com/MetaMask/core/pull/4852))
  - The `input` parameters of the controller's `_executePoll`, `_startPolling`, `onPollingComplete` methods now only accept this new polling input type.
  - The `nativeCurrency` property (`string` type) has been removed.
- **BREAKING**: `RatesController` now types the `conversionRate` and `usdConversionRate` in its state as `number` instead of `string`, to match what it was actually storing. ([#4852](https://github.com/MetaMask/core/pull/4852))
- Bump `@metamask/base-controller` from `^7.0.1` to `^7.0.2` ([#4862](https://github.com/MetaMask/core/pull/4862))
- Bump `@metamask/controller-utils` from `^11.4.0` to `^11.4.1` ([#4862](https://github.com/MetaMask/core/pull/4862))
- Bump dev dependency `@metamask/approval-controller` from `^7.1.0` to `^7.1.1` ([#4862](https://github.com/MetaMask/core/pull/4862))

## [40.0.0]

### Changed

- **BREAKING:** The CurrencyRateController polling input is now `{ nativeCurrency: string }` instead of a network client ID ([#4839](https://github.com/MetaMask/core/pull/4839))
- **BREAKING:** Bump `@metamask/network-controller` peer dependency to `^22.0.0` ([#4841](https://github.com/MetaMask/core/pull/4841))
- Bump `@metamask/controller-utils` to `^11.4.0` ([#4834](https://github.com/MetaMask/core/pull/4834))
- Bump `@metamask/rpc-errors` to `^7.0.1` ([#4831](https://github.com/MetaMask/core/pull/4831))
- Bump `@metamask/utils` to `^10.0.0` ([#4831](https://github.com/MetaMask/core/pull/4831))

### Fixed

- Update TokenRatesController to not reset market data just after network switch but before loading new market data ([#4832](https://github.com/MetaMask/core/pull/4832))

## [39.0.0]

### Changed

- **BREAKING:** `AccountTrackerController`, `CurrencyRateController`, `TokenDetectionController`, `TokenListController`, and `TokenRatesController` now use a new polling interface that accepts the generic parameter `PollingInput` ([#4752](https://github.com/MetaMask/core/pull/4752))
- **BREAKING:** The inherited `AbstractPollingController` method `startPollingByNetworkClientId` has been renamed to `startPolling` ([#4752](https://github.com/MetaMask/core/pull/4752))
- **BREAKING:** The inherited `AbstractPollingController` method `onPollingComplete` now returns the entire input object of type `PollingInput`, instead of a network client id ([#4752](https://github.com/MetaMask/core/pull/4752))

## [38.3.0]

### Changed

- The `includeDuplicateSymbolAssets` param is removed from our api call to TokenApi ([#4768](https://github.com/MetaMask/core/pull/4768))

## [38.2.0]

### Changed

- The `TokenRatesController` now fetches token rates for all accounts, instead of just the selected account ([#4759](https://github.com/MetaMask/core/pull/4759))

## [38.1.0]

### Changed

- Parallelization of detected tokens with balance ([#4697](https://github.com/MetaMask/core/pull/4697))
- Bump accounts related packages ([#4713](https://github.com/MetaMask/core/pull/4713)), ([#4728](https://github.com/MetaMask/core/pull/4728))
  - Those packages are now built slightly differently and are part of the [accounts monorepo](https://github.com/MetaMask/accounts).
  - Bump `@metamask/keyring-api` from `^8.1.0` to `^8.1.4`

## [38.0.1]

### Fixed

- Produce and export ESM-compatible TypeScript type declaration files in addition to CommonJS-compatible declaration files ([#4648](https://github.com/MetaMask/core/pull/4648))
  - Previously, this package shipped with only one variant of type declaration
    files, and these files were only CommonJS-compatible, and the `exports`
    field in `package.json` linked to these files. This is an anti-pattern and
    was rightfully flagged by the
    ["Are the Types Wrong?"](https://arethetypeswrong.github.io/) tool as
    ["masquerading as CJS"](https://github.com/arethetypeswrong/arethetypeswrong.github.io/blob/main/docs/problems/FalseCJS.md).
    All of the ATTW checks now pass.
- Remove chunk files ([#4648](https://github.com/MetaMask/core/pull/4648)).
  - Previously, the build tool we used to generate JavaScript files extracted
    common code to "chunk" files. While this was intended to make this package
    more tree-shakeable, it also made debugging more difficult for our
    development teams. These chunk files are no longer present.
- Don't update currency rates on transient errors ([#4662](https://github.com/MetaMask/core/pull/4662))
  - In `CurrencyRateController` if unexpected errors occur during requests to
    crypto compare, the conversion rate in state will remain unchanged instead
    of being set to null.
- Fix fallback conversion rate for token market data ([#4615](https://github.com/MetaMask/core/pull/4615))
  - On networks where the native currency is not ETH, token market data is now
    correctly priced in the native currency.

## [38.0.0]

### Added

- Export `MarketDataDetails` type ([#4622](https://github.com/MetaMask/core/pull/4622))

### Changed

- **BREAKING:** Narrow `TokensController` constructor option `provider` by removing `undefined` from its type signature ([#4567](https://github.com/MetaMask/core/pull/4567))
- **BREAKING:** Bump devDependency and peerDependency `@metamask/network-controller` from `^20.0.0` to `^21.0.0` ([#4618](https://github.com/MetaMask/core/pull/4618), [#4651](https://github.com/MetaMask/core/pull/4651))
- Bump `@metamask/base-controller` from `^6.0.2` to `^7.0.0` ([#4625](https://github.com/MetaMask/core/pull/4625), [#4643](https://github.com/MetaMask/core/pull/4643))
- Bump `@metamask/controller-utils` from `^11.0.2` to `^11.2.0` ([#4639](https://github.com/MetaMask/core/pull/4639), [#4651](https://github.com/MetaMask/core/pull/4651))
- Bump `@metamask/polling-controller` from `^9.0.1` to `^10.0.0` ([#4651](https://github.com/MetaMask/core/pull/4651))
- Bump `@metamask/keyring-api` to version `8.1.0` ([#4594](https://github.com/MetaMask/core/pull/4594))
- Bump `typescript` from `~5.0.4` to `~5.2.2` ([#4576](https://github.com/MetaMask/core/pull/4576), [#4584](https://github.com/MetaMask/core/pull/4584))

### Fixed

- Fix `RatesController` `setCryptocurrencyList` method, which was not using the correct field when updating internal state ([#4572](https://github.com/MetaMask/core/pull/4572))
- Fetch correct price for the $OMNI native currency ([#4570](https://github.com/MetaMask/core/pull/4570))
- Add public `name` property to `AssetsContractController` ([#4564](https://github.com/MetaMask/core/pull/4564))

## [37.0.0]

### Added

- Add elements to the `AssetsContractController` class: ([#4397](https://github.com/MetaMask/core/pull/4397))
  - Add class field `messagingSystem`.
  - Add getters for `ipfsGateway` and `chainId`. As corresponding setters have not been defined, these properties are not externally mutable.
- Add and export the `AssetsContractControllerMessenger` type ([#4397](https://github.com/MetaMask/core/pull/4397))
  - `AssetsContractControllerMessenger` must allow the external actions `NetworkController:getNetworkClientById`, `NetworkController:getNetworkConfigurationByNetworkClientId`, `NetworkController:getSelectedNetworkClient`, `NetworkController:getState`.
  - `AssetsContractControllerMessenger` must allow the external events `PreferencesController:stateChange`, `NetworkController:networkDidChange`.
- Add and export new types: `AssetsContractControllerActions`, `AssetsContractControllerEvents`, `AssetsContractControllerGetERC20StandardAction`, `AssetsContractControllerGetERC721StandardAction`, `AssetsContractControllerGetERC1155StandardAction`, `AssetsContractControllerGetERC20BalanceOfAction`, `AssetsContractControllerGetERC20TokenDecimalsAction`, `AssetsContractControllerGetERC20TokenNameAction`, `AssetsContractControllerGetERC721NftTokenIdAction`, `AssetsContractControllerGetERC721TokenURIAction`, `AssetsContractControllerGetERC721AssetNameAction`, `AssetsContractControllerGetERC721AssetSymbolAction`, `AssetsContractControllerGetERC721OwnerOfAction`, `AssetsContractControllerGetERC1155TokenURIAction`, `AssetsContractControllerGetERC1155BalanceOfAction`, `AssetsContractControllerTransferSingleERC1155Action`, `AssetsContractControllerGetTokenStandardAndDetailsAction`, `AssetsContractControllerGetBalancesInSingleCallAction` ([#4397](https://github.com/MetaMask/core/pull/4397))
- Add a new `setProvider` method to `AssetsContractController` ([#4397](https://github.com/MetaMask/core/pull/4397))
  - Replaces the removed `provider` setter method, and widens the `provider` function parameter type from `Provider` to `Provider | undefined`.
- Export `TokenBalancesControllerState` type ([#4535](https://github.com/MetaMask/core/pull/4535))
  - This was defined but not exported in v34.0.0.
- Add `getNFTContractInfo` method to the `NFTController` for fetching NFT Collection Metadata from the NFT API ([#4524](https://github.com/MetaMask/core/pull/4524))

### Changed

- **BREAKING:** Add required constructor option `messenger` to the `AssetsContractController` class ([#4397](https://github.com/MetaMask/core/pull/4397))
- **BREAKING:** `TokenBalancesControllerMessenger` must allow the `AssetsContractController:getERC20BalanceOf` action in addition to its previous allowed actions ([#4397](https://github.com/MetaMask/core/pull/4397))
- **BREAKING:** `NftControllerMessenger` must allow the following actions in addition to its previous allowed actions: `AssetsContractController:getERC721AssetName`, `AssetsContractController:getERC721AssetSymbol`, `AssetsContractController:getERC721TokenURI`, `AssetsContractController:getERC721OwnerOf`, `AssetsContractController:getERC1155BalanceOf`, `AssetsContractController:getERC1155TokenURI` ([#4397](https://github.com/MetaMask/core/pull/4397))
- **BREAKING:** The type of `SINGLE_CALL_BALANCES_ADDRESS_BY_CHAINID` is narrowed from `Record<Hex, string>` to the const-asserted literal properties of the `SINGLE_CALL_BALANCES_ADDRESS_BY_CHAINID` object ([#4397](https://github.com/MetaMask/core/pull/4397))
  - The index signature is restricted to the union of the enum keys of `SupportedTokenDetectionNetworks`.
  - The property value type is restricted to the type union of the addresses defined in the object.
  - The object type is constrained by `Record<Hex, string>` using the `satisfies` keyword.
- **BREAKING:** Convert the `BalanceMap` type from an `interface` into a type alias ([#4397](https://github.com/MetaMask/core/pull/4397))
  - Type aliases have an index signature of `string` by default, and are compatible with the `StateConstraint` type defined in the `@metamask/base-controller` package.
- **BREAKING:** `getIpfsCIDv1AndPath`, `getFormattedIpfsUrl` are now async functions ([#3645](https://github.com/MetaMask/core/pull/3645))
- **BREAKING:** Bump peerDependency `@metamask/accounts-controller` from `^17.0.0` to `^18.0.0` ([#4548](https://github.com/MetaMask/core/pull/4548))
- Remove `@metamask/accounts-controller`, `@metamask/approval-controller`, `@metamask/keyring-controller`, and `@metamask/preferences-controller` dependencies [#4556](https://github.com/MetaMask/core/pull/4556)
  - These were listed under `peerDependencies` already, so they were redundant as dependencies.
- Add `immer` `^9.0.6` as a new dependency ([#3645](https://github.com/MetaMask/core/pull/3645))
- Bump `@metamask/abi-utils` from `^2.0.2` to `^2.0.3` ([#3645](https://github.com/MetaMask/core/pull/3645))
- Bump `@metamask/base-controller` from `^6.0.0` to `^6.0.2` ([#4517](https://github.com/MetaMask/core/pull/4517), [#4544](https://github.com/MetaMask/core/pull/4544))
- Bump `@metamask/controller-utils` from `^11.0.1` to `^11.0.2` ([#4544](https://github.com/MetaMask/core/pull/4544))
- Bump `@metamask/utils` from `^9.0.0` to `^9.1.0` ([#4529](https://github.com/MetaMask/core/pull/4529))
- Bump `multiformats` from `^9.5.2` to `^13.1.0` ([#3645](https://github.com/MetaMask/core/pull/3645))
- Bump `@metamask/polling-controller` from `^9.0.0` to `^9.0.1` ([#4548](https://github.com/MetaMask/core/pull/4548))

### Removed

- **BREAKING:** Remove elements from the `AssetsContractController` class: ([#4397](https://github.com/MetaMask/core/pull/4397))
  - **BREAKING:** `AssetsContractController` no longer inherits from `BaseControllerV1`.
  - **BREAKING:** Remove constructor option callbacks `onPreferencesStateChange`, `onNetworkDidChange`, `getNetworkClientById`, and replace with corresponding messenger actions and events.
  - **BREAKING:** Remove class fields: `name`, `config` (along with its properties `provider`, `ipfsGateway`, `chainId`).
  - **BREAKING:** Remove methods: `getProvider`, `getChainId`.
    - Use the getters `provider` and `chainId` instead.
  - **BREAKING:** Remove the `provider` setter method.
    - Use the `setProvider` method instead.
- **BREAKING:** Remove the `getERC20BalanceOf` constructor option callback from the `TokenBalancesControllerOptions` type and the `TokenBalancesController` constructor ([#4397](https://github.com/MetaMask/core/pull/4397))
  - The messenger is expected to allow `AssetsContractController:getERC20BalanceOf` messenger action so that it can be used instead.
- **BREAKING:** Remove `NftController` constructor option callbacks: `getERC721AssetName`, `getERC721AssetSymbol`, `getERC721TokenURI`, `getERC721OwnerOf`, `getERC1155BalanceOf`, `getERC1155TokenURI` ([#4397](https://github.com/MetaMask/core/pull/4397))
  - These are accessed through the messenger instead.
- **BREAKING:** Remove the `AssetsContractConfig` type ([#4397](https://github.com/MetaMask/core/pull/4397))
- **BREAKING:** Remove export for `MISSING_PROVIDER_ERROR` ([#4397](https://github.com/MetaMask/core/pull/4397))

### Fixed

- **BREAKING:** Convert the `getERC721NftTokenId` method of the `AssetsContractController` into an async function. ([#4397](https://github.com/MetaMask/core/pull/4397))

## [36.0.0]

### Added

- Add optional `topBid` property to the `NftMetadata` type. This property must be of type `TopBid`. ([#4522](https://github.com/MetaMask/core/pull/4522))
- Add optional `floorAsk` property to the `TokenCollection` type. This property must be of type `FloorAskCollection`. ([#4522](https://github.com/MetaMask/core/pull/4522))
- Add linea mainnet support to nft detection supported networks ([#4515](https://github.com/MetaMask/core/pull/4515))
- The `Collection` type is expanded to include the following 'string'-type optional properties: `contractDeployedAt`, `creator`, `ownerCount`, and an optional property `topBid` of the type `TopBid & { sourceDomain?: string; }`. ([#4443](https://github.com/MetaMask/core/pull/4443))

### Changed

- Fetch NFT collections data from the NFT-API `Get Collections` endpoint when calling the `detectNfts` method of `NftDetectionController`, and the `updateNftMetadata` and `watchNft` methods of `NftController`. ([#4443](https://github.com/MetaMask/core/pull/4443))
- Bump `@metamask/utils` to `^9.0.0` ([#4516](https://github.com/MetaMask/core/pull/4516))
- Bump `@metamask/rpc-errors` to `^6.3.1` ([#4516](https://github.com/MetaMask/core/pull/4516))

### Fixed

- **BREAKING:** The `attributes` property of the `NftMetadata` type must be of type `Attributes[]` ([#4522](https://github.com/MetaMask/core/pull/4522))
  - The `attributes` property was added and typed as `Attributes` on `v28.0.0`.

## [35.0.0]

### Changed

- **BREAKING:** Bump peerDependency `@metamask/network-controller` to `^20.0.0` ([#4508](https://github.com/MetaMask/core/pull/4508))
- Bump `@metamask/polling-controller` to `^9.0.0` ([#4508](https://github.com/MetaMask/core/pull/4508))
- Bump `@metamask/accounts-controller` to `^17.2.0` ([#4498](https://github.com/MetaMask/core/pull/4498))

### Fixed

- Add support for tokenURI encoded images to `NftController` methods `addNft`, `watchNft` and `updateNftMetadata` ([#4482](https://github.com/MetaMask/core/pull/4482))

## [34.0.0]

### Added

- Add `AccountTrackerControllerGetStateAction`, `AccountTrackerControllerActions`, `AccountTrackerControllerStateChangeEvent`, and `AccountTrackerControllerEvents` types ([#4407](https://github.com/MetaMask/core/pull/4407))
- Add `setIntervalLength` and `getIntervalLength` methods to `AccountTrackerController` ([#4407](https://github.com/MetaMask/core/pull/4407))
  - `setIntervalLength` replaces updating the polling interval via `configure`.

### Changed

- **BREAKING** `TokenBalancesController` messenger must allow the action `AccountsController:getSelectedAccount` and remove `PreferencesController:getState`. ([#4219](https://github.com/MetaMask/core/pull/4219))
- **BREAKING** `TokenDetectionController` messenger must allow the action `AccountsController:getAccount`. ([#4219](https://github.com/MetaMask/core/pull/4219))
- **BREAKING** `TokenDetectionController` messenger must allow the event `AccountsController:selectedEvmAccountChange` and remove `AccountsController:selectedAccountChange`. ([#4219](https://github.com/MetaMask/core/pull/4219))
- **BREAKING** `TokenRatesController` messenger must allow the action `AccountsController:getAccount`, `AccountsController:getSelectedAccount` and remove `PreferencesController:getState`. ([#4219](https://github.com/MetaMask/core/pull/4219))
- **BREAKING** `TokenRatesController` messenger must allow the event `AccountsController:selectedEvmAccountChange` and remove `PreferencesController:stateChange`. ([#4219](https://github.com/MetaMask/core/pull/4219))
- **BREAKING** `TokensController` messenger must allow the action `AccountsController:getAccount`, `AccountsController:getSelectedAccount`.
- **BREAKING** `TokensController` messenger must allow the event `AccountsController:selectedEvmAccountChange`. ([#4219](https://github.com/MetaMask/core/pull/4219))
- Upgrade AccountTrackerController to BaseControllerV2 ([#4407](https://github.com/MetaMask/core/pull/4407))
- **BREAKING:** Convert `AccountInformation` from interface to type ([#4407](https://github.com/MetaMask/core/pull/4407))
- **BREAKING:** Rename `AccountTrackerState` to `AccountTrackerControllerState` and convert from interface to type ([#4407](https://github.com/MetaMask/core/pull/4407))
- **BREAKING:** `AccountTrackerController` now inherits from `StaticIntervalPollingController` instead of `StaticIntervalPollingControllerV1` ([#4407](https://github.com/MetaMask/core/pull/4407))
  - The constructor now takes a single options object rather than three arguments. Some options have been removed; see later entries.
- **BREAKING:** The `AccountTrackerController` messenger must now allow the actions `PreferencesController:getState`, `NetworkController:getState`, and `NetworkController:getNetworkClientById` ([#4407](https://github.com/MetaMask/core/pull/4407))
- **BREAKING:** The `refresh` method is no longer pre-bound to the controller ([#4407](https://github.com/MetaMask/core/pull/4407))
  - You may now need to pre-bind it e.g. `accountTrackerController.refresh.bind(accountTrackerController)`.
- Bump `@metamask/accounts-controller` to `^17.1.0` ([#4460](https://github.com/MetaMask/core/pull/4460))

### Removed

- **BREAKING** `TokensController` removes `selectedAddress` constructor argument. ([#4219](https://github.com/MetaMask/core/pull/4219))
- **BREAKING** `TokenDetectionController` removes `selectedAddress` constructor argument. ([#4219](https://github.com/MetaMask/core/pull/4219))
- **BREAKING:** Remove `AccountTrackerConfig` type ([#4407](https://github.com/MetaMask/core/pull/4407))
  - Some of these properties have been merged into the options that the `AccountTrackerController` constructor takes.
- **BREAKING:** Remove `config` property and `configure` method from `AccountTrackerController` ([#4407](https://github.com/MetaMask/core/pull/4407))
  - The controller now takes a single options object which can be used for configuration, and configuration is now kept internally.
- **BREAKING:** Remove `notify`, `subscribe`, and `unsubscribe` methods from `AccountTrackerController` ([#4407](https://github.com/MetaMask/core/pull/4407))
  - Use the controller messenger for subscribing to and publishing events instead.
- **BREAKING:** Remove `provider`, `getMultiAccountBalancesEnabled`, `getCurrentChainId`, and `getNetworkClientById` from configuration options for `AccountTrackerController` ([#4407](https://github.com/MetaMask/core/pull/4407))
  - The provider is now obtained directly from the network controller on demand.
  - The messenger is now used in place of the callbacks.

## [33.0.0]

### Added

- **BREAKING:** Add `messenger` as a constructor option for `AccountTrackerController` ([#4225](https://github.com/MetaMask/core/pull/4225))
- **BREAKING:** Add `messenger` option to `TokenRatesController` ([#4314](https://github.com/MetaMask/core/pull/4314))
  - This messenger must allow the actions `TokensController:getState`, `NetworkController:getNetworkClientById`, `NetworkController:getState`, and `PreferencesController:getState` and allow the events `PreferencesController:stateChange`, `TokensController:stateChange`, and `NetworkController:stateChange`.
- Add types `TokenRatesControllerGetStateAction`, `TokenRatesControllerActions`, `TokenRatesControllerStateChangeEvent`, `TokenRatesControllerEvents`, `TokenRatesControllerMessenger`([#4314](https://github.com/MetaMask/core/pull/4314))
- Add function `getDefaultTokenRatesControllerState` ([#4314](https://github.com/MetaMask/core/pull/4314))
- Add `enable` and `disable` methods to `TokenRatesController` ([#4314](https://github.com/MetaMask/core/pull/4314))
  - These are used to stop and restart polling.
- Export `ContractExchangeRates` type ([#4314](https://github.com/MetaMask/core/pull/4314))
  - Add `AccountTrackerControllerMessenger` type
- **BREAKING:** The `NftController` messenger must now allow `AccountsController:getAccount` and `AccountsController:getSelectedAccount` as messenger actions and `AccountsController:selectedEvmAccountChange` as a messenger event ([#4221](https://github.com/MetaMask/core/pull/4221))
- **BREAKING:** `NftDetectionController` messenger must now allow `AccountsController:getSelectedAccount` as a messenger action ([#4221](https://github.com/MetaMask/core/pull/4221))
- Token price API support for mantle network ([#4376](https://github.com/MetaMask/core/pull/4376))

### Changed

- **BREAKING:** Bump dependency and peer dependency `@metamask/accounts-controller` to `^17.0.0` ([#4413](https://github.com/MetaMask/core/pull/4413))
- **BREAKING:** `TokenRatesController` now inherits from `StaticIntervalPollingController` instead of `StaticIntervalPollingControllerV1` ([#4314](https://github.com/MetaMask/core/pull/4314))
  - The constructor now takes a single options object rather than three arguments. Some options have been removed; see later entries.
- **BREAKING:** Rename `TokenRatesState` to `TokenRatesControllerState`, and convert from `interface` to `type` ([#4314](https://github.com/MetaMask/core/pull/4314))
- The `NftController` now reads the selected address via the `AccountsController`, using the `AccountsController:selectedEvmAccountChange` messenger event to stay up to date ([#4221](https://github.com/MetaMask/core/pull/4221))
- `NftDetectionController` now reads the currently selected account from `AccountsController` instead of `PreferencesController` ([#4221](https://github.com/MetaMask/core/pull/4221))
- Bump `@metamask/keyring-api` to `^8.0.0` ([#4405](https://github.com/MetaMask/core/pull/4405))
- Bump `@metamask/eth-snap-keyring` to `^4.3.1` ([#4405](https://github.com/MetaMask/core/pull/4405))
- Bump `@metamask/keyring-controller` to `^17.1.0` ([#4413](https://github.com/MetaMask/core/pull/4413))

### Removed

- **BREAKING:** Remove `nativeCurrency`, `chainId`, `selectedAddress`, `allTokens`, and `allDetectedTokens` from configuration options for `TokenRatesController` ([#4314](https://github.com/MetaMask/core/pull/4314))
  - The messenger is now used to obtain information from other controllers where this data was originally expected to come from.
- **BREAKING:** Remove `config` property and `configure` method from `TokenRatesController` ([#4314](https://github.com/MetaMask/core/pull/4314))
  - The controller now takes a single options object which can be used for configuration, and configuration is now kept internally.
- **BREAKING:** Remove `notify`, `subscribe`, and `unsubscribe` methods from `TokenRatesController` ([#4314](https://github.com/MetaMask/core/pull/4314))
  - Use the controller messenger for subscribing to and publishing events instead.
- **BREAKING:** Remove `TokenRatesConfig` type ([#4314](https://github.com/MetaMask/core/pull/4314))
  - Some of these properties have been merged into the options that `TokenRatesController` takes.
- **BREAKING:** Remove `NftController` constructor options `selectedAddress`. ([#4221](https://github.com/MetaMask/core/pull/4221))
- **BREAKING:** Remove `AccountTrackerController` constructor options `getIdentities`, `getSelectedAddress` and `onPreferencesStateChange` ([#4225](https://github.com/MetaMask/core/pull/4225))
- **BREAKING:** Remove `value` property from the data for each token in `state.marketData` ([#4364](https://github.com/MetaMask/core/pull/4364))
  - The `price` property should be used instead.

### Fixed

- Prevent unnecessary state updates when executing the `NftController`'s `updateNftMetadata` method by comparing the metadata of fetched NFTs and NFTs in state and synchronizing state updates using a mutex lock. ([#4325](https://github.com/MetaMask/core/pull/4325))
- Prevent the use of market data when not available for a given token ([#4361](https://github.com/MetaMask/core/pull/4361))
- Fix `refresh` method remaining locked indefinitely after it was run successfully. Now lock is released on successful as well as failed runs. ([#4270](https://github.com/MetaMask/core/pull/4270))
- `TokenRatesController` uses checksum instead of lowercase format for token addresses ([#4377](https://github.com/MetaMask/core/pull/4377))

## [32.0.0]

### Changed

- **BREAKING:** Bump minimum Node version to 18.18 ([#3611](https://github.com/MetaMask/core/pull/3611))
- **BREAKING:** Bump dependency and peer dependency `@metamask/accounts-controller` to `^16.0.0` ([#4352](https://github.com/MetaMask/core/pull/4352))
- **BREAKING:** Bump dependency and peer dependency `@metamask/approval-controller` to `^7.0.0` ([#4352](https://github.com/MetaMask/core/pull/4352))
- **BREAKING:** Bump dependency and peer dependency `@metamask/keyring-controller` to `^17.0.0` ([#4352](https://github.com/MetaMask/core/pull/4352))
- **BREAKING:** Bump dependency and peer dependency `@metamask/network-controller` to `^19.0.0` ([#4352](https://github.com/MetaMask/core/pull/4352))
- **BREAKING:** Bump dependency and peer dependency `@metamask/preferences-controller` to `^13.0.0` ([#4352](https://github.com/MetaMask/core/pull/4352))
- Bump `@metamask/base-controller` to `^6.0.0` ([#4352](https://github.com/MetaMask/core/pull/4352))
- Bump `@metamask/controller-utils` to `^11.0.0` ([#4352](https://github.com/MetaMask/core/pull/4352))
- Bump `@metamask/polling-controller` to `^8.0.0` ([#4352](https://github.com/MetaMask/core/pull/4352))

## [31.0.0]

### Added

- **BREAKING:** The `NftDetectionController` now takes a `messenger`, which can be used for communication ([#4312](https://github.com/MetaMask/core/pull/4312))
  - This messenger must allow the following actions `ApprovalController:addRequest`, `NetworkController:getState`, `NetworkController:getNetworkClientById`, and `PreferencesController:getState`, and must allow the events `PreferencesController:stateChange` and `NetworkController:stateChange`
- Add `NftDetectionControllerMessenger` type ([#4312](https://github.com/MetaMask/core/pull/4312))
- Add `NftControllerGetStateAction`, `NftControllerActions`, `NftControllerStateChangeEvent`, and `NftControllerEvents` types ([#4310](https://github.com/MetaMask/core/pull/4310))
- Add `NftController:getState` and `NftController:stateChange` as an available action and event to the `NftController` messenger ([#4310](https://github.com/MetaMask/core/pull/4310))

### Changed

- **BREAKING:** Change `TokensController` to inherit from `BaseController` rather than `BaseControllerV1` ([#4304](https://github.com/MetaMask/core/pull/4304))
  - The constructor now takes a single options object rather than three arguments, and all properties in `config` are now part of options.
- **BREAKING:** Rename `TokensState` type to `TokensControllerState` ([#4304](https://github.com/MetaMask/core/pull/4304))
- **BREAKING:** Make all `TokensController` methods and properties starting with `_` private ([#4304](https://github.com/MetaMask/core/pull/4304))
- **BREAKING:** Convert `Token` from `interface` to `type` ([#4304](https://github.com/MetaMask/core/pull/4304))
- **BREAKING:** Replace `balanceError` property in `Token` with `hasBalanceError`; update `TokenBalancesController` so that it no longer captures the error resulting from getting the balance of an ERC-20 token ([#4304](https://github.com/MetaMask/core/pull/4304))
- **BREAKING:** Change `NftDetectionController` to inherit from `StaticIntervalPollingController` rather than `StaticIntervalPollingControllerV1` ([#4312](https://github.com/MetaMask/core/pull/4312))
  - The constructor now takes a single options object rather than three arguments, and all properties in `config` are now part of options.
- **BREAKING:** Convert `ApiNft`, `ApiNftContract`, `ApiNftLastSale`, and `ApiNftCreator` from `interface` to `type` ([#4312](https://github.com/MetaMask/core/pull/4312))
- **BREAKING:** Change `NftController` to inherit from `BaseController` rather than `BaseControllerV1` ([#4310](https://github.com/MetaMask/core/pull/4310))
  - The constructor now takes a single options object rather than three arguments, and all properties in `config` are now part of options.
- **BREAKING:** Convert `Nft`, `NftContract`, and `NftMetadata` from `interface` to `type` ([#4310](https://github.com/MetaMask/core/pull/4310))
- **BREAKING:** Rename `NftState` to `NftControllerState`, and convert to `type` ([#4310](https://github.com/MetaMask/core/pull/4310))
- **BREAKING:** Rename `getDefaultNftState` to `getDefaultNftControllerState` ([#4310](https://github.com/MetaMask/core/pull/4310))
- **BREAKING:** Bump dependency and peer dependency `@metamask/accounts-controller` to `^15.0.0` ([#4342](https://github.com/MetaMask/core/pull/4342))
- **BREAKING:** Bump dependency and peer dependency `@metamask/approval-controller` to `^6.0.2` ([#4342](https://github.com/MetaMask/core/pull/4342))
- **BREAKING:** Bump dependency and peer dependency `@metamask/keyring-controller` to `^16.1.0` ([#4342](https://github.com/MetaMask/core/pull/4342))
- **BREAKING:** Bump dependency and peer dependency `@metamask/network-controller` to `^18.1.3` ([#4342](https://github.com/MetaMask/core/pull/4342))
- **BREAKING:** Bump dependency and peer dependency `@metamask/preferences-controller` to `^12.0.0` ([#4342](https://github.com/MetaMask/core/pull/4342))
- Change `NftDetectionController` method `detectNfts` so that `userAddress` option is optional ([#4312](https://github.com/MetaMask/core/pull/4312))
  - This will default to the currently selected address as kept by PreferencesController.
- Bump `async-mutex` to `^0.5.0` ([#4335](https://github.com/MetaMask/core/pull/4335))
- Bump `@metamask/polling-controller` to `^7.0.0` ([#4342](https://github.com/MetaMask/core/pull/4342))

### Removed

- **BREAKING:** Remove `config` property and `configure` method from `TokensController` ([#4304](https://github.com/MetaMask/core/pull/4304))
  - The `TokensController` now takes a single options object which can be used for configuration, and configuration is now kept internally.
- **BREAKING:** Remove `notify`, `subscribe`, and `unsubscribe` methods from `TokensController` ([#4304](https://github.com/MetaMask/core/pull/4304))
  - Use the controller messenger for subscribing to and publishing events instead.
- **BREAKING:** Remove `TokensConfig` type ([#4304](https://github.com/MetaMask/core/pull/4304))
  - These properties have been merged into the options that `TokensController` takes.
- **BREAKING:** Remove `config` property and `configure` method from `TokensController` ([#4312](https://github.com/MetaMask/core/pull/4312))
  - `TokensController` now takes a single options object which can be used for configuration, and configuration is now kept internally.
- **BREAKING:** Remove `notify`, `subscribe`, and `unsubscribe` methods from `NftDetectionController` ([#4312](https://github.com/MetaMask/core/pull/4312))
  - Use the controller messenger for subscribing to and publishing events instead.
- **BREAKING:** Remove `chainId` as a `NftDetectionController` constructor argument ([#4312](https://github.com/MetaMask/core/pull/4312))
  - The controller will now read the `networkClientId` from the NetworkController state through the messenger when needed.
- **BREAKING:** Remove `getNetworkClientById` as a `NftDetectionController` constructor argument ([#4312](https://github.com/MetaMask/core/pull/4312))
  - The controller will now call `NetworkController:getNetworkClientId` through the messenger object.
- **BREAKING:** Remove `onPreferencesStateChange` as a `NftDetectionController` constructor argument ([#4312](https://github.com/MetaMask/core/pull/4312))
  - The controller will now call `PreferencesController:stateChange` through the messenger object.
- **BREAKING:** Remove `onNetworkStateChange` as a `NftDetectionController` constructor argument ([#4312](https://github.com/MetaMask/core/pull/4312))
  - The controller will now read the `networkClientId` from the NetworkController state through the messenger when needed.
- **BREAKING:** Remove `getOpenSeaApiKey` as a `NftDetectionController` constructor argument ([#4312](https://github.com/MetaMask/core/pull/4312))
  - This was never used.
- **BREAKING:** Remove `getNftApi` as a `NftDetectionController` constructor argument ([#4312](https://github.com/MetaMask/core/pull/4312))
  - This was never used.
- **BREAKING:** Remove `NftDetectionConfig` type ([#4312](https://github.com/MetaMask/core/pull/4312))
  - These properties have been merged into the options that `NftDetectionController` takes.
- **BREAKING:** Remove `config` property and `configure` method from `NftController` ([#4310](https://github.com/MetaMask/core/pull/4310))
  - `NftController` now takes a single options object which can be used for configuration, and configuration is now kept internally.
- **BREAKING:** Remove `notify`, `subscribe`, and `unsubscribe` methods from `NftController` ([#4310](https://github.com/MetaMask/core/pull/4310))
  - Use the controller messenger for subscribing to and publishing events instead.
- **BREAKING:** Remove `onPreferencesStateChange` as a `NftController` constructor argument ([#4310](https://github.com/MetaMask/core/pull/4310))
  - The controller will now call `PreferencesController:stateChange` through the messenger object.
- **BREAKING:** Remove `onNetworkStateChange` as a `NftController` constructor argument ([#4310](https://github.com/MetaMask/core/pull/4310))
  - The controller will now call `NetworkController:stateChange` through the messenger object.
- **BREAKING:** Remove `NftConfig` type ([#4310](https://github.com/MetaMask/core/pull/4310))
  - These properties have been merged into the options that `NftController` takes.
- **BREAKING:** Remove `config` property and `configure` method from `NftController` ([#4310](https://github.com/MetaMask/core/pull/4310))
  - `NftController` now takes a single options object which can be used for configuration, and configuration is now kept internally.
- **BREAKING:** Remove `hub` property from `NftController` ([#4310](https://github.com/MetaMask/core/pull/4310))
  - Use the controller messenger for subscribing to and publishing events instead.
- **BREAKING:** Modify `TokenListController` so that tokens fetched from the API and stored in state will no longer have `storage` and `erc20` properties ([#4235](https://github.com/MetaMask/core/pull/4235))
  - These properties were never officially supported, but they were present in state anyway.

## [30.0.0]

### Added

- Adds a new field `marketData` to the state of `TokenRatesController` ([#4206](https://github.com/MetaMask/core/pull/4206))
- Adds a new `RatesController` to manage prices for non-EVM blockchains ([#4242](https://github.com/MetaMask/core/pull/4242))

### Changed

- **BREAKING:** Changed price and token API endpoints from `*.metafi.codefi.network` to `*.api.cx.metamask.io` ([#4301](https://github.com/MetaMask/core/pull/4301))
- When fetching token list for Linea Mainnet, use `occurrenceFloor` parameter of 1 instead of 3, and filter tokens to those with a `lineaTeam` aggregator or more than 3 aggregators ([#4253](https://github.com/MetaMask/core/pull/4253))
- **BREAKING:** The NftController messenger must now allow the `NetworkController:getNetworkClientById` action ([#4305](https://github.com/MetaMask/core/pull/4305))
- **BREAKING:** Bump dependency and peer dependency `@metamask/network-controller` to `^18.1.2` ([#4332](https://github.com/MetaMask/core/pull/4332))
- Bump `@metamask/keyring-api` to `^6.1.1` ([#4262](https://github.com/MetaMask/core/pull/4262))

### Removed

- **BREAKING:** Removed `contractExchangeRates` and `contractExchangeRatesByChainId` from the state of `TokenRatesController` ([#4206](https://github.com/MetaMask/core/pull/4206))

### Fixed

- Only update NFT state when metadata actually changes ([#4143](https://github.com/MetaMask/core/pull/4143))

## [29.0.0]

### Added

- Add token detection on 7 more networks ([#4184](https://github.com/MetaMask/core/pull/4184))
  - New supported networks are: cronos, celo, gnosis, fantom, polygon_zkevm, moonbeam, and moonriver

### Changed

- **BREAKING** Changed `NftDetectionController` constructor `options` argument ([#4178](https://github.com/MetaMask/core/pull/4178))
  - Added `options.disabled` and `options.selectedAddress` properties
- **BREAKING** Bump `@metamask/keyring-controller` peer dependency to ^16.0.0 ([#4234](https://github.com/MetaMask/core/pull/4234))
- **BREAKING** Bump `@metamask/accounts-controller` peer dependency to ^14.0.0 ([#4234](https://github.com/MetaMask/core/pull/4234))
- **BREAKING** Bump `@metamask/preferences-controller` peer dependency to ^11.0.0 ([#4234](https://github.com/MetaMask/core/pull/4234))
- Bump `@metamask/keyring-api` to `^6.0.0` ([#4193](https://github.com/MetaMask/core/pull/4193))
- Lower number of tokens returned by API calls ([#4207](https://github.com/MetaMask/core/pull/4207))
  - Limit changed from `200` to `50`
- Bump `@metamask/base-controller` to `^5.0.2` ([#4232](https://github.com/MetaMask/core/pull/4232))
- Bump `@metamask/approval-controller` to `^6.0.2` ([#4234](https://github.com/MetaMask/core/pull/4234))
- Bump `@metamask/polling-controller` to `^6.0.2` ([#4234](https://github.com/MetaMask/core/pull/4234))

## [28.0.0]

### Added

- Add reservoir migration ([#4030](https://github.com/MetaMask/core/pull/4030))

### Changed

- Fix getting nft tokenURI ([#4136](https://github.com/MetaMask/core/pull/4136))
- **BREAKING** Bump peer dependency on `@metamask/keyring-controller` ([#4090](https://github.com/MetaMask/core/pull/4090))
- Fix token detection during account change ([#4133](https://github.com/MetaMask/core/pull/4133))
- Fix update nft metadata when toggles off ([#4096](https://github.com/MetaMask/core/pull/4096))
- Adds `tokenMethodIncreaseAllowance` ([#4069](https://github.com/MetaMask/core/pull/4069))
- Fix mantle token mispriced ([#4045](https://github.com/MetaMask/core/pull/4045))

## [27.2.0]

### Added

- `CodefiTokenPricesServiceV2` exports `SUPPORTED_CHAIN_IDS`, an array of chain IDs supported by Codefi Price API V2. ([#4079](https://github.com/MetaMask/core/pull/4079))

- Added `tokenURI` key to `compareNftMetadata` function to compare nft metadata entries with. ([#3856](https://github.com/MetaMask/core/pull/3856))

## [27.1.0]

### Added

- Add `updateNftMetadata` method to `NftController` to update metadata for the requested NFTs ([#4008](https://github.com/MetaMask/core/pull/4008))

## [27.0.1]

### Fixed

- Fix `types` field in `package.json` ([#4047](https://github.com/MetaMask/core/pull/4047))

## [27.0.0]

### Added

- **BREAKING**: Add ESM build ([#3998](https://github.com/MetaMask/core/pull/3998))
  - It's no longer possible to import files from `./dist` directly.

### Changed

- **BREAKING:** Bump dependency and peer dependency on `@metamask/accounts-controller` to `^12.0.0` ([#4039](https://github.com/MetaMask/core/pull/4039))
- **BREAKING:** Bump dependency and peer dependency on `@metamask/approval-controller` to `^6.0.0` ([#4039](https://github.com/MetaMask/core/pull/4039))
- **BREAKING:** Bump `@metamask/base-controller` to `^5.0.0` ([#4039](https://github.com/MetaMask/core/pull/4039))
  - This version has a number of breaking changes. See the changelog for more.
- **BREAKING:** Bump dependency and peer dependency on `@metamask/keyring-controller` to `^14.0.0` ([#4039](https://github.com/MetaMask/core/pull/4039))
- **BREAKING:** Bump dependency and peer dependency on `@metamask/network-controller` to `^18.0.0` ([#4039](https://github.com/MetaMask/core/pull/4039))
- **BREAKING:** Bump dependency and peer dependency on `@metamask/preferences-controller` to `^9.0.0` ([#4039](https://github.com/MetaMask/core/pull/4039))
- Relax `TokensControllerGetStateAction` and `TokensControllerStateChangeEvent` types so that they no longer constrain the `TokensController` state in the action handler and event payload to `Record<string, Json>` ([#3949](https://github.com/MetaMask/core/pull/3949))
- Bump `@metamask/controller-utils` to `^9.0.0` ([#4039](https://github.com/MetaMask/core/pull/4039))
- Bump `@metamask/polling-controller` to `^6.0.0` ([#4039](https://github.com/MetaMask/core/pull/4039))

## [26.0.0]

### Added

- **BREAKING:** `TokenDetectionController` newly subscribes to the `PreferencesController:stateChange`, `AccountsController:selectedAccountChange`, `KeyringController:lock`, and `KeyringController:unlock` events, and allows messenger actions `AccountsController:getSelectedAccount`, `NetworkController:getNetworkClientById`, `NetworkController:getNetworkConfigurationByNetworkClientId`, `NetworkController:getState`, `KeyringController:getState`, `PreferencesController:getState`, `TokenListController:getState`, `TokensController:getState`, and `TokensController:addDetectedTokens` ([#3775](https://github.com/MetaMask/core/pull/3775/), [#3923](https://github.com/MetaMask/core/pull/3923/), [#3938](https://github.com/MetaMask/core/pull/3938))
- `TokensController` now exports `TokensControllerActions`, `TokensControllerGetStateAction`, `TokensControllerAddDetectedTokensAction`, `TokensControllerEvents`, and `TokensControllerStateChangeEvent` ([#3690](https://github.com/MetaMask/core/pull/3690/))

### Changed

- **BREAKING:** Add `@metamask/accounts-controller` `^11.0.0` as dependency and peer dependency ([#3775](https://github.com/MetaMask/core/pull/3775/), [#4007](https://github.com/MetaMask/core/pull/4007))
- **BREAKING:** Add `@metamask/keyring-controller` `^13.0.0` as dependency and peer dependency ([#3775](https://github.com/MetaMask/core/pull/3775), [#4007](https://github.com/MetaMask/core/pull/4007))
- **BREAKING:** Bump `@metamask/preferences-controller` dependency and peer dependency to `^8.0.0` ([#4007](https://github.com/MetaMask/core/pull/4007))
- **BREAKING:** `TokenDetectionController` is merged with `DetectTokensController` from the `metamask-extension` repo ([#3775](https://github.com/MetaMask/core/pull/3775/), [#3923](https://github.com/MetaMask/core/pull/3923)), ([#3938](https://github.com/MetaMask/core/pull/3938))
  - **BREAKING:** `TokenDetectionController` now resets its polling interval to the default value of 3 minutes when token detection is triggered by external controller events `KeyringController:unlock`, `TokenListController:stateChange`, `PreferencesController:stateChange`, `AccountsController:selectedAccountChange`.
  - **BREAKING:** `TokenDetectionController` now refetches tokens on `NetworkController:networkDidChange` if the `networkClientId` is changed instead of `chainId`.
  - **BREAKING:** `TokenDetectionController` cannot initiate polling or token detection if `KeyringController` state is locked.
  - **BREAKING:** The `detectTokens` method input option `accountAddress` has been renamed to `selectedAddress`.
  - **BREAKING:** The `detectTokens` method now excludes tokens that are already included in the `TokensController`'s `detectedTokens` list from the batch of incoming tokens it sends to the `TokensController` `addDetectedTokens` method.
  - **BREAKING:** The constructor for `TokenDetectionController` expects a new required property `trackMetaMetricsEvent`, which defines the callback that is called in the `detectTokens` method.
  - **BREAKING:** In Mainnet, even if the `PreferenceController`'s `useTokenDetection` option is set to false, automatic token detection is performed on the legacy token list (token data from the contract-metadata repo).
  - **BREAKING:** The `TokensState` type is now defined as a type alias rather than an interface. ([#3690](https://github.com/MetaMask/core/pull/3690/))
    - This is breaking because it could affect how this type is used with other types, such as `Json`, which does not support TypeScript interfaces.
  - The constructor option `selectedAddress` no longer defaults to `''` if omitted. Instead, the correct address is assigned using the `AccountsController:getSelectedAccount` messenger action.
- **BREAKING:** Change type of `provider` property in `AssetsContractController` from `any` to `Provider` from `@metamask/network-controller` ([#3818](https://github.com/MetaMask/core/pull/3818))
- **BREAKING:** Change type of `provider` property in `TokensController` from `any` to `Provider` from `@metamask/network-controller` ([#3818](https://github.com/MetaMask/core/pull/3818))
- Bump `@metamask/approval-controller` to `^5.1.3` ([#4007](https://github.com/MetaMask/core/pull/4007))
- Bump `@metamask/controller-utils` to `^8.0.4` ([#4007](https://github.com/MetaMask/core/pull/4007))
- Bump `@metamask/ethjs-unit` to `^0.3.0` ([#3897](https://github.com/MetaMask/core/pull/3897))
- Bump `@metamask/network-controller` to `^17.2.1` ([#4007](https://github.com/MetaMask/core/pull/4007))
- Bump `@metamask/polling-controller` to `^5.0.1` ([#4007](https://github.com/MetaMask/core/pull/4007))
- Bump `@metamask/rpc-errors` to `^6.2.1` ([#3970](https://github.com/MetaMask/core/pull/3970), [#3954](https://github.com/MetaMask/core/pull/3954))
- Replace `ethereumjs-util` with `@ethereumjs/util` and `bn.js` ([#3943](https://github.com/MetaMask/core/pull/3943))
- Update `CodefiTokenPricesServiceV2` so that requests to the price API now use the `No-Cache` HTTP header ([#3939](https://github.com/MetaMask/core/pull/3939))

### Removed

- **BREAKING:** `TokenDetectionController` constructor no longer accepts options `networkClientId`, `onPreferencesStateChange`, `getPreferencesState`, `getTokensState`, or `addDetectedTokens` ([#3690](https://github.com/MetaMask/core/pull/3690/), [#3775](https://github.com/MetaMask/core/pull/3775/), [#3938](https://github.com/MetaMask/core/pull/3938))
- **BREAKING:** `TokenDetectionController` no longer allows the `NetworkController:stateChange` event. ([#3775](https://github.com/MetaMask/core/pull/3775/))
  - The `NetworkController:networkDidChange` event can be used instead.
- **BREAKING:** `TokenDetectionController` constructor no longer accepts options `networkClientId`, `onPreferencesStateChange`, `getPreferencesState`, `getTokensState`, or `addDetectedTokens` ([#3690](https://github.com/MetaMask/core/pull/3690/), [#3775](https://github.com/MetaMask/core/pull/3775/), [#3938](https://github.com/MetaMask/core/pull/3938))
- **BREAKING:** `TokenBalancesController` constructor no longer accepts options `onTokensStateChange`, `getSelectedAddress` ([#3690](https://github.com/MetaMask/core/pull/3690/))

### Fixed

- `TokenDetectionController.detectTokens()` now reads the chain ID keyed state properties from `TokenListController` and `TokensController` rather than incorrectly using the globally selected state properties when a network client ID is passed ([#3914](https://github.com/MetaMask/core/pull/3914))
- Fix `PreferencesController` state listener in `NftDetectionController` so that NFT detection is not run when any preference changes, but only when NFT detection is enabled ([#3917](https://github.com/MetaMask/core/pull/3917))
- Fix `isTokenListSupportedForNetwork` so that it returns false for chain 1337 ([#3777](https://github.com/MetaMask/core/pull/3777))
  - When used in combination with `TokensController`, this makes it possible to import an ERC-20 token on a locally run chain.

## [25.0.0]

### Added

- Add Linea to price api supported chains ([#3797](https://github.com/MetaMask/core/pull/3797))

### Changed

- **BREAKING:** Convert `TokenBalancesController` to `BaseControllerV2` ([#3750](https://github.com/MetaMask/core/pull/3750))
  - The constructor parameters have changed; rather than accepting a "config" parameter for interval and tokens we now pass both values as controller options, and a "state" parameter, there is now just a single object for all constructor arguments. This object has a mandatory `messenger` and an optional `state`, `tokens`, `interval` properties a disabled property has also been added.
  - State now saves tokens balances as strings and not as a BNs.
  - Additional BN export has been removed as it was intended to be removed in the next major release.
- **BREAKING:** Bump `@metamask/approval-controller` peer dependency to `^5.1.2` ([#3821](https://github.com/MetaMask/core/pull/3821))
- **BREAKING:** Bump `@metamask/network-controller` peer dependency to `^17.2.0` ([#3821](https://github.com/MetaMask/core/pull/3821))
- **BREAKING:** Bump `@metamask/preferences-controller` peer dependency to `^7.0.0` ([#3821](https://github.com/MetaMask/core/pull/3821))
- Bump `@metamask/utils` to `^8.3.0` ([#3769](https://github.com/MetaMask/core/pull/3769))
- Bump `@metamask/base-controller` to `^4.1.1` ([#3760](https://github.com/MetaMask/core/pull/3760), [#3821](https://github.com/MetaMask/core/pull/3821))
- Bump `@metamask/controller-utils` to `^8.0.2` ([#3821](https://github.com/MetaMask/core/pull/3821))
- Bump `@metamask/polling-controller` to `^5.0.0` ([#3821](https://github.com/MetaMask/core/pull/3821))

## [24.0.0]

### Added

- Add `getDefaultTokenListState` function to `TokenListController` ([#3744](https://github.com/MetaMask/core/pull/3744))
- Add `getDefaultNftState` function to the `NftController` ([#3742](https://github.com/MetaMask/core/pull/3742))
- Add `getDefaultTokensState` function to the `TokensController` ([#3743](https://github.com/MetaMask/core/pull/3743))

### Changed

- **BREAKING:** Bump `@metamask/preferences-controller` to ^6.0.0
- Price API perf improvements ([#3753](https://github.com/MetaMask/core/pull/3753), [#3755](https://github.com/MetaMask/core/pull/3755))
  - Reduce token batch size from 100 to 30
  - Sort token addresses in query params for more cache hits

## [23.1.0]

### Added

- Add support to `CodefiTokenPricesServiceV2` for tracking degraded service ([#3691](https://github.com/MetaMask/core/pull/3691))
  - The constructor has two new options: `onDegraded` and `degradedThreshold`. `onDegraded` is an event handler for instances of degraded service (i.e. failed or slow requests), and `degradedThreshold` determines how slow a request has to be before we consider service to be degraded.

## [23.0.0]

### Added

- Add `onBreak` handler to `CodefiTokenPricesServiceV2` ([#3677](https://github.com/MetaMask/core/pull/3677))
  - This allows listening for "circuit breaks", which can indicate an outage. Useful for metrics.
- Add `fetchTokenContractExchangeRates` utility method ([#3657](https://github.com/MetaMask/core/pull/3657))
- `TokenListController` now exports a `TokenListControllerMessenger` type ([#3609](https://github.com/MetaMask/core/pull/3609)).
- `TokenDetectionController` exports types `TokenDetectionControllerMessenger`, `TokenDetectionControllerActions`, `TokenDetectionControllerGetStateAction`, `TokenDetectionControllerEvents`, `TokenDetectionControllerStateChangeEvent` ([#3609](https://github.com/MetaMask/core/pull/3609)).
- Add `enable` and `disable` methods to `TokenDetectionController`, which control whether the controller is able to make polling requests or all of its network calls are blocked. ([#3609](https://github.com/MetaMask/core/pull/3609)).
  - Note that if the controller is initiated without the `disabled` constructor option set to `false`, the `enable` method will need to be called before the controller can make polling requests in response to subscribed events.

### Changed

- **BREAKING:** Bump `@metamask/approval-controller` dependency and peer dependency from `^5.1.0` to `^5.1.1` ([#3695](https://github.com/MetaMask/core/pull/3695))
- **BREAKING:** Bump `@metamask/network-controller` dependency and peer dependency from `^17.0.0` to `^17.1.0` ([#3695](https://github.com/MetaMask/core/pull/3695))
- **BREAKING:** Bump `@metamask/preferences-controller` dependency and peer dependency from `^5.0.0` to `^5.0.1` ([#3695](https://github.com/MetaMask/core/pull/3695))
- **BREAKING:** Update `OpenSeaV2Contract` type, renaming `supply` to `total_supply` ([#3692](https://github.com/MetaMask/core/pull/3692))
- **BREAKING:** `TokenDetectionController` is upgraded to extend `BaseControllerV2` and `StaticIntervalPollingController` ([#3609](https://github.com/MetaMask/core/pull/3609)).
  - The constructor now expects an options object as its only argument, with required properties `messenger`, `networkClientId`, required callbacks `onPreferencesStateChange`, `getBalancesInSingleCall`, `addDetectedTokens`, `getTokenState`, `getPreferencesState`, and optional properties `disabled`, `interval`, `selectedAddress`.
- Bump `@metamask/base-controller` to `^4.0.1` ([#3695](https://github.com/MetaMask/core/pull/3695))
- Bump `@metamask/polling-controller` to `^4.0.0` ([#3695](https://github.com/MetaMask/core/pull/3695))
- Bump `cockatiel` from `3.1.1` to `^3.1.2` ([#3682](https://github.com/MetaMask/core/pull/3682))
- Bump `@metamask/controller-utils` from `8.0.0` to `^8.0.1` ([#3695](https://github.com/MetaMask/core/pull/3695))

### Fixed

- Fix error caused by OpenSea API rename of `supply` to `total_supply` ([#3692](https://github.com/MetaMask/core/pull/3692))
- Fix `CodefiTokenPricesServiceV2` support for Shiden ([#3683](https://github.com/MetaMask/core/pull/3683))
- Improve how `CodefiTokenPricesServiceV2` handles token price update failures ([#3687](https://github.com/MetaMask/core/pull/3687))
  - Previously a single failed token price update would prevent all other token prices from updating as well. With this update, we log and error and continue when we fail to update a token price, ensuring the others still get updated.

## [22.0.0]

### Changed

- **BREAKING:** OpenSea V2 API is used instead of V1 ([#3654](https://github.com/MetaMask/core/pull/3654))
  - `NftDetectionController` constructor now requires the `NftController.getNftApi` function.
  - NFT controllers will no longer return `last_sale` information for NFTs fetched after the OpenSea V2 update

## [21.0.0]

### Added

- Add `CodefiTokenPricesServiceV2` ([#3600](https://github.com/MetaMask/core/pull/3600), [#3655](https://github.com/MetaMask/core/pull/3655), [#3655](https://github.com/MetaMask/core/pull/3655))
  - This class can be used for the new `tokenPricesService` argument for TokenRatesController. It uses a MetaMask API to fetch prices for tokens instead of CoinGecko.
  - The `CodefiTokenPricesServiceV2` will retry if the token price update fails
    - We retry each request up to 3 times using a randomized exponential backoff strategy
    - If the token price update still fails 12 times consecutively (3 update attempts, each of which has 4 calls due to retries), we stop trying for 30 minutes before we try again.
- Add polling by `networkClientId` to `AccountTrackerController` ([#3586](https://github.com/MetaMask/core/pull/3586))
  - A new state property, `accountByChainId` has been added for keeping track of account balances across chains
  - `AccountTrackerController` implements `PollingController` and can now poll by `networkClientId` via the new methods `startPollingByNetworkClientId`, `stopPollingByPollingToken`, and `stopPollingByPollingToken`.
  - `AccountTrackerController` accepts an optional `networkClientId` value on the `refresh` method
  - `AccountTrackerController` accepts an optional `networkClientId` value as the last parameter of the `syncBalanceWithAddresses` method
- Support token detection on Base and zkSync ([#3584](https://github.com/MetaMask/core/pull/3584))
- Support token detection on Arbitrum and Optimism ([#2035](https://github.com/MetaMask/core/pull/2035))

### Changed

- **BREAKING:** `TokenRatesController` now takes a required argument `tokenPricesService` ([#3600](https://github.com/MetaMask/core/pull/3600))
  - This object is responsible for fetching the prices for tokens held by this controller.
- **BREAKING:** Update signature of `TokenRatesController.updateExchangeRatesByChainId` ([#3600](https://github.com/MetaMask/core/pull/3600), [#3653](https://github.com/MetaMask/core/pull/3653))
  - Change the type of `tokenAddresses` from `string[]` to `Hex[]`
- **BREAKING:** `AccountTrackerController` constructor params object requires `getCurrentChainId` and `getNetworkClientById` hooks ([#3586](https://github.com/MetaMask/core/pull/3586))
  - These are needed for the new "polling by `networkClientId`" feature
- **BREAKING:** `AccountTrackerController` has a new required state property, `accountByChainId`([#3586](https://github.com/MetaMask/core/pull/3586))
  - This is needed to track balances accross chains. It was introduced for the "polling by `networkClientId`" feature, but is useful on its own as well.
- **BREAKING:** `AccountTrackerController` adds a mutex to `refresh` making it only possible for one call to be executed at time ([#3586](https://github.com/MetaMask/core/pull/3586))
- **BREAKING:** `TokensController.watchAsset` now performs on-chain validation of the asset's symbol and decimals, if they're defined in the contract ([#1745](https://github.com/MetaMask/core/pull/1745))
  - The `TokensController` constructor no longer accepts a `getERC20TokenName` option. It was no longer needed due to this change.
  - Add new method `_getProvider`, though this is intended for internal use and should not be called externally.
  - Additionally, if the symbol and decimals are defined in the contract, they are no longer required to be passed to `watchAsset`
- **BREAKING:** Update controllers that rely on provider to listen to `NetworkController:networkDidChange` instead of `NetworkController:stateChange` ([#3610](https://github.com/MetaMask/core/pull/3610))
  - The `networkDidChange` event is safer in cases where the provider is used because the provider is guaranteed to have been updated by the time that event is emitted. The same is not true of the `stateChange` event.
  - The following controllers now accept a `onNetworkDidChange` constructor option instead of a `onNetworkStateChange` option:
    - `TokensController`
    - `AssetsContractController`
- Update `@metamask/polling-controller` to v3 ([#3636](https://github.com/MetaMask/core/pull/3636))
  - This update adds two new methods to each polling controller: `_startPollingByNetworkClientId` and `_stopPollingByPollingTokenSetId`. These methods are intended for internal use, and should not be called directly.
  - The affected controllers are:
    - `AccountTrackerController`
    - `CurrencyRateController`
    - `NftDetectionController`
    - `TokenDetectionController`
    - `TokenListController`
    - `TokenRatesController`
- Update `@metamask/controller-utils` to v7 ([#3636](https://github.com/MetaMask/core/pull/3636))
- Update `TokenListController` to fetch prefiltered set of tokens from the API, reducing response data and removing the need for filtering logic ([#2054](https://github.com/MetaMask/core/pull/2054))
- Update `TokenRatesController` to request token rates from the Price API in batches of 100 ([#3650](https://github.com/MetaMask/core/pull/3650))
- Add dependencies `cockatiel` and `lodash` ([#3586](https://github.com/MetaMask/core/pull/3586), [#3655](https://github.com/MetaMask/core/pull/3655))

### Removed

- **BREAKING:** Remove `fetchExchangeRate` method from TokenRatesController ([#3600](https://github.com/MetaMask/core/pull/3600))
  - This method (not to be confused with `updateExchangeRate`, which is still present) was only ever intended to be used internally and should not be accessed directly.
- **BREAKING:** Remove `getChainSlug` method from TokenRatesController ([#3600](https://github.com/MetaMask/core/pull/3600))
  - This method was previously used in TokenRatesController to access the CoinGecko API. There is no equivalent.
- **BREAKING:** Remove `CoinGeckoResponse` and `CoinGeckoPlatform` types ([#3600](https://github.com/MetaMask/core/pull/3600))
  - These types were previously used in TokenRatesController to represent data returned from the CoinGecko API. There is no equivalent.
- **BREAKING:** The TokenRatesController now only supports updating and polling rates for tokens tracked by the TokensController ([#3639](https://github.com/MetaMask/core/pull/3639))
  - The `tokenAddresses` option has been removed from `startPollingByNetworkClientId`
  - The `tokenContractAddresses` option has been removed from `updateExchangeRatesByChainId`
- **BREAKING:** `TokenRatesController.fetchAndMapExchangeRates` is no longer exposed publicly ([#3621](https://github.com/MetaMask/core/pull/3621))

### Fixed

- Prevent `TokenRatesController` from making redundant token rate updates when tokens change ([#3647](https://github.com/MetaMask/core/pull/3647), [#3663](https://github.com/MetaMask/core/pull/3663))
  - Previously, token rates would be re-fetched for the globally selected network on all TokensController state changes, but now token rates are always performed for a deduplicated and normalized set of addresses, and changes to this set determine whether rates should be re-fetched.
- Prevent redundant overlapping token rate updates in `TokenRatesController` ([#3635](https://github.com/MetaMask/core/pull/3635))
- Fix `TokenRatesController` bug where the `contractExchangeRates` state would sometimes be stale after calling `updateExchangeRatesByChainId` ([#3624](https://github.com/MetaMask/core/pull/3624))
- Make `TokenRatesController.updateExchangeRatesByChainId` respect `disabled` state ([#3596](https://github.com/MetaMask/core/pull/3596))
- Fix error in `NftController` when attempt to get NFT information from on-chain fails, and ensure metadata always contains contract address and blank `name` field ([#3629](https://github.com/MetaMask/core/pull/3629))
  - When fetching on-chain NFT information fails, we now proceed with whatever we have (either the OpenSea metadata, or a blank metadata object)
  - Previously, if we were unable to retrieve NFT metadata from on-chain or OpenSea, the returned NFT metadata would be missing a `name` field and the contract address. Now the returned metadata always has those entries, though the `name` is set to `null`.
  - This affects `watchNft` and `addNft` methods

## [20.0.0]

### Added

- **BREAKING**: `TokenRatesControllerState` now has required `contractExchangeRatesByChainId` property which an object keyed by `chainId` and `nativeCurrency` ([#2015](https://github.com/MetaMask/core/pull/2015))
- **BREAKING**: `TokenRatesController` constructor params now requires `getNetworkClientById` ([#2015](https://github.com/MetaMask/core/pull/2015))
- Add types `CurrencyRateControllerEvents` and `CurrencyRateControllerActions` ([#2029](https://github.com/MetaMask/core/pull/2029))
- Add polling-related methods to TokenRatesController ([#2015](https://github.com/MetaMask/core/pull/2015))
  - `startPollingByNetworkClientId`
  - `stopPollingByPollingToken`
  - `stopAllPolling`
  - `_executePoll`
- Add `updateExchangeRatesByChainId` method to TokenRatesController ([#2015](https://github.com/MetaMask/core/pull/2015))
  - This is a lower-level version of `updateExchangeRates` that takes chain ID, native currency, and token addresses.
- `TokenRatesController` constructor params now accepts optional `interval` and `threshold` ([#2015](https://github.com/MetaMask/core/pull/2015))
- `TokenRatesController.fetchExchangeRate()` now accepts an optional `tokenAddresses` as the last parameter ([#2015](https://github.com/MetaMask/core/pull/2015))
- `TokenRatesController.getChainSlug()` now accepts an optional `chainId` parameter ([#2015](https://github.com/MetaMask/core/pull/2015))
- `TokenRatesController.fetchAndMapExchangeRates()` now accepts an optional `tokenAddresses` as the last parameter ([#2015](https://github.com/MetaMask/core/pull/2015))

### Changed

- **BREAKING:** Bump dependency on `@metamask/base-controller` to ^4.0.0 ([#2063](https://github.com/MetaMask/core/pull/2063))
  - This is breaking because the type of the `messenger` has backward-incompatible changes. See the changelog for this package for more.
- Bump `@metamask/approval-controller` to ^5.0.0 ([#2063](https://github.com/MetaMask/core/pull/2063))
- Bump `@metamask/controller-utils` to ^6.0.0 ([#2063](https://github.com/MetaMask/core/pull/2063))
- Bump `@metamask/network-controller` to ^17.0.0 ([#2063](https://github.com/MetaMask/core/pull/2063))
- Bump `@metamask/polling-controller` to ^2.0.0 ([#2063](https://github.com/MetaMask/core/pull/2063))
- Bump `@metamask/preferences-controller` to ^5.0.0 ([#2063](https://github.com/MetaMask/core/pull/2063))

## [19.0.0]

### Changed

- **BREAKING:** Bump dependency and peer dependency on `@metamask/network-controller` to ^16.0.0
- Add optional `networkClientId` and `userAddress` args to remaining `NftController` public methods ([#2006](https://github.com/MetaMask/core/pull/2006))
  - `watchNft`, `removeNft`, `removeAndIgnoreNft`, `removeNftContract`, `updateNftFavoriteStatus`, and `checkAndUpdateAllNftsOwnershipStatus` methods on `NftController` all now accept an optional options object argument containing `networkClientId` and `userAddress` to identify where in state to mutate.
  - **BREAKING**: `addNft` no longer accepts a `chainId` property in its options argument since this value can be retrieved by the `networkClientId` property and is therefore redundant.
  - **BREAKING**: The third and fourth arguments on NftController's `addNftVerifyOwnership` method, have been replaced with an options object containing optional properties `networkClientId`, `userAddress` and `source`. This method signature is more aligned with the options pattern for passing `networkClientId` and `userAddress` on this controller and elsewhere.
  - **BREAKING**: `checkAndUpdateSingleNftOwnershipStatus` on NftController no longer accepts a `chainId` in its options argument. This is replaced with an optional `networkClientId` property which can be used to fetch chainId.
    **\*BREAKING**: The fourth argument of the `isNftOwner` method on `NftController` is now an options object with an optional `networkClientId` property. This method signature is more aligned with the options pattern for passing `networkClientId` on this controller and elsewhere.
  - **BREAKING**: `validateWatchNft` method on `NftController` is now private.
  - **BREAKING**: `detectNfts` on `NftDetectionController` now accepts a single object argument with optional properties `networkClientId` and `userAddress`, rather than taking these as two sequential arguments.
- Bump dependency `@metamask/eth-query` from ^3.0.1 to ^4.0.0 ([#2028](https://github.com/MetaMask/core/pull/2028))
- Bump dependency on `@metamask/polling-controller` to ^1.0.2
- Bump `@metamask/utils` from 8.1.0 to 8.2.0 ([#1957](https://github.com/MetaMask/core/pull/1957))

### Fixed

- Add name and symbol to the payload returned by the `ERC1155Standard` class `getDetails` method for `ERC1155` contracts ([#1727](https://github.com/MetaMask/core/pull/1727))

## [18.0.0]

### Changed

- **BREAKING**: `CurrencyRateController` is now keyed by `nativeCurrency` (i.e. ticker) for `conversionDate`, `conversionRate`, and `usdConversionRate` in the `currencyRates` object. `nativeCurrency`, `pendingNativeCurrency`, and `pendingCurrentCurrency` have been removed.
  - ```
    export type CurrencyRateState = {
      currentCurrency: string;
      currencyRates: Record<
        string, // nativeCurrency
        {
          conversionDate: number | null;
          conversionRate: number | null;
          usdConversionRate: number | null;
        }
      >;
    };
    ```
- **BREAKING**: `CurrencyRateController` now extends `PollingController` ([#1805](https://github.com/MetaMask/core/pull/1805))
  - `start()` and `stop()` methods replaced with `startPollingByNetworkClientId()`, `stopPollingByPollingToken()`, and `stopAllPolling()`
- **BREAKING:** `CurrencyRateController` now sends the `NetworkController:getNetworkClientById` action via messaging controller ([#1805](https://github.com/MetaMask/core/pull/1805))

### Fixed

- Parallelize network requests in assets controllers for performance enhancement ([#1801](https://github.com/MetaMask/core/pull/1801))
- Fix token detection on accounts when user changes account after token detection request is inflight ([#1848](https://github.com/MetaMask/core/pull/1848))

## [17.0.0]

### Changed

- **BREAKING:** Bump dependency on `@metamask/polling-controller` to ^1.0.0
- Bump dependency and peer dependency on `@metamask/network-controller` to ^15.1.0

## [16.0.0]

### Added

- Add way to start and stop different polling sessions for the same network client ID by providing extra scoping data ([#1776](https://github.com/MetaMask/core/pull/1776))
  - Add optional second argument to `stopPollingByPollingToken` (formerly `stopPollingByNetworkClientId`)
  - Add optional second argument to `onPollingCompleteByNetworkClientId`
- Add support for token detection for Linea mainnet and Linea Goerli ([#1799](https://github.com/MetaMask/core/pull/1799))

### Changed

- **BREAKING:** Bump dependency and peer dependency on `@metamask/network-controller` to ^15.0.0
- **BREAKING:** Make `executePoll` in TokenListController private ([#1810](https://github.com/MetaMask/core/pull/1810))
- **BREAKING:** Update TokenListController to rename `stopPollingByNetworkClientId` to `stopPollingByPollingToken` ([#1810](https://github.com/MetaMask/core/pull/1810))
- Add missing dependency on `@metamask/polling-controller` ([#1831](https://github.com/MetaMask/core/pull/1831))
- Bump dependency and peer dependency on `@metamask/approval-controller` to ^4.0.1
- Bump dependency and peer dependency on `@metamask/preferences-controller` to ^4.4.3
- Fix support for NFT metadata stored outside IPFS ([#1772](https://github.com/MetaMask/core/pull/1772))

## [15.0.0]

### Changed

- **BREAKING**: `NftController` now expects `getNetworkClientById` in constructor options ([#1698](https://github.com/MetaMask/core/pull/1698))
- **BREAKING**: `NftController.addNft` function signature has changed ([#1698](https://github.com/MetaMask/core/pull/1698))
  - Previously
    ```
    address: string,
    tokenId: string,
    nftMetadata?: NftMetadata,
    accountParams?: {
      userAddress: string;
      chainId: Hex;
    },
    source = Source.Custom,
    ```
    now:
    ```
    tokenAddress: string,
    tokenId: string,
    {
      nftMetadata?: NftMetadata;
      chainId?: Hex; // extracts from AccountParams
      userAddress?: string // extracted from AccountParams
      source?: Source;
      networkClientId?: NetworkClientId; // new
    },
    ```
- `NftController.addNftVerifyOwnership`: Now accepts optional 3rd argument `networkClientId` which is used to fetch NFT metadata and determine by which chainId the added NFT should be stored in state. Also accepts optional 4th argument `source` used for metrics to identify the flow in which the NFT was added to the wallet. ([#1698](https://github.com/MetaMask/core/pull/1698))
- `NftController.isNftOwner`: Now accepts optional `networkClientId` which is used to instantiate the provider for the correct chain and call the NFT contract to verify ownership ([#1698](https://github.com/MetaMask/core/pull/1698))
- `NftController.addNft` will use the chainId value derived from `networkClientId` if provided ([#1698](https://github.com/MetaMask/core/pull/1698))
- `NftController.watchNft` options now accepts optional `networkClientId` which is used to fetch NFT metadata and determine by which chainId the added NFT should be stored in state ([#1698](https://github.com/MetaMask/core/pull/1698))
- Bump dependency on `@metamask/utils` to ^8.1.0 ([#1639](https://github.com/MetaMask/core/pull/1639))
- Bump dependency and peer dependency on `@metamask/approval-controller` to ^4.0.0
- Bump dependency on `@metamask/base-controller` to ^3.2.3
- Bump dependency on `@metamask/controller-utils` to ^5.0.2
- Bump dependency and peer dependency on `@metamask/network-controller` to ^14.0.0

### Fixed

- Fix bug in TokensController where batched `addToken` overwrote each other because mutex was acquired after reading state ([#1768](https://github.com/MetaMask/core/pull/1768))

## [14.0.0]

### Changed

- Update TypeScript to v4.8.x ([#1718](https://github.com/MetaMask/core/pull/1718))
- Update `@metamask/rpc-errors` to `^6.0.0` ([#1690](https://github.com/MetaMask/core/pull/1690))

### Removed

- **BREAKING:** Remove AbortController polyfill
  - This package now assumes that the AbortController global exists

## [13.0.0]

### Changed

- **BREAKING**: `TokensController` now expects `getNetworkClientById` in constructor options ([#1676](https://github.com/MetaMask/core/pull/1676))
- **BREAKING**: `TokensController.addToken` now accepts a single options object ([#1676](https://github.com/MetaMask/core/pull/1676))
  ```
    {
      address: string;
      symbol: string;
      decimals: number;
      name?: string;
      image?: string;
      interactingAddress?: string;
      networkClientId?: NetworkClientId;
    }
  ```
- **BREAKING:** Bump peer dependency on `@metamask/network-controller` to ^13.0.0 ([#1633](https://github.com/MetaMask/core/pull/1633))
- **CHANGED**: `TokensController.addToken` will use the chain ID value derived from state for `networkClientId` if provided ([#1676](https://github.com/MetaMask/core/pull/1676))
- **CHANGED**: `TokensController.addTokens` now accepts an optional `networkClientId` as the last parameter ([#1676](https://github.com/MetaMask/core/pull/1676))
- **CHANGED**: `TokensController.addTokens` will use the chain ID value derived from state for `networkClientId` if provided ([#1676](https://github.com/MetaMask/core/pull/1676))
- **CHANGED**: `TokensController.watchAsset` options now accepts optional `networkClientId` which is used to get the ERC-20 token name if provided ([#1676](https://github.com/MetaMask/core/pull/1676))
- Bump dependency on `@metamask/controller-utils` to ^5.0.0 ([#1633](https://github.com/MetaMask/core/pull/1633))
- Bump dependency on `@metamask/preferences-controller` to ^4.4.1 ([#1676](https://github.com/MetaMask/core/pull/1676))

## [12.0.0]

### Added

- Add `AssetsContractController` methods `getProvider`, `getChainId`, `getERC721Standard`, and `getERC1155Standard` ([#1638](https://github.com/MetaMask/core/pull/1638))

### Changed

- **BREAKING**: Add `getNetworkClientById` to `AssetsContractController` constructor options ([#1638](https://github.com/MetaMask/core/pull/1638))
- Add optional `networkClientId` parameter to various `AssetContractController` methods ([#1638](https://github.com/MetaMask/core/pull/1638))
- The affected methods are:
  - `getERC20BalanceOf`
  - `getERC20TokenDecimals`
  - `getERC20TokenName`
  - `getERC721NftTokenId`
  - `getTokenStandardAndDetails`
  - `getERC721TokenURI`
  - `getERC721AssetName`
  - `getERC721AssetSymbol`
  - `getERC721OwnerOf`
  - `getERC1155TokenURI`
  - `getERC1155BalanceOf`
  - `transferSingleERC1155`
  - `getBalancesInSingleCall`

## [11.1.0]

### Added

- Add `tokenURI` to `NftMetadata` type ([#1577](https://github.com/MetaMask/core/pull/1577))
- Populate token URL for NFT metadata under `tokenURI` ([#1577](https://github.com/MetaMask/core/pull/1577))

### Changed

- Bump dependency and peer dependency on `@metamask/approval-controller` to ^3.5.1
- Bump dependency on `@metamask/base-controller` to ^3.2.1
- Bump dependency on `@metamask/controller-utils` to ^4.3.2
- Bump dependency and peer dependency on `@metamask/network-controller` to ^12.1.2
- Bump dependency and peer dependency on `@metamask/preferences-controller` to ^4.4.0
- Update NftController to add fallback for when IPFS gateway is disabled ([#1577](https://github.com/MetaMask/core/pull/1577))

## [11.0.1]

### Changed

- Replace `eth-query` ^2.1.2 with `@metamask/eth-query` ^3.0.1 ([#1546](https://github.com/MetaMask/core/pull/1546))

## [11.0.0]

### Added

- Add a `stop` method to stop polling

### Changed

- **BREAKING**: New required constructor parameters for the `TokenRatesController` ([#1497](https://github.com/MetaMask/core/pull/1497), [#1511](https://github.com/MetaMask/core/pull/1511))
  - The new required parameters are `ticker`, `onSelectedAddress`, and `onPreferencesStateChange`
- **BREAKING:** Remove `onCurrencyRateStateChange` constructor parameter from `TokenRatesController` ([#1496](https://github.com/MetaMask/core/pull/1496))
- **BREAKING:** Disable `TokenRatesController` automatic polling ([#1501](https://github.com/MetaMask/core/pull/1501))
  - Polling must be started explicitly by calling the `start` method
  - The token rates are not updated upon state changes when polling is disabled.
- **BREAKING:** Replace the `poll` method with `start` ([#1501](https://github.com/MetaMask/core/pull/1501))
  - The `start` method does not offer a way to change the interval. That must be done by calling `.configure` instead
- **BREAKING:** Remove `TokenRatecontroller` setter for `chainId` and `tokens` properties ([#1505](https://github.com/MetaMask/core/pull/1505))
- Bump @metamask/abi-utils from 1.2.0 to 2.0.1 ([#1525](https://github.com/MetaMask/core/pull/1525))
- Update `@metamask/utils` to `^6.2.0` ([#1514](https://github.com/MetaMask/core/pull/1514))
- Remove unnecessary `babel-runtime` dependency ([#1504](https://github.com/MetaMask/core/pull/1504))

### Fixed

- Fix bug where token rates were incorrect after first update if initialized with a non-Ethereum selected network ([#1497](https://github.com/MetaMask/core/pull/1497))
- Fix bug where token rates would be invalid if event handlers were triggered in the wrong order ([#1496](https://github.com/MetaMask/core/pull/1496), [#1511](https://github.com/MetaMask/core/pull/1511))
- Prevent redundant token rate updates ([#1512](https://github.com/MetaMask/core/pull/1512))

## [10.0.0]

### Added

- The method `getERC20TokenName` has been added to `AssetsContractController` ([#1127](https://github.com/MetaMask/core/pull/1127))
  - This method gets the token name from the token contract

### Changed

- **BREAKING:** The tokens controller now requires `onTokenListStateChange` and `getERC20TokenName` as constructor parameters ([#1127](https://github.com/MetaMask/core/pull/1127))
  - The `getERC20TokenName` method is used to get the token name for tokens added via `wallet_watchAsset`
  - The `onTokenListStateChange` method is used to trigger a name update when the token list changes. On each change, token names are copied from the token list if they're missing from token controller state.
- **BREAKING:** The signature of the tokens controller method `addToken` has changed
  - The fourth and fifth positional parameters (`image` and `interactingAddress`) have been replaced by an `options` object
  - The new options parameter includes the `image` and `interactingAddress` properties, and a new `name` property
- The token detection controller now sets the token name when new tokens are detected ([#1127](https://github.com/MetaMask/core/pull/1127))
- The `Token` type now includes an optional `name` field ([#1127](https://github.com/MetaMask/core/pull/1127))

## [9.2.0]

### Added

- Add validation that the nft standard matches the type argument of a `wallet_watchAsset` request when type is 'ERC721' or 'ERC1155' ([#1455](https://github.com/MetaMask/core/pull/1455))

## [9.1.0]

### Added

- Add a fifth argument, `source`, to NftController's `addNft` method ([#1417](https://github.com/MetaMask/core/pull/1417))
  - This argument can be used to specify whether the NFT was detected, added manually, or suggested by a dapp

### Fixed

- Fix `watchNft` in NftController to ensure that if the network changes before the user accepts the request, the NFT is added to the chain ID and address before the request was initiated ([#1417](https://github.com/MetaMask/core/pull/1417))

## [9.0.0]

### Added

- **BREAKING**: Add required options `getSelectedAddress` and `getMultiAccountBalancesEnabled` to AccountTrackerController constructor and make use of them when refreshing account balances ([#1146](https://github.com/MetaMask/core/pull/1146))
  - Previously, the controller would refresh all account balances, but these options can be used to only refresh the currently selected account
- **BREAKING:** Add logic to support validating and adding ERC721 and ERC1155 tokens to NFTController state via `wallet_watchAsset` API. ([#1173](https://github.com/MetaMask/core/pull/1173), [#1406](https://github.com/MetaMask/core/pull/1406))
  - The `NFTController` now has a new `watchNFT` method that can be called to send a message to the `ApprovalController` and prompt the user to add an NFT to their wallet state.
  - The `NFTController` now requires an instance of a ControllerMessenger to be passed to its constructor. This is messenger is used to pass the `watchNFT` message to the `ApprovalController`.

### Changed

- Add dependency on `@ethersproject/address` ([#1173](https://github.com/MetaMask/core/pull/1173))
- Replace `eth-rpc-errors` with `@metamask/rpc-errors` ([#1173](https://github.com/MetaMask/core/pull/1173))

## [8.0.0]

### Added

- Support NFT detection on Ethereum Mainnet custom RPC endpoints ([#1360](https://github.com/MetaMask/core/pull/1360))
- Enable token detection for the Aurora network ([#1327](https://github.com/MetaMask/core/pull/1327))

### Changed

- **BREAKING:** Bump to Node 16 ([#1262](https://github.com/MetaMask/core/pull/1262))
- **BREAKING:** Change format of chain ID in state to 0x-prefixed hex string ([#1367](https://github.com/MetaMask/core/pull/1367))
  - The functions `isTokenDetectionSupportedForNetwork` and `formatIconUrlWithProxy` now expect a chain ID as type `Hex` rather than as a decimal `string`
  - The assets contract controller now expects the `chainId` configuration entry and constructor parameter as type `Hex` rather than decimal `string`
  - The NFT controller now expects the `chainId` configuration entry and constructor parameter as type `Hex` rather than decimal `string`
  - The NFT controller methods `addNft`, `checkAndUpdateSingleNftOwnershipStatus`, `findNftByAddressAndTokenId`, `updateNft`, and `resetNftTransactionStatusByTransactionId` now expect the chain ID to be type `Hex` rather than a decimal `string`
  - The NFT controller state properties `allNftContracts` and `allNfts` are now keyed by address and `Hex` chain ID, rather than by address and decimal `string` chain ID
    - This requires a state migration
  - The NFT detection controller now expects the `chainId` configuration entry and constructor parameter as type `Hex` rather than decimal `string`
  - The token detection controller now expects the `chainId` configuration entry as type `Hex` rather than decimal `string`
  - The token list controller now expects the `chainId` constructor parameter as type `Hex` rather than decimal `string`
  - The token list controller state property `tokensChainsCache` is now keyed by `Hex` chain ID rather than by decimal `string` chain ID.
    - This requires a state migration
  - The token rates controller now expects the `chainId` configuration entry and constructor parameter as type `Hex` rather than decimal `string`
  - The token rates controller `chainId` setter now expects the chain ID as `Hex` rather than as a decimal string
  - The tokens controller now expects the `chainId` configuration entry and constructor parameter as type `Hex` rather than decimal `string`
  - The tokens controller `addDetectedTokens` method now accepts the `chainId` property of the `detectionDetails` parameter to be of type `Hex` rather than decimal `string`.
  - The tokens controller state properties `allTokens`, `allIgnoredTokens`, and `allDetectedTokens` are now keyed by chain ID in `Hex` format rather than decimal `string`.
    - This requires a state migration
- **BREAKING:** Use approval controller for suggested assets ([#1261](https://github.com/MetaMask/core/pull/1261), [#1268](https://github.com/MetaMask/core/pull/1268))
  - The actions `ApprovalController:acceptRequest` and `ApprovalController:rejectRequest` are no longer required by the token controller messenger.
  - The `suggestedAssets` state has been removed, which means that suggested assets are no longer persisted in state
  - The return type for `watchAsset` has changed. It now returns a Promise that settles after the request has been confirmed or rejected.
- **BREAKING:** Initialize controllers with the current network ([#1361](https://github.com/MetaMask/core/pull/1361))
  - The following controllers now have a new `chainId` required constructor parameter:
    - `AssetsContractController`
    - `NftController`
    - `NftDetectionController`
    - `TokenRatesController`
    - `TokensController`
- **BREAKING:** The token list controller messenger requires the `NetworkController:stateChange` event instead of the `NetworkController:providerConfigChange` event ([#1329](https://github.com/MetaMask/core/pull/1329))
- **BREAKING:** The token list controller `onNetworkStateChange` option now has a more restrictive type ([#1329](https://github.com/MetaMask/core/pull/1329))
  - The event handler parameter type has been changed from `NetworkState | ProviderConfig` to `NetworkState`
- **BREAKING:** Update the account tracker controller `provider` type ([#1266](https://github.com/MetaMask/core/pull/1266))
  - The `provider` setter and the `provider` config entry now use our `Provider` type from `eth-query` rather than `any`
- **BREAKING:** Update`@metamask/preferences-controller` dependency and add it as a peer dependency ([#1393](https://github.com/MetaMask/core/pull/1393))
- **BREAKING:** Update `@metamask/approval-controller` and `@metamask/network-controller` dependencies and peer dependencies
- Bump @metamask/abi-utils from 1.1.0 to 1.2.0 ([#1287](https://github.com/MetaMask/core/pull/1287))
- Bump @metamask/utils from 5.0.1 to 5.0.2 ([#1271](https://github.com/MetaMask/core/pull/1271))

### Removed

- **BREAKING:** Remove the `networkType` configuration option from the NFT detection controller, NFT controller, and tokens controller ([#1360](https://github.com/MetaMask/core/pull/1360), [#1359](https://github.com/MetaMask/core/pull/1359))
- **BREAKING:** Remove the `SuggestedAssetMeta` and `SuggestedAssetMetaBase` types from the token controller ([#1268](https://github.com/MetaMask/core/pull/1268))
- **BREAKING:** Remove the `acceptWatchAsset` and `rejectWatchAsset` methods from the token controller ([#1268](https://github.com/MetaMask/core/pull/1268))
  - Suggested assets can be accepted or rejected using the approval controller instead

## [7.0.0]

### Changed

- **BREAKING**: peerDeps: @metamask/network-controller@6.0.0->8.0.0 ([#1196](https://github.com/MetaMask/core/pull/1196))

## [6.0.0]

### Changed

- **BREAKING:** Create approval requests using `@metamask/approval-controller` ([#1166](https://github.com/MetaMask/core/pull/1166))

## [5.1.0]

### Added

- Support watching assets on a specific account ([#1124](https://github.com/MetaMask/core/pull/1124))

## [5.0.1]

### Changed

- Update `@metamask/contract-metadata` from 2.1.0 to 2.3.1 ([#1141](https://github.com/MetaMask/core/pull/1141))

## [5.0.0]

### Removed

- **BREAKING:** Remove `isomorphic-fetch` ([#1106](https://github.com/MetaMask/controllers/pull/1106))
  - Consumers must now import `isomorphic-fetch` or another polyfill themselves if they are running in an environment without `fetch`

## [4.0.1]

### Fixed

- Update Nft Controller to add the NFT back to its own group if we are re-importing it ([#1082](https://github.com/MetaMask/core/pull/1082))

## [4.0.0]

### Added

- Add Sepolia support to the currency rate controller ([#1041](https://github.com/MetaMask/controllers/pull/1041))
  - The currency rate controller will now treat Sepolia as a testnet, and return the Mainnet exchange rate when asked for the Sepolia exchange rate.

### Changed

- **BREAKING:** Update `@metamask/network-controller` peer dependency to v3 ([#1041](https://github.com/MetaMask/controllers/pull/1041))
- **BREAKING:** Migrate from `metaswap` to `metafi` subdomain for OpenSea proxy and token icons API ([#1060](https://github.com/MetaMask/core/pull/1060))
- Rename this repository to `core` ([#1031](https://github.com/MetaMask/controllers/pull/1031))
- Update ERC20Standard to use `@metamask/abi-utils` instead of `@ethersproject/abi` ([#985](https://github.com/MetaMask/controllers/pull/985))
- Update `@metamask/controller-utils` package ([#1041](https://github.com/MetaMask/controllers/pull/1041))

## Removed

- **BREAKING**: Drop support for Ropsten, Rinkeby, and Kovan ([#1041](https://github.com/MetaMask/controllers/pull/1041))
  - The currency rate controller no longer has special handling of these three networks. It used to return the Mainnet exchange rate for these three networks, but now it includes no special handling for them.
  - The NFT controller no longer supports the Rinkeby OpenSea test API.

## [3.0.1]

### Changed

- Export `isTokenDetectionSupportedForNetwork` function ([#1034](https://github.com/MetaMask/controllers/pull/1034))
- Update `@metamask/contract-metadata` from 1.35.0 to 2.1.0 ([#1013](https://github.com/MetaMask/controllers/pull/1013))

### Fixed

- Fix token controller state updates ([#1015](https://github.com/MetaMask/controllers/pull/1015))
  - Attempts to empty the list of "added", "ignored", or "detected" tokens were not saved in state correctly, resulting in that operation being undone after switching account or network.

## [3.0.0]

### Changed

- **BREAKING:** A new private property, controlled by the `start` and `stop` methods, is added to the CurrencyRateController: `enabled`. When this is false, no network requests will be made from the controller. Previously, setNativeCurrency or setCurrentCurrency would trigger a network request. That is now prevented if `enabled` is false. ([#1002](https://github.com/MetaMask/core/pull/1002))

### Fixed

- The TokenRatesController no longer overwrites the `disabled` config property passed to the constructor, allowing the controller to be instantiated with `config.disabled` set to either true or false. ([#1002](https://github.com/MetaMask/core/pull/1002))
- This package will now warn if a required package is not present ([#1003](https://github.com/MetaMask/core/pull/1003))

## [2.0.0]

### Changed

- **BREAKING:** Update `onNetworkStateChange`, a constructor option for several controllers, to take an object with a `providerConfig` property instead of `provider` ([#995](https://github.com/MetaMask/core/pull/995))
  - This affects:
    - AssetsContractController
    - NftController
    - NftDetectionController
    - TokenDetectionController
    - TokenListController
    - TokenRatesController
    - TokenController
- **BREAKING:** [TokenDetectionController] Update `getNetworkState` constructor option to take an object with `providerConfig` property rather than `providerConfig` ([#995](https://github.com/MetaMask/core/pull/995))
- Relax dependencies on `@metamask/base-controller`, `@metamask/controller-utils`, `@metamask/network-controller`, and `@metamask/preferences-controller` (use `^` instead of `~`) ([#998](https://github.com/MetaMask/core/pull/998))

## [1.0.1]

### Fixed

- Fix race condition where some token detections can get mistakenly added to the wrong account ([#956](https://github.com/MetaMask/core/pull/956))

## [1.0.0]

### Added

- Initial release

  - As a result of converting our shared controllers repo into a monorepo ([#831](https://github.com/MetaMask/core/pull/831)), we've created this package from select parts of [`@metamask/controllers` v33.0.0](https://github.com/MetaMask/core/tree/v33.0.0), namely:

    - Everything in `src/assets`
    - Asset-related functions from `src/util.ts` and accompanying tests

    All changes listed after this point were applied to this package following the monorepo conversion.

### Changed

- Use Ethers for AssetsContractController ([#845](https://github.com/MetaMask/core/pull/845))

[Unreleased]: https://github.com/MetaMask/core/compare/@metamask/assets-controllers@55.0.1...HEAD
[55.0.1]: https://github.com/MetaMask/core/compare/@metamask/assets-controllers@55.0.0...@metamask/assets-controllers@55.0.1
[55.0.0]: https://github.com/MetaMask/core/compare/@metamask/assets-controllers@54.0.0...@metamask/assets-controllers@55.0.0
[54.0.0]: https://github.com/MetaMask/core/compare/@metamask/assets-controllers@53.1.1...@metamask/assets-controllers@54.0.0
[53.1.1]: https://github.com/MetaMask/core/compare/@metamask/assets-controllers@53.1.0...@metamask/assets-controllers@53.1.1
[53.1.0]: https://github.com/MetaMask/core/compare/@metamask/assets-controllers@53.0.0...@metamask/assets-controllers@53.1.0
[53.0.0]: https://github.com/MetaMask/core/compare/@metamask/assets-controllers@52.0.0...@metamask/assets-controllers@53.0.0
[52.0.0]: https://github.com/MetaMask/core/compare/@metamask/assets-controllers@51.0.2...@metamask/assets-controllers@52.0.0
[51.0.2]: https://github.com/MetaMask/core/compare/@metamask/assets-controllers@51.0.1...@metamask/assets-controllers@51.0.2
[51.0.1]: https://github.com/MetaMask/core/compare/@metamask/assets-controllers@51.0.0...@metamask/assets-controllers@51.0.1
[51.0.0]: https://github.com/MetaMask/core/compare/@metamask/assets-controllers@50.0.0...@metamask/assets-controllers@51.0.0
[50.0.0]: https://github.com/MetaMask/core/compare/@metamask/assets-controllers@49.0.0...@metamask/assets-controllers@50.0.0
[49.0.0]: https://github.com/MetaMask/core/compare/@metamask/assets-controllers@48.0.0...@metamask/assets-controllers@49.0.0
[48.0.0]: https://github.com/MetaMask/core/compare/@metamask/assets-controllers@47.0.0...@metamask/assets-controllers@48.0.0
[47.0.0]: https://github.com/MetaMask/core/compare/@metamask/assets-controllers@46.0.1...@metamask/assets-controllers@47.0.0
[46.0.1]: https://github.com/MetaMask/core/compare/@metamask/assets-controllers@46.0.0...@metamask/assets-controllers@46.0.1
[46.0.0]: https://github.com/MetaMask/core/compare/@metamask/assets-controllers@45.1.2...@metamask/assets-controllers@46.0.0
[45.1.2]: https://github.com/MetaMask/core/compare/@metamask/assets-controllers@45.1.1...@metamask/assets-controllers@45.1.2
[45.1.1]: https://github.com/MetaMask/core/compare/@metamask/assets-controllers@45.1.0...@metamask/assets-controllers@45.1.1
[45.1.0]: https://github.com/MetaMask/core/compare/@metamask/assets-controllers@45.0.0...@metamask/assets-controllers@45.1.0
[45.0.0]: https://github.com/MetaMask/core/compare/@metamask/assets-controllers@44.1.0...@metamask/assets-controllers@45.0.0
[44.1.0]: https://github.com/MetaMask/core/compare/@metamask/assets-controllers@44.0.1...@metamask/assets-controllers@44.1.0
[44.0.1]: https://github.com/MetaMask/core/compare/@metamask/assets-controllers@44.0.0...@metamask/assets-controllers@44.0.1
[44.0.0]: https://github.com/MetaMask/core/compare/@metamask/assets-controllers@43.1.1...@metamask/assets-controllers@44.0.0
[43.1.1]: https://github.com/MetaMask/core/compare/@metamask/assets-controllers@43.1.0...@metamask/assets-controllers@43.1.1
[43.1.0]: https://github.com/MetaMask/core/compare/@metamask/assets-controllers@43.0.0...@metamask/assets-controllers@43.1.0
[43.0.0]: https://github.com/MetaMask/core/compare/@metamask/assets-controllers@42.0.0...@metamask/assets-controllers@43.0.0
[42.0.0]: https://github.com/MetaMask/core/compare/@metamask/assets-controllers@41.0.0...@metamask/assets-controllers@42.0.0
[41.0.0]: https://github.com/MetaMask/core/compare/@metamask/assets-controllers@40.0.0...@metamask/assets-controllers@41.0.0
[40.0.0]: https://github.com/MetaMask/core/compare/@metamask/assets-controllers@39.0.0...@metamask/assets-controllers@40.0.0
[39.0.0]: https://github.com/MetaMask/core/compare/@metamask/assets-controllers@38.3.0...@metamask/assets-controllers@39.0.0
[38.3.0]: https://github.com/MetaMask/core/compare/@metamask/assets-controllers@38.2.0...@metamask/assets-controllers@38.3.0
[38.2.0]: https://github.com/MetaMask/core/compare/@metamask/assets-controllers@38.1.0...@metamask/assets-controllers@38.2.0
[38.1.0]: https://github.com/MetaMask/core/compare/@metamask/assets-controllers@38.0.1...@metamask/assets-controllers@38.1.0
[38.0.1]: https://github.com/MetaMask/core/compare/@metamask/assets-controllers@38.0.0...@metamask/assets-controllers@38.0.1
[38.0.0]: https://github.com/MetaMask/core/compare/@metamask/assets-controllers@37.0.0...@metamask/assets-controllers@38.0.0
[37.0.0]: https://github.com/MetaMask/core/compare/@metamask/assets-controllers@36.0.0...@metamask/assets-controllers@37.0.0
[36.0.0]: https://github.com/MetaMask/core/compare/@metamask/assets-controllers@35.0.0...@metamask/assets-controllers@36.0.0
[35.0.0]: https://github.com/MetaMask/core/compare/@metamask/assets-controllers@34.0.0...@metamask/assets-controllers@35.0.0
[34.0.0]: https://github.com/MetaMask/core/compare/@metamask/assets-controllers@33.0.0...@metamask/assets-controllers@34.0.0
[33.0.0]: https://github.com/MetaMask/core/compare/@metamask/assets-controllers@32.0.0...@metamask/assets-controllers@33.0.0
[32.0.0]: https://github.com/MetaMask/core/compare/@metamask/assets-controllers@31.0.0...@metamask/assets-controllers@32.0.0
[31.0.0]: https://github.com/MetaMask/core/compare/@metamask/assets-controllers@30.0.0...@metamask/assets-controllers@31.0.0
[30.0.0]: https://github.com/MetaMask/core/compare/@metamask/assets-controllers@29.0.0...@metamask/assets-controllers@30.0.0
[29.0.0]: https://github.com/MetaMask/core/compare/@metamask/assets-controllers@28.0.0...@metamask/assets-controllers@29.0.0
[28.0.0]: https://github.com/MetaMask/core/compare/@metamask/assets-controllers@27.2.0...@metamask/assets-controllers@28.0.0
[27.2.0]: https://github.com/MetaMask/core/compare/@metamask/assets-controllers@27.1.0...@metamask/assets-controllers@27.2.0
[27.1.0]: https://github.com/MetaMask/core/compare/@metamask/assets-controllers@27.0.1...@metamask/assets-controllers@27.1.0
[27.0.1]: https://github.com/MetaMask/core/compare/@metamask/assets-controllers@27.0.0...@metamask/assets-controllers@27.0.1
[27.0.0]: https://github.com/MetaMask/core/compare/@metamask/assets-controllers@26.0.0...@metamask/assets-controllers@27.0.0
[26.0.0]: https://github.com/MetaMask/core/compare/@metamask/assets-controllers@25.0.0...@metamask/assets-controllers@26.0.0
[25.0.0]: https://github.com/MetaMask/core/compare/@metamask/assets-controllers@24.0.0...@metamask/assets-controllers@25.0.0
[24.0.0]: https://github.com/MetaMask/core/compare/@metamask/assets-controllers@23.1.0...@metamask/assets-controllers@24.0.0
[23.1.0]: https://github.com/MetaMask/core/compare/@metamask/assets-controllers@23.0.0...@metamask/assets-controllers@23.1.0
[23.0.0]: https://github.com/MetaMask/core/compare/@metamask/assets-controllers@22.0.0...@metamask/assets-controllers@23.0.0
[22.0.0]: https://github.com/MetaMask/core/compare/@metamask/assets-controllers@21.0.0...@metamask/assets-controllers@22.0.0
[21.0.0]: https://github.com/MetaMask/core/compare/@metamask/assets-controllers@20.0.0...@metamask/assets-controllers@21.0.0
[20.0.0]: https://github.com/MetaMask/core/compare/@metamask/assets-controllers@19.0.0...@metamask/assets-controllers@20.0.0
[19.0.0]: https://github.com/MetaMask/core/compare/@metamask/assets-controllers@18.0.0...@metamask/assets-controllers@19.0.0
[18.0.0]: https://github.com/MetaMask/core/compare/@metamask/assets-controllers@17.0.0...@metamask/assets-controllers@18.0.0
[17.0.0]: https://github.com/MetaMask/core/compare/@metamask/assets-controllers@16.0.0...@metamask/assets-controllers@17.0.0
[16.0.0]: https://github.com/MetaMask/core/compare/@metamask/assets-controllers@15.0.0...@metamask/assets-controllers@16.0.0
[15.0.0]: https://github.com/MetaMask/core/compare/@metamask/assets-controllers@14.0.0...@metamask/assets-controllers@15.0.0
[14.0.0]: https://github.com/MetaMask/core/compare/@metamask/assets-controllers@13.0.0...@metamask/assets-controllers@14.0.0
[13.0.0]: https://github.com/MetaMask/core/compare/@metamask/assets-controllers@12.0.0...@metamask/assets-controllers@13.0.0
[12.0.0]: https://github.com/MetaMask/core/compare/@metamask/assets-controllers@11.1.0...@metamask/assets-controllers@12.0.0
[11.1.0]: https://github.com/MetaMask/core/compare/@metamask/assets-controllers@11.0.1...@metamask/assets-controllers@11.1.0
[11.0.1]: https://github.com/MetaMask/core/compare/@metamask/assets-controllers@11.0.0...@metamask/assets-controllers@11.0.1
[11.0.0]: https://github.com/MetaMask/core/compare/@metamask/assets-controllers@10.0.0...@metamask/assets-controllers@11.0.0
[10.0.0]: https://github.com/MetaMask/core/compare/@metamask/assets-controllers@9.2.0...@metamask/assets-controllers@10.0.0
[9.2.0]: https://github.com/MetaMask/core/compare/@metamask/assets-controllers@9.1.0...@metamask/assets-controllers@9.2.0
[9.1.0]: https://github.com/MetaMask/core/compare/@metamask/assets-controllers@9.0.0...@metamask/assets-controllers@9.1.0
[9.0.0]: https://github.com/MetaMask/core/compare/@metamask/assets-controllers@8.0.0...@metamask/assets-controllers@9.0.0
[8.0.0]: https://github.com/MetaMask/core/compare/@metamask/assets-controllers@7.0.0...@metamask/assets-controllers@8.0.0
[7.0.0]: https://github.com/MetaMask/core/compare/@metamask/assets-controllers@6.0.0...@metamask/assets-controllers@7.0.0
[6.0.0]: https://github.com/MetaMask/core/compare/@metamask/assets-controllers@5.1.0...@metamask/assets-controllers@6.0.0
[5.1.0]: https://github.com/MetaMask/core/compare/@metamask/assets-controllers@5.0.1...@metamask/assets-controllers@5.1.0
[5.0.1]: https://github.com/MetaMask/core/compare/@metamask/assets-controllers@5.0.0...@metamask/assets-controllers@5.0.1
[5.0.0]: https://github.com/MetaMask/core/compare/@metamask/assets-controllers@4.0.1...@metamask/assets-controllers@5.0.0
[4.0.1]: https://github.com/MetaMask/core/compare/@metamask/assets-controllers@4.0.0...@metamask/assets-controllers@4.0.1
[4.0.0]: https://github.com/MetaMask/core/compare/@metamask/assets-controllers@3.0.1...@metamask/assets-controllers@4.0.0
[3.0.1]: https://github.com/MetaMask/core/compare/@metamask/assets-controllers@3.0.0...@metamask/assets-controllers@3.0.1
[3.0.0]: https://github.com/MetaMask/core/compare/@metamask/assets-controllers@2.0.0...@metamask/assets-controllers@3.0.0
[2.0.0]: https://github.com/MetaMask/core/compare/@metamask/assets-controllers@1.0.1...@metamask/assets-controllers@2.0.0
[1.0.1]: https://github.com/MetaMask/core/compare/@metamask/assets-controllers@1.0.0...@metamask/assets-controllers@1.0.1
[1.0.0]: https://github.com/MetaMask/core/releases/tag/@metamask/assets-controllers@1.0.0<|MERGE_RESOLUTION|>--- conflicted
+++ resolved
@@ -7,7 +7,6 @@
 
 ## [Unreleased]
 
-<<<<<<< HEAD
 ### Changed
 
 - Updated `TokensController`, `TokenListController`, and `AccountTrackerController` to use per-chain state variants. ([#5310](https://github.com/MetaMask/core/pull/5310))
@@ -24,7 +23,7 @@
       - `tokenList` (replaced by `tokensChainsCache`)
     - `AccountTrackerController:state`
       - `accounts` (replaced by `accountsByChainId`)
-=======
+
 ## [55.0.1]
 
 ### Added
@@ -111,7 +110,6 @@
 ### Fixed
 
 - Resolved an issue where rate polling would only begin after the default 3-minute interval by manually triggering a rate update upon initialization, ensuring an immediate refresh for a better user experience ([#5364](https://github.com/MetaMask/core/pull/5364))
->>>>>>> 21201bc9
 
 ## [50.0.0]
 
