--- conflicted
+++ resolved
@@ -7,17 +7,15 @@
 
 ## [Unreleased]
 
-<<<<<<< HEAD
+### Changed
+
+- Bump `@metamask/utils` from `^11.8.0` to `^11.8.1` ([#6708](https://github.com/MetaMask/core/pull/6708))
+
 ### Fixed
 
 - Fix unnecessary balance updates in `TokenBalancesController` by skipping updates when values haven't changed ([#6743](https://github.com/MetaMask/core/pull/6743))
   - Prevents unnecessary state mutations for token balances when values are identical
-    \
   - Improves performance by reducing redundant processing and re-renders
-=======
-### Changed
-
-- Bump `@metamask/utils` from `^11.8.0` to `^11.8.1` ([#6708](https://github.com/MetaMask/core/pull/6708))
 
 ## [77.0.0]
 
@@ -28,7 +26,6 @@
 - **BREAKING:** Remove `setApiKey` function and `openSeaApiKey` from `NftController` since opensea is not used anymore for NFT data ([#4774](https://github.com/MetaMask/core/pull/4774))
 - Bump `@metamask/phishing-controller` from `^13.1.0` to `^14.0.0` ([#6716](https://github.com/MetaMask/core/pull/6716), [#6629](https://github.com/MetaMask/core/pull/6716))
 - Bump `@metamask/preferences-controller` from `^19.0.0` to `^20.0.0` ([#6716](https://github.com/MetaMask/core/pull/6716), [#6629](https://github.com/MetaMask/core/pull/6716))
->>>>>>> 3c4737ca
 
 ## [76.0.0]
 
