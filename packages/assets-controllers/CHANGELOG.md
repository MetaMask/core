--- conflicted
+++ resolved
@@ -7,7 +7,6 @@
 
 ## [Unreleased]
 
-<<<<<<< HEAD
 ### Added
 
 - **BREAKING:** Add event listener for `AccountsController:accountRemoved` on `TokenBalancesController` to remove token balances for the removed account ([#5726](https://github.com/MetaMask/core/pull/5726))
@@ -21,13 +20,12 @@
 ### Changed
 
 - TokenBalancesController will now check if balances has changed before updating the state ([#5726](https://github.com/MetaMask/core/pull/5726))
-=======
+
 ## [63.1.0]
 
 ### Changed
 
 - Added optional `account` parameter to `fetchHistoricalPricesForAsset` method in `MultichainAssetsRatesController` ([#5833](https://github.com/MetaMask/core/pull/5833))
->>>>>>> a5384b95
 - Updated `TokenListController` `fetchTokenList` method to bail if cache is valid ([#5804](https://github.com/MetaMask/core/pull/5804))
   - also cleaned up internal state update logic
 - Bump `@metamask/controller-utils` to `^11.9.0` ([#5812](https://github.com/MetaMask/core/pull/5812))
