--- conflicted
+++ resolved
@@ -7,12 +7,11 @@
 
 ## [Unreleased]
 
-<<<<<<< HEAD
 ### Changed
 
 - **BREAKING:** Migrate `AssetsContractController`, `NftController`, and `TokensController` to new `Messenger` from `@metamask/messenger` ([#6386](https://github.com/MetaMask/core/pull/6386))
   - Previously, the controllers accepted a `RestrictedMessenger` instance from `@metamask/base-controller`.
-=======
+
 ## [76.0.0]
 
 ### Added
@@ -72,7 +71,6 @@
 
 - Enhance `TokenBalancesController` with internal dynamic polling per chain support, enabling configurable polling intervals for different networks with automatic interval grouping for improved performance (transparent to existing API) ([#6357](https://github.com/MetaMask/core/pull/6357))
 - Bump `@metamask/base-controller` from `^8.2.0` to `^8.3.0` ([#6465](https://github.com/MetaMask/core/pull/6465))
->>>>>>> a8e82baf
 
 ## [74.3.2]
 
