# Changelog

All notable changes to this project will be documented in this file.

The format is based on [Keep a Changelog](https://keepachangelog.com/en/1.0.0/),
and this project adheres to [Semantic Versioning](https://semver.org/spec/v2.0.0.html).

## [Unreleased]

<<<<<<< HEAD
## [74.0.0]

### Changed

- **BREAKING:** Bump peer dependency `@metamask/accounts-controller` from `^32.0.0` to `^33.0.0` ([#6345](https://github.com/MetaMask/core/pull/6345))
- **BREAKING:** Bump peer dependency `@metamask/keyring-controller` from `^22.0.0` to `^23.0.0` ([#6345](https://github.com/MetaMask/core/pull/6345))
- **BREAKING:** Bump peer dependency `@metamask/preferences-controller` from `^18.0.0` to `^19.0.0` ([#6345](https://github.com/MetaMask/core/pull/6345))
- **BREAKING:** Bump peer dependency `@metamask/transaction-controller` from `^59.0.0` to `^60.0.0` ([#6345](https://github.com/MetaMask/core/pull/6345))
=======
### Added

- Added a token selector that returns list of tokens and balances for evm and multichain assets based on the selected account group ([#6226](https://github.com/MetaMask/core/pull/6226))
>>>>>>> 5295de7e

## [73.3.0]

### Changed

- Bump accounts related packages ([#6309](https://github.com/MetaMask/core/pull/6309))
  - Bump `@metamask/keyring-api` from `^20.0.0` to `^20.1.0`
  - Bump `@metamask/keyring-internal-api` from `^8.0.0` to `^8.1.0`

### Fixed

- Fix precision loss in AccountsApiBalanceFetcher causing incorrect token balance conversion ([#6330](https://github.com/MetaMask/core/pull/6330))
  - Replaced floating-point arithmetic with string-based precision conversion to avoid JavaScript precision limitations

## [73.2.0]

### Added

- Implement balance change calculator and network filtering ([#6285](https://github.com/MetaMask/core/pull/6285))
  - Add core balance change calculators with period support (1d/7d/30d), network filtering, and group-level computation
- Add new utility functions for efficient balance fetching using Multicall3 ([#6212](https://github.com/MetaMask/core/pull/6212))
  - Added `aggregate3` function for direct access to Multicall3's aggregate3 method with individual failure handling
  - Added `getTokenBalancesForMultipleAddresses` function to efficiently batch ERC20 and native token balance queries for multiple addresses
  - Supports up to 300 calls per batch with automatic fallback to individual calls on unsupported chains
  - Returns organized balance data as nested maps for easy consumption by client applications

### Changed

- **BREAKING**: Improved `TokenBalancesController` performance with two-tier balance fetching strategy ([#6232](https://github.com/MetaMask/core/pull/6232))
  - Implements Accounts API as primary fetching method for supported networks (faster, more efficient)
  - Falls back to RPC calls using Multicall3's `aggregate3` for unsupported networks or API failures
  - Significantly reduces RPC calls from N individual requests to batched calls of up to 300 operations
  - Provides comprehensive network coverage with graceful degradation when services are unavailable
- Bump `@metamask/base-controller` from `^8.0.1` to `^8.1.0` ([#6284](https://github.com/MetaMask/core/pull/6284))
- Bump `@metamask/controller-utils` from `^11.11.0` to `^11.12.0` ([#6303](https://github.com/MetaMask/core/pull/6303))
- Bump `@metamask/transaction-controller` from `^59.1.0` to `^59.2.0` ([#6291](https://github.com/MetaMask/core/pull/6291))
- Bump `@metamask/account-tree-controller` from `^0.7.0` to `^0.8.0` ([#6273](https://github.com/MetaMask/core/pull/6273))
- Bump `@metamask/accounts-controller` from `^32.0.1` to `^32.0.2` ([#6273](https://github.com/MetaMask/core/pull/6273))
- Bump `@metamask/keyring-controller` from `^22.1.0` to `^22.1.1` ([#6273](https://github.com/MetaMask/core/pull/6273))
- Bump `@metamask/multichain-account-service` from `^0.3.0` to `^0.4.0` ([#6273](https://github.com/MetaMask/core/pull/6273))

## [73.1.0]

### Added

- Comprehensive balance selectors for multichain account groups and wallets ([#6235](https://github.com/MetaMask/core/pull/6235))

### Changed

- Bump `@metamask/keyring-api` from `^19.0.0` to `^20.0.0` ([#6248](https://github.com/MetaMask/core/pull/6248))

### Fixed

- Correct the polling rate for the DeFiPositionsController from 1 minute to 10 minutes. ([#6242](https://github.com/MetaMask/core/pull/6242))
- Fix `AccountTrackerController` to force block number update to avoid stale cached native balances ([#6250](https://github.com/MetaMask/core/pull/6250))

## [73.0.2]

### Fixed

- Use a narrow selector when listening to `CurrencyRateController:stateChange` ([#6217](https://github.com/MetaMask/core/pull/6217))
- Fixed an issue where attempting to fetch asset conversions for accounts without assets would crash the snap ([#6207](https://github.com/MetaMask/core/pull/6207))

## [73.0.1]

### Changed

- Improved `AccountTrackerController` RPC performance by batching addresses using a multicall contract ([#6099](https://github.com/MetaMask/core/pull/6099))
  - Fallbacks to single address RPC calls on chains that do not have a multicall contract.
- Improved `AssetsContractController` RPC performance by batching addresses using a multicall contract ([#6099](https://github.com/MetaMask/core/pull/6099))
  - Fallbacks to single address RPC calls on chains that do not have a multicall contract.

### Fixed

- Fix `TokenBalancesController` to force block number update to avoid stale cached balances ([#6197](https://github.com/MetaMask/core/pull/6197))

## [73.0.0]

### Changed

- **BREAKING:** Bump peer dependency `@metamask/accounts-controller` to `^32.0.0` ([#6171](https://github.com/MetaMask/core/pull/6171))
- **BREAKING:** Bump peer dependency `@metamask/transaction-controller` to `^59.0.0` ([#6171](https://github.com/MetaMask/core/pull/6171))
- Improved `TokenDetectionController` token handling flow ([#6012](https://github.com/MetaMask/core/pull/6012))
  - Detected tokens are now implicitly added directly to `allTokens` instead of being added to `allDetectedTokens` first
  - This simplifies the token import flow and improves performance by eliminating the manual UI import step
  - Enhanced `TokenDetectionController` to use direct RPC calls when basic functionality is disabled ([#6012](https://github.com/MetaMask/core/pull/6012))
  - Token detection now falls back to direct RPC calls instead of API-based detection when basic functionality is turned off
- Bump `@metamask/keyring-api` from `^18.0.0` to `^19.0.0` ([#6146](https://github.com/MetaMask/core/pull/6146))

### Fixed

- Fix `TokenDetectionController` to respect the detection toggle setting ([#6012](https://github.com/MetaMask/core/pull/6012))
  - Token detection will no longer run when the detection toggle is disabled, even during user refresh operations
- Improved `CurrencyRateController` behavior when basic functionality is disabled ([#6012](https://github.com/MetaMask/core/pull/6012))
  - Disabled requests to CryptoCompare when basic functionality is turned off to avoid unnecessary API calls
- Improve error handling in `MultichainAssetsRatesController` for Snap request failures ([#6104](https://github.com/MetaMask/core/pull/6104))
  - Enhanced `#handleSnapRequest` method with detailed error logging and graceful failure recovery
  - Added null safety checks to prevent crashes when Snap requests return null
  - Controller now continues operation when individual Snap requests fail instead of crashing
  - Added comprehensive unit tests covering various error scenarios including JSON-RPC errors and network failures

## [72.0.0]

### Changed

- Update `NftController` to use properly exported `PhishingControllerBulkScanUrlsAction` type from `@metamask/phishing-controller` ([#6105](https://github.com/MetaMask/core/pull/6105))
- Bump dev dependency `@metamask/phishing-controller` to `^13.1.0` ([#6120](https://github.com/MetaMask/core/pull/6120))

## [71.0.0]

### Changed

- **BREAKING:** Bump peer dependency `@metamask/phishing-controller` to `^13.0.0` ([#6098](https://github.com/MetaMask/core/pull/6098))

## [70.0.1]

### Changed

- Bump `@metamask/controller-utils` from `^11.10.0` to `^11.11.0` ([#6069](https://github.com/MetaMask/core/pull/6069))
  - This upgrade includes performance improvements to checksum hex address normalization
- Bump `@metamask/utils` from `^11.2.0` to `^11.4.2` ([#6054](https://github.com/MetaMask/core/pull/6054))

## [70.0.0]

### Changed

- **BREAKING:** Bump peer dependency `@metamask/snaps-controllers` from `^12.0.0` to `^14.0.0` ([#6035](https://github.com/MetaMask/core/pull/6035))
- Update `MultichainAssetsRatesController` to use the new `onAssetsMarketData` handler in addition of `onAssetsConversion` to get marketData ([#6035](https://github.com/MetaMask/core/pull/6035))
  - This change improves the handler interface for fetching asset market data from Snaps
- Bump `@metamask/snaps-sdk` from `^7.1.0` to `^9.0.0` ([#6035](https://github.com/MetaMask/core/pull/6035))
- Bump `@metamask/snaps-utils` from `^9.4.0` to `^11.0.0` ([#6035](https://github.com/MetaMask/core/pull/6035))

## [69.0.0]

### Changed

- **BREAKING:** Bump peer dependency `@metamask/accounts-controller` to `^31.0.0` ([#5999](https://github.com/MetaMask/core/pull/5999))
- **BREAKING:** Bump peer dependency `@metamask/network-controller` to `^24.0.0` ([#5999](https://github.com/MetaMask/core/pull/5999))
- **BREAKING:** Bump peer dependency `@metamask/transaction-controller` to `^58.0.0` ([#5999](https://github.com/MetaMask/core/pull/5999))
- Bump `@metamask/polling-controller` to `^14.0.0` ([#5999](https://github.com/MetaMask/core/pull/5999))

## [68.2.0]

### Added

- Added `getErc20Balances` function within `TokenBalancesController` to support fetching ERC-20 token balances for a given address and token list ([#5925](https://github.com/MetaMask/core/pull/5925))
  - This modular service simplifies balance retrieval logic and can be reused across different parts of the controller

### Changed

- Bump `@metamask/transaction-controller` to `^57.3.0` ([#5954](https://github.com/MetaMask/core/pull/5954))

### Fixed

- Prevented `AccountTrackerController` from updating state with empty or unchanged account balance data during refresh ([#5942](https://github.com/MetaMask/core/pull/5942))
  - Added guards to skip state updates when fetched balances are empty or identical to existing state
  - Reduces unnecessary `stateChange` emissions and preserves previously-cached balances under network failure scenarios
- Prevented `TokenBalancesController` from updating account balance to 0 while multicall contract failed ([#5975](https://github.com/MetaMask/core/pull/5975))

## [68.1.0]

### Added

- Added Base Network for networks to track in `TokenDetectionController` ([#5902](https://github.com/MetaMask/core/pull/5902))
  - Network changes were added in `@metamask/controller-utils`
- Added Metamask pooled staking token for Ethereum Hoodi testnet ([#5855](https://github.com/MetaMask/core/pull/5855))

### Changed

- Bump `@metamask/controller-utils` to `^11.10.0` ([#5935](https://github.com/MetaMask/core/pull/5935))

## [68.0.0]

### Changed

- **BREAKING:** Update `NftController` and `NftDetectionController` to eliminate the dependency on the current chain ([#5622](https://github.com/MetaMask/core/pull/5622))
  - All functions that previously accepted networkClientId as an optional parameter now require it as a mandatory parameter.
- **BREAKING:** Add `NetworkController:findNetworkClientIdByChainId` to allowed actions in `NftController` ([#5622](https://github.com/MetaMask/core/pull/5622))
- **BREAKING:** Add `NetworkController:findNetworkClientIdByChainId` to allowed actions in `NftDetectionController` ([#5622](https://github.com/MetaMask/core/pull/5622))

## [67.0.0]

### Changed

- **BREAKING:** Bump `@metamask/accounts-controller` peer dependency to `^30.0.0` ([#5888](https://github.com/MetaMask/core/pull/5888))
- **BREAKING:** Bump `@metamask/transaction-controller` peer dependency to `^57.0.0` ([#5888](https://github.com/MetaMask/core/pull/5888))
- **BREAKING:** Bump `@metamask/providers` peer dependency from `^21.0.0` to `^22.0.0` ([#5871](https://github.com/MetaMask/core/pull/5871))
- **BREAKING:** Bump `@metamask/snaps-controllers` peer dependency from `^11.0.0` to `^12.0.0` ([#5871](https://github.com/MetaMask/core/pull/5871))
- Remove `sei` from constants `SUPPORTED_CURRENCIES` ([#5883](https://github.com/MetaMask/core/pull/5883))

## [66.0.0]

### Added

- Add optional parameter to track DeFi metrics when positions are being fetched ([#5868](https://github.com/MetaMask/core/pull/5868))
- Add phishing protection for NFT metadata URLs in `NftController` ([#5598](https://github.com/MetaMask/core/pull/5598))
  - NFT metadata URLs are now scanned for malicious content using the `PhishingController`
  - Malicious URLs in NFT metadata fields (image, externalLink, etc.) are automatically sanitized

### Changed

- **BREAKING:** Add peer dependency on `@metamask/phishing-controller` ^12.5.0 ([#5598](https://github.com/MetaMask/core/pull/5598))

## [65.0.0]

### Added

- **BREAKING:** Add event listener for `TransactionController:transactionConfirmed` on `TokenDetectionController` to trigger token detection ([#5859](https://github.com/MetaMask/core/pull/5859))

### Changed

- **BREAKING:** Add event listener for `KeyringController:accountRemoved` instead of `AccountsController:accountRemoved` in `TokenBalancesController` and `TokensController` ([#5859](https://github.com/MetaMask/core/pull/5859))

## [64.0.0]

### Added

- **BREAKING:** Add event listener for `AccountsController:accountRemoved` on `TokenBalancesController` to remove token balances for the removed account ([#5726](https://github.com/MetaMask/core/pull/5726))

- **BREAKING:** Add event listener for `AccountsController:accountRemoved` on `TokensController` to remove tokens for the removed account ([#5726](https://github.com/MetaMask/core/pull/5726))

- **BREAKING:** Add `listAccounts` action to `TokensController` ([#5726](https://github.com/MetaMask/core/pull/5726))

- **BREAKING:** Add `listAccounts` action to `TokenBalancesController` ([#5726](https://github.com/MetaMask/core/pull/5726))

### Changed

- TokenBalancesController will now check if balances has changed before updating the state ([#5726](https://github.com/MetaMask/core/pull/5726))

## [63.1.0]

### Changed

- Added optional `account` parameter to `fetchHistoricalPricesForAsset` method in `MultichainAssetsRatesController` ([#5833](https://github.com/MetaMask/core/pull/5833))
- Updated `TokenListController` `fetchTokenList` method to bail if cache is valid ([#5804](https://github.com/MetaMask/core/pull/5804))
  - also cleaned up internal state update logic
- Bump `@metamask/controller-utils` to `^11.9.0` ([#5812](https://github.com/MetaMask/core/pull/5812))

## [63.0.0]

### Changed

- **BREAKING:** bump `@metamask/keyring-controller` peer dependency to `^22.0.0` ([#5802](https://github.com/MetaMask/core/pull/5802))
- **BREAKING:** bump `@metamask/accounts-controller` peer dependency to `^29.0.0` ([#5802](https://github.com/MetaMask/core/pull/5802))
- **BREAKING:** bump `@metamask/preferences-controller` peer dependency to `^18.0.0` ([#5802](https://github.com/MetaMask/core/pull/5802))
- **BREAKING:** bump `@metamask/transaction-controller` peer dependency to `^56.0.0` ([#5802](https://github.com/MetaMask/core/pull/5802))

## [62.0.0]

### Added

- Add event `MultichainAssetsController:accountAssetListUpdated` in MultichainAssetsController to notify when new assets are detected for an account ([#5761](https://github.com/MetaMask/core/pull/5761))

### Changed

- **BREAKING:** Removed subscription to `MultichainAssetsController:stateChange` in `MultichainAssetsRatesController` and add subscription to `MultichainAssetsController:accountAssetListUpdated` ([#5761](https://github.com/MetaMask/core/pull/5761))
- **BREAKING:** Removed subscription to `MultichainAssetsController:stateChange` in `MultichainBalancesController` and add subscription to `MultichainAssetsController:accountAssetListUpdated` ([#5761](https://github.com/MetaMask/core/pull/5761))

## [61.1.0]

### Changed

- Bump `@metamask/controller-utils` to `^11.8.0` ([#5765](https://github.com/MetaMask/core/pull/5765))
- Update `DEFI_POSITIONS_API_URL` to use the production endpoint ([#5769](https://github.com/MetaMask/core/pull/5769))

## [61.0.0]

### Changed

- **BREAKING:** Bump `@metamask/accounts-controller` peer dependency to `^28.0.0` ([#5763](https://github.com/MetaMask/core/pull/5763))
- **BREAKING:** Bump `@metamask/transaction-controller` peer dependency to `^55.0.0` ([#5763](https://github.com/MetaMask/core/pull/5763))
- Bump `@metamask/base-controller` from `^8.0.0` to `^8.0.1` ([#5722](https://github.com/MetaMask/core/pull/5722))

## [60.0.0]

### Added

- Add support for 'Sonic Mainnet' chainId in the list of SUPPORTED_CHAIN_IDS. ([#5711](https://github.com/MetaMask/core/pull/5711))

### Changed

- Refactor `TokensController` to remove reliance on a single selected network ([#5659](https://github.com/MetaMask/core/pull/5659))
  - `TokensController` methods now require `networkClientId` as an explicit parameter.
  - Token management logic is fully parameterized by `chainId`, allowing multi-chain token handling and improving reliability across network changes.
  - Internal state updates and token metadata fetching are scoped to the corresponding `chainId`

### Removed

- **BREAKING:** Remove deprecated `chainId` instance property from `TokensController` ([#5659](https://github.com/MetaMask/core/pull/5659))
  - All chain context is now derived from `networkClientId` at the method level.

## [59.0.0]

### Added

- Add `SEI` network support ([#5610](https://github.com/MetaMask/core/pull/5610))
  - Add token detection support
  - Add NFT detection support

### Changed

- Refactor `TokenRatesController` to support processing multiple chains simultaneously ([#5645](https://github.com/MetaMask/core/pull/5645))
  - The controller now supports an array of chain IDs rather than a single value, simplifying the polling process by allowing iteration over all chains in a single loop
- Refactor `AccountTrackerController` to support processing multiple chains simultaneously ([#5680](https://github.com/MetaMask/core/pull/5680))
  - The controller now accepts an array of chain IDs instead of a single value, streamlining the polling process by iterating over all chains in one loop

### Removed

- **BREAKING:** Eliminate legacy network dependency handling in `TokenRatesController` ([#5645](https://github.com/MetaMask/core/pull/5645))
  - We're no longer relying on the currently selected network.
- **BREAKING:** Eliminate legacy network dependency handling in `AccountTrackerController` ([#5680](https://github.com/MetaMask/core/pull/5680))
  - We're no longer relying on the currently selected network.

## [58.0.0]

### Added

- Added `includeMarketData` to the params of the `OnAssetsConversion` handler ([#5639](https://github.com/MetaMask/core/pull/5639))
- Added `fetchHistoricalPricesForAsset` method to `MultichainAssetsRatesController` ([#5639](https://github.com/MetaMask/core/pull/5639))
- Added `getSelectedMultichainAccount` action to `multichainAssetsRatesController` ([#5639](https://github.com/MetaMask/core/pull/5639))
- Added new state field `historicalPrices` to `MultichainAssetsRatesController` ([#5639](https://github.com/MetaMask/core/pull/5639))

### Changed

- **BREAKING:** Bump `@metamask/snaps-controllers` peer dependency from ^9.19.0 to ^11.0.0 ([#5639](https://github.com/MetaMask/core/pull/5639))
- **BREAKING:** Bump `@metamask/providers` peer dependency from ^18.1.0 to ^21.0.0 ([#5639](https://github.com/MetaMask/core/pull/5639))
- Bump `@metamask/snaps-utils` from ^8.10.0 to ^9.2.0 ([#5639](https://github.com/MetaMask/core/pull/5639))

## [57.0.0]

### Added

- Add a new `DeFiPositionsController` that maintains an updated list of DeFi positions for EVM accounts ([#5400](https://github.com/MetaMask/core/pull/5400))
  - Export `DeFiPositionsController`
  - Export the following types
    - `DeFiPositionsControllerState`
    - `DeFiPositionsControllerActions`
    - `DeFiPositionsControllerEvents`
    - `DeFiPositionsControllerGetStateAction`
    - `DeFiPositionsControllerStateChangeEvent`
    - `DeFiPositionsControllerMessenger`
    - `GroupedDeFiPositions`

### Changed

- **BREAKING** Add `@metamask/transaction-controller` as a peer dependency at `^54.0.0` ([#5400](https://github.com/MetaMask/core/pull/5400))

## [56.0.0]

### Changed

- Update `TokensController`, `TokenListController`, and `AccountTrackerController` to use per-chain state variants ([#5310](https://github.com/MetaMask/core/pull/5310))
- Bump `@metamask/keyring-api` to `^17.4.0` ([#5565](https://github.com/MetaMask/core/pull/5565))
- Bump `@metamask/controller-utils` to `^11.7.0` ([#5583](https://github.com/MetaMask/core/pull/5583))
  - Via this upgrade, `updateExchangeRates` now supports the MegaETH testnet

### Removed

- **BREAKING:** Remove deprecated state fields scoped to the current chain ([#5310](https://github.com/MetaMask/core/pull/5310))
  - This change removes the following state fields from the following controllers:
    - `TokensControllerState`
      - `detectedTokens` (replaced by `allDetectedTokens`)
      - `ignoredTokens` (replaced by `allIgnoredTokens`)
      - `tokens` (replaced by `allTokens`)
    - `TokenListControllerState`
      - `tokenList` (replaced by `tokensChainsCache`)
    - `AccountTrackerControllerState`
      - `accounts` (replaced by `accountsByChainId`)
  - This will require a migration in the clients to remove them from state in order to prevent unnecessary Sentry errors when updating controller state.

### Fixed

- Update token rate request key to handle when new tokens are detected inside the `TokenRatesController` ([#5531](https://github.com/MetaMask/core/pull/5311)))
- Update `CurrencyRateController` to prevent undefined or empty currencies from being queried ([#5458](https://github.com/MetaMask/core/pull/5458)))

## [55.0.1]

### Added

- Add an optional chainId argument to `addNftContract` function in NftController ([#5508](https://github.com/MetaMask/core/pull/5508))

## [55.0.0]

### Changed

- **BREAKING:** Bump peer dependency `@metamask/accounts-controller` to `^27.0.0` ([#5507](https://github.com/MetaMask/core/pull/5507))
- **BREAKING:** Bump peer dependency `@metamask/network-controller` to `^23.0.0` ([#5507](https://github.com/MetaMask/core/pull/5507))
- Bump `@metamask/polling-controller` to `^13.0.0` ([#5507](https://github.com/MetaMask/core/pull/5507))

## [54.0.0]

### Changed

- **BREAKING**: The `detectNfts` method in the `NftDetectionController` now accepts chain IDs directly instead of networkClientId, enabling NFT detection across multiple chains simultaneously ([#5448](https://github.com/MetaMask/core/pull/5448))

### Fixed

- Fixed token address conversion in the `TokenRatesController` to correctly preserve the checksum address format without unnecessary hex conversion ([#5490](https://github.com/MetaMask/core/pull/5490))

## [53.1.1]

### Fixed

- Check if `KeyringController` is unlocked before processing account events in `MultichainBalancesController` ([#5473](https://github.com/MetaMask/core/pull/5473))
  - This is needed since some Snaps might decrypt their state which needs the `KeyringController` to be unlocked.
- Fix runtime error in NFT detection when metadata is `null` ([#5455](https://github.com/MetaMask/core/pull/5455))

## [53.1.0]

### Added

- Add token display data controller for search & discovery ([#5307](https://github.com/MetaMask/core/pull/5307))

## [53.0.0]

### Added

- Add `getAssetMetadata` action to `MultichainAssetsController` ([#5430](https://github.com/MetaMask/core/pull/5430))

### Changed

- **BREAKING:** Bump `@metamask/keyring-controller` peer dependency to `^21.0.0` ([#5439](https://github.com/MetaMask/core/pull/5439))
- **BREAKING:** Bump `@metamask/accounts-controller` peer dependency to `^26.0.0` ([#5439](https://github.com/MetaMask/core/pull/5439))
- **BREAKING:** Bump `@metamask/keyring-internal-api` from `^5.0.0` to `^6.0.0` ([#5347](https://github.com/MetaMask/core/pull/5347))
- **BREAKING:** Bump `@ethereumjs/util` from `^8.1.0` to `^9.1.0` ([#5347](https://github.com/MetaMask/core/pull/5347))

## [52.0.0]

### Changed

- **BREAKING:** Bump `@metamask/keyring-controller` peer dependency to `^20.0.0` ([#5426](https://github.com/MetaMask/core/pull/5426))
- **BREAKING:** Bump `@metamask/accounts-controller` peer dependency to `^25.0.0` ([#5426](https://github.com/MetaMask/core/pull/5426))
- **BREAKING:** Bump `@metamask/preferences-controller` peer dependency to `^16.0.0` ([#5426](https://github.com/MetaMask/core/pull/5426))
- Bump `@metamask/keyring-internal-api` from `^4.0.3` to `^5.0.0` ([#5405](https://github.com/MetaMask/core/pull/5405))

### Fixed

- Fixed conversion rates for MANTLE ([#5402](https://github.com/MetaMask/core/pull/5402))

## [51.0.2]

### Fixed

- `MultichainAssetsRatesController` now skips unnecessary Snap calls when the assets list is empty ([#5370](https://github.com/MetaMask/core/pull/5370))

## [51.0.1]

### Changed

- Bump `@metamask/keyring-api"` from `^17.0.0` to `^17.2.0` ([#5366](https://github.com/MetaMask/core/pull/5366))

## [51.0.0]

### Changed

- **BREAKING:** Rename `MultiChainAssetsRatesController` to `MultichainAssetsRatesController` ([#5354](https://github.com/MetaMask/core/pull/5354))
- Bump `@metamask/utils` from `^11.1.0` to `^11.2.0` ([#5301](https://github.com/MetaMask/core/pull/5301))

### Fixed

- Resolved an issue where rate polling would only begin after the default 3-minute interval by manually triggering a rate update upon initialization, ensuring an immediate refresh for a better user experience ([#5364](https://github.com/MetaMask/core/pull/5364))

## [50.0.0]

### Changed

- **BREAKING:** Bump `@metamask/accounts-controller` peer dependency from `^23.0.1` to `^24.0.0` ([#5318](https://github.com/MetaMask/core/pull/5318))
- Removed legacy poll function to prevent redundant polling ([#5321](https://github.com/MetaMask/core/pull/5321))

### Fixed

- Ensure that the polling is not triggered on the constructor with the initialisation of the controller ([#5321](https://github.com/MetaMask/core/pull/5321))

## [49.0.0]

### Added

- Add new `MultiChainTokensRatesController` ([#5175](https://github.com/MetaMask/core/pull/5175))
  - A controller that manages multi‑chain token conversion rates within MetaMask. Its primary goal is to periodically poll for updated conversion rates of tokens associated with non‑EVM accounts (those using Snap metadata), ensuring that the conversion data remains up‑to‑date across supported chains.
- Add `updateBalance` to MultichainBalancesController ([#5295](https://github.com/MetaMask/core/pull/5295))

### Changed

- **BREAKING:** MultichainBalancesController messenger must now allow `MultichainAssetsController:getState` action and `MultichainAssetsController:stateChange` event ([#5295](https://github.com/MetaMask/core/pull/5295))
- Update `MultichainBalancesController` to get the full list of assets from `MultichainAssetsController` state instead of only requesting the native token ([#5295](https://github.com/MetaMask/core/pull/5295))
- Bump `@metamask/base-controller` from `^7.1.1` to `^8.0.0` ([#5305](https://github.com/MetaMask/core/pull/5305))
- Bump `@metamask/polling-controller` from `^12.0.2` to `^12.0.3` ([#5305](https://github.com/MetaMask/core/pull/5305))

### Removed

- **BREAKING:** `NETWORK_ASSETS_MAP`, `MultichainNetworks`, and `MultichainNativeAssets` are no longer exported ([#5295](https://github.com/MetaMask/core/pull/5295))

## [48.0.0]

### Added

- Add `MultichainAssetsController` for non-EVM assets ([#5138](https://github.com/MetaMask/core/pull/5138))

### Changed

- **BREAKING:** Bump `@metamask/accounts-controller` peer dependency from `^22.0.0` to `^23.0.0` ([#5292](https://github.com/MetaMask/core/pull/5292))
- Bump `@metamask/keyring-api"` from `^16.1.0` to `^17.0.0` ([#5280](https://github.com/MetaMask/core/pull/5280))
- Bump `@metamask/snaps-utils` from `^8.9.0` to `^8.10.0` ([#5265](https://github.com/MetaMask/core/pull/5265))
- Bump `@metamask/utils` from `^11.0.1` to `^11.1.0` ([#5223](https://github.com/MetaMask/core/pull/5223))
- Removed polling mechanism in the `MultichainBalancesController` and now relies on the new `AccountsController:accountBalancesUpdated` event ([#5221](https://github.com/MetaMask/core/pull/5221))

### Fixed

- The tokens state is now updated only when the `tokenChainId` matches the currently selected chain ID. ([#5257](https://github.com/MetaMask/core/pull/5257))

## [47.0.0]

### Added

- Add `onBreak` and `onDegraded` methods to `CodefiTokenPricesServiceV2` ([#5109](https://github.com/MetaMask/core/pull/5109))
  - These serve the same purpose as the `onBreak` and `onDegraded` constructor options, but align more closely with the Cockatiel policy API.

### Changed

- **BREAKING:** Bump `@metamask/accounts-controller` peer dependency from `^21.0.0` to `^22.0.0` ([#5218](https://github.com/MetaMask/core/pull/5218))
- Deprecate `ClientConfigApiService` constructor options `onBreak` and `onDegraded` in favor of methods ([#5109](https://github.com/MetaMask/core/pull/5109))
- Add `@metamask/controller-utils@^11.4.5` as a dependency ([#5109](https://github.com/MetaMask/core/pull/5109))
  - `cockatiel` should still be in the dependency tree because it's now a dependency of `@metamask/controller-utils`
- Re-introduce `@metamask/keyring-api` as a runtime dependency ([#5206](https://github.com/MetaMask/core/pull/5206))
  - This was required since the introduction of the `MultichainBalancesController`.
- Bump `@metamask/keyring-api` from `^14.0.0` to `^16.1.0` ([#5190](https://github.com/MetaMask/core/pull/5190)), ([#5208](https://github.com/MetaMask/core/pull/5208))
- Bump `@metamask/keyring-internal-api` from `^2.0.1` to `^4.0.1` ([#5190](https://github.com/MetaMask/core/pull/5190)), ([#5208](https://github.com/MetaMask/core/pull/5208))
- Bump `@metamask/keyring-snap-client` from `^3.0.0` to `^3.0.3` ([#5190](https://github.com/MetaMask/core/pull/5190)), ([#5208](https://github.com/MetaMask/core/pull/5208))

## [46.0.1]

### Changed

- Bump `@metamask/keyring-api` from `^13.0.0` to `^14.0.0` ([#5177](https://github.com/MetaMask/core/pull/5177))
- Bump `@metamask/keyring-internal-api` from `^2.0.0` to `^2.0.1` ([#5177](https://github.com/MetaMask/core/pull/5177))
- Bump `@metamask/keyring-snap-client` from `^2.0.0` to `^3.0.0` ([#5177](https://github.com/MetaMask/core/pull/5177))

### Fixed

- Fix type issue in `ERC721Standard.getDetails` ([#4985](https://github.com/MetaMask/core/pull/4985))
  - The image variable now returns a string instead of a promise when the token image uses the 'ipfs://' protocol.
- Relax NFTs metadata RPC calls ([#5134](https://github.com/MetaMask/core/pull/5134))
  - We now check the number of NFTs to update against a threshold value (500) to avoid sending an excessive amount of RPC calls to fetch NFTs metadata.

## [46.0.0]

### Added

- Add new `MultichainBalancesController` ([#4965](https://github.com/MetaMask/core/pull/4965))
  - This controller has been migrated from the MetaMask extension codebase.
- Added utility function `getKeyByValue` ([#5099](https://github.com/MetaMask/core/pull/5099))

### Changed

- **BREAKING:** Bump `@metamask/accounts-controller` peer dependency from `^20.0.0` to `^21.0.0` ([#5140](https://github.com/MetaMask/core/pull/5140))
- Bump `@metamask/base-controller` from `^7.0.0` to `^7.1.1` ([#5079](https://github.com/MetaMask/core/pull/5079)), ([#5135](https://github.com/MetaMask/core/pull/5135))
- Bump `@metamask/keyring-api` from `^12.0.0` to `^13.0.0` ([#5066](https://github.com/MetaMask/core/pull/5066))
- Bump `@metamask/utils` to `^11.0.1` ([#5080](https://github.com/MetaMask/core/pull/5080))
- Bump `@metamask/rpc-errors` to `^7.0.2` ([#5080](https://github.com/MetaMask/core/pull/5080))

### Fixed

- Fix Mantle price when calling `fetchMultiExchangeRate` ([#5099](https://github.com/MetaMask/core/pull/5099))
- Fix multicall revert in `TokenBalancesController` ([#5083](https://github.com/MetaMask/core/pull/5083))
  - `TokenBalancesController` was fixed to fetch erc20 token balances even if there's an invalid token in state whose address does not point to a smart contract.
- Fix state changes for `ignoreTokens` for non-selected networks ([#5014](https://github.com/MetaMask/core/pull/5014))

## [45.1.2]

### Changed

- Remove use of `@metamask/keyring-api` ([#4695](https://github.com/MetaMask/core/pull/4695))
  - `@metamask/providers` and `webextension-polyfill` peer dependencies are no longer required.
- Use new `@metamask/keyring-internal-api@^1.0.0` ([#4695](https://github.com/MetaMask/core/pull/4695))
  - This package has been split out from the Keyring API. Its types are compatible with the `@metamask/keyring-api` package used previously.

## [45.1.1]

### Changed

- Bump `@metamask/controller-utils` from `^11.3.0` to `^11.4.4` ([#5012](https://github.com/MetaMask/core/pull/5012))
- Bump `@metamask/polling-controller` from `^12.0.1` to `^12.0.2` ([#5012](https://github.com/MetaMask/core/pull/5012))

### Fixed

- Make implicit peer dependencies explicit ([#4974](https://github.com/MetaMask/core/pull/4974))
  - Add the following packages as peer dependencies of this package to satisfy peer dependency requirements from other dependencies:
    - `@metamask/providers` `^18.1.0` (required by `@metamask/keyring-api`)
    - `webextension-polyfill` `^0.10.0 || ^0.11.0 || ^0.12.0` (required by `@metamask/providers`)
  - These dependencies really should be present in projects that consume this package (e.g. MetaMask clients), and this change ensures that they now are.
  - Furthermore, we are assuming that clients already use these dependencies, since otherwise it would be impossible to consume this package in its entirety or even create a working build. Hence, the addition of these peer dependencies is really a formality and should not be breaking.
- Fix `TokensController.ignoreTokens` so that if a network is provided, `allIgnoredTokens`, `allTokens`, and `allDetectedTokens` for that network no longer get corrupted with tokens from the globally selected network ([#4967](https://github.com/MetaMask/core/pull/4967))
- Correct ESM-compatible build so that imports of the following packages that re-export other modules via `export *` are no longer corrupted: ([#5011](https://github.com/MetaMask/core/pull/5011))
  - `@metamask/abi-utils`
  - `@metamask/contract-metadata`
  - `@metamask/eth-query`
  - `@ethereumjs/util`
  - `bn.js`
  - `cockatiel`
  - `lodash`
  - `single-call-balance-checker-abi`

## [45.1.0]

### Added

- `chainIdToNativeTokenAddress` to record chains with unique (non-zero) addresses ([#4952](https://github.com/MetaMask/core/pull/4952))
- `getNativeTokenAddress()` exported function to return the correct native token address for native assets ([#4952](https://github.com/MetaMask/core/pull/4952))
- add support for all added networks when switching account for Token Detection ([#4957](https://github.com/MetaMask/core/pull/4957))

### Changed

- Update price API calls to use the native token by chain instead of relying on the zero address. ([#4952](https://github.com/MetaMask/core/pull/4952))
- Update `TokenRatesController` market data mapping to use `getNativeTokenAddress` instead of the zero address for native tokens. ([#4952](https://github.com/MetaMask/core/pull/4952))

## [45.0.0]

### Changed

- **BREAKING:** Bump `@metamask/keyring-controller` peer dependency from `^18.0.0` to `^19.0.0` ([#4195](https://github.com/MetaMask/core/pull/4956))
- **BREAKING:** Bump `@metamask/accounts-controller` peer dependency from `^19.0.0` to `^20.0.0` ([#4195](https://github.com/MetaMask/core/pull/4956))
- **BREAKING:** Bump `@metamask/preferences-controller` peer dependency from `^14.0.0` to `^15.0.0` ([#4195](https://github.com/MetaMask/core/pull/4956))

## [44.1.0]

### Changed

- An argument `networkClientId` is added to `TokensController.ignoreTokens`, allowing tokens to be ignored on specific chains. ([#4949](https://github.com/MetaMask/core/pull/4949))

## [44.0.1]

### Changed

- Fixes an issue where the token detection was unnecessarily falling back to an RPC approach, causing redundant detections. ([#4928](https://github.com/MetaMask/core/pull/4928))

- Fixes an issue where `TokensController.addTokens` was not respecting the network client id passed to it. ([#4940](https://github.com/MetaMask/core/pull/4940))

## [44.0.0]

### Changed

- **BREAKING**: The `TokenBalancesController` state is now across all chains and accounts under the field `tokenBalances`, as a mapping from account address -> chain id -> token address -> balance. ([#4782](https://github.com/MetaMask/core/pull/4782))

- **BREAKING**: The `TokenBalancesController` now extends `StaticIntervalPollingController`, and the new polling API `startPolling` must be used to initiate polling (`startPolling`, `stopPollingByPollingToken`). ([#4782](https://github.com/MetaMask/core/pull/4782))

- **BREAKING**: `TokenBalancesController` now requires subscriptions to the `PreferencesController:stateChange` and `NetworkController:stateChange` events. And access to the `NetworkController:getNetworkClientById`, `NetworkController:getState`, `TokensController:getState`, and `PreferencesController:getState` actions. ([#4782](https://github.com/MetaMask/core/pull/4782))

- **BREAKING**: `TokensController` requires a subscription to the `NetworkController:stateChange` event. It now now removes state for chain IDs when their network is removed. ([#4782](https://github.com/MetaMask/core/pull/4782))

- `TokenRatesController` now removes state for chain IDs when their network is removed. ([#4782](https://github.com/MetaMask/core/pull/4782))

## [43.1.1]

### Changed

- Fix a bug in `TokensController.addTokens` where tokens could be added from the wrong chain. ([#4924](https://github.com/MetaMask/core/pull/4924))

## [43.1.0]

### Added

- Add Solana to the polled exchange rates ([#4914](https://github.com/MetaMask/core/pull/4914))

## [43.0.0]

### Added

- `AccountTrackerController` now tracks balances of staked ETH for each account, under the state property `stakedBalance`. ([#4879](https://github.com/MetaMask/core/pull/4879))

### Changed

- **BREAKING**: The polling input for`TokenListController` is now `{chainId: Hex}` instead of `{networkClientId: NetworkClientId}`. ([#4878](https://github.com/MetaMask/core/pull/4878))
- **BREAKING**: The polling input for`TokenDetectionController` is now `{ chainIds: Hex[]; address: string; }` instead of `{ networkClientId: NetworkClientId; address: string; }`. ([#4894](https://github.com/MetaMask/core/pull/4894))
- **BREAKING:** Bump `@metamask/keyring-controller` peer dependency from `^17.0.0` to `^18.0.0` ([#4195](https://github.com/MetaMask/core/pull/4195))
- **BREAKING:** Bump `@metamask/preferences-controller` peer dependency from `^13.2.0` to `^14.0.0` ([#4909](https://github.com/MetaMask/core/pull/4909), [#4915](https://github.com/MetaMask/core/pull/4915))
- **BREAKING:** Bump `@metamask/accounts-controller` peer dependency from `^18.0.0` to `^19.0.0` ([#4915](https://github.com/MetaMask/core/pull/4915))
- Bump `@metamask/controller-utils` from `^11.4.2` to `^11.4.3` ([#4195](https://github.com/MetaMask/core/pull/4195))

## [42.0.0]

### Added

- Add `resetState` method to `NftController`, `TokensController`, `TokenBalancesController` and `TokenRatesController` to reset the controller's state back to their default state ([#4880](https://github.com/MetaMask/core/pull/4880))

### Changed

- **BREAKING**: A `platform` argument must now be passed to the `TokenDetectionController` constructor, indicating whether the platform is extension or mobile. ([#4877](https://github.com/MetaMask/core/pull/4877))
- **BREAKING**: The `TokenRatesController` now accepts `{chainId: Hex}` as its polling input to `startPolling()` instead of `{networkClientId: NetworkClientId}` ([#4887](https://github.com/MetaMask/core/pull/4887))
- When the `TokenRatesController`'s subscription to `TokensController:stateChange` is fired, token prices are now updated across all chain IDs whose tokens changed, instead of just the current chain. ([#4866](https://github.com/MetaMask/core/pull/4866))
- The `TokenDetectionController` now passes a `x-metamask-clientproduct` header when calling the account API. ([#4877](https://github.com/MetaMask/core/pull/4877))

## [41.0.0]

### Changed

- **BREAKING**: The polling input accepted by `CurrencyRateController` is now an object with a `nativeCurrencies` property that is defined as a `string` array type ([#4852](https://github.com/MetaMask/core/pull/4852))
  - The `input` parameters of the controller's `_executePoll`, `_startPolling`, `onPollingComplete` methods now only accept this new polling input type.
  - The `nativeCurrency` property (`string` type) has been removed.
- **BREAKING**: `RatesController` now types the `conversionRate` and `usdConversionRate` in its state as `number` instead of `string`, to match what it was actually storing. ([#4852](https://github.com/MetaMask/core/pull/4852))
- Bump `@metamask/base-controller` from `^7.0.1` to `^7.0.2` ([#4862](https://github.com/MetaMask/core/pull/4862))
- Bump `@metamask/controller-utils` from `^11.4.0` to `^11.4.1` ([#4862](https://github.com/MetaMask/core/pull/4862))
- Bump dev dependency `@metamask/approval-controller` from `^7.1.0` to `^7.1.1` ([#4862](https://github.com/MetaMask/core/pull/4862))

## [40.0.0]

### Changed

- **BREAKING:** The CurrencyRateController polling input is now `{ nativeCurrency: string }` instead of a network client ID ([#4839](https://github.com/MetaMask/core/pull/4839))
- **BREAKING:** Bump `@metamask/network-controller` peer dependency to `^22.0.0` ([#4841](https://github.com/MetaMask/core/pull/4841))
- Bump `@metamask/controller-utils` to `^11.4.0` ([#4834](https://github.com/MetaMask/core/pull/4834))
- Bump `@metamask/rpc-errors` to `^7.0.1` ([#4831](https://github.com/MetaMask/core/pull/4831))
- Bump `@metamask/utils` to `^10.0.0` ([#4831](https://github.com/MetaMask/core/pull/4831))

### Fixed

- Update TokenRatesController to not reset market data just after network switch but before loading new market data ([#4832](https://github.com/MetaMask/core/pull/4832))

## [39.0.0]

### Changed

- **BREAKING:** `AccountTrackerController`, `CurrencyRateController`, `TokenDetectionController`, `TokenListController`, and `TokenRatesController` now use a new polling interface that accepts the generic parameter `PollingInput` ([#4752](https://github.com/MetaMask/core/pull/4752))
- **BREAKING:** The inherited `AbstractPollingController` method `startPollingByNetworkClientId` has been renamed to `startPolling` ([#4752](https://github.com/MetaMask/core/pull/4752))
- **BREAKING:** The inherited `AbstractPollingController` method `onPollingComplete` now returns the entire input object of type `PollingInput`, instead of a network client id ([#4752](https://github.com/MetaMask/core/pull/4752))

## [38.3.0]

### Changed

- The `includeDuplicateSymbolAssets` param is removed from our api call to TokenApi ([#4768](https://github.com/MetaMask/core/pull/4768))

## [38.2.0]

### Changed

- The `TokenRatesController` now fetches token rates for all accounts, instead of just the selected account ([#4759](https://github.com/MetaMask/core/pull/4759))

## [38.1.0]

### Changed

- Parallelization of detected tokens with balance ([#4697](https://github.com/MetaMask/core/pull/4697))
- Bump accounts related packages ([#4713](https://github.com/MetaMask/core/pull/4713)), ([#4728](https://github.com/MetaMask/core/pull/4728))
  - Those packages are now built slightly differently and are part of the [accounts monorepo](https://github.com/MetaMask/accounts).
  - Bump `@metamask/keyring-api` from `^8.1.0` to `^8.1.4`

## [38.0.1]

### Fixed

- Produce and export ESM-compatible TypeScript type declaration files in addition to CommonJS-compatible declaration files ([#4648](https://github.com/MetaMask/core/pull/4648))
  - Previously, this package shipped with only one variant of type declaration
    files, and these files were only CommonJS-compatible, and the `exports`
    field in `package.json` linked to these files. This is an anti-pattern and
    was rightfully flagged by the
    ["Are the Types Wrong?"](https://arethetypeswrong.github.io/) tool as
    ["masquerading as CJS"](https://github.com/arethetypeswrong/arethetypeswrong.github.io/blob/main/docs/problems/FalseCJS.md).
    All of the ATTW checks now pass.
- Remove chunk files ([#4648](https://github.com/MetaMask/core/pull/4648)).
  - Previously, the build tool we used to generate JavaScript files extracted
    common code to "chunk" files. While this was intended to make this package
    more tree-shakeable, it also made debugging more difficult for our
    development teams. These chunk files are no longer present.
- Don't update currency rates on transient errors ([#4662](https://github.com/MetaMask/core/pull/4662))
  - In `CurrencyRateController` if unexpected errors occur during requests to
    crypto compare, the conversion rate in state will remain unchanged instead
    of being set to null.
- Fix fallback conversion rate for token market data ([#4615](https://github.com/MetaMask/core/pull/4615))
  - On networks where the native currency is not ETH, token market data is now
    correctly priced in the native currency.

## [38.0.0]

### Added

- Export `MarketDataDetails` type ([#4622](https://github.com/MetaMask/core/pull/4622))

### Changed

- **BREAKING:** Narrow `TokensController` constructor option `provider` by removing `undefined` from its type signature ([#4567](https://github.com/MetaMask/core/pull/4567))
- **BREAKING:** Bump devDependency and peerDependency `@metamask/network-controller` from `^20.0.0` to `^21.0.0` ([#4618](https://github.com/MetaMask/core/pull/4618), [#4651](https://github.com/MetaMask/core/pull/4651))
- Bump `@metamask/base-controller` from `^6.0.2` to `^7.0.0` ([#4625](https://github.com/MetaMask/core/pull/4625), [#4643](https://github.com/MetaMask/core/pull/4643))
- Bump `@metamask/controller-utils` from `^11.0.2` to `^11.2.0` ([#4639](https://github.com/MetaMask/core/pull/4639), [#4651](https://github.com/MetaMask/core/pull/4651))
- Bump `@metamask/polling-controller` from `^9.0.1` to `^10.0.0` ([#4651](https://github.com/MetaMask/core/pull/4651))
- Bump `@metamask/keyring-api` to version `8.1.0` ([#4594](https://github.com/MetaMask/core/pull/4594))
- Bump `typescript` from `~5.0.4` to `~5.2.2` ([#4576](https://github.com/MetaMask/core/pull/4576), [#4584](https://github.com/MetaMask/core/pull/4584))

### Fixed

- Fix `RatesController` `setCryptocurrencyList` method, which was not using the correct field when updating internal state ([#4572](https://github.com/MetaMask/core/pull/4572))
- Fetch correct price for the $OMNI native currency ([#4570](https://github.com/MetaMask/core/pull/4570))
- Add public `name` property to `AssetsContractController` ([#4564](https://github.com/MetaMask/core/pull/4564))

## [37.0.0]

### Added

- Add elements to the `AssetsContractController` class: ([#4397](https://github.com/MetaMask/core/pull/4397))
  - Add class field `messagingSystem`.
  - Add getters for `ipfsGateway` and `chainId`. As corresponding setters have not been defined, these properties are not externally mutable.
- Add and export the `AssetsContractControllerMessenger` type ([#4397](https://github.com/MetaMask/core/pull/4397))
  - `AssetsContractControllerMessenger` must allow the external actions `NetworkController:getNetworkClientById`, `NetworkController:getNetworkConfigurationByNetworkClientId`, `NetworkController:getSelectedNetworkClient`, `NetworkController:getState`.
  - `AssetsContractControllerMessenger` must allow the external events `PreferencesController:stateChange`, `NetworkController:networkDidChange`.
- Add and export new types: `AssetsContractControllerActions`, `AssetsContractControllerEvents`, `AssetsContractControllerGetERC20StandardAction`, `AssetsContractControllerGetERC721StandardAction`, `AssetsContractControllerGetERC1155StandardAction`, `AssetsContractControllerGetERC20BalanceOfAction`, `AssetsContractControllerGetERC20TokenDecimalsAction`, `AssetsContractControllerGetERC20TokenNameAction`, `AssetsContractControllerGetERC721NftTokenIdAction`, `AssetsContractControllerGetERC721TokenURIAction`, `AssetsContractControllerGetERC721AssetNameAction`, `AssetsContractControllerGetERC721AssetSymbolAction`, `AssetsContractControllerGetERC721OwnerOfAction`, `AssetsContractControllerGetERC1155TokenURIAction`, `AssetsContractControllerGetERC1155BalanceOfAction`, `AssetsContractControllerTransferSingleERC1155Action`, `AssetsContractControllerGetTokenStandardAndDetailsAction`, `AssetsContractControllerGetBalancesInSingleCallAction` ([#4397](https://github.com/MetaMask/core/pull/4397))
- Add a new `setProvider` method to `AssetsContractController` ([#4397](https://github.com/MetaMask/core/pull/4397))
  - Replaces the removed `provider` setter method, and widens the `provider` function parameter type from `Provider` to `Provider | undefined`.
- Export `TokenBalancesControllerState` type ([#4535](https://github.com/MetaMask/core/pull/4535))
  - This was defined but not exported in v34.0.0.
- Add `getNFTContractInfo` method to the `NFTController` for fetching NFT Collection Metadata from the NFT API ([#4524](https://github.com/MetaMask/core/pull/4524))

### Changed

- **BREAKING:** Add required constructor option `messenger` to the `AssetsContractController` class ([#4397](https://github.com/MetaMask/core/pull/4397))
- **BREAKING:** `TokenBalancesControllerMessenger` must allow the `AssetsContractController:getERC20BalanceOf` action in addition to its previous allowed actions ([#4397](https://github.com/MetaMask/core/pull/4397))
- **BREAKING:** `NftControllerMessenger` must allow the following actions in addition to its previous allowed actions: `AssetsContractController:getERC721AssetName`, `AssetsContractController:getERC721AssetSymbol`, `AssetsContractController:getERC721TokenURI`, `AssetsContractController:getERC721OwnerOf`, `AssetsContractController:getERC1155BalanceOf`, `AssetsContractController:getERC1155TokenURI` ([#4397](https://github.com/MetaMask/core/pull/4397))
- **BREAKING:** The type of `SINGLE_CALL_BALANCES_ADDRESS_BY_CHAINID` is narrowed from `Record<Hex, string>` to the const-asserted literal properties of the `SINGLE_CALL_BALANCES_ADDRESS_BY_CHAINID` object ([#4397](https://github.com/MetaMask/core/pull/4397))
  - The index signature is restricted to the union of the enum keys of `SupportedTokenDetectionNetworks`.
  - The property value type is restricted to the type union of the addresses defined in the object.
  - The object type is constrained by `Record<Hex, string>` using the `satisfies` keyword.
- **BREAKING:** Convert the `BalanceMap` type from an `interface` into a type alias ([#4397](https://github.com/MetaMask/core/pull/4397))
  - Type aliases have an index signature of `string` by default, and are compatible with the `StateConstraint` type defined in the `@metamask/base-controller` package.
- **BREAKING:** `getIpfsCIDv1AndPath`, `getFormattedIpfsUrl` are now async functions ([#3645](https://github.com/MetaMask/core/pull/3645))
- **BREAKING:** Bump peerDependency `@metamask/accounts-controller` from `^17.0.0` to `^18.0.0` ([#4548](https://github.com/MetaMask/core/pull/4548))
- Remove `@metamask/accounts-controller`, `@metamask/approval-controller`, `@metamask/keyring-controller`, and `@metamask/preferences-controller` dependencies [#4556](https://github.com/MetaMask/core/pull/4556)
  - These were listed under `peerDependencies` already, so they were redundant as dependencies.
- Add `immer` `^9.0.6` as a new dependency ([#3645](https://github.com/MetaMask/core/pull/3645))
- Bump `@metamask/abi-utils` from `^2.0.2` to `^2.0.3` ([#3645](https://github.com/MetaMask/core/pull/3645))
- Bump `@metamask/base-controller` from `^6.0.0` to `^6.0.2` ([#4517](https://github.com/MetaMask/core/pull/4517), [#4544](https://github.com/MetaMask/core/pull/4544))
- Bump `@metamask/controller-utils` from `^11.0.1` to `^11.0.2` ([#4544](https://github.com/MetaMask/core/pull/4544))
- Bump `@metamask/utils` from `^9.0.0` to `^9.1.0` ([#4529](https://github.com/MetaMask/core/pull/4529))
- Bump `multiformats` from `^9.5.2` to `^13.1.0` ([#3645](https://github.com/MetaMask/core/pull/3645))
- Bump `@metamask/polling-controller` from `^9.0.0` to `^9.0.1` ([#4548](https://github.com/MetaMask/core/pull/4548))

### Removed

- **BREAKING:** Remove elements from the `AssetsContractController` class: ([#4397](https://github.com/MetaMask/core/pull/4397))
  - **BREAKING:** `AssetsContractController` no longer inherits from `BaseControllerV1`.
  - **BREAKING:** Remove constructor option callbacks `onPreferencesStateChange`, `onNetworkDidChange`, `getNetworkClientById`, and replace with corresponding messenger actions and events.
  - **BREAKING:** Remove class fields: `name`, `config` (along with its properties `provider`, `ipfsGateway`, `chainId`).
  - **BREAKING:** Remove methods: `getProvider`, `getChainId`.
    - Use the getters `provider` and `chainId` instead.
  - **BREAKING:** Remove the `provider` setter method.
    - Use the `setProvider` method instead.
- **BREAKING:** Remove the `getERC20BalanceOf` constructor option callback from the `TokenBalancesControllerOptions` type and the `TokenBalancesController` constructor ([#4397](https://github.com/MetaMask/core/pull/4397))
  - The messenger is expected to allow `AssetsContractController:getERC20BalanceOf` messenger action so that it can be used instead.
- **BREAKING:** Remove `NftController` constructor option callbacks: `getERC721AssetName`, `getERC721AssetSymbol`, `getERC721TokenURI`, `getERC721OwnerOf`, `getERC1155BalanceOf`, `getERC1155TokenURI` ([#4397](https://github.com/MetaMask/core/pull/4397))
  - These are accessed through the messenger instead.
- **BREAKING:** Remove the `AssetsContractConfig` type ([#4397](https://github.com/MetaMask/core/pull/4397))
- **BREAKING:** Remove export for `MISSING_PROVIDER_ERROR` ([#4397](https://github.com/MetaMask/core/pull/4397))

### Fixed

- **BREAKING:** Convert the `getERC721NftTokenId` method of the `AssetsContractController` into an async function. ([#4397](https://github.com/MetaMask/core/pull/4397))

## [36.0.0]

### Added

- Add optional `topBid` property to the `NftMetadata` type. This property must be of type `TopBid`. ([#4522](https://github.com/MetaMask/core/pull/4522))
- Add optional `floorAsk` property to the `TokenCollection` type. This property must be of type `FloorAskCollection`. ([#4522](https://github.com/MetaMask/core/pull/4522))
- Add linea mainnet support to nft detection supported networks ([#4515](https://github.com/MetaMask/core/pull/4515))
- The `Collection` type is expanded to include the following 'string'-type optional properties: `contractDeployedAt`, `creator`, `ownerCount`, and an optional property `topBid` of the type `TopBid & { sourceDomain?: string; }`. ([#4443](https://github.com/MetaMask/core/pull/4443))

### Changed

- Fetch NFT collections data from the NFT-API `Get Collections` endpoint when calling the `detectNfts` method of `NftDetectionController`, and the `updateNftMetadata` and `watchNft` methods of `NftController`. ([#4443](https://github.com/MetaMask/core/pull/4443))
- Bump `@metamask/utils` to `^9.0.0` ([#4516](https://github.com/MetaMask/core/pull/4516))
- Bump `@metamask/rpc-errors` to `^6.3.1` ([#4516](https://github.com/MetaMask/core/pull/4516))

### Fixed

- **BREAKING:** The `attributes` property of the `NftMetadata` type must be of type `Attributes[]` ([#4522](https://github.com/MetaMask/core/pull/4522))
  - The `attributes` property was added and typed as `Attributes` on `v28.0.0`.

## [35.0.0]

### Changed

- **BREAKING:** Bump peerDependency `@metamask/network-controller` to `^20.0.0` ([#4508](https://github.com/MetaMask/core/pull/4508))
- Bump `@metamask/polling-controller` to `^9.0.0` ([#4508](https://github.com/MetaMask/core/pull/4508))
- Bump `@metamask/accounts-controller` to `^17.2.0` ([#4498](https://github.com/MetaMask/core/pull/4498))

### Fixed

- Add support for tokenURI encoded images to `NftController` methods `addNft`, `watchNft` and `updateNftMetadata` ([#4482](https://github.com/MetaMask/core/pull/4482))

## [34.0.0]

### Added

- Add `AccountTrackerControllerGetStateAction`, `AccountTrackerControllerActions`, `AccountTrackerControllerStateChangeEvent`, and `AccountTrackerControllerEvents` types ([#4407](https://github.com/MetaMask/core/pull/4407))
- Add `setIntervalLength` and `getIntervalLength` methods to `AccountTrackerController` ([#4407](https://github.com/MetaMask/core/pull/4407))
  - `setIntervalLength` replaces updating the polling interval via `configure`.

### Changed

- **BREAKING** `TokenBalancesController` messenger must allow the action `AccountsController:getSelectedAccount` and remove `PreferencesController:getState`. ([#4219](https://github.com/MetaMask/core/pull/4219))
- **BREAKING** `TokenDetectionController` messenger must allow the action `AccountsController:getAccount`. ([#4219](https://github.com/MetaMask/core/pull/4219))
- **BREAKING** `TokenDetectionController` messenger must allow the event `AccountsController:selectedEvmAccountChange` and remove `AccountsController:selectedAccountChange`. ([#4219](https://github.com/MetaMask/core/pull/4219))
- **BREAKING** `TokenRatesController` messenger must allow the action `AccountsController:getAccount`, `AccountsController:getSelectedAccount` and remove `PreferencesController:getState`. ([#4219](https://github.com/MetaMask/core/pull/4219))
- **BREAKING** `TokenRatesController` messenger must allow the event `AccountsController:selectedEvmAccountChange` and remove `PreferencesController:stateChange`. ([#4219](https://github.com/MetaMask/core/pull/4219))
- **BREAKING** `TokensController` messenger must allow the action `AccountsController:getAccount`, `AccountsController:getSelectedAccount`.
- **BREAKING** `TokensController` messenger must allow the event `AccountsController:selectedEvmAccountChange`. ([#4219](https://github.com/MetaMask/core/pull/4219))
- Upgrade AccountTrackerController to BaseControllerV2 ([#4407](https://github.com/MetaMask/core/pull/4407))
- **BREAKING:** Convert `AccountInformation` from interface to type ([#4407](https://github.com/MetaMask/core/pull/4407))
- **BREAKING:** Rename `AccountTrackerState` to `AccountTrackerControllerState` and convert from interface to type ([#4407](https://github.com/MetaMask/core/pull/4407))
- **BREAKING:** `AccountTrackerController` now inherits from `StaticIntervalPollingController` instead of `StaticIntervalPollingControllerV1` ([#4407](https://github.com/MetaMask/core/pull/4407))
  - The constructor now takes a single options object rather than three arguments. Some options have been removed; see later entries.
- **BREAKING:** The `AccountTrackerController` messenger must now allow the actions `PreferencesController:getState`, `NetworkController:getState`, and `NetworkController:getNetworkClientById` ([#4407](https://github.com/MetaMask/core/pull/4407))
- **BREAKING:** The `refresh` method is no longer pre-bound to the controller ([#4407](https://github.com/MetaMask/core/pull/4407))
  - You may now need to pre-bind it e.g. `accountTrackerController.refresh.bind(accountTrackerController)`.
- Bump `@metamask/accounts-controller` to `^17.1.0` ([#4460](https://github.com/MetaMask/core/pull/4460))

### Removed

- **BREAKING** `TokensController` removes `selectedAddress` constructor argument. ([#4219](https://github.com/MetaMask/core/pull/4219))
- **BREAKING** `TokenDetectionController` removes `selectedAddress` constructor argument. ([#4219](https://github.com/MetaMask/core/pull/4219))
- **BREAKING:** Remove `AccountTrackerConfig` type ([#4407](https://github.com/MetaMask/core/pull/4407))
  - Some of these properties have been merged into the options that the `AccountTrackerController` constructor takes.
- **BREAKING:** Remove `config` property and `configure` method from `AccountTrackerController` ([#4407](https://github.com/MetaMask/core/pull/4407))
  - The controller now takes a single options object which can be used for configuration, and configuration is now kept internally.
- **BREAKING:** Remove `notify`, `subscribe`, and `unsubscribe` methods from `AccountTrackerController` ([#4407](https://github.com/MetaMask/core/pull/4407))
  - Use the controller messenger for subscribing to and publishing events instead.
- **BREAKING:** Remove `provider`, `getMultiAccountBalancesEnabled`, `getCurrentChainId`, and `getNetworkClientById` from configuration options for `AccountTrackerController` ([#4407](https://github.com/MetaMask/core/pull/4407))
  - The provider is now obtained directly from the network controller on demand.
  - The messenger is now used in place of the callbacks.

## [33.0.0]

### Added

- **BREAKING:** Add `messenger` as a constructor option for `AccountTrackerController` ([#4225](https://github.com/MetaMask/core/pull/4225))
- **BREAKING:** Add `messenger` option to `TokenRatesController` ([#4314](https://github.com/MetaMask/core/pull/4314))
  - This messenger must allow the actions `TokensController:getState`, `NetworkController:getNetworkClientById`, `NetworkController:getState`, and `PreferencesController:getState` and allow the events `PreferencesController:stateChange`, `TokensController:stateChange`, and `NetworkController:stateChange`.
- Add types `TokenRatesControllerGetStateAction`, `TokenRatesControllerActions`, `TokenRatesControllerStateChangeEvent`, `TokenRatesControllerEvents`, `TokenRatesControllerMessenger`([#4314](https://github.com/MetaMask/core/pull/4314))
- Add function `getDefaultTokenRatesControllerState` ([#4314](https://github.com/MetaMask/core/pull/4314))
- Add `enable` and `disable` methods to `TokenRatesController` ([#4314](https://github.com/MetaMask/core/pull/4314))
  - These are used to stop and restart polling.
- Export `ContractExchangeRates` type ([#4314](https://github.com/MetaMask/core/pull/4314))
  - Add `AccountTrackerControllerMessenger` type
- **BREAKING:** The `NftController` messenger must now allow `AccountsController:getAccount` and `AccountsController:getSelectedAccount` as messenger actions and `AccountsController:selectedEvmAccountChange` as a messenger event ([#4221](https://github.com/MetaMask/core/pull/4221))
- **BREAKING:** `NftDetectionController` messenger must now allow `AccountsController:getSelectedAccount` as a messenger action ([#4221](https://github.com/MetaMask/core/pull/4221))
- Token price API support for mantle network ([#4376](https://github.com/MetaMask/core/pull/4376))

### Changed

- **BREAKING:** Bump dependency and peer dependency `@metamask/accounts-controller` to `^17.0.0` ([#4413](https://github.com/MetaMask/core/pull/4413))
- **BREAKING:** `TokenRatesController` now inherits from `StaticIntervalPollingController` instead of `StaticIntervalPollingControllerV1` ([#4314](https://github.com/MetaMask/core/pull/4314))
  - The constructor now takes a single options object rather than three arguments. Some options have been removed; see later entries.
- **BREAKING:** Rename `TokenRatesState` to `TokenRatesControllerState`, and convert from `interface` to `type` ([#4314](https://github.com/MetaMask/core/pull/4314))
- The `NftController` now reads the selected address via the `AccountsController`, using the `AccountsController:selectedEvmAccountChange` messenger event to stay up to date ([#4221](https://github.com/MetaMask/core/pull/4221))
- `NftDetectionController` now reads the currently selected account from `AccountsController` instead of `PreferencesController` ([#4221](https://github.com/MetaMask/core/pull/4221))
- Bump `@metamask/keyring-api` to `^8.0.0` ([#4405](https://github.com/MetaMask/core/pull/4405))
- Bump `@metamask/eth-snap-keyring` to `^4.3.1` ([#4405](https://github.com/MetaMask/core/pull/4405))
- Bump `@metamask/keyring-controller` to `^17.1.0` ([#4413](https://github.com/MetaMask/core/pull/4413))

### Removed

- **BREAKING:** Remove `nativeCurrency`, `chainId`, `selectedAddress`, `allTokens`, and `allDetectedTokens` from configuration options for `TokenRatesController` ([#4314](https://github.com/MetaMask/core/pull/4314))
  - The messenger is now used to obtain information from other controllers where this data was originally expected to come from.
- **BREAKING:** Remove `config` property and `configure` method from `TokenRatesController` ([#4314](https://github.com/MetaMask/core/pull/4314))
  - The controller now takes a single options object which can be used for configuration, and configuration is now kept internally.
- **BREAKING:** Remove `notify`, `subscribe`, and `unsubscribe` methods from `TokenRatesController` ([#4314](https://github.com/MetaMask/core/pull/4314))
  - Use the controller messenger for subscribing to and publishing events instead.
- **BREAKING:** Remove `TokenRatesConfig` type ([#4314](https://github.com/MetaMask/core/pull/4314))
  - Some of these properties have been merged into the options that `TokenRatesController` takes.
- **BREAKING:** Remove `NftController` constructor options `selectedAddress`. ([#4221](https://github.com/MetaMask/core/pull/4221))
- **BREAKING:** Remove `AccountTrackerController` constructor options `getIdentities`, `getSelectedAddress` and `onPreferencesStateChange` ([#4225](https://github.com/MetaMask/core/pull/4225))
- **BREAKING:** Remove `value` property from the data for each token in `state.marketData` ([#4364](https://github.com/MetaMask/core/pull/4364))
  - The `price` property should be used instead.

### Fixed

- Prevent unnecessary state updates when executing the `NftController`'s `updateNftMetadata` method by comparing the metadata of fetched NFTs and NFTs in state and synchronizing state updates using a mutex lock. ([#4325](https://github.com/MetaMask/core/pull/4325))
- Prevent the use of market data when not available for a given token ([#4361](https://github.com/MetaMask/core/pull/4361))
- Fix `refresh` method remaining locked indefinitely after it was run successfully. Now lock is released on successful as well as failed runs. ([#4270](https://github.com/MetaMask/core/pull/4270))
- `TokenRatesController` uses checksum instead of lowercase format for token addresses ([#4377](https://github.com/MetaMask/core/pull/4377))

## [32.0.0]

### Changed

- **BREAKING:** Bump minimum Node version to 18.18 ([#3611](https://github.com/MetaMask/core/pull/3611))
- **BREAKING:** Bump dependency and peer dependency `@metamask/accounts-controller` to `^16.0.0` ([#4352](https://github.com/MetaMask/core/pull/4352))
- **BREAKING:** Bump dependency and peer dependency `@metamask/approval-controller` to `^7.0.0` ([#4352](https://github.com/MetaMask/core/pull/4352))
- **BREAKING:** Bump dependency and peer dependency `@metamask/keyring-controller` to `^17.0.0` ([#4352](https://github.com/MetaMask/core/pull/4352))
- **BREAKING:** Bump dependency and peer dependency `@metamask/network-controller` to `^19.0.0` ([#4352](https://github.com/MetaMask/core/pull/4352))
- **BREAKING:** Bump dependency and peer dependency `@metamask/preferences-controller` to `^13.0.0` ([#4352](https://github.com/MetaMask/core/pull/4352))
- Bump `@metamask/base-controller` to `^6.0.0` ([#4352](https://github.com/MetaMask/core/pull/4352))
- Bump `@metamask/controller-utils` to `^11.0.0` ([#4352](https://github.com/MetaMask/core/pull/4352))
- Bump `@metamask/polling-controller` to `^8.0.0` ([#4352](https://github.com/MetaMask/core/pull/4352))

## [31.0.0]

### Added

- **BREAKING:** The `NftDetectionController` now takes a `messenger`, which can be used for communication ([#4312](https://github.com/MetaMask/core/pull/4312))
  - This messenger must allow the following actions `ApprovalController:addRequest`, `NetworkController:getState`, `NetworkController:getNetworkClientById`, and `PreferencesController:getState`, and must allow the events `PreferencesController:stateChange` and `NetworkController:stateChange`
- Add `NftDetectionControllerMessenger` type ([#4312](https://github.com/MetaMask/core/pull/4312))
- Add `NftControllerGetStateAction`, `NftControllerActions`, `NftControllerStateChangeEvent`, and `NftControllerEvents` types ([#4310](https://github.com/MetaMask/core/pull/4310))
- Add `NftController:getState` and `NftController:stateChange` as an available action and event to the `NftController` messenger ([#4310](https://github.com/MetaMask/core/pull/4310))

### Changed

- **BREAKING:** Change `TokensController` to inherit from `BaseController` rather than `BaseControllerV1` ([#4304](https://github.com/MetaMask/core/pull/4304))
  - The constructor now takes a single options object rather than three arguments, and all properties in `config` are now part of options.
- **BREAKING:** Rename `TokensState` type to `TokensControllerState` ([#4304](https://github.com/MetaMask/core/pull/4304))
- **BREAKING:** Make all `TokensController` methods and properties starting with `_` private ([#4304](https://github.com/MetaMask/core/pull/4304))
- **BREAKING:** Convert `Token` from `interface` to `type` ([#4304](https://github.com/MetaMask/core/pull/4304))
- **BREAKING:** Replace `balanceError` property in `Token` with `hasBalanceError`; update `TokenBalancesController` so that it no longer captures the error resulting from getting the balance of an ERC-20 token ([#4304](https://github.com/MetaMask/core/pull/4304))
- **BREAKING:** Change `NftDetectionController` to inherit from `StaticIntervalPollingController` rather than `StaticIntervalPollingControllerV1` ([#4312](https://github.com/MetaMask/core/pull/4312))
  - The constructor now takes a single options object rather than three arguments, and all properties in `config` are now part of options.
- **BREAKING:** Convert `ApiNft`, `ApiNftContract`, `ApiNftLastSale`, and `ApiNftCreator` from `interface` to `type` ([#4312](https://github.com/MetaMask/core/pull/4312))
- **BREAKING:** Change `NftController` to inherit from `BaseController` rather than `BaseControllerV1` ([#4310](https://github.com/MetaMask/core/pull/4310))
  - The constructor now takes a single options object rather than three arguments, and all properties in `config` are now part of options.
- **BREAKING:** Convert `Nft`, `NftContract`, and `NftMetadata` from `interface` to `type` ([#4310](https://github.com/MetaMask/core/pull/4310))
- **BREAKING:** Rename `NftState` to `NftControllerState`, and convert to `type` ([#4310](https://github.com/MetaMask/core/pull/4310))
- **BREAKING:** Rename `getDefaultNftState` to `getDefaultNftControllerState` ([#4310](https://github.com/MetaMask/core/pull/4310))
- **BREAKING:** Bump dependency and peer dependency `@metamask/accounts-controller` to `^15.0.0` ([#4342](https://github.com/MetaMask/core/pull/4342))
- **BREAKING:** Bump dependency and peer dependency `@metamask/approval-controller` to `^6.0.2` ([#4342](https://github.com/MetaMask/core/pull/4342))
- **BREAKING:** Bump dependency and peer dependency `@metamask/keyring-controller` to `^16.1.0` ([#4342](https://github.com/MetaMask/core/pull/4342))
- **BREAKING:** Bump dependency and peer dependency `@metamask/network-controller` to `^18.1.3` ([#4342](https://github.com/MetaMask/core/pull/4342))
- **BREAKING:** Bump dependency and peer dependency `@metamask/preferences-controller` to `^12.0.0` ([#4342](https://github.com/MetaMask/core/pull/4342))
- Change `NftDetectionController` method `detectNfts` so that `userAddress` option is optional ([#4312](https://github.com/MetaMask/core/pull/4312))
  - This will default to the currently selected address as kept by PreferencesController.
- Bump `async-mutex` to `^0.5.0` ([#4335](https://github.com/MetaMask/core/pull/4335))
- Bump `@metamask/polling-controller` to `^7.0.0` ([#4342](https://github.com/MetaMask/core/pull/4342))

### Removed

- **BREAKING:** Remove `config` property and `configure` method from `TokensController` ([#4304](https://github.com/MetaMask/core/pull/4304))
  - The `TokensController` now takes a single options object which can be used for configuration, and configuration is now kept internally.
- **BREAKING:** Remove `notify`, `subscribe`, and `unsubscribe` methods from `TokensController` ([#4304](https://github.com/MetaMask/core/pull/4304))
  - Use the controller messenger for subscribing to and publishing events instead.
- **BREAKING:** Remove `TokensConfig` type ([#4304](https://github.com/MetaMask/core/pull/4304))
  - These properties have been merged into the options that `TokensController` takes.
- **BREAKING:** Remove `config` property and `configure` method from `TokensController` ([#4312](https://github.com/MetaMask/core/pull/4312))
  - `TokensController` now takes a single options object which can be used for configuration, and configuration is now kept internally.
- **BREAKING:** Remove `notify`, `subscribe`, and `unsubscribe` methods from `NftDetectionController` ([#4312](https://github.com/MetaMask/core/pull/4312))
  - Use the controller messenger for subscribing to and publishing events instead.
- **BREAKING:** Remove `chainId` as a `NftDetectionController` constructor argument ([#4312](https://github.com/MetaMask/core/pull/4312))
  - The controller will now read the `networkClientId` from the NetworkController state through the messenger when needed.
- **BREAKING:** Remove `getNetworkClientById` as a `NftDetectionController` constructor argument ([#4312](https://github.com/MetaMask/core/pull/4312))
  - The controller will now call `NetworkController:getNetworkClientId` through the messenger object.
- **BREAKING:** Remove `onPreferencesStateChange` as a `NftDetectionController` constructor argument ([#4312](https://github.com/MetaMask/core/pull/4312))
  - The controller will now call `PreferencesController:stateChange` through the messenger object.
- **BREAKING:** Remove `onNetworkStateChange` as a `NftDetectionController` constructor argument ([#4312](https://github.com/MetaMask/core/pull/4312))
  - The controller will now read the `networkClientId` from the NetworkController state through the messenger when needed.
- **BREAKING:** Remove `getOpenSeaApiKey` as a `NftDetectionController` constructor argument ([#4312](https://github.com/MetaMask/core/pull/4312))
  - This was never used.
- **BREAKING:** Remove `getNftApi` as a `NftDetectionController` constructor argument ([#4312](https://github.com/MetaMask/core/pull/4312))
  - This was never used.
- **BREAKING:** Remove `NftDetectionConfig` type ([#4312](https://github.com/MetaMask/core/pull/4312))
  - These properties have been merged into the options that `NftDetectionController` takes.
- **BREAKING:** Remove `config` property and `configure` method from `NftController` ([#4310](https://github.com/MetaMask/core/pull/4310))
  - `NftController` now takes a single options object which can be used for configuration, and configuration is now kept internally.
- **BREAKING:** Remove `notify`, `subscribe`, and `unsubscribe` methods from `NftController` ([#4310](https://github.com/MetaMask/core/pull/4310))
  - Use the controller messenger for subscribing to and publishing events instead.
- **BREAKING:** Remove `onPreferencesStateChange` as a `NftController` constructor argument ([#4310](https://github.com/MetaMask/core/pull/4310))
  - The controller will now call `PreferencesController:stateChange` through the messenger object.
- **BREAKING:** Remove `onNetworkStateChange` as a `NftController` constructor argument ([#4310](https://github.com/MetaMask/core/pull/4310))
  - The controller will now call `NetworkController:stateChange` through the messenger object.
- **BREAKING:** Remove `NftConfig` type ([#4310](https://github.com/MetaMask/core/pull/4310))
  - These properties have been merged into the options that `NftController` takes.
- **BREAKING:** Remove `config` property and `configure` method from `NftController` ([#4310](https://github.com/MetaMask/core/pull/4310))
  - `NftController` now takes a single options object which can be used for configuration, and configuration is now kept internally.
- **BREAKING:** Remove `hub` property from `NftController` ([#4310](https://github.com/MetaMask/core/pull/4310))
  - Use the controller messenger for subscribing to and publishing events instead.
- **BREAKING:** Modify `TokenListController` so that tokens fetched from the API and stored in state will no longer have `storage` and `erc20` properties ([#4235](https://github.com/MetaMask/core/pull/4235))
  - These properties were never officially supported, but they were present in state anyway.

## [30.0.0]

### Added

- Adds a new field `marketData` to the state of `TokenRatesController` ([#4206](https://github.com/MetaMask/core/pull/4206))
- Adds a new `RatesController` to manage prices for non-EVM blockchains ([#4242](https://github.com/MetaMask/core/pull/4242))

### Changed

- **BREAKING:** Changed price and token API endpoints from `*.metafi.codefi.network` to `*.api.cx.metamask.io` ([#4301](https://github.com/MetaMask/core/pull/4301))
- When fetching token list for Linea Mainnet, use `occurrenceFloor` parameter of 1 instead of 3, and filter tokens to those with a `lineaTeam` aggregator or more than 3 aggregators ([#4253](https://github.com/MetaMask/core/pull/4253))
- **BREAKING:** The NftController messenger must now allow the `NetworkController:getNetworkClientById` action ([#4305](https://github.com/MetaMask/core/pull/4305))
- **BREAKING:** Bump dependency and peer dependency `@metamask/network-controller` to `^18.1.2` ([#4332](https://github.com/MetaMask/core/pull/4332))
- Bump `@metamask/keyring-api` to `^6.1.1` ([#4262](https://github.com/MetaMask/core/pull/4262))

### Removed

- **BREAKING:** Removed `contractExchangeRates` and `contractExchangeRatesByChainId` from the state of `TokenRatesController` ([#4206](https://github.com/MetaMask/core/pull/4206))

### Fixed

- Only update NFT state when metadata actually changes ([#4143](https://github.com/MetaMask/core/pull/4143))

## [29.0.0]

### Added

- Add token detection on 7 more networks ([#4184](https://github.com/MetaMask/core/pull/4184))
  - New supported networks are: cronos, celo, gnosis, fantom, polygon_zkevm, moonbeam, and moonriver

### Changed

- **BREAKING** Changed `NftDetectionController` constructor `options` argument ([#4178](https://github.com/MetaMask/core/pull/4178))
  - Added `options.disabled` and `options.selectedAddress` properties
- **BREAKING** Bump `@metamask/keyring-controller` peer dependency to ^16.0.0 ([#4234](https://github.com/MetaMask/core/pull/4234))
- **BREAKING** Bump `@metamask/accounts-controller` peer dependency to ^14.0.0 ([#4234](https://github.com/MetaMask/core/pull/4234))
- **BREAKING** Bump `@metamask/preferences-controller` peer dependency to ^11.0.0 ([#4234](https://github.com/MetaMask/core/pull/4234))
- Bump `@metamask/keyring-api` to `^6.0.0` ([#4193](https://github.com/MetaMask/core/pull/4193))
- Lower number of tokens returned by API calls ([#4207](https://github.com/MetaMask/core/pull/4207))
  - Limit changed from `200` to `50`
- Bump `@metamask/base-controller` to `^5.0.2` ([#4232](https://github.com/MetaMask/core/pull/4232))
- Bump `@metamask/approval-controller` to `^6.0.2` ([#4234](https://github.com/MetaMask/core/pull/4234))
- Bump `@metamask/polling-controller` to `^6.0.2` ([#4234](https://github.com/MetaMask/core/pull/4234))

## [28.0.0]

### Added

- Add reservoir migration ([#4030](https://github.com/MetaMask/core/pull/4030))

### Changed

- Fix getting nft tokenURI ([#4136](https://github.com/MetaMask/core/pull/4136))
- **BREAKING** Bump peer dependency on `@metamask/keyring-controller` ([#4090](https://github.com/MetaMask/core/pull/4090))
- Fix token detection during account change ([#4133](https://github.com/MetaMask/core/pull/4133))
- Fix update nft metadata when toggles off ([#4096](https://github.com/MetaMask/core/pull/4096))
- Adds `tokenMethodIncreaseAllowance` ([#4069](https://github.com/MetaMask/core/pull/4069))
- Fix mantle token mispriced ([#4045](https://github.com/MetaMask/core/pull/4045))

## [27.2.0]

### Added

- `CodefiTokenPricesServiceV2` exports `SUPPORTED_CHAIN_IDS`, an array of chain IDs supported by Codefi Price API V2. ([#4079](https://github.com/MetaMask/core/pull/4079))

- Added `tokenURI` key to `compareNftMetadata` function to compare nft metadata entries with. ([#3856](https://github.com/MetaMask/core/pull/3856))

## [27.1.0]

### Added

- Add `updateNftMetadata` method to `NftController` to update metadata for the requested NFTs ([#4008](https://github.com/MetaMask/core/pull/4008))

## [27.0.1]

### Fixed

- Fix `types` field in `package.json` ([#4047](https://github.com/MetaMask/core/pull/4047))

## [27.0.0]

### Added

- **BREAKING**: Add ESM build ([#3998](https://github.com/MetaMask/core/pull/3998))
  - It's no longer possible to import files from `./dist` directly.

### Changed

- **BREAKING:** Bump dependency and peer dependency on `@metamask/accounts-controller` to `^12.0.0` ([#4039](https://github.com/MetaMask/core/pull/4039))
- **BREAKING:** Bump dependency and peer dependency on `@metamask/approval-controller` to `^6.0.0` ([#4039](https://github.com/MetaMask/core/pull/4039))
- **BREAKING:** Bump `@metamask/base-controller` to `^5.0.0` ([#4039](https://github.com/MetaMask/core/pull/4039))
  - This version has a number of breaking changes. See the changelog for more.
- **BREAKING:** Bump dependency and peer dependency on `@metamask/keyring-controller` to `^14.0.0` ([#4039](https://github.com/MetaMask/core/pull/4039))
- **BREAKING:** Bump dependency and peer dependency on `@metamask/network-controller` to `^18.0.0` ([#4039](https://github.com/MetaMask/core/pull/4039))
- **BREAKING:** Bump dependency and peer dependency on `@metamask/preferences-controller` to `^9.0.0` ([#4039](https://github.com/MetaMask/core/pull/4039))
- Relax `TokensControllerGetStateAction` and `TokensControllerStateChangeEvent` types so that they no longer constrain the `TokensController` state in the action handler and event payload to `Record<string, Json>` ([#3949](https://github.com/MetaMask/core/pull/3949))
- Bump `@metamask/controller-utils` to `^9.0.0` ([#4039](https://github.com/MetaMask/core/pull/4039))
- Bump `@metamask/polling-controller` to `^6.0.0` ([#4039](https://github.com/MetaMask/core/pull/4039))

## [26.0.0]

### Added

- **BREAKING:** `TokenDetectionController` newly subscribes to the `PreferencesController:stateChange`, `AccountsController:selectedAccountChange`, `KeyringController:lock`, and `KeyringController:unlock` events, and allows messenger actions `AccountsController:getSelectedAccount`, `NetworkController:getNetworkClientById`, `NetworkController:getNetworkConfigurationByNetworkClientId`, `NetworkController:getState`, `KeyringController:getState`, `PreferencesController:getState`, `TokenListController:getState`, `TokensController:getState`, and `TokensController:addDetectedTokens` ([#3775](https://github.com/MetaMask/core/pull/3775/), [#3923](https://github.com/MetaMask/core/pull/3923/), [#3938](https://github.com/MetaMask/core/pull/3938))
- `TokensController` now exports `TokensControllerActions`, `TokensControllerGetStateAction`, `TokensControllerAddDetectedTokensAction`, `TokensControllerEvents`, and `TokensControllerStateChangeEvent` ([#3690](https://github.com/MetaMask/core/pull/3690/))

### Changed

- **BREAKING:** Add `@metamask/accounts-controller` `^11.0.0` as dependency and peer dependency ([#3775](https://github.com/MetaMask/core/pull/3775/), [#4007](https://github.com/MetaMask/core/pull/4007))
- **BREAKING:** Add `@metamask/keyring-controller` `^13.0.0` as dependency and peer dependency ([#3775](https://github.com/MetaMask/core/pull/3775), [#4007](https://github.com/MetaMask/core/pull/4007))
- **BREAKING:** Bump `@metamask/preferences-controller` dependency and peer dependency to `^8.0.0` ([#4007](https://github.com/MetaMask/core/pull/4007))
- **BREAKING:** `TokenDetectionController` is merged with `DetectTokensController` from the `metamask-extension` repo ([#3775](https://github.com/MetaMask/core/pull/3775/), [#3923](https://github.com/MetaMask/core/pull/3923)), ([#3938](https://github.com/MetaMask/core/pull/3938))
  - **BREAKING:** `TokenDetectionController` now resets its polling interval to the default value of 3 minutes when token detection is triggered by external controller events `KeyringController:unlock`, `TokenListController:stateChange`, `PreferencesController:stateChange`, `AccountsController:selectedAccountChange`.
  - **BREAKING:** `TokenDetectionController` now refetches tokens on `NetworkController:networkDidChange` if the `networkClientId` is changed instead of `chainId`.
  - **BREAKING:** `TokenDetectionController` cannot initiate polling or token detection if `KeyringController` state is locked.
  - **BREAKING:** The `detectTokens` method input option `accountAddress` has been renamed to `selectedAddress`.
  - **BREAKING:** The `detectTokens` method now excludes tokens that are already included in the `TokensController`'s `detectedTokens` list from the batch of incoming tokens it sends to the `TokensController` `addDetectedTokens` method.
  - **BREAKING:** The constructor for `TokenDetectionController` expects a new required property `trackMetaMetricsEvent`, which defines the callback that is called in the `detectTokens` method.
  - **BREAKING:** In Mainnet, even if the `PreferenceController`'s `useTokenDetection` option is set to false, automatic token detection is performed on the legacy token list (token data from the contract-metadata repo).
  - **BREAKING:** The `TokensState` type is now defined as a type alias rather than an interface. ([#3690](https://github.com/MetaMask/core/pull/3690/))
    - This is breaking because it could affect how this type is used with other types, such as `Json`, which does not support TypeScript interfaces.
  - The constructor option `selectedAddress` no longer defaults to `''` if omitted. Instead, the correct address is assigned using the `AccountsController:getSelectedAccount` messenger action.
- **BREAKING:** Change type of `provider` property in `AssetsContractController` from `any` to `Provider` from `@metamask/network-controller` ([#3818](https://github.com/MetaMask/core/pull/3818))
- **BREAKING:** Change type of `provider` property in `TokensController` from `any` to `Provider` from `@metamask/network-controller` ([#3818](https://github.com/MetaMask/core/pull/3818))
- Bump `@metamask/approval-controller` to `^5.1.3` ([#4007](https://github.com/MetaMask/core/pull/4007))
- Bump `@metamask/controller-utils` to `^8.0.4` ([#4007](https://github.com/MetaMask/core/pull/4007))
- Bump `@metamask/ethjs-unit` to `^0.3.0` ([#3897](https://github.com/MetaMask/core/pull/3897))
- Bump `@metamask/network-controller` to `^17.2.1` ([#4007](https://github.com/MetaMask/core/pull/4007))
- Bump `@metamask/polling-controller` to `^5.0.1` ([#4007](https://github.com/MetaMask/core/pull/4007))
- Bump `@metamask/rpc-errors` to `^6.2.1` ([#3970](https://github.com/MetaMask/core/pull/3970), [#3954](https://github.com/MetaMask/core/pull/3954))
- Replace `ethereumjs-util` with `@ethereumjs/util` and `bn.js` ([#3943](https://github.com/MetaMask/core/pull/3943))
- Update `CodefiTokenPricesServiceV2` so that requests to the price API now use the `No-Cache` HTTP header ([#3939](https://github.com/MetaMask/core/pull/3939))

### Removed

- **BREAKING:** `TokenDetectionController` constructor no longer accepts options `networkClientId`, `onPreferencesStateChange`, `getPreferencesState`, `getTokensState`, or `addDetectedTokens` ([#3690](https://github.com/MetaMask/core/pull/3690/), [#3775](https://github.com/MetaMask/core/pull/3775/), [#3938](https://github.com/MetaMask/core/pull/3938))
- **BREAKING:** `TokenDetectionController` no longer allows the `NetworkController:stateChange` event. ([#3775](https://github.com/MetaMask/core/pull/3775/))
  - The `NetworkController:networkDidChange` event can be used instead.
- **BREAKING:** `TokenDetectionController` constructor no longer accepts options `networkClientId`, `onPreferencesStateChange`, `getPreferencesState`, `getTokensState`, or `addDetectedTokens` ([#3690](https://github.com/MetaMask/core/pull/3690/), [#3775](https://github.com/MetaMask/core/pull/3775/), [#3938](https://github.com/MetaMask/core/pull/3938))
- **BREAKING:** `TokenBalancesController` constructor no longer accepts options `onTokensStateChange`, `getSelectedAddress` ([#3690](https://github.com/MetaMask/core/pull/3690/))

### Fixed

- `TokenDetectionController.detectTokens()` now reads the chain ID keyed state properties from `TokenListController` and `TokensController` rather than incorrectly using the globally selected state properties when a network client ID is passed ([#3914](https://github.com/MetaMask/core/pull/3914))
- Fix `PreferencesController` state listener in `NftDetectionController` so that NFT detection is not run when any preference changes, but only when NFT detection is enabled ([#3917](https://github.com/MetaMask/core/pull/3917))
- Fix `isTokenListSupportedForNetwork` so that it returns false for chain 1337 ([#3777](https://github.com/MetaMask/core/pull/3777))
  - When used in combination with `TokensController`, this makes it possible to import an ERC-20 token on a locally run chain.

## [25.0.0]

### Added

- Add Linea to price api supported chains ([#3797](https://github.com/MetaMask/core/pull/3797))

### Changed

- **BREAKING:** Convert `TokenBalancesController` to `BaseControllerV2` ([#3750](https://github.com/MetaMask/core/pull/3750))
  - The constructor parameters have changed; rather than accepting a "config" parameter for interval and tokens we now pass both values as controller options, and a "state" parameter, there is now just a single object for all constructor arguments. This object has a mandatory `messenger` and an optional `state`, `tokens`, `interval` properties a disabled property has also been added.
  - State now saves tokens balances as strings and not as a BNs.
  - Additional BN export has been removed as it was intended to be removed in the next major release.
- **BREAKING:** Bump `@metamask/approval-controller` peer dependency to `^5.1.2` ([#3821](https://github.com/MetaMask/core/pull/3821))
- **BREAKING:** Bump `@metamask/network-controller` peer dependency to `^17.2.0` ([#3821](https://github.com/MetaMask/core/pull/3821))
- **BREAKING:** Bump `@metamask/preferences-controller` peer dependency to `^7.0.0` ([#3821](https://github.com/MetaMask/core/pull/3821))
- Bump `@metamask/utils` to `^8.3.0` ([#3769](https://github.com/MetaMask/core/pull/3769))
- Bump `@metamask/base-controller` to `^4.1.1` ([#3760](https://github.com/MetaMask/core/pull/3760), [#3821](https://github.com/MetaMask/core/pull/3821))
- Bump `@metamask/controller-utils` to `^8.0.2` ([#3821](https://github.com/MetaMask/core/pull/3821))
- Bump `@metamask/polling-controller` to `^5.0.0` ([#3821](https://github.com/MetaMask/core/pull/3821))

## [24.0.0]

### Added

- Add `getDefaultTokenListState` function to `TokenListController` ([#3744](https://github.com/MetaMask/core/pull/3744))
- Add `getDefaultNftState` function to the `NftController` ([#3742](https://github.com/MetaMask/core/pull/3742))
- Add `getDefaultTokensState` function to the `TokensController` ([#3743](https://github.com/MetaMask/core/pull/3743))

### Changed

- **BREAKING:** Bump `@metamask/preferences-controller` to ^6.0.0
- Price API perf improvements ([#3753](https://github.com/MetaMask/core/pull/3753), [#3755](https://github.com/MetaMask/core/pull/3755))
  - Reduce token batch size from 100 to 30
  - Sort token addresses in query params for more cache hits

## [23.1.0]

### Added

- Add support to `CodefiTokenPricesServiceV2` for tracking degraded service ([#3691](https://github.com/MetaMask/core/pull/3691))
  - The constructor has two new options: `onDegraded` and `degradedThreshold`. `onDegraded` is an event handler for instances of degraded service (i.e. failed or slow requests), and `degradedThreshold` determines how slow a request has to be before we consider service to be degraded.

## [23.0.0]

### Added

- Add `onBreak` handler to `CodefiTokenPricesServiceV2` ([#3677](https://github.com/MetaMask/core/pull/3677))
  - This allows listening for "circuit breaks", which can indicate an outage. Useful for metrics.
- Add `fetchTokenContractExchangeRates` utility method ([#3657](https://github.com/MetaMask/core/pull/3657))
- `TokenListController` now exports a `TokenListControllerMessenger` type ([#3609](https://github.com/MetaMask/core/pull/3609)).
- `TokenDetectionController` exports types `TokenDetectionControllerMessenger`, `TokenDetectionControllerActions`, `TokenDetectionControllerGetStateAction`, `TokenDetectionControllerEvents`, `TokenDetectionControllerStateChangeEvent` ([#3609](https://github.com/MetaMask/core/pull/3609)).
- Add `enable` and `disable` methods to `TokenDetectionController`, which control whether the controller is able to make polling requests or all of its network calls are blocked. ([#3609](https://github.com/MetaMask/core/pull/3609)).
  - Note that if the controller is initiated without the `disabled` constructor option set to `false`, the `enable` method will need to be called before the controller can make polling requests in response to subscribed events.

### Changed

- **BREAKING:** Bump `@metamask/approval-controller` dependency and peer dependency from `^5.1.0` to `^5.1.1` ([#3695](https://github.com/MetaMask/core/pull/3695))
- **BREAKING:** Bump `@metamask/network-controller` dependency and peer dependency from `^17.0.0` to `^17.1.0` ([#3695](https://github.com/MetaMask/core/pull/3695))
- **BREAKING:** Bump `@metamask/preferences-controller` dependency and peer dependency from `^5.0.0` to `^5.0.1` ([#3695](https://github.com/MetaMask/core/pull/3695))
- **BREAKING:** Update `OpenSeaV2Contract` type, renaming `supply` to `total_supply` ([#3692](https://github.com/MetaMask/core/pull/3692))
- **BREAKING:** `TokenDetectionController` is upgraded to extend `BaseControllerV2` and `StaticIntervalPollingController` ([#3609](https://github.com/MetaMask/core/pull/3609)).
  - The constructor now expects an options object as its only argument, with required properties `messenger`, `networkClientId`, required callbacks `onPreferencesStateChange`, `getBalancesInSingleCall`, `addDetectedTokens`, `getTokenState`, `getPreferencesState`, and optional properties `disabled`, `interval`, `selectedAddress`.
- Bump `@metamask/base-controller` to `^4.0.1` ([#3695](https://github.com/MetaMask/core/pull/3695))
- Bump `@metamask/polling-controller` to `^4.0.0` ([#3695](https://github.com/MetaMask/core/pull/3695))
- Bump `cockatiel` from `3.1.1` to `^3.1.2` ([#3682](https://github.com/MetaMask/core/pull/3682))
- Bump `@metamask/controller-utils` from `8.0.0` to `^8.0.1` ([#3695](https://github.com/MetaMask/core/pull/3695))

### Fixed

- Fix error caused by OpenSea API rename of `supply` to `total_supply` ([#3692](https://github.com/MetaMask/core/pull/3692))
- Fix `CodefiTokenPricesServiceV2` support for Shiden ([#3683](https://github.com/MetaMask/core/pull/3683))
- Improve how `CodefiTokenPricesServiceV2` handles token price update failures ([#3687](https://github.com/MetaMask/core/pull/3687))
  - Previously a single failed token price update would prevent all other token prices from updating as well. With this update, we log and error and continue when we fail to update a token price, ensuring the others still get updated.

## [22.0.0]

### Changed

- **BREAKING:** OpenSea V2 API is used instead of V1 ([#3654](https://github.com/MetaMask/core/pull/3654))
  - `NftDetectionController` constructor now requires the `NftController.getNftApi` function.
  - NFT controllers will no longer return `last_sale` information for NFTs fetched after the OpenSea V2 update

## [21.0.0]

### Added

- Add `CodefiTokenPricesServiceV2` ([#3600](https://github.com/MetaMask/core/pull/3600), [#3655](https://github.com/MetaMask/core/pull/3655), [#3655](https://github.com/MetaMask/core/pull/3655))
  - This class can be used for the new `tokenPricesService` argument for TokenRatesController. It uses a MetaMask API to fetch prices for tokens instead of CoinGecko.
  - The `CodefiTokenPricesServiceV2` will retry if the token price update fails
    - We retry each request up to 3 times using a randomized exponential backoff strategy
    - If the token price update still fails 12 times consecutively (3 update attempts, each of which has 4 calls due to retries), we stop trying for 30 minutes before we try again.
- Add polling by `networkClientId` to `AccountTrackerController` ([#3586](https://github.com/MetaMask/core/pull/3586))
  - A new state property, `accountByChainId` has been added for keeping track of account balances across chains
  - `AccountTrackerController` implements `PollingController` and can now poll by `networkClientId` via the new methods `startPollingByNetworkClientId`, `stopPollingByPollingToken`, and `stopPollingByPollingToken`.
  - `AccountTrackerController` accepts an optional `networkClientId` value on the `refresh` method
  - `AccountTrackerController` accepts an optional `networkClientId` value as the last parameter of the `syncBalanceWithAddresses` method
- Support token detection on Base and zkSync ([#3584](https://github.com/MetaMask/core/pull/3584))
- Support token detection on Arbitrum and Optimism ([#2035](https://github.com/MetaMask/core/pull/2035))

### Changed

- **BREAKING:** `TokenRatesController` now takes a required argument `tokenPricesService` ([#3600](https://github.com/MetaMask/core/pull/3600))
  - This object is responsible for fetching the prices for tokens held by this controller.
- **BREAKING:** Update signature of `TokenRatesController.updateExchangeRatesByChainId` ([#3600](https://github.com/MetaMask/core/pull/3600), [#3653](https://github.com/MetaMask/core/pull/3653))
  - Change the type of `tokenAddresses` from `string[]` to `Hex[]`
- **BREAKING:** `AccountTrackerController` constructor params object requires `getCurrentChainId` and `getNetworkClientById` hooks ([#3586](https://github.com/MetaMask/core/pull/3586))
  - These are needed for the new "polling by `networkClientId`" feature
- **BREAKING:** `AccountTrackerController` has a new required state property, `accountByChainId`([#3586](https://github.com/MetaMask/core/pull/3586))
  - This is needed to track balances accross chains. It was introduced for the "polling by `networkClientId`" feature, but is useful on its own as well.
- **BREAKING:** `AccountTrackerController` adds a mutex to `refresh` making it only possible for one call to be executed at time ([#3586](https://github.com/MetaMask/core/pull/3586))
- **BREAKING:** `TokensController.watchAsset` now performs on-chain validation of the asset's symbol and decimals, if they're defined in the contract ([#1745](https://github.com/MetaMask/core/pull/1745))
  - The `TokensController` constructor no longer accepts a `getERC20TokenName` option. It was no longer needed due to this change.
  - Add new method `_getProvider`, though this is intended for internal use and should not be called externally.
  - Additionally, if the symbol and decimals are defined in the contract, they are no longer required to be passed to `watchAsset`
- **BREAKING:** Update controllers that rely on provider to listen to `NetworkController:networkDidChange` instead of `NetworkController:stateChange` ([#3610](https://github.com/MetaMask/core/pull/3610))
  - The `networkDidChange` event is safer in cases where the provider is used because the provider is guaranteed to have been updated by the time that event is emitted. The same is not true of the `stateChange` event.
  - The following controllers now accept a `onNetworkDidChange` constructor option instead of a `onNetworkStateChange` option:
    - `TokensController`
    - `AssetsContractController`
- Update `@metamask/polling-controller` to v3 ([#3636](https://github.com/MetaMask/core/pull/3636))
  - This update adds two new methods to each polling controller: `_startPollingByNetworkClientId` and `_stopPollingByPollingTokenSetId`. These methods are intended for internal use, and should not be called directly.
  - The affected controllers are:
    - `AccountTrackerController`
    - `CurrencyRateController`
    - `NftDetectionController`
    - `TokenDetectionController`
    - `TokenListController`
    - `TokenRatesController`
- Update `@metamask/controller-utils` to v7 ([#3636](https://github.com/MetaMask/core/pull/3636))
- Update `TokenListController` to fetch prefiltered set of tokens from the API, reducing response data and removing the need for filtering logic ([#2054](https://github.com/MetaMask/core/pull/2054))
- Update `TokenRatesController` to request token rates from the Price API in batches of 100 ([#3650](https://github.com/MetaMask/core/pull/3650))
- Add dependencies `cockatiel` and `lodash` ([#3586](https://github.com/MetaMask/core/pull/3586), [#3655](https://github.com/MetaMask/core/pull/3655))

### Removed

- **BREAKING:** Remove `fetchExchangeRate` method from TokenRatesController ([#3600](https://github.com/MetaMask/core/pull/3600))
  - This method (not to be confused with `updateExchangeRate`, which is still present) was only ever intended to be used internally and should not be accessed directly.
- **BREAKING:** Remove `getChainSlug` method from TokenRatesController ([#3600](https://github.com/MetaMask/core/pull/3600))
  - This method was previously used in TokenRatesController to access the CoinGecko API. There is no equivalent.
- **BREAKING:** Remove `CoinGeckoResponse` and `CoinGeckoPlatform` types ([#3600](https://github.com/MetaMask/core/pull/3600))
  - These types were previously used in TokenRatesController to represent data returned from the CoinGecko API. There is no equivalent.
- **BREAKING:** The TokenRatesController now only supports updating and polling rates for tokens tracked by the TokensController ([#3639](https://github.com/MetaMask/core/pull/3639))
  - The `tokenAddresses` option has been removed from `startPollingByNetworkClientId`
  - The `tokenContractAddresses` option has been removed from `updateExchangeRatesByChainId`
- **BREAKING:** `TokenRatesController.fetchAndMapExchangeRates` is no longer exposed publicly ([#3621](https://github.com/MetaMask/core/pull/3621))

### Fixed

- Prevent `TokenRatesController` from making redundant token rate updates when tokens change ([#3647](https://github.com/MetaMask/core/pull/3647), [#3663](https://github.com/MetaMask/core/pull/3663))
  - Previously, token rates would be re-fetched for the globally selected network on all TokensController state changes, but now token rates are always performed for a deduplicated and normalized set of addresses, and changes to this set determine whether rates should be re-fetched.
- Prevent redundant overlapping token rate updates in `TokenRatesController` ([#3635](https://github.com/MetaMask/core/pull/3635))
- Fix `TokenRatesController` bug where the `contractExchangeRates` state would sometimes be stale after calling `updateExchangeRatesByChainId` ([#3624](https://github.com/MetaMask/core/pull/3624))
- Make `TokenRatesController.updateExchangeRatesByChainId` respect `disabled` state ([#3596](https://github.com/MetaMask/core/pull/3596))
- Fix error in `NftController` when attempt to get NFT information from on-chain fails, and ensure metadata always contains contract address and blank `name` field ([#3629](https://github.com/MetaMask/core/pull/3629))
  - When fetching on-chain NFT information fails, we now proceed with whatever we have (either the OpenSea metadata, or a blank metadata object)
  - Previously, if we were unable to retrieve NFT metadata from on-chain or OpenSea, the returned NFT metadata would be missing a `name` field and the contract address. Now the returned metadata always has those entries, though the `name` is set to `null`.
  - This affects `watchNft` and `addNft` methods

## [20.0.0]

### Added

- **BREAKING**: `TokenRatesControllerState` now has required `contractExchangeRatesByChainId` property which an object keyed by `chainId` and `nativeCurrency` ([#2015](https://github.com/MetaMask/core/pull/2015))
- **BREAKING**: `TokenRatesController` constructor params now requires `getNetworkClientById` ([#2015](https://github.com/MetaMask/core/pull/2015))
- Add types `CurrencyRateControllerEvents` and `CurrencyRateControllerActions` ([#2029](https://github.com/MetaMask/core/pull/2029))
- Add polling-related methods to TokenRatesController ([#2015](https://github.com/MetaMask/core/pull/2015))
  - `startPollingByNetworkClientId`
  - `stopPollingByPollingToken`
  - `stopAllPolling`
  - `_executePoll`
- Add `updateExchangeRatesByChainId` method to TokenRatesController ([#2015](https://github.com/MetaMask/core/pull/2015))
  - This is a lower-level version of `updateExchangeRates` that takes chain ID, native currency, and token addresses.
- `TokenRatesController` constructor params now accepts optional `interval` and `threshold` ([#2015](https://github.com/MetaMask/core/pull/2015))
- `TokenRatesController.fetchExchangeRate()` now accepts an optional `tokenAddresses` as the last parameter ([#2015](https://github.com/MetaMask/core/pull/2015))
- `TokenRatesController.getChainSlug()` now accepts an optional `chainId` parameter ([#2015](https://github.com/MetaMask/core/pull/2015))
- `TokenRatesController.fetchAndMapExchangeRates()` now accepts an optional `tokenAddresses` as the last parameter ([#2015](https://github.com/MetaMask/core/pull/2015))

### Changed

- **BREAKING:** Bump dependency on `@metamask/base-controller` to ^4.0.0 ([#2063](https://github.com/MetaMask/core/pull/2063))
  - This is breaking because the type of the `messenger` has backward-incompatible changes. See the changelog for this package for more.
- Bump `@metamask/approval-controller` to ^5.0.0 ([#2063](https://github.com/MetaMask/core/pull/2063))
- Bump `@metamask/controller-utils` to ^6.0.0 ([#2063](https://github.com/MetaMask/core/pull/2063))
- Bump `@metamask/network-controller` to ^17.0.0 ([#2063](https://github.com/MetaMask/core/pull/2063))
- Bump `@metamask/polling-controller` to ^2.0.0 ([#2063](https://github.com/MetaMask/core/pull/2063))
- Bump `@metamask/preferences-controller` to ^5.0.0 ([#2063](https://github.com/MetaMask/core/pull/2063))

## [19.0.0]

### Changed

- **BREAKING:** Bump dependency and peer dependency on `@metamask/network-controller` to ^16.0.0
- Add optional `networkClientId` and `userAddress` args to remaining `NftController` public methods ([#2006](https://github.com/MetaMask/core/pull/2006))
  - `watchNft`, `removeNft`, `removeAndIgnoreNft`, `removeNftContract`, `updateNftFavoriteStatus`, and `checkAndUpdateAllNftsOwnershipStatus` methods on `NftController` all now accept an optional options object argument containing `networkClientId` and `userAddress` to identify where in state to mutate.
  - **BREAKING**: `addNft` no longer accepts a `chainId` property in its options argument since this value can be retrieved by the `networkClientId` property and is therefore redundant.
  - **BREAKING**: The third and fourth arguments on NftController's `addNftVerifyOwnership` method, have been replaced with an options object containing optional properties `networkClientId`, `userAddress` and `source`. This method signature is more aligned with the options pattern for passing `networkClientId` and `userAddress` on this controller and elsewhere.
  - **BREAKING**: `checkAndUpdateSingleNftOwnershipStatus` on NftController no longer accepts a `chainId` in its options argument. This is replaced with an optional `networkClientId` property which can be used to fetch chainId.
    **\*BREAKING**: The fourth argument of the `isNftOwner` method on `NftController` is now an options object with an optional `networkClientId` property. This method signature is more aligned with the options pattern for passing `networkClientId` on this controller and elsewhere.
  - **BREAKING**: `validateWatchNft` method on `NftController` is now private.
  - **BREAKING**: `detectNfts` on `NftDetectionController` now accepts a single object argument with optional properties `networkClientId` and `userAddress`, rather than taking these as two sequential arguments.
- Bump dependency `@metamask/eth-query` from ^3.0.1 to ^4.0.0 ([#2028](https://github.com/MetaMask/core/pull/2028))
- Bump dependency on `@metamask/polling-controller` to ^1.0.2
- Bump `@metamask/utils` from 8.1.0 to 8.2.0 ([#1957](https://github.com/MetaMask/core/pull/1957))

### Fixed

- Add name and symbol to the payload returned by the `ERC1155Standard` class `getDetails` method for `ERC1155` contracts ([#1727](https://github.com/MetaMask/core/pull/1727))

## [18.0.0]

### Changed

- **BREAKING**: `CurrencyRateController` is now keyed by `nativeCurrency` (i.e. ticker) for `conversionDate`, `conversionRate`, and `usdConversionRate` in the `currencyRates` object. `nativeCurrency`, `pendingNativeCurrency`, and `pendingCurrentCurrency` have been removed.
  - ```
    export type CurrencyRateState = {
      currentCurrency: string;
      currencyRates: Record<
        string, // nativeCurrency
        {
          conversionDate: number | null;
          conversionRate: number | null;
          usdConversionRate: number | null;
        }
      >;
    };
    ```
- **BREAKING**: `CurrencyRateController` now extends `PollingController` ([#1805](https://github.com/MetaMask/core/pull/1805))
  - `start()` and `stop()` methods replaced with `startPollingByNetworkClientId()`, `stopPollingByPollingToken()`, and `stopAllPolling()`
- **BREAKING:** `CurrencyRateController` now sends the `NetworkController:getNetworkClientById` action via messaging controller ([#1805](https://github.com/MetaMask/core/pull/1805))

### Fixed

- Parallelize network requests in assets controllers for performance enhancement ([#1801](https://github.com/MetaMask/core/pull/1801))
- Fix token detection on accounts when user changes account after token detection request is inflight ([#1848](https://github.com/MetaMask/core/pull/1848))

## [17.0.0]

### Changed

- **BREAKING:** Bump dependency on `@metamask/polling-controller` to ^1.0.0
- Bump dependency and peer dependency on `@metamask/network-controller` to ^15.1.0

## [16.0.0]

### Added

- Add way to start and stop different polling sessions for the same network client ID by providing extra scoping data ([#1776](https://github.com/MetaMask/core/pull/1776))
  - Add optional second argument to `stopPollingByPollingToken` (formerly `stopPollingByNetworkClientId`)
  - Add optional second argument to `onPollingCompleteByNetworkClientId`
- Add support for token detection for Linea mainnet and Linea Goerli ([#1799](https://github.com/MetaMask/core/pull/1799))

### Changed

- **BREAKING:** Bump dependency and peer dependency on `@metamask/network-controller` to ^15.0.0
- **BREAKING:** Make `executePoll` in TokenListController private ([#1810](https://github.com/MetaMask/core/pull/1810))
- **BREAKING:** Update TokenListController to rename `stopPollingByNetworkClientId` to `stopPollingByPollingToken` ([#1810](https://github.com/MetaMask/core/pull/1810))
- Add missing dependency on `@metamask/polling-controller` ([#1831](https://github.com/MetaMask/core/pull/1831))
- Bump dependency and peer dependency on `@metamask/approval-controller` to ^4.0.1
- Bump dependency and peer dependency on `@metamask/preferences-controller` to ^4.4.3
- Fix support for NFT metadata stored outside IPFS ([#1772](https://github.com/MetaMask/core/pull/1772))

## [15.0.0]

### Changed

- **BREAKING**: `NftController` now expects `getNetworkClientById` in constructor options ([#1698](https://github.com/MetaMask/core/pull/1698))
- **BREAKING**: `NftController.addNft` function signature has changed ([#1698](https://github.com/MetaMask/core/pull/1698))
  - Previously
    ```
    address: string,
    tokenId: string,
    nftMetadata?: NftMetadata,
    accountParams?: {
      userAddress: string;
      chainId: Hex;
    },
    source = Source.Custom,
    ```
    now:
    ```
    tokenAddress: string,
    tokenId: string,
    {
      nftMetadata?: NftMetadata;
      chainId?: Hex; // extracts from AccountParams
      userAddress?: string // extracted from AccountParams
      source?: Source;
      networkClientId?: NetworkClientId; // new
    },
    ```
- `NftController.addNftVerifyOwnership`: Now accepts optional 3rd argument `networkClientId` which is used to fetch NFT metadata and determine by which chainId the added NFT should be stored in state. Also accepts optional 4th argument `source` used for metrics to identify the flow in which the NFT was added to the wallet. ([#1698](https://github.com/MetaMask/core/pull/1698))
- `NftController.isNftOwner`: Now accepts optional `networkClientId` which is used to instantiate the provider for the correct chain and call the NFT contract to verify ownership ([#1698](https://github.com/MetaMask/core/pull/1698))
- `NftController.addNft` will use the chainId value derived from `networkClientId` if provided ([#1698](https://github.com/MetaMask/core/pull/1698))
- `NftController.watchNft` options now accepts optional `networkClientId` which is used to fetch NFT metadata and determine by which chainId the added NFT should be stored in state ([#1698](https://github.com/MetaMask/core/pull/1698))
- Bump dependency on `@metamask/utils` to ^8.1.0 ([#1639](https://github.com/MetaMask/core/pull/1639))
- Bump dependency and peer dependency on `@metamask/approval-controller` to ^4.0.0
- Bump dependency on `@metamask/base-controller` to ^3.2.3
- Bump dependency on `@metamask/controller-utils` to ^5.0.2
- Bump dependency and peer dependency on `@metamask/network-controller` to ^14.0.0

### Fixed

- Fix bug in TokensController where batched `addToken` overwrote each other because mutex was acquired after reading state ([#1768](https://github.com/MetaMask/core/pull/1768))

## [14.0.0]

### Changed

- Update TypeScript to v4.8.x ([#1718](https://github.com/MetaMask/core/pull/1718))
- Update `@metamask/rpc-errors` to `^6.0.0` ([#1690](https://github.com/MetaMask/core/pull/1690))

### Removed

- **BREAKING:** Remove AbortController polyfill
  - This package now assumes that the AbortController global exists

## [13.0.0]

### Changed

- **BREAKING**: `TokensController` now expects `getNetworkClientById` in constructor options ([#1676](https://github.com/MetaMask/core/pull/1676))
- **BREAKING**: `TokensController.addToken` now accepts a single options object ([#1676](https://github.com/MetaMask/core/pull/1676))
  ```
    {
      address: string;
      symbol: string;
      decimals: number;
      name?: string;
      image?: string;
      interactingAddress?: string;
      networkClientId?: NetworkClientId;
    }
  ```
- **BREAKING:** Bump peer dependency on `@metamask/network-controller` to ^13.0.0 ([#1633](https://github.com/MetaMask/core/pull/1633))
- **CHANGED**: `TokensController.addToken` will use the chain ID value derived from state for `networkClientId` if provided ([#1676](https://github.com/MetaMask/core/pull/1676))
- **CHANGED**: `TokensController.addTokens` now accepts an optional `networkClientId` as the last parameter ([#1676](https://github.com/MetaMask/core/pull/1676))
- **CHANGED**: `TokensController.addTokens` will use the chain ID value derived from state for `networkClientId` if provided ([#1676](https://github.com/MetaMask/core/pull/1676))
- **CHANGED**: `TokensController.watchAsset` options now accepts optional `networkClientId` which is used to get the ERC-20 token name if provided ([#1676](https://github.com/MetaMask/core/pull/1676))
- Bump dependency on `@metamask/controller-utils` to ^5.0.0 ([#1633](https://github.com/MetaMask/core/pull/1633))
- Bump dependency on `@metamask/preferences-controller` to ^4.4.1 ([#1676](https://github.com/MetaMask/core/pull/1676))

## [12.0.0]

### Added

- Add `AssetsContractController` methods `getProvider`, `getChainId`, `getERC721Standard`, and `getERC1155Standard` ([#1638](https://github.com/MetaMask/core/pull/1638))

### Changed

- **BREAKING**: Add `getNetworkClientById` to `AssetsContractController` constructor options ([#1638](https://github.com/MetaMask/core/pull/1638))
- Add optional `networkClientId` parameter to various `AssetContractController` methods ([#1638](https://github.com/MetaMask/core/pull/1638))
- The affected methods are:
  - `getERC20BalanceOf`
  - `getERC20TokenDecimals`
  - `getERC20TokenName`
  - `getERC721NftTokenId`
  - `getTokenStandardAndDetails`
  - `getERC721TokenURI`
  - `getERC721AssetName`
  - `getERC721AssetSymbol`
  - `getERC721OwnerOf`
  - `getERC1155TokenURI`
  - `getERC1155BalanceOf`
  - `transferSingleERC1155`
  - `getBalancesInSingleCall`

## [11.1.0]

### Added

- Add `tokenURI` to `NftMetadata` type ([#1577](https://github.com/MetaMask/core/pull/1577))
- Populate token URL for NFT metadata under `tokenURI` ([#1577](https://github.com/MetaMask/core/pull/1577))

### Changed

- Bump dependency and peer dependency on `@metamask/approval-controller` to ^3.5.1
- Bump dependency on `@metamask/base-controller` to ^3.2.1
- Bump dependency on `@metamask/controller-utils` to ^4.3.2
- Bump dependency and peer dependency on `@metamask/network-controller` to ^12.1.2
- Bump dependency and peer dependency on `@metamask/preferences-controller` to ^4.4.0
- Update NftController to add fallback for when IPFS gateway is disabled ([#1577](https://github.com/MetaMask/core/pull/1577))

## [11.0.1]

### Changed

- Replace `eth-query` ^2.1.2 with `@metamask/eth-query` ^3.0.1 ([#1546](https://github.com/MetaMask/core/pull/1546))

## [11.0.0]

### Added

- Add a `stop` method to stop polling

### Changed

- **BREAKING**: New required constructor parameters for the `TokenRatesController` ([#1497](https://github.com/MetaMask/core/pull/1497), [#1511](https://github.com/MetaMask/core/pull/1511))
  - The new required parameters are `ticker`, `onSelectedAddress`, and `onPreferencesStateChange`
- **BREAKING:** Remove `onCurrencyRateStateChange` constructor parameter from `TokenRatesController` ([#1496](https://github.com/MetaMask/core/pull/1496))
- **BREAKING:** Disable `TokenRatesController` automatic polling ([#1501](https://github.com/MetaMask/core/pull/1501))
  - Polling must be started explicitly by calling the `start` method
  - The token rates are not updated upon state changes when polling is disabled.
- **BREAKING:** Replace the `poll` method with `start` ([#1501](https://github.com/MetaMask/core/pull/1501))
  - The `start` method does not offer a way to change the interval. That must be done by calling `.configure` instead
- **BREAKING:** Remove `TokenRatecontroller` setter for `chainId` and `tokens` properties ([#1505](https://github.com/MetaMask/core/pull/1505))
- Bump @metamask/abi-utils from 1.2.0 to 2.0.1 ([#1525](https://github.com/MetaMask/core/pull/1525))
- Update `@metamask/utils` to `^6.2.0` ([#1514](https://github.com/MetaMask/core/pull/1514))
- Remove unnecessary `babel-runtime` dependency ([#1504](https://github.com/MetaMask/core/pull/1504))

### Fixed

- Fix bug where token rates were incorrect after first update if initialized with a non-Ethereum selected network ([#1497](https://github.com/MetaMask/core/pull/1497))
- Fix bug where token rates would be invalid if event handlers were triggered in the wrong order ([#1496](https://github.com/MetaMask/core/pull/1496), [#1511](https://github.com/MetaMask/core/pull/1511))
- Prevent redundant token rate updates ([#1512](https://github.com/MetaMask/core/pull/1512))

## [10.0.0]

### Added

- The method `getERC20TokenName` has been added to `AssetsContractController` ([#1127](https://github.com/MetaMask/core/pull/1127))
  - This method gets the token name from the token contract

### Changed

- **BREAKING:** The tokens controller now requires `onTokenListStateChange` and `getERC20TokenName` as constructor parameters ([#1127](https://github.com/MetaMask/core/pull/1127))
  - The `getERC20TokenName` method is used to get the token name for tokens added via `wallet_watchAsset`
  - The `onTokenListStateChange` method is used to trigger a name update when the token list changes. On each change, token names are copied from the token list if they're missing from token controller state.
- **BREAKING:** The signature of the tokens controller method `addToken` has changed
  - The fourth and fifth positional parameters (`image` and `interactingAddress`) have been replaced by an `options` object
  - The new options parameter includes the `image` and `interactingAddress` properties, and a new `name` property
- The token detection controller now sets the token name when new tokens are detected ([#1127](https://github.com/MetaMask/core/pull/1127))
- The `Token` type now includes an optional `name` field ([#1127](https://github.com/MetaMask/core/pull/1127))

## [9.2.0]

### Added

- Add validation that the nft standard matches the type argument of a `wallet_watchAsset` request when type is 'ERC721' or 'ERC1155' ([#1455](https://github.com/MetaMask/core/pull/1455))

## [9.1.0]

### Added

- Add a fifth argument, `source`, to NftController's `addNft` method ([#1417](https://github.com/MetaMask/core/pull/1417))
  - This argument can be used to specify whether the NFT was detected, added manually, or suggested by a dapp

### Fixed

- Fix `watchNft` in NftController to ensure that if the network changes before the user accepts the request, the NFT is added to the chain ID and address before the request was initiated ([#1417](https://github.com/MetaMask/core/pull/1417))

## [9.0.0]

### Added

- **BREAKING**: Add required options `getSelectedAddress` and `getMultiAccountBalancesEnabled` to AccountTrackerController constructor and make use of them when refreshing account balances ([#1146](https://github.com/MetaMask/core/pull/1146))
  - Previously, the controller would refresh all account balances, but these options can be used to only refresh the currently selected account
- **BREAKING:** Add logic to support validating and adding ERC721 and ERC1155 tokens to NFTController state via `wallet_watchAsset` API. ([#1173](https://github.com/MetaMask/core/pull/1173), [#1406](https://github.com/MetaMask/core/pull/1406))
  - The `NFTController` now has a new `watchNFT` method that can be called to send a message to the `ApprovalController` and prompt the user to add an NFT to their wallet state.
  - The `NFTController` now requires an instance of a ControllerMessenger to be passed to its constructor. This is messenger is used to pass the `watchNFT` message to the `ApprovalController`.

### Changed

- Add dependency on `@ethersproject/address` ([#1173](https://github.com/MetaMask/core/pull/1173))
- Replace `eth-rpc-errors` with `@metamask/rpc-errors` ([#1173](https://github.com/MetaMask/core/pull/1173))

## [8.0.0]

### Added

- Support NFT detection on Ethereum Mainnet custom RPC endpoints ([#1360](https://github.com/MetaMask/core/pull/1360))
- Enable token detection for the Aurora network ([#1327](https://github.com/MetaMask/core/pull/1327))

### Changed

- **BREAKING:** Bump to Node 16 ([#1262](https://github.com/MetaMask/core/pull/1262))
- **BREAKING:** Change format of chain ID in state to 0x-prefixed hex string ([#1367](https://github.com/MetaMask/core/pull/1367))
  - The functions `isTokenDetectionSupportedForNetwork` and `formatIconUrlWithProxy` now expect a chain ID as type `Hex` rather than as a decimal `string`
  - The assets contract controller now expects the `chainId` configuration entry and constructor parameter as type `Hex` rather than decimal `string`
  - The NFT controller now expects the `chainId` configuration entry and constructor parameter as type `Hex` rather than decimal `string`
  - The NFT controller methods `addNft`, `checkAndUpdateSingleNftOwnershipStatus`, `findNftByAddressAndTokenId`, `updateNft`, and `resetNftTransactionStatusByTransactionId` now expect the chain ID to be type `Hex` rather than a decimal `string`
  - The NFT controller state properties `allNftContracts` and `allNfts` are now keyed by address and `Hex` chain ID, rather than by address and decimal `string` chain ID
    - This requires a state migration
  - The NFT detection controller now expects the `chainId` configuration entry and constructor parameter as type `Hex` rather than decimal `string`
  - The token detection controller now expects the `chainId` configuration entry as type `Hex` rather than decimal `string`
  - The token list controller now expects the `chainId` constructor parameter as type `Hex` rather than decimal `string`
  - The token list controller state property `tokensChainsCache` is now keyed by `Hex` chain ID rather than by decimal `string` chain ID.
    - This requires a state migration
  - The token rates controller now expects the `chainId` configuration entry and constructor parameter as type `Hex` rather than decimal `string`
  - The token rates controller `chainId` setter now expects the chain ID as `Hex` rather than as a decimal string
  - The tokens controller now expects the `chainId` configuration entry and constructor parameter as type `Hex` rather than decimal `string`
  - The tokens controller `addDetectedTokens` method now accepts the `chainId` property of the `detectionDetails` parameter to be of type `Hex` rather than decimal `string`.
  - The tokens controller state properties `allTokens`, `allIgnoredTokens`, and `allDetectedTokens` are now keyed by chain ID in `Hex` format rather than decimal `string`.
    - This requires a state migration
- **BREAKING:** Use approval controller for suggested assets ([#1261](https://github.com/MetaMask/core/pull/1261), [#1268](https://github.com/MetaMask/core/pull/1268))
  - The actions `ApprovalController:acceptRequest` and `ApprovalController:rejectRequest` are no longer required by the token controller messenger.
  - The `suggestedAssets` state has been removed, which means that suggested assets are no longer persisted in state
  - The return type for `watchAsset` has changed. It now returns a Promise that settles after the request has been confirmed or rejected.
- **BREAKING:** Initialize controllers with the current network ([#1361](https://github.com/MetaMask/core/pull/1361))
  - The following controllers now have a new `chainId` required constructor parameter:
    - `AssetsContractController`
    - `NftController`
    - `NftDetectionController`
    - `TokenRatesController`
    - `TokensController`
- **BREAKING:** The token list controller messenger requires the `NetworkController:stateChange` event instead of the `NetworkController:providerConfigChange` event ([#1329](https://github.com/MetaMask/core/pull/1329))
- **BREAKING:** The token list controller `onNetworkStateChange` option now has a more restrictive type ([#1329](https://github.com/MetaMask/core/pull/1329))
  - The event handler parameter type has been changed from `NetworkState | ProviderConfig` to `NetworkState`
- **BREAKING:** Update the account tracker controller `provider` type ([#1266](https://github.com/MetaMask/core/pull/1266))
  - The `provider` setter and the `provider` config entry now use our `Provider` type from `eth-query` rather than `any`
- **BREAKING:** Update`@metamask/preferences-controller` dependency and add it as a peer dependency ([#1393](https://github.com/MetaMask/core/pull/1393))
- **BREAKING:** Update `@metamask/approval-controller` and `@metamask/network-controller` dependencies and peer dependencies
- Bump @metamask/abi-utils from 1.1.0 to 1.2.0 ([#1287](https://github.com/MetaMask/core/pull/1287))
- Bump @metamask/utils from 5.0.1 to 5.0.2 ([#1271](https://github.com/MetaMask/core/pull/1271))

### Removed

- **BREAKING:** Remove the `networkType` configuration option from the NFT detection controller, NFT controller, and tokens controller ([#1360](https://github.com/MetaMask/core/pull/1360), [#1359](https://github.com/MetaMask/core/pull/1359))
- **BREAKING:** Remove the `SuggestedAssetMeta` and `SuggestedAssetMetaBase` types from the token controller ([#1268](https://github.com/MetaMask/core/pull/1268))
- **BREAKING:** Remove the `acceptWatchAsset` and `rejectWatchAsset` methods from the token controller ([#1268](https://github.com/MetaMask/core/pull/1268))
  - Suggested assets can be accepted or rejected using the approval controller instead

## [7.0.0]

### Changed

- **BREAKING**: peerDeps: @metamask/network-controller@6.0.0->8.0.0 ([#1196](https://github.com/MetaMask/core/pull/1196))

## [6.0.0]

### Changed

- **BREAKING:** Create approval requests using `@metamask/approval-controller` ([#1166](https://github.com/MetaMask/core/pull/1166))

## [5.1.0]

### Added

- Support watching assets on a specific account ([#1124](https://github.com/MetaMask/core/pull/1124))

## [5.0.1]

### Changed

- Update `@metamask/contract-metadata` from 2.1.0 to 2.3.1 ([#1141](https://github.com/MetaMask/core/pull/1141))

## [5.0.0]

### Removed

- **BREAKING:** Remove `isomorphic-fetch` ([#1106](https://github.com/MetaMask/controllers/pull/1106))
  - Consumers must now import `isomorphic-fetch` or another polyfill themselves if they are running in an environment without `fetch`

## [4.0.1]

### Fixed

- Update Nft Controller to add the NFT back to its own group if we are re-importing it ([#1082](https://github.com/MetaMask/core/pull/1082))

## [4.0.0]

### Added

- Add Sepolia support to the currency rate controller ([#1041](https://github.com/MetaMask/controllers/pull/1041))
  - The currency rate controller will now treat Sepolia as a testnet, and return the Mainnet exchange rate when asked for the Sepolia exchange rate.

### Changed

- **BREAKING:** Update `@metamask/network-controller` peer dependency to v3 ([#1041](https://github.com/MetaMask/controllers/pull/1041))
- **BREAKING:** Migrate from `metaswap` to `metafi` subdomain for OpenSea proxy and token icons API ([#1060](https://github.com/MetaMask/core/pull/1060))
- Rename this repository to `core` ([#1031](https://github.com/MetaMask/controllers/pull/1031))
- Update ERC20Standard to use `@metamask/abi-utils` instead of `@ethersproject/abi` ([#985](https://github.com/MetaMask/controllers/pull/985))
- Update `@metamask/controller-utils` package ([#1041](https://github.com/MetaMask/controllers/pull/1041))

## Removed

- **BREAKING**: Drop support for Ropsten, Rinkeby, and Kovan ([#1041](https://github.com/MetaMask/controllers/pull/1041))
  - The currency rate controller no longer has special handling of these three networks. It used to return the Mainnet exchange rate for these three networks, but now it includes no special handling for them.
  - The NFT controller no longer supports the Rinkeby OpenSea test API.

## [3.0.1]

### Changed

- Export `isTokenDetectionSupportedForNetwork` function ([#1034](https://github.com/MetaMask/controllers/pull/1034))
- Update `@metamask/contract-metadata` from 1.35.0 to 2.1.0 ([#1013](https://github.com/MetaMask/controllers/pull/1013))

### Fixed

- Fix token controller state updates ([#1015](https://github.com/MetaMask/controllers/pull/1015))
  - Attempts to empty the list of "added", "ignored", or "detected" tokens were not saved in state correctly, resulting in that operation being undone after switching account or network.

## [3.0.0]

### Changed

- **BREAKING:** A new private property, controlled by the `start` and `stop` methods, is added to the CurrencyRateController: `enabled`. When this is false, no network requests will be made from the controller. Previously, setNativeCurrency or setCurrentCurrency would trigger a network request. That is now prevented if `enabled` is false. ([#1002](https://github.com/MetaMask/core/pull/1002))

### Fixed

- The TokenRatesController no longer overwrites the `disabled` config property passed to the constructor, allowing the controller to be instantiated with `config.disabled` set to either true or false. ([#1002](https://github.com/MetaMask/core/pull/1002))
- This package will now warn if a required package is not present ([#1003](https://github.com/MetaMask/core/pull/1003))

## [2.0.0]

### Changed

- **BREAKING:** Update `onNetworkStateChange`, a constructor option for several controllers, to take an object with a `providerConfig` property instead of `provider` ([#995](https://github.com/MetaMask/core/pull/995))
  - This affects:
    - AssetsContractController
    - NftController
    - NftDetectionController
    - TokenDetectionController
    - TokenListController
    - TokenRatesController
    - TokenController
- **BREAKING:** [TokenDetectionController] Update `getNetworkState` constructor option to take an object with `providerConfig` property rather than `providerConfig` ([#995](https://github.com/MetaMask/core/pull/995))
- Relax dependencies on `@metamask/base-controller`, `@metamask/controller-utils`, `@metamask/network-controller`, and `@metamask/preferences-controller` (use `^` instead of `~`) ([#998](https://github.com/MetaMask/core/pull/998))

## [1.0.1]

### Fixed

- Fix race condition where some token detections can get mistakenly added to the wrong account ([#956](https://github.com/MetaMask/core/pull/956))

## [1.0.0]

### Added

- Initial release

  - As a result of converting our shared controllers repo into a monorepo ([#831](https://github.com/MetaMask/core/pull/831)), we've created this package from select parts of [`@metamask/controllers` v33.0.0](https://github.com/MetaMask/core/tree/v33.0.0), namely:

    - Everything in `src/assets`
    - Asset-related functions from `src/util.ts` and accompanying tests

    All changes listed after this point were applied to this package following the monorepo conversion.

### Changed

- Use Ethers for AssetsContractController ([#845](https://github.com/MetaMask/core/pull/845))

[Unreleased]: https://github.com/MetaMask/core/compare/@metamask/assets-controllers@74.0.0...HEAD
[74.0.0]: https://github.com/MetaMask/core/compare/@metamask/assets-controllers@73.3.0...@metamask/assets-controllers@74.0.0
[73.3.0]: https://github.com/MetaMask/core/compare/@metamask/assets-controllers@73.2.0...@metamask/assets-controllers@73.3.0
[73.2.0]: https://github.com/MetaMask/core/compare/@metamask/assets-controllers@73.1.0...@metamask/assets-controllers@73.2.0
[73.1.0]: https://github.com/MetaMask/core/compare/@metamask/assets-controllers@73.0.2...@metamask/assets-controllers@73.1.0
[73.0.2]: https://github.com/MetaMask/core/compare/@metamask/assets-controllers@73.0.1...@metamask/assets-controllers@73.0.2
[73.0.1]: https://github.com/MetaMask/core/compare/@metamask/assets-controllers@73.0.0...@metamask/assets-controllers@73.0.1
[73.0.0]: https://github.com/MetaMask/core/compare/@metamask/assets-controllers@72.0.0...@metamask/assets-controllers@73.0.0
[72.0.0]: https://github.com/MetaMask/core/compare/@metamask/assets-controllers@71.0.0...@metamask/assets-controllers@72.0.0
[71.0.0]: https://github.com/MetaMask/core/compare/@metamask/assets-controllers@70.0.1...@metamask/assets-controllers@71.0.0
[70.0.1]: https://github.com/MetaMask/core/compare/@metamask/assets-controllers@70.0.0...@metamask/assets-controllers@70.0.1
[70.0.0]: https://github.com/MetaMask/core/compare/@metamask/assets-controllers@69.0.0...@metamask/assets-controllers@70.0.0
[69.0.0]: https://github.com/MetaMask/core/compare/@metamask/assets-controllers@68.2.0...@metamask/assets-controllers@69.0.0
[68.2.0]: https://github.com/MetaMask/core/compare/@metamask/assets-controllers@68.1.0...@metamask/assets-controllers@68.2.0
[68.1.0]: https://github.com/MetaMask/core/compare/@metamask/assets-controllers@68.0.0...@metamask/assets-controllers@68.1.0
[68.0.0]: https://github.com/MetaMask/core/compare/@metamask/assets-controllers@67.0.0...@metamask/assets-controllers@68.0.0
[67.0.0]: https://github.com/MetaMask/core/compare/@metamask/assets-controllers@66.0.0...@metamask/assets-controllers@67.0.0
[66.0.0]: https://github.com/MetaMask/core/compare/@metamask/assets-controllers@65.0.0...@metamask/assets-controllers@66.0.0
[65.0.0]: https://github.com/MetaMask/core/compare/@metamask/assets-controllers@64.0.0...@metamask/assets-controllers@65.0.0
[64.0.0]: https://github.com/MetaMask/core/compare/@metamask/assets-controllers@63.1.0...@metamask/assets-controllers@64.0.0
[63.1.0]: https://github.com/MetaMask/core/compare/@metamask/assets-controllers@63.0.0...@metamask/assets-controllers@63.1.0
[63.0.0]: https://github.com/MetaMask/core/compare/@metamask/assets-controllers@62.0.0...@metamask/assets-controllers@63.0.0
[62.0.0]: https://github.com/MetaMask/core/compare/@metamask/assets-controllers@61.1.0...@metamask/assets-controllers@62.0.0
[61.1.0]: https://github.com/MetaMask/core/compare/@metamask/assets-controllers@61.0.0...@metamask/assets-controllers@61.1.0
[61.0.0]: https://github.com/MetaMask/core/compare/@metamask/assets-controllers@60.0.0...@metamask/assets-controllers@61.0.0
[60.0.0]: https://github.com/MetaMask/core/compare/@metamask/assets-controllers@59.0.0...@metamask/assets-controllers@60.0.0
[59.0.0]: https://github.com/MetaMask/core/compare/@metamask/assets-controllers@58.0.0...@metamask/assets-controllers@59.0.0
[58.0.0]: https://github.com/MetaMask/core/compare/@metamask/assets-controllers@57.0.0...@metamask/assets-controllers@58.0.0
[57.0.0]: https://github.com/MetaMask/core/compare/@metamask/assets-controllers@56.0.0...@metamask/assets-controllers@57.0.0
[56.0.0]: https://github.com/MetaMask/core/compare/@metamask/assets-controllers@55.0.1...@metamask/assets-controllers@56.0.0
[55.0.1]: https://github.com/MetaMask/core/compare/@metamask/assets-controllers@55.0.0...@metamask/assets-controllers@55.0.1
[55.0.0]: https://github.com/MetaMask/core/compare/@metamask/assets-controllers@54.0.0...@metamask/assets-controllers@55.0.0
[54.0.0]: https://github.com/MetaMask/core/compare/@metamask/assets-controllers@53.1.1...@metamask/assets-controllers@54.0.0
[53.1.1]: https://github.com/MetaMask/core/compare/@metamask/assets-controllers@53.1.0...@metamask/assets-controllers@53.1.1
[53.1.0]: https://github.com/MetaMask/core/compare/@metamask/assets-controllers@53.0.0...@metamask/assets-controllers@53.1.0
[53.0.0]: https://github.com/MetaMask/core/compare/@metamask/assets-controllers@52.0.0...@metamask/assets-controllers@53.0.0
[52.0.0]: https://github.com/MetaMask/core/compare/@metamask/assets-controllers@51.0.2...@metamask/assets-controllers@52.0.0
[51.0.2]: https://github.com/MetaMask/core/compare/@metamask/assets-controllers@51.0.1...@metamask/assets-controllers@51.0.2
[51.0.1]: https://github.com/MetaMask/core/compare/@metamask/assets-controllers@51.0.0...@metamask/assets-controllers@51.0.1
[51.0.0]: https://github.com/MetaMask/core/compare/@metamask/assets-controllers@50.0.0...@metamask/assets-controllers@51.0.0
[50.0.0]: https://github.com/MetaMask/core/compare/@metamask/assets-controllers@49.0.0...@metamask/assets-controllers@50.0.0
[49.0.0]: https://github.com/MetaMask/core/compare/@metamask/assets-controllers@48.0.0...@metamask/assets-controllers@49.0.0
[48.0.0]: https://github.com/MetaMask/core/compare/@metamask/assets-controllers@47.0.0...@metamask/assets-controllers@48.0.0
[47.0.0]: https://github.com/MetaMask/core/compare/@metamask/assets-controllers@46.0.1...@metamask/assets-controllers@47.0.0
[46.0.1]: https://github.com/MetaMask/core/compare/@metamask/assets-controllers@46.0.0...@metamask/assets-controllers@46.0.1
[46.0.0]: https://github.com/MetaMask/core/compare/@metamask/assets-controllers@45.1.2...@metamask/assets-controllers@46.0.0
[45.1.2]: https://github.com/MetaMask/core/compare/@metamask/assets-controllers@45.1.1...@metamask/assets-controllers@45.1.2
[45.1.1]: https://github.com/MetaMask/core/compare/@metamask/assets-controllers@45.1.0...@metamask/assets-controllers@45.1.1
[45.1.0]: https://github.com/MetaMask/core/compare/@metamask/assets-controllers@45.0.0...@metamask/assets-controllers@45.1.0
[45.0.0]: https://github.com/MetaMask/core/compare/@metamask/assets-controllers@44.1.0...@metamask/assets-controllers@45.0.0
[44.1.0]: https://github.com/MetaMask/core/compare/@metamask/assets-controllers@44.0.1...@metamask/assets-controllers@44.1.0
[44.0.1]: https://github.com/MetaMask/core/compare/@metamask/assets-controllers@44.0.0...@metamask/assets-controllers@44.0.1
[44.0.0]: https://github.com/MetaMask/core/compare/@metamask/assets-controllers@43.1.1...@metamask/assets-controllers@44.0.0
[43.1.1]: https://github.com/MetaMask/core/compare/@metamask/assets-controllers@43.1.0...@metamask/assets-controllers@43.1.1
[43.1.0]: https://github.com/MetaMask/core/compare/@metamask/assets-controllers@43.0.0...@metamask/assets-controllers@43.1.0
[43.0.0]: https://github.com/MetaMask/core/compare/@metamask/assets-controllers@42.0.0...@metamask/assets-controllers@43.0.0
[42.0.0]: https://github.com/MetaMask/core/compare/@metamask/assets-controllers@41.0.0...@metamask/assets-controllers@42.0.0
[41.0.0]: https://github.com/MetaMask/core/compare/@metamask/assets-controllers@40.0.0...@metamask/assets-controllers@41.0.0
[40.0.0]: https://github.com/MetaMask/core/compare/@metamask/assets-controllers@39.0.0...@metamask/assets-controllers@40.0.0
[39.0.0]: https://github.com/MetaMask/core/compare/@metamask/assets-controllers@38.3.0...@metamask/assets-controllers@39.0.0
[38.3.0]: https://github.com/MetaMask/core/compare/@metamask/assets-controllers@38.2.0...@metamask/assets-controllers@38.3.0
[38.2.0]: https://github.com/MetaMask/core/compare/@metamask/assets-controllers@38.1.0...@metamask/assets-controllers@38.2.0
[38.1.0]: https://github.com/MetaMask/core/compare/@metamask/assets-controllers@38.0.1...@metamask/assets-controllers@38.1.0
[38.0.1]: https://github.com/MetaMask/core/compare/@metamask/assets-controllers@38.0.0...@metamask/assets-controllers@38.0.1
[38.0.0]: https://github.com/MetaMask/core/compare/@metamask/assets-controllers@37.0.0...@metamask/assets-controllers@38.0.0
[37.0.0]: https://github.com/MetaMask/core/compare/@metamask/assets-controllers@36.0.0...@metamask/assets-controllers@37.0.0
[36.0.0]: https://github.com/MetaMask/core/compare/@metamask/assets-controllers@35.0.0...@metamask/assets-controllers@36.0.0
[35.0.0]: https://github.com/MetaMask/core/compare/@metamask/assets-controllers@34.0.0...@metamask/assets-controllers@35.0.0
[34.0.0]: https://github.com/MetaMask/core/compare/@metamask/assets-controllers@33.0.0...@metamask/assets-controllers@34.0.0
[33.0.0]: https://github.com/MetaMask/core/compare/@metamask/assets-controllers@32.0.0...@metamask/assets-controllers@33.0.0
[32.0.0]: https://github.com/MetaMask/core/compare/@metamask/assets-controllers@31.0.0...@metamask/assets-controllers@32.0.0
[31.0.0]: https://github.com/MetaMask/core/compare/@metamask/assets-controllers@30.0.0...@metamask/assets-controllers@31.0.0
[30.0.0]: https://github.com/MetaMask/core/compare/@metamask/assets-controllers@29.0.0...@metamask/assets-controllers@30.0.0
[29.0.0]: https://github.com/MetaMask/core/compare/@metamask/assets-controllers@28.0.0...@metamask/assets-controllers@29.0.0
[28.0.0]: https://github.com/MetaMask/core/compare/@metamask/assets-controllers@27.2.0...@metamask/assets-controllers@28.0.0
[27.2.0]: https://github.com/MetaMask/core/compare/@metamask/assets-controllers@27.1.0...@metamask/assets-controllers@27.2.0
[27.1.0]: https://github.com/MetaMask/core/compare/@metamask/assets-controllers@27.0.1...@metamask/assets-controllers@27.1.0
[27.0.1]: https://github.com/MetaMask/core/compare/@metamask/assets-controllers@27.0.0...@metamask/assets-controllers@27.0.1
[27.0.0]: https://github.com/MetaMask/core/compare/@metamask/assets-controllers@26.0.0...@metamask/assets-controllers@27.0.0
[26.0.0]: https://github.com/MetaMask/core/compare/@metamask/assets-controllers@25.0.0...@metamask/assets-controllers@26.0.0
[25.0.0]: https://github.com/MetaMask/core/compare/@metamask/assets-controllers@24.0.0...@metamask/assets-controllers@25.0.0
[24.0.0]: https://github.com/MetaMask/core/compare/@metamask/assets-controllers@23.1.0...@metamask/assets-controllers@24.0.0
[23.1.0]: https://github.com/MetaMask/core/compare/@metamask/assets-controllers@23.0.0...@metamask/assets-controllers@23.1.0
[23.0.0]: https://github.com/MetaMask/core/compare/@metamask/assets-controllers@22.0.0...@metamask/assets-controllers@23.0.0
[22.0.0]: https://github.com/MetaMask/core/compare/@metamask/assets-controllers@21.0.0...@metamask/assets-controllers@22.0.0
[21.0.0]: https://github.com/MetaMask/core/compare/@metamask/assets-controllers@20.0.0...@metamask/assets-controllers@21.0.0
[20.0.0]: https://github.com/MetaMask/core/compare/@metamask/assets-controllers@19.0.0...@metamask/assets-controllers@20.0.0
[19.0.0]: https://github.com/MetaMask/core/compare/@metamask/assets-controllers@18.0.0...@metamask/assets-controllers@19.0.0
[18.0.0]: https://github.com/MetaMask/core/compare/@metamask/assets-controllers@17.0.0...@metamask/assets-controllers@18.0.0
[17.0.0]: https://github.com/MetaMask/core/compare/@metamask/assets-controllers@16.0.0...@metamask/assets-controllers@17.0.0
[16.0.0]: https://github.com/MetaMask/core/compare/@metamask/assets-controllers@15.0.0...@metamask/assets-controllers@16.0.0
[15.0.0]: https://github.com/MetaMask/core/compare/@metamask/assets-controllers@14.0.0...@metamask/assets-controllers@15.0.0
[14.0.0]: https://github.com/MetaMask/core/compare/@metamask/assets-controllers@13.0.0...@metamask/assets-controllers@14.0.0
[13.0.0]: https://github.com/MetaMask/core/compare/@metamask/assets-controllers@12.0.0...@metamask/assets-controllers@13.0.0
[12.0.0]: https://github.com/MetaMask/core/compare/@metamask/assets-controllers@11.1.0...@metamask/assets-controllers@12.0.0
[11.1.0]: https://github.com/MetaMask/core/compare/@metamask/assets-controllers@11.0.1...@metamask/assets-controllers@11.1.0
[11.0.1]: https://github.com/MetaMask/core/compare/@metamask/assets-controllers@11.0.0...@metamask/assets-controllers@11.0.1
[11.0.0]: https://github.com/MetaMask/core/compare/@metamask/assets-controllers@10.0.0...@metamask/assets-controllers@11.0.0
[10.0.0]: https://github.com/MetaMask/core/compare/@metamask/assets-controllers@9.2.0...@metamask/assets-controllers@10.0.0
[9.2.0]: https://github.com/MetaMask/core/compare/@metamask/assets-controllers@9.1.0...@metamask/assets-controllers@9.2.0
[9.1.0]: https://github.com/MetaMask/core/compare/@metamask/assets-controllers@9.0.0...@metamask/assets-controllers@9.1.0
[9.0.0]: https://github.com/MetaMask/core/compare/@metamask/assets-controllers@8.0.0...@metamask/assets-controllers@9.0.0
[8.0.0]: https://github.com/MetaMask/core/compare/@metamask/assets-controllers@7.0.0...@metamask/assets-controllers@8.0.0
[7.0.0]: https://github.com/MetaMask/core/compare/@metamask/assets-controllers@6.0.0...@metamask/assets-controllers@7.0.0
[6.0.0]: https://github.com/MetaMask/core/compare/@metamask/assets-controllers@5.1.0...@metamask/assets-controllers@6.0.0
[5.1.0]: https://github.com/MetaMask/core/compare/@metamask/assets-controllers@5.0.1...@metamask/assets-controllers@5.1.0
[5.0.1]: https://github.com/MetaMask/core/compare/@metamask/assets-controllers@5.0.0...@metamask/assets-controllers@5.0.1
[5.0.0]: https://github.com/MetaMask/core/compare/@metamask/assets-controllers@4.0.1...@metamask/assets-controllers@5.0.0
[4.0.1]: https://github.com/MetaMask/core/compare/@metamask/assets-controllers@4.0.0...@metamask/assets-controllers@4.0.1
[4.0.0]: https://github.com/MetaMask/core/compare/@metamask/assets-controllers@3.0.1...@metamask/assets-controllers@4.0.0
[3.0.1]: https://github.com/MetaMask/core/compare/@metamask/assets-controllers@3.0.0...@metamask/assets-controllers@3.0.1
[3.0.0]: https://github.com/MetaMask/core/compare/@metamask/assets-controllers@2.0.0...@metamask/assets-controllers@3.0.0
[2.0.0]: https://github.com/MetaMask/core/compare/@metamask/assets-controllers@1.0.1...@metamask/assets-controllers@2.0.0
[1.0.1]: https://github.com/MetaMask/core/compare/@metamask/assets-controllers@1.0.0...@metamask/assets-controllers@1.0.1
[1.0.0]: https://github.com/MetaMask/core/releases/tag/@metamask/assets-controllers@1.0.0<|MERGE_RESOLUTION|>--- conflicted
+++ resolved
@@ -7,8 +7,11 @@
 
 ## [Unreleased]
 
-<<<<<<< HEAD
 ## [74.0.0]
+
+### Added
+
+- Added a token selector that returns list of tokens and balances for evm and multichain assets based on the selected account group ([#6226](https://github.com/MetaMask/core/pull/6226))
 
 ### Changed
 
@@ -16,11 +19,6 @@
 - **BREAKING:** Bump peer dependency `@metamask/keyring-controller` from `^22.0.0` to `^23.0.0` ([#6345](https://github.com/MetaMask/core/pull/6345))
 - **BREAKING:** Bump peer dependency `@metamask/preferences-controller` from `^18.0.0` to `^19.0.0` ([#6345](https://github.com/MetaMask/core/pull/6345))
 - **BREAKING:** Bump peer dependency `@metamask/transaction-controller` from `^59.0.0` to `^60.0.0` ([#6345](https://github.com/MetaMask/core/pull/6345))
-=======
-### Added
-
-- Added a token selector that returns list of tokens and balances for evm and multichain assets based on the selected account group ([#6226](https://github.com/MetaMask/core/pull/6226))
->>>>>>> 5295de7e
 
 ## [73.3.0]
 
