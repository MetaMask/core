# Changelog

All notable changes to this project will be documented in this file.

The format is based on [Keep a Changelog](https://keepachangelog.com/en/1.0.0/),
and this project adheres to [Semantic Versioning](https://semver.org/spec/v2.0.0.html).

## [Unreleased]

### Added

- Export `selectAllAssets` ([#7496](https://github.com/MetaMask/core/pull/7496))

### Changed

<<<<<<< HEAD
- Bump `@metamask/transaction-controller` from `^62.5.0` to `^62.7.0` ([#7494](https://github.com/MetaMask/core/pull/7494))
=======
- **BREAKING:** `AccountTrackerController` now requires `KeyringController:getState` action and `KeyringController:lock` event in addition to existing allowed actions and events ([#7492](https://github.com/MetaMask/core/pull/7492))
  - Added `#isLocked` property to track keyring lock state, initialized from `KeyringController:getState`
  - Added `isActive` getter that returns `true` when keyring is unlocked and user is onboarded
  - Balance updates are now skipped when controller is not active (locked or not onboarded)
  - `KeyringController:unlock` event now only updates lock state without triggering immediate refresh
  - `KeyringController:lock` event sets controller to inactive state
- `AccountTrackerController` now only refreshes balances for the newly added network on `NetworkController:networkAdded` event instead of all networks ([#7492](https://github.com/MetaMask/core/pull/7492))
>>>>>>> 30c8a380

## [94.1.0]

### Added

- Add `excludeLabels` parameter to `getTrendingTokens` to filter out tokens by labels (e.g., 'stable_coin', 'blue_chip') ([#7466](https://github.com/MetaMask/core/pull/7466))
- Add support for spot prices on multiple new chains: Apechain, Lens, Plume, Flow EVM, Berachain, xrpl-evm, Fraxtal, Lukso, xdc-network, and Plasma ([#7465](https://github.com/MetaMask/core/pull/7465))
- Add `ape` to `SUPPORTED_CURRENCIES` for ApeCoin/Apechain native token ([#7465](https://github.com/MetaMask/core/pull/7465))
- Add `isOnboarded` constructor option to `TokenBalancesController` and `AccountTrackerController` ([#7469](https://github.com/MetaMask/core/pull/7469))
  - When `isOnboarded()` returns `false`, balance updates are skipped to prevent unnecessary API calls during onboarding
  - `TokenBalancesController.isActive` now also checks `isOnboarded()` in addition to `isUnlocked`
  - `AccountTrackerController.#refreshAccounts` now checks `isOnboarded()` before fetching balances

### Fixed

- Fix `TokenBalancesController` to evaluate `allowExternalServices` dynamically instead of only at constructor time ([#7469](https://github.com/MetaMask/core/pull/7469))
  - Previously, the `#balanceFetchers` array was built once in the constructor, so changes to `allowExternalServices()` after initialization were not reflected
  - Now `allowExternalServices()` is stored as a function and evaluated dynamically in the fetcher's `supports` method
- Fix `TokenDetectionController` methods `addDetectedTokensViaPolling` and `addDetectedTokensViaWs` to refresh token metadata cache before use ([#7469](https://github.com/MetaMask/core/pull/7469))
  - Previously, these methods used a potentially stale/empty `#tokensChainsCache` from construction time
  - Now they fetch the latest `tokensChainsCache` from `TokenListController:getState` before looking up token metadata
- Fix `AccountTrackerController.syncBalanceWithAddresses` to also check `isOnboarded()` before fetching balances ([#7469](https://github.com/MetaMask/core/pull/7469))
  - Previously, only `#refreshAccounts` checked `isOnboarded()`, but `syncBalanceWithAddresses` would still make RPC calls during onboarding
  - Now `syncBalanceWithAddresses` returns an empty object when `isOnboarded()` returns `false`

## [94.0.0]

### Added

- Add `firstPageOnly` and `signal` options to `NftDetectionController.detectNfts()` method to allow fetching only the first page of NFTs and aborting detection operations ([#7436](https://github.com/MetaMask/core/pull/7436))
- Support for Monad in NFT assets-controllers, [#7254](https://github.com/MetaMask/core/pull/7254)

### Changed

- Bump `@metamask/transaction-controller` from `^62.4.0` to `^62.5.0` ([#7325](https://github.com/MetaMask/core/pull/7325))
- **BREAKING:** Replace Account API v2 with Account API v4 for token auto-detection ([#7408](https://github.com/MetaMask/core/pull/7408))
  - `TokenDetectionController` now delegates token detection for Account API v4 supported chains to `TokenBalancesController`
  - RPC-based detection continues to be used for chains not supported by Account API v4
  - Added `forceRpc` parameter to `TokenDetectionController.detectTokens()` to force RPC-based detection
  - `TokenDetectionController:detectTokens` action is now registered for cross-controller communication
- `TokenBalancesController` now triggers RPC-based token detection as fallback when Account API v4 fails or returns unprocessed chains ([#7408](https://github.com/MetaMask/core/pull/7408))
  - Calls `TokenDetectionController:detectTokens` with `forceRpc: true` when fetcher fails
  - Calls `TokenDetectionController:detectTokens` with `forceRpc: true` for any unprocessed chain IDs returned by the API
- Refactored `TokenBalancesController` for improved code organization and maintainability ([#7408](https://github.com/MetaMask/core/pull/7408))
- Remove warning logs for failed chain balance fetches in RPC balance fetcher ([#7429](https://github.com/MetaMask/core/pull/7429))
- Reduce severity of ERC721 metadata interface log from `console.error` to `console.warn` ([#7412](https://github.com/MetaMask/core/pull/7412))
  - Fixes [#24988](https://github.com/MetaMask/metamask-extension/issues/24988)
- Bump `@metamask/transaction-controller` from `^62.4.0` to `^62.6.0` ([#7325](https://github.com/MetaMask/core/pull/7325), [#7430](https://github.com/MetaMask/core/pull/7430))
- Bump `@metamask/multichain-account-service` from `^4.0.0` to `^4.0.1` ([#7437](https://github.com/MetaMask/core/pull/7437)

### Fixed

- Fix stale `accountsAssets` reference in `MultichainAssetsRatesController` causing incorrect conversion rates for non-EVM chains when currency is changed ([#7424](https://github.com/MetaMask/core/pull/7424))
  - `MultichainAssetsRatesController` now dynamically fetches fresh state instead of caching a reference that becomes stale due to Immer's immutable updates
- **BREAKING:** `NftDetectionController` now calls a new function `NftController:addNfts` that reduces API calls to bulk-scan to batch multiple NFTs URLs ([#7411](https://github.com/MetaMask/core/pull/7411))
- Added decimal precision (default 9dp) for `CurrencyRateController` `conversionRate` and `conversionRate` properties. ([#7324](https://github.com/MetaMask/core/pull/7324))
  - This fixes any BigNumber conversion errors due to exceeding the 15 significant digit limit

## [93.1.0]

### Added

- Add multicall address for Chains: `MegaETH Testnet V2`, `MegaETH Mainnet` ([#7287](https://github.com/MetaMask/core/pull/7287))

### Fixed

- Fix trending tokens API request to use correct `sort` query parameter instead of `sortBy` ([#7310](https://github.com/MetaMask/core/pull/7310))

## [93.0.0]

### Added

- **BREAKING:** `TokenBalancesController` now subscribes to `AccountsController:selectedEvmAccountChange` event to trigger immediate balance updates when users switch accounts ([#7279](https://github.com/MetaMask/core/pull/7279))

### Changed

- Bump `@metamask/network-controller` from `^26.0.0` to `^27.0.0` ([#7258](https://github.com/MetaMask/core/pull/7258))
- Bump `@metamask/transaction-controller` from `^62.3.0` to `^62.4.0` ([#7257](https://github.com/MetaMask/core/pull/7257), [#7289](https://github.com/MetaMask/core/pull/7289))
- `AccountTrackerController` now normalizes addresses to lowercase internally before calling balance fetchers to match `TokenBalancesController` and enable HTTP request caching ([#7279](https://github.com/MetaMask/core/pull/7279))

### Fixed

- Fix 2dp value in `CurrencyRateController`([#7276](https://github.com/MetaMask/core/pull/7276))
- Fix token search API to use correct `networks` query parameter instead of `chainIds` ([#7261](https://github.com/MetaMask/core/pull/7261))

## [92.0.0]

### Added

- Support for optionally fetching market data when calling searchTokens ([#7226](https://github.com/MetaMask/core/pull/7226))
- **BREAKING:** Add optional JWT token authentication to multi-chain accounts API calls ([#7165](https://github.com/MetaMask/core/pull/7165))
  - `fetchMultiChainBalances` and `fetchMultiChainBalancesV4` now accept an optional `jwtToken` parameter
  - `TokenDetectionController` fetches and passes JWT token from `AuthenticationController` when using Accounts API
  - `TokenBalancesController` fetches and passes JWT token through balance fetcher chain
  - JWT token is included in `Authorization: Bearer <token>` header when provided
  - Backward compatible: token parameter is optional and APIs work without authentication

### Changed

- Move peer dependencies for controller and service packages to direct dependencies ([#7209](https://github.com/MetaMask/core/pull/7209), [#7220](https://github.com/MetaMask/core/pull/7220), [#7236](https://github.com/MetaMask/core/pull/7236))
  - The dependencies moved are:
    - `@metamask/account-tree-controller` (^4.0.0)
    - `@metamask/accounts-controller` (^35.0.0)
    - `@metamask/approval-controller` (^8.0.0)
    - `@metamask/core-backend` (^5.0.0)
    - `@metamask/keyring-controller` (^25.0.0)
    - `@metamask/multichain-account-service` (^4.0.0)
    - `@metamask/network-controller` (^26.0.0)
    - `@metamask/permission-controller` (^12.1.1)
    - `@metamask/phishing-controller` (^16.1.0)
    - `@metamask/preferences-controller` (^22.0.0)
    - `@metamask/profile-sync-controller` (^27.0.0)
    - `@metamask/snaps-controllers` (^14.0.1)
    - `@metamask/transaction-controller` (^62.3.0)
  - In clients, it is now possible for multiple versions of these packages to exist in the dependency tree.
    - For example, this scenario would be valid: a client relies on `@metamask/controller-a` 1.0.0 and `@metamask/controller-b` 1.0.0, and `@metamask/controller-b` depends on `@metamask/controller-a` 1.1.0.
  - Note, however, that the versions specified in the client's `package.json` always "win", and you are expected to keep them up to date so as not to break controller and service intercommunication.

### Fixed

- Fix `TokenBalancesController` state that store both lowercase and checksum account addresses ([#7217](https://github.com/MetaMask/core/pull/7217))
- `TokenBalancesController`: state inconsistency by ensuring all account addresses are stored in lowercase format ([#7216](https://github.com/MetaMask/core/pull/7216))
- Add MON (Monad) to supported currencies list in token prices service ([#7250](https://github.com/MetaMask/core/pull/7250))

## [91.0.0]

### Changed

- **BREAKING:** Update `spot-prices` endpoint to use Price API v3 ([#7119](https://github.com/MetaMask/core/pull/7119))
  - Update `AbstractTokenPricesService.fetchTokenPrices` arguments and return type
  - Update `CodefiTokenPricesServiceV2` list of supported currencies
  - Update `TokenRatesController` to fetch prices by native currency instead of by chain
  - Remove legacy polling code and unused events from `TokenRatesController`

## [90.0.0]

### Added

- Added optional filtering of Tron staking tokens (energy, bandwidth) in asset selectors `selectAssetsBySelectedAccountGroup` (defaults to `true`) ([#7198](https://github.com/MetaMask/core/pull/7198))

### Changed

- Bump `@metamask/polling-controller` from `^15.0.0` to `^16.0.0` ([#7202](https://github.com/MetaMask/core/pull/7202))
- Bump `@metamask/controller-utils` from `^11.15.0` to `^11.16.0` ([#7202](https://github.com/MetaMask/core/pull/7202))
- **BREAKING:** Bump `@metamask/transaction-controller` from `^61.0.0` to `^62.0.0` ([#7202](https://github.com/MetaMask/core/pull/7202))
- **BREAKING:** Bump `@metamask/preferences-controller` from `^21.0.0` to `^22.0.0` ([#7202](https://github.com/MetaMask/core/pull/7202))
- **BREAKING:** Bump `@metamask/phishing-controller` from `^15.0.0` to `^16.0.0` ([#7202](https://github.com/MetaMask/core/pull/7202))
- **BREAKING:** Bump `@metamask/network-controller` from `^25.0.0` to `^26.0.0` ([#7202](https://github.com/MetaMask/core/pull/7202))
- **BREAKING:** Bump `@metamask/keyring-controller` from `^24.0.0` to `^25.0.0` ([#7202](https://github.com/MetaMask/core/pull/7202))
- **BREAKING:** Bump `@metamask/core-backend` from `^4.1.0` to `^5.0.0` ([#7202](https://github.com/MetaMask/core/pull/7202))
- **BREAKING:** Bump `@metamask/accounts-controller` from `^34.0.0` to `^35.0.0` ([#7202](https://github.com/MetaMask/core/pull/7202))
- **BREAKING:** Bump `@metamask/account-tree-controller` from `^3.0.0` to `^4.0.0` ([#7202](https://github.com/MetaMask/core/pull/7202))

## [89.0.1]

### Fixed

- Fix duplicate native token address in `CurrencyRateController` spot price fallback API requests ([#7181](https://github.com/MetaMask/core/pull/7181))

## [89.0.0]

### Changed

- **BREAKING:** Remove fallback to CryptoCompare on `CurrencyRatesController` and `TokenRatesController` ([#7167](https://github.com/MetaMask/core/pull/7167))
- Bump `@metamask/core-backend` from `^4.0.0` to `^4.1.0`

### Fixed

- Enable RPC fallback when Accounts API fails or times out in `TokenBalancesController` ([#7155](https://github.com/MetaMask/core/pull/7155))
  - Add 30-second timeout protection for Accounts API balance fetching requests
  - Propagate API errors to `TokenBalancesController` to trigger automatic RPC fallback
  - Remove error catching that prevented RPC fetcher from processing failed chains
  - Ensures native and staked balances are always fetched via RPC when API is unavailable
- Add 30-second timeout protection for Accounts API calls in `TokenDetectionController` to prevent hanging requests ([#7106](https://github.com/MetaMask/core/pull/7106))
  - Prevents token detection from hanging indefinitely on slow or unresponsive API requests
  - Automatically falls back to RPC-based token detection when API call times out or fails
  - Includes error logging for debugging timeout and failure events
- Handle `unprocessedNetworks` from Accounts API responses to ensure complete token detection coverage ([#7106](https://github.com/MetaMask/core/pull/7106))
  - When Accounts API returns networks it cannot process, those networks are automatically added to RPC detection
  - Applies to both `TokenDetectionController` and `TokenBalancesController`
  - Ensures all requested networks are processed even if API has partial support

## [88.0.0]

### Changed

- **BREAKING:** Bump `@metamask/account-tree-controller` from `^2.0.0` to `^3.0.0` ([#7100](https://github.com/MetaMask/core/pull/7100))
- **BREAKING:** Bump `@metamask/multichain-account-service` from `^2.0.0` to `^3.0.0` ([#7100](https://github.com/MetaMask/core/pull/7100))

## [87.1.1]

### Changed

- Remove early return for empty `chainIds` in `searchTokens` function to allow API to handle empty chain IDs ([#7083](https://github.com/MetaMask/core/pull/7083))

### Fixed

- Importing a non-evm asset with positive balance sets balance to 0 after import ([#7094](https://github.com/MetaMask/core/pull/7094))

## [87.1.0]

### Added

- Added `getTrendingTokens` function to fetch trending tokens for specific chains ([#7054]) (https://github.com/MetaMask/core/pull/7054)
- Added new types `SortTrendingBy` and `TrendingAsset` ([#7054]) (https://github.com/MetaMask/core/pull/7054)

## [87.0.0]

### Added

- Add `AssetsByAccountGroup` to list of exported types ([#6983](https://github.com/MetaMask/core/pull/6983))
- Added `addAssets` to allow adding multiple assets for non-EVM chains ([#7016](https://github.com/MetaMask/core/pull/7016))

### Changed

- `isNative` is inferred as `true` for all non-evm assets with slip44 as its asset namespace ([#6983](https://github.com/MetaMask/core/pull/6983))
- **BREAKING:** Modify DeFi position fetching behaviour ([#6944](https://github.com/MetaMask/core/pull/6944))
  - The fetch request to the API times out after 8 seconds and attempts a single retry
  - Refresh only updates the selected evm address
  - `KeyringController:unlock` no longer starts polling
  - `AccountsController:accountAdded` no longer updates DeFi positions
  - `AccountTreeController:selectedAccountGroupChange` updates DeFi positions for the selected address
  - `TransactionController:transactionConfirmed` only updates DeFi positions if the transaction is for the selected address

### Fixed

- Fixed token is not removed from ignored tokens list when added back due to case insensiteivity ([#7016](https://github.com/MetaMask/core/pull/7016))

## [86.0.0]

### Changed

- **BREAKING:** Modify AccountTrackerController events and actions ([#6938](https://github.com/MetaMask/core/pull/6938))
  - `AccountsController:selectedAccountChange` is no longer part of the list of allowed events
  - `NetworkController:getState` refetches balances
  - `TransactionController:unapprovedTransactionAdded` refetches balances
  - `TransactionController:unapprovedTransactionAdded'` refetches balances for the transaction from address and network
  - `TransactionController:transactionConfirmed` refetches balances for the transaction from address and network
- Add optional `fetchingEnabled` callback to `AccountTrackerController` constructor to stop it from fetching balances ([#6938](https://github.com/MetaMask/core/pull/6938))

## [85.0.0]

### Added

- **BREAKING:** Added constructor argument `tokenPricesService` in `currencyRateController` ([#6863](https://github.com/MetaMask/core/pull/6863))
- Added `fetchExchangeRates` function to fetch exchange rates from price-api ([#6863](https://github.com/MetaMask/core/pull/6863))
- Added `ignoreAssets` to allow ignoring assets for non-EVM chains ([#6981](https://github.com/MetaMask/core/pull/6981))

- Added `searchTokens` function to search for tokens across multiple networks using CAIP format chain IDs ([#7004](https://github.com/MetaMask/core/pull/7004))

### Changed

- Bump `@metamask/controller-utils` from `^11.14.1` to `^11.15.0` ([#7003](https://github.com/MetaMask/core/pull/7003))
- `CurrencyRateController` now fetches exchange rates from price-api and fallback to cryptoCompare ([#6863](https://github.com/MetaMask/core/pull/6863))

## [84.0.0]

### Added

- Add export for `CurrencyRateMessenger` ([#6444](https://github.com/MetaMask/core/pull/6444))

### Changed

- **BREAKING:** Migrate controllers to new `Messenger` from `@metamask/messenger` ([#6444](https://github.com/MetaMask/core/pull/6444), [#6386](https://github.com/MetaMask/core/pull/6386), [#6745](https://github.com/MetaMask/core/pull/6745))
  - Previously, the controllers accepted a `RestrictedMessenger` instance from `@metamask/base-controller`.
- **BREAKING:** Bump `@metamask/account-tree-controller` from `^1.0.0` to `^2.0.0` ([#6962](https://github.com/MetaMask/core/pull/6962))
- **BREAKING:** Bump `@metamask/accounts-controller` from `^33.0.0` to `^34.0.0` ([#6962](https://github.com/MetaMask/core/pull/6962))
- **BREAKING:** Bump `@metamask/approval-controller` from `^7.0.0` to `^8.0.0` ([#6962](https://github.com/MetaMask/core/pull/6962))
- **BREAKING:** Bump `@metamask/core-backend` from `^3.0.0` to `^4.0.0` ([#6962](https://github.com/MetaMask/core/pull/6962))
- **BREAKING:** Bump `@metamask/keyring-controller` from `^23.0.0` to `^24.0.0` ([#6962](https://github.com/MetaMask/core/pull/6962))
- **BREAKING:** Bump `@metamask/network-controller` from `^24.0.0` to `^25.0.0` ([#6962](https://github.com/MetaMask/core/pull/6962))
- **BREAKING:** Bump `@metamask/permission-controller` from `^11.0.0` to `^12.0.0` ([#6962](https://github.com/MetaMask/core/pull/6962))
- **BREAKING:** Bump `@metamask/phishing-controller` from `^14.0.0` to `^15.0.0` ([#6962](https://github.com/MetaMask/core/pull/6962))
- **BREAKING:** Bump `@metamask/preferences-controller` from `^20.0.0` to `^21.0.0` ([#6962](https://github.com/MetaMask/core/pull/6962))
- **BREAKING:** Bump `@metamask/transaction-controller` from `^60.0.0` to `^61.0.0` ([#6962](https://github.com/MetaMask/core/pull/6962))
- Bump `@metamask/polling-controller` from `^14.0.1` to `^15.0.0` ([#6940](https://github.com/MetaMask/core/pull/6940), [#6962](https://github.com/MetaMask/core/pull/6962))
- Bump `@metamask/base-controller` from `^8.4.2` to `^9.0.0` ([#6962](https://github.com/MetaMask/core/pull/6962))

## [83.1.0]

### Added

- Add `Monad Mainnet` into `SUPPORTED_NETWORKS_ACCOUNTS_API_V4`

### Fixed

- Fix incorrect balance scan contract address for `Monad Mainnet`
  - Remove `Monad Mainnet` in `SINGLE_CALL_BALANCES_ADDRESS_BY_CHAINID` ([#6929](https://github.com/MetaMask/core/pull/6929))

## [83.0.0]

### Changed

- **BREAKING:** Bump peer dependency `@metamask/core-backend` from `^2.0.0` to `^3.0.0` ([#6923](https://github.com/MetaMask/core/pull/6923))
- Bump `@metamask/base-controller` from `^8.4.1` to `^8.4.2` ([#6917](https://github.com/MetaMask/core/pull/6917))

### Fixed

- Downgrade `multiformats` to `^9.9.0` to avoid ESM-only dependency ([#6920](https://github.com/MetaMask/core/pull/6920))

## [82.0.0]

### Added

- **BREAKING:** Add new event listeners to refresh balances on `TransactionControllerUnapprovedTransactionAddedEvent` and `TransactionControllerTransactionConfirmedEvent` ([#6903](https://github.com/MetaMask/core/pull/6903))
- Add multicall addresses in `MULTICALL_CONTRACT_BY_CHAINID` ([#6896](https://github.com/MetaMask/core/pull/6896))
  - Add multicall address for Chains: `Injective`, `Hemi`, `Plasma`, `Nonmia`, `XRPL`, `Soneium`, `Genesys`, `EDU`, `Abstract`, `Berachain`, `MegaETH Testnet`, `Apechain`, `Matchain`, `Monad Testnet`, `Monad`, `Katana`, `Lens`, `Plume`, `XDC`

### Changed

- Batch `OnAssetConversion` and `OnAssetsMarketData` requests to non-EVM account Snaps ([#6886](https://github.com/MetaMask/core/pull/6886))

## [81.0.1]

### Fixed

- Fix filter for staked Ethereum balances in `AccountTrackerController` ([#6846](https://github.com/MetaMask/core/pull/6846))

## [81.0.0]

### Changed

- **BREAKING:** Bump peer dependency `@metamask/core-backend` from `^1.0.1` to `^2.0.0` ([#6834](https://github.com/MetaMask/core/pull/6834))

### Fixed

- Fix address casing in WebSocket-based token balance updates to ensure consistency ([#6819](https://github.com/MetaMask/core/pull/6819))

## [80.0.0]

### Added

- Add real-time balance updates via WebSocket integration with `AccountActivityService` to `TokenBalancesController` ([#6784](https://github.com/MetaMask/core/pull/6784))
  - Add `@metamask/core-backend` as a dependency and peer dependency ([#6784](https://github.com/MetaMask/core/pull/6784))
  - Controller now subscribes to `AccountActivityService:balanceUpdated` events for instant balance updates
    - Add support for real-time balance updates for both ERC20 tokens and native tokens
    - Add `TokenDetectionController:addDetectedTokensViaWs` action handler for adding tokens detected via WebSocket
  - Controller now subscribes to `AccountActivityService:statusChanged` events to dynamically adjust polling intervals
    - When WebSocket service is "up", polling interval increases to backup interval (5 minutes)
    - When WebSocket service is "down", polling interval restores to default interval (30 seconds)
    - Status changes are debounced (5 seconds) and jittered to prevent thundering herd
    - Add fallback to polling when balance updates contain errors or unsupported asset types

### Changed

- **BREAKING:** `TokenBalancesController` messenger must now allow `AccountActivityService:balanceUpdated` and `AccountActivityService:statusChanged` events ([#6784](https://github.com/MetaMask/core/pull/6784))
- **BREAKING:** `TokenBalancesController` messenger must now allow `TokenDetectionController:addDetectedTokensViaWs` action ([#6784](https://github.com/MetaMask/core/pull/6784))
- **BREAKING:** Change `TokenBalancesController` default polling interval to 30 seconds (was 180 seconds) ([#6784](https://github.com/MetaMask/core/pull/6784))
  - With real-time WebSocket updates, the default interval only applies when WebSocket is disconnected
  - When WebSocket is connected, polling automatically adjusts to 5 minutes as a backup
- **Performance Optimization:** Remove collection API calls from NFT detection process ([#6762](https://github.com/MetaMask/core/pull/6762))
  - Reduce NFT detection API calls by 83% (from 6 calls to 1 call per 100 tokens) by eliminating collection endpoint requests
  - Remove unused collection metadata fields: `contractDeployedAt`, `creator`, and `topBid`

### Fixed

- Fix address format compatibility between `TokenBalancesController` and `AccountTrackerController` in `AccountsApiBalanceFetcher` ([#6812](https://github.com/MetaMask/core/pull/6812))

## [79.0.1]

### Changed

- Bump `@metamask/base-controller` from `^8.4.0` to `^8.4.1` ([#6807](https://github.com/MetaMask/core/pull/6807))
- Bump `@metamask/controller-utils` from `^11.14.0` to `^11.14.1` ([#6807](https://github.com/MetaMask/core/pull/6807))
- Bump `@metamask/polling-controller` from `^14.0.0` to `^14.0.1` ([#6807](https://github.com/MetaMask/core/pull/6807))

## [79.0.0]

### Changed

- **BREAKING:** Change name of token-selector field from `type` to `accountType` to avoid conflicts with existing types. ([#6804](https://github.com/MetaMask/core/pull/6804))

## [78.0.1]

### Changed

- Bump `@metamask/multichain-account-service` from `^1.5.0` to `^1.6.0` ([#6786](https://github.com/MetaMask/core/pull/6786))

### Fixed

- Fix duplicate native token entries in `AccountsApiBalanceFetcher` by ensuring consistent address checksumming ([#6794](https://github.com/MetaMask/core/pull/6794))

## [78.0.0]

### Added

- add `platform` property to `TokenBalancesController` to send better analytics for which platform is hitting out APIs ([#6768](https://github.com/MetaMask/core/pull/6768))

### Changed

- **BREAKING:** Change `accountsApiChainIds` parameter from `ChainIdHex[]` to `() => ChainIdHex[]` in both `AccountTrackerController` and `TokenBalancesController` ([#6776](https://github.com/MetaMask/core/pull/6776))
  - Enables dynamic configuration of chains that should use Accounts API strategy
  - Allows runtime determination of supported chain IDs instead of static array

### Fixed

- Fix staked balance update on the `TokenBalancesController` , it's now filtered by supported chains ([#6776](https://github.com/MetaMask/core/pull/6776))

## [77.0.2]

### Changed

- Bump `@metamask/multichain-account-service` from `^1.2.0` to `^1.3.0` ([#6748](https://github.com/MetaMask/core/pull/6748))

### Fixed

- Fix token balance updates not respecting account selection parameter ([#6738](https://github.com/MetaMask/core/pull/6738))

## [77.0.1]

### Changed

- Bump `@metamask/utils` from `^11.8.0` to `^11.8.1` ([#6708](https://github.com/MetaMask/core/pull/6708))

### Fixed

- Fix unnecessary balance updates in `TokenBalancesController` by skipping updates when values haven't changed ([#6743](https://github.com/MetaMask/core/pull/6743))
  - Prevents unnecessary state mutations for token balances when values are identical
  - Improves performance by reducing redundant processing and re-renders

## [77.0.0]

### Changed

- **BREAKING:** Rename `openSeaEnabled` to `displayNftMedia` in `NftController` ([#4774](https://github.com/MetaMask/core/pull/4774))
  - Ensure compatibility for extension preferences controller state
- **BREAKING:** Remove `setApiKey` function and `openSeaApiKey` from `NftController` since opensea is not used anymore for NFT data ([#4774](https://github.com/MetaMask/core/pull/4774))
- Bump `@metamask/phishing-controller` from `^13.1.0` to `^14.0.0` ([#6716](https://github.com/MetaMask/core/pull/6716), [#6629](https://github.com/MetaMask/core/pull/6716))
- Bump `@metamask/preferences-controller` from `^19.0.0` to `^20.0.0` ([#6716](https://github.com/MetaMask/core/pull/6716), [#6629](https://github.com/MetaMask/core/pull/6716))

## [76.0.0]

### Added

- Add generic number formatter ([#6664](https://github.com/MetaMask/core/pull/6664))
  - The new formatter is available as the `formatNumber` property on the return value of `createFormatters`.

### Changed

- **BREAKING:** Bump peer dependency `@metamask/account-tree-controller` from `^0.7.0` to `^1.0.0` ([#6652](https://github.com/MetaMask/core/pull/6652), [#6676](https://github.com/MetaMask/core/pull/6676))

## [75.2.0]

### Added

- Add `Monad Mainnet` support ([#6618](https://github.com/MetaMask/core/pull/6618))
  - Add `Monad Mainnet` balance scan contract address in `SINGLE_CALL_BALANCES_ADDRESS_BY_CHAINID`
  - Add `Monad Mainnet` in `SupportedTokenDetectionNetworks`
  - Add `Monad Mainnet` in `SUPPORTED_CHAIN_IDS`

### Changed

- Bump `@metamask/controller-utils` from `^11.13.0` to `^11.14.0` ([#6629](https://github.com/MetaMask/core/pull/6629))
- Bump `@metamask/base-controller` from `^8.3.0` to `^8.4.0` ([#6632](https://github.com/MetaMask/core/pull/6632))

### Fixed

- Fix `TokenBalancesController` selective session stopping to prevent old polling sessions from interfering with new ones when chain configurations change ([#6635](https://github.com/MetaMask/core/pull/6635))

## [75.1.0]

### Added

- Shared fiat currency and token formatters ([#6577](https://github.com/MetaMask/core/pull/6577))

### Changed

- Add `queryAllAccounts` parameter support to `AccountTrackerController.refresh()`, `AccountTrackerController._executePoll()`, and `TokenBalancesController.updateBalances()` for flexible account selection during balance updates ([#6600](https://github.com/MetaMask/core/pull/6600))
- Bump `@metamask/utils` from `^11.4.2` to `^11.8.0` ([#6588](https://github.com/MetaMask/core/pull/6588))
- Bump `@metamask/controller-utils` from `^11.12.0` to `^11.13.0` ([#6620](https://github.com/MetaMask/core/pull/6620))

## [75.0.0]

### Added

- Add two new controller state metadata properties: `includeInStateLogs` and `usedInUi` ([#6472](https://github.com/MetaMask/core/pull/6472))

### Changed

- **BREAKING:** Replace `useAccountAPI` boolean with `accountsApiChainIds` array in `TokenBalancesController` for granular per-chain Accounts API configuration ([#6487](https://github.com/MetaMask/core/pull/6487))
- Bump `@metamask/keyring-api` from `^20.1.0` to `^21.0.0` ([#6560](https://github.com/MetaMask/core/pull/6560))

## [74.3.3]

### Changed

- Enhance `TokenBalancesController` with internal dynamic polling per chain support, enabling configurable polling intervals for different networks with automatic interval grouping for improved performance (transparent to existing API) ([#6357](https://github.com/MetaMask/core/pull/6357))
- Bump `@metamask/base-controller` from `^8.2.0` to `^8.3.0` ([#6465](https://github.com/MetaMask/core/pull/6465))

## [74.3.2]

### Changed

- Refactor `AccountTrackerController` to eliminate duplicate code by replacing custom `AccountTrackerRpcBalanceFetcher` with existing `RpcBalanceFetcher` ([#6425](https://github.com/MetaMask/core/pull/6425))

## [74.3.1]

### Fixed

- Fix values returned from multicall fetcher to use the correct BN type, not BigNumber ([#6411](https://github.com/MetaMask/core/pull/6411))

- Ensure every access to the state of `AccountTrackerController` is done with a checksumed address ([#6411](https://github.com/MetaMask/core/pull/6411))

- Ensure the balance passed to update `AccountTrackerController:updateNativeBalances` is of type `Hex` ([#6411](https://github.com/MetaMask/core/pull/6411))

## [74.3.0]

### Added

- Add native and staked balances to assets calculations ([#6399](https://github.com/MetaMask/core/pull/6399))

## [74.2.0]

### Added

- Add `rawBalance` to the result of `selectAssetsBySelectedAccountGroup` ([#6398](https://github.com/MetaMask/core/pull/6398))

## [74.1.1]

### Changed

- Improve balance fetching performance and resilience by parallelizing multi-chain operations and moving timeout handling to fetchers ([#6390](https://github.com/MetaMask/core/pull/6390))
  - Replace sequential `for` loops with `Promise.allSettled` in `RpcBalanceFetcher` and `AccountTrackerController` for parallel chain processing
  - Move timeout handling from controller-level `Promise.race` to fetcher-level `safelyExecuteWithTimeout` for better error isolation
  - Add `safelyExecuteWithTimeout` to both `RpcBalanceFetcher` and `AccountsApiBalanceFetcher` to prevent individual chain timeouts from blocking other chains
  - Remove redundant timeout wrappers from `TokenBalancesController` and `AccountTrackerController`
  - Improve test coverage for timeout and error handling scenarios in all balance fetchers

## [74.1.0]

### Added

- Enable `AccountTrackerController` to fetch native balances using AccountsAPI when `allowExternalServices` is enabled ([#6369](https://github.com/MetaMask/core/pull/6369))
  - Implement native balance fetching via AccountsAPI when `useAccountsAPI` and `allowExternalServices` are both true
  - Add fallback to RPC balance fetching when external services are disabled
  - Add comprehensive test coverage for both AccountsAPI and RPC balance fetching scenarios

### Changed

- Bump `@metamask/base-controller` from `^8.1.0` to `^8.2.0` ([#6355](https://github.com/MetaMask/core/pull/6355))

- Add new `accountId` field to the `Asset` type ([#6358](https://github.com/MetaMask/core/pull/6358))

### Fixed

- Uses `InternalAccount['type']` for the `Asset['type']` property ([#6358](https://github.com/MetaMask/core/pull/6358))

- Ensure that the evm addresses used to fetch balances from AccountTrackerController state is lowercase, in order to account for discrepancies between clients ([#6358](https://github.com/MetaMask/core/pull/6358))

- Prevents mutation of memoized fields used inside selectors ([#6358](https://github.com/MetaMask/core/pull/6358))

- Fix duplicate token balance entries caused by case-sensitive address comparison in `TokenBalancesController.updateBalances` ([#6354](https://github.com/MetaMask/core/pull/6354))

  - Normalize token addresses to proper EIP-55 checksum format before using as object keys to prevent the same token from appearing multiple times with different cases
  - Add comprehensive unit tests for token address normalization scenarios

- Fix TokenBalancesController timeout handling by replacing `safelyExecuteWithTimeout` with proper `Promise.race` implementation ([#6365](https://github.com/MetaMask/core/pull/6365))
  - Replace `safelyExecuteWithTimeout` which was silently swallowing timeout errors with direct `Promise.race` that properly throws
  - Reduce RPC timeout from 3 minutes to 15 seconds for better responsiveness and batch size
  - Enable proper fallback between API and RPC balance fetchers when timeouts occur

## [74.0.0]

### Added

- Added a token selector that returns list of tokens and balances for evm and multichain assets based on the selected account group ([#6226](https://github.com/MetaMask/core/pull/6226))

### Changed

- **BREAKING:** Bump peer dependency `@metamask/accounts-controller` from `^32.0.0` to `^33.0.0` ([#6345](https://github.com/MetaMask/core/pull/6345))
- **BREAKING:** Bump peer dependency `@metamask/keyring-controller` from `^22.0.0` to `^23.0.0` ([#6345](https://github.com/MetaMask/core/pull/6345))
- **BREAKING:** Bump peer dependency `@metamask/preferences-controller` from `^18.0.0` to `^19.0.0` ([#6345](https://github.com/MetaMask/core/pull/6345))
- **BREAKING:** Bump peer dependency `@metamask/transaction-controller` from `^59.0.0` to `^60.0.0` ([#6345](https://github.com/MetaMask/core/pull/6345))

## [73.3.0]

### Changed

- Bump accounts related packages ([#6309](https://github.com/MetaMask/core/pull/6309))
  - Bump `@metamask/keyring-api` from `^20.0.0` to `^20.1.0`
  - Bump `@metamask/keyring-internal-api` from `^8.0.0` to `^8.1.0`

### Fixed

- Fix precision loss in AccountsApiBalanceFetcher causing incorrect token balance conversion ([#6330](https://github.com/MetaMask/core/pull/6330))
  - Replaced floating-point arithmetic with string-based precision conversion to avoid JavaScript precision limitations

## [73.2.0]

### Added

- Implement balance change calculator and network filtering ([#6285](https://github.com/MetaMask/core/pull/6285))
  - Add core balance change calculators with period support (1d/7d/30d), network filtering, and group-level computation
- Add new utility functions for efficient balance fetching using Multicall3 ([#6212](https://github.com/MetaMask/core/pull/6212))
  - Added `aggregate3` function for direct access to Multicall3's aggregate3 method with individual failure handling
  - Added `getTokenBalancesForMultipleAddresses` function to efficiently batch ERC20 and native token balance queries for multiple addresses
  - Supports up to 300 calls per batch with automatic fallback to individual calls on unsupported chains
  - Returns organized balance data as nested maps for easy consumption by client applications

### Changed

- **BREAKING**: Improved `TokenBalancesController` performance with two-tier balance fetching strategy ([#6232](https://github.com/MetaMask/core/pull/6232))
  - Implements Accounts API as primary fetching method for supported networks (faster, more efficient)
  - Falls back to RPC calls using Multicall3's `aggregate3` for unsupported networks or API failures
  - Significantly reduces RPC calls from N individual requests to batched calls of up to 300 operations
  - Provides comprehensive network coverage with graceful degradation when services are unavailable
- Bump `@metamask/base-controller` from `^8.0.1` to `^8.1.0` ([#6284](https://github.com/MetaMask/core/pull/6284))
- Bump `@metamask/controller-utils` from `^11.11.0` to `^11.12.0` ([#6303](https://github.com/MetaMask/core/pull/6303))
- Bump `@metamask/transaction-controller` from `^59.1.0` to `^59.2.0` ([#6291](https://github.com/MetaMask/core/pull/6291))
- Bump `@metamask/account-tree-controller` from `^0.7.0` to `^0.8.0` ([#6273](https://github.com/MetaMask/core/pull/6273))
- Bump `@metamask/accounts-controller` from `^32.0.1` to `^32.0.2` ([#6273](https://github.com/MetaMask/core/pull/6273))
- Bump `@metamask/keyring-controller` from `^22.1.0` to `^22.1.1` ([#6273](https://github.com/MetaMask/core/pull/6273))
- Bump `@metamask/multichain-account-service` from `^0.3.0` to `^0.4.0` ([#6273](https://github.com/MetaMask/core/pull/6273))

## [73.1.0]

### Added

- Comprehensive balance selectors for multichain account groups and wallets ([#6235](https://github.com/MetaMask/core/pull/6235))

### Changed

- Bump `@metamask/keyring-api` from `^19.0.0` to `^20.0.0` ([#6248](https://github.com/MetaMask/core/pull/6248))

### Fixed

- Correct the polling rate for the DeFiPositionsController from 1 minute to 10 minutes. ([#6242](https://github.com/MetaMask/core/pull/6242))
- Fix `AccountTrackerController` to force block number update to avoid stale cached native balances ([#6250](https://github.com/MetaMask/core/pull/6250))

## [73.0.2]

### Fixed

- Use a narrow selector when listening to `CurrencyRateController:stateChange` ([#6217](https://github.com/MetaMask/core/pull/6217))
- Fixed an issue where attempting to fetch asset conversions for accounts without assets would crash the snap ([#6207](https://github.com/MetaMask/core/pull/6207))

## [73.0.1]

### Changed

- Improved `AccountTrackerController` RPC performance by batching addresses using a multicall contract ([#6099](https://github.com/MetaMask/core/pull/6099))
  - Fallbacks to single address RPC calls on chains that do not have a multicall contract.
- Improved `AssetsContractController` RPC performance by batching addresses using a multicall contract ([#6099](https://github.com/MetaMask/core/pull/6099))
  - Fallbacks to single address RPC calls on chains that do not have a multicall contract.

### Fixed

- Fix `TokenBalancesController` to force block number update to avoid stale cached balances ([#6197](https://github.com/MetaMask/core/pull/6197))

## [73.0.0]

### Changed

- **BREAKING:** Bump peer dependency `@metamask/accounts-controller` to `^32.0.0` ([#6171](https://github.com/MetaMask/core/pull/6171))
- **BREAKING:** Bump peer dependency `@metamask/transaction-controller` to `^59.0.0` ([#6171](https://github.com/MetaMask/core/pull/6171))
- Improved `TokenDetectionController` token handling flow ([#6012](https://github.com/MetaMask/core/pull/6012))
  - Detected tokens are now implicitly added directly to `allTokens` instead of being added to `allDetectedTokens` first
  - This simplifies the token import flow and improves performance by eliminating the manual UI import step
  - Enhanced `TokenDetectionController` to use direct RPC calls when basic functionality is disabled ([#6012](https://github.com/MetaMask/core/pull/6012))
  - Token detection now falls back to direct RPC calls instead of API-based detection when basic functionality is turned off
- Bump `@metamask/keyring-api` from `^18.0.0` to `^19.0.0` ([#6146](https://github.com/MetaMask/core/pull/6146))

### Fixed

- Fix `TokenDetectionController` to respect the detection toggle setting ([#6012](https://github.com/MetaMask/core/pull/6012))
  - Token detection will no longer run when the detection toggle is disabled, even during user refresh operations
- Improved `CurrencyRateController` behavior when basic functionality is disabled ([#6012](https://github.com/MetaMask/core/pull/6012))
  - Disabled requests to CryptoCompare when basic functionality is turned off to avoid unnecessary API calls
- Improve error handling in `MultichainAssetsRatesController` for Snap request failures ([#6104](https://github.com/MetaMask/core/pull/6104))
  - Enhanced `#handleSnapRequest` method with detailed error logging and graceful failure recovery
  - Added null safety checks to prevent crashes when Snap requests return null
  - Controller now continues operation when individual Snap requests fail instead of crashing
  - Added comprehensive unit tests covering various error scenarios including JSON-RPC errors and network failures

## [72.0.0]

### Changed

- Update `NftController` to use properly exported `PhishingControllerBulkScanUrlsAction` type from `@metamask/phishing-controller` ([#6105](https://github.com/MetaMask/core/pull/6105))
- Bump dev dependency `@metamask/phishing-controller` to `^13.1.0` ([#6120](https://github.com/MetaMask/core/pull/6120))

## [71.0.0]

### Changed

- **BREAKING:** Bump peer dependency `@metamask/phishing-controller` to `^13.0.0` ([#6098](https://github.com/MetaMask/core/pull/6098))

## [70.0.1]

### Changed

- Bump `@metamask/controller-utils` from `^11.10.0` to `^11.11.0` ([#6069](https://github.com/MetaMask/core/pull/6069))
  - This upgrade includes performance improvements to checksum hex address normalization
- Bump `@metamask/utils` from `^11.2.0` to `^11.4.2` ([#6054](https://github.com/MetaMask/core/pull/6054))

## [70.0.0]

### Changed

- **BREAKING:** Bump peer dependency `@metamask/snaps-controllers` from `^12.0.0` to `^14.0.0` ([#6035](https://github.com/MetaMask/core/pull/6035))
- Update `MultichainAssetsRatesController` to use the new `onAssetsMarketData` handler in addition of `onAssetsConversion` to get marketData ([#6035](https://github.com/MetaMask/core/pull/6035))
  - This change improves the handler interface for fetching asset market data from Snaps
- Bump `@metamask/snaps-sdk` from `^7.1.0` to `^9.0.0` ([#6035](https://github.com/MetaMask/core/pull/6035))
- Bump `@metamask/snaps-utils` from `^9.4.0` to `^11.0.0` ([#6035](https://github.com/MetaMask/core/pull/6035))

## [69.0.0]

### Changed

- **BREAKING:** Bump peer dependency `@metamask/accounts-controller` to `^31.0.0` ([#5999](https://github.com/MetaMask/core/pull/5999))
- **BREAKING:** Bump peer dependency `@metamask/network-controller` to `^24.0.0` ([#5999](https://github.com/MetaMask/core/pull/5999))
- **BREAKING:** Bump peer dependency `@metamask/transaction-controller` to `^58.0.0` ([#5999](https://github.com/MetaMask/core/pull/5999))
- Bump `@metamask/polling-controller` to `^14.0.0` ([#5999](https://github.com/MetaMask/core/pull/5999))

## [68.2.0]

### Added

- Added `getErc20Balances` function within `TokenBalancesController` to support fetching ERC-20 token balances for a given address and token list ([#5925](https://github.com/MetaMask/core/pull/5925))
  - This modular service simplifies balance retrieval logic and can be reused across different parts of the controller

### Changed

- Bump `@metamask/transaction-controller` to `^57.3.0` ([#5954](https://github.com/MetaMask/core/pull/5954))

### Fixed

- Prevented `AccountTrackerController` from updating state with empty or unchanged account balance data during refresh ([#5942](https://github.com/MetaMask/core/pull/5942))
  - Added guards to skip state updates when fetched balances are empty or identical to existing state
  - Reduces unnecessary `stateChange` emissions and preserves previously-cached balances under network failure scenarios
- Prevented `TokenBalancesController` from updating account balance to 0 while multicall contract failed ([#5975](https://github.com/MetaMask/core/pull/5975))

## [68.1.0]

### Added

- Added Base Network for networks to track in `TokenDetectionController` ([#5902](https://github.com/MetaMask/core/pull/5902))
  - Network changes were added in `@metamask/controller-utils`
- Added Metamask pooled staking token for Ethereum Hoodi testnet ([#5855](https://github.com/MetaMask/core/pull/5855))

### Changed

- Bump `@metamask/controller-utils` to `^11.10.0` ([#5935](https://github.com/MetaMask/core/pull/5935))

## [68.0.0]

### Changed

- **BREAKING:** Update `NftController` and `NftDetectionController` to eliminate the dependency on the current chain ([#5622](https://github.com/MetaMask/core/pull/5622))
  - All functions that previously accepted networkClientId as an optional parameter now require it as a mandatory parameter.
- **BREAKING:** Add `NetworkController:findNetworkClientIdByChainId` to allowed actions in `NftController` ([#5622](https://github.com/MetaMask/core/pull/5622))
- **BREAKING:** Add `NetworkController:findNetworkClientIdByChainId` to allowed actions in `NftDetectionController` ([#5622](https://github.com/MetaMask/core/pull/5622))

## [67.0.0]

### Changed

- **BREAKING:** Bump `@metamask/accounts-controller` peer dependency to `^30.0.0` ([#5888](https://github.com/MetaMask/core/pull/5888))
- **BREAKING:** Bump `@metamask/transaction-controller` peer dependency to `^57.0.0` ([#5888](https://github.com/MetaMask/core/pull/5888))
- **BREAKING:** Bump `@metamask/providers` peer dependency from `^21.0.0` to `^22.0.0` ([#5871](https://github.com/MetaMask/core/pull/5871))
- **BREAKING:** Bump `@metamask/snaps-controllers` peer dependency from `^11.0.0` to `^12.0.0` ([#5871](https://github.com/MetaMask/core/pull/5871))
- Remove `sei` from constants `SUPPORTED_CURRENCIES` ([#5883](https://github.com/MetaMask/core/pull/5883))

## [66.0.0]

### Added

- Add optional parameter to track DeFi metrics when positions are being fetched ([#5868](https://github.com/MetaMask/core/pull/5868))
- Add phishing protection for NFT metadata URLs in `NftController` ([#5598](https://github.com/MetaMask/core/pull/5598))
  - NFT metadata URLs are now scanned for malicious content using the `PhishingController`
  - Malicious URLs in NFT metadata fields (image, externalLink, etc.) are automatically sanitized

### Changed

- **BREAKING:** Add peer dependency on `@metamask/phishing-controller` ^12.5.0 ([#5598](https://github.com/MetaMask/core/pull/5598))

## [65.0.0]

### Added

- **BREAKING:** Add event listener for `TransactionController:transactionConfirmed` on `TokenDetectionController` to trigger token detection ([#5859](https://github.com/MetaMask/core/pull/5859))

### Changed

- **BREAKING:** Add event listener for `KeyringController:accountRemoved` instead of `AccountsController:accountRemoved` in `TokenBalancesController` and `TokensController` ([#5859](https://github.com/MetaMask/core/pull/5859))

## [64.0.0]

### Added

- **BREAKING:** Add event listener for `AccountsController:accountRemoved` on `TokenBalancesController` to remove token balances for the removed account ([#5726](https://github.com/MetaMask/core/pull/5726))

- **BREAKING:** Add event listener for `AccountsController:accountRemoved` on `TokensController` to remove tokens for the removed account ([#5726](https://github.com/MetaMask/core/pull/5726))

- **BREAKING:** Add `listAccounts` action to `TokensController` ([#5726](https://github.com/MetaMask/core/pull/5726))

- **BREAKING:** Add `listAccounts` action to `TokenBalancesController` ([#5726](https://github.com/MetaMask/core/pull/5726))

### Changed

- TokenBalancesController will now check if balances has changed before updating the state ([#5726](https://github.com/MetaMask/core/pull/5726))

## [63.1.0]

### Changed

- Added optional `account` parameter to `fetchHistoricalPricesForAsset` method in `MultichainAssetsRatesController` ([#5833](https://github.com/MetaMask/core/pull/5833))
- Updated `TokenListController` `fetchTokenList` method to bail if cache is valid ([#5804](https://github.com/MetaMask/core/pull/5804))
  - also cleaned up internal state update logic
- Bump `@metamask/controller-utils` to `^11.9.0` ([#5812](https://github.com/MetaMask/core/pull/5812))

## [63.0.0]

### Changed

- **BREAKING:** bump `@metamask/keyring-controller` peer dependency to `^22.0.0` ([#5802](https://github.com/MetaMask/core/pull/5802))
- **BREAKING:** bump `@metamask/accounts-controller` peer dependency to `^29.0.0` ([#5802](https://github.com/MetaMask/core/pull/5802))
- **BREAKING:** bump `@metamask/preferences-controller` peer dependency to `^18.0.0` ([#5802](https://github.com/MetaMask/core/pull/5802))
- **BREAKING:** bump `@metamask/transaction-controller` peer dependency to `^56.0.0` ([#5802](https://github.com/MetaMask/core/pull/5802))

## [62.0.0]

### Added

- Add event `MultichainAssetsController:accountAssetListUpdated` in MultichainAssetsController to notify when new assets are detected for an account ([#5761](https://github.com/MetaMask/core/pull/5761))

### Changed

- **BREAKING:** Removed subscription to `MultichainAssetsController:stateChange` in `MultichainAssetsRatesController` and add subscription to `MultichainAssetsController:accountAssetListUpdated` ([#5761](https://github.com/MetaMask/core/pull/5761))
- **BREAKING:** Removed subscription to `MultichainAssetsController:stateChange` in `MultichainBalancesController` and add subscription to `MultichainAssetsController:accountAssetListUpdated` ([#5761](https://github.com/MetaMask/core/pull/5761))

## [61.1.0]

### Changed

- Bump `@metamask/controller-utils` to `^11.8.0` ([#5765](https://github.com/MetaMask/core/pull/5765))
- Update `DEFI_POSITIONS_API_URL` to use the production endpoint ([#5769](https://github.com/MetaMask/core/pull/5769))

## [61.0.0]

### Changed

- **BREAKING:** Bump `@metamask/accounts-controller` peer dependency to `^28.0.0` ([#5763](https://github.com/MetaMask/core/pull/5763))
- **BREAKING:** Bump `@metamask/transaction-controller` peer dependency to `^55.0.0` ([#5763](https://github.com/MetaMask/core/pull/5763))
- Bump `@metamask/base-controller` from `^8.0.0` to `^8.0.1` ([#5722](https://github.com/MetaMask/core/pull/5722))

## [60.0.0]

### Added

- Add support for 'Sonic Mainnet' chainId in the list of SUPPORTED_CHAIN_IDS. ([#5711](https://github.com/MetaMask/core/pull/5711))

### Changed

- Refactor `TokensController` to remove reliance on a single selected network ([#5659](https://github.com/MetaMask/core/pull/5659))
  - `TokensController` methods now require `networkClientId` as an explicit parameter.
  - Token management logic is fully parameterized by `chainId`, allowing multi-chain token handling and improving reliability across network changes.
  - Internal state updates and token metadata fetching are scoped to the corresponding `chainId`

### Removed

- **BREAKING:** Remove deprecated `chainId` instance property from `TokensController` ([#5659](https://github.com/MetaMask/core/pull/5659))
  - All chain context is now derived from `networkClientId` at the method level.

## [59.0.0]

### Added

- Add `SEI` network support ([#5610](https://github.com/MetaMask/core/pull/5610))
  - Add token detection support
  - Add NFT detection support

### Changed

- Refactor `TokenRatesController` to support processing multiple chains simultaneously ([#5645](https://github.com/MetaMask/core/pull/5645))
  - The controller now supports an array of chain IDs rather than a single value, simplifying the polling process by allowing iteration over all chains in a single loop
- Refactor `AccountTrackerController` to support processing multiple chains simultaneously ([#5680](https://github.com/MetaMask/core/pull/5680))
  - The controller now accepts an array of chain IDs instead of a single value, streamlining the polling process by iterating over all chains in one loop

### Removed

- **BREAKING:** Eliminate legacy network dependency handling in `TokenRatesController` ([#5645](https://github.com/MetaMask/core/pull/5645))
  - We're no longer relying on the currently selected network.
- **BREAKING:** Eliminate legacy network dependency handling in `AccountTrackerController` ([#5680](https://github.com/MetaMask/core/pull/5680))
  - We're no longer relying on the currently selected network.

## [58.0.0]

### Added

- Added `includeMarketData` to the params of the `OnAssetsConversion` handler ([#5639](https://github.com/MetaMask/core/pull/5639))
- Added `fetchHistoricalPricesForAsset` method to `MultichainAssetsRatesController` ([#5639](https://github.com/MetaMask/core/pull/5639))
- Added `getSelectedMultichainAccount` action to `multichainAssetsRatesController` ([#5639](https://github.com/MetaMask/core/pull/5639))
- Added new state field `historicalPrices` to `MultichainAssetsRatesController` ([#5639](https://github.com/MetaMask/core/pull/5639))

### Changed

- **BREAKING:** Bump `@metamask/snaps-controllers` peer dependency from ^9.19.0 to ^11.0.0 ([#5639](https://github.com/MetaMask/core/pull/5639))
- **BREAKING:** Bump `@metamask/providers` peer dependency from ^18.1.0 to ^21.0.0 ([#5639](https://github.com/MetaMask/core/pull/5639))
- Bump `@metamask/snaps-utils` from ^8.10.0 to ^9.2.0 ([#5639](https://github.com/MetaMask/core/pull/5639))

## [57.0.0]

### Added

- Add a new `DeFiPositionsController` that maintains an updated list of DeFi positions for EVM accounts ([#5400](https://github.com/MetaMask/core/pull/5400))
  - Export `DeFiPositionsController`
  - Export the following types
    - `DeFiPositionsControllerState`
    - `DeFiPositionsControllerActions`
    - `DeFiPositionsControllerEvents`
    - `DeFiPositionsControllerGetStateAction`
    - `DeFiPositionsControllerStateChangeEvent`
    - `DeFiPositionsControllerMessenger`
    - `GroupedDeFiPositions`

### Changed

- **BREAKING** Add `@metamask/transaction-controller` as a peer dependency at `^54.0.0` ([#5400](https://github.com/MetaMask/core/pull/5400))

## [56.0.0]

### Changed

- Update `TokensController`, `TokenListController`, and `AccountTrackerController` to use per-chain state variants ([#5310](https://github.com/MetaMask/core/pull/5310))
- Bump `@metamask/keyring-api` to `^17.4.0` ([#5565](https://github.com/MetaMask/core/pull/5565))
- Bump `@metamask/controller-utils` to `^11.7.0` ([#5583](https://github.com/MetaMask/core/pull/5583))
  - Via this upgrade, `updateExchangeRates` now supports the MegaETH testnet

### Removed

- **BREAKING:** Remove deprecated state fields scoped to the current chain ([#5310](https://github.com/MetaMask/core/pull/5310))
  - This change removes the following state fields from the following controllers:
    - `TokensControllerState`
      - `detectedTokens` (replaced by `allDetectedTokens`)
      - `ignoredTokens` (replaced by `allIgnoredTokens`)
      - `tokens` (replaced by `allTokens`)
    - `TokenListControllerState`
      - `tokenList` (replaced by `tokensChainsCache`)
    - `AccountTrackerControllerState`
      - `accounts` (replaced by `accountsByChainId`)
  - This will require a migration in the clients to remove them from state in order to prevent unnecessary Sentry errors when updating controller state.

### Fixed

- Update token rate request key to handle when new tokens are detected inside the `TokenRatesController` ([#5531](https://github.com/MetaMask/core/pull/5311)))
- Update `CurrencyRateController` to prevent undefined or empty currencies from being queried ([#5458](https://github.com/MetaMask/core/pull/5458)))

## [55.0.1]

### Added

- Add an optional chainId argument to `addNftContract` function in NftController ([#5508](https://github.com/MetaMask/core/pull/5508))

## [55.0.0]

### Changed

- **BREAKING:** Bump peer dependency `@metamask/accounts-controller` to `^27.0.0` ([#5507](https://github.com/MetaMask/core/pull/5507))
- **BREAKING:** Bump peer dependency `@metamask/network-controller` to `^23.0.0` ([#5507](https://github.com/MetaMask/core/pull/5507))
- Bump `@metamask/polling-controller` to `^13.0.0` ([#5507](https://github.com/MetaMask/core/pull/5507))

## [54.0.0]

### Changed

- **BREAKING**: The `detectNfts` method in the `NftDetectionController` now accepts chain IDs directly instead of networkClientId, enabling NFT detection across multiple chains simultaneously ([#5448](https://github.com/MetaMask/core/pull/5448))

### Fixed

- Fixed token address conversion in the `TokenRatesController` to correctly preserve the checksum address format without unnecessary hex conversion ([#5490](https://github.com/MetaMask/core/pull/5490))

## [53.1.1]

### Fixed

- Check if `KeyringController` is unlocked before processing account events in `MultichainBalancesController` ([#5473](https://github.com/MetaMask/core/pull/5473))
  - This is needed since some Snaps might decrypt their state which needs the `KeyringController` to be unlocked.
- Fix runtime error in NFT detection when metadata is `null` ([#5455](https://github.com/MetaMask/core/pull/5455))

## [53.1.0]

### Added

- Add token display data controller for search & discovery ([#5307](https://github.com/MetaMask/core/pull/5307))

## [53.0.0]

### Added

- Add `getAssetMetadata` action to `MultichainAssetsController` ([#5430](https://github.com/MetaMask/core/pull/5430))

### Changed

- **BREAKING:** Bump `@metamask/keyring-controller` peer dependency to `^21.0.0` ([#5439](https://github.com/MetaMask/core/pull/5439))
- **BREAKING:** Bump `@metamask/accounts-controller` peer dependency to `^26.0.0` ([#5439](https://github.com/MetaMask/core/pull/5439))
- **BREAKING:** Bump `@metamask/keyring-internal-api` from `^5.0.0` to `^6.0.0` ([#5347](https://github.com/MetaMask/core/pull/5347))
- **BREAKING:** Bump `@ethereumjs/util` from `^8.1.0` to `^9.1.0` ([#5347](https://github.com/MetaMask/core/pull/5347))

## [52.0.0]

### Changed

- **BREAKING:** Bump `@metamask/keyring-controller` peer dependency to `^20.0.0` ([#5426](https://github.com/MetaMask/core/pull/5426))
- **BREAKING:** Bump `@metamask/accounts-controller` peer dependency to `^25.0.0` ([#5426](https://github.com/MetaMask/core/pull/5426))
- **BREAKING:** Bump `@metamask/preferences-controller` peer dependency to `^16.0.0` ([#5426](https://github.com/MetaMask/core/pull/5426))
- Bump `@metamask/keyring-internal-api` from `^4.0.3` to `^5.0.0` ([#5405](https://github.com/MetaMask/core/pull/5405))

### Fixed

- Fixed conversion rates for MANTLE ([#5402](https://github.com/MetaMask/core/pull/5402))

## [51.0.2]

### Fixed

- `MultichainAssetsRatesController` now skips unnecessary Snap calls when the assets list is empty ([#5370](https://github.com/MetaMask/core/pull/5370))

## [51.0.1]

### Changed

- Bump `@metamask/keyring-api"` from `^17.0.0` to `^17.2.0` ([#5366](https://github.com/MetaMask/core/pull/5366))

## [51.0.0]

### Changed

- **BREAKING:** Rename `MultiChainAssetsRatesController` to `MultichainAssetsRatesController` ([#5354](https://github.com/MetaMask/core/pull/5354))
- Bump `@metamask/utils` from `^11.1.0` to `^11.2.0` ([#5301](https://github.com/MetaMask/core/pull/5301))

### Fixed

- Resolved an issue where rate polling would only begin after the default 3-minute interval by manually triggering a rate update upon initialization, ensuring an immediate refresh for a better user experience ([#5364](https://github.com/MetaMask/core/pull/5364))

## [50.0.0]

### Changed

- **BREAKING:** Bump `@metamask/accounts-controller` peer dependency from `^23.0.1` to `^24.0.0` ([#5318](https://github.com/MetaMask/core/pull/5318))
- Removed legacy poll function to prevent redundant polling ([#5321](https://github.com/MetaMask/core/pull/5321))

### Fixed

- Ensure that the polling is not triggered on the constructor with the initialisation of the controller ([#5321](https://github.com/MetaMask/core/pull/5321))

## [49.0.0]

### Added

- Add new `MultiChainTokensRatesController` ([#5175](https://github.com/MetaMask/core/pull/5175))
  - A controller that manages multi‑chain token conversion rates within MetaMask. Its primary goal is to periodically poll for updated conversion rates of tokens associated with non‑EVM accounts (those using Snap metadata), ensuring that the conversion data remains up‑to‑date across supported chains.
- Add `updateBalance` to MultichainBalancesController ([#5295](https://github.com/MetaMask/core/pull/5295))

### Changed

- **BREAKING:** MultichainBalancesController messenger must now allow `MultichainAssetsController:getState` action and `MultichainAssetsController:stateChange` event ([#5295](https://github.com/MetaMask/core/pull/5295))
- Update `MultichainBalancesController` to get the full list of assets from `MultichainAssetsController` state instead of only requesting the native token ([#5295](https://github.com/MetaMask/core/pull/5295))
- Bump `@metamask/base-controller` from `^7.1.1` to `^8.0.0` ([#5305](https://github.com/MetaMask/core/pull/5305))
- Bump `@metamask/polling-controller` from `^12.0.2` to `^12.0.3` ([#5305](https://github.com/MetaMask/core/pull/5305))

### Removed

- **BREAKING:** `NETWORK_ASSETS_MAP`, `MultichainNetworks`, and `MultichainNativeAssets` are no longer exported ([#5295](https://github.com/MetaMask/core/pull/5295))

## [48.0.0]

### Added

- Add `MultichainAssetsController` for non-EVM assets ([#5138](https://github.com/MetaMask/core/pull/5138))

### Changed

- **BREAKING:** Bump `@metamask/accounts-controller` peer dependency from `^22.0.0` to `^23.0.0` ([#5292](https://github.com/MetaMask/core/pull/5292))
- Bump `@metamask/keyring-api"` from `^16.1.0` to `^17.0.0` ([#5280](https://github.com/MetaMask/core/pull/5280))
- Bump `@metamask/snaps-utils` from `^8.9.0` to `^8.10.0` ([#5265](https://github.com/MetaMask/core/pull/5265))
- Bump `@metamask/utils` from `^11.0.1` to `^11.1.0` ([#5223](https://github.com/MetaMask/core/pull/5223))
- Removed polling mechanism in the `MultichainBalancesController` and now relies on the new `AccountsController:accountBalancesUpdated` event ([#5221](https://github.com/MetaMask/core/pull/5221))

### Fixed

- The tokens state is now updated only when the `tokenChainId` matches the currently selected chain ID. ([#5257](https://github.com/MetaMask/core/pull/5257))

## [47.0.0]

### Added

- Add `onBreak` and `onDegraded` methods to `CodefiTokenPricesServiceV2` ([#5109](https://github.com/MetaMask/core/pull/5109))
  - These serve the same purpose as the `onBreak` and `onDegraded` constructor options, but align more closely with the Cockatiel policy API.

### Changed

- **BREAKING:** Bump `@metamask/accounts-controller` peer dependency from `^21.0.0` to `^22.0.0` ([#5218](https://github.com/MetaMask/core/pull/5218))
- Deprecate `ClientConfigApiService` constructor options `onBreak` and `onDegraded` in favor of methods ([#5109](https://github.com/MetaMask/core/pull/5109))
- Add `@metamask/controller-utils@^11.4.5` as a dependency ([#5109](https://github.com/MetaMask/core/pull/5109))
  - `cockatiel` should still be in the dependency tree because it's now a dependency of `@metamask/controller-utils`
- Re-introduce `@metamask/keyring-api` as a runtime dependency ([#5206](https://github.com/MetaMask/core/pull/5206))
  - This was required since the introduction of the `MultichainBalancesController`.
- Bump `@metamask/keyring-api` from `^14.0.0` to `^16.1.0` ([#5190](https://github.com/MetaMask/core/pull/5190)), ([#5208](https://github.com/MetaMask/core/pull/5208))
- Bump `@metamask/keyring-internal-api` from `^2.0.1` to `^4.0.1` ([#5190](https://github.com/MetaMask/core/pull/5190)), ([#5208](https://github.com/MetaMask/core/pull/5208))
- Bump `@metamask/keyring-snap-client` from `^3.0.0` to `^3.0.3` ([#5190](https://github.com/MetaMask/core/pull/5190)), ([#5208](https://github.com/MetaMask/core/pull/5208))

## [46.0.1]

### Changed

- Bump `@metamask/keyring-api` from `^13.0.0` to `^14.0.0` ([#5177](https://github.com/MetaMask/core/pull/5177))
- Bump `@metamask/keyring-internal-api` from `^2.0.0` to `^2.0.1` ([#5177](https://github.com/MetaMask/core/pull/5177))
- Bump `@metamask/keyring-snap-client` from `^2.0.0` to `^3.0.0` ([#5177](https://github.com/MetaMask/core/pull/5177))

### Fixed

- Fix type issue in `ERC721Standard.getDetails` ([#4985](https://github.com/MetaMask/core/pull/4985))
  - The image variable now returns a string instead of a promise when the token image uses the 'ipfs://' protocol.
- Relax NFTs metadata RPC calls ([#5134](https://github.com/MetaMask/core/pull/5134))
  - We now check the number of NFTs to update against a threshold value (500) to avoid sending an excessive amount of RPC calls to fetch NFTs metadata.

## [46.0.0]

### Added

- Add new `MultichainBalancesController` ([#4965](https://github.com/MetaMask/core/pull/4965))
  - This controller has been migrated from the MetaMask extension codebase.
- Added utility function `getKeyByValue` ([#5099](https://github.com/MetaMask/core/pull/5099))

### Changed

- **BREAKING:** Bump `@metamask/accounts-controller` peer dependency from `^20.0.0` to `^21.0.0` ([#5140](https://github.com/MetaMask/core/pull/5140))
- Bump `@metamask/base-controller` from `^7.0.0` to `^7.1.1` ([#5079](https://github.com/MetaMask/core/pull/5079)), ([#5135](https://github.com/MetaMask/core/pull/5135))
- Bump `@metamask/keyring-api` from `^12.0.0` to `^13.0.0` ([#5066](https://github.com/MetaMask/core/pull/5066))
- Bump `@metamask/utils` to `^11.0.1` ([#5080](https://github.com/MetaMask/core/pull/5080))
- Bump `@metamask/rpc-errors` to `^7.0.2` ([#5080](https://github.com/MetaMask/core/pull/5080))

### Fixed

- Fix Mantle price when calling `fetchMultiExchangeRate` ([#5099](https://github.com/MetaMask/core/pull/5099))
- Fix multicall revert in `TokenBalancesController` ([#5083](https://github.com/MetaMask/core/pull/5083))
  - `TokenBalancesController` was fixed to fetch erc20 token balances even if there's an invalid token in state whose address does not point to a smart contract.
- Fix state changes for `ignoreTokens` for non-selected networks ([#5014](https://github.com/MetaMask/core/pull/5014))

## [45.1.2]

### Changed

- Remove use of `@metamask/keyring-api` ([#4695](https://github.com/MetaMask/core/pull/4695))
  - `@metamask/providers` and `webextension-polyfill` peer dependencies are no longer required.
- Use new `@metamask/keyring-internal-api@^1.0.0` ([#4695](https://github.com/MetaMask/core/pull/4695))
  - This package has been split out from the Keyring API. Its types are compatible with the `@metamask/keyring-api` package used previously.

## [45.1.1]

### Changed

- Bump `@metamask/controller-utils` from `^11.3.0` to `^11.4.4` ([#5012](https://github.com/MetaMask/core/pull/5012))
- Bump `@metamask/polling-controller` from `^12.0.1` to `^12.0.2` ([#5012](https://github.com/MetaMask/core/pull/5012))

### Fixed

- Make implicit peer dependencies explicit ([#4974](https://github.com/MetaMask/core/pull/4974))
  - Add the following packages as peer dependencies of this package to satisfy peer dependency requirements from other dependencies:
    - `@metamask/providers` `^18.1.0` (required by `@metamask/keyring-api`)
    - `webextension-polyfill` `^0.10.0 || ^0.11.0 || ^0.12.0` (required by `@metamask/providers`)
  - These dependencies really should be present in projects that consume this package (e.g. MetaMask clients), and this change ensures that they now are.
  - Furthermore, we are assuming that clients already use these dependencies, since otherwise it would be impossible to consume this package in its entirety or even create a working build. Hence, the addition of these peer dependencies is really a formality and should not be breaking.
- Fix `TokensController.ignoreTokens` so that if a network is provided, `allIgnoredTokens`, `allTokens`, and `allDetectedTokens` for that network no longer get corrupted with tokens from the globally selected network ([#4967](https://github.com/MetaMask/core/pull/4967))
- Correct ESM-compatible build so that imports of the following packages that re-export other modules via `export *` are no longer corrupted: ([#5011](https://github.com/MetaMask/core/pull/5011))
  - `@metamask/abi-utils`
  - `@metamask/contract-metadata`
  - `@metamask/eth-query`
  - `@ethereumjs/util`
  - `bn.js`
  - `cockatiel`
  - `lodash`
  - `single-call-balance-checker-abi`

## [45.1.0]

### Added

- `chainIdToNativeTokenAddress` to record chains with unique (non-zero) addresses ([#4952](https://github.com/MetaMask/core/pull/4952))
- `getNativeTokenAddress()` exported function to return the correct native token address for native assets ([#4952](https://github.com/MetaMask/core/pull/4952))
- add support for all added networks when switching account for Token Detection ([#4957](https://github.com/MetaMask/core/pull/4957))

### Changed

- Update price API calls to use the native token by chain instead of relying on the zero address. ([#4952](https://github.com/MetaMask/core/pull/4952))
- Update `TokenRatesController` market data mapping to use `getNativeTokenAddress` instead of the zero address for native tokens. ([#4952](https://github.com/MetaMask/core/pull/4952))

## [45.0.0]

### Changed

- **BREAKING:** Bump `@metamask/keyring-controller` peer dependency from `^18.0.0` to `^19.0.0` ([#4195](https://github.com/MetaMask/core/pull/4956))
- **BREAKING:** Bump `@metamask/accounts-controller` peer dependency from `^19.0.0` to `^20.0.0` ([#4195](https://github.com/MetaMask/core/pull/4956))
- **BREAKING:** Bump `@metamask/preferences-controller` peer dependency from `^14.0.0` to `^15.0.0` ([#4195](https://github.com/MetaMask/core/pull/4956))

## [44.1.0]

### Changed

- An argument `networkClientId` is added to `TokensController.ignoreTokens`, allowing tokens to be ignored on specific chains. ([#4949](https://github.com/MetaMask/core/pull/4949))

## [44.0.1]

### Changed

- Fixes an issue where the token detection was unnecessarily falling back to an RPC approach, causing redundant detections. ([#4928](https://github.com/MetaMask/core/pull/4928))

- Fixes an issue where `TokensController.addTokens` was not respecting the network client id passed to it. ([#4940](https://github.com/MetaMask/core/pull/4940))

## [44.0.0]

### Changed

- **BREAKING**: The `TokenBalancesController` state is now across all chains and accounts under the field `tokenBalances`, as a mapping from account address -> chain id -> token address -> balance. ([#4782](https://github.com/MetaMask/core/pull/4782))

- **BREAKING**: The `TokenBalancesController` now extends `StaticIntervalPollingController`, and the new polling API `startPolling` must be used to initiate polling (`startPolling`, `stopPollingByPollingToken`). ([#4782](https://github.com/MetaMask/core/pull/4782))

- **BREAKING**: `TokenBalancesController` now requires subscriptions to the `PreferencesController:stateChange` and `NetworkController:stateChange` events. And access to the `NetworkController:getNetworkClientById`, `NetworkController:getState`, `TokensController:getState`, and `PreferencesController:getState` actions. ([#4782](https://github.com/MetaMask/core/pull/4782))

- **BREAKING**: `TokensController` requires a subscription to the `NetworkController:stateChange` event. It now now removes state for chain IDs when their network is removed. ([#4782](https://github.com/MetaMask/core/pull/4782))

- `TokenRatesController` now removes state for chain IDs when their network is removed. ([#4782](https://github.com/MetaMask/core/pull/4782))

## [43.1.1]

### Changed

- Fix a bug in `TokensController.addTokens` where tokens could be added from the wrong chain. ([#4924](https://github.com/MetaMask/core/pull/4924))

## [43.1.0]

### Added

- Add Solana to the polled exchange rates ([#4914](https://github.com/MetaMask/core/pull/4914))

## [43.0.0]

### Added

- `AccountTrackerController` now tracks balances of staked ETH for each account, under the state property `stakedBalance`. ([#4879](https://github.com/MetaMask/core/pull/4879))

### Changed

- **BREAKING**: The polling input for`TokenListController` is now `{chainId: Hex}` instead of `{networkClientId: NetworkClientId}`. ([#4878](https://github.com/MetaMask/core/pull/4878))
- **BREAKING**: The polling input for`TokenDetectionController` is now `{ chainIds: Hex[]; address: string; }` instead of `{ networkClientId: NetworkClientId; address: string; }`. ([#4894](https://github.com/MetaMask/core/pull/4894))
- **BREAKING:** Bump `@metamask/keyring-controller` peer dependency from `^17.0.0` to `^18.0.0` ([#4195](https://github.com/MetaMask/core/pull/4195))
- **BREAKING:** Bump `@metamask/preferences-controller` peer dependency from `^13.2.0` to `^14.0.0` ([#4909](https://github.com/MetaMask/core/pull/4909), [#4915](https://github.com/MetaMask/core/pull/4915))
- **BREAKING:** Bump `@metamask/accounts-controller` peer dependency from `^18.0.0` to `^19.0.0` ([#4915](https://github.com/MetaMask/core/pull/4915))
- Bump `@metamask/controller-utils` from `^11.4.2` to `^11.4.3` ([#4195](https://github.com/MetaMask/core/pull/4195))

## [42.0.0]

### Added

- Add `resetState` method to `NftController`, `TokensController`, `TokenBalancesController` and `TokenRatesController` to reset the controller's state back to their default state ([#4880](https://github.com/MetaMask/core/pull/4880))

### Changed

- **BREAKING**: A `platform` argument must now be passed to the `TokenDetectionController` constructor, indicating whether the platform is extension or mobile. ([#4877](https://github.com/MetaMask/core/pull/4877))
- **BREAKING**: The `TokenRatesController` now accepts `{chainId: Hex}` as its polling input to `startPolling()` instead of `{networkClientId: NetworkClientId}` ([#4887](https://github.com/MetaMask/core/pull/4887))
- When the `TokenRatesController`'s subscription to `TokensController:stateChange` is fired, token prices are now updated across all chain IDs whose tokens changed, instead of just the current chain. ([#4866](https://github.com/MetaMask/core/pull/4866))
- The `TokenDetectionController` now passes a `x-metamask-clientproduct` header when calling the account API. ([#4877](https://github.com/MetaMask/core/pull/4877))

## [41.0.0]

### Changed

- **BREAKING**: The polling input accepted by `CurrencyRateController` is now an object with a `nativeCurrencies` property that is defined as a `string` array type ([#4852](https://github.com/MetaMask/core/pull/4852))
  - The `input` parameters of the controller's `_executePoll`, `_startPolling`, `onPollingComplete` methods now only accept this new polling input type.
  - The `nativeCurrency` property (`string` type) has been removed.
- **BREAKING**: `RatesController` now types the `conversionRate` and `usdConversionRate` in its state as `number` instead of `string`, to match what it was actually storing. ([#4852](https://github.com/MetaMask/core/pull/4852))
- Bump `@metamask/base-controller` from `^7.0.1` to `^7.0.2` ([#4862](https://github.com/MetaMask/core/pull/4862))
- Bump `@metamask/controller-utils` from `^11.4.0` to `^11.4.1` ([#4862](https://github.com/MetaMask/core/pull/4862))
- Bump dev dependency `@metamask/approval-controller` from `^7.1.0` to `^7.1.1` ([#4862](https://github.com/MetaMask/core/pull/4862))

## [40.0.0]

### Changed

- **BREAKING:** The CurrencyRateController polling input is now `{ nativeCurrency: string }` instead of a network client ID ([#4839](https://github.com/MetaMask/core/pull/4839))
- **BREAKING:** Bump `@metamask/network-controller` peer dependency to `^22.0.0` ([#4841](https://github.com/MetaMask/core/pull/4841))
- Bump `@metamask/controller-utils` to `^11.4.0` ([#4834](https://github.com/MetaMask/core/pull/4834))
- Bump `@metamask/rpc-errors` to `^7.0.1` ([#4831](https://github.com/MetaMask/core/pull/4831))
- Bump `@metamask/utils` to `^10.0.0` ([#4831](https://github.com/MetaMask/core/pull/4831))

### Fixed

- Update TokenRatesController to not reset market data just after network switch but before loading new market data ([#4832](https://github.com/MetaMask/core/pull/4832))

## [39.0.0]

### Changed

- **BREAKING:** `AccountTrackerController`, `CurrencyRateController`, `TokenDetectionController`, `TokenListController`, and `TokenRatesController` now use a new polling interface that accepts the generic parameter `PollingInput` ([#4752](https://github.com/MetaMask/core/pull/4752))
- **BREAKING:** The inherited `AbstractPollingController` method `startPollingByNetworkClientId` has been renamed to `startPolling` ([#4752](https://github.com/MetaMask/core/pull/4752))
- **BREAKING:** The inherited `AbstractPollingController` method `onPollingComplete` now returns the entire input object of type `PollingInput`, instead of a network client id ([#4752](https://github.com/MetaMask/core/pull/4752))

## [38.3.0]

### Changed

- The `includeDuplicateSymbolAssets` param is removed from our api call to TokenApi ([#4768](https://github.com/MetaMask/core/pull/4768))

## [38.2.0]

### Changed

- The `TokenRatesController` now fetches token rates for all accounts, instead of just the selected account ([#4759](https://github.com/MetaMask/core/pull/4759))

## [38.1.0]

### Changed

- Parallelization of detected tokens with balance ([#4697](https://github.com/MetaMask/core/pull/4697))
- Bump accounts related packages ([#4713](https://github.com/MetaMask/core/pull/4713)), ([#4728](https://github.com/MetaMask/core/pull/4728))
  - Those packages are now built slightly differently and are part of the [accounts monorepo](https://github.com/MetaMask/accounts).
  - Bump `@metamask/keyring-api` from `^8.1.0` to `^8.1.4`

## [38.0.1]

### Fixed

- Produce and export ESM-compatible TypeScript type declaration files in addition to CommonJS-compatible declaration files ([#4648](https://github.com/MetaMask/core/pull/4648))
  - Previously, this package shipped with only one variant of type declaration
    files, and these files were only CommonJS-compatible, and the `exports`
    field in `package.json` linked to these files. This is an anti-pattern and
    was rightfully flagged by the
    ["Are the Types Wrong?"](https://arethetypeswrong.github.io/) tool as
    ["masquerading as CJS"](https://github.com/arethetypeswrong/arethetypeswrong.github.io/blob/main/docs/problems/FalseCJS.md).
    All of the ATTW checks now pass.
- Remove chunk files ([#4648](https://github.com/MetaMask/core/pull/4648)).
  - Previously, the build tool we used to generate JavaScript files extracted
    common code to "chunk" files. While this was intended to make this package
    more tree-shakeable, it also made debugging more difficult for our
    development teams. These chunk files are no longer present.
- Don't update currency rates on transient errors ([#4662](https://github.com/MetaMask/core/pull/4662))
  - In `CurrencyRateController` if unexpected errors occur during requests to
    crypto compare, the conversion rate in state will remain unchanged instead
    of being set to null.
- Fix fallback conversion rate for token market data ([#4615](https://github.com/MetaMask/core/pull/4615))
  - On networks where the native currency is not ETH, token market data is now
    correctly priced in the native currency.

## [38.0.0]

### Added

- Export `MarketDataDetails` type ([#4622](https://github.com/MetaMask/core/pull/4622))

### Changed

- **BREAKING:** Narrow `TokensController` constructor option `provider` by removing `undefined` from its type signature ([#4567](https://github.com/MetaMask/core/pull/4567))
- **BREAKING:** Bump devDependency and peerDependency `@metamask/network-controller` from `^20.0.0` to `^21.0.0` ([#4618](https://github.com/MetaMask/core/pull/4618), [#4651](https://github.com/MetaMask/core/pull/4651))
- Bump `@metamask/base-controller` from `^6.0.2` to `^7.0.0` ([#4625](https://github.com/MetaMask/core/pull/4625), [#4643](https://github.com/MetaMask/core/pull/4643))
- Bump `@metamask/controller-utils` from `^11.0.2` to `^11.2.0` ([#4639](https://github.com/MetaMask/core/pull/4639), [#4651](https://github.com/MetaMask/core/pull/4651))
- Bump `@metamask/polling-controller` from `^9.0.1` to `^10.0.0` ([#4651](https://github.com/MetaMask/core/pull/4651))
- Bump `@metamask/keyring-api` to version `8.1.0` ([#4594](https://github.com/MetaMask/core/pull/4594))
- Bump `typescript` from `~5.0.4` to `~5.2.2` ([#4576](https://github.com/MetaMask/core/pull/4576), [#4584](https://github.com/MetaMask/core/pull/4584))

### Fixed

- Fix `RatesController` `setCryptocurrencyList` method, which was not using the correct field when updating internal state ([#4572](https://github.com/MetaMask/core/pull/4572))
- Fetch correct price for the $OMNI native currency ([#4570](https://github.com/MetaMask/core/pull/4570))
- Add public `name` property to `AssetsContractController` ([#4564](https://github.com/MetaMask/core/pull/4564))

## [37.0.0]

### Added

- Add elements to the `AssetsContractController` class: ([#4397](https://github.com/MetaMask/core/pull/4397))
  - Add class field `messagingSystem`.
  - Add getters for `ipfsGateway` and `chainId`. As corresponding setters have not been defined, these properties are not externally mutable.
- Add and export the `AssetsContractControllerMessenger` type ([#4397](https://github.com/MetaMask/core/pull/4397))
  - `AssetsContractControllerMessenger` must allow the external actions `NetworkController:getNetworkClientById`, `NetworkController:getNetworkConfigurationByNetworkClientId`, `NetworkController:getSelectedNetworkClient`, `NetworkController:getState`.
  - `AssetsContractControllerMessenger` must allow the external events `PreferencesController:stateChange`, `NetworkController:networkDidChange`.
- Add and export new types: `AssetsContractControllerActions`, `AssetsContractControllerEvents`, `AssetsContractControllerGetERC20StandardAction`, `AssetsContractControllerGetERC721StandardAction`, `AssetsContractControllerGetERC1155StandardAction`, `AssetsContractControllerGetERC20BalanceOfAction`, `AssetsContractControllerGetERC20TokenDecimalsAction`, `AssetsContractControllerGetERC20TokenNameAction`, `AssetsContractControllerGetERC721NftTokenIdAction`, `AssetsContractControllerGetERC721TokenURIAction`, `AssetsContractControllerGetERC721AssetNameAction`, `AssetsContractControllerGetERC721AssetSymbolAction`, `AssetsContractControllerGetERC721OwnerOfAction`, `AssetsContractControllerGetERC1155TokenURIAction`, `AssetsContractControllerGetERC1155BalanceOfAction`, `AssetsContractControllerTransferSingleERC1155Action`, `AssetsContractControllerGetTokenStandardAndDetailsAction`, `AssetsContractControllerGetBalancesInSingleCallAction` ([#4397](https://github.com/MetaMask/core/pull/4397))
- Add a new `setProvider` method to `AssetsContractController` ([#4397](https://github.com/MetaMask/core/pull/4397))
  - Replaces the removed `provider` setter method, and widens the `provider` function parameter type from `Provider` to `Provider | undefined`.
- Export `TokenBalancesControllerState` type ([#4535](https://github.com/MetaMask/core/pull/4535))
  - This was defined but not exported in v34.0.0.
- Add `getNFTContractInfo` method to the `NFTController` for fetching NFT Collection Metadata from the NFT API ([#4524](https://github.com/MetaMask/core/pull/4524))

### Changed

- **BREAKING:** Add required constructor option `messenger` to the `AssetsContractController` class ([#4397](https://github.com/MetaMask/core/pull/4397))
- **BREAKING:** `TokenBalancesControllerMessenger` must allow the `AssetsContractController:getERC20BalanceOf` action in addition to its previous allowed actions ([#4397](https://github.com/MetaMask/core/pull/4397))
- **BREAKING:** `NftControllerMessenger` must allow the following actions in addition to its previous allowed actions: `AssetsContractController:getERC721AssetName`, `AssetsContractController:getERC721AssetSymbol`, `AssetsContractController:getERC721TokenURI`, `AssetsContractController:getERC721OwnerOf`, `AssetsContractController:getERC1155BalanceOf`, `AssetsContractController:getERC1155TokenURI` ([#4397](https://github.com/MetaMask/core/pull/4397))
- **BREAKING:** The type of `SINGLE_CALL_BALANCES_ADDRESS_BY_CHAINID` is narrowed from `Record<Hex, string>` to the const-asserted literal properties of the `SINGLE_CALL_BALANCES_ADDRESS_BY_CHAINID` object ([#4397](https://github.com/MetaMask/core/pull/4397))
  - The index signature is restricted to the union of the enum keys of `SupportedTokenDetectionNetworks`.
  - The property value type is restricted to the type union of the addresses defined in the object.
  - The object type is constrained by `Record<Hex, string>` using the `satisfies` keyword.
- **BREAKING:** Convert the `BalanceMap` type from an `interface` into a type alias ([#4397](https://github.com/MetaMask/core/pull/4397))
  - Type aliases have an index signature of `string` by default, and are compatible with the `StateConstraint` type defined in the `@metamask/base-controller` package.
- **BREAKING:** `getIpfsCIDv1AndPath`, `getFormattedIpfsUrl` are now async functions ([#3645](https://github.com/MetaMask/core/pull/3645))
- **BREAKING:** Bump peerDependency `@metamask/accounts-controller` from `^17.0.0` to `^18.0.0` ([#4548](https://github.com/MetaMask/core/pull/4548))
- Remove `@metamask/accounts-controller`, `@metamask/approval-controller`, `@metamask/keyring-controller`, and `@metamask/preferences-controller` dependencies [#4556](https://github.com/MetaMask/core/pull/4556)
  - These were listed under `peerDependencies` already, so they were redundant as dependencies.
- Add `immer` `^9.0.6` as a new dependency ([#3645](https://github.com/MetaMask/core/pull/3645))
- Bump `@metamask/abi-utils` from `^2.0.2` to `^2.0.3` ([#3645](https://github.com/MetaMask/core/pull/3645))
- Bump `@metamask/base-controller` from `^6.0.0` to `^6.0.2` ([#4517](https://github.com/MetaMask/core/pull/4517), [#4544](https://github.com/MetaMask/core/pull/4544))
- Bump `@metamask/controller-utils` from `^11.0.1` to `^11.0.2` ([#4544](https://github.com/MetaMask/core/pull/4544))
- Bump `@metamask/utils` from `^9.0.0` to `^9.1.0` ([#4529](https://github.com/MetaMask/core/pull/4529))
- Bump `multiformats` from `^9.5.2` to `^13.1.0` ([#3645](https://github.com/MetaMask/core/pull/3645))
- Bump `@metamask/polling-controller` from `^9.0.0` to `^9.0.1` ([#4548](https://github.com/MetaMask/core/pull/4548))

### Removed

- **BREAKING:** Remove elements from the `AssetsContractController` class: ([#4397](https://github.com/MetaMask/core/pull/4397))
  - **BREAKING:** `AssetsContractController` no longer inherits from `BaseControllerV1`.
  - **BREAKING:** Remove constructor option callbacks `onPreferencesStateChange`, `onNetworkDidChange`, `getNetworkClientById`, and replace with corresponding messenger actions and events.
  - **BREAKING:** Remove class fields: `name`, `config` (along with its properties `provider`, `ipfsGateway`, `chainId`).
  - **BREAKING:** Remove methods: `getProvider`, `getChainId`.
    - Use the getters `provider` and `chainId` instead.
  - **BREAKING:** Remove the `provider` setter method.
    - Use the `setProvider` method instead.
- **BREAKING:** Remove the `getERC20BalanceOf` constructor option callback from the `TokenBalancesControllerOptions` type and the `TokenBalancesController` constructor ([#4397](https://github.com/MetaMask/core/pull/4397))
  - The messenger is expected to allow `AssetsContractController:getERC20BalanceOf` messenger action so that it can be used instead.
- **BREAKING:** Remove `NftController` constructor option callbacks: `getERC721AssetName`, `getERC721AssetSymbol`, `getERC721TokenURI`, `getERC721OwnerOf`, `getERC1155BalanceOf`, `getERC1155TokenURI` ([#4397](https://github.com/MetaMask/core/pull/4397))
  - These are accessed through the messenger instead.
- **BREAKING:** Remove the `AssetsContractConfig` type ([#4397](https://github.com/MetaMask/core/pull/4397))
- **BREAKING:** Remove export for `MISSING_PROVIDER_ERROR` ([#4397](https://github.com/MetaMask/core/pull/4397))

### Fixed

- **BREAKING:** Convert the `getERC721NftTokenId` method of the `AssetsContractController` into an async function. ([#4397](https://github.com/MetaMask/core/pull/4397))

## [36.0.0]

### Added

- Add optional `topBid` property to the `NftMetadata` type. This property must be of type `TopBid`. ([#4522](https://github.com/MetaMask/core/pull/4522))
- Add optional `floorAsk` property to the `TokenCollection` type. This property must be of type `FloorAskCollection`. ([#4522](https://github.com/MetaMask/core/pull/4522))
- Add linea mainnet support to nft detection supported networks ([#4515](https://github.com/MetaMask/core/pull/4515))
- The `Collection` type is expanded to include the following 'string'-type optional properties: `contractDeployedAt`, `creator`, `ownerCount`, and an optional property `topBid` of the type `TopBid & { sourceDomain?: string; }`. ([#4443](https://github.com/MetaMask/core/pull/4443))

### Changed

- Fetch NFT collections data from the NFT-API `Get Collections` endpoint when calling the `detectNfts` method of `NftDetectionController`, and the `updateNftMetadata` and `watchNft` methods of `NftController`. ([#4443](https://github.com/MetaMask/core/pull/4443))
- Bump `@metamask/utils` to `^9.0.0` ([#4516](https://github.com/MetaMask/core/pull/4516))
- Bump `@metamask/rpc-errors` to `^6.3.1` ([#4516](https://github.com/MetaMask/core/pull/4516))

### Fixed

- **BREAKING:** The `attributes` property of the `NftMetadata` type must be of type `Attributes[]` ([#4522](https://github.com/MetaMask/core/pull/4522))
  - The `attributes` property was added and typed as `Attributes` on `v28.0.0`.

## [35.0.0]

### Changed

- **BREAKING:** Bump peerDependency `@metamask/network-controller` to `^20.0.0` ([#4508](https://github.com/MetaMask/core/pull/4508))
- Bump `@metamask/polling-controller` to `^9.0.0` ([#4508](https://github.com/MetaMask/core/pull/4508))
- Bump `@metamask/accounts-controller` to `^17.2.0` ([#4498](https://github.com/MetaMask/core/pull/4498))

### Fixed

- Add support for tokenURI encoded images to `NftController` methods `addNft`, `watchNft` and `updateNftMetadata` ([#4482](https://github.com/MetaMask/core/pull/4482))

## [34.0.0]

### Added

- Add `AccountTrackerControllerGetStateAction`, `AccountTrackerControllerActions`, `AccountTrackerControllerStateChangeEvent`, and `AccountTrackerControllerEvents` types ([#4407](https://github.com/MetaMask/core/pull/4407))
- Add `setIntervalLength` and `getIntervalLength` methods to `AccountTrackerController` ([#4407](https://github.com/MetaMask/core/pull/4407))
  - `setIntervalLength` replaces updating the polling interval via `configure`.

### Changed

- **BREAKING** `TokenBalancesController` messenger must allow the action `AccountsController:getSelectedAccount` and remove `PreferencesController:getState`. ([#4219](https://github.com/MetaMask/core/pull/4219))
- **BREAKING** `TokenDetectionController` messenger must allow the action `AccountsController:getAccount`. ([#4219](https://github.com/MetaMask/core/pull/4219))
- **BREAKING** `TokenDetectionController` messenger must allow the event `AccountsController:selectedEvmAccountChange` and remove `AccountsController:selectedAccountChange`. ([#4219](https://github.com/MetaMask/core/pull/4219))
- **BREAKING** `TokenRatesController` messenger must allow the action `AccountsController:getAccount`, `AccountsController:getSelectedAccount` and remove `PreferencesController:getState`. ([#4219](https://github.com/MetaMask/core/pull/4219))
- **BREAKING** `TokenRatesController` messenger must allow the event `AccountsController:selectedEvmAccountChange` and remove `PreferencesController:stateChange`. ([#4219](https://github.com/MetaMask/core/pull/4219))
- **BREAKING** `TokensController` messenger must allow the action `AccountsController:getAccount`, `AccountsController:getSelectedAccount`.
- **BREAKING** `TokensController` messenger must allow the event `AccountsController:selectedEvmAccountChange`. ([#4219](https://github.com/MetaMask/core/pull/4219))
- Upgrade AccountTrackerController to BaseControllerV2 ([#4407](https://github.com/MetaMask/core/pull/4407))
- **BREAKING:** Convert `AccountInformation` from interface to type ([#4407](https://github.com/MetaMask/core/pull/4407))
- **BREAKING:** Rename `AccountTrackerState` to `AccountTrackerControllerState` and convert from interface to type ([#4407](https://github.com/MetaMask/core/pull/4407))
- **BREAKING:** `AccountTrackerController` now inherits from `StaticIntervalPollingController` instead of `StaticIntervalPollingControllerV1` ([#4407](https://github.com/MetaMask/core/pull/4407))
  - The constructor now takes a single options object rather than three arguments. Some options have been removed; see later entries.
- **BREAKING:** The `AccountTrackerController` messenger must now allow the actions `PreferencesController:getState`, `NetworkController:getState`, and `NetworkController:getNetworkClientById` ([#4407](https://github.com/MetaMask/core/pull/4407))
- **BREAKING:** The `refresh` method is no longer pre-bound to the controller ([#4407](https://github.com/MetaMask/core/pull/4407))
  - You may now need to pre-bind it e.g. `accountTrackerController.refresh.bind(accountTrackerController)`.
- Bump `@metamask/accounts-controller` to `^17.1.0` ([#4460](https://github.com/MetaMask/core/pull/4460))

### Removed

- **BREAKING** `TokensController` removes `selectedAddress` constructor argument. ([#4219](https://github.com/MetaMask/core/pull/4219))
- **BREAKING** `TokenDetectionController` removes `selectedAddress` constructor argument. ([#4219](https://github.com/MetaMask/core/pull/4219))
- **BREAKING:** Remove `AccountTrackerConfig` type ([#4407](https://github.com/MetaMask/core/pull/4407))
  - Some of these properties have been merged into the options that the `AccountTrackerController` constructor takes.
- **BREAKING:** Remove `config` property and `configure` method from `AccountTrackerController` ([#4407](https://github.com/MetaMask/core/pull/4407))
  - The controller now takes a single options object which can be used for configuration, and configuration is now kept internally.
- **BREAKING:** Remove `notify`, `subscribe`, and `unsubscribe` methods from `AccountTrackerController` ([#4407](https://github.com/MetaMask/core/pull/4407))
  - Use the controller messenger for subscribing to and publishing events instead.
- **BREAKING:** Remove `provider`, `getMultiAccountBalancesEnabled`, `getCurrentChainId`, and `getNetworkClientById` from configuration options for `AccountTrackerController` ([#4407](https://github.com/MetaMask/core/pull/4407))
  - The provider is now obtained directly from the network controller on demand.
  - The messenger is now used in place of the callbacks.

## [33.0.0]

### Added

- **BREAKING:** Add `messenger` as a constructor option for `AccountTrackerController` ([#4225](https://github.com/MetaMask/core/pull/4225))
- **BREAKING:** Add `messenger` option to `TokenRatesController` ([#4314](https://github.com/MetaMask/core/pull/4314))
  - This messenger must allow the actions `TokensController:getState`, `NetworkController:getNetworkClientById`, `NetworkController:getState`, and `PreferencesController:getState` and allow the events `PreferencesController:stateChange`, `TokensController:stateChange`, and `NetworkController:stateChange`.
- Add types `TokenRatesControllerGetStateAction`, `TokenRatesControllerActions`, `TokenRatesControllerStateChangeEvent`, `TokenRatesControllerEvents`, `TokenRatesControllerMessenger`([#4314](https://github.com/MetaMask/core/pull/4314))
- Add function `getDefaultTokenRatesControllerState` ([#4314](https://github.com/MetaMask/core/pull/4314))
- Add `enable` and `disable` methods to `TokenRatesController` ([#4314](https://github.com/MetaMask/core/pull/4314))
  - These are used to stop and restart polling.
- Export `ContractExchangeRates` type ([#4314](https://github.com/MetaMask/core/pull/4314))
  - Add `AccountTrackerControllerMessenger` type
- **BREAKING:** The `NftController` messenger must now allow `AccountsController:getAccount` and `AccountsController:getSelectedAccount` as messenger actions and `AccountsController:selectedEvmAccountChange` as a messenger event ([#4221](https://github.com/MetaMask/core/pull/4221))
- **BREAKING:** `NftDetectionController` messenger must now allow `AccountsController:getSelectedAccount` as a messenger action ([#4221](https://github.com/MetaMask/core/pull/4221))
- Token price API support for mantle network ([#4376](https://github.com/MetaMask/core/pull/4376))

### Changed

- **BREAKING:** Bump dependency and peer dependency `@metamask/accounts-controller` to `^17.0.0` ([#4413](https://github.com/MetaMask/core/pull/4413))
- **BREAKING:** `TokenRatesController` now inherits from `StaticIntervalPollingController` instead of `StaticIntervalPollingControllerV1` ([#4314](https://github.com/MetaMask/core/pull/4314))
  - The constructor now takes a single options object rather than three arguments. Some options have been removed; see later entries.
- **BREAKING:** Rename `TokenRatesState` to `TokenRatesControllerState`, and convert from `interface` to `type` ([#4314](https://github.com/MetaMask/core/pull/4314))
- The `NftController` now reads the selected address via the `AccountsController`, using the `AccountsController:selectedEvmAccountChange` messenger event to stay up to date ([#4221](https://github.com/MetaMask/core/pull/4221))
- `NftDetectionController` now reads the currently selected account from `AccountsController` instead of `PreferencesController` ([#4221](https://github.com/MetaMask/core/pull/4221))
- Bump `@metamask/keyring-api` to `^8.0.0` ([#4405](https://github.com/MetaMask/core/pull/4405))
- Bump `@metamask/eth-snap-keyring` to `^4.3.1` ([#4405](https://github.com/MetaMask/core/pull/4405))
- Bump `@metamask/keyring-controller` to `^17.1.0` ([#4413](https://github.com/MetaMask/core/pull/4413))

### Removed

- **BREAKING:** Remove `nativeCurrency`, `chainId`, `selectedAddress`, `allTokens`, and `allDetectedTokens` from configuration options for `TokenRatesController` ([#4314](https://github.com/MetaMask/core/pull/4314))
  - The messenger is now used to obtain information from other controllers where this data was originally expected to come from.
- **BREAKING:** Remove `config` property and `configure` method from `TokenRatesController` ([#4314](https://github.com/MetaMask/core/pull/4314))
  - The controller now takes a single options object which can be used for configuration, and configuration is now kept internally.
- **BREAKING:** Remove `notify`, `subscribe`, and `unsubscribe` methods from `TokenRatesController` ([#4314](https://github.com/MetaMask/core/pull/4314))
  - Use the controller messenger for subscribing to and publishing events instead.
- **BREAKING:** Remove `TokenRatesConfig` type ([#4314](https://github.com/MetaMask/core/pull/4314))
  - Some of these properties have been merged into the options that `TokenRatesController` takes.
- **BREAKING:** Remove `NftController` constructor options `selectedAddress`. ([#4221](https://github.com/MetaMask/core/pull/4221))
- **BREAKING:** Remove `AccountTrackerController` constructor options `getIdentities`, `getSelectedAddress` and `onPreferencesStateChange` ([#4225](https://github.com/MetaMask/core/pull/4225))
- **BREAKING:** Remove `value` property from the data for each token in `state.marketData` ([#4364](https://github.com/MetaMask/core/pull/4364))
  - The `price` property should be used instead.

### Fixed

- Prevent unnecessary state updates when executing the `NftController`'s `updateNftMetadata` method by comparing the metadata of fetched NFTs and NFTs in state and synchronizing state updates using a mutex lock. ([#4325](https://github.com/MetaMask/core/pull/4325))
- Prevent the use of market data when not available for a given token ([#4361](https://github.com/MetaMask/core/pull/4361))
- Fix `refresh` method remaining locked indefinitely after it was run successfully. Now lock is released on successful as well as failed runs. ([#4270](https://github.com/MetaMask/core/pull/4270))
- `TokenRatesController` uses checksum instead of lowercase format for token addresses ([#4377](https://github.com/MetaMask/core/pull/4377))

## [32.0.0]

### Changed

- **BREAKING:** Bump minimum Node version to 18.18 ([#3611](https://github.com/MetaMask/core/pull/3611))
- **BREAKING:** Bump dependency and peer dependency `@metamask/accounts-controller` to `^16.0.0` ([#4352](https://github.com/MetaMask/core/pull/4352))
- **BREAKING:** Bump dependency and peer dependency `@metamask/approval-controller` to `^7.0.0` ([#4352](https://github.com/MetaMask/core/pull/4352))
- **BREAKING:** Bump dependency and peer dependency `@metamask/keyring-controller` to `^17.0.0` ([#4352](https://github.com/MetaMask/core/pull/4352))
- **BREAKING:** Bump dependency and peer dependency `@metamask/network-controller` to `^19.0.0` ([#4352](https://github.com/MetaMask/core/pull/4352))
- **BREAKING:** Bump dependency and peer dependency `@metamask/preferences-controller` to `^13.0.0` ([#4352](https://github.com/MetaMask/core/pull/4352))
- Bump `@metamask/base-controller` to `^6.0.0` ([#4352](https://github.com/MetaMask/core/pull/4352))
- Bump `@metamask/controller-utils` to `^11.0.0` ([#4352](https://github.com/MetaMask/core/pull/4352))
- Bump `@metamask/polling-controller` to `^8.0.0` ([#4352](https://github.com/MetaMask/core/pull/4352))

## [31.0.0]

### Added

- **BREAKING:** The `NftDetectionController` now takes a `messenger`, which can be used for communication ([#4312](https://github.com/MetaMask/core/pull/4312))
  - This messenger must allow the following actions `ApprovalController:addRequest`, `NetworkController:getState`, `NetworkController:getNetworkClientById`, and `PreferencesController:getState`, and must allow the events `PreferencesController:stateChange` and `NetworkController:stateChange`
- Add `NftDetectionControllerMessenger` type ([#4312](https://github.com/MetaMask/core/pull/4312))
- Add `NftControllerGetStateAction`, `NftControllerActions`, `NftControllerStateChangeEvent`, and `NftControllerEvents` types ([#4310](https://github.com/MetaMask/core/pull/4310))
- Add `NftController:getState` and `NftController:stateChange` as an available action and event to the `NftController` messenger ([#4310](https://github.com/MetaMask/core/pull/4310))

### Changed

- **BREAKING:** Change `TokensController` to inherit from `BaseController` rather than `BaseControllerV1` ([#4304](https://github.com/MetaMask/core/pull/4304))
  - The constructor now takes a single options object rather than three arguments, and all properties in `config` are now part of options.
- **BREAKING:** Rename `TokensState` type to `TokensControllerState` ([#4304](https://github.com/MetaMask/core/pull/4304))
- **BREAKING:** Make all `TokensController` methods and properties starting with `_` private ([#4304](https://github.com/MetaMask/core/pull/4304))
- **BREAKING:** Convert `Token` from `interface` to `type` ([#4304](https://github.com/MetaMask/core/pull/4304))
- **BREAKING:** Replace `balanceError` property in `Token` with `hasBalanceError`; update `TokenBalancesController` so that it no longer captures the error resulting from getting the balance of an ERC-20 token ([#4304](https://github.com/MetaMask/core/pull/4304))
- **BREAKING:** Change `NftDetectionController` to inherit from `StaticIntervalPollingController` rather than `StaticIntervalPollingControllerV1` ([#4312](https://github.com/MetaMask/core/pull/4312))
  - The constructor now takes a single options object rather than three arguments, and all properties in `config` are now part of options.
- **BREAKING:** Convert `ApiNft`, `ApiNftContract`, `ApiNftLastSale`, and `ApiNftCreator` from `interface` to `type` ([#4312](https://github.com/MetaMask/core/pull/4312))
- **BREAKING:** Change `NftController` to inherit from `BaseController` rather than `BaseControllerV1` ([#4310](https://github.com/MetaMask/core/pull/4310))
  - The constructor now takes a single options object rather than three arguments, and all properties in `config` are now part of options.
- **BREAKING:** Convert `Nft`, `NftContract`, and `NftMetadata` from `interface` to `type` ([#4310](https://github.com/MetaMask/core/pull/4310))
- **BREAKING:** Rename `NftState` to `NftControllerState`, and convert to `type` ([#4310](https://github.com/MetaMask/core/pull/4310))
- **BREAKING:** Rename `getDefaultNftState` to `getDefaultNftControllerState` ([#4310](https://github.com/MetaMask/core/pull/4310))
- **BREAKING:** Bump dependency and peer dependency `@metamask/accounts-controller` to `^15.0.0` ([#4342](https://github.com/MetaMask/core/pull/4342))
- **BREAKING:** Bump dependency and peer dependency `@metamask/approval-controller` to `^6.0.2` ([#4342](https://github.com/MetaMask/core/pull/4342))
- **BREAKING:** Bump dependency and peer dependency `@metamask/keyring-controller` to `^16.1.0` ([#4342](https://github.com/MetaMask/core/pull/4342))
- **BREAKING:** Bump dependency and peer dependency `@metamask/network-controller` to `^18.1.3` ([#4342](https://github.com/MetaMask/core/pull/4342))
- **BREAKING:** Bump dependency and peer dependency `@metamask/preferences-controller` to `^12.0.0` ([#4342](https://github.com/MetaMask/core/pull/4342))
- Change `NftDetectionController` method `detectNfts` so that `userAddress` option is optional ([#4312](https://github.com/MetaMask/core/pull/4312))
  - This will default to the currently selected address as kept by PreferencesController.
- Bump `async-mutex` to `^0.5.0` ([#4335](https://github.com/MetaMask/core/pull/4335))
- Bump `@metamask/polling-controller` to `^7.0.0` ([#4342](https://github.com/MetaMask/core/pull/4342))

### Removed

- **BREAKING:** Remove `config` property and `configure` method from `TokensController` ([#4304](https://github.com/MetaMask/core/pull/4304))
  - The `TokensController` now takes a single options object which can be used for configuration, and configuration is now kept internally.
- **BREAKING:** Remove `notify`, `subscribe`, and `unsubscribe` methods from `TokensController` ([#4304](https://github.com/MetaMask/core/pull/4304))
  - Use the controller messenger for subscribing to and publishing events instead.
- **BREAKING:** Remove `TokensConfig` type ([#4304](https://github.com/MetaMask/core/pull/4304))
  - These properties have been merged into the options that `TokensController` takes.
- **BREAKING:** Remove `config` property and `configure` method from `TokensController` ([#4312](https://github.com/MetaMask/core/pull/4312))
  - `TokensController` now takes a single options object which can be used for configuration, and configuration is now kept internally.
- **BREAKING:** Remove `notify`, `subscribe`, and `unsubscribe` methods from `NftDetectionController` ([#4312](https://github.com/MetaMask/core/pull/4312))
  - Use the controller messenger for subscribing to and publishing events instead.
- **BREAKING:** Remove `chainId` as a `NftDetectionController` constructor argument ([#4312](https://github.com/MetaMask/core/pull/4312))
  - The controller will now read the `networkClientId` from the NetworkController state through the messenger when needed.
- **BREAKING:** Remove `getNetworkClientById` as a `NftDetectionController` constructor argument ([#4312](https://github.com/MetaMask/core/pull/4312))
  - The controller will now call `NetworkController:getNetworkClientId` through the messenger object.
- **BREAKING:** Remove `onPreferencesStateChange` as a `NftDetectionController` constructor argument ([#4312](https://github.com/MetaMask/core/pull/4312))
  - The controller will now call `PreferencesController:stateChange` through the messenger object.
- **BREAKING:** Remove `onNetworkStateChange` as a `NftDetectionController` constructor argument ([#4312](https://github.com/MetaMask/core/pull/4312))
  - The controller will now read the `networkClientId` from the NetworkController state through the messenger when needed.
- **BREAKING:** Remove `getOpenSeaApiKey` as a `NftDetectionController` constructor argument ([#4312](https://github.com/MetaMask/core/pull/4312))
  - This was never used.
- **BREAKING:** Remove `getNftApi` as a `NftDetectionController` constructor argument ([#4312](https://github.com/MetaMask/core/pull/4312))
  - This was never used.
- **BREAKING:** Remove `NftDetectionConfig` type ([#4312](https://github.com/MetaMask/core/pull/4312))
  - These properties have been merged into the options that `NftDetectionController` takes.
- **BREAKING:** Remove `config` property and `configure` method from `NftController` ([#4310](https://github.com/MetaMask/core/pull/4310))
  - `NftController` now takes a single options object which can be used for configuration, and configuration is now kept internally.
- **BREAKING:** Remove `notify`, `subscribe`, and `unsubscribe` methods from `NftController` ([#4310](https://github.com/MetaMask/core/pull/4310))
  - Use the controller messenger for subscribing to and publishing events instead.
- **BREAKING:** Remove `onPreferencesStateChange` as a `NftController` constructor argument ([#4310](https://github.com/MetaMask/core/pull/4310))
  - The controller will now call `PreferencesController:stateChange` through the messenger object.
- **BREAKING:** Remove `onNetworkStateChange` as a `NftController` constructor argument ([#4310](https://github.com/MetaMask/core/pull/4310))
  - The controller will now call `NetworkController:stateChange` through the messenger object.
- **BREAKING:** Remove `NftConfig` type ([#4310](https://github.com/MetaMask/core/pull/4310))
  - These properties have been merged into the options that `NftController` takes.
- **BREAKING:** Remove `config` property and `configure` method from `NftController` ([#4310](https://github.com/MetaMask/core/pull/4310))
  - `NftController` now takes a single options object which can be used for configuration, and configuration is now kept internally.
- **BREAKING:** Remove `hub` property from `NftController` ([#4310](https://github.com/MetaMask/core/pull/4310))
  - Use the controller messenger for subscribing to and publishing events instead.
- **BREAKING:** Modify `TokenListController` so that tokens fetched from the API and stored in state will no longer have `storage` and `erc20` properties ([#4235](https://github.com/MetaMask/core/pull/4235))
  - These properties were never officially supported, but they were present in state anyway.

## [30.0.0]

### Added

- Adds a new field `marketData` to the state of `TokenRatesController` ([#4206](https://github.com/MetaMask/core/pull/4206))
- Adds a new `RatesController` to manage prices for non-EVM blockchains ([#4242](https://github.com/MetaMask/core/pull/4242))

### Changed

- **BREAKING:** Changed price and token API endpoints from `*.metafi.codefi.network` to `*.api.cx.metamask.io` ([#4301](https://github.com/MetaMask/core/pull/4301))
- When fetching token list for Linea Mainnet, use `occurrenceFloor` parameter of 1 instead of 3, and filter tokens to those with a `lineaTeam` aggregator or more than 3 aggregators ([#4253](https://github.com/MetaMask/core/pull/4253))
- **BREAKING:** The NftController messenger must now allow the `NetworkController:getNetworkClientById` action ([#4305](https://github.com/MetaMask/core/pull/4305))
- **BREAKING:** Bump dependency and peer dependency `@metamask/network-controller` to `^18.1.2` ([#4332](https://github.com/MetaMask/core/pull/4332))
- Bump `@metamask/keyring-api` to `^6.1.1` ([#4262](https://github.com/MetaMask/core/pull/4262))

### Removed

- **BREAKING:** Removed `contractExchangeRates` and `contractExchangeRatesByChainId` from the state of `TokenRatesController` ([#4206](https://github.com/MetaMask/core/pull/4206))

### Fixed

- Only update NFT state when metadata actually changes ([#4143](https://github.com/MetaMask/core/pull/4143))

## [29.0.0]

### Added

- Add token detection on 7 more networks ([#4184](https://github.com/MetaMask/core/pull/4184))
  - New supported networks are: cronos, celo, gnosis, fantom, polygon_zkevm, moonbeam, and moonriver

### Changed

- **BREAKING** Changed `NftDetectionController` constructor `options` argument ([#4178](https://github.com/MetaMask/core/pull/4178))
  - Added `options.disabled` and `options.selectedAddress` properties
- **BREAKING** Bump `@metamask/keyring-controller` peer dependency to ^16.0.0 ([#4234](https://github.com/MetaMask/core/pull/4234))
- **BREAKING** Bump `@metamask/accounts-controller` peer dependency to ^14.0.0 ([#4234](https://github.com/MetaMask/core/pull/4234))
- **BREAKING** Bump `@metamask/preferences-controller` peer dependency to ^11.0.0 ([#4234](https://github.com/MetaMask/core/pull/4234))
- Bump `@metamask/keyring-api` to `^6.0.0` ([#4193](https://github.com/MetaMask/core/pull/4193))
- Lower number of tokens returned by API calls ([#4207](https://github.com/MetaMask/core/pull/4207))
  - Limit changed from `200` to `50`
- Bump `@metamask/base-controller` to `^5.0.2` ([#4232](https://github.com/MetaMask/core/pull/4232))
- Bump `@metamask/approval-controller` to `^6.0.2` ([#4234](https://github.com/MetaMask/core/pull/4234))
- Bump `@metamask/polling-controller` to `^6.0.2` ([#4234](https://github.com/MetaMask/core/pull/4234))

## [28.0.0]

### Added

- Add reservoir migration ([#4030](https://github.com/MetaMask/core/pull/4030))

### Changed

- Fix getting nft tokenURI ([#4136](https://github.com/MetaMask/core/pull/4136))
- **BREAKING** Bump peer dependency on `@metamask/keyring-controller` ([#4090](https://github.com/MetaMask/core/pull/4090))
- Fix token detection during account change ([#4133](https://github.com/MetaMask/core/pull/4133))
- Fix update nft metadata when toggles off ([#4096](https://github.com/MetaMask/core/pull/4096))
- Adds `tokenMethodIncreaseAllowance` ([#4069](https://github.com/MetaMask/core/pull/4069))
- Fix mantle token mispriced ([#4045](https://github.com/MetaMask/core/pull/4045))

## [27.2.0]

### Added

- `CodefiTokenPricesServiceV2` exports `SUPPORTED_CHAIN_IDS`, an array of chain IDs supported by Codefi Price API V2. ([#4079](https://github.com/MetaMask/core/pull/4079))

- Added `tokenURI` key to `compareNftMetadata` function to compare nft metadata entries with. ([#3856](https://github.com/MetaMask/core/pull/3856))

## [27.1.0]

### Added

- Add `updateNftMetadata` method to `NftController` to update metadata for the requested NFTs ([#4008](https://github.com/MetaMask/core/pull/4008))

## [27.0.1]

### Fixed

- Fix `types` field in `package.json` ([#4047](https://github.com/MetaMask/core/pull/4047))

## [27.0.0]

### Added

- **BREAKING**: Add ESM build ([#3998](https://github.com/MetaMask/core/pull/3998))
  - It's no longer possible to import files from `./dist` directly.

### Changed

- **BREAKING:** Bump dependency and peer dependency on `@metamask/accounts-controller` to `^12.0.0` ([#4039](https://github.com/MetaMask/core/pull/4039))
- **BREAKING:** Bump dependency and peer dependency on `@metamask/approval-controller` to `^6.0.0` ([#4039](https://github.com/MetaMask/core/pull/4039))
- **BREAKING:** Bump `@metamask/base-controller` to `^5.0.0` ([#4039](https://github.com/MetaMask/core/pull/4039))
  - This version has a number of breaking changes. See the changelog for more.
- **BREAKING:** Bump dependency and peer dependency on `@metamask/keyring-controller` to `^14.0.0` ([#4039](https://github.com/MetaMask/core/pull/4039))
- **BREAKING:** Bump dependency and peer dependency on `@metamask/network-controller` to `^18.0.0` ([#4039](https://github.com/MetaMask/core/pull/4039))
- **BREAKING:** Bump dependency and peer dependency on `@metamask/preferences-controller` to `^9.0.0` ([#4039](https://github.com/MetaMask/core/pull/4039))
- Relax `TokensControllerGetStateAction` and `TokensControllerStateChangeEvent` types so that they no longer constrain the `TokensController` state in the action handler and event payload to `Record<string, Json>` ([#3949](https://github.com/MetaMask/core/pull/3949))
- Bump `@metamask/controller-utils` to `^9.0.0` ([#4039](https://github.com/MetaMask/core/pull/4039))
- Bump `@metamask/polling-controller` to `^6.0.0` ([#4039](https://github.com/MetaMask/core/pull/4039))

## [26.0.0]

### Added

- **BREAKING:** `TokenDetectionController` newly subscribes to the `PreferencesController:stateChange`, `AccountsController:selectedAccountChange`, `KeyringController:lock`, and `KeyringController:unlock` events, and allows messenger actions `AccountsController:getSelectedAccount`, `NetworkController:getNetworkClientById`, `NetworkController:getNetworkConfigurationByNetworkClientId`, `NetworkController:getState`, `KeyringController:getState`, `PreferencesController:getState`, `TokenListController:getState`, `TokensController:getState`, and `TokensController:addDetectedTokens` ([#3775](https://github.com/MetaMask/core/pull/3775/), [#3923](https://github.com/MetaMask/core/pull/3923/), [#3938](https://github.com/MetaMask/core/pull/3938))
- `TokensController` now exports `TokensControllerActions`, `TokensControllerGetStateAction`, `TokensControllerAddDetectedTokensAction`, `TokensControllerEvents`, and `TokensControllerStateChangeEvent` ([#3690](https://github.com/MetaMask/core/pull/3690/))

### Changed

- **BREAKING:** Add `@metamask/accounts-controller` `^11.0.0` as dependency and peer dependency ([#3775](https://github.com/MetaMask/core/pull/3775/), [#4007](https://github.com/MetaMask/core/pull/4007))
- **BREAKING:** Add `@metamask/keyring-controller` `^13.0.0` as dependency and peer dependency ([#3775](https://github.com/MetaMask/core/pull/3775), [#4007](https://github.com/MetaMask/core/pull/4007))
- **BREAKING:** Bump `@metamask/preferences-controller` dependency and peer dependency to `^8.0.0` ([#4007](https://github.com/MetaMask/core/pull/4007))
- **BREAKING:** `TokenDetectionController` is merged with `DetectTokensController` from the `metamask-extension` repo ([#3775](https://github.com/MetaMask/core/pull/3775/), [#3923](https://github.com/MetaMask/core/pull/3923)), ([#3938](https://github.com/MetaMask/core/pull/3938))
  - **BREAKING:** `TokenDetectionController` now resets its polling interval to the default value of 3 minutes when token detection is triggered by external controller events `KeyringController:unlock`, `TokenListController:stateChange`, `PreferencesController:stateChange`, `AccountsController:selectedAccountChange`.
  - **BREAKING:** `TokenDetectionController` now refetches tokens on `NetworkController:networkDidChange` if the `networkClientId` is changed instead of `chainId`.
  - **BREAKING:** `TokenDetectionController` cannot initiate polling or token detection if `KeyringController` state is locked.
  - **BREAKING:** The `detectTokens` method input option `accountAddress` has been renamed to `selectedAddress`.
  - **BREAKING:** The `detectTokens` method now excludes tokens that are already included in the `TokensController`'s `detectedTokens` list from the batch of incoming tokens it sends to the `TokensController` `addDetectedTokens` method.
  - **BREAKING:** The constructor for `TokenDetectionController` expects a new required property `trackMetaMetricsEvent`, which defines the callback that is called in the `detectTokens` method.
  - **BREAKING:** In Mainnet, even if the `PreferenceController`'s `useTokenDetection` option is set to false, automatic token detection is performed on the legacy token list (token data from the contract-metadata repo).
  - **BREAKING:** The `TokensState` type is now defined as a type alias rather than an interface. ([#3690](https://github.com/MetaMask/core/pull/3690/))
    - This is breaking because it could affect how this type is used with other types, such as `Json`, which does not support TypeScript interfaces.
  - The constructor option `selectedAddress` no longer defaults to `''` if omitted. Instead, the correct address is assigned using the `AccountsController:getSelectedAccount` messenger action.
- **BREAKING:** Change type of `provider` property in `AssetsContractController` from `any` to `Provider` from `@metamask/network-controller` ([#3818](https://github.com/MetaMask/core/pull/3818))
- **BREAKING:** Change type of `provider` property in `TokensController` from `any` to `Provider` from `@metamask/network-controller` ([#3818](https://github.com/MetaMask/core/pull/3818))
- Bump `@metamask/approval-controller` to `^5.1.3` ([#4007](https://github.com/MetaMask/core/pull/4007))
- Bump `@metamask/controller-utils` to `^8.0.4` ([#4007](https://github.com/MetaMask/core/pull/4007))
- Bump `@metamask/ethjs-unit` to `^0.3.0` ([#3897](https://github.com/MetaMask/core/pull/3897))
- Bump `@metamask/network-controller` to `^17.2.1` ([#4007](https://github.com/MetaMask/core/pull/4007))
- Bump `@metamask/polling-controller` to `^5.0.1` ([#4007](https://github.com/MetaMask/core/pull/4007))
- Bump `@metamask/rpc-errors` to `^6.2.1` ([#3970](https://github.com/MetaMask/core/pull/3970), [#3954](https://github.com/MetaMask/core/pull/3954))
- Replace `ethereumjs-util` with `@ethereumjs/util` and `bn.js` ([#3943](https://github.com/MetaMask/core/pull/3943))
- Update `CodefiTokenPricesServiceV2` so that requests to the price API now use the `No-Cache` HTTP header ([#3939](https://github.com/MetaMask/core/pull/3939))

### Removed

- **BREAKING:** `TokenDetectionController` constructor no longer accepts options `networkClientId`, `onPreferencesStateChange`, `getPreferencesState`, `getTokensState`, or `addDetectedTokens` ([#3690](https://github.com/MetaMask/core/pull/3690/), [#3775](https://github.com/MetaMask/core/pull/3775/), [#3938](https://github.com/MetaMask/core/pull/3938))
- **BREAKING:** `TokenDetectionController` no longer allows the `NetworkController:stateChange` event. ([#3775](https://github.com/MetaMask/core/pull/3775/))
  - The `NetworkController:networkDidChange` event can be used instead.
- **BREAKING:** `TokenDetectionController` constructor no longer accepts options `networkClientId`, `onPreferencesStateChange`, `getPreferencesState`, `getTokensState`, or `addDetectedTokens` ([#3690](https://github.com/MetaMask/core/pull/3690/), [#3775](https://github.com/MetaMask/core/pull/3775/), [#3938](https://github.com/MetaMask/core/pull/3938))
- **BREAKING:** `TokenBalancesController` constructor no longer accepts options `onTokensStateChange`, `getSelectedAddress` ([#3690](https://github.com/MetaMask/core/pull/3690/))

### Fixed

- `TokenDetectionController.detectTokens()` now reads the chain ID keyed state properties from `TokenListController` and `TokensController` rather than incorrectly using the globally selected state properties when a network client ID is passed ([#3914](https://github.com/MetaMask/core/pull/3914))
- Fix `PreferencesController` state listener in `NftDetectionController` so that NFT detection is not run when any preference changes, but only when NFT detection is enabled ([#3917](https://github.com/MetaMask/core/pull/3917))
- Fix `isTokenListSupportedForNetwork` so that it returns false for chain 1337 ([#3777](https://github.com/MetaMask/core/pull/3777))
  - When used in combination with `TokensController`, this makes it possible to import an ERC-20 token on a locally run chain.

## [25.0.0]

### Added

- Add Linea to price api supported chains ([#3797](https://github.com/MetaMask/core/pull/3797))

### Changed

- **BREAKING:** Convert `TokenBalancesController` to `BaseControllerV2` ([#3750](https://github.com/MetaMask/core/pull/3750))
  - The constructor parameters have changed; rather than accepting a "config" parameter for interval and tokens we now pass both values as controller options, and a "state" parameter, there is now just a single object for all constructor arguments. This object has a mandatory `messenger` and an optional `state`, `tokens`, `interval` properties a disabled property has also been added.
  - State now saves tokens balances as strings and not as a BNs.
  - Additional BN export has been removed as it was intended to be removed in the next major release.
- **BREAKING:** Bump `@metamask/approval-controller` peer dependency to `^5.1.2` ([#3821](https://github.com/MetaMask/core/pull/3821))
- **BREAKING:** Bump `@metamask/network-controller` peer dependency to `^17.2.0` ([#3821](https://github.com/MetaMask/core/pull/3821))
- **BREAKING:** Bump `@metamask/preferences-controller` peer dependency to `^7.0.0` ([#3821](https://github.com/MetaMask/core/pull/3821))
- Bump `@metamask/utils` to `^8.3.0` ([#3769](https://github.com/MetaMask/core/pull/3769))
- Bump `@metamask/base-controller` to `^4.1.1` ([#3760](https://github.com/MetaMask/core/pull/3760), [#3821](https://github.com/MetaMask/core/pull/3821))
- Bump `@metamask/controller-utils` to `^8.0.2` ([#3821](https://github.com/MetaMask/core/pull/3821))
- Bump `@metamask/polling-controller` to `^5.0.0` ([#3821](https://github.com/MetaMask/core/pull/3821))

## [24.0.0]

### Added

- Add `getDefaultTokenListState` function to `TokenListController` ([#3744](https://github.com/MetaMask/core/pull/3744))
- Add `getDefaultNftState` function to the `NftController` ([#3742](https://github.com/MetaMask/core/pull/3742))
- Add `getDefaultTokensState` function to the `TokensController` ([#3743](https://github.com/MetaMask/core/pull/3743))

### Changed

- **BREAKING:** Bump `@metamask/preferences-controller` to ^6.0.0
- Price API perf improvements ([#3753](https://github.com/MetaMask/core/pull/3753), [#3755](https://github.com/MetaMask/core/pull/3755))
  - Reduce token batch size from 100 to 30
  - Sort token addresses in query params for more cache hits

## [23.1.0]

### Added

- Add support to `CodefiTokenPricesServiceV2` for tracking degraded service ([#3691](https://github.com/MetaMask/core/pull/3691))
  - The constructor has two new options: `onDegraded` and `degradedThreshold`. `onDegraded` is an event handler for instances of degraded service (i.e. failed or slow requests), and `degradedThreshold` determines how slow a request has to be before we consider service to be degraded.

## [23.0.0]

### Added

- Add `onBreak` handler to `CodefiTokenPricesServiceV2` ([#3677](https://github.com/MetaMask/core/pull/3677))
  - This allows listening for "circuit breaks", which can indicate an outage. Useful for metrics.
- Add `fetchTokenContractExchangeRates` utility method ([#3657](https://github.com/MetaMask/core/pull/3657))
- `TokenListController` now exports a `TokenListControllerMessenger` type ([#3609](https://github.com/MetaMask/core/pull/3609)).
- `TokenDetectionController` exports types `TokenDetectionControllerMessenger`, `TokenDetectionControllerActions`, `TokenDetectionControllerGetStateAction`, `TokenDetectionControllerEvents`, `TokenDetectionControllerStateChangeEvent` ([#3609](https://github.com/MetaMask/core/pull/3609)).
- Add `enable` and `disable` methods to `TokenDetectionController`, which control whether the controller is able to make polling requests or all of its network calls are blocked. ([#3609](https://github.com/MetaMask/core/pull/3609)).
  - Note that if the controller is initiated without the `disabled` constructor option set to `false`, the `enable` method will need to be called before the controller can make polling requests in response to subscribed events.

### Changed

- **BREAKING:** Bump `@metamask/approval-controller` dependency and peer dependency from `^5.1.0` to `^5.1.1` ([#3695](https://github.com/MetaMask/core/pull/3695))
- **BREAKING:** Bump `@metamask/network-controller` dependency and peer dependency from `^17.0.0` to `^17.1.0` ([#3695](https://github.com/MetaMask/core/pull/3695))
- **BREAKING:** Bump `@metamask/preferences-controller` dependency and peer dependency from `^5.0.0` to `^5.0.1` ([#3695](https://github.com/MetaMask/core/pull/3695))
- **BREAKING:** Update `OpenSeaV2Contract` type, renaming `supply` to `total_supply` ([#3692](https://github.com/MetaMask/core/pull/3692))
- **BREAKING:** `TokenDetectionController` is upgraded to extend `BaseControllerV2` and `StaticIntervalPollingController` ([#3609](https://github.com/MetaMask/core/pull/3609)).
  - The constructor now expects an options object as its only argument, with required properties `messenger`, `networkClientId`, required callbacks `onPreferencesStateChange`, `getBalancesInSingleCall`, `addDetectedTokens`, `getTokenState`, `getPreferencesState`, and optional properties `disabled`, `interval`, `selectedAddress`.
- Bump `@metamask/base-controller` to `^4.0.1` ([#3695](https://github.com/MetaMask/core/pull/3695))
- Bump `@metamask/polling-controller` to `^4.0.0` ([#3695](https://github.com/MetaMask/core/pull/3695))
- Bump `cockatiel` from `3.1.1` to `^3.1.2` ([#3682](https://github.com/MetaMask/core/pull/3682))
- Bump `@metamask/controller-utils` from `8.0.0` to `^8.0.1` ([#3695](https://github.com/MetaMask/core/pull/3695))

### Fixed

- Fix error caused by OpenSea API rename of `supply` to `total_supply` ([#3692](https://github.com/MetaMask/core/pull/3692))
- Fix `CodefiTokenPricesServiceV2` support for Shiden ([#3683](https://github.com/MetaMask/core/pull/3683))
- Improve how `CodefiTokenPricesServiceV2` handles token price update failures ([#3687](https://github.com/MetaMask/core/pull/3687))
  - Previously a single failed token price update would prevent all other token prices from updating as well. With this update, we log and error and continue when we fail to update a token price, ensuring the others still get updated.

## [22.0.0]

### Changed

- **BREAKING:** OpenSea V2 API is used instead of V1 ([#3654](https://github.com/MetaMask/core/pull/3654))
  - `NftDetectionController` constructor now requires the `NftController.getNftApi` function.
  - NFT controllers will no longer return `last_sale` information for NFTs fetched after the OpenSea V2 update

## [21.0.0]

### Added

- Add `CodefiTokenPricesServiceV2` ([#3600](https://github.com/MetaMask/core/pull/3600), [#3655](https://github.com/MetaMask/core/pull/3655), [#3655](https://github.com/MetaMask/core/pull/3655))
  - This class can be used for the new `tokenPricesService` argument for TokenRatesController. It uses a MetaMask API to fetch prices for tokens instead of CoinGecko.
  - The `CodefiTokenPricesServiceV2` will retry if the token price update fails
    - We retry each request up to 3 times using a randomized exponential backoff strategy
    - If the token price update still fails 12 times consecutively (3 update attempts, each of which has 4 calls due to retries), we stop trying for 30 minutes before we try again.
- Add polling by `networkClientId` to `AccountTrackerController` ([#3586](https://github.com/MetaMask/core/pull/3586))
  - A new state property, `accountByChainId` has been added for keeping track of account balances across chains
  - `AccountTrackerController` implements `PollingController` and can now poll by `networkClientId` via the new methods `startPollingByNetworkClientId`, `stopPollingByPollingToken`, and `stopPollingByPollingToken`.
  - `AccountTrackerController` accepts an optional `networkClientId` value on the `refresh` method
  - `AccountTrackerController` accepts an optional `networkClientId` value as the last parameter of the `syncBalanceWithAddresses` method
- Support token detection on Base and zkSync ([#3584](https://github.com/MetaMask/core/pull/3584))
- Support token detection on Arbitrum and Optimism ([#2035](https://github.com/MetaMask/core/pull/2035))

### Changed

- **BREAKING:** `TokenRatesController` now takes a required argument `tokenPricesService` ([#3600](https://github.com/MetaMask/core/pull/3600))
  - This object is responsible for fetching the prices for tokens held by this controller.
- **BREAKING:** Update signature of `TokenRatesController.updateExchangeRatesByChainId` ([#3600](https://github.com/MetaMask/core/pull/3600), [#3653](https://github.com/MetaMask/core/pull/3653))
  - Change the type of `tokenAddresses` from `string[]` to `Hex[]`
- **BREAKING:** `AccountTrackerController` constructor params object requires `getCurrentChainId` and `getNetworkClientById` hooks ([#3586](https://github.com/MetaMask/core/pull/3586))
  - These are needed for the new "polling by `networkClientId`" feature
- **BREAKING:** `AccountTrackerController` has a new required state property, `accountByChainId`([#3586](https://github.com/MetaMask/core/pull/3586))
  - This is needed to track balances accross chains. It was introduced for the "polling by `networkClientId`" feature, but is useful on its own as well.
- **BREAKING:** `AccountTrackerController` adds a mutex to `refresh` making it only possible for one call to be executed at time ([#3586](https://github.com/MetaMask/core/pull/3586))
- **BREAKING:** `TokensController.watchAsset` now performs on-chain validation of the asset's symbol and decimals, if they're defined in the contract ([#1745](https://github.com/MetaMask/core/pull/1745))
  - The `TokensController` constructor no longer accepts a `getERC20TokenName` option. It was no longer needed due to this change.
  - Add new method `_getProvider`, though this is intended for internal use and should not be called externally.
  - Additionally, if the symbol and decimals are defined in the contract, they are no longer required to be passed to `watchAsset`
- **BREAKING:** Update controllers that rely on provider to listen to `NetworkController:networkDidChange` instead of `NetworkController:stateChange` ([#3610](https://github.com/MetaMask/core/pull/3610))
  - The `networkDidChange` event is safer in cases where the provider is used because the provider is guaranteed to have been updated by the time that event is emitted. The same is not true of the `stateChange` event.
  - The following controllers now accept a `onNetworkDidChange` constructor option instead of a `onNetworkStateChange` option:
    - `TokensController`
    - `AssetsContractController`
- Update `@metamask/polling-controller` to v3 ([#3636](https://github.com/MetaMask/core/pull/3636))
  - This update adds two new methods to each polling controller: `_startPollingByNetworkClientId` and `_stopPollingByPollingTokenSetId`. These methods are intended for internal use, and should not be called directly.
  - The affected controllers are:
    - `AccountTrackerController`
    - `CurrencyRateController`
    - `NftDetectionController`
    - `TokenDetectionController`
    - `TokenListController`
    - `TokenRatesController`
- Update `@metamask/controller-utils` to v7 ([#3636](https://github.com/MetaMask/core/pull/3636))
- Update `TokenListController` to fetch prefiltered set of tokens from the API, reducing response data and removing the need for filtering logic ([#2054](https://github.com/MetaMask/core/pull/2054))
- Update `TokenRatesController` to request token rates from the Price API in batches of 100 ([#3650](https://github.com/MetaMask/core/pull/3650))
- Add dependencies `cockatiel` and `lodash` ([#3586](https://github.com/MetaMask/core/pull/3586), [#3655](https://github.com/MetaMask/core/pull/3655))

### Removed

- **BREAKING:** Remove `fetchExchangeRate` method from TokenRatesController ([#3600](https://github.com/MetaMask/core/pull/3600))
  - This method (not to be confused with `updateExchangeRate`, which is still present) was only ever intended to be used internally and should not be accessed directly.
- **BREAKING:** Remove `getChainSlug` method from TokenRatesController ([#3600](https://github.com/MetaMask/core/pull/3600))
  - This method was previously used in TokenRatesController to access the CoinGecko API. There is no equivalent.
- **BREAKING:** Remove `CoinGeckoResponse` and `CoinGeckoPlatform` types ([#3600](https://github.com/MetaMask/core/pull/3600))
  - These types were previously used in TokenRatesController to represent data returned from the CoinGecko API. There is no equivalent.
- **BREAKING:** The TokenRatesController now only supports updating and polling rates for tokens tracked by the TokensController ([#3639](https://github.com/MetaMask/core/pull/3639))
  - The `tokenAddresses` option has been removed from `startPollingByNetworkClientId`
  - The `tokenContractAddresses` option has been removed from `updateExchangeRatesByChainId`
- **BREAKING:** `TokenRatesController.fetchAndMapExchangeRates` is no longer exposed publicly ([#3621](https://github.com/MetaMask/core/pull/3621))

### Fixed

- Prevent `TokenRatesController` from making redundant token rate updates when tokens change ([#3647](https://github.com/MetaMask/core/pull/3647), [#3663](https://github.com/MetaMask/core/pull/3663))
  - Previously, token rates would be re-fetched for the globally selected network on all TokensController state changes, but now token rates are always performed for a deduplicated and normalized set of addresses, and changes to this set determine whether rates should be re-fetched.
- Prevent redundant overlapping token rate updates in `TokenRatesController` ([#3635](https://github.com/MetaMask/core/pull/3635))
- Fix `TokenRatesController` bug where the `contractExchangeRates` state would sometimes be stale after calling `updateExchangeRatesByChainId` ([#3624](https://github.com/MetaMask/core/pull/3624))
- Make `TokenRatesController.updateExchangeRatesByChainId` respect `disabled` state ([#3596](https://github.com/MetaMask/core/pull/3596))
- Fix error in `NftController` when attempt to get NFT information from on-chain fails, and ensure metadata always contains contract address and blank `name` field ([#3629](https://github.com/MetaMask/core/pull/3629))
  - When fetching on-chain NFT information fails, we now proceed with whatever we have (either the OpenSea metadata, or a blank metadata object)
  - Previously, if we were unable to retrieve NFT metadata from on-chain or OpenSea, the returned NFT metadata would be missing a `name` field and the contract address. Now the returned metadata always has those entries, though the `name` is set to `null`.
  - This affects `watchNft` and `addNft` methods

## [20.0.0]

### Added

- **BREAKING**: `TokenRatesControllerState` now has required `contractExchangeRatesByChainId` property which an object keyed by `chainId` and `nativeCurrency` ([#2015](https://github.com/MetaMask/core/pull/2015))
- **BREAKING**: `TokenRatesController` constructor params now requires `getNetworkClientById` ([#2015](https://github.com/MetaMask/core/pull/2015))
- Add types `CurrencyRateControllerEvents` and `CurrencyRateControllerActions` ([#2029](https://github.com/MetaMask/core/pull/2029))
- Add polling-related methods to TokenRatesController ([#2015](https://github.com/MetaMask/core/pull/2015))
  - `startPollingByNetworkClientId`
  - `stopPollingByPollingToken`
  - `stopAllPolling`
  - `_executePoll`
- Add `updateExchangeRatesByChainId` method to TokenRatesController ([#2015](https://github.com/MetaMask/core/pull/2015))
  - This is a lower-level version of `updateExchangeRates` that takes chain ID, native currency, and token addresses.
- `TokenRatesController` constructor params now accepts optional `interval` and `threshold` ([#2015](https://github.com/MetaMask/core/pull/2015))
- `TokenRatesController.fetchExchangeRate()` now accepts an optional `tokenAddresses` as the last parameter ([#2015](https://github.com/MetaMask/core/pull/2015))
- `TokenRatesController.getChainSlug()` now accepts an optional `chainId` parameter ([#2015](https://github.com/MetaMask/core/pull/2015))
- `TokenRatesController.fetchAndMapExchangeRates()` now accepts an optional `tokenAddresses` as the last parameter ([#2015](https://github.com/MetaMask/core/pull/2015))

### Changed

- **BREAKING:** Bump dependency on `@metamask/base-controller` to ^4.0.0 ([#2063](https://github.com/MetaMask/core/pull/2063))
  - This is breaking because the type of the `messenger` has backward-incompatible changes. See the changelog for this package for more.
- Bump `@metamask/approval-controller` to ^5.0.0 ([#2063](https://github.com/MetaMask/core/pull/2063))
- Bump `@metamask/controller-utils` to ^6.0.0 ([#2063](https://github.com/MetaMask/core/pull/2063))
- Bump `@metamask/network-controller` to ^17.0.0 ([#2063](https://github.com/MetaMask/core/pull/2063))
- Bump `@metamask/polling-controller` to ^2.0.0 ([#2063](https://github.com/MetaMask/core/pull/2063))
- Bump `@metamask/preferences-controller` to ^5.0.0 ([#2063](https://github.com/MetaMask/core/pull/2063))

## [19.0.0]

### Changed

- **BREAKING:** Bump dependency and peer dependency on `@metamask/network-controller` to ^16.0.0
- Add optional `networkClientId` and `userAddress` args to remaining `NftController` public methods ([#2006](https://github.com/MetaMask/core/pull/2006))
  - `watchNft`, `removeNft`, `removeAndIgnoreNft`, `removeNftContract`, `updateNftFavoriteStatus`, and `checkAndUpdateAllNftsOwnershipStatus` methods on `NftController` all now accept an optional options object argument containing `networkClientId` and `userAddress` to identify where in state to mutate.
  - **BREAKING**: `addNft` no longer accepts a `chainId` property in its options argument since this value can be retrieved by the `networkClientId` property and is therefore redundant.
  - **BREAKING**: The third and fourth arguments on NftController's `addNftVerifyOwnership` method, have been replaced with an options object containing optional properties `networkClientId`, `userAddress` and `source`. This method signature is more aligned with the options pattern for passing `networkClientId` and `userAddress` on this controller and elsewhere.
  - **BREAKING**: `checkAndUpdateSingleNftOwnershipStatus` on NftController no longer accepts a `chainId` in its options argument. This is replaced with an optional `networkClientId` property which can be used to fetch chainId.
    **\*BREAKING**: The fourth argument of the `isNftOwner` method on `NftController` is now an options object with an optional `networkClientId` property. This method signature is more aligned with the options pattern for passing `networkClientId` on this controller and elsewhere.
  - **BREAKING**: `validateWatchNft` method on `NftController` is now private.
  - **BREAKING**: `detectNfts` on `NftDetectionController` now accepts a single object argument with optional properties `networkClientId` and `userAddress`, rather than taking these as two sequential arguments.
- Bump dependency `@metamask/eth-query` from ^3.0.1 to ^4.0.0 ([#2028](https://github.com/MetaMask/core/pull/2028))
- Bump dependency on `@metamask/polling-controller` to ^1.0.2
- Bump `@metamask/utils` from 8.1.0 to 8.2.0 ([#1957](https://github.com/MetaMask/core/pull/1957))

### Fixed

- Add name and symbol to the payload returned by the `ERC1155Standard` class `getDetails` method for `ERC1155` contracts ([#1727](https://github.com/MetaMask/core/pull/1727))

## [18.0.0]

### Changed

- **BREAKING**: `CurrencyRateController` is now keyed by `nativeCurrency` (i.e. ticker) for `conversionDate`, `conversionRate`, and `usdConversionRate` in the `currencyRates` object. `nativeCurrency`, `pendingNativeCurrency`, and `pendingCurrentCurrency` have been removed.
  - ```
    export type CurrencyRateState = {
      currentCurrency: string;
      currencyRates: Record<
        string, // nativeCurrency
        {
          conversionDate: number | null;
          conversionRate: number | null;
          usdConversionRate: number | null;
        }
      >;
    };
    ```
- **BREAKING**: `CurrencyRateController` now extends `PollingController` ([#1805](https://github.com/MetaMask/core/pull/1805))
  - `start()` and `stop()` methods replaced with `startPollingByNetworkClientId()`, `stopPollingByPollingToken()`, and `stopAllPolling()`
- **BREAKING:** `CurrencyRateController` now sends the `NetworkController:getNetworkClientById` action via messaging controller ([#1805](https://github.com/MetaMask/core/pull/1805))

### Fixed

- Parallelize network requests in assets controllers for performance enhancement ([#1801](https://github.com/MetaMask/core/pull/1801))
- Fix token detection on accounts when user changes account after token detection request is inflight ([#1848](https://github.com/MetaMask/core/pull/1848))

## [17.0.0]

### Changed

- **BREAKING:** Bump dependency on `@metamask/polling-controller` to ^1.0.0
- Bump dependency and peer dependency on `@metamask/network-controller` to ^15.1.0

## [16.0.0]

### Added

- Add way to start and stop different polling sessions for the same network client ID by providing extra scoping data ([#1776](https://github.com/MetaMask/core/pull/1776))
  - Add optional second argument to `stopPollingByPollingToken` (formerly `stopPollingByNetworkClientId`)
  - Add optional second argument to `onPollingCompleteByNetworkClientId`
- Add support for token detection for Linea mainnet and Linea Goerli ([#1799](https://github.com/MetaMask/core/pull/1799))

### Changed

- **BREAKING:** Bump dependency and peer dependency on `@metamask/network-controller` to ^15.0.0
- **BREAKING:** Make `executePoll` in TokenListController private ([#1810](https://github.com/MetaMask/core/pull/1810))
- **BREAKING:** Update TokenListController to rename `stopPollingByNetworkClientId` to `stopPollingByPollingToken` ([#1810](https://github.com/MetaMask/core/pull/1810))
- Add missing dependency on `@metamask/polling-controller` ([#1831](https://github.com/MetaMask/core/pull/1831))
- Bump dependency and peer dependency on `@metamask/approval-controller` to ^4.0.1
- Bump dependency and peer dependency on `@metamask/preferences-controller` to ^4.4.3
- Fix support for NFT metadata stored outside IPFS ([#1772](https://github.com/MetaMask/core/pull/1772))

## [15.0.0]

### Changed

- **BREAKING**: `NftController` now expects `getNetworkClientById` in constructor options ([#1698](https://github.com/MetaMask/core/pull/1698))
- **BREAKING**: `NftController.addNft` function signature has changed ([#1698](https://github.com/MetaMask/core/pull/1698))
  - Previously
    ```
    address: string,
    tokenId: string,
    nftMetadata?: NftMetadata,
    accountParams?: {
      userAddress: string;
      chainId: Hex;
    },
    source = Source.Custom,
    ```
    now:
    ```
    tokenAddress: string,
    tokenId: string,
    {
      nftMetadata?: NftMetadata;
      chainId?: Hex; // extracts from AccountParams
      userAddress?: string // extracted from AccountParams
      source?: Source;
      networkClientId?: NetworkClientId; // new
    },
    ```
- `NftController.addNftVerifyOwnership`: Now accepts optional 3rd argument `networkClientId` which is used to fetch NFT metadata and determine by which chainId the added NFT should be stored in state. Also accepts optional 4th argument `source` used for metrics to identify the flow in which the NFT was added to the wallet. ([#1698](https://github.com/MetaMask/core/pull/1698))
- `NftController.isNftOwner`: Now accepts optional `networkClientId` which is used to instantiate the provider for the correct chain and call the NFT contract to verify ownership ([#1698](https://github.com/MetaMask/core/pull/1698))
- `NftController.addNft` will use the chainId value derived from `networkClientId` if provided ([#1698](https://github.com/MetaMask/core/pull/1698))
- `NftController.watchNft` options now accepts optional `networkClientId` which is used to fetch NFT metadata and determine by which chainId the added NFT should be stored in state ([#1698](https://github.com/MetaMask/core/pull/1698))
- Bump dependency on `@metamask/utils` to ^8.1.0 ([#1639](https://github.com/MetaMask/core/pull/1639))
- Bump dependency and peer dependency on `@metamask/approval-controller` to ^4.0.0
- Bump dependency on `@metamask/base-controller` to ^3.2.3
- Bump dependency on `@metamask/controller-utils` to ^5.0.2
- Bump dependency and peer dependency on `@metamask/network-controller` to ^14.0.0

### Fixed

- Fix bug in TokensController where batched `addToken` overwrote each other because mutex was acquired after reading state ([#1768](https://github.com/MetaMask/core/pull/1768))

## [14.0.0]

### Changed

- Update TypeScript to v4.8.x ([#1718](https://github.com/MetaMask/core/pull/1718))
- Update `@metamask/rpc-errors` to `^6.0.0` ([#1690](https://github.com/MetaMask/core/pull/1690))

### Removed

- **BREAKING:** Remove AbortController polyfill
  - This package now assumes that the AbortController global exists

## [13.0.0]

### Changed

- **BREAKING**: `TokensController` now expects `getNetworkClientById` in constructor options ([#1676](https://github.com/MetaMask/core/pull/1676))
- **BREAKING**: `TokensController.addToken` now accepts a single options object ([#1676](https://github.com/MetaMask/core/pull/1676))
  ```
    {
      address: string;
      symbol: string;
      decimals: number;
      name?: string;
      image?: string;
      interactingAddress?: string;
      networkClientId?: NetworkClientId;
    }
  ```
- **BREAKING:** Bump peer dependency on `@metamask/network-controller` to ^13.0.0 ([#1633](https://github.com/MetaMask/core/pull/1633))
- **CHANGED**: `TokensController.addToken` will use the chain ID value derived from state for `networkClientId` if provided ([#1676](https://github.com/MetaMask/core/pull/1676))
- **CHANGED**: `TokensController.addTokens` now accepts an optional `networkClientId` as the last parameter ([#1676](https://github.com/MetaMask/core/pull/1676))
- **CHANGED**: `TokensController.addTokens` will use the chain ID value derived from state for `networkClientId` if provided ([#1676](https://github.com/MetaMask/core/pull/1676))
- **CHANGED**: `TokensController.watchAsset` options now accepts optional `networkClientId` which is used to get the ERC-20 token name if provided ([#1676](https://github.com/MetaMask/core/pull/1676))
- Bump dependency on `@metamask/controller-utils` to ^5.0.0 ([#1633](https://github.com/MetaMask/core/pull/1633))
- Bump dependency on `@metamask/preferences-controller` to ^4.4.1 ([#1676](https://github.com/MetaMask/core/pull/1676))

## [12.0.0]

### Added

- Add `AssetsContractController` methods `getProvider`, `getChainId`, `getERC721Standard`, and `getERC1155Standard` ([#1638](https://github.com/MetaMask/core/pull/1638))

### Changed

- **BREAKING**: Add `getNetworkClientById` to `AssetsContractController` constructor options ([#1638](https://github.com/MetaMask/core/pull/1638))
- Add optional `networkClientId` parameter to various `AssetContractController` methods ([#1638](https://github.com/MetaMask/core/pull/1638))
- The affected methods are:
  - `getERC20BalanceOf`
  - `getERC20TokenDecimals`
  - `getERC20TokenName`
  - `getERC721NftTokenId`
  - `getTokenStandardAndDetails`
  - `getERC721TokenURI`
  - `getERC721AssetName`
  - `getERC721AssetSymbol`
  - `getERC721OwnerOf`
  - `getERC1155TokenURI`
  - `getERC1155BalanceOf`
  - `transferSingleERC1155`
  - `getBalancesInSingleCall`

## [11.1.0]

### Added

- Add `tokenURI` to `NftMetadata` type ([#1577](https://github.com/MetaMask/core/pull/1577))
- Populate token URL for NFT metadata under `tokenURI` ([#1577](https://github.com/MetaMask/core/pull/1577))

### Changed

- Bump dependency and peer dependency on `@metamask/approval-controller` to ^3.5.1
- Bump dependency on `@metamask/base-controller` to ^3.2.1
- Bump dependency on `@metamask/controller-utils` to ^4.3.2
- Bump dependency and peer dependency on `@metamask/network-controller` to ^12.1.2
- Bump dependency and peer dependency on `@metamask/preferences-controller` to ^4.4.0
- Update NftController to add fallback for when IPFS gateway is disabled ([#1577](https://github.com/MetaMask/core/pull/1577))

## [11.0.1]

### Changed

- Replace `eth-query` ^2.1.2 with `@metamask/eth-query` ^3.0.1 ([#1546](https://github.com/MetaMask/core/pull/1546))

## [11.0.0]

### Added

- Add a `stop` method to stop polling

### Changed

- **BREAKING**: New required constructor parameters for the `TokenRatesController` ([#1497](https://github.com/MetaMask/core/pull/1497), [#1511](https://github.com/MetaMask/core/pull/1511))
  - The new required parameters are `ticker`, `onSelectedAddress`, and `onPreferencesStateChange`
- **BREAKING:** Remove `onCurrencyRateStateChange` constructor parameter from `TokenRatesController` ([#1496](https://github.com/MetaMask/core/pull/1496))
- **BREAKING:** Disable `TokenRatesController` automatic polling ([#1501](https://github.com/MetaMask/core/pull/1501))
  - Polling must be started explicitly by calling the `start` method
  - The token rates are not updated upon state changes when polling is disabled.
- **BREAKING:** Replace the `poll` method with `start` ([#1501](https://github.com/MetaMask/core/pull/1501))
  - The `start` method does not offer a way to change the interval. That must be done by calling `.configure` instead
- **BREAKING:** Remove `TokenRatecontroller` setter for `chainId` and `tokens` properties ([#1505](https://github.com/MetaMask/core/pull/1505))
- Bump @metamask/abi-utils from 1.2.0 to 2.0.1 ([#1525](https://github.com/MetaMask/core/pull/1525))
- Update `@metamask/utils` to `^6.2.0` ([#1514](https://github.com/MetaMask/core/pull/1514))
- Remove unnecessary `babel-runtime` dependency ([#1504](https://github.com/MetaMask/core/pull/1504))

### Fixed

- Fix bug where token rates were incorrect after first update if initialized with a non-Ethereum selected network ([#1497](https://github.com/MetaMask/core/pull/1497))
- Fix bug where token rates would be invalid if event handlers were triggered in the wrong order ([#1496](https://github.com/MetaMask/core/pull/1496), [#1511](https://github.com/MetaMask/core/pull/1511))
- Prevent redundant token rate updates ([#1512](https://github.com/MetaMask/core/pull/1512))

## [10.0.0]

### Added

- The method `getERC20TokenName` has been added to `AssetsContractController` ([#1127](https://github.com/MetaMask/core/pull/1127))
  - This method gets the token name from the token contract

### Changed

- **BREAKING:** The tokens controller now requires `onTokenListStateChange` and `getERC20TokenName` as constructor parameters ([#1127](https://github.com/MetaMask/core/pull/1127))
  - The `getERC20TokenName` method is used to get the token name for tokens added via `wallet_watchAsset`
  - The `onTokenListStateChange` method is used to trigger a name update when the token list changes. On each change, token names are copied from the token list if they're missing from token controller state.
- **BREAKING:** The signature of the tokens controller method `addToken` has changed
  - The fourth and fifth positional parameters (`image` and `interactingAddress`) have been replaced by an `options` object
  - The new options parameter includes the `image` and `interactingAddress` properties, and a new `name` property
- The token detection controller now sets the token name when new tokens are detected ([#1127](https://github.com/MetaMask/core/pull/1127))
- The `Token` type now includes an optional `name` field ([#1127](https://github.com/MetaMask/core/pull/1127))

## [9.2.0]

### Added

- Add validation that the nft standard matches the type argument of a `wallet_watchAsset` request when type is 'ERC721' or 'ERC1155' ([#1455](https://github.com/MetaMask/core/pull/1455))

## [9.1.0]

### Added

- Add a fifth argument, `source`, to NftController's `addNft` method ([#1417](https://github.com/MetaMask/core/pull/1417))
  - This argument can be used to specify whether the NFT was detected, added manually, or suggested by a dapp

### Fixed

- Fix `watchNft` in NftController to ensure that if the network changes before the user accepts the request, the NFT is added to the chain ID and address before the request was initiated ([#1417](https://github.com/MetaMask/core/pull/1417))

## [9.0.0]

### Added

- **BREAKING**: Add required options `getSelectedAddress` and `getMultiAccountBalancesEnabled` to AccountTrackerController constructor and make use of them when refreshing account balances ([#1146](https://github.com/MetaMask/core/pull/1146))
  - Previously, the controller would refresh all account balances, but these options can be used to only refresh the currently selected account
- **BREAKING:** Add logic to support validating and adding ERC721 and ERC1155 tokens to NFTController state via `wallet_watchAsset` API. ([#1173](https://github.com/MetaMask/core/pull/1173), [#1406](https://github.com/MetaMask/core/pull/1406))
  - The `NFTController` now has a new `watchNFT` method that can be called to send a message to the `ApprovalController` and prompt the user to add an NFT to their wallet state.
  - The `NFTController` now requires an instance of a ControllerMessenger to be passed to its constructor. This is messenger is used to pass the `watchNFT` message to the `ApprovalController`.

### Changed

- Add dependency on `@ethersproject/address` ([#1173](https://github.com/MetaMask/core/pull/1173))
- Replace `eth-rpc-errors` with `@metamask/rpc-errors` ([#1173](https://github.com/MetaMask/core/pull/1173))

## [8.0.0]

### Added

- Support NFT detection on Ethereum Mainnet custom RPC endpoints ([#1360](https://github.com/MetaMask/core/pull/1360))
- Enable token detection for the Aurora network ([#1327](https://github.com/MetaMask/core/pull/1327))

### Changed

- **BREAKING:** Bump to Node 16 ([#1262](https://github.com/MetaMask/core/pull/1262))
- **BREAKING:** Change format of chain ID in state to 0x-prefixed hex string ([#1367](https://github.com/MetaMask/core/pull/1367))
  - The functions `isTokenDetectionSupportedForNetwork` and `formatIconUrlWithProxy` now expect a chain ID as type `Hex` rather than as a decimal `string`
  - The assets contract controller now expects the `chainId` configuration entry and constructor parameter as type `Hex` rather than decimal `string`
  - The NFT controller now expects the `chainId` configuration entry and constructor parameter as type `Hex` rather than decimal `string`
  - The NFT controller methods `addNft`, `checkAndUpdateSingleNftOwnershipStatus`, `findNftByAddressAndTokenId`, `updateNft`, and `resetNftTransactionStatusByTransactionId` now expect the chain ID to be type `Hex` rather than a decimal `string`
  - The NFT controller state properties `allNftContracts` and `allNfts` are now keyed by address and `Hex` chain ID, rather than by address and decimal `string` chain ID
    - This requires a state migration
  - The NFT detection controller now expects the `chainId` configuration entry and constructor parameter as type `Hex` rather than decimal `string`
  - The token detection controller now expects the `chainId` configuration entry as type `Hex` rather than decimal `string`
  - The token list controller now expects the `chainId` constructor parameter as type `Hex` rather than decimal `string`
  - The token list controller state property `tokensChainsCache` is now keyed by `Hex` chain ID rather than by decimal `string` chain ID.
    - This requires a state migration
  - The token rates controller now expects the `chainId` configuration entry and constructor parameter as type `Hex` rather than decimal `string`
  - The token rates controller `chainId` setter now expects the chain ID as `Hex` rather than as a decimal string
  - The tokens controller now expects the `chainId` configuration entry and constructor parameter as type `Hex` rather than decimal `string`
  - The tokens controller `addDetectedTokens` method now accepts the `chainId` property of the `detectionDetails` parameter to be of type `Hex` rather than decimal `string`.
  - The tokens controller state properties `allTokens`, `allIgnoredTokens`, and `allDetectedTokens` are now keyed by chain ID in `Hex` format rather than decimal `string`.
    - This requires a state migration
- **BREAKING:** Use approval controller for suggested assets ([#1261](https://github.com/MetaMask/core/pull/1261), [#1268](https://github.com/MetaMask/core/pull/1268))
  - The actions `ApprovalController:acceptRequest` and `ApprovalController:rejectRequest` are no longer required by the token controller messenger.
  - The `suggestedAssets` state has been removed, which means that suggested assets are no longer persisted in state
  - The return type for `watchAsset` has changed. It now returns a Promise that settles after the request has been confirmed or rejected.
- **BREAKING:** Initialize controllers with the current network ([#1361](https://github.com/MetaMask/core/pull/1361))
  - The following controllers now have a new `chainId` required constructor parameter:
    - `AssetsContractController`
    - `NftController`
    - `NftDetectionController`
    - `TokenRatesController`
    - `TokensController`
- **BREAKING:** The token list controller messenger requires the `NetworkController:stateChange` event instead of the `NetworkController:providerConfigChange` event ([#1329](https://github.com/MetaMask/core/pull/1329))
- **BREAKING:** The token list controller `onNetworkStateChange` option now has a more restrictive type ([#1329](https://github.com/MetaMask/core/pull/1329))
  - The event handler parameter type has been changed from `NetworkState | ProviderConfig` to `NetworkState`
- **BREAKING:** Update the account tracker controller `provider` type ([#1266](https://github.com/MetaMask/core/pull/1266))
  - The `provider` setter and the `provider` config entry now use our `Provider` type from `eth-query` rather than `any`
- **BREAKING:** Update`@metamask/preferences-controller` dependency and add it as a peer dependency ([#1393](https://github.com/MetaMask/core/pull/1393))
- **BREAKING:** Update `@metamask/approval-controller` and `@metamask/network-controller` dependencies and peer dependencies
- Bump @metamask/abi-utils from 1.1.0 to 1.2.0 ([#1287](https://github.com/MetaMask/core/pull/1287))
- Bump @metamask/utils from 5.0.1 to 5.0.2 ([#1271](https://github.com/MetaMask/core/pull/1271))

### Removed

- **BREAKING:** Remove the `networkType` configuration option from the NFT detection controller, NFT controller, and tokens controller ([#1360](https://github.com/MetaMask/core/pull/1360), [#1359](https://github.com/MetaMask/core/pull/1359))
- **BREAKING:** Remove the `SuggestedAssetMeta` and `SuggestedAssetMetaBase` types from the token controller ([#1268](https://github.com/MetaMask/core/pull/1268))
- **BREAKING:** Remove the `acceptWatchAsset` and `rejectWatchAsset` methods from the token controller ([#1268](https://github.com/MetaMask/core/pull/1268))
  - Suggested assets can be accepted or rejected using the approval controller instead

## [7.0.0]

### Changed

- **BREAKING**: peerDeps: @metamask/network-controller@6.0.0->8.0.0 ([#1196](https://github.com/MetaMask/core/pull/1196))

## [6.0.0]

### Changed

- **BREAKING:** Create approval requests using `@metamask/approval-controller` ([#1166](https://github.com/MetaMask/core/pull/1166))

## [5.1.0]

### Added

- Support watching assets on a specific account ([#1124](https://github.com/MetaMask/core/pull/1124))

## [5.0.1]

### Changed

- Update `@metamask/contract-metadata` from 2.1.0 to 2.3.1 ([#1141](https://github.com/MetaMask/core/pull/1141))

## [5.0.0]

### Removed

- **BREAKING:** Remove `isomorphic-fetch` ([#1106](https://github.com/MetaMask/controllers/pull/1106))
  - Consumers must now import `isomorphic-fetch` or another polyfill themselves if they are running in an environment without `fetch`

## [4.0.1]

### Fixed

- Update Nft Controller to add the NFT back to its own group if we are re-importing it ([#1082](https://github.com/MetaMask/core/pull/1082))

## [4.0.0]

### Added

- Add Sepolia support to the currency rate controller ([#1041](https://github.com/MetaMask/controllers/pull/1041))
  - The currency rate controller will now treat Sepolia as a testnet, and return the Mainnet exchange rate when asked for the Sepolia exchange rate.

### Changed

- **BREAKING:** Update `@metamask/network-controller` peer dependency to v3 ([#1041](https://github.com/MetaMask/controllers/pull/1041))
- **BREAKING:** Migrate from `metaswap` to `metafi` subdomain for OpenSea proxy and token icons API ([#1060](https://github.com/MetaMask/core/pull/1060))
- Rename this repository to `core` ([#1031](https://github.com/MetaMask/controllers/pull/1031))
- Update ERC20Standard to use `@metamask/abi-utils` instead of `@ethersproject/abi` ([#985](https://github.com/MetaMask/controllers/pull/985))
- Update `@metamask/controller-utils` package ([#1041](https://github.com/MetaMask/controllers/pull/1041))

## Removed

- **BREAKING**: Drop support for Ropsten, Rinkeby, and Kovan ([#1041](https://github.com/MetaMask/controllers/pull/1041))
  - The currency rate controller no longer has special handling of these three networks. It used to return the Mainnet exchange rate for these three networks, but now it includes no special handling for them.
  - The NFT controller no longer supports the Rinkeby OpenSea test API.

## [3.0.1]

### Changed

- Export `isTokenDetectionSupportedForNetwork` function ([#1034](https://github.com/MetaMask/controllers/pull/1034))
- Update `@metamask/contract-metadata` from 1.35.0 to 2.1.0 ([#1013](https://github.com/MetaMask/controllers/pull/1013))

### Fixed

- Fix token controller state updates ([#1015](https://github.com/MetaMask/controllers/pull/1015))
  - Attempts to empty the list of "added", "ignored", or "detected" tokens were not saved in state correctly, resulting in that operation being undone after switching account or network.

## [3.0.0]

### Changed

- **BREAKING:** A new private property, controlled by the `start` and `stop` methods, is added to the CurrencyRateController: `enabled`. When this is false, no network requests will be made from the controller. Previously, setNativeCurrency or setCurrentCurrency would trigger a network request. That is now prevented if `enabled` is false. ([#1002](https://github.com/MetaMask/core/pull/1002))

### Fixed

- The TokenRatesController no longer overwrites the `disabled` config property passed to the constructor, allowing the controller to be instantiated with `config.disabled` set to either true or false. ([#1002](https://github.com/MetaMask/core/pull/1002))
- This package will now warn if a required package is not present ([#1003](https://github.com/MetaMask/core/pull/1003))

## [2.0.0]

### Changed

- **BREAKING:** Update `onNetworkStateChange`, a constructor option for several controllers, to take an object with a `providerConfig` property instead of `provider` ([#995](https://github.com/MetaMask/core/pull/995))
  - This affects:
    - AssetsContractController
    - NftController
    - NftDetectionController
    - TokenDetectionController
    - TokenListController
    - TokenRatesController
    - TokenController
- **BREAKING:** [TokenDetectionController] Update `getNetworkState` constructor option to take an object with `providerConfig` property rather than `providerConfig` ([#995](https://github.com/MetaMask/core/pull/995))
- Relax dependencies on `@metamask/base-controller`, `@metamask/controller-utils`, `@metamask/network-controller`, and `@metamask/preferences-controller` (use `^` instead of `~`) ([#998](https://github.com/MetaMask/core/pull/998))

## [1.0.1]

### Fixed

- Fix race condition where some token detections can get mistakenly added to the wrong account ([#956](https://github.com/MetaMask/core/pull/956))

## [1.0.0]

### Added

- Initial release

  - As a result of converting our shared controllers repo into a monorepo ([#831](https://github.com/MetaMask/core/pull/831)), we've created this package from select parts of [`@metamask/controllers` v33.0.0](https://github.com/MetaMask/core/tree/v33.0.0), namely:

    - Everything in `src/assets`
    - Asset-related functions from `src/util.ts` and accompanying tests

    All changes listed after this point were applied to this package following the monorepo conversion.

### Changed

- Use Ethers for AssetsContractController ([#845](https://github.com/MetaMask/core/pull/845))

[Unreleased]: https://github.com/MetaMask/core/compare/@metamask/assets-controllers@94.1.0...HEAD
[94.1.0]: https://github.com/MetaMask/core/compare/@metamask/assets-controllers@94.0.0...@metamask/assets-controllers@94.1.0
[94.0.0]: https://github.com/MetaMask/core/compare/@metamask/assets-controllers@93.1.0...@metamask/assets-controllers@94.0.0
[93.1.0]: https://github.com/MetaMask/core/compare/@metamask/assets-controllers@93.0.0...@metamask/assets-controllers@93.1.0
[93.0.0]: https://github.com/MetaMask/core/compare/@metamask/assets-controllers@92.0.0...@metamask/assets-controllers@93.0.0
[92.0.0]: https://github.com/MetaMask/core/compare/@metamask/assets-controllers@91.0.0...@metamask/assets-controllers@92.0.0
[91.0.0]: https://github.com/MetaMask/core/compare/@metamask/assets-controllers@90.0.0...@metamask/assets-controllers@91.0.0
[90.0.0]: https://github.com/MetaMask/core/compare/@metamask/assets-controllers@89.0.1...@metamask/assets-controllers@90.0.0
[89.0.1]: https://github.com/MetaMask/core/compare/@metamask/assets-controllers@89.0.0...@metamask/assets-controllers@89.0.1
[89.0.0]: https://github.com/MetaMask/core/compare/@metamask/assets-controllers@88.0.0...@metamask/assets-controllers@89.0.0
[88.0.0]: https://github.com/MetaMask/core/compare/@metamask/assets-controllers@87.1.1...@metamask/assets-controllers@88.0.0
[87.1.1]: https://github.com/MetaMask/core/compare/@metamask/assets-controllers@87.1.0...@metamask/assets-controllers@87.1.1
[87.1.0]: https://github.com/MetaMask/core/compare/@metamask/assets-controllers@87.0.0...@metamask/assets-controllers@87.1.0
[87.0.0]: https://github.com/MetaMask/core/compare/@metamask/assets-controllers@86.0.0...@metamask/assets-controllers@87.0.0
[86.0.0]: https://github.com/MetaMask/core/compare/@metamask/assets-controllers@85.0.0...@metamask/assets-controllers@86.0.0
[85.0.0]: https://github.com/MetaMask/core/compare/@metamask/assets-controllers@84.0.0...@metamask/assets-controllers@85.0.0
[84.0.0]: https://github.com/MetaMask/core/compare/@metamask/assets-controllers@83.1.0...@metamask/assets-controllers@84.0.0
[83.1.0]: https://github.com/MetaMask/core/compare/@metamask/assets-controllers@83.0.0...@metamask/assets-controllers@83.1.0
[83.0.0]: https://github.com/MetaMask/core/compare/@metamask/assets-controllers@82.0.0...@metamask/assets-controllers@83.0.0
[82.0.0]: https://github.com/MetaMask/core/compare/@metamask/assets-controllers@81.0.1...@metamask/assets-controllers@82.0.0
[81.0.1]: https://github.com/MetaMask/core/compare/@metamask/assets-controllers@81.0.0...@metamask/assets-controllers@81.0.1
[81.0.0]: https://github.com/MetaMask/core/compare/@metamask/assets-controllers@80.0.0...@metamask/assets-controllers@81.0.0
[80.0.0]: https://github.com/MetaMask/core/compare/@metamask/assets-controllers@79.0.1...@metamask/assets-controllers@80.0.0
[79.0.1]: https://github.com/MetaMask/core/compare/@metamask/assets-controllers@79.0.0...@metamask/assets-controllers@79.0.1
[79.0.0]: https://github.com/MetaMask/core/compare/@metamask/assets-controllers@78.0.1...@metamask/assets-controllers@79.0.0
[78.0.1]: https://github.com/MetaMask/core/compare/@metamask/assets-controllers@78.0.0...@metamask/assets-controllers@78.0.1
[78.0.0]: https://github.com/MetaMask/core/compare/@metamask/assets-controllers@77.0.2...@metamask/assets-controllers@78.0.0
[77.0.2]: https://github.com/MetaMask/core/compare/@metamask/assets-controllers@77.0.1...@metamask/assets-controllers@77.0.2
[77.0.1]: https://github.com/MetaMask/core/compare/@metamask/assets-controllers@77.0.0...@metamask/assets-controllers@77.0.1
[77.0.0]: https://github.com/MetaMask/core/compare/@metamask/assets-controllers@76.0.0...@metamask/assets-controllers@77.0.0
[76.0.0]: https://github.com/MetaMask/core/compare/@metamask/assets-controllers@75.2.0...@metamask/assets-controllers@76.0.0
[75.2.0]: https://github.com/MetaMask/core/compare/@metamask/assets-controllers@75.1.0...@metamask/assets-controllers@75.2.0
[75.1.0]: https://github.com/MetaMask/core/compare/@metamask/assets-controllers@75.0.0...@metamask/assets-controllers@75.1.0
[75.0.0]: https://github.com/MetaMask/core/compare/@metamask/assets-controllers@74.3.3...@metamask/assets-controllers@75.0.0
[74.3.3]: https://github.com/MetaMask/core/compare/@metamask/assets-controllers@74.3.2...@metamask/assets-controllers@74.3.3
[74.3.2]: https://github.com/MetaMask/core/compare/@metamask/assets-controllers@74.3.1...@metamask/assets-controllers@74.3.2
[74.3.1]: https://github.com/MetaMask/core/compare/@metamask/assets-controllers@74.3.0...@metamask/assets-controllers@74.3.1
[74.3.0]: https://github.com/MetaMask/core/compare/@metamask/assets-controllers@74.2.0...@metamask/assets-controllers@74.3.0
[74.2.0]: https://github.com/MetaMask/core/compare/@metamask/assets-controllers@74.1.1...@metamask/assets-controllers@74.2.0
[74.1.1]: https://github.com/MetaMask/core/compare/@metamask/assets-controllers@74.1.0...@metamask/assets-controllers@74.1.1
[74.1.0]: https://github.com/MetaMask/core/compare/@metamask/assets-controllers@74.0.0...@metamask/assets-controllers@74.1.0
[74.0.0]: https://github.com/MetaMask/core/compare/@metamask/assets-controllers@73.3.0...@metamask/assets-controllers@74.0.0
[73.3.0]: https://github.com/MetaMask/core/compare/@metamask/assets-controllers@73.2.0...@metamask/assets-controllers@73.3.0
[73.2.0]: https://github.com/MetaMask/core/compare/@metamask/assets-controllers@73.1.0...@metamask/assets-controllers@73.2.0
[73.1.0]: https://github.com/MetaMask/core/compare/@metamask/assets-controllers@73.0.2...@metamask/assets-controllers@73.1.0
[73.0.2]: https://github.com/MetaMask/core/compare/@metamask/assets-controllers@73.0.1...@metamask/assets-controllers@73.0.2
[73.0.1]: https://github.com/MetaMask/core/compare/@metamask/assets-controllers@73.0.0...@metamask/assets-controllers@73.0.1
[73.0.0]: https://github.com/MetaMask/core/compare/@metamask/assets-controllers@72.0.0...@metamask/assets-controllers@73.0.0
[72.0.0]: https://github.com/MetaMask/core/compare/@metamask/assets-controllers@71.0.0...@metamask/assets-controllers@72.0.0
[71.0.0]: https://github.com/MetaMask/core/compare/@metamask/assets-controllers@70.0.1...@metamask/assets-controllers@71.0.0
[70.0.1]: https://github.com/MetaMask/core/compare/@metamask/assets-controllers@70.0.0...@metamask/assets-controllers@70.0.1
[70.0.0]: https://github.com/MetaMask/core/compare/@metamask/assets-controllers@69.0.0...@metamask/assets-controllers@70.0.0
[69.0.0]: https://github.com/MetaMask/core/compare/@metamask/assets-controllers@68.2.0...@metamask/assets-controllers@69.0.0
[68.2.0]: https://github.com/MetaMask/core/compare/@metamask/assets-controllers@68.1.0...@metamask/assets-controllers@68.2.0
[68.1.0]: https://github.com/MetaMask/core/compare/@metamask/assets-controllers@68.0.0...@metamask/assets-controllers@68.1.0
[68.0.0]: https://github.com/MetaMask/core/compare/@metamask/assets-controllers@67.0.0...@metamask/assets-controllers@68.0.0
[67.0.0]: https://github.com/MetaMask/core/compare/@metamask/assets-controllers@66.0.0...@metamask/assets-controllers@67.0.0
[66.0.0]: https://github.com/MetaMask/core/compare/@metamask/assets-controllers@65.0.0...@metamask/assets-controllers@66.0.0
[65.0.0]: https://github.com/MetaMask/core/compare/@metamask/assets-controllers@64.0.0...@metamask/assets-controllers@65.0.0
[64.0.0]: https://github.com/MetaMask/core/compare/@metamask/assets-controllers@63.1.0...@metamask/assets-controllers@64.0.0
[63.1.0]: https://github.com/MetaMask/core/compare/@metamask/assets-controllers@63.0.0...@metamask/assets-controllers@63.1.0
[63.0.0]: https://github.com/MetaMask/core/compare/@metamask/assets-controllers@62.0.0...@metamask/assets-controllers@63.0.0
[62.0.0]: https://github.com/MetaMask/core/compare/@metamask/assets-controllers@61.1.0...@metamask/assets-controllers@62.0.0
[61.1.0]: https://github.com/MetaMask/core/compare/@metamask/assets-controllers@61.0.0...@metamask/assets-controllers@61.1.0
[61.0.0]: https://github.com/MetaMask/core/compare/@metamask/assets-controllers@60.0.0...@metamask/assets-controllers@61.0.0
[60.0.0]: https://github.com/MetaMask/core/compare/@metamask/assets-controllers@59.0.0...@metamask/assets-controllers@60.0.0
[59.0.0]: https://github.com/MetaMask/core/compare/@metamask/assets-controllers@58.0.0...@metamask/assets-controllers@59.0.0
[58.0.0]: https://github.com/MetaMask/core/compare/@metamask/assets-controllers@57.0.0...@metamask/assets-controllers@58.0.0
[57.0.0]: https://github.com/MetaMask/core/compare/@metamask/assets-controllers@56.0.0...@metamask/assets-controllers@57.0.0
[56.0.0]: https://github.com/MetaMask/core/compare/@metamask/assets-controllers@55.0.1...@metamask/assets-controllers@56.0.0
[55.0.1]: https://github.com/MetaMask/core/compare/@metamask/assets-controllers@55.0.0...@metamask/assets-controllers@55.0.1
[55.0.0]: https://github.com/MetaMask/core/compare/@metamask/assets-controllers@54.0.0...@metamask/assets-controllers@55.0.0
[54.0.0]: https://github.com/MetaMask/core/compare/@metamask/assets-controllers@53.1.1...@metamask/assets-controllers@54.0.0
[53.1.1]: https://github.com/MetaMask/core/compare/@metamask/assets-controllers@53.1.0...@metamask/assets-controllers@53.1.1
[53.1.0]: https://github.com/MetaMask/core/compare/@metamask/assets-controllers@53.0.0...@metamask/assets-controllers@53.1.0
[53.0.0]: https://github.com/MetaMask/core/compare/@metamask/assets-controllers@52.0.0...@metamask/assets-controllers@53.0.0
[52.0.0]: https://github.com/MetaMask/core/compare/@metamask/assets-controllers@51.0.2...@metamask/assets-controllers@52.0.0
[51.0.2]: https://github.com/MetaMask/core/compare/@metamask/assets-controllers@51.0.1...@metamask/assets-controllers@51.0.2
[51.0.1]: https://github.com/MetaMask/core/compare/@metamask/assets-controllers@51.0.0...@metamask/assets-controllers@51.0.1
[51.0.0]: https://github.com/MetaMask/core/compare/@metamask/assets-controllers@50.0.0...@metamask/assets-controllers@51.0.0
[50.0.0]: https://github.com/MetaMask/core/compare/@metamask/assets-controllers@49.0.0...@metamask/assets-controllers@50.0.0
[49.0.0]: https://github.com/MetaMask/core/compare/@metamask/assets-controllers@48.0.0...@metamask/assets-controllers@49.0.0
[48.0.0]: https://github.com/MetaMask/core/compare/@metamask/assets-controllers@47.0.0...@metamask/assets-controllers@48.0.0
[47.0.0]: https://github.com/MetaMask/core/compare/@metamask/assets-controllers@46.0.1...@metamask/assets-controllers@47.0.0
[46.0.1]: https://github.com/MetaMask/core/compare/@metamask/assets-controllers@46.0.0...@metamask/assets-controllers@46.0.1
[46.0.0]: https://github.com/MetaMask/core/compare/@metamask/assets-controllers@45.1.2...@metamask/assets-controllers@46.0.0
[45.1.2]: https://github.com/MetaMask/core/compare/@metamask/assets-controllers@45.1.1...@metamask/assets-controllers@45.1.2
[45.1.1]: https://github.com/MetaMask/core/compare/@metamask/assets-controllers@45.1.0...@metamask/assets-controllers@45.1.1
[45.1.0]: https://github.com/MetaMask/core/compare/@metamask/assets-controllers@45.0.0...@metamask/assets-controllers@45.1.0
[45.0.0]: https://github.com/MetaMask/core/compare/@metamask/assets-controllers@44.1.0...@metamask/assets-controllers@45.0.0
[44.1.0]: https://github.com/MetaMask/core/compare/@metamask/assets-controllers@44.0.1...@metamask/assets-controllers@44.1.0
[44.0.1]: https://github.com/MetaMask/core/compare/@metamask/assets-controllers@44.0.0...@metamask/assets-controllers@44.0.1
[44.0.0]: https://github.com/MetaMask/core/compare/@metamask/assets-controllers@43.1.1...@metamask/assets-controllers@44.0.0
[43.1.1]: https://github.com/MetaMask/core/compare/@metamask/assets-controllers@43.1.0...@metamask/assets-controllers@43.1.1
[43.1.0]: https://github.com/MetaMask/core/compare/@metamask/assets-controllers@43.0.0...@metamask/assets-controllers@43.1.0
[43.0.0]: https://github.com/MetaMask/core/compare/@metamask/assets-controllers@42.0.0...@metamask/assets-controllers@43.0.0
[42.0.0]: https://github.com/MetaMask/core/compare/@metamask/assets-controllers@41.0.0...@metamask/assets-controllers@42.0.0
[41.0.0]: https://github.com/MetaMask/core/compare/@metamask/assets-controllers@40.0.0...@metamask/assets-controllers@41.0.0
[40.0.0]: https://github.com/MetaMask/core/compare/@metamask/assets-controllers@39.0.0...@metamask/assets-controllers@40.0.0
[39.0.0]: https://github.com/MetaMask/core/compare/@metamask/assets-controllers@38.3.0...@metamask/assets-controllers@39.0.0
[38.3.0]: https://github.com/MetaMask/core/compare/@metamask/assets-controllers@38.2.0...@metamask/assets-controllers@38.3.0
[38.2.0]: https://github.com/MetaMask/core/compare/@metamask/assets-controllers@38.1.0...@metamask/assets-controllers@38.2.0
[38.1.0]: https://github.com/MetaMask/core/compare/@metamask/assets-controllers@38.0.1...@metamask/assets-controllers@38.1.0
[38.0.1]: https://github.com/MetaMask/core/compare/@metamask/assets-controllers@38.0.0...@metamask/assets-controllers@38.0.1
[38.0.0]: https://github.com/MetaMask/core/compare/@metamask/assets-controllers@37.0.0...@metamask/assets-controllers@38.0.0
[37.0.0]: https://github.com/MetaMask/core/compare/@metamask/assets-controllers@36.0.0...@metamask/assets-controllers@37.0.0
[36.0.0]: https://github.com/MetaMask/core/compare/@metamask/assets-controllers@35.0.0...@metamask/assets-controllers@36.0.0
[35.0.0]: https://github.com/MetaMask/core/compare/@metamask/assets-controllers@34.0.0...@metamask/assets-controllers@35.0.0
[34.0.0]: https://github.com/MetaMask/core/compare/@metamask/assets-controllers@33.0.0...@metamask/assets-controllers@34.0.0
[33.0.0]: https://github.com/MetaMask/core/compare/@metamask/assets-controllers@32.0.0...@metamask/assets-controllers@33.0.0
[32.0.0]: https://github.com/MetaMask/core/compare/@metamask/assets-controllers@31.0.0...@metamask/assets-controllers@32.0.0
[31.0.0]: https://github.com/MetaMask/core/compare/@metamask/assets-controllers@30.0.0...@metamask/assets-controllers@31.0.0
[30.0.0]: https://github.com/MetaMask/core/compare/@metamask/assets-controllers@29.0.0...@metamask/assets-controllers@30.0.0
[29.0.0]: https://github.com/MetaMask/core/compare/@metamask/assets-controllers@28.0.0...@metamask/assets-controllers@29.0.0
[28.0.0]: https://github.com/MetaMask/core/compare/@metamask/assets-controllers@27.2.0...@metamask/assets-controllers@28.0.0
[27.2.0]: https://github.com/MetaMask/core/compare/@metamask/assets-controllers@27.1.0...@metamask/assets-controllers@27.2.0
[27.1.0]: https://github.com/MetaMask/core/compare/@metamask/assets-controllers@27.0.1...@metamask/assets-controllers@27.1.0
[27.0.1]: https://github.com/MetaMask/core/compare/@metamask/assets-controllers@27.0.0...@metamask/assets-controllers@27.0.1
[27.0.0]: https://github.com/MetaMask/core/compare/@metamask/assets-controllers@26.0.0...@metamask/assets-controllers@27.0.0
[26.0.0]: https://github.com/MetaMask/core/compare/@metamask/assets-controllers@25.0.0...@metamask/assets-controllers@26.0.0
[25.0.0]: https://github.com/MetaMask/core/compare/@metamask/assets-controllers@24.0.0...@metamask/assets-controllers@25.0.0
[24.0.0]: https://github.com/MetaMask/core/compare/@metamask/assets-controllers@23.1.0...@metamask/assets-controllers@24.0.0
[23.1.0]: https://github.com/MetaMask/core/compare/@metamask/assets-controllers@23.0.0...@metamask/assets-controllers@23.1.0
[23.0.0]: https://github.com/MetaMask/core/compare/@metamask/assets-controllers@22.0.0...@metamask/assets-controllers@23.0.0
[22.0.0]: https://github.com/MetaMask/core/compare/@metamask/assets-controllers@21.0.0...@metamask/assets-controllers@22.0.0
[21.0.0]: https://github.com/MetaMask/core/compare/@metamask/assets-controllers@20.0.0...@metamask/assets-controllers@21.0.0
[20.0.0]: https://github.com/MetaMask/core/compare/@metamask/assets-controllers@19.0.0...@metamask/assets-controllers@20.0.0
[19.0.0]: https://github.com/MetaMask/core/compare/@metamask/assets-controllers@18.0.0...@metamask/assets-controllers@19.0.0
[18.0.0]: https://github.com/MetaMask/core/compare/@metamask/assets-controllers@17.0.0...@metamask/assets-controllers@18.0.0
[17.0.0]: https://github.com/MetaMask/core/compare/@metamask/assets-controllers@16.0.0...@metamask/assets-controllers@17.0.0
[16.0.0]: https://github.com/MetaMask/core/compare/@metamask/assets-controllers@15.0.0...@metamask/assets-controllers@16.0.0
[15.0.0]: https://github.com/MetaMask/core/compare/@metamask/assets-controllers@14.0.0...@metamask/assets-controllers@15.0.0
[14.0.0]: https://github.com/MetaMask/core/compare/@metamask/assets-controllers@13.0.0...@metamask/assets-controllers@14.0.0
[13.0.0]: https://github.com/MetaMask/core/compare/@metamask/assets-controllers@12.0.0...@metamask/assets-controllers@13.0.0
[12.0.0]: https://github.com/MetaMask/core/compare/@metamask/assets-controllers@11.1.0...@metamask/assets-controllers@12.0.0
[11.1.0]: https://github.com/MetaMask/core/compare/@metamask/assets-controllers@11.0.1...@metamask/assets-controllers@11.1.0
[11.0.1]: https://github.com/MetaMask/core/compare/@metamask/assets-controllers@11.0.0...@metamask/assets-controllers@11.0.1
[11.0.0]: https://github.com/MetaMask/core/compare/@metamask/assets-controllers@10.0.0...@metamask/assets-controllers@11.0.0
[10.0.0]: https://github.com/MetaMask/core/compare/@metamask/assets-controllers@9.2.0...@metamask/assets-controllers@10.0.0
[9.2.0]: https://github.com/MetaMask/core/compare/@metamask/assets-controllers@9.1.0...@metamask/assets-controllers@9.2.0
[9.1.0]: https://github.com/MetaMask/core/compare/@metamask/assets-controllers@9.0.0...@metamask/assets-controllers@9.1.0
[9.0.0]: https://github.com/MetaMask/core/compare/@metamask/assets-controllers@8.0.0...@metamask/assets-controllers@9.0.0
[8.0.0]: https://github.com/MetaMask/core/compare/@metamask/assets-controllers@7.0.0...@metamask/assets-controllers@8.0.0
[7.0.0]: https://github.com/MetaMask/core/compare/@metamask/assets-controllers@6.0.0...@metamask/assets-controllers@7.0.0
[6.0.0]: https://github.com/MetaMask/core/compare/@metamask/assets-controllers@5.1.0...@metamask/assets-controllers@6.0.0
[5.1.0]: https://github.com/MetaMask/core/compare/@metamask/assets-controllers@5.0.1...@metamask/assets-controllers@5.1.0
[5.0.1]: https://github.com/MetaMask/core/compare/@metamask/assets-controllers@5.0.0...@metamask/assets-controllers@5.0.1
[5.0.0]: https://github.com/MetaMask/core/compare/@metamask/assets-controllers@4.0.1...@metamask/assets-controllers@5.0.0
[4.0.1]: https://github.com/MetaMask/core/compare/@metamask/assets-controllers@4.0.0...@metamask/assets-controllers@4.0.1
[4.0.0]: https://github.com/MetaMask/core/compare/@metamask/assets-controllers@3.0.1...@metamask/assets-controllers@4.0.0
[3.0.1]: https://github.com/MetaMask/core/compare/@metamask/assets-controllers@3.0.0...@metamask/assets-controllers@3.0.1
[3.0.0]: https://github.com/MetaMask/core/compare/@metamask/assets-controllers@2.0.0...@metamask/assets-controllers@3.0.0
[2.0.0]: https://github.com/MetaMask/core/compare/@metamask/assets-controllers@1.0.1...@metamask/assets-controllers@2.0.0
[1.0.1]: https://github.com/MetaMask/core/compare/@metamask/assets-controllers@1.0.0...@metamask/assets-controllers@1.0.1
[1.0.0]: https://github.com/MetaMask/core/releases/tag/@metamask/assets-controllers@1.0.0<|MERGE_RESOLUTION|>--- conflicted
+++ resolved
@@ -13,9 +13,6 @@
 
 ### Changed
 
-<<<<<<< HEAD
-- Bump `@metamask/transaction-controller` from `^62.5.0` to `^62.7.0` ([#7494](https://github.com/MetaMask/core/pull/7494))
-=======
 - **BREAKING:** `AccountTrackerController` now requires `KeyringController:getState` action and `KeyringController:lock` event in addition to existing allowed actions and events ([#7492](https://github.com/MetaMask/core/pull/7492))
   - Added `#isLocked` property to track keyring lock state, initialized from `KeyringController:getState`
   - Added `isActive` getter that returns `true` when keyring is unlocked and user is onboarded
@@ -23,7 +20,7 @@
   - `KeyringController:unlock` event now only updates lock state without triggering immediate refresh
   - `KeyringController:lock` event sets controller to inactive state
 - `AccountTrackerController` now only refreshes balances for the newly added network on `NetworkController:networkAdded` event instead of all networks ([#7492](https://github.com/MetaMask/core/pull/7492))
->>>>>>> 30c8a380
+- Bump `@metamask/transaction-controller` from `^62.5.0` to `^62.7.0` ([#7494](https://github.com/MetaMask/core/pull/7494))
 
 ## [94.1.0]
 
