# Changelog

All notable changes to this project will be documented in this file.

The format is based on [Keep a Changelog](https://keepachangelog.com/en/1.0.0/),
and this project adheres to [Semantic Versioning](https://semver.org/spec/v2.0.0.html).

## [Unreleased]

<<<<<<< HEAD
### Added

- **BREAKING:** Added constructor argument `tokenPricesService` in `currencyRateController` ([#6863](https://github.com/MetaMask/core/pull/6863))

- Added `fetchExchangeRates` function to fetch exchange rates from price-api ([#6863](https://github.com/MetaMask/core/pull/6863))

### Changed

- `CurrencyRateController` now fetches exchange rates from price-api and fallback to cryptoCompare ([#6863](https://github.com/MetaMask/core/pull/6863))
=======
## [82.0.0]

### Added

- **BREAKING:** Add new event listeners to refresh balances on `TransactionControllerUnapprovedTransactionAddedEvent` and `TransactionControllerTransactionConfirmedEvent` ([#6903](https://github.com/MetaMask/core/pull/6903))

- Add multicall addresses in `MULTICALL_CONTRACT_BY_CHAINID` ([#6896](https://github.com/MetaMask/core/pull/6896))
  - Add multicall address for Chains: `Injective`, `Hemi`, `Plasma`, `Nonmia`, `XRPL`, `Soneium`, `Genesys`, `EDU`, `Abstract`, `Berachain`, `MegaETH Testnet`, `Apechain`, `Matchain`, `Monad Testnet`, `Monad`, `Katana`, `Lens`, `Plume`, `XDC`

### Changed

- Batch `OnAssetConversion` and `OnAssetsMarketData` requests to non-EVM account Snaps ([#6886](https://github.com/MetaMask/core/pull/6886))
>>>>>>> c90a04b4

## [81.0.1]

### Fixed

- Fix filter for staked Ethereum balances in `AccountTrackerController` ([#6846](https://github.com/MetaMask/core/pull/6846))

## [81.0.0]

### Changed

- **BREAKING:** Bump peer dependency `@metamask/core-backend` from `^1.0.1` to `^2.0.0` ([#6834](https://github.com/MetaMask/core/pull/6834))

### Fixed

- Fix address casing in WebSocket-based token balance updates to ensure consistency ([#6819](https://github.com/MetaMask/core/pull/6819))

## [80.0.0]

### Added

- Add real-time balance updates via WebSocket integration with `AccountActivityService` to `TokenBalancesController` ([#6784](https://github.com/MetaMask/core/pull/6784))
  - Add `@metamask/core-backend` as a dependency and peer dependency ([#6784](https://github.com/MetaMask/core/pull/6784))
  - Controller now subscribes to `AccountActivityService:balanceUpdated` events for instant balance updates
    - Add support for real-time balance updates for both ERC20 tokens and native tokens
    - Add `TokenDetectionController:addDetectedTokensViaWs` action handler for adding tokens detected via WebSocket
  - Controller now subscribes to `AccountActivityService:statusChanged` events to dynamically adjust polling intervals
    - When WebSocket service is "up", polling interval increases to backup interval (5 minutes)
    - When WebSocket service is "down", polling interval restores to default interval (30 seconds)
    - Status changes are debounced (5 seconds) and jittered to prevent thundering herd
    - Add fallback to polling when balance updates contain errors or unsupported asset types

### Changed

- **BREAKING:** `TokenBalancesController` messenger must now allow `AccountActivityService:balanceUpdated` and `AccountActivityService:statusChanged` events ([#6784](https://github.com/MetaMask/core/pull/6784))
- **BREAKING:** `TokenBalancesController` messenger must now allow `TokenDetectionController:addDetectedTokensViaWs` action ([#6784](https://github.com/MetaMask/core/pull/6784))
- **BREAKING:** Change `TokenBalancesController` default polling interval to 30 seconds (was 180 seconds) ([#6784](https://github.com/MetaMask/core/pull/6784))
  - With real-time WebSocket updates, the default interval only applies when WebSocket is disconnected
  - When WebSocket is connected, polling automatically adjusts to 5 minutes as a backup
- **Performance Optimization:** Remove collection API calls from NFT detection process ([#6762](https://github.com/MetaMask/core/pull/6762))
  - Reduce NFT detection API calls by 83% (from 6 calls to 1 call per 100 tokens) by eliminating collection endpoint requests
  - Remove unused collection metadata fields: `contractDeployedAt`, `creator`, and `topBid`

### Fixed

- Fix address format compatibility between `TokenBalancesController` and `AccountTrackerController` in `AccountsApiBalanceFetcher` ([#6812](https://github.com/MetaMask/core/pull/6812))

## [79.0.1]

### Changed

- Bump `@metamask/base-controller` from `^8.4.0` to `^8.4.1` ([#6807](https://github.com/MetaMask/core/pull/6807))
- Bump `@metamask/controller-utils` from `^11.14.0` to `^11.14.1` ([#6807](https://github.com/MetaMask/core/pull/6807))
- Bump `@metamask/polling-controller` from `^14.0.0` to `^14.0.1` ([#6807](https://github.com/MetaMask/core/pull/6807))

## [79.0.0]

### Changed

- **BREAKING:** Change name of token-selector field from `type` to `accountType` to avoid conflicts with existing types. ([#6804](https://github.com/MetaMask/core/pull/6804))

## [78.0.1]

### Changed

- Bump `@metamask/multichain-account-service` from `^1.5.0` to `^1.6.0` ([#6786](https://github.com/MetaMask/core/pull/6786))

### Fixed

- Fix duplicate native token entries in `AccountsApiBalanceFetcher` by ensuring consistent address checksumming ([#6794](https://github.com/MetaMask/core/pull/6794))

## [78.0.0]

### Added

- add `platform` property to `TokenBalancesController` to send better analytics for which platform is hitting out APIs ([#6768](https://github.com/MetaMask/core/pull/6768))

### Changed

- **BREAKING:** Change `accountsApiChainIds` parameter from `ChainIdHex[]` to `() => ChainIdHex[]` in both `AccountTrackerController` and `TokenBalancesController` ([#6776](https://github.com/MetaMask/core/pull/6776))

  - Enables dynamic configuration of chains that should use Accounts API strategy
  - Allows runtime determination of supported chain IDs instead of static array

### Fixed

- Fix staked balance update on the `TokenBalancesController` , it's now filtered by supported chains ([#6776](https://github.com/MetaMask/core/pull/6776))

## [77.0.2]

### Changed

- Bump `@metamask/multichain-account-service` from `^1.2.0` to `^1.3.0` ([#6748](https://github.com/MetaMask/core/pull/6748))

### Fixed

- Fix token balance updates not respecting account selection parameter ([#6738](https://github.com/MetaMask/core/pull/6738))

## [77.0.1]

### Changed

- Bump `@metamask/utils` from `^11.8.0` to `^11.8.1` ([#6708](https://github.com/MetaMask/core/pull/6708))

### Fixed

- Fix unnecessary balance updates in `TokenBalancesController` by skipping updates when values haven't changed ([#6743](https://github.com/MetaMask/core/pull/6743))
  - Prevents unnecessary state mutations for token balances when values are identical
  - Improves performance by reducing redundant processing and re-renders

## [77.0.0]

### Changed

- **BREAKING:** Rename `openSeaEnabled` to `displayNftMedia` in `NftController` ([#4774](https://github.com/MetaMask/core/pull/4774))
  - Ensure compatibility for extension preferences controller state
- **BREAKING:** Remove `setApiKey` function and `openSeaApiKey` from `NftController` since opensea is not used anymore for NFT data ([#4774](https://github.com/MetaMask/core/pull/4774))
- Bump `@metamask/phishing-controller` from `^13.1.0` to `^14.0.0` ([#6716](https://github.com/MetaMask/core/pull/6716), [#6629](https://github.com/MetaMask/core/pull/6716))
- Bump `@metamask/preferences-controller` from `^19.0.0` to `^20.0.0` ([#6716](https://github.com/MetaMask/core/pull/6716), [#6629](https://github.com/MetaMask/core/pull/6716))

## [76.0.0]

### Added

- Add generic number formatter ([#6664](https://github.com/MetaMask/core/pull/6664))
  - The new formatter is available as the `formatNumber` property on the return value of `createFormatters`.

### Changed

- **BREAKING:** Bump peer dependency `@metamask/account-tree-controller` from `^0.7.0` to `^1.0.0` ([#6652](https://github.com/MetaMask/core/pull/6652), [#6676](https://github.com/MetaMask/core/pull/6676))

## [75.2.0]

### Added

- Add `Monad Mainnet` support ([#6618](https://github.com/MetaMask/core/pull/6618))

  - Add `Monad Mainnet` balance scan contract address in `SINGLE_CALL_BALANCES_ADDRESS_BY_CHAINID`
  - Add `Monad Mainnet` in `SupportedTokenDetectionNetworks`
  - Add `Monad Mainnet` in `SUPPORTED_CHAIN_IDS`

### Changed

- Bump `@metamask/controller-utils` from `^11.13.0` to `^11.14.0` ([#6629](https://github.com/MetaMask/core/pull/6629))
- Bump `@metamask/base-controller` from `^8.3.0` to `^8.4.0` ([#6632](https://github.com/MetaMask/core/pull/6632))

### Fixed

- Fix `TokenBalancesController` selective session stopping to prevent old polling sessions from interfering with new ones when chain configurations change ([#6635](https://github.com/MetaMask/core/pull/6635))

## [75.1.0]

### Added

- Shared fiat currency and token formatters ([#6577](https://github.com/MetaMask/core/pull/6577))

### Changed

- Add `queryAllAccounts` parameter support to `AccountTrackerController.refresh()`, `AccountTrackerController._executePoll()`, and `TokenBalancesController.updateBalances()` for flexible account selection during balance updates ([#6600](https://github.com/MetaMask/core/pull/6600))
- Bump `@metamask/utils` from `^11.4.2` to `^11.8.0` ([#6588](https://github.com/MetaMask/core/pull/6588))
- Bump `@metamask/controller-utils` from `^11.12.0` to `^11.13.0` ([#6620](https://github.com/MetaMask/core/pull/6620))

## [75.0.0]

### Added

- Add two new controller state metadata properties: `includeInStateLogs` and `usedInUi` ([#6472](https://github.com/MetaMask/core/pull/6472))

### Changed

- **BREAKING:** Replace `useAccountAPI` boolean with `accountsApiChainIds` array in `TokenBalancesController` for granular per-chain Accounts API configuration ([#6487](https://github.com/MetaMask/core/pull/6487))
- Bump `@metamask/keyring-api` from `^20.1.0` to `^21.0.0` ([#6560](https://github.com/MetaMask/core/pull/6560))

## [74.3.3]

### Changed

- Enhance `TokenBalancesController` with internal dynamic polling per chain support, enabling configurable polling intervals for different networks with automatic interval grouping for improved performance (transparent to existing API) ([#6357](https://github.com/MetaMask/core/pull/6357))
- Bump `@metamask/base-controller` from `^8.2.0` to `^8.3.0` ([#6465](https://github.com/MetaMask/core/pull/6465))

## [74.3.2]

### Changed

- Refactor `AccountTrackerController` to eliminate duplicate code by replacing custom `AccountTrackerRpcBalanceFetcher` with existing `RpcBalanceFetcher` ([#6425](https://github.com/MetaMask/core/pull/6425))

## [74.3.1]

### Fixed

- Fix values returned from multicall fetcher to use the correct BN type, not BigNumber ([#6411](https://github.com/MetaMask/core/pull/6411))

- Ensure every access to the state of `AccountTrackerController` is done with a checksumed address ([#6411](https://github.com/MetaMask/core/pull/6411))

- Ensure the balance passed to update `AccountTrackerController:updateNativeBalances` is of type `Hex` ([#6411](https://github.com/MetaMask/core/pull/6411))

## [74.3.0]

### Added

- Add native and staked balances to assets calculations ([#6399](https://github.com/MetaMask/core/pull/6399))

## [74.2.0]

### Added

- Add `rawBalance` to the result of `selectAssetsBySelectedAccountGroup` ([#6398](https://github.com/MetaMask/core/pull/6398))

## [74.1.1]

### Changed

- Improve balance fetching performance and resilience by parallelizing multi-chain operations and moving timeout handling to fetchers ([#6390](https://github.com/MetaMask/core/pull/6390))

  - Replace sequential `for` loops with `Promise.allSettled` in `RpcBalanceFetcher` and `AccountTrackerController` for parallel chain processing
  - Move timeout handling from controller-level `Promise.race` to fetcher-level `safelyExecuteWithTimeout` for better error isolation
  - Add `safelyExecuteWithTimeout` to both `RpcBalanceFetcher` and `AccountsApiBalanceFetcher` to prevent individual chain timeouts from blocking other chains
  - Remove redundant timeout wrappers from `TokenBalancesController` and `AccountTrackerController`
  - Improve test coverage for timeout and error handling scenarios in all balance fetchers

## [74.1.0]

### Added

- Enable `AccountTrackerController` to fetch native balances using AccountsAPI when `allowExternalServices` is enabled ([#6369](https://github.com/MetaMask/core/pull/6369))

  - Implement native balance fetching via AccountsAPI when `useAccountsAPI` and `allowExternalServices` are both true
  - Add fallback to RPC balance fetching when external services are disabled
  - Add comprehensive test coverage for both AccountsAPI and RPC balance fetching scenarios

### Changed

- Bump `@metamask/base-controller` from `^8.1.0` to `^8.2.0` ([#6355](https://github.com/MetaMask/core/pull/6355))

- Add new `accountId` field to the `Asset` type ([#6358](https://github.com/MetaMask/core/pull/6358))

### Fixed

- Uses `InternalAccount['type']` for the `Asset['type']` property ([#6358](https://github.com/MetaMask/core/pull/6358))

- Ensure that the evm addresses used to fetch balances from AccountTrackerController state is lowercase, in order to account for discrepancies between clients ([#6358](https://github.com/MetaMask/core/pull/6358))

- Prevents mutation of memoized fields used inside selectors ([#6358](https://github.com/MetaMask/core/pull/6358))

- Fix duplicate token balance entries caused by case-sensitive address comparison in `TokenBalancesController.updateBalances` ([#6354](https://github.com/MetaMask/core/pull/6354))

  - Normalize token addresses to proper EIP-55 checksum format before using as object keys to prevent the same token from appearing multiple times with different cases
  - Add comprehensive unit tests for token address normalization scenarios

- Fix TokenBalancesController timeout handling by replacing `safelyExecuteWithTimeout` with proper `Promise.race` implementation ([#6365](https://github.com/MetaMask/core/pull/6365))

  - Replace `safelyExecuteWithTimeout` which was silently swallowing timeout errors with direct `Promise.race` that properly throws
  - Reduce RPC timeout from 3 minutes to 15 seconds for better responsiveness and batch size
  - Enable proper fallback between API and RPC balance fetchers when timeouts occur

## [74.0.0]

### Added

- Added a token selector that returns list of tokens and balances for evm and multichain assets based on the selected account group ([#6226](https://github.com/MetaMask/core/pull/6226))

### Changed

- **BREAKING:** Bump peer dependency `@metamask/accounts-controller` from `^32.0.0` to `^33.0.0` ([#6345](https://github.com/MetaMask/core/pull/6345))
- **BREAKING:** Bump peer dependency `@metamask/keyring-controller` from `^22.0.0` to `^23.0.0` ([#6345](https://github.com/MetaMask/core/pull/6345))
- **BREAKING:** Bump peer dependency `@metamask/preferences-controller` from `^18.0.0` to `^19.0.0` ([#6345](https://github.com/MetaMask/core/pull/6345))
- **BREAKING:** Bump peer dependency `@metamask/transaction-controller` from `^59.0.0` to `^60.0.0` ([#6345](https://github.com/MetaMask/core/pull/6345))

## [73.3.0]

### Changed

- Bump accounts related packages ([#6309](https://github.com/MetaMask/core/pull/6309))
  - Bump `@metamask/keyring-api` from `^20.0.0` to `^20.1.0`
  - Bump `@metamask/keyring-internal-api` from `^8.0.0` to `^8.1.0`

### Fixed

- Fix precision loss in AccountsApiBalanceFetcher causing incorrect token balance conversion ([#6330](https://github.com/MetaMask/core/pull/6330))
  - Replaced floating-point arithmetic with string-based precision conversion to avoid JavaScript precision limitations

## [73.2.0]

### Added

- Implement balance change calculator and network filtering ([#6285](https://github.com/MetaMask/core/pull/6285))
  - Add core balance change calculators with period support (1d/7d/30d), network filtering, and group-level computation
- Add new utility functions for efficient balance fetching using Multicall3 ([#6212](https://github.com/MetaMask/core/pull/6212))
  - Added `aggregate3` function for direct access to Multicall3's aggregate3 method with individual failure handling
  - Added `getTokenBalancesForMultipleAddresses` function to efficiently batch ERC20 and native token balance queries for multiple addresses
  - Supports up to 300 calls per batch with automatic fallback to individual calls on unsupported chains
  - Returns organized balance data as nested maps for easy consumption by client applications

### Changed

- **BREAKING**: Improved `TokenBalancesController` performance with two-tier balance fetching strategy ([#6232](https://github.com/MetaMask/core/pull/6232))
  - Implements Accounts API as primary fetching method for supported networks (faster, more efficient)
  - Falls back to RPC calls using Multicall3's `aggregate3` for unsupported networks or API failures
  - Significantly reduces RPC calls from N individual requests to batched calls of up to 300 operations
  - Provides comprehensive network coverage with graceful degradation when services are unavailable
- Bump `@metamask/base-controller` from `^8.0.1` to `^8.1.0` ([#6284](https://github.com/MetaMask/core/pull/6284))
- Bump `@metamask/controller-utils` from `^11.11.0` to `^11.12.0` ([#6303](https://github.com/MetaMask/core/pull/6303))
- Bump `@metamask/transaction-controller` from `^59.1.0` to `^59.2.0` ([#6291](https://github.com/MetaMask/core/pull/6291))
- Bump `@metamask/account-tree-controller` from `^0.7.0` to `^0.8.0` ([#6273](https://github.com/MetaMask/core/pull/6273))
- Bump `@metamask/accounts-controller` from `^32.0.1` to `^32.0.2` ([#6273](https://github.com/MetaMask/core/pull/6273))
- Bump `@metamask/keyring-controller` from `^22.1.0` to `^22.1.1` ([#6273](https://github.com/MetaMask/core/pull/6273))
- Bump `@metamask/multichain-account-service` from `^0.3.0` to `^0.4.0` ([#6273](https://github.com/MetaMask/core/pull/6273))

## [73.1.0]

### Added

- Comprehensive balance selectors for multichain account groups and wallets ([#6235](https://github.com/MetaMask/core/pull/6235))

### Changed

- Bump `@metamask/keyring-api` from `^19.0.0` to `^20.0.0` ([#6248](https://github.com/MetaMask/core/pull/6248))

### Fixed

- Correct the polling rate for the DeFiPositionsController from 1 minute to 10 minutes. ([#6242](https://github.com/MetaMask/core/pull/6242))
- Fix `AccountTrackerController` to force block number update to avoid stale cached native balances ([#6250](https://github.com/MetaMask/core/pull/6250))

## [73.0.2]

### Fixed

- Use a narrow selector when listening to `CurrencyRateController:stateChange` ([#6217](https://github.com/MetaMask/core/pull/6217))
- Fixed an issue where attempting to fetch asset conversions for accounts without assets would crash the snap ([#6207](https://github.com/MetaMask/core/pull/6207))

## [73.0.1]

### Changed

- Improved `AccountTrackerController` RPC performance by batching addresses using a multicall contract ([#6099](https://github.com/MetaMask/core/pull/6099))
  - Fallbacks to single address RPC calls on chains that do not have a multicall contract.
- Improved `AssetsContractController` RPC performance by batching addresses using a multicall contract ([#6099](https://github.com/MetaMask/core/pull/6099))
  - Fallbacks to single address RPC calls on chains that do not have a multicall contract.

### Fixed

- Fix `TokenBalancesController` to force block number update to avoid stale cached balances ([#6197](https://github.com/MetaMask/core/pull/6197))

## [73.0.0]

### Changed

- **BREAKING:** Bump peer dependency `@metamask/accounts-controller` to `^32.0.0` ([#6171](https://github.com/MetaMask/core/pull/6171))
- **BREAKING:** Bump peer dependency `@metamask/transaction-controller` to `^59.0.0` ([#6171](https://github.com/MetaMask/core/pull/6171))
- Improved `TokenDetectionController` token handling flow ([#6012](https://github.com/MetaMask/core/pull/6012))
  - Detected tokens are now implicitly added directly to `allTokens` instead of being added to `allDetectedTokens` first
  - This simplifies the token import flow and improves performance by eliminating the manual UI import step
  - Enhanced `TokenDetectionController` to use direct RPC calls when basic functionality is disabled ([#6012](https://github.com/MetaMask/core/pull/6012))
  - Token detection now falls back to direct RPC calls instead of API-based detection when basic functionality is turned off
- Bump `@metamask/keyring-api` from `^18.0.0` to `^19.0.0` ([#6146](https://github.com/MetaMask/core/pull/6146))

### Fixed

- Fix `TokenDetectionController` to respect the detection toggle setting ([#6012](https://github.com/MetaMask/core/pull/6012))
  - Token detection will no longer run when the detection toggle is disabled, even during user refresh operations
- Improved `CurrencyRateController` behavior when basic functionality is disabled ([#6012](https://github.com/MetaMask/core/pull/6012))
  - Disabled requests to CryptoCompare when basic functionality is turned off to avoid unnecessary API calls
- Improve error handling in `MultichainAssetsRatesController` for Snap request failures ([#6104](https://github.com/MetaMask/core/pull/6104))
  - Enhanced `#handleSnapRequest` method with detailed error logging and graceful failure recovery
  - Added null safety checks to prevent crashes when Snap requests return null
  - Controller now continues operation when individual Snap requests fail instead of crashing
  - Added comprehensive unit tests covering various error scenarios including JSON-RPC errors and network failures

## [72.0.0]

### Changed

- Update `NftController` to use properly exported `PhishingControllerBulkScanUrlsAction` type from `@metamask/phishing-controller` ([#6105](https://github.com/MetaMask/core/pull/6105))
- Bump dev dependency `@metamask/phishing-controller` to `^13.1.0` ([#6120](https://github.com/MetaMask/core/pull/6120))

## [71.0.0]

### Changed

- **BREAKING:** Bump peer dependency `@metamask/phishing-controller` to `^13.0.0` ([#6098](https://github.com/MetaMask/core/pull/6098))

## [70.0.1]

### Changed

- Bump `@metamask/controller-utils` from `^11.10.0` to `^11.11.0` ([#6069](https://github.com/MetaMask/core/pull/6069))
  - This upgrade includes performance improvements to checksum hex address normalization
- Bump `@metamask/utils` from `^11.2.0` to `^11.4.2` ([#6054](https://github.com/MetaMask/core/pull/6054))

## [70.0.0]

### Changed

- **BREAKING:** Bump peer dependency `@metamask/snaps-controllers` from `^12.0.0` to `^14.0.0` ([#6035](https://github.com/MetaMask/core/pull/6035))
- Update `MultichainAssetsRatesController` to use the new `onAssetsMarketData` handler in addition of `onAssetsConversion` to get marketData ([#6035](https://github.com/MetaMask/core/pull/6035))
  - This change improves the handler interface for fetching asset market data from Snaps
- Bump `@metamask/snaps-sdk` from `^7.1.0` to `^9.0.0` ([#6035](https://github.com/MetaMask/core/pull/6035))
- Bump `@metamask/snaps-utils` from `^9.4.0` to `^11.0.0` ([#6035](https://github.com/MetaMask/core/pull/6035))

## [69.0.0]

### Changed

- **BREAKING:** Bump peer dependency `@metamask/accounts-controller` to `^31.0.0` ([#5999](https://github.com/MetaMask/core/pull/5999))
- **BREAKING:** Bump peer dependency `@metamask/network-controller` to `^24.0.0` ([#5999](https://github.com/MetaMask/core/pull/5999))
- **BREAKING:** Bump peer dependency `@metamask/transaction-controller` to `^58.0.0` ([#5999](https://github.com/MetaMask/core/pull/5999))
- Bump `@metamask/polling-controller` to `^14.0.0` ([#5999](https://github.com/MetaMask/core/pull/5999))

## [68.2.0]

### Added

- Added `getErc20Balances` function within `TokenBalancesController` to support fetching ERC-20 token balances for a given address and token list ([#5925](https://github.com/MetaMask/core/pull/5925))
  - This modular service simplifies balance retrieval logic and can be reused across different parts of the controller

### Changed

- Bump `@metamask/transaction-controller` to `^57.3.0` ([#5954](https://github.com/MetaMask/core/pull/5954))

### Fixed

- Prevented `AccountTrackerController` from updating state with empty or unchanged account balance data during refresh ([#5942](https://github.com/MetaMask/core/pull/5942))
  - Added guards to skip state updates when fetched balances are empty or identical to existing state
  - Reduces unnecessary `stateChange` emissions and preserves previously-cached balances under network failure scenarios
- Prevented `TokenBalancesController` from updating account balance to 0 while multicall contract failed ([#5975](https://github.com/MetaMask/core/pull/5975))

## [68.1.0]

### Added

- Added Base Network for networks to track in `TokenDetectionController` ([#5902](https://github.com/MetaMask/core/pull/5902))
  - Network changes were added in `@metamask/controller-utils`
- Added Metamask pooled staking token for Ethereum Hoodi testnet ([#5855](https://github.com/MetaMask/core/pull/5855))

### Changed

- Bump `@metamask/controller-utils` to `^11.10.0` ([#5935](https://github.com/MetaMask/core/pull/5935))

## [68.0.0]

### Changed

- **BREAKING:** Update `NftController` and `NftDetectionController` to eliminate the dependency on the current chain ([#5622](https://github.com/MetaMask/core/pull/5622))
  - All functions that previously accepted networkClientId as an optional parameter now require it as a mandatory parameter.
- **BREAKING:** Add `NetworkController:findNetworkClientIdByChainId` to allowed actions in `NftController` ([#5622](https://github.com/MetaMask/core/pull/5622))
- **BREAKING:** Add `NetworkController:findNetworkClientIdByChainId` to allowed actions in `NftDetectionController` ([#5622](https://github.com/MetaMask/core/pull/5622))

## [67.0.0]

### Changed

- **BREAKING:** Bump `@metamask/accounts-controller` peer dependency to `^30.0.0` ([#5888](https://github.com/MetaMask/core/pull/5888))
- **BREAKING:** Bump `@metamask/transaction-controller` peer dependency to `^57.0.0` ([#5888](https://github.com/MetaMask/core/pull/5888))
- **BREAKING:** Bump `@metamask/providers` peer dependency from `^21.0.0` to `^22.0.0` ([#5871](https://github.com/MetaMask/core/pull/5871))
- **BREAKING:** Bump `@metamask/snaps-controllers` peer dependency from `^11.0.0` to `^12.0.0` ([#5871](https://github.com/MetaMask/core/pull/5871))
- Remove `sei` from constants `SUPPORTED_CURRENCIES` ([#5883](https://github.com/MetaMask/core/pull/5883))

## [66.0.0]

### Added

- Add optional parameter to track DeFi metrics when positions are being fetched ([#5868](https://github.com/MetaMask/core/pull/5868))
- Add phishing protection for NFT metadata URLs in `NftController` ([#5598](https://github.com/MetaMask/core/pull/5598))
  - NFT metadata URLs are now scanned for malicious content using the `PhishingController`
  - Malicious URLs in NFT metadata fields (image, externalLink, etc.) are automatically sanitized

### Changed

- **BREAKING:** Add peer dependency on `@metamask/phishing-controller` ^12.5.0 ([#5598](https://github.com/MetaMask/core/pull/5598))

## [65.0.0]

### Added

- **BREAKING:** Add event listener for `TransactionController:transactionConfirmed` on `TokenDetectionController` to trigger token detection ([#5859](https://github.com/MetaMask/core/pull/5859))

### Changed

- **BREAKING:** Add event listener for `KeyringController:accountRemoved` instead of `AccountsController:accountRemoved` in `TokenBalancesController` and `TokensController` ([#5859](https://github.com/MetaMask/core/pull/5859))

## [64.0.0]

### Added

- **BREAKING:** Add event listener for `AccountsController:accountRemoved` on `TokenBalancesController` to remove token balances for the removed account ([#5726](https://github.com/MetaMask/core/pull/5726))

- **BREAKING:** Add event listener for `AccountsController:accountRemoved` on `TokensController` to remove tokens for the removed account ([#5726](https://github.com/MetaMask/core/pull/5726))

- **BREAKING:** Add `listAccounts` action to `TokensController` ([#5726](https://github.com/MetaMask/core/pull/5726))

- **BREAKING:** Add `listAccounts` action to `TokenBalancesController` ([#5726](https://github.com/MetaMask/core/pull/5726))

### Changed

- TokenBalancesController will now check if balances has changed before updating the state ([#5726](https://github.com/MetaMask/core/pull/5726))

## [63.1.0]

### Changed

- Added optional `account` parameter to `fetchHistoricalPricesForAsset` method in `MultichainAssetsRatesController` ([#5833](https://github.com/MetaMask/core/pull/5833))
- Updated `TokenListController` `fetchTokenList` method to bail if cache is valid ([#5804](https://github.com/MetaMask/core/pull/5804))
  - also cleaned up internal state update logic
- Bump `@metamask/controller-utils` to `^11.9.0` ([#5812](https://github.com/MetaMask/core/pull/5812))

## [63.0.0]

### Changed

- **BREAKING:** bump `@metamask/keyring-controller` peer dependency to `^22.0.0` ([#5802](https://github.com/MetaMask/core/pull/5802))
- **BREAKING:** bump `@metamask/accounts-controller` peer dependency to `^29.0.0` ([#5802](https://github.com/MetaMask/core/pull/5802))
- **BREAKING:** bump `@metamask/preferences-controller` peer dependency to `^18.0.0` ([#5802](https://github.com/MetaMask/core/pull/5802))
- **BREAKING:** bump `@metamask/transaction-controller` peer dependency to `^56.0.0` ([#5802](https://github.com/MetaMask/core/pull/5802))

## [62.0.0]

### Added

- Add event `MultichainAssetsController:accountAssetListUpdated` in MultichainAssetsController to notify when new assets are detected for an account ([#5761](https://github.com/MetaMask/core/pull/5761))

### Changed

- **BREAKING:** Removed subscription to `MultichainAssetsController:stateChange` in `MultichainAssetsRatesController` and add subscription to `MultichainAssetsController:accountAssetListUpdated` ([#5761](https://github.com/MetaMask/core/pull/5761))
- **BREAKING:** Removed subscription to `MultichainAssetsController:stateChange` in `MultichainBalancesController` and add subscription to `MultichainAssetsController:accountAssetListUpdated` ([#5761](https://github.com/MetaMask/core/pull/5761))

## [61.1.0]

### Changed

- Bump `@metamask/controller-utils` to `^11.8.0` ([#5765](https://github.com/MetaMask/core/pull/5765))
- Update `DEFI_POSITIONS_API_URL` to use the production endpoint ([#5769](https://github.com/MetaMask/core/pull/5769))

## [61.0.0]

### Changed

- **BREAKING:** Bump `@metamask/accounts-controller` peer dependency to `^28.0.0` ([#5763](https://github.com/MetaMask/core/pull/5763))
- **BREAKING:** Bump `@metamask/transaction-controller` peer dependency to `^55.0.0` ([#5763](https://github.com/MetaMask/core/pull/5763))
- Bump `@metamask/base-controller` from `^8.0.0` to `^8.0.1` ([#5722](https://github.com/MetaMask/core/pull/5722))

## [60.0.0]

### Added

- Add support for 'Sonic Mainnet' chainId in the list of SUPPORTED_CHAIN_IDS. ([#5711](https://github.com/MetaMask/core/pull/5711))

### Changed

- Refactor `TokensController` to remove reliance on a single selected network ([#5659](https://github.com/MetaMask/core/pull/5659))
  - `TokensController` methods now require `networkClientId` as an explicit parameter.
  - Token management logic is fully parameterized by `chainId`, allowing multi-chain token handling and improving reliability across network changes.
  - Internal state updates and token metadata fetching are scoped to the corresponding `chainId`

### Removed

- **BREAKING:** Remove deprecated `chainId` instance property from `TokensController` ([#5659](https://github.com/MetaMask/core/pull/5659))
  - All chain context is now derived from `networkClientId` at the method level.

## [59.0.0]

### Added

- Add `SEI` network support ([#5610](https://github.com/MetaMask/core/pull/5610))
  - Add token detection support
  - Add NFT detection support

### Changed

- Refactor `TokenRatesController` to support processing multiple chains simultaneously ([#5645](https://github.com/MetaMask/core/pull/5645))
  - The controller now supports an array of chain IDs rather than a single value, simplifying the polling process by allowing iteration over all chains in a single loop
- Refactor `AccountTrackerController` to support processing multiple chains simultaneously ([#5680](https://github.com/MetaMask/core/pull/5680))
  - The controller now accepts an array of chain IDs instead of a single value, streamlining the polling process by iterating over all chains in one loop

### Removed

- **BREAKING:** Eliminate legacy network dependency handling in `TokenRatesController` ([#5645](https://github.com/MetaMask/core/pull/5645))
  - We're no longer relying on the currently selected network.
- **BREAKING:** Eliminate legacy network dependency handling in `AccountTrackerController` ([#5680](https://github.com/MetaMask/core/pull/5680))
  - We're no longer relying on the currently selected network.

## [58.0.0]

### Added

- Added `includeMarketData` to the params of the `OnAssetsConversion` handler ([#5639](https://github.com/MetaMask/core/pull/5639))
- Added `fetchHistoricalPricesForAsset` method to `MultichainAssetsRatesController` ([#5639](https://github.com/MetaMask/core/pull/5639))
- Added `getSelectedMultichainAccount` action to `multichainAssetsRatesController` ([#5639](https://github.com/MetaMask/core/pull/5639))
- Added new state field `historicalPrices` to `MultichainAssetsRatesController` ([#5639](https://github.com/MetaMask/core/pull/5639))

### Changed

- **BREAKING:** Bump `@metamask/snaps-controllers` peer dependency from ^9.19.0 to ^11.0.0 ([#5639](https://github.com/MetaMask/core/pull/5639))
- **BREAKING:** Bump `@metamask/providers` peer dependency from ^18.1.0 to ^21.0.0 ([#5639](https://github.com/MetaMask/core/pull/5639))
- Bump `@metamask/snaps-utils` from ^8.10.0 to ^9.2.0 ([#5639](https://github.com/MetaMask/core/pull/5639))

## [57.0.0]

### Added

- Add a new `DeFiPositionsController` that maintains an updated list of DeFi positions for EVM accounts ([#5400](https://github.com/MetaMask/core/pull/5400))
  - Export `DeFiPositionsController`
  - Export the following types
    - `DeFiPositionsControllerState`
    - `DeFiPositionsControllerActions`
    - `DeFiPositionsControllerEvents`
    - `DeFiPositionsControllerGetStateAction`
    - `DeFiPositionsControllerStateChangeEvent`
    - `DeFiPositionsControllerMessenger`
    - `GroupedDeFiPositions`

### Changed

- **BREAKING** Add `@metamask/transaction-controller` as a peer dependency at `^54.0.0` ([#5400](https://github.com/MetaMask/core/pull/5400))

## [56.0.0]

### Changed

- Update `TokensController`, `TokenListController`, and `AccountTrackerController` to use per-chain state variants ([#5310](https://github.com/MetaMask/core/pull/5310))
- Bump `@metamask/keyring-api` to `^17.4.0` ([#5565](https://github.com/MetaMask/core/pull/5565))
- Bump `@metamask/controller-utils` to `^11.7.0` ([#5583](https://github.com/MetaMask/core/pull/5583))
  - Via this upgrade, `updateExchangeRates` now supports the MegaETH testnet

### Removed

- **BREAKING:** Remove deprecated state fields scoped to the current chain ([#5310](https://github.com/MetaMask/core/pull/5310))
  - This change removes the following state fields from the following controllers:
    - `TokensControllerState`
      - `detectedTokens` (replaced by `allDetectedTokens`)
      - `ignoredTokens` (replaced by `allIgnoredTokens`)
      - `tokens` (replaced by `allTokens`)
    - `TokenListControllerState`
      - `tokenList` (replaced by `tokensChainsCache`)
    - `AccountTrackerControllerState`
      - `accounts` (replaced by `accountsByChainId`)
  - This will require a migration in the clients to remove them from state in order to prevent unnecessary Sentry errors when updating controller state.

### Fixed

- Update token rate request key to handle when new tokens are detected inside the `TokenRatesController` ([#5531](https://github.com/MetaMask/core/pull/5311)))
- Update `CurrencyRateController` to prevent undefined or empty currencies from being queried ([#5458](https://github.com/MetaMask/core/pull/5458)))

## [55.0.1]

### Added

- Add an optional chainId argument to `addNftContract` function in NftController ([#5508](https://github.com/MetaMask/core/pull/5508))

## [55.0.0]

### Changed

- **BREAKING:** Bump peer dependency `@metamask/accounts-controller` to `^27.0.0` ([#5507](https://github.com/MetaMask/core/pull/5507))
- **BREAKING:** Bump peer dependency `@metamask/network-controller` to `^23.0.0` ([#5507](https://github.com/MetaMask/core/pull/5507))
- Bump `@metamask/polling-controller` to `^13.0.0` ([#5507](https://github.com/MetaMask/core/pull/5507))

## [54.0.0]

### Changed

- **BREAKING**: The `detectNfts` method in the `NftDetectionController` now accepts chain IDs directly instead of networkClientId, enabling NFT detection across multiple chains simultaneously ([#5448](https://github.com/MetaMask/core/pull/5448))

### Fixed

- Fixed token address conversion in the `TokenRatesController` to correctly preserve the checksum address format without unnecessary hex conversion ([#5490](https://github.com/MetaMask/core/pull/5490))

## [53.1.1]

### Fixed

- Check if `KeyringController` is unlocked before processing account events in `MultichainBalancesController` ([#5473](https://github.com/MetaMask/core/pull/5473))
  - This is needed since some Snaps might decrypt their state which needs the `KeyringController` to be unlocked.
- Fix runtime error in NFT detection when metadata is `null` ([#5455](https://github.com/MetaMask/core/pull/5455))

## [53.1.0]

### Added

- Add token display data controller for search & discovery ([#5307](https://github.com/MetaMask/core/pull/5307))

## [53.0.0]

### Added

- Add `getAssetMetadata` action to `MultichainAssetsController` ([#5430](https://github.com/MetaMask/core/pull/5430))

### Changed

- **BREAKING:** Bump `@metamask/keyring-controller` peer dependency to `^21.0.0` ([#5439](https://github.com/MetaMask/core/pull/5439))
- **BREAKING:** Bump `@metamask/accounts-controller` peer dependency to `^26.0.0` ([#5439](https://github.com/MetaMask/core/pull/5439))
- **BREAKING:** Bump `@metamask/keyring-internal-api` from `^5.0.0` to `^6.0.0` ([#5347](https://github.com/MetaMask/core/pull/5347))
- **BREAKING:** Bump `@ethereumjs/util` from `^8.1.0` to `^9.1.0` ([#5347](https://github.com/MetaMask/core/pull/5347))

## [52.0.0]

### Changed

- **BREAKING:** Bump `@metamask/keyring-controller` peer dependency to `^20.0.0` ([#5426](https://github.com/MetaMask/core/pull/5426))
- **BREAKING:** Bump `@metamask/accounts-controller` peer dependency to `^25.0.0` ([#5426](https://github.com/MetaMask/core/pull/5426))
- **BREAKING:** Bump `@metamask/preferences-controller` peer dependency to `^16.0.0` ([#5426](https://github.com/MetaMask/core/pull/5426))
- Bump `@metamask/keyring-internal-api` from `^4.0.3` to `^5.0.0` ([#5405](https://github.com/MetaMask/core/pull/5405))

### Fixed

- Fixed conversion rates for MANTLE ([#5402](https://github.com/MetaMask/core/pull/5402))

## [51.0.2]

### Fixed

- `MultichainAssetsRatesController` now skips unnecessary Snap calls when the assets list is empty ([#5370](https://github.com/MetaMask/core/pull/5370))

## [51.0.1]

### Changed

- Bump `@metamask/keyring-api"` from `^17.0.0` to `^17.2.0` ([#5366](https://github.com/MetaMask/core/pull/5366))

## [51.0.0]

### Changed

- **BREAKING:** Rename `MultiChainAssetsRatesController` to `MultichainAssetsRatesController` ([#5354](https://github.com/MetaMask/core/pull/5354))
- Bump `@metamask/utils` from `^11.1.0` to `^11.2.0` ([#5301](https://github.com/MetaMask/core/pull/5301))

### Fixed

- Resolved an issue where rate polling would only begin after the default 3-minute interval by manually triggering a rate update upon initialization, ensuring an immediate refresh for a better user experience ([#5364](https://github.com/MetaMask/core/pull/5364))

## [50.0.0]

### Changed

- **BREAKING:** Bump `@metamask/accounts-controller` peer dependency from `^23.0.1` to `^24.0.0` ([#5318](https://github.com/MetaMask/core/pull/5318))
- Removed legacy poll function to prevent redundant polling ([#5321](https://github.com/MetaMask/core/pull/5321))

### Fixed

- Ensure that the polling is not triggered on the constructor with the initialisation of the controller ([#5321](https://github.com/MetaMask/core/pull/5321))

## [49.0.0]

### Added

- Add new `MultiChainTokensRatesController` ([#5175](https://github.com/MetaMask/core/pull/5175))
  - A controller that manages multi‑chain token conversion rates within MetaMask. Its primary goal is to periodically poll for updated conversion rates of tokens associated with non‑EVM accounts (those using Snap metadata), ensuring that the conversion data remains up‑to‑date across supported chains.
- Add `updateBalance` to MultichainBalancesController ([#5295](https://github.com/MetaMask/core/pull/5295))

### Changed

- **BREAKING:** MultichainBalancesController messenger must now allow `MultichainAssetsController:getState` action and `MultichainAssetsController:stateChange` event ([#5295](https://github.com/MetaMask/core/pull/5295))
- Update `MultichainBalancesController` to get the full list of assets from `MultichainAssetsController` state instead of only requesting the native token ([#5295](https://github.com/MetaMask/core/pull/5295))
- Bump `@metamask/base-controller` from `^7.1.1` to `^8.0.0` ([#5305](https://github.com/MetaMask/core/pull/5305))
- Bump `@metamask/polling-controller` from `^12.0.2` to `^12.0.3` ([#5305](https://github.com/MetaMask/core/pull/5305))

### Removed

- **BREAKING:** `NETWORK_ASSETS_MAP`, `MultichainNetworks`, and `MultichainNativeAssets` are no longer exported ([#5295](https://github.com/MetaMask/core/pull/5295))

## [48.0.0]

### Added

- Add `MultichainAssetsController` for non-EVM assets ([#5138](https://github.com/MetaMask/core/pull/5138))

### Changed

- **BREAKING:** Bump `@metamask/accounts-controller` peer dependency from `^22.0.0` to `^23.0.0` ([#5292](https://github.com/MetaMask/core/pull/5292))
- Bump `@metamask/keyring-api"` from `^16.1.0` to `^17.0.0` ([#5280](https://github.com/MetaMask/core/pull/5280))
- Bump `@metamask/snaps-utils` from `^8.9.0` to `^8.10.0` ([#5265](https://github.com/MetaMask/core/pull/5265))
- Bump `@metamask/utils` from `^11.0.1` to `^11.1.0` ([#5223](https://github.com/MetaMask/core/pull/5223))
- Removed polling mechanism in the `MultichainBalancesController` and now relies on the new `AccountsController:accountBalancesUpdated` event ([#5221](https://github.com/MetaMask/core/pull/5221))

### Fixed

- The tokens state is now updated only when the `tokenChainId` matches the currently selected chain ID. ([#5257](https://github.com/MetaMask/core/pull/5257))

## [47.0.0]

### Added

- Add `onBreak` and `onDegraded` methods to `CodefiTokenPricesServiceV2` ([#5109](https://github.com/MetaMask/core/pull/5109))
  - These serve the same purpose as the `onBreak` and `onDegraded` constructor options, but align more closely with the Cockatiel policy API.

### Changed

- **BREAKING:** Bump `@metamask/accounts-controller` peer dependency from `^21.0.0` to `^22.0.0` ([#5218](https://github.com/MetaMask/core/pull/5218))
- Deprecate `ClientConfigApiService` constructor options `onBreak` and `onDegraded` in favor of methods ([#5109](https://github.com/MetaMask/core/pull/5109))
- Add `@metamask/controller-utils@^11.4.5` as a dependency ([#5109](https://github.com/MetaMask/core/pull/5109))
  - `cockatiel` should still be in the dependency tree because it's now a dependency of `@metamask/controller-utils`
- Re-introduce `@metamask/keyring-api` as a runtime dependency ([#5206](https://github.com/MetaMask/core/pull/5206))
  - This was required since the introduction of the `MultichainBalancesController`.
- Bump `@metamask/keyring-api` from `^14.0.0` to `^16.1.0` ([#5190](https://github.com/MetaMask/core/pull/5190)), ([#5208](https://github.com/MetaMask/core/pull/5208))
- Bump `@metamask/keyring-internal-api` from `^2.0.1` to `^4.0.1` ([#5190](https://github.com/MetaMask/core/pull/5190)), ([#5208](https://github.com/MetaMask/core/pull/5208))
- Bump `@metamask/keyring-snap-client` from `^3.0.0` to `^3.0.3` ([#5190](https://github.com/MetaMask/core/pull/5190)), ([#5208](https://github.com/MetaMask/core/pull/5208))

## [46.0.1]

### Changed

- Bump `@metamask/keyring-api` from `^13.0.0` to `^14.0.0` ([#5177](https://github.com/MetaMask/core/pull/5177))
- Bump `@metamask/keyring-internal-api` from `^2.0.0` to `^2.0.1` ([#5177](https://github.com/MetaMask/core/pull/5177))
- Bump `@metamask/keyring-snap-client` from `^2.0.0` to `^3.0.0` ([#5177](https://github.com/MetaMask/core/pull/5177))

### Fixed

- Fix type issue in `ERC721Standard.getDetails` ([#4985](https://github.com/MetaMask/core/pull/4985))
  - The image variable now returns a string instead of a promise when the token image uses the 'ipfs://' protocol.
- Relax NFTs metadata RPC calls ([#5134](https://github.com/MetaMask/core/pull/5134))
  - We now check the number of NFTs to update against a threshold value (500) to avoid sending an excessive amount of RPC calls to fetch NFTs metadata.

## [46.0.0]

### Added

- Add new `MultichainBalancesController` ([#4965](https://github.com/MetaMask/core/pull/4965))
  - This controller has been migrated from the MetaMask extension codebase.
- Added utility function `getKeyByValue` ([#5099](https://github.com/MetaMask/core/pull/5099))

### Changed

- **BREAKING:** Bump `@metamask/accounts-controller` peer dependency from `^20.0.0` to `^21.0.0` ([#5140](https://github.com/MetaMask/core/pull/5140))
- Bump `@metamask/base-controller` from `^7.0.0` to `^7.1.1` ([#5079](https://github.com/MetaMask/core/pull/5079)), ([#5135](https://github.com/MetaMask/core/pull/5135))
- Bump `@metamask/keyring-api` from `^12.0.0` to `^13.0.0` ([#5066](https://github.com/MetaMask/core/pull/5066))
- Bump `@metamask/utils` to `^11.0.1` ([#5080](https://github.com/MetaMask/core/pull/5080))
- Bump `@metamask/rpc-errors` to `^7.0.2` ([#5080](https://github.com/MetaMask/core/pull/5080))

### Fixed

- Fix Mantle price when calling `fetchMultiExchangeRate` ([#5099](https://github.com/MetaMask/core/pull/5099))
- Fix multicall revert in `TokenBalancesController` ([#5083](https://github.com/MetaMask/core/pull/5083))
  - `TokenBalancesController` was fixed to fetch erc20 token balances even if there's an invalid token in state whose address does not point to a smart contract.
- Fix state changes for `ignoreTokens` for non-selected networks ([#5014](https://github.com/MetaMask/core/pull/5014))

## [45.1.2]

### Changed

- Remove use of `@metamask/keyring-api` ([#4695](https://github.com/MetaMask/core/pull/4695))
  - `@metamask/providers` and `webextension-polyfill` peer dependencies are no longer required.
- Use new `@metamask/keyring-internal-api@^1.0.0` ([#4695](https://github.com/MetaMask/core/pull/4695))
  - This package has been split out from the Keyring API. Its types are compatible with the `@metamask/keyring-api` package used previously.

## [45.1.1]

### Changed

- Bump `@metamask/controller-utils` from `^11.3.0` to `^11.4.4` ([#5012](https://github.com/MetaMask/core/pull/5012))
- Bump `@metamask/polling-controller` from `^12.0.1` to `^12.0.2` ([#5012](https://github.com/MetaMask/core/pull/5012))

### Fixed

- Make implicit peer dependencies explicit ([#4974](https://github.com/MetaMask/core/pull/4974))
  - Add the following packages as peer dependencies of this package to satisfy peer dependency requirements from other dependencies:
    - `@metamask/providers` `^18.1.0` (required by `@metamask/keyring-api`)
    - `webextension-polyfill` `^0.10.0 || ^0.11.0 || ^0.12.0` (required by `@metamask/providers`)
  - These dependencies really should be present in projects that consume this package (e.g. MetaMask clients), and this change ensures that they now are.
  - Furthermore, we are assuming that clients already use these dependencies, since otherwise it would be impossible to consume this package in its entirety or even create a working build. Hence, the addition of these peer dependencies is really a formality and should not be breaking.
- Fix `TokensController.ignoreTokens` so that if a network is provided, `allIgnoredTokens`, `allTokens`, and `allDetectedTokens` for that network no longer get corrupted with tokens from the globally selected network ([#4967](https://github.com/MetaMask/core/pull/4967))
- Correct ESM-compatible build so that imports of the following packages that re-export other modules via `export *` are no longer corrupted: ([#5011](https://github.com/MetaMask/core/pull/5011))
  - `@metamask/abi-utils`
  - `@metamask/contract-metadata`
  - `@metamask/eth-query`
  - `@ethereumjs/util`
  - `bn.js`
  - `cockatiel`
  - `lodash`
  - `single-call-balance-checker-abi`

## [45.1.0]

### Added

- `chainIdToNativeTokenAddress` to record chains with unique (non-zero) addresses ([#4952](https://github.com/MetaMask/core/pull/4952))
- `getNativeTokenAddress()` exported function to return the correct native token address for native assets ([#4952](https://github.com/MetaMask/core/pull/4952))
- add support for all added networks when switching account for Token Detection ([#4957](https://github.com/MetaMask/core/pull/4957))

### Changed

- Update price API calls to use the native token by chain instead of relying on the zero address. ([#4952](https://github.com/MetaMask/core/pull/4952))
- Update `TokenRatesController` market data mapping to use `getNativeTokenAddress` instead of the zero address for native tokens. ([#4952](https://github.com/MetaMask/core/pull/4952))

## [45.0.0]

### Changed

- **BREAKING:** Bump `@metamask/keyring-controller` peer dependency from `^18.0.0` to `^19.0.0` ([#4195](https://github.com/MetaMask/core/pull/4956))
- **BREAKING:** Bump `@metamask/accounts-controller` peer dependency from `^19.0.0` to `^20.0.0` ([#4195](https://github.com/MetaMask/core/pull/4956))
- **BREAKING:** Bump `@metamask/preferences-controller` peer dependency from `^14.0.0` to `^15.0.0` ([#4195](https://github.com/MetaMask/core/pull/4956))

## [44.1.0]

### Changed

- An argument `networkClientId` is added to `TokensController.ignoreTokens`, allowing tokens to be ignored on specific chains. ([#4949](https://github.com/MetaMask/core/pull/4949))

## [44.0.1]

### Changed

- Fixes an issue where the token detection was unnecessarily falling back to an RPC approach, causing redundant detections. ([#4928](https://github.com/MetaMask/core/pull/4928))

- Fixes an issue where `TokensController.addTokens` was not respecting the network client id passed to it. ([#4940](https://github.com/MetaMask/core/pull/4940))

## [44.0.0]

### Changed

- **BREAKING**: The `TokenBalancesController` state is now across all chains and accounts under the field `tokenBalances`, as a mapping from account address -> chain id -> token address -> balance. ([#4782](https://github.com/MetaMask/core/pull/4782))

- **BREAKING**: The `TokenBalancesController` now extends `StaticIntervalPollingController`, and the new polling API `startPolling` must be used to initiate polling (`startPolling`, `stopPollingByPollingToken`). ([#4782](https://github.com/MetaMask/core/pull/4782))

- **BREAKING**: `TokenBalancesController` now requires subscriptions to the `PreferencesController:stateChange` and `NetworkController:stateChange` events. And access to the `NetworkController:getNetworkClientById`, `NetworkController:getState`, `TokensController:getState`, and `PreferencesController:getState` actions. ([#4782](https://github.com/MetaMask/core/pull/4782))

- **BREAKING**: `TokensController` requires a subscription to the `NetworkController:stateChange` event. It now now removes state for chain IDs when their network is removed. ([#4782](https://github.com/MetaMask/core/pull/4782))

- `TokenRatesController` now removes state for chain IDs when their network is removed. ([#4782](https://github.com/MetaMask/core/pull/4782))

## [43.1.1]

### Changed

- Fix a bug in `TokensController.addTokens` where tokens could be added from the wrong chain. ([#4924](https://github.com/MetaMask/core/pull/4924))

## [43.1.0]

### Added

- Add Solana to the polled exchange rates ([#4914](https://github.com/MetaMask/core/pull/4914))

## [43.0.0]

### Added

- `AccountTrackerController` now tracks balances of staked ETH for each account, under the state property `stakedBalance`. ([#4879](https://github.com/MetaMask/core/pull/4879))

### Changed

- **BREAKING**: The polling input for`TokenListController` is now `{chainId: Hex}` instead of `{networkClientId: NetworkClientId}`. ([#4878](https://github.com/MetaMask/core/pull/4878))
- **BREAKING**: The polling input for`TokenDetectionController` is now `{ chainIds: Hex[]; address: string; }` instead of `{ networkClientId: NetworkClientId; address: string; }`. ([#4894](https://github.com/MetaMask/core/pull/4894))
- **BREAKING:** Bump `@metamask/keyring-controller` peer dependency from `^17.0.0` to `^18.0.0` ([#4195](https://github.com/MetaMask/core/pull/4195))
- **BREAKING:** Bump `@metamask/preferences-controller` peer dependency from `^13.2.0` to `^14.0.0` ([#4909](https://github.com/MetaMask/core/pull/4909), [#4915](https://github.com/MetaMask/core/pull/4915))
- **BREAKING:** Bump `@metamask/accounts-controller` peer dependency from `^18.0.0` to `^19.0.0` ([#4915](https://github.com/MetaMask/core/pull/4915))
- Bump `@metamask/controller-utils` from `^11.4.2` to `^11.4.3` ([#4195](https://github.com/MetaMask/core/pull/4195))

## [42.0.0]

### Added

- Add `resetState` method to `NftController`, `TokensController`, `TokenBalancesController` and `TokenRatesController` to reset the controller's state back to their default state ([#4880](https://github.com/MetaMask/core/pull/4880))

### Changed

- **BREAKING**: A `platform` argument must now be passed to the `TokenDetectionController` constructor, indicating whether the platform is extension or mobile. ([#4877](https://github.com/MetaMask/core/pull/4877))
- **BREAKING**: The `TokenRatesController` now accepts `{chainId: Hex}` as its polling input to `startPolling()` instead of `{networkClientId: NetworkClientId}` ([#4887](https://github.com/MetaMask/core/pull/4887))
- When the `TokenRatesController`'s subscription to `TokensController:stateChange` is fired, token prices are now updated across all chain IDs whose tokens changed, instead of just the current chain. ([#4866](https://github.com/MetaMask/core/pull/4866))
- The `TokenDetectionController` now passes a `x-metamask-clientproduct` header when calling the account API. ([#4877](https://github.com/MetaMask/core/pull/4877))

## [41.0.0]

### Changed

- **BREAKING**: The polling input accepted by `CurrencyRateController` is now an object with a `nativeCurrencies` property that is defined as a `string` array type ([#4852](https://github.com/MetaMask/core/pull/4852))
  - The `input` parameters of the controller's `_executePoll`, `_startPolling`, `onPollingComplete` methods now only accept this new polling input type.
  - The `nativeCurrency` property (`string` type) has been removed.
- **BREAKING**: `RatesController` now types the `conversionRate` and `usdConversionRate` in its state as `number` instead of `string`, to match what it was actually storing. ([#4852](https://github.com/MetaMask/core/pull/4852))
- Bump `@metamask/base-controller` from `^7.0.1` to `^7.0.2` ([#4862](https://github.com/MetaMask/core/pull/4862))
- Bump `@metamask/controller-utils` from `^11.4.0` to `^11.4.1` ([#4862](https://github.com/MetaMask/core/pull/4862))
- Bump dev dependency `@metamask/approval-controller` from `^7.1.0` to `^7.1.1` ([#4862](https://github.com/MetaMask/core/pull/4862))

## [40.0.0]

### Changed

- **BREAKING:** The CurrencyRateController polling input is now `{ nativeCurrency: string }` instead of a network client ID ([#4839](https://github.com/MetaMask/core/pull/4839))
- **BREAKING:** Bump `@metamask/network-controller` peer dependency to `^22.0.0` ([#4841](https://github.com/MetaMask/core/pull/4841))
- Bump `@metamask/controller-utils` to `^11.4.0` ([#4834](https://github.com/MetaMask/core/pull/4834))
- Bump `@metamask/rpc-errors` to `^7.0.1` ([#4831](https://github.com/MetaMask/core/pull/4831))
- Bump `@metamask/utils` to `^10.0.0` ([#4831](https://github.com/MetaMask/core/pull/4831))

### Fixed

- Update TokenRatesController to not reset market data just after network switch but before loading new market data ([#4832](https://github.com/MetaMask/core/pull/4832))

## [39.0.0]

### Changed

- **BREAKING:** `AccountTrackerController`, `CurrencyRateController`, `TokenDetectionController`, `TokenListController`, and `TokenRatesController` now use a new polling interface that accepts the generic parameter `PollingInput` ([#4752](https://github.com/MetaMask/core/pull/4752))
- **BREAKING:** The inherited `AbstractPollingController` method `startPollingByNetworkClientId` has been renamed to `startPolling` ([#4752](https://github.com/MetaMask/core/pull/4752))
- **BREAKING:** The inherited `AbstractPollingController` method `onPollingComplete` now returns the entire input object of type `PollingInput`, instead of a network client id ([#4752](https://github.com/MetaMask/core/pull/4752))

## [38.3.0]

### Changed

- The `includeDuplicateSymbolAssets` param is removed from our api call to TokenApi ([#4768](https://github.com/MetaMask/core/pull/4768))

## [38.2.0]

### Changed

- The `TokenRatesController` now fetches token rates for all accounts, instead of just the selected account ([#4759](https://github.com/MetaMask/core/pull/4759))

## [38.1.0]

### Changed

- Parallelization of detected tokens with balance ([#4697](https://github.com/MetaMask/core/pull/4697))
- Bump accounts related packages ([#4713](https://github.com/MetaMask/core/pull/4713)), ([#4728](https://github.com/MetaMask/core/pull/4728))
  - Those packages are now built slightly differently and are part of the [accounts monorepo](https://github.com/MetaMask/accounts).
  - Bump `@metamask/keyring-api` from `^8.1.0` to `^8.1.4`

## [38.0.1]

### Fixed

- Produce and export ESM-compatible TypeScript type declaration files in addition to CommonJS-compatible declaration files ([#4648](https://github.com/MetaMask/core/pull/4648))
  - Previously, this package shipped with only one variant of type declaration
    files, and these files were only CommonJS-compatible, and the `exports`
    field in `package.json` linked to these files. This is an anti-pattern and
    was rightfully flagged by the
    ["Are the Types Wrong?"](https://arethetypeswrong.github.io/) tool as
    ["masquerading as CJS"](https://github.com/arethetypeswrong/arethetypeswrong.github.io/blob/main/docs/problems/FalseCJS.md).
    All of the ATTW checks now pass.
- Remove chunk files ([#4648](https://github.com/MetaMask/core/pull/4648)).
  - Previously, the build tool we used to generate JavaScript files extracted
    common code to "chunk" files. While this was intended to make this package
    more tree-shakeable, it also made debugging more difficult for our
    development teams. These chunk files are no longer present.
- Don't update currency rates on transient errors ([#4662](https://github.com/MetaMask/core/pull/4662))
  - In `CurrencyRateController` if unexpected errors occur during requests to
    crypto compare, the conversion rate in state will remain unchanged instead
    of being set to null.
- Fix fallback conversion rate for token market data ([#4615](https://github.com/MetaMask/core/pull/4615))
  - On networks where the native currency is not ETH, token market data is now
    correctly priced in the native currency.

## [38.0.0]

### Added

- Export `MarketDataDetails` type ([#4622](https://github.com/MetaMask/core/pull/4622))

### Changed

- **BREAKING:** Narrow `TokensController` constructor option `provider` by removing `undefined` from its type signature ([#4567](https://github.com/MetaMask/core/pull/4567))
- **BREAKING:** Bump devDependency and peerDependency `@metamask/network-controller` from `^20.0.0` to `^21.0.0` ([#4618](https://github.com/MetaMask/core/pull/4618), [#4651](https://github.com/MetaMask/core/pull/4651))
- Bump `@metamask/base-controller` from `^6.0.2` to `^7.0.0` ([#4625](https://github.com/MetaMask/core/pull/4625), [#4643](https://github.com/MetaMask/core/pull/4643))
- Bump `@metamask/controller-utils` from `^11.0.2` to `^11.2.0` ([#4639](https://github.com/MetaMask/core/pull/4639), [#4651](https://github.com/MetaMask/core/pull/4651))
- Bump `@metamask/polling-controller` from `^9.0.1` to `^10.0.0` ([#4651](https://github.com/MetaMask/core/pull/4651))
- Bump `@metamask/keyring-api` to version `8.1.0` ([#4594](https://github.com/MetaMask/core/pull/4594))
- Bump `typescript` from `~5.0.4` to `~5.2.2` ([#4576](https://github.com/MetaMask/core/pull/4576), [#4584](https://github.com/MetaMask/core/pull/4584))

### Fixed

- Fix `RatesController` `setCryptocurrencyList` method, which was not using the correct field when updating internal state ([#4572](https://github.com/MetaMask/core/pull/4572))
- Fetch correct price for the $OMNI native currency ([#4570](https://github.com/MetaMask/core/pull/4570))
- Add public `name` property to `AssetsContractController` ([#4564](https://github.com/MetaMask/core/pull/4564))

## [37.0.0]

### Added

- Add elements to the `AssetsContractController` class: ([#4397](https://github.com/MetaMask/core/pull/4397))
  - Add class field `messagingSystem`.
  - Add getters for `ipfsGateway` and `chainId`. As corresponding setters have not been defined, these properties are not externally mutable.
- Add and export the `AssetsContractControllerMessenger` type ([#4397](https://github.com/MetaMask/core/pull/4397))
  - `AssetsContractControllerMessenger` must allow the external actions `NetworkController:getNetworkClientById`, `NetworkController:getNetworkConfigurationByNetworkClientId`, `NetworkController:getSelectedNetworkClient`, `NetworkController:getState`.
  - `AssetsContractControllerMessenger` must allow the external events `PreferencesController:stateChange`, `NetworkController:networkDidChange`.
- Add and export new types: `AssetsContractControllerActions`, `AssetsContractControllerEvents`, `AssetsContractControllerGetERC20StandardAction`, `AssetsContractControllerGetERC721StandardAction`, `AssetsContractControllerGetERC1155StandardAction`, `AssetsContractControllerGetERC20BalanceOfAction`, `AssetsContractControllerGetERC20TokenDecimalsAction`, `AssetsContractControllerGetERC20TokenNameAction`, `AssetsContractControllerGetERC721NftTokenIdAction`, `AssetsContractControllerGetERC721TokenURIAction`, `AssetsContractControllerGetERC721AssetNameAction`, `AssetsContractControllerGetERC721AssetSymbolAction`, `AssetsContractControllerGetERC721OwnerOfAction`, `AssetsContractControllerGetERC1155TokenURIAction`, `AssetsContractControllerGetERC1155BalanceOfAction`, `AssetsContractControllerTransferSingleERC1155Action`, `AssetsContractControllerGetTokenStandardAndDetailsAction`, `AssetsContractControllerGetBalancesInSingleCallAction` ([#4397](https://github.com/MetaMask/core/pull/4397))
- Add a new `setProvider` method to `AssetsContractController` ([#4397](https://github.com/MetaMask/core/pull/4397))
  - Replaces the removed `provider` setter method, and widens the `provider` function parameter type from `Provider` to `Provider | undefined`.
- Export `TokenBalancesControllerState` type ([#4535](https://github.com/MetaMask/core/pull/4535))
  - This was defined but not exported in v34.0.0.
- Add `getNFTContractInfo` method to the `NFTController` for fetching NFT Collection Metadata from the NFT API ([#4524](https://github.com/MetaMask/core/pull/4524))

### Changed

- **BREAKING:** Add required constructor option `messenger` to the `AssetsContractController` class ([#4397](https://github.com/MetaMask/core/pull/4397))
- **BREAKING:** `TokenBalancesControllerMessenger` must allow the `AssetsContractController:getERC20BalanceOf` action in addition to its previous allowed actions ([#4397](https://github.com/MetaMask/core/pull/4397))
- **BREAKING:** `NftControllerMessenger` must allow the following actions in addition to its previous allowed actions: `AssetsContractController:getERC721AssetName`, `AssetsContractController:getERC721AssetSymbol`, `AssetsContractController:getERC721TokenURI`, `AssetsContractController:getERC721OwnerOf`, `AssetsContractController:getERC1155BalanceOf`, `AssetsContractController:getERC1155TokenURI` ([#4397](https://github.com/MetaMask/core/pull/4397))
- **BREAKING:** The type of `SINGLE_CALL_BALANCES_ADDRESS_BY_CHAINID` is narrowed from `Record<Hex, string>` to the const-asserted literal properties of the `SINGLE_CALL_BALANCES_ADDRESS_BY_CHAINID` object ([#4397](https://github.com/MetaMask/core/pull/4397))
  - The index signature is restricted to the union of the enum keys of `SupportedTokenDetectionNetworks`.
  - The property value type is restricted to the type union of the addresses defined in the object.
  - The object type is constrained by `Record<Hex, string>` using the `satisfies` keyword.
- **BREAKING:** Convert the `BalanceMap` type from an `interface` into a type alias ([#4397](https://github.com/MetaMask/core/pull/4397))
  - Type aliases have an index signature of `string` by default, and are compatible with the `StateConstraint` type defined in the `@metamask/base-controller` package.
- **BREAKING:** `getIpfsCIDv1AndPath`, `getFormattedIpfsUrl` are now async functions ([#3645](https://github.com/MetaMask/core/pull/3645))
- **BREAKING:** Bump peerDependency `@metamask/accounts-controller` from `^17.0.0` to `^18.0.0` ([#4548](https://github.com/MetaMask/core/pull/4548))
- Remove `@metamask/accounts-controller`, `@metamask/approval-controller`, `@metamask/keyring-controller`, and `@metamask/preferences-controller` dependencies [#4556](https://github.com/MetaMask/core/pull/4556)
  - These were listed under `peerDependencies` already, so they were redundant as dependencies.
- Add `immer` `^9.0.6` as a new dependency ([#3645](https://github.com/MetaMask/core/pull/3645))
- Bump `@metamask/abi-utils` from `^2.0.2` to `^2.0.3` ([#3645](https://github.com/MetaMask/core/pull/3645))
- Bump `@metamask/base-controller` from `^6.0.0` to `^6.0.2` ([#4517](https://github.com/MetaMask/core/pull/4517), [#4544](https://github.com/MetaMask/core/pull/4544))
- Bump `@metamask/controller-utils` from `^11.0.1` to `^11.0.2` ([#4544](https://github.com/MetaMask/core/pull/4544))
- Bump `@metamask/utils` from `^9.0.0` to `^9.1.0` ([#4529](https://github.com/MetaMask/core/pull/4529))
- Bump `multiformats` from `^9.5.2` to `^13.1.0` ([#3645](https://github.com/MetaMask/core/pull/3645))
- Bump `@metamask/polling-controller` from `^9.0.0` to `^9.0.1` ([#4548](https://github.com/MetaMask/core/pull/4548))

### Removed

- **BREAKING:** Remove elements from the `AssetsContractController` class: ([#4397](https://github.com/MetaMask/core/pull/4397))
  - **BREAKING:** `AssetsContractController` no longer inherits from `BaseControllerV1`.
  - **BREAKING:** Remove constructor option callbacks `onPreferencesStateChange`, `onNetworkDidChange`, `getNetworkClientById`, and replace with corresponding messenger actions and events.
  - **BREAKING:** Remove class fields: `name`, `config` (along with its properties `provider`, `ipfsGateway`, `chainId`).
  - **BREAKING:** Remove methods: `getProvider`, `getChainId`.
    - Use the getters `provider` and `chainId` instead.
  - **BREAKING:** Remove the `provider` setter method.
    - Use the `setProvider` method instead.
- **BREAKING:** Remove the `getERC20BalanceOf` constructor option callback from the `TokenBalancesControllerOptions` type and the `TokenBalancesController` constructor ([#4397](https://github.com/MetaMask/core/pull/4397))
  - The messenger is expected to allow `AssetsContractController:getERC20BalanceOf` messenger action so that it can be used instead.
- **BREAKING:** Remove `NftController` constructor option callbacks: `getERC721AssetName`, `getERC721AssetSymbol`, `getERC721TokenURI`, `getERC721OwnerOf`, `getERC1155BalanceOf`, `getERC1155TokenURI` ([#4397](https://github.com/MetaMask/core/pull/4397))
  - These are accessed through the messenger instead.
- **BREAKING:** Remove the `AssetsContractConfig` type ([#4397](https://github.com/MetaMask/core/pull/4397))
- **BREAKING:** Remove export for `MISSING_PROVIDER_ERROR` ([#4397](https://github.com/MetaMask/core/pull/4397))

### Fixed

- **BREAKING:** Convert the `getERC721NftTokenId` method of the `AssetsContractController` into an async function. ([#4397](https://github.com/MetaMask/core/pull/4397))

## [36.0.0]

### Added

- Add optional `topBid` property to the `NftMetadata` type. This property must be of type `TopBid`. ([#4522](https://github.com/MetaMask/core/pull/4522))
- Add optional `floorAsk` property to the `TokenCollection` type. This property must be of type `FloorAskCollection`. ([#4522](https://github.com/MetaMask/core/pull/4522))
- Add linea mainnet support to nft detection supported networks ([#4515](https://github.com/MetaMask/core/pull/4515))
- The `Collection` type is expanded to include the following 'string'-type optional properties: `contractDeployedAt`, `creator`, `ownerCount`, and an optional property `topBid` of the type `TopBid & { sourceDomain?: string; }`. ([#4443](https://github.com/MetaMask/core/pull/4443))

### Changed

- Fetch NFT collections data from the NFT-API `Get Collections` endpoint when calling the `detectNfts` method of `NftDetectionController`, and the `updateNftMetadata` and `watchNft` methods of `NftController`. ([#4443](https://github.com/MetaMask/core/pull/4443))
- Bump `@metamask/utils` to `^9.0.0` ([#4516](https://github.com/MetaMask/core/pull/4516))
- Bump `@metamask/rpc-errors` to `^6.3.1` ([#4516](https://github.com/MetaMask/core/pull/4516))

### Fixed

- **BREAKING:** The `attributes` property of the `NftMetadata` type must be of type `Attributes[]` ([#4522](https://github.com/MetaMask/core/pull/4522))
  - The `attributes` property was added and typed as `Attributes` on `v28.0.0`.

## [35.0.0]

### Changed

- **BREAKING:** Bump peerDependency `@metamask/network-controller` to `^20.0.0` ([#4508](https://github.com/MetaMask/core/pull/4508))
- Bump `@metamask/polling-controller` to `^9.0.0` ([#4508](https://github.com/MetaMask/core/pull/4508))
- Bump `@metamask/accounts-controller` to `^17.2.0` ([#4498](https://github.com/MetaMask/core/pull/4498))

### Fixed

- Add support for tokenURI encoded images to `NftController` methods `addNft`, `watchNft` and `updateNftMetadata` ([#4482](https://github.com/MetaMask/core/pull/4482))

## [34.0.0]

### Added

- Add `AccountTrackerControllerGetStateAction`, `AccountTrackerControllerActions`, `AccountTrackerControllerStateChangeEvent`, and `AccountTrackerControllerEvents` types ([#4407](https://github.com/MetaMask/core/pull/4407))
- Add `setIntervalLength` and `getIntervalLength` methods to `AccountTrackerController` ([#4407](https://github.com/MetaMask/core/pull/4407))
  - `setIntervalLength` replaces updating the polling interval via `configure`.

### Changed

- **BREAKING** `TokenBalancesController` messenger must allow the action `AccountsController:getSelectedAccount` and remove `PreferencesController:getState`. ([#4219](https://github.com/MetaMask/core/pull/4219))
- **BREAKING** `TokenDetectionController` messenger must allow the action `AccountsController:getAccount`. ([#4219](https://github.com/MetaMask/core/pull/4219))
- **BREAKING** `TokenDetectionController` messenger must allow the event `AccountsController:selectedEvmAccountChange` and remove `AccountsController:selectedAccountChange`. ([#4219](https://github.com/MetaMask/core/pull/4219))
- **BREAKING** `TokenRatesController` messenger must allow the action `AccountsController:getAccount`, `AccountsController:getSelectedAccount` and remove `PreferencesController:getState`. ([#4219](https://github.com/MetaMask/core/pull/4219))
- **BREAKING** `TokenRatesController` messenger must allow the event `AccountsController:selectedEvmAccountChange` and remove `PreferencesController:stateChange`. ([#4219](https://github.com/MetaMask/core/pull/4219))
- **BREAKING** `TokensController` messenger must allow the action `AccountsController:getAccount`, `AccountsController:getSelectedAccount`.
- **BREAKING** `TokensController` messenger must allow the event `AccountsController:selectedEvmAccountChange`. ([#4219](https://github.com/MetaMask/core/pull/4219))
- Upgrade AccountTrackerController to BaseControllerV2 ([#4407](https://github.com/MetaMask/core/pull/4407))
- **BREAKING:** Convert `AccountInformation` from interface to type ([#4407](https://github.com/MetaMask/core/pull/4407))
- **BREAKING:** Rename `AccountTrackerState` to `AccountTrackerControllerState` and convert from interface to type ([#4407](https://github.com/MetaMask/core/pull/4407))
- **BREAKING:** `AccountTrackerController` now inherits from `StaticIntervalPollingController` instead of `StaticIntervalPollingControllerV1` ([#4407](https://github.com/MetaMask/core/pull/4407))
  - The constructor now takes a single options object rather than three arguments. Some options have been removed; see later entries.
- **BREAKING:** The `AccountTrackerController` messenger must now allow the actions `PreferencesController:getState`, `NetworkController:getState`, and `NetworkController:getNetworkClientById` ([#4407](https://github.com/MetaMask/core/pull/4407))
- **BREAKING:** The `refresh` method is no longer pre-bound to the controller ([#4407](https://github.com/MetaMask/core/pull/4407))
  - You may now need to pre-bind it e.g. `accountTrackerController.refresh.bind(accountTrackerController)`.
- Bump `@metamask/accounts-controller` to `^17.1.0` ([#4460](https://github.com/MetaMask/core/pull/4460))

### Removed

- **BREAKING** `TokensController` removes `selectedAddress` constructor argument. ([#4219](https://github.com/MetaMask/core/pull/4219))
- **BREAKING** `TokenDetectionController` removes `selectedAddress` constructor argument. ([#4219](https://github.com/MetaMask/core/pull/4219))
- **BREAKING:** Remove `AccountTrackerConfig` type ([#4407](https://github.com/MetaMask/core/pull/4407))
  - Some of these properties have been merged into the options that the `AccountTrackerController` constructor takes.
- **BREAKING:** Remove `config` property and `configure` method from `AccountTrackerController` ([#4407](https://github.com/MetaMask/core/pull/4407))
  - The controller now takes a single options object which can be used for configuration, and configuration is now kept internally.
- **BREAKING:** Remove `notify`, `subscribe`, and `unsubscribe` methods from `AccountTrackerController` ([#4407](https://github.com/MetaMask/core/pull/4407))
  - Use the controller messenger for subscribing to and publishing events instead.
- **BREAKING:** Remove `provider`, `getMultiAccountBalancesEnabled`, `getCurrentChainId`, and `getNetworkClientById` from configuration options for `AccountTrackerController` ([#4407](https://github.com/MetaMask/core/pull/4407))
  - The provider is now obtained directly from the network controller on demand.
  - The messenger is now used in place of the callbacks.

## [33.0.0]

### Added

- **BREAKING:** Add `messenger` as a constructor option for `AccountTrackerController` ([#4225](https://github.com/MetaMask/core/pull/4225))
- **BREAKING:** Add `messenger` option to `TokenRatesController` ([#4314](https://github.com/MetaMask/core/pull/4314))
  - This messenger must allow the actions `TokensController:getState`, `NetworkController:getNetworkClientById`, `NetworkController:getState`, and `PreferencesController:getState` and allow the events `PreferencesController:stateChange`, `TokensController:stateChange`, and `NetworkController:stateChange`.
- Add types `TokenRatesControllerGetStateAction`, `TokenRatesControllerActions`, `TokenRatesControllerStateChangeEvent`, `TokenRatesControllerEvents`, `TokenRatesControllerMessenger`([#4314](https://github.com/MetaMask/core/pull/4314))
- Add function `getDefaultTokenRatesControllerState` ([#4314](https://github.com/MetaMask/core/pull/4314))
- Add `enable` and `disable` methods to `TokenRatesController` ([#4314](https://github.com/MetaMask/core/pull/4314))
  - These are used to stop and restart polling.
- Export `ContractExchangeRates` type ([#4314](https://github.com/MetaMask/core/pull/4314))
  - Add `AccountTrackerControllerMessenger` type
- **BREAKING:** The `NftController` messenger must now allow `AccountsController:getAccount` and `AccountsController:getSelectedAccount` as messenger actions and `AccountsController:selectedEvmAccountChange` as a messenger event ([#4221](https://github.com/MetaMask/core/pull/4221))
- **BREAKING:** `NftDetectionController` messenger must now allow `AccountsController:getSelectedAccount` as a messenger action ([#4221](https://github.com/MetaMask/core/pull/4221))
- Token price API support for mantle network ([#4376](https://github.com/MetaMask/core/pull/4376))

### Changed

- **BREAKING:** Bump dependency and peer dependency `@metamask/accounts-controller` to `^17.0.0` ([#4413](https://github.com/MetaMask/core/pull/4413))
- **BREAKING:** `TokenRatesController` now inherits from `StaticIntervalPollingController` instead of `StaticIntervalPollingControllerV1` ([#4314](https://github.com/MetaMask/core/pull/4314))
  - The constructor now takes a single options object rather than three arguments. Some options have been removed; see later entries.
- **BREAKING:** Rename `TokenRatesState` to `TokenRatesControllerState`, and convert from `interface` to `type` ([#4314](https://github.com/MetaMask/core/pull/4314))
- The `NftController` now reads the selected address via the `AccountsController`, using the `AccountsController:selectedEvmAccountChange` messenger event to stay up to date ([#4221](https://github.com/MetaMask/core/pull/4221))
- `NftDetectionController` now reads the currently selected account from `AccountsController` instead of `PreferencesController` ([#4221](https://github.com/MetaMask/core/pull/4221))
- Bump `@metamask/keyring-api` to `^8.0.0` ([#4405](https://github.com/MetaMask/core/pull/4405))
- Bump `@metamask/eth-snap-keyring` to `^4.3.1` ([#4405](https://github.com/MetaMask/core/pull/4405))
- Bump `@metamask/keyring-controller` to `^17.1.0` ([#4413](https://github.com/MetaMask/core/pull/4413))

### Removed

- **BREAKING:** Remove `nativeCurrency`, `chainId`, `selectedAddress`, `allTokens`, and `allDetectedTokens` from configuration options for `TokenRatesController` ([#4314](https://github.com/MetaMask/core/pull/4314))
  - The messenger is now used to obtain information from other controllers where this data was originally expected to come from.
- **BREAKING:** Remove `config` property and `configure` method from `TokenRatesController` ([#4314](https://github.com/MetaMask/core/pull/4314))
  - The controller now takes a single options object which can be used for configuration, and configuration is now kept internally.
- **BREAKING:** Remove `notify`, `subscribe`, and `unsubscribe` methods from `TokenRatesController` ([#4314](https://github.com/MetaMask/core/pull/4314))
  - Use the controller messenger for subscribing to and publishing events instead.
- **BREAKING:** Remove `TokenRatesConfig` type ([#4314](https://github.com/MetaMask/core/pull/4314))
  - Some of these properties have been merged into the options that `TokenRatesController` takes.
- **BREAKING:** Remove `NftController` constructor options `selectedAddress`. ([#4221](https://github.com/MetaMask/core/pull/4221))
- **BREAKING:** Remove `AccountTrackerController` constructor options `getIdentities`, `getSelectedAddress` and `onPreferencesStateChange` ([#4225](https://github.com/MetaMask/core/pull/4225))
- **BREAKING:** Remove `value` property from the data for each token in `state.marketData` ([#4364](https://github.com/MetaMask/core/pull/4364))
  - The `price` property should be used instead.

### Fixed

- Prevent unnecessary state updates when executing the `NftController`'s `updateNftMetadata` method by comparing the metadata of fetched NFTs and NFTs in state and synchronizing state updates using a mutex lock. ([#4325](https://github.com/MetaMask/core/pull/4325))
- Prevent the use of market data when not available for a given token ([#4361](https://github.com/MetaMask/core/pull/4361))
- Fix `refresh` method remaining locked indefinitely after it was run successfully. Now lock is released on successful as well as failed runs. ([#4270](https://github.com/MetaMask/core/pull/4270))
- `TokenRatesController` uses checksum instead of lowercase format for token addresses ([#4377](https://github.com/MetaMask/core/pull/4377))

## [32.0.0]

### Changed

- **BREAKING:** Bump minimum Node version to 18.18 ([#3611](https://github.com/MetaMask/core/pull/3611))
- **BREAKING:** Bump dependency and peer dependency `@metamask/accounts-controller` to `^16.0.0` ([#4352](https://github.com/MetaMask/core/pull/4352))
- **BREAKING:** Bump dependency and peer dependency `@metamask/approval-controller` to `^7.0.0` ([#4352](https://github.com/MetaMask/core/pull/4352))
- **BREAKING:** Bump dependency and peer dependency `@metamask/keyring-controller` to `^17.0.0` ([#4352](https://github.com/MetaMask/core/pull/4352))
- **BREAKING:** Bump dependency and peer dependency `@metamask/network-controller` to `^19.0.0` ([#4352](https://github.com/MetaMask/core/pull/4352))
- **BREAKING:** Bump dependency and peer dependency `@metamask/preferences-controller` to `^13.0.0` ([#4352](https://github.com/MetaMask/core/pull/4352))
- Bump `@metamask/base-controller` to `^6.0.0` ([#4352](https://github.com/MetaMask/core/pull/4352))
- Bump `@metamask/controller-utils` to `^11.0.0` ([#4352](https://github.com/MetaMask/core/pull/4352))
- Bump `@metamask/polling-controller` to `^8.0.0` ([#4352](https://github.com/MetaMask/core/pull/4352))

## [31.0.0]

### Added

- **BREAKING:** The `NftDetectionController` now takes a `messenger`, which can be used for communication ([#4312](https://github.com/MetaMask/core/pull/4312))
  - This messenger must allow the following actions `ApprovalController:addRequest`, `NetworkController:getState`, `NetworkController:getNetworkClientById`, and `PreferencesController:getState`, and must allow the events `PreferencesController:stateChange` and `NetworkController:stateChange`
- Add `NftDetectionControllerMessenger` type ([#4312](https://github.com/MetaMask/core/pull/4312))
- Add `NftControllerGetStateAction`, `NftControllerActions`, `NftControllerStateChangeEvent`, and `NftControllerEvents` types ([#4310](https://github.com/MetaMask/core/pull/4310))
- Add `NftController:getState` and `NftController:stateChange` as an available action and event to the `NftController` messenger ([#4310](https://github.com/MetaMask/core/pull/4310))

### Changed

- **BREAKING:** Change `TokensController` to inherit from `BaseController` rather than `BaseControllerV1` ([#4304](https://github.com/MetaMask/core/pull/4304))
  - The constructor now takes a single options object rather than three arguments, and all properties in `config` are now part of options.
- **BREAKING:** Rename `TokensState` type to `TokensControllerState` ([#4304](https://github.com/MetaMask/core/pull/4304))
- **BREAKING:** Make all `TokensController` methods and properties starting with `_` private ([#4304](https://github.com/MetaMask/core/pull/4304))
- **BREAKING:** Convert `Token` from `interface` to `type` ([#4304](https://github.com/MetaMask/core/pull/4304))
- **BREAKING:** Replace `balanceError` property in `Token` with `hasBalanceError`; update `TokenBalancesController` so that it no longer captures the error resulting from getting the balance of an ERC-20 token ([#4304](https://github.com/MetaMask/core/pull/4304))
- **BREAKING:** Change `NftDetectionController` to inherit from `StaticIntervalPollingController` rather than `StaticIntervalPollingControllerV1` ([#4312](https://github.com/MetaMask/core/pull/4312))
  - The constructor now takes a single options object rather than three arguments, and all properties in `config` are now part of options.
- **BREAKING:** Convert `ApiNft`, `ApiNftContract`, `ApiNftLastSale`, and `ApiNftCreator` from `interface` to `type` ([#4312](https://github.com/MetaMask/core/pull/4312))
- **BREAKING:** Change `NftController` to inherit from `BaseController` rather than `BaseControllerV1` ([#4310](https://github.com/MetaMask/core/pull/4310))
  - The constructor now takes a single options object rather than three arguments, and all properties in `config` are now part of options.
- **BREAKING:** Convert `Nft`, `NftContract`, and `NftMetadata` from `interface` to `type` ([#4310](https://github.com/MetaMask/core/pull/4310))
- **BREAKING:** Rename `NftState` to `NftControllerState`, and convert to `type` ([#4310](https://github.com/MetaMask/core/pull/4310))
- **BREAKING:** Rename `getDefaultNftState` to `getDefaultNftControllerState` ([#4310](https://github.com/MetaMask/core/pull/4310))
- **BREAKING:** Bump dependency and peer dependency `@metamask/accounts-controller` to `^15.0.0` ([#4342](https://github.com/MetaMask/core/pull/4342))
- **BREAKING:** Bump dependency and peer dependency `@metamask/approval-controller` to `^6.0.2` ([#4342](https://github.com/MetaMask/core/pull/4342))
- **BREAKING:** Bump dependency and peer dependency `@metamask/keyring-controller` to `^16.1.0` ([#4342](https://github.com/MetaMask/core/pull/4342))
- **BREAKING:** Bump dependency and peer dependency `@metamask/network-controller` to `^18.1.3` ([#4342](https://github.com/MetaMask/core/pull/4342))
- **BREAKING:** Bump dependency and peer dependency `@metamask/preferences-controller` to `^12.0.0` ([#4342](https://github.com/MetaMask/core/pull/4342))
- Change `NftDetectionController` method `detectNfts` so that `userAddress` option is optional ([#4312](https://github.com/MetaMask/core/pull/4312))
  - This will default to the currently selected address as kept by PreferencesController.
- Bump `async-mutex` to `^0.5.0` ([#4335](https://github.com/MetaMask/core/pull/4335))
- Bump `@metamask/polling-controller` to `^7.0.0` ([#4342](https://github.com/MetaMask/core/pull/4342))

### Removed

- **BREAKING:** Remove `config` property and `configure` method from `TokensController` ([#4304](https://github.com/MetaMask/core/pull/4304))
  - The `TokensController` now takes a single options object which can be used for configuration, and configuration is now kept internally.
- **BREAKING:** Remove `notify`, `subscribe`, and `unsubscribe` methods from `TokensController` ([#4304](https://github.com/MetaMask/core/pull/4304))
  - Use the controller messenger for subscribing to and publishing events instead.
- **BREAKING:** Remove `TokensConfig` type ([#4304](https://github.com/MetaMask/core/pull/4304))
  - These properties have been merged into the options that `TokensController` takes.
- **BREAKING:** Remove `config` property and `configure` method from `TokensController` ([#4312](https://github.com/MetaMask/core/pull/4312))
  - `TokensController` now takes a single options object which can be used for configuration, and configuration is now kept internally.
- **BREAKING:** Remove `notify`, `subscribe`, and `unsubscribe` methods from `NftDetectionController` ([#4312](https://github.com/MetaMask/core/pull/4312))
  - Use the controller messenger for subscribing to and publishing events instead.
- **BREAKING:** Remove `chainId` as a `NftDetectionController` constructor argument ([#4312](https://github.com/MetaMask/core/pull/4312))
  - The controller will now read the `networkClientId` from the NetworkController state through the messenger when needed.
- **BREAKING:** Remove `getNetworkClientById` as a `NftDetectionController` constructor argument ([#4312](https://github.com/MetaMask/core/pull/4312))
  - The controller will now call `NetworkController:getNetworkClientId` through the messenger object.
- **BREAKING:** Remove `onPreferencesStateChange` as a `NftDetectionController` constructor argument ([#4312](https://github.com/MetaMask/core/pull/4312))
  - The controller will now call `PreferencesController:stateChange` through the messenger object.
- **BREAKING:** Remove `onNetworkStateChange` as a `NftDetectionController` constructor argument ([#4312](https://github.com/MetaMask/core/pull/4312))
  - The controller will now read the `networkClientId` from the NetworkController state through the messenger when needed.
- **BREAKING:** Remove `getOpenSeaApiKey` as a `NftDetectionController` constructor argument ([#4312](https://github.com/MetaMask/core/pull/4312))
  - This was never used.
- **BREAKING:** Remove `getNftApi` as a `NftDetectionController` constructor argument ([#4312](https://github.com/MetaMask/core/pull/4312))
  - This was never used.
- **BREAKING:** Remove `NftDetectionConfig` type ([#4312](https://github.com/MetaMask/core/pull/4312))
  - These properties have been merged into the options that `NftDetectionController` takes.
- **BREAKING:** Remove `config` property and `configure` method from `NftController` ([#4310](https://github.com/MetaMask/core/pull/4310))
  - `NftController` now takes a single options object which can be used for configuration, and configuration is now kept internally.
- **BREAKING:** Remove `notify`, `subscribe`, and `unsubscribe` methods from `NftController` ([#4310](https://github.com/MetaMask/core/pull/4310))
  - Use the controller messenger for subscribing to and publishing events instead.
- **BREAKING:** Remove `onPreferencesStateChange` as a `NftController` constructor argument ([#4310](https://github.com/MetaMask/core/pull/4310))
  - The controller will now call `PreferencesController:stateChange` through the messenger object.
- **BREAKING:** Remove `onNetworkStateChange` as a `NftController` constructor argument ([#4310](https://github.com/MetaMask/core/pull/4310))
  - The controller will now call `NetworkController:stateChange` through the messenger object.
- **BREAKING:** Remove `NftConfig` type ([#4310](https://github.com/MetaMask/core/pull/4310))
  - These properties have been merged into the options that `NftController` takes.
- **BREAKING:** Remove `config` property and `configure` method from `NftController` ([#4310](https://github.com/MetaMask/core/pull/4310))
  - `NftController` now takes a single options object which can be used for configuration, and configuration is now kept internally.
- **BREAKING:** Remove `hub` property from `NftController` ([#4310](https://github.com/MetaMask/core/pull/4310))
  - Use the controller messenger for subscribing to and publishing events instead.
- **BREAKING:** Modify `TokenListController` so that tokens fetched from the API and stored in state will no longer have `storage` and `erc20` properties ([#4235](https://github.com/MetaMask/core/pull/4235))
  - These properties were never officially supported, but they were present in state anyway.

## [30.0.0]

### Added

- Adds a new field `marketData` to the state of `TokenRatesController` ([#4206](https://github.com/MetaMask/core/pull/4206))
- Adds a new `RatesController` to manage prices for non-EVM blockchains ([#4242](https://github.com/MetaMask/core/pull/4242))

### Changed

- **BREAKING:** Changed price and token API endpoints from `*.metafi.codefi.network` to `*.api.cx.metamask.io` ([#4301](https://github.com/MetaMask/core/pull/4301))
- When fetching token list for Linea Mainnet, use `occurrenceFloor` parameter of 1 instead of 3, and filter tokens to those with a `lineaTeam` aggregator or more than 3 aggregators ([#4253](https://github.com/MetaMask/core/pull/4253))
- **BREAKING:** The NftController messenger must now allow the `NetworkController:getNetworkClientById` action ([#4305](https://github.com/MetaMask/core/pull/4305))
- **BREAKING:** Bump dependency and peer dependency `@metamask/network-controller` to `^18.1.2` ([#4332](https://github.com/MetaMask/core/pull/4332))
- Bump `@metamask/keyring-api` to `^6.1.1` ([#4262](https://github.com/MetaMask/core/pull/4262))

### Removed

- **BREAKING:** Removed `contractExchangeRates` and `contractExchangeRatesByChainId` from the state of `TokenRatesController` ([#4206](https://github.com/MetaMask/core/pull/4206))

### Fixed

- Only update NFT state when metadata actually changes ([#4143](https://github.com/MetaMask/core/pull/4143))

## [29.0.0]

### Added

- Add token detection on 7 more networks ([#4184](https://github.com/MetaMask/core/pull/4184))
  - New supported networks are: cronos, celo, gnosis, fantom, polygon_zkevm, moonbeam, and moonriver

### Changed

- **BREAKING** Changed `NftDetectionController` constructor `options` argument ([#4178](https://github.com/MetaMask/core/pull/4178))
  - Added `options.disabled` and `options.selectedAddress` properties
- **BREAKING** Bump `@metamask/keyring-controller` peer dependency to ^16.0.0 ([#4234](https://github.com/MetaMask/core/pull/4234))
- **BREAKING** Bump `@metamask/accounts-controller` peer dependency to ^14.0.0 ([#4234](https://github.com/MetaMask/core/pull/4234))
- **BREAKING** Bump `@metamask/preferences-controller` peer dependency to ^11.0.0 ([#4234](https://github.com/MetaMask/core/pull/4234))
- Bump `@metamask/keyring-api` to `^6.0.0` ([#4193](https://github.com/MetaMask/core/pull/4193))
- Lower number of tokens returned by API calls ([#4207](https://github.com/MetaMask/core/pull/4207))
  - Limit changed from `200` to `50`
- Bump `@metamask/base-controller` to `^5.0.2` ([#4232](https://github.com/MetaMask/core/pull/4232))
- Bump `@metamask/approval-controller` to `^6.0.2` ([#4234](https://github.com/MetaMask/core/pull/4234))
- Bump `@metamask/polling-controller` to `^6.0.2` ([#4234](https://github.com/MetaMask/core/pull/4234))

## [28.0.0]

### Added

- Add reservoir migration ([#4030](https://github.com/MetaMask/core/pull/4030))

### Changed

- Fix getting nft tokenURI ([#4136](https://github.com/MetaMask/core/pull/4136))
- **BREAKING** Bump peer dependency on `@metamask/keyring-controller` ([#4090](https://github.com/MetaMask/core/pull/4090))
- Fix token detection during account change ([#4133](https://github.com/MetaMask/core/pull/4133))
- Fix update nft metadata when toggles off ([#4096](https://github.com/MetaMask/core/pull/4096))
- Adds `tokenMethodIncreaseAllowance` ([#4069](https://github.com/MetaMask/core/pull/4069))
- Fix mantle token mispriced ([#4045](https://github.com/MetaMask/core/pull/4045))

## [27.2.0]

### Added

- `CodefiTokenPricesServiceV2` exports `SUPPORTED_CHAIN_IDS`, an array of chain IDs supported by Codefi Price API V2. ([#4079](https://github.com/MetaMask/core/pull/4079))

- Added `tokenURI` key to `compareNftMetadata` function to compare nft metadata entries with. ([#3856](https://github.com/MetaMask/core/pull/3856))

## [27.1.0]

### Added

- Add `updateNftMetadata` method to `NftController` to update metadata for the requested NFTs ([#4008](https://github.com/MetaMask/core/pull/4008))

## [27.0.1]

### Fixed

- Fix `types` field in `package.json` ([#4047](https://github.com/MetaMask/core/pull/4047))

## [27.0.0]

### Added

- **BREAKING**: Add ESM build ([#3998](https://github.com/MetaMask/core/pull/3998))
  - It's no longer possible to import files from `./dist` directly.

### Changed

- **BREAKING:** Bump dependency and peer dependency on `@metamask/accounts-controller` to `^12.0.0` ([#4039](https://github.com/MetaMask/core/pull/4039))
- **BREAKING:** Bump dependency and peer dependency on `@metamask/approval-controller` to `^6.0.0` ([#4039](https://github.com/MetaMask/core/pull/4039))
- **BREAKING:** Bump `@metamask/base-controller` to `^5.0.0` ([#4039](https://github.com/MetaMask/core/pull/4039))
  - This version has a number of breaking changes. See the changelog for more.
- **BREAKING:** Bump dependency and peer dependency on `@metamask/keyring-controller` to `^14.0.0` ([#4039](https://github.com/MetaMask/core/pull/4039))
- **BREAKING:** Bump dependency and peer dependency on `@metamask/network-controller` to `^18.0.0` ([#4039](https://github.com/MetaMask/core/pull/4039))
- **BREAKING:** Bump dependency and peer dependency on `@metamask/preferences-controller` to `^9.0.0` ([#4039](https://github.com/MetaMask/core/pull/4039))
- Relax `TokensControllerGetStateAction` and `TokensControllerStateChangeEvent` types so that they no longer constrain the `TokensController` state in the action handler and event payload to `Record<string, Json>` ([#3949](https://github.com/MetaMask/core/pull/3949))
- Bump `@metamask/controller-utils` to `^9.0.0` ([#4039](https://github.com/MetaMask/core/pull/4039))
- Bump `@metamask/polling-controller` to `^6.0.0` ([#4039](https://github.com/MetaMask/core/pull/4039))

## [26.0.0]

### Added

- **BREAKING:** `TokenDetectionController` newly subscribes to the `PreferencesController:stateChange`, `AccountsController:selectedAccountChange`, `KeyringController:lock`, and `KeyringController:unlock` events, and allows messenger actions `AccountsController:getSelectedAccount`, `NetworkController:getNetworkClientById`, `NetworkController:getNetworkConfigurationByNetworkClientId`, `NetworkController:getState`, `KeyringController:getState`, `PreferencesController:getState`, `TokenListController:getState`, `TokensController:getState`, and `TokensController:addDetectedTokens` ([#3775](https://github.com/MetaMask/core/pull/3775/), [#3923](https://github.com/MetaMask/core/pull/3923/), [#3938](https://github.com/MetaMask/core/pull/3938))
- `TokensController` now exports `TokensControllerActions`, `TokensControllerGetStateAction`, `TokensControllerAddDetectedTokensAction`, `TokensControllerEvents`, and `TokensControllerStateChangeEvent` ([#3690](https://github.com/MetaMask/core/pull/3690/))

### Changed

- **BREAKING:** Add `@metamask/accounts-controller` `^11.0.0` as dependency and peer dependency ([#3775](https://github.com/MetaMask/core/pull/3775/), [#4007](https://github.com/MetaMask/core/pull/4007))
- **BREAKING:** Add `@metamask/keyring-controller` `^13.0.0` as dependency and peer dependency ([#3775](https://github.com/MetaMask/core/pull/3775), [#4007](https://github.com/MetaMask/core/pull/4007))
- **BREAKING:** Bump `@metamask/preferences-controller` dependency and peer dependency to `^8.0.0` ([#4007](https://github.com/MetaMask/core/pull/4007))
- **BREAKING:** `TokenDetectionController` is merged with `DetectTokensController` from the `metamask-extension` repo ([#3775](https://github.com/MetaMask/core/pull/3775/), [#3923](https://github.com/MetaMask/core/pull/3923)), ([#3938](https://github.com/MetaMask/core/pull/3938))
  - **BREAKING:** `TokenDetectionController` now resets its polling interval to the default value of 3 minutes when token detection is triggered by external controller events `KeyringController:unlock`, `TokenListController:stateChange`, `PreferencesController:stateChange`, `AccountsController:selectedAccountChange`.
  - **BREAKING:** `TokenDetectionController` now refetches tokens on `NetworkController:networkDidChange` if the `networkClientId` is changed instead of `chainId`.
  - **BREAKING:** `TokenDetectionController` cannot initiate polling or token detection if `KeyringController` state is locked.
  - **BREAKING:** The `detectTokens` method input option `accountAddress` has been renamed to `selectedAddress`.
  - **BREAKING:** The `detectTokens` method now excludes tokens that are already included in the `TokensController`'s `detectedTokens` list from the batch of incoming tokens it sends to the `TokensController` `addDetectedTokens` method.
  - **BREAKING:** The constructor for `TokenDetectionController` expects a new required property `trackMetaMetricsEvent`, which defines the callback that is called in the `detectTokens` method.
  - **BREAKING:** In Mainnet, even if the `PreferenceController`'s `useTokenDetection` option is set to false, automatic token detection is performed on the legacy token list (token data from the contract-metadata repo).
  - **BREAKING:** The `TokensState` type is now defined as a type alias rather than an interface. ([#3690](https://github.com/MetaMask/core/pull/3690/))
    - This is breaking because it could affect how this type is used with other types, such as `Json`, which does not support TypeScript interfaces.
  - The constructor option `selectedAddress` no longer defaults to `''` if omitted. Instead, the correct address is assigned using the `AccountsController:getSelectedAccount` messenger action.
- **BREAKING:** Change type of `provider` property in `AssetsContractController` from `any` to `Provider` from `@metamask/network-controller` ([#3818](https://github.com/MetaMask/core/pull/3818))
- **BREAKING:** Change type of `provider` property in `TokensController` from `any` to `Provider` from `@metamask/network-controller` ([#3818](https://github.com/MetaMask/core/pull/3818))
- Bump `@metamask/approval-controller` to `^5.1.3` ([#4007](https://github.com/MetaMask/core/pull/4007))
- Bump `@metamask/controller-utils` to `^8.0.4` ([#4007](https://github.com/MetaMask/core/pull/4007))
- Bump `@metamask/ethjs-unit` to `^0.3.0` ([#3897](https://github.com/MetaMask/core/pull/3897))
- Bump `@metamask/network-controller` to `^17.2.1` ([#4007](https://github.com/MetaMask/core/pull/4007))
- Bump `@metamask/polling-controller` to `^5.0.1` ([#4007](https://github.com/MetaMask/core/pull/4007))
- Bump `@metamask/rpc-errors` to `^6.2.1` ([#3970](https://github.com/MetaMask/core/pull/3970), [#3954](https://github.com/MetaMask/core/pull/3954))
- Replace `ethereumjs-util` with `@ethereumjs/util` and `bn.js` ([#3943](https://github.com/MetaMask/core/pull/3943))
- Update `CodefiTokenPricesServiceV2` so that requests to the price API now use the `No-Cache` HTTP header ([#3939](https://github.com/MetaMask/core/pull/3939))

### Removed

- **BREAKING:** `TokenDetectionController` constructor no longer accepts options `networkClientId`, `onPreferencesStateChange`, `getPreferencesState`, `getTokensState`, or `addDetectedTokens` ([#3690](https://github.com/MetaMask/core/pull/3690/), [#3775](https://github.com/MetaMask/core/pull/3775/), [#3938](https://github.com/MetaMask/core/pull/3938))
- **BREAKING:** `TokenDetectionController` no longer allows the `NetworkController:stateChange` event. ([#3775](https://github.com/MetaMask/core/pull/3775/))
  - The `NetworkController:networkDidChange` event can be used instead.
- **BREAKING:** `TokenDetectionController` constructor no longer accepts options `networkClientId`, `onPreferencesStateChange`, `getPreferencesState`, `getTokensState`, or `addDetectedTokens` ([#3690](https://github.com/MetaMask/core/pull/3690/), [#3775](https://github.com/MetaMask/core/pull/3775/), [#3938](https://github.com/MetaMask/core/pull/3938))
- **BREAKING:** `TokenBalancesController` constructor no longer accepts options `onTokensStateChange`, `getSelectedAddress` ([#3690](https://github.com/MetaMask/core/pull/3690/))

### Fixed

- `TokenDetectionController.detectTokens()` now reads the chain ID keyed state properties from `TokenListController` and `TokensController` rather than incorrectly using the globally selected state properties when a network client ID is passed ([#3914](https://github.com/MetaMask/core/pull/3914))
- Fix `PreferencesController` state listener in `NftDetectionController` so that NFT detection is not run when any preference changes, but only when NFT detection is enabled ([#3917](https://github.com/MetaMask/core/pull/3917))
- Fix `isTokenListSupportedForNetwork` so that it returns false for chain 1337 ([#3777](https://github.com/MetaMask/core/pull/3777))
  - When used in combination with `TokensController`, this makes it possible to import an ERC-20 token on a locally run chain.

## [25.0.0]

### Added

- Add Linea to price api supported chains ([#3797](https://github.com/MetaMask/core/pull/3797))

### Changed

- **BREAKING:** Convert `TokenBalancesController` to `BaseControllerV2` ([#3750](https://github.com/MetaMask/core/pull/3750))
  - The constructor parameters have changed; rather than accepting a "config" parameter for interval and tokens we now pass both values as controller options, and a "state" parameter, there is now just a single object for all constructor arguments. This object has a mandatory `messenger` and an optional `state`, `tokens`, `interval` properties a disabled property has also been added.
  - State now saves tokens balances as strings and not as a BNs.
  - Additional BN export has been removed as it was intended to be removed in the next major release.
- **BREAKING:** Bump `@metamask/approval-controller` peer dependency to `^5.1.2` ([#3821](https://github.com/MetaMask/core/pull/3821))
- **BREAKING:** Bump `@metamask/network-controller` peer dependency to `^17.2.0` ([#3821](https://github.com/MetaMask/core/pull/3821))
- **BREAKING:** Bump `@metamask/preferences-controller` peer dependency to `^7.0.0` ([#3821](https://github.com/MetaMask/core/pull/3821))
- Bump `@metamask/utils` to `^8.3.0` ([#3769](https://github.com/MetaMask/core/pull/3769))
- Bump `@metamask/base-controller` to `^4.1.1` ([#3760](https://github.com/MetaMask/core/pull/3760), [#3821](https://github.com/MetaMask/core/pull/3821))
- Bump `@metamask/controller-utils` to `^8.0.2` ([#3821](https://github.com/MetaMask/core/pull/3821))
- Bump `@metamask/polling-controller` to `^5.0.0` ([#3821](https://github.com/MetaMask/core/pull/3821))

## [24.0.0]

### Added

- Add `getDefaultTokenListState` function to `TokenListController` ([#3744](https://github.com/MetaMask/core/pull/3744))
- Add `getDefaultNftState` function to the `NftController` ([#3742](https://github.com/MetaMask/core/pull/3742))
- Add `getDefaultTokensState` function to the `TokensController` ([#3743](https://github.com/MetaMask/core/pull/3743))

### Changed

- **BREAKING:** Bump `@metamask/preferences-controller` to ^6.0.0
- Price API perf improvements ([#3753](https://github.com/MetaMask/core/pull/3753), [#3755](https://github.com/MetaMask/core/pull/3755))
  - Reduce token batch size from 100 to 30
  - Sort token addresses in query params for more cache hits

## [23.1.0]

### Added

- Add support to `CodefiTokenPricesServiceV2` for tracking degraded service ([#3691](https://github.com/MetaMask/core/pull/3691))
  - The constructor has two new options: `onDegraded` and `degradedThreshold`. `onDegraded` is an event handler for instances of degraded service (i.e. failed or slow requests), and `degradedThreshold` determines how slow a request has to be before we consider service to be degraded.

## [23.0.0]

### Added

- Add `onBreak` handler to `CodefiTokenPricesServiceV2` ([#3677](https://github.com/MetaMask/core/pull/3677))
  - This allows listening for "circuit breaks", which can indicate an outage. Useful for metrics.
- Add `fetchTokenContractExchangeRates` utility method ([#3657](https://github.com/MetaMask/core/pull/3657))
- `TokenListController` now exports a `TokenListControllerMessenger` type ([#3609](https://github.com/MetaMask/core/pull/3609)).
- `TokenDetectionController` exports types `TokenDetectionControllerMessenger`, `TokenDetectionControllerActions`, `TokenDetectionControllerGetStateAction`, `TokenDetectionControllerEvents`, `TokenDetectionControllerStateChangeEvent` ([#3609](https://github.com/MetaMask/core/pull/3609)).
- Add `enable` and `disable` methods to `TokenDetectionController`, which control whether the controller is able to make polling requests or all of its network calls are blocked. ([#3609](https://github.com/MetaMask/core/pull/3609)).
  - Note that if the controller is initiated without the `disabled` constructor option set to `false`, the `enable` method will need to be called before the controller can make polling requests in response to subscribed events.

### Changed

- **BREAKING:** Bump `@metamask/approval-controller` dependency and peer dependency from `^5.1.0` to `^5.1.1` ([#3695](https://github.com/MetaMask/core/pull/3695))
- **BREAKING:** Bump `@metamask/network-controller` dependency and peer dependency from `^17.0.0` to `^17.1.0` ([#3695](https://github.com/MetaMask/core/pull/3695))
- **BREAKING:** Bump `@metamask/preferences-controller` dependency and peer dependency from `^5.0.0` to `^5.0.1` ([#3695](https://github.com/MetaMask/core/pull/3695))
- **BREAKING:** Update `OpenSeaV2Contract` type, renaming `supply` to `total_supply` ([#3692](https://github.com/MetaMask/core/pull/3692))
- **BREAKING:** `TokenDetectionController` is upgraded to extend `BaseControllerV2` and `StaticIntervalPollingController` ([#3609](https://github.com/MetaMask/core/pull/3609)).
  - The constructor now expects an options object as its only argument, with required properties `messenger`, `networkClientId`, required callbacks `onPreferencesStateChange`, `getBalancesInSingleCall`, `addDetectedTokens`, `getTokenState`, `getPreferencesState`, and optional properties `disabled`, `interval`, `selectedAddress`.
- Bump `@metamask/base-controller` to `^4.0.1` ([#3695](https://github.com/MetaMask/core/pull/3695))
- Bump `@metamask/polling-controller` to `^4.0.0` ([#3695](https://github.com/MetaMask/core/pull/3695))
- Bump `cockatiel` from `3.1.1` to `^3.1.2` ([#3682](https://github.com/MetaMask/core/pull/3682))
- Bump `@metamask/controller-utils` from `8.0.0` to `^8.0.1` ([#3695](https://github.com/MetaMask/core/pull/3695))

### Fixed

- Fix error caused by OpenSea API rename of `supply` to `total_supply` ([#3692](https://github.com/MetaMask/core/pull/3692))
- Fix `CodefiTokenPricesServiceV2` support for Shiden ([#3683](https://github.com/MetaMask/core/pull/3683))
- Improve how `CodefiTokenPricesServiceV2` handles token price update failures ([#3687](https://github.com/MetaMask/core/pull/3687))
  - Previously a single failed token price update would prevent all other token prices from updating as well. With this update, we log and error and continue when we fail to update a token price, ensuring the others still get updated.

## [22.0.0]

### Changed

- **BREAKING:** OpenSea V2 API is used instead of V1 ([#3654](https://github.com/MetaMask/core/pull/3654))
  - `NftDetectionController` constructor now requires the `NftController.getNftApi` function.
  - NFT controllers will no longer return `last_sale` information for NFTs fetched after the OpenSea V2 update

## [21.0.0]

### Added

- Add `CodefiTokenPricesServiceV2` ([#3600](https://github.com/MetaMask/core/pull/3600), [#3655](https://github.com/MetaMask/core/pull/3655), [#3655](https://github.com/MetaMask/core/pull/3655))
  - This class can be used for the new `tokenPricesService` argument for TokenRatesController. It uses a MetaMask API to fetch prices for tokens instead of CoinGecko.
  - The `CodefiTokenPricesServiceV2` will retry if the token price update fails
    - We retry each request up to 3 times using a randomized exponential backoff strategy
    - If the token price update still fails 12 times consecutively (3 update attempts, each of which has 4 calls due to retries), we stop trying for 30 minutes before we try again.
- Add polling by `networkClientId` to `AccountTrackerController` ([#3586](https://github.com/MetaMask/core/pull/3586))
  - A new state property, `accountByChainId` has been added for keeping track of account balances across chains
  - `AccountTrackerController` implements `PollingController` and can now poll by `networkClientId` via the new methods `startPollingByNetworkClientId`, `stopPollingByPollingToken`, and `stopPollingByPollingToken`.
  - `AccountTrackerController` accepts an optional `networkClientId` value on the `refresh` method
  - `AccountTrackerController` accepts an optional `networkClientId` value as the last parameter of the `syncBalanceWithAddresses` method
- Support token detection on Base and zkSync ([#3584](https://github.com/MetaMask/core/pull/3584))
- Support token detection on Arbitrum and Optimism ([#2035](https://github.com/MetaMask/core/pull/2035))

### Changed

- **BREAKING:** `TokenRatesController` now takes a required argument `tokenPricesService` ([#3600](https://github.com/MetaMask/core/pull/3600))
  - This object is responsible for fetching the prices for tokens held by this controller.
- **BREAKING:** Update signature of `TokenRatesController.updateExchangeRatesByChainId` ([#3600](https://github.com/MetaMask/core/pull/3600), [#3653](https://github.com/MetaMask/core/pull/3653))
  - Change the type of `tokenAddresses` from `string[]` to `Hex[]`
- **BREAKING:** `AccountTrackerController` constructor params object requires `getCurrentChainId` and `getNetworkClientById` hooks ([#3586](https://github.com/MetaMask/core/pull/3586))
  - These are needed for the new "polling by `networkClientId`" feature
- **BREAKING:** `AccountTrackerController` has a new required state property, `accountByChainId`([#3586](https://github.com/MetaMask/core/pull/3586))
  - This is needed to track balances accross chains. It was introduced for the "polling by `networkClientId`" feature, but is useful on its own as well.
- **BREAKING:** `AccountTrackerController` adds a mutex to `refresh` making it only possible for one call to be executed at time ([#3586](https://github.com/MetaMask/core/pull/3586))
- **BREAKING:** `TokensController.watchAsset` now performs on-chain validation of the asset's symbol and decimals, if they're defined in the contract ([#1745](https://github.com/MetaMask/core/pull/1745))
  - The `TokensController` constructor no longer accepts a `getERC20TokenName` option. It was no longer needed due to this change.
  - Add new method `_getProvider`, though this is intended for internal use and should not be called externally.
  - Additionally, if the symbol and decimals are defined in the contract, they are no longer required to be passed to `watchAsset`
- **BREAKING:** Update controllers that rely on provider to listen to `NetworkController:networkDidChange` instead of `NetworkController:stateChange` ([#3610](https://github.com/MetaMask/core/pull/3610))
  - The `networkDidChange` event is safer in cases where the provider is used because the provider is guaranteed to have been updated by the time that event is emitted. The same is not true of the `stateChange` event.
  - The following controllers now accept a `onNetworkDidChange` constructor option instead of a `onNetworkStateChange` option:
    - `TokensController`
    - `AssetsContractController`
- Update `@metamask/polling-controller` to v3 ([#3636](https://github.com/MetaMask/core/pull/3636))
  - This update adds two new methods to each polling controller: `_startPollingByNetworkClientId` and `_stopPollingByPollingTokenSetId`. These methods are intended for internal use, and should not be called directly.
  - The affected controllers are:
    - `AccountTrackerController`
    - `CurrencyRateController`
    - `NftDetectionController`
    - `TokenDetectionController`
    - `TokenListController`
    - `TokenRatesController`
- Update `@metamask/controller-utils` to v7 ([#3636](https://github.com/MetaMask/core/pull/3636))
- Update `TokenListController` to fetch prefiltered set of tokens from the API, reducing response data and removing the need for filtering logic ([#2054](https://github.com/MetaMask/core/pull/2054))
- Update `TokenRatesController` to request token rates from the Price API in batches of 100 ([#3650](https://github.com/MetaMask/core/pull/3650))
- Add dependencies `cockatiel` and `lodash` ([#3586](https://github.com/MetaMask/core/pull/3586), [#3655](https://github.com/MetaMask/core/pull/3655))

### Removed

- **BREAKING:** Remove `fetchExchangeRate` method from TokenRatesController ([#3600](https://github.com/MetaMask/core/pull/3600))
  - This method (not to be confused with `updateExchangeRate`, which is still present) was only ever intended to be used internally and should not be accessed directly.
- **BREAKING:** Remove `getChainSlug` method from TokenRatesController ([#3600](https://github.com/MetaMask/core/pull/3600))
  - This method was previously used in TokenRatesController to access the CoinGecko API. There is no equivalent.
- **BREAKING:** Remove `CoinGeckoResponse` and `CoinGeckoPlatform` types ([#3600](https://github.com/MetaMask/core/pull/3600))
  - These types were previously used in TokenRatesController to represent data returned from the CoinGecko API. There is no equivalent.
- **BREAKING:** The TokenRatesController now only supports updating and polling rates for tokens tracked by the TokensController ([#3639](https://github.com/MetaMask/core/pull/3639))
  - The `tokenAddresses` option has been removed from `startPollingByNetworkClientId`
  - The `tokenContractAddresses` option has been removed from `updateExchangeRatesByChainId`
- **BREAKING:** `TokenRatesController.fetchAndMapExchangeRates` is no longer exposed publicly ([#3621](https://github.com/MetaMask/core/pull/3621))

### Fixed

- Prevent `TokenRatesController` from making redundant token rate updates when tokens change ([#3647](https://github.com/MetaMask/core/pull/3647), [#3663](https://github.com/MetaMask/core/pull/3663))
  - Previously, token rates would be re-fetched for the globally selected network on all TokensController state changes, but now token rates are always performed for a deduplicated and normalized set of addresses, and changes to this set determine whether rates should be re-fetched.
- Prevent redundant overlapping token rate updates in `TokenRatesController` ([#3635](https://github.com/MetaMask/core/pull/3635))
- Fix `TokenRatesController` bug where the `contractExchangeRates` state would sometimes be stale after calling `updateExchangeRatesByChainId` ([#3624](https://github.com/MetaMask/core/pull/3624))
- Make `TokenRatesController.updateExchangeRatesByChainId` respect `disabled` state ([#3596](https://github.com/MetaMask/core/pull/3596))
- Fix error in `NftController` when attempt to get NFT information from on-chain fails, and ensure metadata always contains contract address and blank `name` field ([#3629](https://github.com/MetaMask/core/pull/3629))
  - When fetching on-chain NFT information fails, we now proceed with whatever we have (either the OpenSea metadata, or a blank metadata object)
  - Previously, if we were unable to retrieve NFT metadata from on-chain or OpenSea, the returned NFT metadata would be missing a `name` field and the contract address. Now the returned metadata always has those entries, though the `name` is set to `null`.
  - This affects `watchNft` and `addNft` methods

## [20.0.0]

### Added

- **BREAKING**: `TokenRatesControllerState` now has required `contractExchangeRatesByChainId` property which an object keyed by `chainId` and `nativeCurrency` ([#2015](https://github.com/MetaMask/core/pull/2015))
- **BREAKING**: `TokenRatesController` constructor params now requires `getNetworkClientById` ([#2015](https://github.com/MetaMask/core/pull/2015))
- Add types `CurrencyRateControllerEvents` and `CurrencyRateControllerActions` ([#2029](https://github.com/MetaMask/core/pull/2029))
- Add polling-related methods to TokenRatesController ([#2015](https://github.com/MetaMask/core/pull/2015))
  - `startPollingByNetworkClientId`
  - `stopPollingByPollingToken`
  - `stopAllPolling`
  - `_executePoll`
- Add `updateExchangeRatesByChainId` method to TokenRatesController ([#2015](https://github.com/MetaMask/core/pull/2015))
  - This is a lower-level version of `updateExchangeRates` that takes chain ID, native currency, and token addresses.
- `TokenRatesController` constructor params now accepts optional `interval` and `threshold` ([#2015](https://github.com/MetaMask/core/pull/2015))
- `TokenRatesController.fetchExchangeRate()` now accepts an optional `tokenAddresses` as the last parameter ([#2015](https://github.com/MetaMask/core/pull/2015))
- `TokenRatesController.getChainSlug()` now accepts an optional `chainId` parameter ([#2015](https://github.com/MetaMask/core/pull/2015))
- `TokenRatesController.fetchAndMapExchangeRates()` now accepts an optional `tokenAddresses` as the last parameter ([#2015](https://github.com/MetaMask/core/pull/2015))

### Changed

- **BREAKING:** Bump dependency on `@metamask/base-controller` to ^4.0.0 ([#2063](https://github.com/MetaMask/core/pull/2063))
  - This is breaking because the type of the `messenger` has backward-incompatible changes. See the changelog for this package for more.
- Bump `@metamask/approval-controller` to ^5.0.0 ([#2063](https://github.com/MetaMask/core/pull/2063))
- Bump `@metamask/controller-utils` to ^6.0.0 ([#2063](https://github.com/MetaMask/core/pull/2063))
- Bump `@metamask/network-controller` to ^17.0.0 ([#2063](https://github.com/MetaMask/core/pull/2063))
- Bump `@metamask/polling-controller` to ^2.0.0 ([#2063](https://github.com/MetaMask/core/pull/2063))
- Bump `@metamask/preferences-controller` to ^5.0.0 ([#2063](https://github.com/MetaMask/core/pull/2063))

## [19.0.0]

### Changed

- **BREAKING:** Bump dependency and peer dependency on `@metamask/network-controller` to ^16.0.0
- Add optional `networkClientId` and `userAddress` args to remaining `NftController` public methods ([#2006](https://github.com/MetaMask/core/pull/2006))
  - `watchNft`, `removeNft`, `removeAndIgnoreNft`, `removeNftContract`, `updateNftFavoriteStatus`, and `checkAndUpdateAllNftsOwnershipStatus` methods on `NftController` all now accept an optional options object argument containing `networkClientId` and `userAddress` to identify where in state to mutate.
  - **BREAKING**: `addNft` no longer accepts a `chainId` property in its options argument since this value can be retrieved by the `networkClientId` property and is therefore redundant.
  - **BREAKING**: The third and fourth arguments on NftController's `addNftVerifyOwnership` method, have been replaced with an options object containing optional properties `networkClientId`, `userAddress` and `source`. This method signature is more aligned with the options pattern for passing `networkClientId` and `userAddress` on this controller and elsewhere.
  - **BREAKING**: `checkAndUpdateSingleNftOwnershipStatus` on NftController no longer accepts a `chainId` in its options argument. This is replaced with an optional `networkClientId` property which can be used to fetch chainId.
    **\*BREAKING**: The fourth argument of the `isNftOwner` method on `NftController` is now an options object with an optional `networkClientId` property. This method signature is more aligned with the options pattern for passing `networkClientId` on this controller and elsewhere.
  - **BREAKING**: `validateWatchNft` method on `NftController` is now private.
  - **BREAKING**: `detectNfts` on `NftDetectionController` now accepts a single object argument with optional properties `networkClientId` and `userAddress`, rather than taking these as two sequential arguments.
- Bump dependency `@metamask/eth-query` from ^3.0.1 to ^4.0.0 ([#2028](https://github.com/MetaMask/core/pull/2028))
- Bump dependency on `@metamask/polling-controller` to ^1.0.2
- Bump `@metamask/utils` from 8.1.0 to 8.2.0 ([#1957](https://github.com/MetaMask/core/pull/1957))

### Fixed

- Add name and symbol to the payload returned by the `ERC1155Standard` class `getDetails` method for `ERC1155` contracts ([#1727](https://github.com/MetaMask/core/pull/1727))

## [18.0.0]

### Changed

- **BREAKING**: `CurrencyRateController` is now keyed by `nativeCurrency` (i.e. ticker) for `conversionDate`, `conversionRate`, and `usdConversionRate` in the `currencyRates` object. `nativeCurrency`, `pendingNativeCurrency`, and `pendingCurrentCurrency` have been removed.
  - ```
    export type CurrencyRateState = {
      currentCurrency: string;
      currencyRates: Record<
        string, // nativeCurrency
        {
          conversionDate: number | null;
          conversionRate: number | null;
          usdConversionRate: number | null;
        }
      >;
    };
    ```
- **BREAKING**: `CurrencyRateController` now extends `PollingController` ([#1805](https://github.com/MetaMask/core/pull/1805))
  - `start()` and `stop()` methods replaced with `startPollingByNetworkClientId()`, `stopPollingByPollingToken()`, and `stopAllPolling()`
- **BREAKING:** `CurrencyRateController` now sends the `NetworkController:getNetworkClientById` action via messaging controller ([#1805](https://github.com/MetaMask/core/pull/1805))

### Fixed

- Parallelize network requests in assets controllers for performance enhancement ([#1801](https://github.com/MetaMask/core/pull/1801))
- Fix token detection on accounts when user changes account after token detection request is inflight ([#1848](https://github.com/MetaMask/core/pull/1848))

## [17.0.0]

### Changed

- **BREAKING:** Bump dependency on `@metamask/polling-controller` to ^1.0.0
- Bump dependency and peer dependency on `@metamask/network-controller` to ^15.1.0

## [16.0.0]

### Added

- Add way to start and stop different polling sessions for the same network client ID by providing extra scoping data ([#1776](https://github.com/MetaMask/core/pull/1776))
  - Add optional second argument to `stopPollingByPollingToken` (formerly `stopPollingByNetworkClientId`)
  - Add optional second argument to `onPollingCompleteByNetworkClientId`
- Add support for token detection for Linea mainnet and Linea Goerli ([#1799](https://github.com/MetaMask/core/pull/1799))

### Changed

- **BREAKING:** Bump dependency and peer dependency on `@metamask/network-controller` to ^15.0.0
- **BREAKING:** Make `executePoll` in TokenListController private ([#1810](https://github.com/MetaMask/core/pull/1810))
- **BREAKING:** Update TokenListController to rename `stopPollingByNetworkClientId` to `stopPollingByPollingToken` ([#1810](https://github.com/MetaMask/core/pull/1810))
- Add missing dependency on `@metamask/polling-controller` ([#1831](https://github.com/MetaMask/core/pull/1831))
- Bump dependency and peer dependency on `@metamask/approval-controller` to ^4.0.1
- Bump dependency and peer dependency on `@metamask/preferences-controller` to ^4.4.3
- Fix support for NFT metadata stored outside IPFS ([#1772](https://github.com/MetaMask/core/pull/1772))

## [15.0.0]

### Changed

- **BREAKING**: `NftController` now expects `getNetworkClientById` in constructor options ([#1698](https://github.com/MetaMask/core/pull/1698))
- **BREAKING**: `NftController.addNft` function signature has changed ([#1698](https://github.com/MetaMask/core/pull/1698))
  - Previously
    ```
    address: string,
    tokenId: string,
    nftMetadata?: NftMetadata,
    accountParams?: {
      userAddress: string;
      chainId: Hex;
    },
    source = Source.Custom,
    ```
    now:
    ```
    tokenAddress: string,
    tokenId: string,
    {
      nftMetadata?: NftMetadata;
      chainId?: Hex; // extracts from AccountParams
      userAddress?: string // extracted from AccountParams
      source?: Source;
      networkClientId?: NetworkClientId; // new
    },
    ```
- `NftController.addNftVerifyOwnership`: Now accepts optional 3rd argument `networkClientId` which is used to fetch NFT metadata and determine by which chainId the added NFT should be stored in state. Also accepts optional 4th argument `source` used for metrics to identify the flow in which the NFT was added to the wallet. ([#1698](https://github.com/MetaMask/core/pull/1698))
- `NftController.isNftOwner`: Now accepts optional `networkClientId` which is used to instantiate the provider for the correct chain and call the NFT contract to verify ownership ([#1698](https://github.com/MetaMask/core/pull/1698))
- `NftController.addNft` will use the chainId value derived from `networkClientId` if provided ([#1698](https://github.com/MetaMask/core/pull/1698))
- `NftController.watchNft` options now accepts optional `networkClientId` which is used to fetch NFT metadata and determine by which chainId the added NFT should be stored in state ([#1698](https://github.com/MetaMask/core/pull/1698))
- Bump dependency on `@metamask/utils` to ^8.1.0 ([#1639](https://github.com/MetaMask/core/pull/1639))
- Bump dependency and peer dependency on `@metamask/approval-controller` to ^4.0.0
- Bump dependency on `@metamask/base-controller` to ^3.2.3
- Bump dependency on `@metamask/controller-utils` to ^5.0.2
- Bump dependency and peer dependency on `@metamask/network-controller` to ^14.0.0

### Fixed

- Fix bug in TokensController where batched `addToken` overwrote each other because mutex was acquired after reading state ([#1768](https://github.com/MetaMask/core/pull/1768))

## [14.0.0]

### Changed

- Update TypeScript to v4.8.x ([#1718](https://github.com/MetaMask/core/pull/1718))
- Update `@metamask/rpc-errors` to `^6.0.0` ([#1690](https://github.com/MetaMask/core/pull/1690))

### Removed

- **BREAKING:** Remove AbortController polyfill
  - This package now assumes that the AbortController global exists

## [13.0.0]

### Changed

- **BREAKING**: `TokensController` now expects `getNetworkClientById` in constructor options ([#1676](https://github.com/MetaMask/core/pull/1676))
- **BREAKING**: `TokensController.addToken` now accepts a single options object ([#1676](https://github.com/MetaMask/core/pull/1676))
  ```
    {
      address: string;
      symbol: string;
      decimals: number;
      name?: string;
      image?: string;
      interactingAddress?: string;
      networkClientId?: NetworkClientId;
    }
  ```
- **BREAKING:** Bump peer dependency on `@metamask/network-controller` to ^13.0.0 ([#1633](https://github.com/MetaMask/core/pull/1633))
- **CHANGED**: `TokensController.addToken` will use the chain ID value derived from state for `networkClientId` if provided ([#1676](https://github.com/MetaMask/core/pull/1676))
- **CHANGED**: `TokensController.addTokens` now accepts an optional `networkClientId` as the last parameter ([#1676](https://github.com/MetaMask/core/pull/1676))
- **CHANGED**: `TokensController.addTokens` will use the chain ID value derived from state for `networkClientId` if provided ([#1676](https://github.com/MetaMask/core/pull/1676))
- **CHANGED**: `TokensController.watchAsset` options now accepts optional `networkClientId` which is used to get the ERC-20 token name if provided ([#1676](https://github.com/MetaMask/core/pull/1676))
- Bump dependency on `@metamask/controller-utils` to ^5.0.0 ([#1633](https://github.com/MetaMask/core/pull/1633))
- Bump dependency on `@metamask/preferences-controller` to ^4.4.1 ([#1676](https://github.com/MetaMask/core/pull/1676))

## [12.0.0]

### Added

- Add `AssetsContractController` methods `getProvider`, `getChainId`, `getERC721Standard`, and `getERC1155Standard` ([#1638](https://github.com/MetaMask/core/pull/1638))

### Changed

- **BREAKING**: Add `getNetworkClientById` to `AssetsContractController` constructor options ([#1638](https://github.com/MetaMask/core/pull/1638))
- Add optional `networkClientId` parameter to various `AssetContractController` methods ([#1638](https://github.com/MetaMask/core/pull/1638))
- The affected methods are:
  - `getERC20BalanceOf`
  - `getERC20TokenDecimals`
  - `getERC20TokenName`
  - `getERC721NftTokenId`
  - `getTokenStandardAndDetails`
  - `getERC721TokenURI`
  - `getERC721AssetName`
  - `getERC721AssetSymbol`
  - `getERC721OwnerOf`
  - `getERC1155TokenURI`
  - `getERC1155BalanceOf`
  - `transferSingleERC1155`
  - `getBalancesInSingleCall`

## [11.1.0]

### Added

- Add `tokenURI` to `NftMetadata` type ([#1577](https://github.com/MetaMask/core/pull/1577))
- Populate token URL for NFT metadata under `tokenURI` ([#1577](https://github.com/MetaMask/core/pull/1577))

### Changed

- Bump dependency and peer dependency on `@metamask/approval-controller` to ^3.5.1
- Bump dependency on `@metamask/base-controller` to ^3.2.1
- Bump dependency on `@metamask/controller-utils` to ^4.3.2
- Bump dependency and peer dependency on `@metamask/network-controller` to ^12.1.2
- Bump dependency and peer dependency on `@metamask/preferences-controller` to ^4.4.0
- Update NftController to add fallback for when IPFS gateway is disabled ([#1577](https://github.com/MetaMask/core/pull/1577))

## [11.0.1]

### Changed

- Replace `eth-query` ^2.1.2 with `@metamask/eth-query` ^3.0.1 ([#1546](https://github.com/MetaMask/core/pull/1546))

## [11.0.0]

### Added

- Add a `stop` method to stop polling

### Changed

- **BREAKING**: New required constructor parameters for the `TokenRatesController` ([#1497](https://github.com/MetaMask/core/pull/1497), [#1511](https://github.com/MetaMask/core/pull/1511))
  - The new required parameters are `ticker`, `onSelectedAddress`, and `onPreferencesStateChange`
- **BREAKING:** Remove `onCurrencyRateStateChange` constructor parameter from `TokenRatesController` ([#1496](https://github.com/MetaMask/core/pull/1496))
- **BREAKING:** Disable `TokenRatesController` automatic polling ([#1501](https://github.com/MetaMask/core/pull/1501))
  - Polling must be started explicitly by calling the `start` method
  - The token rates are not updated upon state changes when polling is disabled.
- **BREAKING:** Replace the `poll` method with `start` ([#1501](https://github.com/MetaMask/core/pull/1501))
  - The `start` method does not offer a way to change the interval. That must be done by calling `.configure` instead
- **BREAKING:** Remove `TokenRatecontroller` setter for `chainId` and `tokens` properties ([#1505](https://github.com/MetaMask/core/pull/1505))
- Bump @metamask/abi-utils from 1.2.0 to 2.0.1 ([#1525](https://github.com/MetaMask/core/pull/1525))
- Update `@metamask/utils` to `^6.2.0` ([#1514](https://github.com/MetaMask/core/pull/1514))
- Remove unnecessary `babel-runtime` dependency ([#1504](https://github.com/MetaMask/core/pull/1504))

### Fixed

- Fix bug where token rates were incorrect after first update if initialized with a non-Ethereum selected network ([#1497](https://github.com/MetaMask/core/pull/1497))
- Fix bug where token rates would be invalid if event handlers were triggered in the wrong order ([#1496](https://github.com/MetaMask/core/pull/1496), [#1511](https://github.com/MetaMask/core/pull/1511))
- Prevent redundant token rate updates ([#1512](https://github.com/MetaMask/core/pull/1512))

## [10.0.0]

### Added

- The method `getERC20TokenName` has been added to `AssetsContractController` ([#1127](https://github.com/MetaMask/core/pull/1127))
  - This method gets the token name from the token contract

### Changed

- **BREAKING:** The tokens controller now requires `onTokenListStateChange` and `getERC20TokenName` as constructor parameters ([#1127](https://github.com/MetaMask/core/pull/1127))
  - The `getERC20TokenName` method is used to get the token name for tokens added via `wallet_watchAsset`
  - The `onTokenListStateChange` method is used to trigger a name update when the token list changes. On each change, token names are copied from the token list if they're missing from token controller state.
- **BREAKING:** The signature of the tokens controller method `addToken` has changed
  - The fourth and fifth positional parameters (`image` and `interactingAddress`) have been replaced by an `options` object
  - The new options parameter includes the `image` and `interactingAddress` properties, and a new `name` property
- The token detection controller now sets the token name when new tokens are detected ([#1127](https://github.com/MetaMask/core/pull/1127))
- The `Token` type now includes an optional `name` field ([#1127](https://github.com/MetaMask/core/pull/1127))

## [9.2.0]

### Added

- Add validation that the nft standard matches the type argument of a `wallet_watchAsset` request when type is 'ERC721' or 'ERC1155' ([#1455](https://github.com/MetaMask/core/pull/1455))

## [9.1.0]

### Added

- Add a fifth argument, `source`, to NftController's `addNft` method ([#1417](https://github.com/MetaMask/core/pull/1417))
  - This argument can be used to specify whether the NFT was detected, added manually, or suggested by a dapp

### Fixed

- Fix `watchNft` in NftController to ensure that if the network changes before the user accepts the request, the NFT is added to the chain ID and address before the request was initiated ([#1417](https://github.com/MetaMask/core/pull/1417))

## [9.0.0]

### Added

- **BREAKING**: Add required options `getSelectedAddress` and `getMultiAccountBalancesEnabled` to AccountTrackerController constructor and make use of them when refreshing account balances ([#1146](https://github.com/MetaMask/core/pull/1146))
  - Previously, the controller would refresh all account balances, but these options can be used to only refresh the currently selected account
- **BREAKING:** Add logic to support validating and adding ERC721 and ERC1155 tokens to NFTController state via `wallet_watchAsset` API. ([#1173](https://github.com/MetaMask/core/pull/1173), [#1406](https://github.com/MetaMask/core/pull/1406))
  - The `NFTController` now has a new `watchNFT` method that can be called to send a message to the `ApprovalController` and prompt the user to add an NFT to their wallet state.
  - The `NFTController` now requires an instance of a ControllerMessenger to be passed to its constructor. This is messenger is used to pass the `watchNFT` message to the `ApprovalController`.

### Changed

- Add dependency on `@ethersproject/address` ([#1173](https://github.com/MetaMask/core/pull/1173))
- Replace `eth-rpc-errors` with `@metamask/rpc-errors` ([#1173](https://github.com/MetaMask/core/pull/1173))

## [8.0.0]

### Added

- Support NFT detection on Ethereum Mainnet custom RPC endpoints ([#1360](https://github.com/MetaMask/core/pull/1360))
- Enable token detection for the Aurora network ([#1327](https://github.com/MetaMask/core/pull/1327))

### Changed

- **BREAKING:** Bump to Node 16 ([#1262](https://github.com/MetaMask/core/pull/1262))
- **BREAKING:** Change format of chain ID in state to 0x-prefixed hex string ([#1367](https://github.com/MetaMask/core/pull/1367))
  - The functions `isTokenDetectionSupportedForNetwork` and `formatIconUrlWithProxy` now expect a chain ID as type `Hex` rather than as a decimal `string`
  - The assets contract controller now expects the `chainId` configuration entry and constructor parameter as type `Hex` rather than decimal `string`
  - The NFT controller now expects the `chainId` configuration entry and constructor parameter as type `Hex` rather than decimal `string`
  - The NFT controller methods `addNft`, `checkAndUpdateSingleNftOwnershipStatus`, `findNftByAddressAndTokenId`, `updateNft`, and `resetNftTransactionStatusByTransactionId` now expect the chain ID to be type `Hex` rather than a decimal `string`
  - The NFT controller state properties `allNftContracts` and `allNfts` are now keyed by address and `Hex` chain ID, rather than by address and decimal `string` chain ID
    - This requires a state migration
  - The NFT detection controller now expects the `chainId` configuration entry and constructor parameter as type `Hex` rather than decimal `string`
  - The token detection controller now expects the `chainId` configuration entry as type `Hex` rather than decimal `string`
  - The token list controller now expects the `chainId` constructor parameter as type `Hex` rather than decimal `string`
  - The token list controller state property `tokensChainsCache` is now keyed by `Hex` chain ID rather than by decimal `string` chain ID.
    - This requires a state migration
  - The token rates controller now expects the `chainId` configuration entry and constructor parameter as type `Hex` rather than decimal `string`
  - The token rates controller `chainId` setter now expects the chain ID as `Hex` rather than as a decimal string
  - The tokens controller now expects the `chainId` configuration entry and constructor parameter as type `Hex` rather than decimal `string`
  - The tokens controller `addDetectedTokens` method now accepts the `chainId` property of the `detectionDetails` parameter to be of type `Hex` rather than decimal `string`.
  - The tokens controller state properties `allTokens`, `allIgnoredTokens`, and `allDetectedTokens` are now keyed by chain ID in `Hex` format rather than decimal `string`.
    - This requires a state migration
- **BREAKING:** Use approval controller for suggested assets ([#1261](https://github.com/MetaMask/core/pull/1261), [#1268](https://github.com/MetaMask/core/pull/1268))
  - The actions `ApprovalController:acceptRequest` and `ApprovalController:rejectRequest` are no longer required by the token controller messenger.
  - The `suggestedAssets` state has been removed, which means that suggested assets are no longer persisted in state
  - The return type for `watchAsset` has changed. It now returns a Promise that settles after the request has been confirmed or rejected.
- **BREAKING:** Initialize controllers with the current network ([#1361](https://github.com/MetaMask/core/pull/1361))
  - The following controllers now have a new `chainId` required constructor parameter:
    - `AssetsContractController`
    - `NftController`
    - `NftDetectionController`
    - `TokenRatesController`
    - `TokensController`
- **BREAKING:** The token list controller messenger requires the `NetworkController:stateChange` event instead of the `NetworkController:providerConfigChange` event ([#1329](https://github.com/MetaMask/core/pull/1329))
- **BREAKING:** The token list controller `onNetworkStateChange` option now has a more restrictive type ([#1329](https://github.com/MetaMask/core/pull/1329))
  - The event handler parameter type has been changed from `NetworkState | ProviderConfig` to `NetworkState`
- **BREAKING:** Update the account tracker controller `provider` type ([#1266](https://github.com/MetaMask/core/pull/1266))
  - The `provider` setter and the `provider` config entry now use our `Provider` type from `eth-query` rather than `any`
- **BREAKING:** Update`@metamask/preferences-controller` dependency and add it as a peer dependency ([#1393](https://github.com/MetaMask/core/pull/1393))
- **BREAKING:** Update `@metamask/approval-controller` and `@metamask/network-controller` dependencies and peer dependencies
- Bump @metamask/abi-utils from 1.1.0 to 1.2.0 ([#1287](https://github.com/MetaMask/core/pull/1287))
- Bump @metamask/utils from 5.0.1 to 5.0.2 ([#1271](https://github.com/MetaMask/core/pull/1271))

### Removed

- **BREAKING:** Remove the `networkType` configuration option from the NFT detection controller, NFT controller, and tokens controller ([#1360](https://github.com/MetaMask/core/pull/1360), [#1359](https://github.com/MetaMask/core/pull/1359))
- **BREAKING:** Remove the `SuggestedAssetMeta` and `SuggestedAssetMetaBase` types from the token controller ([#1268](https://github.com/MetaMask/core/pull/1268))
- **BREAKING:** Remove the `acceptWatchAsset` and `rejectWatchAsset` methods from the token controller ([#1268](https://github.com/MetaMask/core/pull/1268))
  - Suggested assets can be accepted or rejected using the approval controller instead

## [7.0.0]

### Changed

- **BREAKING**: peerDeps: @metamask/network-controller@6.0.0->8.0.0 ([#1196](https://github.com/MetaMask/core/pull/1196))

## [6.0.0]

### Changed

- **BREAKING:** Create approval requests using `@metamask/approval-controller` ([#1166](https://github.com/MetaMask/core/pull/1166))

## [5.1.0]

### Added

- Support watching assets on a specific account ([#1124](https://github.com/MetaMask/core/pull/1124))

## [5.0.1]

### Changed

- Update `@metamask/contract-metadata` from 2.1.0 to 2.3.1 ([#1141](https://github.com/MetaMask/core/pull/1141))

## [5.0.0]

### Removed

- **BREAKING:** Remove `isomorphic-fetch` ([#1106](https://github.com/MetaMask/controllers/pull/1106))
  - Consumers must now import `isomorphic-fetch` or another polyfill themselves if they are running in an environment without `fetch`

## [4.0.1]

### Fixed

- Update Nft Controller to add the NFT back to its own group if we are re-importing it ([#1082](https://github.com/MetaMask/core/pull/1082))

## [4.0.0]

### Added

- Add Sepolia support to the currency rate controller ([#1041](https://github.com/MetaMask/controllers/pull/1041))
  - The currency rate controller will now treat Sepolia as a testnet, and return the Mainnet exchange rate when asked for the Sepolia exchange rate.

### Changed

- **BREAKING:** Update `@metamask/network-controller` peer dependency to v3 ([#1041](https://github.com/MetaMask/controllers/pull/1041))
- **BREAKING:** Migrate from `metaswap` to `metafi` subdomain for OpenSea proxy and token icons API ([#1060](https://github.com/MetaMask/core/pull/1060))
- Rename this repository to `core` ([#1031](https://github.com/MetaMask/controllers/pull/1031))
- Update ERC20Standard to use `@metamask/abi-utils` instead of `@ethersproject/abi` ([#985](https://github.com/MetaMask/controllers/pull/985))
- Update `@metamask/controller-utils` package ([#1041](https://github.com/MetaMask/controllers/pull/1041))

## Removed

- **BREAKING**: Drop support for Ropsten, Rinkeby, and Kovan ([#1041](https://github.com/MetaMask/controllers/pull/1041))
  - The currency rate controller no longer has special handling of these three networks. It used to return the Mainnet exchange rate for these three networks, but now it includes no special handling for them.
  - The NFT controller no longer supports the Rinkeby OpenSea test API.

## [3.0.1]

### Changed

- Export `isTokenDetectionSupportedForNetwork` function ([#1034](https://github.com/MetaMask/controllers/pull/1034))
- Update `@metamask/contract-metadata` from 1.35.0 to 2.1.0 ([#1013](https://github.com/MetaMask/controllers/pull/1013))

### Fixed

- Fix token controller state updates ([#1015](https://github.com/MetaMask/controllers/pull/1015))
  - Attempts to empty the list of "added", "ignored", or "detected" tokens were not saved in state correctly, resulting in that operation being undone after switching account or network.

## [3.0.0]

### Changed

- **BREAKING:** A new private property, controlled by the `start` and `stop` methods, is added to the CurrencyRateController: `enabled`. When this is false, no network requests will be made from the controller. Previously, setNativeCurrency or setCurrentCurrency would trigger a network request. That is now prevented if `enabled` is false. ([#1002](https://github.com/MetaMask/core/pull/1002))

### Fixed

- The TokenRatesController no longer overwrites the `disabled` config property passed to the constructor, allowing the controller to be instantiated with `config.disabled` set to either true or false. ([#1002](https://github.com/MetaMask/core/pull/1002))
- This package will now warn if a required package is not present ([#1003](https://github.com/MetaMask/core/pull/1003))

## [2.0.0]

### Changed

- **BREAKING:** Update `onNetworkStateChange`, a constructor option for several controllers, to take an object with a `providerConfig` property instead of `provider` ([#995](https://github.com/MetaMask/core/pull/995))
  - This affects:
    - AssetsContractController
    - NftController
    - NftDetectionController
    - TokenDetectionController
    - TokenListController
    - TokenRatesController
    - TokenController
- **BREAKING:** [TokenDetectionController] Update `getNetworkState` constructor option to take an object with `providerConfig` property rather than `providerConfig` ([#995](https://github.com/MetaMask/core/pull/995))
- Relax dependencies on `@metamask/base-controller`, `@metamask/controller-utils`, `@metamask/network-controller`, and `@metamask/preferences-controller` (use `^` instead of `~`) ([#998](https://github.com/MetaMask/core/pull/998))

## [1.0.1]

### Fixed

- Fix race condition where some token detections can get mistakenly added to the wrong account ([#956](https://github.com/MetaMask/core/pull/956))

## [1.0.0]

### Added

- Initial release

  - As a result of converting our shared controllers repo into a monorepo ([#831](https://github.com/MetaMask/core/pull/831)), we've created this package from select parts of [`@metamask/controllers` v33.0.0](https://github.com/MetaMask/core/tree/v33.0.0), namely:

    - Everything in `src/assets`
    - Asset-related functions from `src/util.ts` and accompanying tests

    All changes listed after this point were applied to this package following the monorepo conversion.

### Changed

- Use Ethers for AssetsContractController ([#845](https://github.com/MetaMask/core/pull/845))

[Unreleased]: https://github.com/MetaMask/core/compare/@metamask/assets-controllers@82.0.0...HEAD
[82.0.0]: https://github.com/MetaMask/core/compare/@metamask/assets-controllers@81.0.1...@metamask/assets-controllers@82.0.0
[81.0.1]: https://github.com/MetaMask/core/compare/@metamask/assets-controllers@81.0.0...@metamask/assets-controllers@81.0.1
[81.0.0]: https://github.com/MetaMask/core/compare/@metamask/assets-controllers@80.0.0...@metamask/assets-controllers@81.0.0
[80.0.0]: https://github.com/MetaMask/core/compare/@metamask/assets-controllers@79.0.1...@metamask/assets-controllers@80.0.0
[79.0.1]: https://github.com/MetaMask/core/compare/@metamask/assets-controllers@79.0.0...@metamask/assets-controllers@79.0.1
[79.0.0]: https://github.com/MetaMask/core/compare/@metamask/assets-controllers@78.0.1...@metamask/assets-controllers@79.0.0
[78.0.1]: https://github.com/MetaMask/core/compare/@metamask/assets-controllers@78.0.0...@metamask/assets-controllers@78.0.1
[78.0.0]: https://github.com/MetaMask/core/compare/@metamask/assets-controllers@77.0.2...@metamask/assets-controllers@78.0.0
[77.0.2]: https://github.com/MetaMask/core/compare/@metamask/assets-controllers@77.0.1...@metamask/assets-controllers@77.0.2
[77.0.1]: https://github.com/MetaMask/core/compare/@metamask/assets-controllers@77.0.0...@metamask/assets-controllers@77.0.1
[77.0.0]: https://github.com/MetaMask/core/compare/@metamask/assets-controllers@76.0.0...@metamask/assets-controllers@77.0.0
[76.0.0]: https://github.com/MetaMask/core/compare/@metamask/assets-controllers@75.2.0...@metamask/assets-controllers@76.0.0
[75.2.0]: https://github.com/MetaMask/core/compare/@metamask/assets-controllers@75.1.0...@metamask/assets-controllers@75.2.0
[75.1.0]: https://github.com/MetaMask/core/compare/@metamask/assets-controllers@75.0.0...@metamask/assets-controllers@75.1.0
[75.0.0]: https://github.com/MetaMask/core/compare/@metamask/assets-controllers@74.3.3...@metamask/assets-controllers@75.0.0
[74.3.3]: https://github.com/MetaMask/core/compare/@metamask/assets-controllers@74.3.2...@metamask/assets-controllers@74.3.3
[74.3.2]: https://github.com/MetaMask/core/compare/@metamask/assets-controllers@74.3.1...@metamask/assets-controllers@74.3.2
[74.3.1]: https://github.com/MetaMask/core/compare/@metamask/assets-controllers@74.3.0...@metamask/assets-controllers@74.3.1
[74.3.0]: https://github.com/MetaMask/core/compare/@metamask/assets-controllers@74.2.0...@metamask/assets-controllers@74.3.0
[74.2.0]: https://github.com/MetaMask/core/compare/@metamask/assets-controllers@74.1.1...@metamask/assets-controllers@74.2.0
[74.1.1]: https://github.com/MetaMask/core/compare/@metamask/assets-controllers@74.1.0...@metamask/assets-controllers@74.1.1
[74.1.0]: https://github.com/MetaMask/core/compare/@metamask/assets-controllers@74.0.0...@metamask/assets-controllers@74.1.0
[74.0.0]: https://github.com/MetaMask/core/compare/@metamask/assets-controllers@73.3.0...@metamask/assets-controllers@74.0.0
[73.3.0]: https://github.com/MetaMask/core/compare/@metamask/assets-controllers@73.2.0...@metamask/assets-controllers@73.3.0
[73.2.0]: https://github.com/MetaMask/core/compare/@metamask/assets-controllers@73.1.0...@metamask/assets-controllers@73.2.0
[73.1.0]: https://github.com/MetaMask/core/compare/@metamask/assets-controllers@73.0.2...@metamask/assets-controllers@73.1.0
[73.0.2]: https://github.com/MetaMask/core/compare/@metamask/assets-controllers@73.0.1...@metamask/assets-controllers@73.0.2
[73.0.1]: https://github.com/MetaMask/core/compare/@metamask/assets-controllers@73.0.0...@metamask/assets-controllers@73.0.1
[73.0.0]: https://github.com/MetaMask/core/compare/@metamask/assets-controllers@72.0.0...@metamask/assets-controllers@73.0.0
[72.0.0]: https://github.com/MetaMask/core/compare/@metamask/assets-controllers@71.0.0...@metamask/assets-controllers@72.0.0
[71.0.0]: https://github.com/MetaMask/core/compare/@metamask/assets-controllers@70.0.1...@metamask/assets-controllers@71.0.0
[70.0.1]: https://github.com/MetaMask/core/compare/@metamask/assets-controllers@70.0.0...@metamask/assets-controllers@70.0.1
[70.0.0]: https://github.com/MetaMask/core/compare/@metamask/assets-controllers@69.0.0...@metamask/assets-controllers@70.0.0
[69.0.0]: https://github.com/MetaMask/core/compare/@metamask/assets-controllers@68.2.0...@metamask/assets-controllers@69.0.0
[68.2.0]: https://github.com/MetaMask/core/compare/@metamask/assets-controllers@68.1.0...@metamask/assets-controllers@68.2.0
[68.1.0]: https://github.com/MetaMask/core/compare/@metamask/assets-controllers@68.0.0...@metamask/assets-controllers@68.1.0
[68.0.0]: https://github.com/MetaMask/core/compare/@metamask/assets-controllers@67.0.0...@metamask/assets-controllers@68.0.0
[67.0.0]: https://github.com/MetaMask/core/compare/@metamask/assets-controllers@66.0.0...@metamask/assets-controllers@67.0.0
[66.0.0]: https://github.com/MetaMask/core/compare/@metamask/assets-controllers@65.0.0...@metamask/assets-controllers@66.0.0
[65.0.0]: https://github.com/MetaMask/core/compare/@metamask/assets-controllers@64.0.0...@metamask/assets-controllers@65.0.0
[64.0.0]: https://github.com/MetaMask/core/compare/@metamask/assets-controllers@63.1.0...@metamask/assets-controllers@64.0.0
[63.1.0]: https://github.com/MetaMask/core/compare/@metamask/assets-controllers@63.0.0...@metamask/assets-controllers@63.1.0
[63.0.0]: https://github.com/MetaMask/core/compare/@metamask/assets-controllers@62.0.0...@metamask/assets-controllers@63.0.0
[62.0.0]: https://github.com/MetaMask/core/compare/@metamask/assets-controllers@61.1.0...@metamask/assets-controllers@62.0.0
[61.1.0]: https://github.com/MetaMask/core/compare/@metamask/assets-controllers@61.0.0...@metamask/assets-controllers@61.1.0
[61.0.0]: https://github.com/MetaMask/core/compare/@metamask/assets-controllers@60.0.0...@metamask/assets-controllers@61.0.0
[60.0.0]: https://github.com/MetaMask/core/compare/@metamask/assets-controllers@59.0.0...@metamask/assets-controllers@60.0.0
[59.0.0]: https://github.com/MetaMask/core/compare/@metamask/assets-controllers@58.0.0...@metamask/assets-controllers@59.0.0
[58.0.0]: https://github.com/MetaMask/core/compare/@metamask/assets-controllers@57.0.0...@metamask/assets-controllers@58.0.0
[57.0.0]: https://github.com/MetaMask/core/compare/@metamask/assets-controllers@56.0.0...@metamask/assets-controllers@57.0.0
[56.0.0]: https://github.com/MetaMask/core/compare/@metamask/assets-controllers@55.0.1...@metamask/assets-controllers@56.0.0
[55.0.1]: https://github.com/MetaMask/core/compare/@metamask/assets-controllers@55.0.0...@metamask/assets-controllers@55.0.1
[55.0.0]: https://github.com/MetaMask/core/compare/@metamask/assets-controllers@54.0.0...@metamask/assets-controllers@55.0.0
[54.0.0]: https://github.com/MetaMask/core/compare/@metamask/assets-controllers@53.1.1...@metamask/assets-controllers@54.0.0
[53.1.1]: https://github.com/MetaMask/core/compare/@metamask/assets-controllers@53.1.0...@metamask/assets-controllers@53.1.1
[53.1.0]: https://github.com/MetaMask/core/compare/@metamask/assets-controllers@53.0.0...@metamask/assets-controllers@53.1.0
[53.0.0]: https://github.com/MetaMask/core/compare/@metamask/assets-controllers@52.0.0...@metamask/assets-controllers@53.0.0
[52.0.0]: https://github.com/MetaMask/core/compare/@metamask/assets-controllers@51.0.2...@metamask/assets-controllers@52.0.0
[51.0.2]: https://github.com/MetaMask/core/compare/@metamask/assets-controllers@51.0.1...@metamask/assets-controllers@51.0.2
[51.0.1]: https://github.com/MetaMask/core/compare/@metamask/assets-controllers@51.0.0...@metamask/assets-controllers@51.0.1
[51.0.0]: https://github.com/MetaMask/core/compare/@metamask/assets-controllers@50.0.0...@metamask/assets-controllers@51.0.0
[50.0.0]: https://github.com/MetaMask/core/compare/@metamask/assets-controllers@49.0.0...@metamask/assets-controllers@50.0.0
[49.0.0]: https://github.com/MetaMask/core/compare/@metamask/assets-controllers@48.0.0...@metamask/assets-controllers@49.0.0
[48.0.0]: https://github.com/MetaMask/core/compare/@metamask/assets-controllers@47.0.0...@metamask/assets-controllers@48.0.0
[47.0.0]: https://github.com/MetaMask/core/compare/@metamask/assets-controllers@46.0.1...@metamask/assets-controllers@47.0.0
[46.0.1]: https://github.com/MetaMask/core/compare/@metamask/assets-controllers@46.0.0...@metamask/assets-controllers@46.0.1
[46.0.0]: https://github.com/MetaMask/core/compare/@metamask/assets-controllers@45.1.2...@metamask/assets-controllers@46.0.0
[45.1.2]: https://github.com/MetaMask/core/compare/@metamask/assets-controllers@45.1.1...@metamask/assets-controllers@45.1.2
[45.1.1]: https://github.com/MetaMask/core/compare/@metamask/assets-controllers@45.1.0...@metamask/assets-controllers@45.1.1
[45.1.0]: https://github.com/MetaMask/core/compare/@metamask/assets-controllers@45.0.0...@metamask/assets-controllers@45.1.0
[45.0.0]: https://github.com/MetaMask/core/compare/@metamask/assets-controllers@44.1.0...@metamask/assets-controllers@45.0.0
[44.1.0]: https://github.com/MetaMask/core/compare/@metamask/assets-controllers@44.0.1...@metamask/assets-controllers@44.1.0
[44.0.1]: https://github.com/MetaMask/core/compare/@metamask/assets-controllers@44.0.0...@metamask/assets-controllers@44.0.1
[44.0.0]: https://github.com/MetaMask/core/compare/@metamask/assets-controllers@43.1.1...@metamask/assets-controllers@44.0.0
[43.1.1]: https://github.com/MetaMask/core/compare/@metamask/assets-controllers@43.1.0...@metamask/assets-controllers@43.1.1
[43.1.0]: https://github.com/MetaMask/core/compare/@metamask/assets-controllers@43.0.0...@metamask/assets-controllers@43.1.0
[43.0.0]: https://github.com/MetaMask/core/compare/@metamask/assets-controllers@42.0.0...@metamask/assets-controllers@43.0.0
[42.0.0]: https://github.com/MetaMask/core/compare/@metamask/assets-controllers@41.0.0...@metamask/assets-controllers@42.0.0
[41.0.0]: https://github.com/MetaMask/core/compare/@metamask/assets-controllers@40.0.0...@metamask/assets-controllers@41.0.0
[40.0.0]: https://github.com/MetaMask/core/compare/@metamask/assets-controllers@39.0.0...@metamask/assets-controllers@40.0.0
[39.0.0]: https://github.com/MetaMask/core/compare/@metamask/assets-controllers@38.3.0...@metamask/assets-controllers@39.0.0
[38.3.0]: https://github.com/MetaMask/core/compare/@metamask/assets-controllers@38.2.0...@metamask/assets-controllers@38.3.0
[38.2.0]: https://github.com/MetaMask/core/compare/@metamask/assets-controllers@38.1.0...@metamask/assets-controllers@38.2.0
[38.1.0]: https://github.com/MetaMask/core/compare/@metamask/assets-controllers@38.0.1...@metamask/assets-controllers@38.1.0
[38.0.1]: https://github.com/MetaMask/core/compare/@metamask/assets-controllers@38.0.0...@metamask/assets-controllers@38.0.1
[38.0.0]: https://github.com/MetaMask/core/compare/@metamask/assets-controllers@37.0.0...@metamask/assets-controllers@38.0.0
[37.0.0]: https://github.com/MetaMask/core/compare/@metamask/assets-controllers@36.0.0...@metamask/assets-controllers@37.0.0
[36.0.0]: https://github.com/MetaMask/core/compare/@metamask/assets-controllers@35.0.0...@metamask/assets-controllers@36.0.0
[35.0.0]: https://github.com/MetaMask/core/compare/@metamask/assets-controllers@34.0.0...@metamask/assets-controllers@35.0.0
[34.0.0]: https://github.com/MetaMask/core/compare/@metamask/assets-controllers@33.0.0...@metamask/assets-controllers@34.0.0
[33.0.0]: https://github.com/MetaMask/core/compare/@metamask/assets-controllers@32.0.0...@metamask/assets-controllers@33.0.0
[32.0.0]: https://github.com/MetaMask/core/compare/@metamask/assets-controllers@31.0.0...@metamask/assets-controllers@32.0.0
[31.0.0]: https://github.com/MetaMask/core/compare/@metamask/assets-controllers@30.0.0...@metamask/assets-controllers@31.0.0
[30.0.0]: https://github.com/MetaMask/core/compare/@metamask/assets-controllers@29.0.0...@metamask/assets-controllers@30.0.0
[29.0.0]: https://github.com/MetaMask/core/compare/@metamask/assets-controllers@28.0.0...@metamask/assets-controllers@29.0.0
[28.0.0]: https://github.com/MetaMask/core/compare/@metamask/assets-controllers@27.2.0...@metamask/assets-controllers@28.0.0
[27.2.0]: https://github.com/MetaMask/core/compare/@metamask/assets-controllers@27.1.0...@metamask/assets-controllers@27.2.0
[27.1.0]: https://github.com/MetaMask/core/compare/@metamask/assets-controllers@27.0.1...@metamask/assets-controllers@27.1.0
[27.0.1]: https://github.com/MetaMask/core/compare/@metamask/assets-controllers@27.0.0...@metamask/assets-controllers@27.0.1
[27.0.0]: https://github.com/MetaMask/core/compare/@metamask/assets-controllers@26.0.0...@metamask/assets-controllers@27.0.0
[26.0.0]: https://github.com/MetaMask/core/compare/@metamask/assets-controllers@25.0.0...@metamask/assets-controllers@26.0.0
[25.0.0]: https://github.com/MetaMask/core/compare/@metamask/assets-controllers@24.0.0...@metamask/assets-controllers@25.0.0
[24.0.0]: https://github.com/MetaMask/core/compare/@metamask/assets-controllers@23.1.0...@metamask/assets-controllers@24.0.0
[23.1.0]: https://github.com/MetaMask/core/compare/@metamask/assets-controllers@23.0.0...@metamask/assets-controllers@23.1.0
[23.0.0]: https://github.com/MetaMask/core/compare/@metamask/assets-controllers@22.0.0...@metamask/assets-controllers@23.0.0
[22.0.0]: https://github.com/MetaMask/core/compare/@metamask/assets-controllers@21.0.0...@metamask/assets-controllers@22.0.0
[21.0.0]: https://github.com/MetaMask/core/compare/@metamask/assets-controllers@20.0.0...@metamask/assets-controllers@21.0.0
[20.0.0]: https://github.com/MetaMask/core/compare/@metamask/assets-controllers@19.0.0...@metamask/assets-controllers@20.0.0
[19.0.0]: https://github.com/MetaMask/core/compare/@metamask/assets-controllers@18.0.0...@metamask/assets-controllers@19.0.0
[18.0.0]: https://github.com/MetaMask/core/compare/@metamask/assets-controllers@17.0.0...@metamask/assets-controllers@18.0.0
[17.0.0]: https://github.com/MetaMask/core/compare/@metamask/assets-controllers@16.0.0...@metamask/assets-controllers@17.0.0
[16.0.0]: https://github.com/MetaMask/core/compare/@metamask/assets-controllers@15.0.0...@metamask/assets-controllers@16.0.0
[15.0.0]: https://github.com/MetaMask/core/compare/@metamask/assets-controllers@14.0.0...@metamask/assets-controllers@15.0.0
[14.0.0]: https://github.com/MetaMask/core/compare/@metamask/assets-controllers@13.0.0...@metamask/assets-controllers@14.0.0
[13.0.0]: https://github.com/MetaMask/core/compare/@metamask/assets-controllers@12.0.0...@metamask/assets-controllers@13.0.0
[12.0.0]: https://github.com/MetaMask/core/compare/@metamask/assets-controllers@11.1.0...@metamask/assets-controllers@12.0.0
[11.1.0]: https://github.com/MetaMask/core/compare/@metamask/assets-controllers@11.0.1...@metamask/assets-controllers@11.1.0
[11.0.1]: https://github.com/MetaMask/core/compare/@metamask/assets-controllers@11.0.0...@metamask/assets-controllers@11.0.1
[11.0.0]: https://github.com/MetaMask/core/compare/@metamask/assets-controllers@10.0.0...@metamask/assets-controllers@11.0.0
[10.0.0]: https://github.com/MetaMask/core/compare/@metamask/assets-controllers@9.2.0...@metamask/assets-controllers@10.0.0
[9.2.0]: https://github.com/MetaMask/core/compare/@metamask/assets-controllers@9.1.0...@metamask/assets-controllers@9.2.0
[9.1.0]: https://github.com/MetaMask/core/compare/@metamask/assets-controllers@9.0.0...@metamask/assets-controllers@9.1.0
[9.0.0]: https://github.com/MetaMask/core/compare/@metamask/assets-controllers@8.0.0...@metamask/assets-controllers@9.0.0
[8.0.0]: https://github.com/MetaMask/core/compare/@metamask/assets-controllers@7.0.0...@metamask/assets-controllers@8.0.0
[7.0.0]: https://github.com/MetaMask/core/compare/@metamask/assets-controllers@6.0.0...@metamask/assets-controllers@7.0.0
[6.0.0]: https://github.com/MetaMask/core/compare/@metamask/assets-controllers@5.1.0...@metamask/assets-controllers@6.0.0
[5.1.0]: https://github.com/MetaMask/core/compare/@metamask/assets-controllers@5.0.1...@metamask/assets-controllers@5.1.0
[5.0.1]: https://github.com/MetaMask/core/compare/@metamask/assets-controllers@5.0.0...@metamask/assets-controllers@5.0.1
[5.0.0]: https://github.com/MetaMask/core/compare/@metamask/assets-controllers@4.0.1...@metamask/assets-controllers@5.0.0
[4.0.1]: https://github.com/MetaMask/core/compare/@metamask/assets-controllers@4.0.0...@metamask/assets-controllers@4.0.1
[4.0.0]: https://github.com/MetaMask/core/compare/@metamask/assets-controllers@3.0.1...@metamask/assets-controllers@4.0.0
[3.0.1]: https://github.com/MetaMask/core/compare/@metamask/assets-controllers@3.0.0...@metamask/assets-controllers@3.0.1
[3.0.0]: https://github.com/MetaMask/core/compare/@metamask/assets-controllers@2.0.0...@metamask/assets-controllers@3.0.0
[2.0.0]: https://github.com/MetaMask/core/compare/@metamask/assets-controllers@1.0.1...@metamask/assets-controllers@2.0.0
[1.0.1]: https://github.com/MetaMask/core/compare/@metamask/assets-controllers@1.0.0...@metamask/assets-controllers@1.0.1
[1.0.0]: https://github.com/MetaMask/core/releases/tag/@metamask/assets-controllers@1.0.0<|MERGE_RESOLUTION|>--- conflicted
+++ resolved
@@ -7,7 +7,6 @@
 
 ## [Unreleased]
 
-<<<<<<< HEAD
 ### Added
 
 - **BREAKING:** Added constructor argument `tokenPricesService` in `currencyRateController` ([#6863](https://github.com/MetaMask/core/pull/6863))
@@ -17,7 +16,7 @@
 ### Changed
 
 - `CurrencyRateController` now fetches exchange rates from price-api and fallback to cryptoCompare ([#6863](https://github.com/MetaMask/core/pull/6863))
-=======
+
 ## [82.0.0]
 
 ### Added
@@ -30,7 +29,6 @@
 ### Changed
 
 - Batch `OnAssetConversion` and `OnAssetsMarketData` requests to non-EVM account Snaps ([#6886](https://github.com/MetaMask/core/pull/6886))
->>>>>>> c90a04b4
 
 ## [81.0.1]
 
