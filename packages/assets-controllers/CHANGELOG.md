# Changelog

All notable changes to this project will be documented in this file.

The format is based on [Keep a Changelog](https://keepachangelog.com/en/1.0.0/),
and this project adheres to [Semantic Versioning](https://semver.org/spec/v2.0.0.html).

## [Unreleased]

<<<<<<< HEAD
### Changed

- **BREAKING:** Migrate `AssetsContractController`, `NftController`, and `TokensController` to new `Messenger` from `@metamask/messenger` ([#6386](https://github.com/MetaMask/core/pull/6386))
  - Previously, the controllers accepted a `RestrictedMessenger` instance from `@metamask/base-controller`.
=======
### Added

- Add multicall addresses in `MULTICALL_CONTRACT_BY_CHAINID` ([#6896](https://github.com/MetaMask/core/pull/6896))
  - Add multicall address for Chains: `Injective`, `Hemi`, `Plasma`, `Nonmia`, `XRPL`, `Soneium`, `Genesys`, `EDU`, `Abstract`, `Berachain`, `MegaETH Testnet`, `Apechain`, `Matchain`, `Monad Testnet`, `Monad`, `Katana`, `Lens`, `Plume`, `XDC`

### Changed

- Batch `OnAssetConversion` and `OnAssetsMarketData` requests to non-EVM account Snaps ([#6886](https://github.com/MetaMask/core/pull/6886))

## [81.0.1]

### Fixed

- Fix filter for staked Ethereum balances in `AccountTrackerController` ([#6846](https://github.com/MetaMask/core/pull/6846))
>>>>>>> fd638ef6

## [81.0.0]

### Changed

- **BREAKING:** Bump peer dependency `@metamask/core-backend` from `^1.0.1` to `^2.0.0` ([#6834](https://github.com/MetaMask/core/pull/6834))

### Fixed

- Fix address casing in WebSocket-based token balance updates to ensure consistency ([#6819](https://github.com/MetaMask/core/pull/6819))

## [80.0.0]

### Added

- Add real-time balance updates via WebSocket integration with `AccountActivityService` to `TokenBalancesController` ([#6784](https://github.com/MetaMask/core/pull/6784))
  - Add `@metamask/core-backend` as a dependency and peer dependency ([#6784](https://github.com/MetaMask/core/pull/6784))
  - Controller now subscribes to `AccountActivityService:balanceUpdated` events for instant balance updates
    - Add support for real-time balance updates for both ERC20 tokens and native tokens
    - Add `TokenDetectionController:addDetectedTokensViaWs` action handler for adding tokens detected via WebSocket
  - Controller now subscribes to `AccountActivityService:statusChanged` events to dynamically adjust polling intervals
    - When WebSocket service is "up", polling interval increases to backup interval (5 minutes)
    - When WebSocket service is "down", polling interval restores to default interval (30 seconds)
    - Status changes are debounced (5 seconds) and jittered to prevent thundering herd
    - Add fallback to polling when balance updates contain errors or unsupported asset types

### Changed

- **BREAKING:** `TokenBalancesController` messenger must now allow `AccountActivityService:balanceUpdated` and `AccountActivityService:statusChanged` events ([#6784](https://github.com/MetaMask/core/pull/6784))
- **BREAKING:** `TokenBalancesController` messenger must now allow `TokenDetectionController:addDetectedTokensViaWs` action ([#6784](https://github.com/MetaMask/core/pull/6784))
- **BREAKING:** Change `TokenBalancesController` default polling interval to 30 seconds (was 180 seconds) ([#6784](https://github.com/MetaMask/core/pull/6784))
  - With real-time WebSocket updates, the default interval only applies when WebSocket is disconnected
  - When WebSocket is connected, polling automatically adjusts to 5 minutes as a backup
- **Performance Optimization:** Remove collection API calls from NFT detection process ([#6762](https://github.com/MetaMask/core/pull/6762))
  - Reduce NFT detection API calls by 83% (from 6 calls to 1 call per 100 tokens) by eliminating collection endpoint requests
  - Remove unused collection metadata fields: `contractDeployedAt`, `creator`, and `topBid`

### Fixed

- Fix address format compatibility between `TokenBalancesController` and `AccountTrackerController` in `AccountsApiBalanceFetcher` ([#6812](https://github.com/MetaMask/core/pull/6812))

## [79.0.1]

### Changed

- Bump `@metamask/base-controller` from `^8.4.0` to `^8.4.1` ([#6807](https://github.com/MetaMask/core/pull/6807))
- Bump `@metamask/controller-utils` from `^11.14.0` to `^11.14.1` ([#6807](https://github.com/MetaMask/core/pull/6807))
- Bump `@metamask/polling-controller` from `^14.0.0` to `^14.0.1` ([#6807](https://github.com/MetaMask/core/pull/6807))

## [79.0.0]

### Changed

- **BREAKING:** Change name of token-selector field from `type` to `accountType` to avoid conflicts with existing types. ([#6804](https://github.com/MetaMask/core/pull/6804))

## [78.0.1]

### Changed

- Bump `@metamask/multichain-account-service` from `^1.5.0` to `^1.6.0` ([#6786](https://github.com/MetaMask/core/pull/6786))

### Fixed

- Fix duplicate native token entries in `AccountsApiBalanceFetcher` by ensuring consistent address checksumming ([#6794](https://github.com/MetaMask/core/pull/6794))

## [78.0.0]

### Added

- add `platform` property to `TokenBalancesController` to send better analytics for which platform is hitting out APIs ([#6768](https://github.com/MetaMask/core/pull/6768))

### Changed

- **BREAKING:** Change `accountsApiChainIds` parameter from `ChainIdHex[]` to `() => ChainIdHex[]` in both `AccountTrackerController` and `TokenBalancesController` ([#6776](https://github.com/MetaMask/core/pull/6776))

  - Enables dynamic configuration of chains that should use Accounts API strategy
  - Allows runtime determination of supported chain IDs instead of static array

### Fixed

- Fix staked balance update on the `TokenBalancesController` , it's now filtered by supported chains ([#6776](https://github.com/MetaMask/core/pull/6776))

## [77.0.2]

### Changed

- Bump `@metamask/multichain-account-service` from `^1.2.0` to `^1.3.0` ([#6748](https://github.com/MetaMask/core/pull/6748))

### Fixed

- Fix token balance updates not respecting account selection parameter ([#6738](https://github.com/MetaMask/core/pull/6738))

## [77.0.1]

### Changed

- Bump `@metamask/utils` from `^11.8.0` to `^11.8.1` ([#6708](https://github.com/MetaMask/core/pull/6708))

### Fixed

- Fix unnecessary balance updates in `TokenBalancesController` by skipping updates when values haven't changed ([#6743](https://github.com/MetaMask/core/pull/6743))
  - Prevents unnecessary state mutations for token balances when values are identical
  - Improves performance by reducing redundant processing and re-renders

## [77.0.0]

### Changed

- **BREAKING:** Rename `openSeaEnabled` to `displayNftMedia` in `NftController` ([#4774](https://github.com/MetaMask/core/pull/4774))
  - Ensure compatibility for extension preferences controller state
- **BREAKING:** Remove `setApiKey` function and `openSeaApiKey` from `NftController` since opensea is not used anymore for NFT data ([#4774](https://github.com/MetaMask/core/pull/4774))
- Bump `@metamask/phishing-controller` from `^13.1.0` to `^14.0.0` ([#6716](https://github.com/MetaMask/core/pull/6716), [#6629](https://github.com/MetaMask/core/pull/6716))
- Bump `@metamask/preferences-controller` from `^19.0.0` to `^20.0.0` ([#6716](https://github.com/MetaMask/core/pull/6716), [#6629](https://github.com/MetaMask/core/pull/6716))

## [76.0.0]

### Added

- Add generic number formatter ([#6664](https://github.com/MetaMask/core/pull/6664))
  - The new formatter is available as the `formatNumber` property on the return value of `createFormatters`.

### Changed

- **BREAKING:** Bump peer dependency `@metamask/account-tree-controller` from `^0.7.0` to `^1.0.0` ([#6652](https://github.com/MetaMask/core/pull/6652), [#6676](https://github.com/MetaMask/core/pull/6676))

## [75.2.0]

### Added

- Add `Monad Mainnet` support ([#6618](https://github.com/MetaMask/core/pull/6618))

  - Add `Monad Mainnet` balance scan contract address in `SINGLE_CALL_BALANCES_ADDRESS_BY_CHAINID`
  - Add `Monad Mainnet` in `SupportedTokenDetectionNetworks`
  - Add `Monad Mainnet` in `SUPPORTED_CHAIN_IDS`

### Changed

- Bump `@metamask/controller-utils` from `^11.13.0` to `^11.14.0` ([#6629](https://github.com/MetaMask/core/pull/6629))
- Bump `@metamask/base-controller` from `^8.3.0` to `^8.4.0` ([#6632](https://github.com/MetaMask/core/pull/6632))

### Fixed

- Fix `TokenBalancesController` selective session stopping to prevent old polling sessions from interfering with new ones when chain configurations change ([#6635](https://github.com/MetaMask/core/pull/6635))

## [75.1.0]

### Added

- Shared fiat currency and token formatters ([#6577](https://github.com/MetaMask/core/pull/6577))

### Changed

- Add `queryAllAccounts` parameter support to `AccountTrackerController.refresh()`, `AccountTrackerController._executePoll()`, and `TokenBalancesController.updateBalances()` for flexible account selection during balance updates ([#6600](https://github.com/MetaMask/core/pull/6600))
- Bump `@metamask/utils` from `^11.4.2` to `^11.8.0` ([#6588](https://github.com/MetaMask/core/pull/6588))
- Bump `@metamask/controller-utils` from `^11.12.0` to `^11.13.0` ([#6620](https://github.com/MetaMask/core/pull/6620))

## [75.0.0]

### Added

- Add two new controller state metadata properties: `includeInStateLogs` and `usedInUi` ([#6472](https://github.com/MetaMask/core/pull/6472))

### Changed

- **BREAKING:** Replace `useAccountAPI` boolean with `accountsApiChainIds` array in `TokenBalancesController` for granular per-chain Accounts API configuration ([#6487](https://github.com/MetaMask/core/pull/6487))
- Bump `@metamask/keyring-api` from `^20.1.0` to `^21.0.0` ([#6560](https://github.com/MetaMask/core/pull/6560))

## [74.3.3]

### Changed

- Enhance `TokenBalancesController` with internal dynamic polling per chain support, enabling configurable polling intervals for different networks with automatic interval grouping for improved performance (transparent to existing API) ([#6357](https://github.com/MetaMask/core/pull/6357))
- Bump `@metamask/base-controller` from `^8.2.0` to `^8.3.0` ([#6465](https://github.com/MetaMask/core/pull/6465))

## [74.3.2]

### Changed

- Refactor `AccountTrackerController` to eliminate duplicate code by replacing custom `AccountTrackerRpcBalanceFetcher` with existing `RpcBalanceFetcher` ([#6425](https://github.com/MetaMask/core/pull/6425))

## [74.3.1]

### Fixed

- Fix values returned from multicall fetcher to use the correct BN type, not BigNumber ([#6411](https://github.com/MetaMask/core/pull/6411))

- Ensure every access to the state of `AccountTrackerController` is done with a checksumed address ([#6411](https://github.com/MetaMask/core/pull/6411))

- Ensure the balance passed to update `AccountTrackerController:updateNativeBalances` is of type `Hex` ([#6411](https://github.com/MetaMask/core/pull/6411))

## [74.3.0]

### Added

- Add native and staked balances to assets calculations ([#6399](https://github.com/MetaMask/core/pull/6399))

## [74.2.0]

### Added

- Add `rawBalance` to the result of `selectAssetsBySelectedAccountGroup` ([#6398](https://github.com/MetaMask/core/pull/6398))

## [74.1.1]

### Changed

- Improve balance fetching performance and resilience by parallelizing multi-chain operations and moving timeout handling to fetchers ([#6390](https://github.com/MetaMask/core/pull/6390))

  - Replace sequential `for` loops with `Promise.allSettled` in `RpcBalanceFetcher` and `AccountTrackerController` for parallel chain processing
  - Move timeout handling from controller-level `Promise.race` to fetcher-level `safelyExecuteWithTimeout` for better error isolation
  - Add `safelyExecuteWithTimeout` to both `RpcBalanceFetcher` and `AccountsApiBalanceFetcher` to prevent individual chain timeouts from blocking other chains
  - Remove redundant timeout wrappers from `TokenBalancesController` and `AccountTrackerController`
  - Improve test coverage for timeout and error handling scenarios in all balance fetchers

## [74.1.0]

### Added

- Enable `AccountTrackerController` to fetch native balances using AccountsAPI when `allowExternalServices` is enabled ([#6369](https://github.com/MetaMask/core/pull/6369))

  - Implement native balance fetching via AccountsAPI when `useAccountsAPI` and `allowExternalServices` are both true
  - Add fallback to RPC balance fetching when external services are disabled
  - Add comprehensive test coverage for both AccountsAPI and RPC balance fetching scenarios

### Changed

- Bump `@metamask/base-controller` from `^8.1.0` to `^8.2.0` ([#6355](https://github.com/MetaMask/core/pull/6355))

- Add new `accountId` field to the `Asset` type ([#6358](https://github.com/MetaMask/core/pull/6358))

### Fixed

- Uses `InternalAccount['type']` for the `Asset['type']` property ([#6358](https://github.com/MetaMask/core/pull/6358))

- Ensure that the evm addresses used to fetch balances from AccountTrackerController state is lowercase, in order to account for discrepancies between clients ([#6358](https://github.com/MetaMask/core/pull/6358))

- Prevents mutation of memoized fields used inside selectors ([#6358](https://github.com/MetaMask/core/pull/6358))

- Fix duplicate token balance entries caused by case-sensitive address comparison in `TokenBalancesController.updateBalances` ([#6354](https://github.com/MetaMask/core/pull/6354))

  - Normalize token addresses to proper EIP-55 checksum format before using as object keys to prevent the same token from appearing multiple times with different cases
  - Add comprehensive unit tests for token address normalization scenarios

- Fix TokenBalancesController timeout handling by replacing `safelyExecuteWithTimeout` with proper `Promise.race` implementation ([#6365](https://github.com/MetaMask/core/pull/6365))

  - Replace `safelyExecuteWithTimeout` which was silently swallowing timeout errors with direct `Promise.race` that properly throws
  - Reduce RPC timeout from 3 minutes to 15 seconds for better responsiveness and batch size
  - Enable proper fallback between API and RPC balance fetchers when timeouts occur

## [74.0.0]

### Added

- Added a token selector that returns list of tokens and balances for evm and multichain assets based on the selected account group ([#6226](https://github.com/MetaMask/core/pull/6226))

### Changed

- **BREAKING:** Bump peer dependency `@metamask/accounts-controller` from `^32.0.0` to `^33.0.0` ([#6345](https://github.com/MetaMask/core/pull/6345))
- **BREAKING:** Bump peer dependency `@metamask/keyring-controller` from `^22.0.0` to `^23.0.0` ([#6345](https://github.com/MetaMask/core/pull/6345))
- **BREAKING:** Bump peer dependency `@metamask/preferences-controller` from `^18.0.0` to `^19.0.0` ([#6345](https://github.com/MetaMask/core/pull/6345))
- **BREAKING:** Bump peer dependency `@metamask/transaction-controller` from `^59.0.0` to `^60.0.0` ([#6345](https://github.com/MetaMask/core/pull/6345))

## [73.3.0]

### Changed

- Bump accounts related packages ([#6309](https://github.com/MetaMask/core/pull/6309))
  - Bump `@metamask/keyring-api` from `^20.0.0` to `^20.1.0`
  - Bump `@metamask/keyring-internal-api` from `^8.0.0` to `^8.1.0`

### Fixed

- Fix precision loss in AccountsApiBalanceFetcher causing incorrect token balance conversion ([#6330](https://github.com/MetaMask/core/pull/6330))
  - Replaced floating-point arithmetic with string-based precision conversion to avoid JavaScript precision limitations

## [73.2.0]

### Added

- Implement balance change calculator and network filtering ([#6285](https://github.com/MetaMask/core/pull/6285))
  - Add core balance change calculators with period support (1d/7d/30d), network filtering, and group-level computation
- Add new utility functions for efficient balance fetching using Multicall3 ([#6212](https://github.com/MetaMask/core/pull/6212))
  - Added `aggregate3` function for direct access to Multicall3's aggregate3 method with individual failure handling
  - Added `getTokenBalancesForMultipleAddresses` function to efficiently batch ERC20 and native token balance queries for multiple addresses
  - Supports up to 300 calls per batch with automatic fallback to individual calls on unsupported chains
  - Returns organized balance data as nested maps for easy consumption by client applications

### Changed

- **BREAKING**: Improved `TokenBalancesController` performance with two-tier balance fetching strategy ([#6232](https://github.com/MetaMask/core/pull/6232))
  - Implements Accounts API as primary fetching method for supported networks (faster, more efficient)
  - Falls back to RPC calls using Multicall3's `aggregate3` for unsupported networks or API failures
  - Significantly reduces RPC calls from N individual requests to batched calls of up to 300 operations
  - Provides comprehensive network coverage with graceful degradation when services are unavailable
- Bump `@metamask/base-controller` from `^8.0.1` to `^8.1.0` ([#6284](https://github.com/MetaMask/core/pull/6284))
- Bump `@metamask/controller-utils` from `^11.11.0` to `^11.12.0` ([#6303](https://github.com/MetaMask/core/pull/6303))
- Bump `@metamask/transaction-controller` from `^59.1.0` to `^59.2.0` ([#6291](https://github.com/MetaMask/core/pull/6291))
- Bump `@metamask/account-tree-controller` from `^0.7.0` to `^0.8.0` ([#6273](https://github.com/MetaMask/core/pull/6273))
- Bump `@metamask/accounts-controller` from `^32.0.1` to `^32.0.2` ([#6273](https://github.com/MetaMask/core/pull/6273))
- Bump `@metamask/keyring-controller` from `^22.1.0` to `^22.1.1` ([#6273](https://github.com/MetaMask/core/pull/6273))
- Bump `@metamask/multichain-account-service` from `^0.3.0` to `^0.4.0` ([#6273](https://github.com/MetaMask/core/pull/6273))

## [73.1.0]

### Added

- Comprehensive balance selectors for multichain account groups and wallets ([#6235](https://github.com/MetaMask/core/pull/6235))

### Changed

- Bump `@metamask/keyring-api` from `^19.0.0` to `^20.0.0` ([#6248](https://github.com/MetaMask/core/pull/6248))

### Fixed

- Correct the polling rate for the DeFiPositionsController from 1 minute to 10 minutes. ([#6242](https://github.com/MetaMask/core/pull/6242))
- Fix `AccountTrackerController` to force block number update to avoid stale cached native balances ([#6250](https://github.com/MetaMask/core/pull/6250))

## [73.0.2]

### Fixed

- Use a narrow selector when listening to `CurrencyRateController:stateChange` ([#6217](https://github.com/MetaMask/core/pull/6217))
- Fixed an issue where attempting to fetch asset conversions for accounts without assets would crash the snap ([#6207](https://github.com/MetaMask/core/pull/6207))

## [73.0.1]

### Changed

- Improved `AccountTrackerController` RPC performance by batching addresses using a multicall contract ([#6099](https://github.com/MetaMask/core/pull/6099))
  - Fallbacks to single address RPC calls on chains that do not have a multicall contract.
- Improved `AssetsContractController` RPC performance by batching addresses using a multicall contract ([#6099](https://github.com/MetaMask/core/pull/6099))
  - Fallbacks to single address RPC calls on chains that do not have a multicall contract.

### Fixed

- Fix `TokenBalancesController` to force block number update to avoid stale cached balances ([#6197](https://github.com/MetaMask/core/pull/6197))

## [73.0.0]

### Changed

- **BREAKING:** Bump peer dependency `@metamask/accounts-controller` to `^32.0.0` ([#6171](https://github.com/MetaMask/core/pull/6171))
- **BREAKING:** Bump peer dependency `@metamask/transaction-controller` to `^59.0.0` ([#6171](https://github.com/MetaMask/core/pull/6171))
- Improved `TokenDetectionController` token handling flow ([#6012](https://github.com/MetaMask/core/pull/6012))
  - Detected tokens are now implicitly added directly to `allTokens` instead of being added to `allDetectedTokens` first
  - This simplifies the token import flow and improves performance by eliminating the manual UI import step
  - Enhanced `TokenDetectionController` to use direct RPC calls when basic functionality is disabled ([#6012](https://github.com/MetaMask/core/pull/6012))
  - Token detection now falls back to direct RPC calls instead of API-based detection when basic functionality is turned off
- Bump `@metamask/keyring-api` from `^18.0.0` to `^19.0.0` ([#6146](https://github.com/MetaMask/core/pull/6146))

### Fixed

- Fix `TokenDetectionController` to respect the detection toggle setting ([#6012](https://github.com/MetaMask/core/pull/6012))
  - Token detection will no longer run when the detection toggle is disabled, even during user refresh operations
- Improved `CurrencyRateController` behavior when basic functionality is disabled ([#6012](https://github.com/MetaMask/core/pull/6012))
  - Disabled requests to CryptoCompare when basic functionality is turned off to avoid unnecessary API calls
- Improve error handling in `MultichainAssetsRatesController` for Snap request failures ([#6104](https://github.com/MetaMask/core/pull/6104))
  - Enhanced `#handleSnapRequest` method with detailed error logging and graceful failure recovery
  - Added null safety checks to prevent crashes when Snap requests return null
  - Controller now continues operation when individual Snap requests fail instead of crashing
  - Added comprehensive unit tests covering various error scenarios including JSON-RPC errors and network failures

## [72.0.0]

### Changed

- Update `NftController` to use properly exported `PhishingControllerBulkScanUrlsAction` type from `@metamask/phishing-controller` ([#6105](https://github.com/MetaMask/core/pull/6105))
- Bump dev dependency `@metamask/phishing-controller` to `^13.1.0` ([#6120](https://github.com/MetaMask/core/pull/6120))

## [71.0.0]

### Changed

- **BREAKING:** Bump peer dependency `@metamask/phishing-controller` to `^13.0.0` ([#6098](https://github.com/MetaMask/core/pull/6098))

## [70.0.1]

### Changed

- Bump `@metamask/controller-utils` from `^11.10.0` to `^11.11.0` ([#6069](https://github.com/MetaMask/core/pull/6069))
  - This upgrade includes performance improvements to checksum hex address normalization
- Bump `@metamask/utils` from `^11.2.0` to `^11.4.2` ([#6054](https://github.com/MetaMask/core/pull/6054))

## [70.0.0]

### Changed

- **BREAKING:** Bump peer dependency `@metamask/snaps-controllers` from `^12.0.0` to `^14.0.0` ([#6035](https://github.com/MetaMask/core/pull/6035))
- Update `MultichainAssetsRatesController` to use the new `onAssetsMarketData` handler in addition of `onAssetsConversion` to get marketData ([#6035](https://github.com/MetaMask/core/pull/6035))
  - This change improves the handler interface for fetching asset market data from Snaps
- Bump `@metamask/snaps-sdk` from `^7.1.0` to `^9.0.0` ([#6035](https://github.com/MetaMask/core/pull/6035))
- Bump `@metamask/snaps-utils` from `^9.4.0` to `^11.0.0` ([#6035](https://github.com/MetaMask/core/pull/6035))

## [69.0.0]

### Changed

- **BREAKING:** Bump peer dependency `@metamask/accounts-controller` to `^31.0.0` ([#5999](https://github.com/MetaMask/core/pull/5999))
- **BREAKING:** Bump peer dependency `@metamask/network-controller` to `^24.0.0` ([#5999](https://github.com/MetaMask/core/pull/5999))
- **BREAKING:** Bump peer dependency `@metamask/transaction-controller` to `^58.0.0` ([#5999](https://github.com/MetaMask/core/pull/5999))
- Bump `@metamask/polling-controller` to `^14.0.0` ([#5999](https://github.com/MetaMask/core/pull/5999))

## [68.2.0]

### Added

- Added `getErc20Balances` function within `TokenBalancesController` to support fetching ERC-20 token balances for a given address and token list ([#5925](https://github.com/MetaMask/core/pull/5925))
  - This modular service simplifies balance retrieval logic and can be reused across different parts of the controller

### Changed

- Bump `@metamask/transaction-controller` to `^57.3.0` ([#5954](https://github.com/MetaMask/core/pull/5954))

### Fixed

- Prevented `AccountTrackerController` from updating state with empty or unchanged account balance data during refresh ([#5942](https://github.com/MetaMask/core/pull/5942))
  - Added guards to skip state updates when fetched balances are empty or identical to existing state
  - Reduces unnecessary `stateChange` emissions and preserves previously-cached balances under network failure scenarios
- Prevented `TokenBalancesController` from updating account balance to 0 while multicall contract failed ([#5975](https://github.com/MetaMask/core/pull/5975))

## [68.1.0]

### Added

- Added Base Network for networks to track in `TokenDetectionController` ([#5902](https://github.com/MetaMask/core/pull/5902))
  - Network changes were added in `@metamask/controller-utils`
- Added Metamask pooled staking token for Ethereum Hoodi testnet ([#5855](https://github.com/MetaMask/core/pull/5855))

### Changed

- Bump `@metamask/controller-utils` to `^11.10.0` ([#5935](https://github.com/MetaMask/core/pull/5935))

## [68.0.0]

### Changed

- **BREAKING:** Update `NftController` and `NftDetectionController` to eliminate the dependency on the current chain ([#5622](https://github.com/MetaMask/core/pull/5622))
  - All functions that previously accepted networkClientId as an optional parameter now require it as a mandatory parameter.
- **BREAKING:** Add `NetworkController:findNetworkClientIdByChainId` to allowed actions in `NftController` ([#5622](https://github.com/MetaMask/core/pull/5622))
- **BREAKING:** Add `NetworkController:findNetworkClientIdByChainId` to allowed actions in `NftDetectionController` ([#5622](https://github.com/MetaMask/core/pull/5622))

## [67.0.0]

### Changed

- **BREAKING:** Bump `@metamask/accounts-controller` peer dependency to `^30.0.0` ([#5888](https://github.com/MetaMask/core/pull/5888))
- **BREAKING:** Bump `@metamask/transaction-controller` peer dependency to `^57.0.0` ([#5888](https://github.com/MetaMask/core/pull/5888))
- **BREAKING:** Bump `@metamask/providers` peer dependency from `^21.0.0` to `^22.0.0` ([#5871](https://github.com/MetaMask/core/pull/5871))
- **BREAKING:** Bump `@metamask/snaps-controllers` peer dependency from `^11.0.0` to `^12.0.0` ([#5871](https://github.com/MetaMask/core/pull/5871))
- Remove `sei` from constants `SUPPORTED_CURRENCIES` ([#5883](https://github.com/MetaMask/core/pull/5883))

## [66.0.0]

### Added

- Add optional parameter to track DeFi metrics when positions are being fetched ([#5868](https://github.com/MetaMask/core/pull/5868))
- Add phishing protection for NFT metadata URLs in `NftController` ([#5598](https://github.com/MetaMask/core/pull/5598))
  - NFT metadata URLs are now scanned for malicious content using the `PhishingController`
  - Malicious URLs in NFT metadata fields (image, externalLink, etc.) are automatically sanitized

### Changed

- **BREAKING:** Add peer dependency on `@metamask/phishing-controller` ^12.5.0 ([#5598](https://github.com/MetaMask/core/pull/5598))

## [65.0.0]

### Added

- **BREAKING:** Add event listener for `TransactionController:transactionConfirmed` on `TokenDetectionController` to trigger token detection ([#5859](https://github.com/MetaMask/core/pull/5859))

### Changed

- **BREAKING:** Add event listener for `KeyringController:accountRemoved` instead of `AccountsController:accountRemoved` in `TokenBalancesController` and `TokensController` ([#5859](https://github.com/MetaMask/core/pull/5859))

## [64.0.0]

### Added

- **BREAKING:** Add event listener for `AccountsController:accountRemoved` on `TokenBalancesController` to remove token balances for the removed account ([#5726](https://github.com/MetaMask/core/pull/5726))

- **BREAKING:** Add event listener for `AccountsController:accountRemoved` on `TokensController` to remove tokens for the removed account ([#5726](https://github.com/MetaMask/core/pull/5726))

- **BREAKING:** Add `listAccounts` action to `TokensController` ([#5726](https://github.com/MetaMask/core/pull/5726))

- **BREAKING:** Add `listAccounts` action to `TokenBalancesController` ([#5726](https://github.com/MetaMask/core/pull/5726))

### Changed

- TokenBalancesController will now check if balances has changed before updating the state ([#5726](https://github.com/MetaMask/core/pull/5726))

## [63.1.0]

### Changed

- Added optional `account` parameter to `fetchHistoricalPricesForAsset` method in `MultichainAssetsRatesController` ([#5833](https://github.com/MetaMask/core/pull/5833))
- Updated `TokenListController` `fetchTokenList` method to bail if cache is valid ([#5804](https://github.com/MetaMask/core/pull/5804))
  - also cleaned up internal state update logic
- Bump `@metamask/controller-utils` to `^11.9.0` ([#5812](https://github.com/MetaMask/core/pull/5812))

## [63.0.0]

### Changed

- **BREAKING:** bump `@metamask/keyring-controller` peer dependency to `^22.0.0` ([#5802](https://github.com/MetaMask/core/pull/5802))
- **BREAKING:** bump `@metamask/accounts-controller` peer dependency to `^29.0.0` ([#5802](https://github.com/MetaMask/core/pull/5802))
- **BREAKING:** bump `@metamask/preferences-controller` peer dependency to `^18.0.0` ([#5802](https://github.com/MetaMask/core/pull/5802))
- **BREAKING:** bump `@metamask/transaction-controller` peer dependency to `^56.0.0` ([#5802](https://github.com/MetaMask/core/pull/5802))

## [62.0.0]

### Added

- Add event `MultichainAssetsController:accountAssetListUpdated` in MultichainAssetsController to notify when new assets are detected for an account ([#5761](https://github.com/MetaMask/core/pull/5761))

### Changed

- **BREAKING:** Removed subscription to `MultichainAssetsController:stateChange` in `MultichainAssetsRatesController` and add subscription to `MultichainAssetsController:accountAssetListUpdated` ([#5761](https://github.com/MetaMask/core/pull/5761))
- **BREAKING:** Removed subscription to `MultichainAssetsController:stateChange` in `MultichainBalancesController` and add subscription to `MultichainAssetsController:accountAssetListUpdated` ([#5761](https://github.com/MetaMask/core/pull/5761))

## [61.1.0]

### Changed

- Bump `@metamask/controller-utils` to `^11.8.0` ([#5765](https://github.com/MetaMask/core/pull/5765))
- Update `DEFI_POSITIONS_API_URL` to use the production endpoint ([#5769](https://github.com/MetaMask/core/pull/5769))

## [61.0.0]

### Changed

- **BREAKING:** Bump `@metamask/accounts-controller` peer dependency to `^28.0.0` ([#5763](https://github.com/MetaMask/core/pull/5763))
- **BREAKING:** Bump `@metamask/transaction-controller` peer dependency to `^55.0.0` ([#5763](https://github.com/MetaMask/core/pull/5763))
- Bump `@metamask/base-controller` from `^8.0.0` to `^8.0.1` ([#5722](https://github.com/MetaMask/core/pull/5722))

## [60.0.0]

### Added

- Add support for 'Sonic Mainnet' chainId in the list of SUPPORTED_CHAIN_IDS. ([#5711](https://github.com/MetaMask/core/pull/5711))

### Changed

- Refactor `TokensController` to remove reliance on a single selected network ([#5659](https://github.com/MetaMask/core/pull/5659))
  - `TokensController` methods now require `networkClientId` as an explicit parameter.
  - Token management logic is fully parameterized by `chainId`, allowing multi-chain token handling and improving reliability across network changes.
  - Internal state updates and token metadata fetching are scoped to the corresponding `chainId`

### Removed

- **BREAKING:** Remove deprecated `chainId` instance property from `TokensController` ([#5659](https://github.com/MetaMask/core/pull/5659))
  - All chain context is now derived from `networkClientId` at the method level.

## [59.0.0]

### Added

- Add `SEI` network support ([#5610](https://github.com/MetaMask/core/pull/5610))
  - Add token detection support
  - Add NFT detection support

### Changed

- Refactor `TokenRatesController` to support processing multiple chains simultaneously ([#5645](https://github.com/MetaMask/core/pull/5645))
  - The controller now supports an array of chain IDs rather than a single value, simplifying the polling process by allowing iteration over all chains in a single loop
- Refactor `AccountTrackerController` to support processing multiple chains simultaneously ([#5680](https://github.com/MetaMask/core/pull/5680))
  - The controller now accepts an array of chain IDs instead of a single value, streamlining the polling process by iterating over all chains in one loop

### Removed

- **BREAKING:** Eliminate legacy network dependency handling in `TokenRatesController` ([#5645](https://github.com/MetaMask/core/pull/5645))
  - We're no longer relying on the currently selected network.
- **BREAKING:** Eliminate legacy network dependency handling in `AccountTrackerController` ([#5680](https://github.com/MetaMask/core/pull/5680))
  - We're no longer relying on the currently selected network.

## [58.0.0]

### Added

- Added `includeMarketData` to the params of the `OnAssetsConversion` handler ([#5639](https://github.com/MetaMask/core/pull/5639))
- Added `fetchHistoricalPricesForAsset` method to `MultichainAssetsRatesController` ([#5639](https://github.com/MetaMask/core/pull/5639))
- Added `getSelectedMultichainAccount` action to `multichainAssetsRatesController` ([#5639](https://github.com/MetaMask/core/pull/5639))
- Added new state field `historicalPrices` to `MultichainAssetsRatesController` ([#5639](https://github.com/MetaMask/core/pull/5639))

### Changed

- **BREAKING:** Bump `@metamask/snaps-controllers` peer dependency from ^9.19.0 to ^11.0.0 ([#5639](https://github.com/MetaMask/core/pull/5639))
- **BREAKING:** Bump `@metamask/providers` peer dependency from ^18.1.0 to ^21.0.0 ([#5639](https://github.com/MetaMask/core/pull/5639))
- Bump `@metamask/snaps-utils` from ^8.10.0 to ^9.2.0 ([#5639](https://github.com/MetaMask/core/pull/5639))

## [57.0.0]

### Added

- Add a new `DeFiPositionsController` that maintains an updated list of DeFi positions for EVM accounts ([#5400](https://github.com/MetaMask/core/pull/5400))
  - Export `DeFiPositionsController`
  - Export the following types
    - `DeFiPositionsControllerState`
    - `DeFiPositionsControllerActions`
    - `DeFiPositionsControllerEvents`
    - `DeFiPositionsControllerGetStateAction`
    - `DeFiPositionsControllerStateChangeEvent`
    - `DeFiPositionsControllerMessenger`
    - `GroupedDeFiPositions`

### Changed

- **BREAKING** Add `@metamask/transaction-controller` as a peer dependency at `^54.0.0` ([#5400](https://github.com/MetaMask/core/pull/5400))

## [56.0.0]

### Changed

- Update `TokensController`, `TokenListController`, and `AccountTrackerController` to use per-chain state variants ([#5310](https://github.com/MetaMask/core/pull/5310))
- Bump `@metamask/keyring-api` to `^17.4.0` ([#5565](https://github.com/MetaMask/core/pull/5565))
- Bump `@metamask/controller-utils` to `^11.7.0` ([#5583](https://github.com/MetaMask/core/pull/5583))
  - Via this upgrade, `updateExchangeRates` now supports the MegaETH testnet

### Removed

- **BREAKING:** Remove deprecated state fields scoped to the current chain ([#5310](https://github.com/MetaMask/core/pull/5310))
  - This change removes the following state fields from the following controllers:
    - `TokensControllerState`
      - `detectedTokens` (replaced by `allDetectedTokens`)
      - `ignoredTokens` (replaced by `allIgnoredTokens`)
      - `tokens` (replaced by `allTokens`)
    - `TokenListControllerState`
      - `tokenList` (replaced by `tokensChainsCache`)
    - `AccountTrackerControllerState`
      - `accounts` (replaced by `accountsByChainId`)
  - This will require a migration in the clients to remove them from state in order to prevent unnecessary Sentry errors when updating controller state.

### Fixed

- Update token rate request key to handle when new tokens are detected inside the `TokenRatesController` ([#5531](https://github.com/MetaMask/core/pull/5311)))
- Update `CurrencyRateController` to prevent undefined or empty currencies from being queried ([#5458](https://github.com/MetaMask/core/pull/5458)))

## [55.0.1]

### Added

- Add an optional chainId argument to `addNftContract` function in NftController ([#5508](https://github.com/MetaMask/core/pull/5508))

## [55.0.0]

### Changed

- **BREAKING:** Bump peer dependency `@metamask/accounts-controller` to `^27.0.0` ([#5507](https://github.com/MetaMask/core/pull/5507))
- **BREAKING:** Bump peer dependency `@metamask/network-controller` to `^23.0.0` ([#5507](https://github.com/MetaMask/core/pull/5507))
- Bump `@metamask/polling-controller` to `^13.0.0` ([#5507](https://github.com/MetaMask/core/pull/5507))

## [54.0.0]

### Changed

- **BREAKING**: The `detectNfts` method in the `NftDetectionController` now accepts chain IDs directly instead of networkClientId, enabling NFT detection across multiple chains simultaneously ([#5448](https://github.com/MetaMask/core/pull/5448))

### Fixed

- Fixed token address conversion in the `TokenRatesController` to correctly preserve the checksum address format without unnecessary hex conversion ([#5490](https://github.com/MetaMask/core/pull/5490))

## [53.1.1]

### Fixed

- Check if `KeyringController` is unlocked before processing account events in `MultichainBalancesController` ([#5473](https://github.com/MetaMask/core/pull/5473))
  - This is needed since some Snaps might decrypt their state which needs the `KeyringController` to be unlocked.
- Fix runtime error in NFT detection when metadata is `null` ([#5455](https://github.com/MetaMask/core/pull/5455))

## [53.1.0]

### Added

- Add token display data controller for search & discovery ([#5307](https://github.com/MetaMask/core/pull/5307))

## [53.0.0]

### Added

- Add `getAssetMetadata` action to `MultichainAssetsController` ([#5430](https://github.com/MetaMask/core/pull/5430))

### Changed

- **BREAKING:** Bump `@metamask/keyring-controller` peer dependency to `^21.0.0` ([#5439](https://github.com/MetaMask/core/pull/5439))
- **BREAKING:** Bump `@metamask/accounts-controller` peer dependency to `^26.0.0` ([#5439](https://github.com/MetaMask/core/pull/5439))
- **BREAKING:** Bump `@metamask/keyring-internal-api` from `^5.0.0` to `^6.0.0` ([#5347](https://github.com/MetaMask/core/pull/5347))
- **BREAKING:** Bump `@ethereumjs/util` from `^8.1.0` to `^9.1.0` ([#5347](https://github.com/MetaMask/core/pull/5347))

## [52.0.0]

### Changed

- **BREAKING:** Bump `@metamask/keyring-controller` peer dependency to `^20.0.0` ([#5426](https://github.com/MetaMask/core/pull/5426))
- **BREAKING:** Bump `@metamask/accounts-controller` peer dependency to `^25.0.0` ([#5426](https://github.com/MetaMask/core/pull/5426))
- **BREAKING:** Bump `@metamask/preferences-controller` peer dependency to `^16.0.0` ([#5426](https://github.com/MetaMask/core/pull/5426))
- Bump `@metamask/keyring-internal-api` from `^4.0.3` to `^5.0.0` ([#5405](https://github.com/MetaMask/core/pull/5405))

### Fixed

- Fixed conversion rates for MANTLE ([#5402](https://github.com/MetaMask/core/pull/5402))

## [51.0.2]

### Fixed

- `MultichainAssetsRatesController` now skips unnecessary Snap calls when the assets list is empty ([#5370](https://github.com/MetaMask/core/pull/5370))

## [51.0.1]

### Changed

- Bump `@metamask/keyring-api"` from `^17.0.0` to `^17.2.0` ([#5366](https://github.com/MetaMask/core/pull/5366))

## [51.0.0]

### Changed

- **BREAKING:** Rename `MultiChainAssetsRatesController` to `MultichainAssetsRatesController` ([#5354](https://github.com/MetaMask/core/pull/5354))
- Bump `@metamask/utils` from `^11.1.0` to `^11.2.0` ([#5301](https://github.com/MetaMask/core/pull/5301))

### Fixed

- Resolved an issue where rate polling would only begin after the default 3-minute interval by manually triggering a rate update upon initialization, ensuring an immediate refresh for a better user experience ([#5364](https://github.com/MetaMask/core/pull/5364))

## [50.0.0]

### Changed

- **BREAKING:** Bump `@metamask/accounts-controller` peer dependency from `^23.0.1` to `^24.0.0` ([#5318](https://github.com/MetaMask/core/pull/5318))
- Removed legacy poll function to prevent redundant polling ([#5321](https://github.com/MetaMask/core/pull/5321))

### Fixed

- Ensure that the polling is not triggered on the constructor with the initialisation of the controller ([#5321](https://github.com/MetaMask/core/pull/5321))

## [49.0.0]

### Added

- Add new `MultiChainTokensRatesController` ([#5175](https://github.com/MetaMask/core/pull/5175))
  - A controller that manages multi‑chain token conversion rates within MetaMask. Its primary goal is to periodically poll for updated conversion rates of tokens associated with non‑EVM accounts (those using Snap metadata), ensuring that the conversion data remains up‑to‑date across supported chains.
- Add `updateBalance` to MultichainBalancesController ([#5295](https://github.com/MetaMask/core/pull/5295))

### Changed

- **BREAKING:** MultichainBalancesController messenger must now allow `MultichainAssetsController:getState` action and `MultichainAssetsController:stateChange` event ([#5295](https://github.com/MetaMask/core/pull/5295))
- Update `MultichainBalancesController` to get the full list of assets from `MultichainAssetsController` state instead of only requesting the native token ([#5295](https://github.com/MetaMask/core/pull/5295))
- Bump `@metamask/base-controller` from `^7.1.1` to `^8.0.0` ([#5305](https://github.com/MetaMask/core/pull/5305))
- Bump `@metamask/polling-controller` from `^12.0.2` to `^12.0.3` ([#5305](https://github.com/MetaMask/core/pull/5305))

### Removed

- **BREAKING:** `NETWORK_ASSETS_MAP`, `MultichainNetworks`, and `MultichainNativeAssets` are no longer exported ([#5295](https://github.com/MetaMask/core/pull/5295))

## [48.0.0]

### Added

- Add `MultichainAssetsController` for non-EVM assets ([#5138](https://github.com/MetaMask/core/pull/5138))

### Changed

- **BREAKING:** Bump `@metamask/accounts-controller` peer dependency from `^22.0.0` to `^23.0.0` ([#5292](https://github.com/MetaMask/core/pull/5292))
- Bump `@metamask/keyring-api"` from `^16.1.0` to `^17.0.0` ([#5280](https://github.com/MetaMask/core/pull/5280))
- Bump `@metamask/snaps-utils` from `^8.9.0` to `^8.10.0` ([#5265](https://github.com/MetaMask/core/pull/5265))
- Bump `@metamask/utils` from `^11.0.1` to `^11.1.0` ([#5223](https://github.com/MetaMask/core/pull/5223))
- Removed polling mechanism in the `MultichainBalancesController` and now relies on the new `AccountsController:accountBalancesUpdated` event ([#5221](https://github.com/MetaMask/core/pull/5221))

### Fixed

- The tokens state is now updated only when the `tokenChainId` matches the currently selected chain ID. ([#5257](https://github.com/MetaMask/core/pull/5257))

## [47.0.0]

### Added

- Add `onBreak` and `onDegraded` methods to `CodefiTokenPricesServiceV2` ([#5109](https://github.com/MetaMask/core/pull/5109))
  - These serve the same purpose as the `onBreak` and `onDegraded` constructor options, but align more closely with the Cockatiel policy API.

### Changed

- **BREAKING:** Bump `@metamask/accounts-controller` peer dependency from `^21.0.0` to `^22.0.0` ([#5218](https://github.com/MetaMask/core/pull/5218))
- Deprecate `ClientConfigApiService` constructor options `onBreak` and `onDegraded` in favor of methods ([#5109](https://github.com/MetaMask/core/pull/5109))
- Add `@metamask/controller-utils@^11.4.5` as a dependency ([#5109](https://github.com/MetaMask/core/pull/5109))
  - `cockatiel` should still be in the dependency tree because it's now a dependency of `@metamask/controller-utils`
- Re-introduce `@metamask/keyring-api` as a runtime dependency ([#5206](https://github.com/MetaMask/core/pull/5206))
  - This was required since the introduction of the `MultichainBalancesController`.
- Bump `@metamask/keyring-api` from `^14.0.0` to `^16.1.0` ([#5190](https://github.com/MetaMask/core/pull/5190)), ([#5208](https://github.com/MetaMask/core/pull/5208))
- Bump `@metamask/keyring-internal-api` from `^2.0.1` to `^4.0.1` ([#5190](https://github.com/MetaMask/core/pull/5190)), ([#5208](https://github.com/MetaMask/core/pull/5208))
- Bump `@metamask/keyring-snap-client` from `^3.0.0` to `^3.0.3` ([#5190](https://github.com/MetaMask/core/pull/5190)), ([#5208](https://github.com/MetaMask/core/pull/5208))

## [46.0.1]

### Changed

- Bump `@metamask/keyring-api` from `^13.0.0` to `^14.0.0` ([#5177](https://github.com/MetaMask/core/pull/5177))
- Bump `@metamask/keyring-internal-api` from `^2.0.0` to `^2.0.1` ([#5177](https://github.com/MetaMask/core/pull/5177))
- Bump `@metamask/keyring-snap-client` from `^2.0.0` to `^3.0.0` ([#5177](https://github.com/MetaMask/core/pull/5177))

### Fixed

- Fix type issue in `ERC721Standard.getDetails` ([#4985](https://github.com/MetaMask/core/pull/4985))
  - The image variable now returns a string instead of a promise when the token image uses the 'ipfs://' protocol.
- Relax NFTs metadata RPC calls ([#5134](https://github.com/MetaMask/core/pull/5134))
  - We now check the number of NFTs to update against a threshold value (500) to avoid sending an excessive amount of RPC calls to fetch NFTs metadata.

## [46.0.0]

### Added

- Add new `MultichainBalancesController` ([#4965](https://github.com/MetaMask/core/pull/4965))
  - This controller has been migrated from the MetaMask extension codebase.
- Added utility function `getKeyByValue` ([#5099](https://github.com/MetaMask/core/pull/5099))

### Changed

- **BREAKING:** Bump `@metamask/accounts-controller` peer dependency from `^20.0.0` to `^21.0.0` ([#5140](https://github.com/MetaMask/core/pull/5140))
- Bump `@metamask/base-controller` from `^7.0.0` to `^7.1.1` ([#5079](https://github.com/MetaMask/core/pull/5079)), ([#5135](https://github.com/MetaMask/core/pull/5135))
- Bump `@metamask/keyring-api` from `^12.0.0` to `^13.0.0` ([#5066](https://github.com/MetaMask/core/pull/5066))
- Bump `@metamask/utils` to `^11.0.1` ([#5080](https://github.com/MetaMask/core/pull/5080))
- Bump `@metamask/rpc-errors` to `^7.0.2` ([#5080](https://github.com/MetaMask/core/pull/5080))

### Fixed

- Fix Mantle price when calling `fetchMultiExchangeRate` ([#5099](https://github.com/MetaMask/core/pull/5099))
- Fix multicall revert in `TokenBalancesController` ([#5083](https://github.com/MetaMask/core/pull/5083))
  - `TokenBalancesController` was fixed to fetch erc20 token balances even if there's an invalid token in state whose address does not point to a smart contract.
- Fix state changes for `ignoreTokens` for non-selected networks ([#5014](https://github.com/MetaMask/core/pull/5014))

## [45.1.2]

### Changed

- Remove use of `@metamask/keyring-api` ([#4695](https://github.com/MetaMask/core/pull/4695))
  - `@metamask/providers` and `webextension-polyfill` peer dependencies are no longer required.
- Use new `@metamask/keyring-internal-api@^1.0.0` ([#4695](https://github.com/MetaMask/core/pull/4695))
  - This package has been split out from the Keyring API. Its types are compatible with the `@metamask/keyring-api` package used previously.

## [45.1.1]

### Changed

- Bump `@metamask/controller-utils` from `^11.3.0` to `^11.4.4` ([#5012](https://github.com/MetaMask/core/pull/5012))
- Bump `@metamask/polling-controller` from `^12.0.1` to `^12.0.2` ([#5012](https://github.com/MetaMask/core/pull/5012))

### Fixed

- Make implicit peer dependencies explicit ([#4974](https://github.com/MetaMask/core/pull/4974))
  - Add the following packages as peer dependencies of this package to satisfy peer dependency requirements from other dependencies:
    - `@metamask/providers` `^18.1.0` (required by `@metamask/keyring-api`)
    - `webextension-polyfill` `^0.10.0 || ^0.11.0 || ^0.12.0` (required by `@metamask/providers`)
  - These dependencies really should be present in projects that consume this package (e.g. MetaMask clients), and this change ensures that they now are.
  - Furthermore, we are assuming that clients already use these dependencies, since otherwise it would be impossible to consume this package in its entirety or even create a working build. Hence, the addition of these peer dependencies is really a formality and should not be breaking.
- Fix `TokensController.ignoreTokens` so that if a network is provided, `allIgnoredTokens`, `allTokens`, and `allDetectedTokens` for that network no longer get corrupted with tokens from the globally selected network ([#4967](https://github.com/MetaMask/core/pull/4967))
- Correct ESM-compatible build so that imports of the following packages that re-export other modules via `export *` are no longer corrupted: ([#5011](https://github.com/MetaMask/core/pull/5011))
  - `@metamask/abi-utils`
  - `@metamask/contract-metadata`
  - `@metamask/eth-query`
  - `@ethereumjs/util`
  - `bn.js`
  - `cockatiel`
  - `lodash`
  - `single-call-balance-checker-abi`

## [45.1.0]

### Added

- `chainIdToNativeTokenAddress` to record chains with unique (non-zero) addresses ([#4952](https://github.com/MetaMask/core/pull/4952))
- `getNativeTokenAddress()` exported function to return the correct native token address for native assets ([#4952](https://github.com/MetaMask/core/pull/4952))
- add support for all added networks when switching account for Token Detection ([#4957](https://github.com/MetaMask/core/pull/4957))

### Changed

- Update price API calls to use the native token by chain instead of relying on the zero address. ([#4952](https://github.com/MetaMask/core/pull/4952))
- Update `TokenRatesController` market data mapping to use `getNativeTokenAddress` instead of the zero address for native tokens. ([#4952](https://github.com/MetaMask/core/pull/4952))

## [45.0.0]

### Changed

- **BREAKING:** Bump `@metamask/keyring-controller` peer dependency from `^18.0.0` to `^19.0.0` ([#4195](https://github.com/MetaMask/core/pull/4956))
- **BREAKING:** Bump `@metamask/accounts-controller` peer dependency from `^19.0.0` to `^20.0.0` ([#4195](https://github.com/MetaMask/core/pull/4956))
- **BREAKING:** Bump `@metamask/preferences-controller` peer dependency from `^14.0.0` to `^15.0.0` ([#4195](https://github.com/MetaMask/core/pull/4956))

## [44.1.0]

### Changed

- An argument `networkClientId` is added to `TokensController.ignoreTokens`, allowing tokens to be ignored on specific chains. ([#4949](https://github.com/MetaMask/core/pull/4949))

## [44.0.1]

### Changed

- Fixes an issue where the token detection was unnecessarily falling back to an RPC approach, causing redundant detections. ([#4928](https://github.com/MetaMask/core/pull/4928))

- Fixes an issue where `TokensController.addTokens` was not respecting the network client id passed to it. ([#4940](https://github.com/MetaMask/core/pull/4940))

## [44.0.0]

### Changed

- **BREAKING**: The `TokenBalancesController` state is now across all chains and accounts under the field `tokenBalances`, as a mapping from account address -> chain id -> token address -> balance. ([#4782](https://github.com/MetaMask/core/pull/4782))

- **BREAKING**: The `TokenBalancesController` now extends `StaticIntervalPollingController`, and the new polling API `startPolling` must be used to initiate polling (`startPolling`, `stopPollingByPollingToken`). ([#4782](https://github.com/MetaMask/core/pull/4782))

- **BREAKING**: `TokenBalancesController` now requires subscriptions to the `PreferencesController:stateChange` and `NetworkController:stateChange` events. And access to the `NetworkController:getNetworkClientById`, `NetworkController:getState`, `TokensController:getState`, and `PreferencesController:getState` actions. ([#4782](https://github.com/MetaMask/core/pull/4782))

- **BREAKING**: `TokensController` requires a subscription to the `NetworkController:stateChange` event. It now now removes state for chain IDs when their network is removed. ([#4782](https://github.com/MetaMask/core/pull/4782))

- `TokenRatesController` now removes state for chain IDs when their network is removed. ([#4782](https://github.com/MetaMask/core/pull/4782))

## [43.1.1]

### Changed

- Fix a bug in `TokensController.addTokens` where tokens could be added from the wrong chain. ([#4924](https://github.com/MetaMask/core/pull/4924))

## [43.1.0]

### Added

- Add Solana to the polled exchange rates ([#4914](https://github.com/MetaMask/core/pull/4914))

## [43.0.0]

### Added

- `AccountTrackerController` now tracks balances of staked ETH for each account, under the state property `stakedBalance`. ([#4879](https://github.com/MetaMask/core/pull/4879))

### Changed

- **BREAKING**: The polling input for`TokenListController` is now `{chainId: Hex}` instead of `{networkClientId: NetworkClientId}`. ([#4878](https://github.com/MetaMask/core/pull/4878))
- **BREAKING**: The polling input for`TokenDetectionController` is now `{ chainIds: Hex[]; address: string; }` instead of `{ networkClientId: NetworkClientId; address: string; }`. ([#4894](https://github.com/MetaMask/core/pull/4894))
- **BREAKING:** Bump `@metamask/keyring-controller` peer dependency from `^17.0.0` to `^18.0.0` ([#4195](https://github.com/MetaMask/core/pull/4195))
- **BREAKING:** Bump `@metamask/preferences-controller` peer dependency from `^13.2.0` to `^14.0.0` ([#4909](https://github.com/MetaMask/core/pull/4909), [#4915](https://github.com/MetaMask/core/pull/4915))
- **BREAKING:** Bump `@metamask/accounts-controller` peer dependency from `^18.0.0` to `^19.0.0` ([#4915](https://github.com/MetaMask/core/pull/4915))
- Bump `@metamask/controller-utils` from `^11.4.2` to `^11.4.3` ([#4195](https://github.com/MetaMask/core/pull/4195))

## [42.0.0]

### Added

- Add `resetState` method to `NftController`, `TokensController`, `TokenBalancesController` and `TokenRatesController` to reset the controller's state back to their default state ([#4880](https://github.com/MetaMask/core/pull/4880))

### Changed

- **BREAKING**: A `platform` argument must now be passed to the `TokenDetectionController` constructor, indicating whether the platform is extension or mobile. ([#4877](https://github.com/MetaMask/core/pull/4877))
- **BREAKING**: The `TokenRatesController` now accepts `{chainId: Hex}` as its polling input to `startPolling()` instead of `{networkClientId: NetworkClientId}` ([#4887](https://github.com/MetaMask/core/pull/4887))
- When the `TokenRatesController`'s subscription to `TokensController:stateChange` is fired, token prices are now updated across all chain IDs whose tokens changed, instead of just the current chain. ([#4866](https://github.com/MetaMask/core/pull/4866))
- The `TokenDetectionController` now passes a `x-metamask-clientproduct` header when calling the account API. ([#4877](https://github.com/MetaMask/core/pull/4877))

## [41.0.0]

### Changed

- **BREAKING**: The polling input accepted by `CurrencyRateController` is now an object with a `nativeCurrencies` property that is defined as a `string` array type ([#4852](https://github.com/MetaMask/core/pull/4852))
  - The `input` parameters of the controller's `_executePoll`, `_startPolling`, `onPollingComplete` methods now only accept this new polling input type.
  - The `nativeCurrency` property (`string` type) has been removed.
- **BREAKING**: `RatesController` now types the `conversionRate` and `usdConversionRate` in its state as `number` instead of `string`, to match what it was actually storing. ([#4852](https://github.com/MetaMask/core/pull/4852))
- Bump `@metamask/base-controller` from `^7.0.1` to `^7.0.2` ([#4862](https://github.com/MetaMask/core/pull/4862))
- Bump `@metamask/controller-utils` from `^11.4.0` to `^11.4.1` ([#4862](https://github.com/MetaMask/core/pull/4862))
- Bump dev dependency `@metamask/approval-controller` from `^7.1.0` to `^7.1.1` ([#4862](https://github.com/MetaMask/core/pull/4862))

## [40.0.0]

### Changed

- **BREAKING:** The CurrencyRateController polling input is now `{ nativeCurrency: string }` instead of a network client ID ([#4839](https://github.com/MetaMask/core/pull/4839))
- **BREAKING:** Bump `@metamask/network-controller` peer dependency to `^22.0.0` ([#4841](https://github.com/MetaMask/core/pull/4841))
- Bump `@metamask/controller-utils` to `^11.4.0` ([#4834](https://github.com/MetaMask/core/pull/4834))
- Bump `@metamask/rpc-errors` to `^7.0.1` ([#4831](https://github.com/MetaMask/core/pull/4831))
- Bump `@metamask/utils` to `^10.0.0` ([#4831](https://github.com/MetaMask/core/pull/4831))

### Fixed

- Update TokenRatesController to not reset market data just after network switch but before loading new market data ([#4832](https://github.com/MetaMask/core/pull/4832))

## [39.0.0]

### Changed

- **BREAKING:** `AccountTrackerController`, `CurrencyRateController`, `TokenDetectionController`, `TokenListController`, and `TokenRatesController` now use a new polling interface that accepts the generic parameter `PollingInput` ([#4752](https://github.com/MetaMask/core/pull/4752))
- **BREAKING:** The inherited `AbstractPollingController` method `startPollingByNetworkClientId` has been renamed to `startPolling` ([#4752](https://github.com/MetaMask/core/pull/4752))
- **BREAKING:** The inherited `AbstractPollingController` method `onPollingComplete` now returns the entire input object of type `PollingInput`, instead of a network client id ([#4752](https://github.com/MetaMask/core/pull/4752))

## [38.3.0]

### Changed

- The `includeDuplicateSymbolAssets` param is removed from our api call to TokenApi ([#4768](https://github.com/MetaMask/core/pull/4768))

## [38.2.0]

### Changed

- The `TokenRatesController` now fetches token rates for all accounts, instead of just the selected account ([#4759](https://github.com/MetaMask/core/pull/4759))

## [38.1.0]

### Changed

- Parallelization of detected tokens with balance ([#4697](https://github.com/MetaMask/core/pull/4697))
- Bump accounts related packages ([#4713](https://github.com/MetaMask/core/pull/4713)), ([#4728](https://github.com/MetaMask/core/pull/4728))
  - Those packages are now built slightly differently and are part of the [accounts monorepo](https://github.com/MetaMask/accounts).
  - Bump `@metamask/keyring-api` from `^8.1.0` to `^8.1.4`

## [38.0.1]

### Fixed

- Produce and export ESM-compatible TypeScript type declaration files in addition to CommonJS-compatible declaration files ([#4648](https://github.com/MetaMask/core/pull/4648))
  - Previously, this package shipped with only one variant of type declaration
    files, and these files were only CommonJS-compatible, and the `exports`
    field in `package.json` linked to these files. This is an anti-pattern and
    was rightfully flagged by the
    ["Are the Types Wrong?"](https://arethetypeswrong.github.io/) tool as
    ["masquerading as CJS"](https://github.com/arethetypeswrong/arethetypeswrong.github.io/blob/main/docs/problems/FalseCJS.md).
    All of the ATTW checks now pass.
- Remove chunk files ([#4648](https://github.com/MetaMask/core/pull/4648)).
  - Previously, the build tool we used to generate JavaScript files extracted
    common code to "chunk" files. While this was intended to make this package
    more tree-shakeable, it also made debugging more difficult for our
    development teams. These chunk files are no longer present.
- Don't update currency rates on transient errors ([#4662](https://github.com/MetaMask/core/pull/4662))
  - In `CurrencyRateController` if unexpected errors occur during requests to
    crypto compare, the conversion rate in state will remain unchanged instead
    of being set to null.
- Fix fallback conversion rate for token market data ([#4615](https://github.com/MetaMask/core/pull/4615))
  - On networks where the native currency is not ETH, token market data is now
    correctly priced in the native currency.

## [38.0.0]

### Added

- Export `MarketDataDetails` type ([#4622](https://github.com/MetaMask/core/pull/4622))

### Changed

- **BREAKING:** Narrow `TokensController` constructor option `provider` by removing `undefined` from its type signature ([#4567](https://github.com/MetaMask/core/pull/4567))
- **BREAKING:** Bump devDependency and peerDependency `@metamask/network-controller` from `^20.0.0` to `^21.0.0` ([#4618](https://github.com/MetaMask/core/pull/4618), [#4651](https://github.com/MetaMask/core/pull/4651))
- Bump `@metamask/base-controller` from `^6.0.2` to `^7.0.0` ([#4625](https://github.com/MetaMask/core/pull/4625), [#4643](https://github.com/MetaMask/core/pull/4643))
- Bump `@metamask/controller-utils` from `^11.0.2` to `^11.2.0` ([#4639](https://github.com/MetaMask/core/pull/4639), [#4651](https://github.com/MetaMask/core/pull/4651))
- Bump `@metamask/polling-controller` from `^9.0.1` to `^10.0.0` ([#4651](https://github.com/MetaMask/core/pull/4651))
- Bump `@metamask/keyring-api` to version `8.1.0` ([#4594](https://github.com/MetaMask/core/pull/4594))
- Bump `typescript` from `~5.0.4` to `~5.2.2` ([#4576](https://github.com/MetaMask/core/pull/4576), [#4584](https://github.com/MetaMask/core/pull/4584))

### Fixed

- Fix `RatesController` `setCryptocurrencyList` method, which was not using the correct field when updating internal state ([#4572](https://github.com/MetaMask/core/pull/4572))
- Fetch correct price for the $OMNI native currency ([#4570](https://github.com/MetaMask/core/pull/4570))
- Add public `name` property to `AssetsContractController` ([#4564](https://github.com/MetaMask/core/pull/4564))

## [37.0.0]

### Added

- Add elements to the `AssetsContractController` class: ([#4397](https://github.com/MetaMask/core/pull/4397))
  - Add class field `messagingSystem`.
  - Add getters for `ipfsGateway` and `chainId`. As corresponding setters have not been defined, these properties are not externally mutable.
- Add and export the `AssetsContractControllerMessenger` type ([#4397](https://github.com/MetaMask/core/pull/4397))
  - `AssetsContractControllerMessenger` must allow the external actions `NetworkController:getNetworkClientById`, `NetworkController:getNetworkConfigurationByNetworkClientId`, `NetworkController:getSelectedNetworkClient`, `NetworkController:getState`.
  - `AssetsContractControllerMessenger` must allow the external events `PreferencesController:stateChange`, `NetworkController:networkDidChange`.
- Add and export new types: `AssetsContractControllerActions`, `AssetsContractControllerEvents`, `AssetsContractControllerGetERC20StandardAction`, `AssetsContractControllerGetERC721StandardAction`, `AssetsContractControllerGetERC1155StandardAction`, `AssetsContractControllerGetERC20BalanceOfAction`, `AssetsContractControllerGetERC20TokenDecimalsAction`, `AssetsContractControllerGetERC20TokenNameAction`, `AssetsContractControllerGetERC721NftTokenIdAction`, `AssetsContractControllerGetERC721TokenURIAction`, `AssetsContractControllerGetERC721AssetNameAction`, `AssetsContractControllerGetERC721AssetSymbolAction`, `AssetsContractControllerGetERC721OwnerOfAction`, `AssetsContractControllerGetERC1155TokenURIAction`, `AssetsContractControllerGetERC1155BalanceOfAction`, `AssetsContractControllerTransferSingleERC1155Action`, `AssetsContractControllerGetTokenStandardAndDetailsAction`, `AssetsContractControllerGetBalancesInSingleCallAction` ([#4397](https://github.com/MetaMask/core/pull/4397))
- Add a new `setProvider` method to `AssetsContractController` ([#4397](https://github.com/MetaMask/core/pull/4397))
  - Replaces the removed `provider` setter method, and widens the `provider` function parameter type from `Provider` to `Provider | undefined`.
- Export `TokenBalancesControllerState` type ([#4535](https://github.com/MetaMask/core/pull/4535))
  - This was defined but not exported in v34.0.0.
- Add `getNFTContractInfo` method to the `NFTController` for fetching NFT Collection Metadata from the NFT API ([#4524](https://github.com/MetaMask/core/pull/4524))

### Changed

- **BREAKING:** Add required constructor option `messenger` to the `AssetsContractController` class ([#4397](https://github.com/MetaMask/core/pull/4397))
- **BREAKING:** `TokenBalancesControllerMessenger` must allow the `AssetsContractController:getERC20BalanceOf` action in addition to its previous allowed actions ([#4397](https://github.com/MetaMask/core/pull/4397))
- **BREAKING:** `NftControllerMessenger` must allow the following actions in addition to its previous allowed actions: `AssetsContractController:getERC721AssetName`, `AssetsContractController:getERC721AssetSymbol`, `AssetsContractController:getERC721TokenURI`, `AssetsContractController:getERC721OwnerOf`, `AssetsContractController:getERC1155BalanceOf`, `AssetsContractController:getERC1155TokenURI` ([#4397](https://github.com/MetaMask/core/pull/4397))
- **BREAKING:** The type of `SINGLE_CALL_BALANCES_ADDRESS_BY_CHAINID` is narrowed from `Record<Hex, string>` to the const-asserted literal properties of the `SINGLE_CALL_BALANCES_ADDRESS_BY_CHAINID` object ([#4397](https://github.com/MetaMask/core/pull/4397))
  - The index signature is restricted to the union of the enum keys of `SupportedTokenDetectionNetworks`.
  - The property value type is restricted to the type union of the addresses defined in the object.
  - The object type is constrained by `Record<Hex, string>` using the `satisfies` keyword.
- **BREAKING:** Convert the `BalanceMap` type from an `interface` into a type alias ([#4397](https://github.com/MetaMask/core/pull/4397))
  - Type aliases have an index signature of `string` by default, and are compatible with the `StateConstraint` type defined in the `@metamask/base-controller` package.
- **BREAKING:** `getIpfsCIDv1AndPath`, `getFormattedIpfsUrl` are now async functions ([#3645](https://github.com/MetaMask/core/pull/3645))
- **BREAKING:** Bump peerDependency `@metamask/accounts-controller` from `^17.0.0` to `^18.0.0` ([#4548](https://github.com/MetaMask/core/pull/4548))
- Remove `@metamask/accounts-controller`, `@metamask/approval-controller`, `@metamask/keyring-controller`, and `@metamask/preferences-controller` dependencies [#4556](https://github.com/MetaMask/core/pull/4556)
  - These were listed under `peerDependencies` already, so they were redundant as dependencies.
- Add `immer` `^9.0.6` as a new dependency ([#3645](https://github.com/MetaMask/core/pull/3645))
- Bump `@metamask/abi-utils` from `^2.0.2` to `^2.0.3` ([#3645](https://github.com/MetaMask/core/pull/3645))
- Bump `@metamask/base-controller` from `^6.0.0` to `^6.0.2` ([#4517](https://github.com/MetaMask/core/pull/4517), [#4544](https://github.com/MetaMask/core/pull/4544))
- Bump `@metamask/controller-utils` from `^11.0.1` to `^11.0.2` ([#4544](https://github.com/MetaMask/core/pull/4544))
- Bump `@metamask/utils` from `^9.0.0` to `^9.1.0` ([#4529](https://github.com/MetaMask/core/pull/4529))
- Bump `multiformats` from `^9.5.2` to `^13.1.0` ([#3645](https://github.com/MetaMask/core/pull/3645))
- Bump `@metamask/polling-controller` from `^9.0.0` to `^9.0.1` ([#4548](https://github.com/MetaMask/core/pull/4548))

### Removed

- **BREAKING:** Remove elements from the `AssetsContractController` class: ([#4397](https://github.com/MetaMask/core/pull/4397))
  - **BREAKING:** `AssetsContractController` no longer inherits from `BaseControllerV1`.
  - **BREAKING:** Remove constructor option callbacks `onPreferencesStateChange`, `onNetworkDidChange`, `getNetworkClientById`, and replace with corresponding messenger actions and events.
  - **BREAKING:** Remove class fields: `name`, `config` (along with its properties `provider`, `ipfsGateway`, `chainId`).
  - **BREAKING:** Remove methods: `getProvider`, `getChainId`.
    - Use the getters `provider` and `chainId` instead.
  - **BREAKING:** Remove the `provider` setter method.
    - Use the `setProvider` method instead.
- **BREAKING:** Remove the `getERC20BalanceOf` constructor option callback from the `TokenBalancesControllerOptions` type and the `TokenBalancesController` constructor ([#4397](https://github.com/MetaMask/core/pull/4397))
  - The messenger is expected to allow `AssetsContractController:getERC20BalanceOf` messenger action so that it can be used instead.
- **BREAKING:** Remove `NftController` constructor option callbacks: `getERC721AssetName`, `getERC721AssetSymbol`, `getERC721TokenURI`, `getERC721OwnerOf`, `getERC1155BalanceOf`, `getERC1155TokenURI` ([#4397](https://github.com/MetaMask/core/pull/4397))
  - These are accessed through the messenger instead.
- **BREAKING:** Remove the `AssetsContractConfig` type ([#4397](https://github.com/MetaMask/core/pull/4397))
- **BREAKING:** Remove export for `MISSING_PROVIDER_ERROR` ([#4397](https://github.com/MetaMask/core/pull/4397))

### Fixed

- **BREAKING:** Convert the `getERC721NftTokenId` method of the `AssetsContractController` into an async function. ([#4397](https://github.com/MetaMask/core/pull/4397))

## [36.0.0]

### Added

- Add optional `topBid` property to the `NftMetadata` type. This property must be of type `TopBid`. ([#4522](https://github.com/MetaMask/core/pull/4522))
- Add optional `floorAsk` property to the `TokenCollection` type. This property must be of type `FloorAskCollection`. ([#4522](https://github.com/MetaMask/core/pull/4522))
- Add linea mainnet support to nft detection supported networks ([#4515](https://github.com/MetaMask/core/pull/4515))
- The `Collection` type is expanded to include the following 'string'-type optional properties: `contractDeployedAt`, `creator`, `ownerCount`, and an optional property `topBid` of the type `TopBid & { sourceDomain?: string; }`. ([#4443](https://github.com/MetaMask/core/pull/4443))

### Changed

- Fetch NFT collections data from the NFT-API `Get Collections` endpoint when calling the `detectNfts` method of `NftDetectionController`, and the `updateNftMetadata` and `watchNft` methods of `NftController`. ([#4443](https://github.com/MetaMask/core/pull/4443))
- Bump `@metamask/utils` to `^9.0.0` ([#4516](https://github.com/MetaMask/core/pull/4516))
- Bump `@metamask/rpc-errors` to `^6.3.1` ([#4516](https://github.com/MetaMask/core/pull/4516))

### Fixed

- **BREAKING:** The `attributes` property of the `NftMetadata` type must be of type `Attributes[]` ([#4522](https://github.com/MetaMask/core/pull/4522))
  - The `attributes` property was added and typed as `Attributes` on `v28.0.0`.

## [35.0.0]

### Changed

- **BREAKING:** Bump peerDependency `@metamask/network-controller` to `^20.0.0` ([#4508](https://github.com/MetaMask/core/pull/4508))
- Bump `@metamask/polling-controller` to `^9.0.0` ([#4508](https://github.com/MetaMask/core/pull/4508))
- Bump `@metamask/accounts-controller` to `^17.2.0` ([#4498](https://github.com/MetaMask/core/pull/4498))

### Fixed

- Add support for tokenURI encoded images to `NftController` methods `addNft`, `watchNft` and `updateNftMetadata` ([#4482](https://github.com/MetaMask/core/pull/4482))

## [34.0.0]

### Added

- Add `AccountTrackerControllerGetStateAction`, `AccountTrackerControllerActions`, `AccountTrackerControllerStateChangeEvent`, and `AccountTrackerControllerEvents` types ([#4407](https://github.com/MetaMask/core/pull/4407))
- Add `setIntervalLength` and `getIntervalLength` methods to `AccountTrackerController` ([#4407](https://github.com/MetaMask/core/pull/4407))
  - `setIntervalLength` replaces updating the polling interval via `configure`.

### Changed

- **BREAKING** `TokenBalancesController` messenger must allow the action `AccountsController:getSelectedAccount` and remove `PreferencesController:getState`. ([#4219](https://github.com/MetaMask/core/pull/4219))
- **BREAKING** `TokenDetectionController` messenger must allow the action `AccountsController:getAccount`. ([#4219](https://github.com/MetaMask/core/pull/4219))
- **BREAKING** `TokenDetectionController` messenger must allow the event `AccountsController:selectedEvmAccountChange` and remove `AccountsController:selectedAccountChange`. ([#4219](https://github.com/MetaMask/core/pull/4219))
- **BREAKING** `TokenRatesController` messenger must allow the action `AccountsController:getAccount`, `AccountsController:getSelectedAccount` and remove `PreferencesController:getState`. ([#4219](https://github.com/MetaMask/core/pull/4219))
- **BREAKING** `TokenRatesController` messenger must allow the event `AccountsController:selectedEvmAccountChange` and remove `PreferencesController:stateChange`. ([#4219](https://github.com/MetaMask/core/pull/4219))
- **BREAKING** `TokensController` messenger must allow the action `AccountsController:getAccount`, `AccountsController:getSelectedAccount`.
- **BREAKING** `TokensController` messenger must allow the event `AccountsController:selectedEvmAccountChange`. ([#4219](https://github.com/MetaMask/core/pull/4219))
- Upgrade AccountTrackerController to BaseControllerV2 ([#4407](https://github.com/MetaMask/core/pull/4407))
- **BREAKING:** Convert `AccountInformation` from interface to type ([#4407](https://github.com/MetaMask/core/pull/4407))
- **BREAKING:** Rename `AccountTrackerState` to `AccountTrackerControllerState` and convert from interface to type ([#4407](https://github.com/MetaMask/core/pull/4407))
- **BREAKING:** `AccountTrackerController` now inherits from `StaticIntervalPollingController` instead of `StaticIntervalPollingControllerV1` ([#4407](https://github.com/MetaMask/core/pull/4407))
  - The constructor now takes a single options object rather than three arguments. Some options have been removed; see later entries.
- **BREAKING:** The `AccountTrackerController` messenger must now allow the actions `PreferencesController:getState`, `NetworkController:getState`, and `NetworkController:getNetworkClientById` ([#4407](https://github.com/MetaMask/core/pull/4407))
- **BREAKING:** The `refresh` method is no longer pre-bound to the controller ([#4407](https://github.com/MetaMask/core/pull/4407))
  - You may now need to pre-bind it e.g. `accountTrackerController.refresh.bind(accountTrackerController)`.
- Bump `@metamask/accounts-controller` to `^17.1.0` ([#4460](https://github.com/MetaMask/core/pull/4460))

### Removed

- **BREAKING** `TokensController` removes `selectedAddress` constructor argument. ([#4219](https://github.com/MetaMask/core/pull/4219))
- **BREAKING** `TokenDetectionController` removes `selectedAddress` constructor argument. ([#4219](https://github.com/MetaMask/core/pull/4219))
- **BREAKING:** Remove `AccountTrackerConfig` type ([#4407](https://github.com/MetaMask/core/pull/4407))
  - Some of these properties have been merged into the options that the `AccountTrackerController` constructor takes.
- **BREAKING:** Remove `config` property and `configure` method from `AccountTrackerController` ([#4407](https://github.com/MetaMask/core/pull/4407))
  - The controller now takes a single options object which can be used for configuration, and configuration is now kept internally.
- **BREAKING:** Remove `notify`, `subscribe`, and `unsubscribe` methods from `AccountTrackerController` ([#4407](https://github.com/MetaMask/core/pull/4407))
  - Use the controller messenger for subscribing to and publishing events instead.
- **BREAKING:** Remove `provider`, `getMultiAccountBalancesEnabled`, `getCurrentChainId`, and `getNetworkClientById` from configuration options for `AccountTrackerController` ([#4407](https://github.com/MetaMask/core/pull/4407))
  - The provider is now obtained directly from the network controller on demand.
  - The messenger is now used in place of the callbacks.

## [33.0.0]

### Added

- **BREAKING:** Add `messenger` as a constructor option for `AccountTrackerController` ([#4225](https://github.com/MetaMask/core/pull/4225))
- **BREAKING:** Add `messenger` option to `TokenRatesController` ([#4314](https://github.com/MetaMask/core/pull/4314))
  - This messenger must allow the actions `TokensController:getState`, `NetworkController:getNetworkClientById`, `NetworkController:getState`, and `PreferencesController:getState` and allow the events `PreferencesController:stateChange`, `TokensController:stateChange`, and `NetworkController:stateChange`.
- Add types `TokenRatesControllerGetStateAction`, `TokenRatesControllerActions`, `TokenRatesControllerStateChangeEvent`, `TokenRatesControllerEvents`, `TokenRatesControllerMessenger`([#4314](https://github.com/MetaMask/core/pull/4314))
- Add function `getDefaultTokenRatesControllerState` ([#4314](https://github.com/MetaMask/core/pull/4314))
- Add `enable` and `disable` methods to `TokenRatesController` ([#4314](https://github.com/MetaMask/core/pull/4314))
  - These are used to stop and restart polling.
- Export `ContractExchangeRates` type ([#4314](https://github.com/MetaMask/core/pull/4314))
  - Add `AccountTrackerControllerMessenger` type
- **BREAKING:** The `NftController` messenger must now allow `AccountsController:getAccount` and `AccountsController:getSelectedAccount` as messenger actions and `AccountsController:selectedEvmAccountChange` as a messenger event ([#4221](https://github.com/MetaMask/core/pull/4221))
- **BREAKING:** `NftDetectionController` messenger must now allow `AccountsController:getSelectedAccount` as a messenger action ([#4221](https://github.com/MetaMask/core/pull/4221))
- Token price API support for mantle network ([#4376](https://github.com/MetaMask/core/pull/4376))

### Changed

- **BREAKING:** Bump dependency and peer dependency `@metamask/accounts-controller` to `^17.0.0` ([#4413](https://github.com/MetaMask/core/pull/4413))
- **BREAKING:** `TokenRatesController` now inherits from `StaticIntervalPollingController` instead of `StaticIntervalPollingControllerV1` ([#4314](https://github.com/MetaMask/core/pull/4314))
  - The constructor now takes a single options object rather than three arguments. Some options have been removed; see later entries.
- **BREAKING:** Rename `TokenRatesState` to `TokenRatesControllerState`, and convert from `interface` to `type` ([#4314](https://github.com/MetaMask/core/pull/4314))
- The `NftController` now reads the selected address via the `AccountsController`, using the `AccountsController:selectedEvmAccountChange` messenger event to stay up to date ([#4221](https://github.com/MetaMask/core/pull/4221))
- `NftDetectionController` now reads the currently selected account from `AccountsController` instead of `PreferencesController` ([#4221](https://github.com/MetaMask/core/pull/4221))
- Bump `@metamask/keyring-api` to `^8.0.0` ([#4405](https://github.com/MetaMask/core/pull/4405))
- Bump `@metamask/eth-snap-keyring` to `^4.3.1` ([#4405](https://github.com/MetaMask/core/pull/4405))
- Bump `@metamask/keyring-controller` to `^17.1.0` ([#4413](https://github.com/MetaMask/core/pull/4413))

### Removed

- **BREAKING:** Remove `nativeCurrency`, `chainId`, `selectedAddress`, `allTokens`, and `allDetectedTokens` from configuration options for `TokenRatesController` ([#4314](https://github.com/MetaMask/core/pull/4314))
  - The messenger is now used to obtain information from other controllers where this data was originally expected to come from.
- **BREAKING:** Remove `config` property and `configure` method from `TokenRatesController` ([#4314](https://github.com/MetaMask/core/pull/4314))
  - The controller now takes a single options object which can be used for configuration, and configuration is now kept internally.
- **BREAKING:** Remove `notify`, `subscribe`, and `unsubscribe` methods from `TokenRatesController` ([#4314](https://github.com/MetaMask/core/pull/4314))
  - Use the controller messenger for subscribing to and publishing events instead.
- **BREAKING:** Remove `TokenRatesConfig` type ([#4314](https://github.com/MetaMask/core/pull/4314))
  - Some of these properties have been merged into the options that `TokenRatesController` takes.
- **BREAKING:** Remove `NftController` constructor options `selectedAddress`. ([#4221](https://github.com/MetaMask/core/pull/4221))
- **BREAKING:** Remove `AccountTrackerController` constructor options `getIdentities`, `getSelectedAddress` and `onPreferencesStateChange` ([#4225](https://github.com/MetaMask/core/pull/4225))
- **BREAKING:** Remove `value` property from the data for each token in `state.marketData` ([#4364](https://github.com/MetaMask/core/pull/4364))
  - The `price` property should be used instead.

### Fixed

- Prevent unnecessary state updates when executing the `NftController`'s `updateNftMetadata` method by comparing the metadata of fetched NFTs and NFTs in state and synchronizing state updates using a mutex lock. ([#4325](https://github.com/MetaMask/core/pull/4325))
- Prevent the use of market data when not available for a given token ([#4361](https://github.com/MetaMask/core/pull/4361))
- Fix `refresh` method remaining locked indefinitely after it was run successfully. Now lock is released on successful as well as failed runs. ([#4270](https://github.com/MetaMask/core/pull/4270))
- `TokenRatesController` uses checksum instead of lowercase format for token addresses ([#4377](https://github.com/MetaMask/core/pull/4377))

## [32.0.0]

### Changed

- **BREAKING:** Bump minimum Node version to 18.18 ([#3611](https://github.com/MetaMask/core/pull/3611))
- **BREAKING:** Bump dependency and peer dependency `@metamask/accounts-controller` to `^16.0.0` ([#4352](https://github.com/MetaMask/core/pull/4352))
- **BREAKING:** Bump dependency and peer dependency `@metamask/approval-controller` to `^7.0.0` ([#4352](https://github.com/MetaMask/core/pull/4352))
- **BREAKING:** Bump dependency and peer dependency `@metamask/keyring-controller` to `^17.0.0` ([#4352](https://github.com/MetaMask/core/pull/4352))
- **BREAKING:** Bump dependency and peer dependency `@metamask/network-controller` to `^19.0.0` ([#4352](https://github.com/MetaMask/core/pull/4352))
- **BREAKING:** Bump dependency and peer dependency `@metamask/preferences-controller` to `^13.0.0` ([#4352](https://github.com/MetaMask/core/pull/4352))
- Bump `@metamask/base-controller` to `^6.0.0` ([#4352](https://github.com/MetaMask/core/pull/4352))
- Bump `@metamask/controller-utils` to `^11.0.0` ([#4352](https://github.com/MetaMask/core/pull/4352))
- Bump `@metamask/polling-controller` to `^8.0.0` ([#4352](https://github.com/MetaMask/core/pull/4352))

## [31.0.0]

### Added

- **BREAKING:** The `NftDetectionController` now takes a `messenger`, which can be used for communication ([#4312](https://github.com/MetaMask/core/pull/4312))
  - This messenger must allow the following actions `ApprovalController:addRequest`, `NetworkController:getState`, `NetworkController:getNetworkClientById`, and `PreferencesController:getState`, and must allow the events `PreferencesController:stateChange` and `NetworkController:stateChange`
- Add `NftDetectionControllerMessenger` type ([#4312](https://github.com/MetaMask/core/pull/4312))
- Add `NftControllerGetStateAction`, `NftControllerActions`, `NftControllerStateChangeEvent`, and `NftControllerEvents` types ([#4310](https://github.com/MetaMask/core/pull/4310))
- Add `NftController:getState` and `NftController:stateChange` as an available action and event to the `NftController` messenger ([#4310](https://github.com/MetaMask/core/pull/4310))

### Changed

- **BREAKING:** Change `TokensController` to inherit from `BaseController` rather than `BaseControllerV1` ([#4304](https://github.com/MetaMask/core/pull/4304))
  - The constructor now takes a single options object rather than three arguments, and all properties in `config` are now part of options.
- **BREAKING:** Rename `TokensState` type to `TokensControllerState` ([#4304](https://github.com/MetaMask/core/pull/4304))
- **BREAKING:** Make all `TokensController` methods and properties starting with `_` private ([#4304](https://github.com/MetaMask/core/pull/4304))
- **BREAKING:** Convert `Token` from `interface` to `type` ([#4304](https://github.com/MetaMask/core/pull/4304))
- **BREAKING:** Replace `balanceError` property in `Token` with `hasBalanceError`; update `TokenBalancesController` so that it no longer captures the error resulting from getting the balance of an ERC-20 token ([#4304](https://github.com/MetaMask/core/pull/4304))
- **BREAKING:** Change `NftDetectionController` to inherit from `StaticIntervalPollingController` rather than `StaticIntervalPollingControllerV1` ([#4312](https://github.com/MetaMask/core/pull/4312))
  - The constructor now takes a single options object rather than three arguments, and all properties in `config` are now part of options.
- **BREAKING:** Convert `ApiNft`, `ApiNftContract`, `ApiNftLastSale`, and `ApiNftCreator` from `interface` to `type` ([#4312](https://github.com/MetaMask/core/pull/4312))
- **BREAKING:** Change `NftController` to inherit from `BaseController` rather than `BaseControllerV1` ([#4310](https://github.com/MetaMask/core/pull/4310))
  - The constructor now takes a single options object rather than three arguments, and all properties in `config` are now part of options.
- **BREAKING:** Convert `Nft`, `NftContract`, and `NftMetadata` from `interface` to `type` ([#4310](https://github.com/MetaMask/core/pull/4310))
- **BREAKING:** Rename `NftState` to `NftControllerState`, and convert to `type` ([#4310](https://github.com/MetaMask/core/pull/4310))
- **BREAKING:** Rename `getDefaultNftState` to `getDefaultNftControllerState` ([#4310](https://github.com/MetaMask/core/pull/4310))
- **BREAKING:** Bump dependency and peer dependency `@metamask/accounts-controller` to `^15.0.0` ([#4342](https://github.com/MetaMask/core/pull/4342))
- **BREAKING:** Bump dependency and peer dependency `@metamask/approval-controller` to `^6.0.2` ([#4342](https://github.com/MetaMask/core/pull/4342))
- **BREAKING:** Bump dependency and peer dependency `@metamask/keyring-controller` to `^16.1.0` ([#4342](https://github.com/MetaMask/core/pull/4342))
- **BREAKING:** Bump dependency and peer dependency `@metamask/network-controller` to `^18.1.3` ([#4342](https://github.com/MetaMask/core/pull/4342))
- **BREAKING:** Bump dependency and peer dependency `@metamask/preferences-controller` to `^12.0.0` ([#4342](https://github.com/MetaMask/core/pull/4342))
- Change `NftDetectionController` method `detectNfts` so that `userAddress` option is optional ([#4312](https://github.com/MetaMask/core/pull/4312))
  - This will default to the currently selected address as kept by PreferencesController.
- Bump `async-mutex` to `^0.5.0` ([#4335](https://github.com/MetaMask/core/pull/4335))
- Bump `@metamask/polling-controller` to `^7.0.0` ([#4342](https://github.com/MetaMask/core/pull/4342))

### Removed

- **BREAKING:** Remove `config` property and `configure` method from `TokensController` ([#4304](https://github.com/MetaMask/core/pull/4304))
  - The `TokensController` now takes a single options object which can be used for configuration, and configuration is now kept internally.
- **BREAKING:** Remove `notify`, `subscribe`, and `unsubscribe` methods from `TokensController` ([#4304](https://github.com/MetaMask/core/pull/4304))
  - Use the controller messenger for subscribing to and publishing events instead.
- **BREAKING:** Remove `TokensConfig` type ([#4304](https://github.com/MetaMask/core/pull/4304))
  - These properties have been merged into the options that `TokensController` takes.
- **BREAKING:** Remove `config` property and `configure` method from `TokensController` ([#4312](https://github.com/MetaMask/core/pull/4312))
  - `TokensController` now takes a single options object which can be used for configuration, and configuration is now kept internally.
- **BREAKING:** Remove `notify`, `subscribe`, and `unsubscribe` methods from `NftDetectionController` ([#4312](https://github.com/MetaMask/core/pull/4312))
  - Use the controller messenger for subscribing to and publishing events instead.
- **BREAKING:** Remove `chainId` as a `NftDetectionController` constructor argument ([#4312](https://github.com/MetaMask/core/pull/4312))
  - The controller will now read the `networkClientId` from the NetworkController state through the messenger when needed.
- **BREAKING:** Remove `getNetworkClientById` as a `NftDetectionController` constructor argument ([#4312](https://github.com/MetaMask/core/pull/4312))
  - The controller will now call `NetworkController:getNetworkClientId` through the messenger object.
- **BREAKING:** Remove `onPreferencesStateChange` as a `NftDetectionController` constructor argument ([#4312](https://github.com/MetaMask/core/pull/4312))
  - The controller will now call `PreferencesController:stateChange` through the messenger object.
- **BREAKING:** Remove `onNetworkStateChange` as a `NftDetectionController` constructor argument ([#4312](https://github.com/MetaMask/core/pull/4312))
  - The controller will now read the `networkClientId` from the NetworkController state through the messenger when needed.
- **BREAKING:** Remove `getOpenSeaApiKey` as a `NftDetectionController` constructor argument ([#4312](https://github.com/MetaMask/core/pull/4312))
  - This was never used.
- **BREAKING:** Remove `getNftApi` as a `NftDetectionController` constructor argument ([#4312](https://github.com/MetaMask/core/pull/4312))
  - This was never used.
- **BREAKING:** Remove `NftDetectionConfig` type ([#4312](https://github.com/MetaMask/core/pull/4312))
  - These properties have been merged into the options that `NftDetectionController` takes.
- **BREAKING:** Remove `config` property and `configure` method from `NftController` ([#4310](https://github.com/MetaMask/core/pull/4310))
  - `NftController` now takes a single options object which can be used for configuration, and configuration is now kept internally.
- **BREAKING:** Remove `notify`, `subscribe`, and `unsubscribe` methods from `NftController` ([#4310](https://github.com/MetaMask/core/pull/4310))
  - Use the controller messenger for subscribing to and publishing events instead.
- **BREAKING:** Remove `onPreferencesStateChange` as a `NftController` constructor argument ([#4310](https://github.com/MetaMask/core/pull/4310))
  - The controller will now call `PreferencesController:stateChange` through the messenger object.
- **BREAKING:** Remove `onNetworkStateChange` as a `NftController` constructor argument ([#4310](https://github.com/MetaMask/core/pull/4310))
  - The controller will now call `NetworkController:stateChange` through the messenger object.
- **BREAKING:** Remove `NftConfig` type ([#4310](https://github.com/MetaMask/core/pull/4310))
  - These properties have been merged into the options that `NftController` takes.
- **BREAKING:** Remove `config` property and `configure` method from `NftController` ([#4310](https://github.com/MetaMask/core/pull/4310))
  - `NftController` now takes a single options object which can be used for configuration, and configuration is now kept internally.
- **BREAKING:** Remove `hub` property from `NftController` ([#4310](https://github.com/MetaMask/core/pull/4310))
  - Use the controller messenger for subscribing to and publishing events instead.
- **BREAKING:** Modify `TokenListController` so that tokens fetched from the API and stored in state will no longer have `storage` and `erc20` properties ([#4235](https://github.com/MetaMask/core/pull/4235))
  - These properties were never officially supported, but they were present in state anyway.

## [30.0.0]

### Added

- Adds a new field `marketData` to the state of `TokenRatesController` ([#4206](https://github.com/MetaMask/core/pull/4206))
- Adds a new `RatesController` to manage prices for non-EVM blockchains ([#4242](https://github.com/MetaMask/core/pull/4242))

### Changed

- **BREAKING:** Changed price and token API endpoints from `*.metafi.codefi.network` to `*.api.cx.metamask.io` ([#4301](https://github.com/MetaMask/core/pull/4301))
- When fetching token list for Linea Mainnet, use `occurrenceFloor` parameter of 1 instead of 3, and filter tokens to those with a `lineaTeam` aggregator or more than 3 aggregators ([#4253](https://github.com/MetaMask/core/pull/4253))
- **BREAKING:** The NftController messenger must now allow the `NetworkController:getNetworkClientById` action ([#4305](https://github.com/MetaMask/core/pull/4305))
- **BREAKING:** Bump dependency and peer dependency `@metamask/network-controller` to `^18.1.2` ([#4332](https://github.com/MetaMask/core/pull/4332))
- Bump `@metamask/keyring-api` to `^6.1.1` ([#4262](https://github.com/MetaMask/core/pull/4262))

### Removed

- **BREAKING:** Removed `contractExchangeRates` and `contractExchangeRatesByChainId` from the state of `TokenRatesController` ([#4206](https://github.com/MetaMask/core/pull/4206))

### Fixed

- Only update NFT state when metadata actually changes ([#4143](https://github.com/MetaMask/core/pull/4143))

## [29.0.0]

### Added

- Add token detection on 7 more networks ([#4184](https://github.com/MetaMask/core/pull/4184))
  - New supported networks are: cronos, celo, gnosis, fantom, polygon_zkevm, moonbeam, and moonriver

### Changed

- **BREAKING** Changed `NftDetectionController` constructor `options` argument ([#4178](https://github.com/MetaMask/core/pull/4178))
  - Added `options.disabled` and `options.selectedAddress` properties
- **BREAKING** Bump `@metamask/keyring-controller` peer dependency to ^16.0.0 ([#4234](https://github.com/MetaMask/core/pull/4234))
- **BREAKING** Bump `@metamask/accounts-controller` peer dependency to ^14.0.0 ([#4234](https://github.com/MetaMask/core/pull/4234))
- **BREAKING** Bump `@metamask/preferences-controller` peer dependency to ^11.0.0 ([#4234](https://github.com/MetaMask/core/pull/4234))
- Bump `@metamask/keyring-api` to `^6.0.0` ([#4193](https://github.com/MetaMask/core/pull/4193))
- Lower number of tokens returned by API calls ([#4207](https://github.com/MetaMask/core/pull/4207))
  - Limit changed from `200` to `50`
- Bump `@metamask/base-controller` to `^5.0.2` ([#4232](https://github.com/MetaMask/core/pull/4232))
- Bump `@metamask/approval-controller` to `^6.0.2` ([#4234](https://github.com/MetaMask/core/pull/4234))
- Bump `@metamask/polling-controller` to `^6.0.2` ([#4234](https://github.com/MetaMask/core/pull/4234))

## [28.0.0]

### Added

- Add reservoir migration ([#4030](https://github.com/MetaMask/core/pull/4030))

### Changed

- Fix getting nft tokenURI ([#4136](https://github.com/MetaMask/core/pull/4136))
- **BREAKING** Bump peer dependency on `@metamask/keyring-controller` ([#4090](https://github.com/MetaMask/core/pull/4090))
- Fix token detection during account change ([#4133](https://github.com/MetaMask/core/pull/4133))
- Fix update nft metadata when toggles off ([#4096](https://github.com/MetaMask/core/pull/4096))
- Adds `tokenMethodIncreaseAllowance` ([#4069](https://github.com/MetaMask/core/pull/4069))
- Fix mantle token mispriced ([#4045](https://github.com/MetaMask/core/pull/4045))

## [27.2.0]

### Added

- `CodefiTokenPricesServiceV2` exports `SUPPORTED_CHAIN_IDS`, an array of chain IDs supported by Codefi Price API V2. ([#4079](https://github.com/MetaMask/core/pull/4079))

- Added `tokenURI` key to `compareNftMetadata` function to compare nft metadata entries with. ([#3856](https://github.com/MetaMask/core/pull/3856))

## [27.1.0]

### Added

- Add `updateNftMetadata` method to `NftController` to update metadata for the requested NFTs ([#4008](https://github.com/MetaMask/core/pull/4008))

## [27.0.1]

### Fixed

- Fix `types` field in `package.json` ([#4047](https://github.com/MetaMask/core/pull/4047))

## [27.0.0]

### Added

- **BREAKING**: Add ESM build ([#3998](https://github.com/MetaMask/core/pull/3998))
  - It's no longer possible to import files from `./dist` directly.

### Changed

- **BREAKING:** Bump dependency and peer dependency on `@metamask/accounts-controller` to `^12.0.0` ([#4039](https://github.com/MetaMask/core/pull/4039))
- **BREAKING:** Bump dependency and peer dependency on `@metamask/approval-controller` to `^6.0.0` ([#4039](https://github.com/MetaMask/core/pull/4039))
- **BREAKING:** Bump `@metamask/base-controller` to `^5.0.0` ([#4039](https://github.com/MetaMask/core/pull/4039))
  - This version has a number of breaking changes. See the changelog for more.
- **BREAKING:** Bump dependency and peer dependency on `@metamask/keyring-controller` to `^14.0.0` ([#4039](https://github.com/MetaMask/core/pull/4039))
- **BREAKING:** Bump dependency and peer dependency on `@metamask/network-controller` to `^18.0.0` ([#4039](https://github.com/MetaMask/core/pull/4039))
- **BREAKING:** Bump dependency and peer dependency on `@metamask/preferences-controller` to `^9.0.0` ([#4039](https://github.com/MetaMask/core/pull/4039))
- Relax `TokensControllerGetStateAction` and `TokensControllerStateChangeEvent` types so that they no longer constrain the `TokensController` state in the action handler and event payload to `Record<string, Json>` ([#3949](https://github.com/MetaMask/core/pull/3949))
- Bump `@metamask/controller-utils` to `^9.0.0` ([#4039](https://github.com/MetaMask/core/pull/4039))
- Bump `@metamask/polling-controller` to `^6.0.0` ([#4039](https://github.com/MetaMask/core/pull/4039))

## [26.0.0]

### Added

- **BREAKING:** `TokenDetectionController` newly subscribes to the `PreferencesController:stateChange`, `AccountsController:selectedAccountChange`, `KeyringController:lock`, and `KeyringController:unlock` events, and allows messenger actions `AccountsController:getSelectedAccount`, `NetworkController:getNetworkClientById`, `NetworkController:getNetworkConfigurationByNetworkClientId`, `NetworkController:getState`, `KeyringController:getState`, `PreferencesController:getState`, `TokenListController:getState`, `TokensController:getState`, and `TokensController:addDetectedTokens` ([#3775](https://github.com/MetaMask/core/pull/3775/), [#3923](https://github.com/MetaMask/core/pull/3923/), [#3938](https://github.com/MetaMask/core/pull/3938))
- `TokensController` now exports `TokensControllerActions`, `TokensControllerGetStateAction`, `TokensControllerAddDetectedTokensAction`, `TokensControllerEvents`, and `TokensControllerStateChangeEvent` ([#3690](https://github.com/MetaMask/core/pull/3690/))

### Changed

- **BREAKING:** Add `@metamask/accounts-controller` `^11.0.0` as dependency and peer dependency ([#3775](https://github.com/MetaMask/core/pull/3775/), [#4007](https://github.com/MetaMask/core/pull/4007))
- **BREAKING:** Add `@metamask/keyring-controller` `^13.0.0` as dependency and peer dependency ([#3775](https://github.com/MetaMask/core/pull/3775), [#4007](https://github.com/MetaMask/core/pull/4007))
- **BREAKING:** Bump `@metamask/preferences-controller` dependency and peer dependency to `^8.0.0` ([#4007](https://github.com/MetaMask/core/pull/4007))
- **BREAKING:** `TokenDetectionController` is merged with `DetectTokensController` from the `metamask-extension` repo ([#3775](https://github.com/MetaMask/core/pull/3775/), [#3923](https://github.com/MetaMask/core/pull/3923)), ([#3938](https://github.com/MetaMask/core/pull/3938))
  - **BREAKING:** `TokenDetectionController` now resets its polling interval to the default value of 3 minutes when token detection is triggered by external controller events `KeyringController:unlock`, `TokenListController:stateChange`, `PreferencesController:stateChange`, `AccountsController:selectedAccountChange`.
  - **BREAKING:** `TokenDetectionController` now refetches tokens on `NetworkController:networkDidChange` if the `networkClientId` is changed instead of `chainId`.
  - **BREAKING:** `TokenDetectionController` cannot initiate polling or token detection if `KeyringController` state is locked.
  - **BREAKING:** The `detectTokens` method input option `accountAddress` has been renamed to `selectedAddress`.
  - **BREAKING:** The `detectTokens` method now excludes tokens that are already included in the `TokensController`'s `detectedTokens` list from the batch of incoming tokens it sends to the `TokensController` `addDetectedTokens` method.
  - **BREAKING:** The constructor for `TokenDetectionController` expects a new required property `trackMetaMetricsEvent`, which defines the callback that is called in the `detectTokens` method.
  - **BREAKING:** In Mainnet, even if the `PreferenceController`'s `useTokenDetection` option is set to false, automatic token detection is performed on the legacy token list (token data from the contract-metadata repo).
  - **BREAKING:** The `TokensState` type is now defined as a type alias rather than an interface. ([#3690](https://github.com/MetaMask/core/pull/3690/))
    - This is breaking because it could affect how this type is used with other types, such as `Json`, which does not support TypeScript interfaces.
  - The constructor option `selectedAddress` no longer defaults to `''` if omitted. Instead, the correct address is assigned using the `AccountsController:getSelectedAccount` messenger action.
- **BREAKING:** Change type of `provider` property in `AssetsContractController` from `any` to `Provider` from `@metamask/network-controller` ([#3818](https://github.com/MetaMask/core/pull/3818))
- **BREAKING:** Change type of `provider` property in `TokensController` from `any` to `Provider` from `@metamask/network-controller` ([#3818](https://github.com/MetaMask/core/pull/3818))
- Bump `@metamask/approval-controller` to `^5.1.3` ([#4007](https://github.com/MetaMask/core/pull/4007))
- Bump `@metamask/controller-utils` to `^8.0.4` ([#4007](https://github.com/MetaMask/core/pull/4007))
- Bump `@metamask/ethjs-unit` to `^0.3.0` ([#3897](https://github.com/MetaMask/core/pull/3897))
- Bump `@metamask/network-controller` to `^17.2.1` ([#4007](https://github.com/MetaMask/core/pull/4007))
- Bump `@metamask/polling-controller` to `^5.0.1` ([#4007](https://github.com/MetaMask/core/pull/4007))
- Bump `@metamask/rpc-errors` to `^6.2.1` ([#3970](https://github.com/MetaMask/core/pull/3970), [#3954](https://github.com/MetaMask/core/pull/3954))
- Replace `ethereumjs-util` with `@ethereumjs/util` and `bn.js` ([#3943](https://github.com/MetaMask/core/pull/3943))
- Update `CodefiTokenPricesServiceV2` so that requests to the price API now use the `No-Cache` HTTP header ([#3939](https://github.com/MetaMask/core/pull/3939))

### Removed

- **BREAKING:** `TokenDetectionController` constructor no longer accepts options `networkClientId`, `onPreferencesStateChange`, `getPreferencesState`, `getTokensState`, or `addDetectedTokens` ([#3690](https://github.com/MetaMask/core/pull/3690/), [#3775](https://github.com/MetaMask/core/pull/3775/), [#3938](https://github.com/MetaMask/core/pull/3938))
- **BREAKING:** `TokenDetectionController` no longer allows the `NetworkController:stateChange` event. ([#3775](https://github.com/MetaMask/core/pull/3775/))
  - The `NetworkController:networkDidChange` event can be used instead.
- **BREAKING:** `TokenDetectionController` constructor no longer accepts options `networkClientId`, `onPreferencesStateChange`, `getPreferencesState`, `getTokensState`, or `addDetectedTokens` ([#3690](https://github.com/MetaMask/core/pull/3690/), [#3775](https://github.com/MetaMask/core/pull/3775/), [#3938](https://github.com/MetaMask/core/pull/3938))
- **BREAKING:** `TokenBalancesController` constructor no longer accepts options `onTokensStateChange`, `getSelectedAddress` ([#3690](https://github.com/MetaMask/core/pull/3690/))

### Fixed

- `TokenDetectionController.detectTokens()` now reads the chain ID keyed state properties from `TokenListController` and `TokensController` rather than incorrectly using the globally selected state properties when a network client ID is passed ([#3914](https://github.com/MetaMask/core/pull/3914))
- Fix `PreferencesController` state listener in `NftDetectionController` so that NFT detection is not run when any preference changes, but only when NFT detection is enabled ([#3917](https://github.com/MetaMask/core/pull/3917))
- Fix `isTokenListSupportedForNetwork` so that it returns false for chain 1337 ([#3777](https://github.com/MetaMask/core/pull/3777))
  - When used in combination with `TokensController`, this makes it possible to import an ERC-20 token on a locally run chain.

## [25.0.0]

### Added

- Add Linea to price api supported chains ([#3797](https://github.com/MetaMask/core/pull/3797))

### Changed

- **BREAKING:** Convert `TokenBalancesController` to `BaseControllerV2` ([#3750](https://github.com/MetaMask/core/pull/3750))
  - The constructor parameters have changed; rather than accepting a "config" parameter for interval and tokens we now pass both values as controller options, and a "state" parameter, there is now just a single object for all constructor arguments. This object has a mandatory `messenger` and an optional `state`, `tokens`, `interval` properties a disabled property has also been added.
  - State now saves tokens balances as strings and not as a BNs.
  - Additional BN export has been removed as it was intended to be removed in the next major release.
- **BREAKING:** Bump `@metamask/approval-controller` peer dependency to `^5.1.2` ([#3821](https://github.com/MetaMask/core/pull/3821))
- **BREAKING:** Bump `@metamask/network-controller` peer dependency to `^17.2.0` ([#3821](https://github.com/MetaMask/core/pull/3821))
- **BREAKING:** Bump `@metamask/preferences-controller` peer dependency to `^7.0.0` ([#3821](https://github.com/MetaMask/core/pull/3821))
- Bump `@metamask/utils` to `^8.3.0` ([#3769](https://github.com/MetaMask/core/pull/3769))
- Bump `@metamask/base-controller` to `^4.1.1` ([#3760](https://github.com/MetaMask/core/pull/3760), [#3821](https://github.com/MetaMask/core/pull/3821))
- Bump `@metamask/controller-utils` to `^8.0.2` ([#3821](https://github.com/MetaMask/core/pull/3821))
- Bump `@metamask/polling-controller` to `^5.0.0` ([#3821](https://github.com/MetaMask/core/pull/3821))

## [24.0.0]

### Added

- Add `getDefaultTokenListState` function to `TokenListController` ([#3744](https://github.com/MetaMask/core/pull/3744))
- Add `getDefaultNftState` function to the `NftController` ([#3742](https://github.com/MetaMask/core/pull/3742))
- Add `getDefaultTokensState` function to the `TokensController` ([#3743](https://github.com/MetaMask/core/pull/3743))

### Changed

- **BREAKING:** Bump `@metamask/preferences-controller` to ^6.0.0
- Price API perf improvements ([#3753](https://github.com/MetaMask/core/pull/3753), [#3755](https://github.com/MetaMask/core/pull/3755))
  - Reduce token batch size from 100 to 30
  - Sort token addresses in query params for more cache hits

## [23.1.0]

### Added

- Add support to `CodefiTokenPricesServiceV2` for tracking degraded service ([#3691](https://github.com/MetaMask/core/pull/3691))
  - The constructor has two new options: `onDegraded` and `degradedThreshold`. `onDegraded` is an event handler for instances of degraded service (i.e. failed or slow requests), and `degradedThreshold` determines how slow a request has to be before we consider service to be degraded.

## [23.0.0]

### Added

- Add `onBreak` handler to `CodefiTokenPricesServiceV2` ([#3677](https://github.com/MetaMask/core/pull/3677))
  - This allows listening for "circuit breaks", which can indicate an outage. Useful for metrics.
- Add `fetchTokenContractExchangeRates` utility method ([#3657](https://github.com/MetaMask/core/pull/3657))
- `TokenListController` now exports a `TokenListControllerMessenger` type ([#3609](https://github.com/MetaMask/core/pull/3609)).
- `TokenDetectionController` exports types `TokenDetectionControllerMessenger`, `TokenDetectionControllerActions`, `TokenDetectionControllerGetStateAction`, `TokenDetectionControllerEvents`, `TokenDetectionControllerStateChangeEvent` ([#3609](https://github.com/MetaMask/core/pull/3609)).
- Add `enable` and `disable` methods to `TokenDetectionController`, which control whether the controller is able to make polling requests or all of its network calls are blocked. ([#3609](https://github.com/MetaMask/core/pull/3609)).
  - Note that if the controller is initiated without the `disabled` constructor option set to `false`, the `enable` method will need to be called before the controller can make polling requests in response to subscribed events.

### Changed

- **BREAKING:** Bump `@metamask/approval-controller` dependency and peer dependency from `^5.1.0` to `^5.1.1` ([#3695](https://github.com/MetaMask/core/pull/3695))
- **BREAKING:** Bump `@metamask/network-controller` dependency and peer dependency from `^17.0.0` to `^17.1.0` ([#3695](https://github.com/MetaMask/core/pull/3695))
- **BREAKING:** Bump `@metamask/preferences-controller` dependency and peer dependency from `^5.0.0` to `^5.0.1` ([#3695](https://github.com/MetaMask/core/pull/3695))
- **BREAKING:** Update `OpenSeaV2Contract` type, renaming `supply` to `total_supply` ([#3692](https://github.com/MetaMask/core/pull/3692))
- **BREAKING:** `TokenDetectionController` is upgraded to extend `BaseControllerV2` and `StaticIntervalPollingController` ([#3609](https://github.com/MetaMask/core/pull/3609)).
  - The constructor now expects an options object as its only argument, with required properties `messenger`, `networkClientId`, required callbacks `onPreferencesStateChange`, `getBalancesInSingleCall`, `addDetectedTokens`, `getTokenState`, `getPreferencesState`, and optional properties `disabled`, `interval`, `selectedAddress`.
- Bump `@metamask/base-controller` to `^4.0.1` ([#3695](https://github.com/MetaMask/core/pull/3695))
- Bump `@metamask/polling-controller` to `^4.0.0` ([#3695](https://github.com/MetaMask/core/pull/3695))
- Bump `cockatiel` from `3.1.1` to `^3.1.2` ([#3682](https://github.com/MetaMask/core/pull/3682))
- Bump `@metamask/controller-utils` from `8.0.0` to `^8.0.1` ([#3695](https://github.com/MetaMask/core/pull/3695))

### Fixed

- Fix error caused by OpenSea API rename of `supply` to `total_supply` ([#3692](https://github.com/MetaMask/core/pull/3692))
- Fix `CodefiTokenPricesServiceV2` support for Shiden ([#3683](https://github.com/MetaMask/core/pull/3683))
- Improve how `CodefiTokenPricesServiceV2` handles token price update failures ([#3687](https://github.com/MetaMask/core/pull/3687))
  - Previously a single failed token price update would prevent all other token prices from updating as well. With this update, we log and error and continue when we fail to update a token price, ensuring the others still get updated.

## [22.0.0]

### Changed

- **BREAKING:** OpenSea V2 API is used instead of V1 ([#3654](https://github.com/MetaMask/core/pull/3654))
  - `NftDetectionController` constructor now requires the `NftController.getNftApi` function.
  - NFT controllers will no longer return `last_sale` information for NFTs fetched after the OpenSea V2 update

## [21.0.0]

### Added

- Add `CodefiTokenPricesServiceV2` ([#3600](https://github.com/MetaMask/core/pull/3600), [#3655](https://github.com/MetaMask/core/pull/3655), [#3655](https://github.com/MetaMask/core/pull/3655))
  - This class can be used for the new `tokenPricesService` argument for TokenRatesController. It uses a MetaMask API to fetch prices for tokens instead of CoinGecko.
  - The `CodefiTokenPricesServiceV2` will retry if the token price update fails
    - We retry each request up to 3 times using a randomized exponential backoff strategy
    - If the token price update still fails 12 times consecutively (3 update attempts, each of which has 4 calls due to retries), we stop trying for 30 minutes before we try again.
- Add polling by `networkClientId` to `AccountTrackerController` ([#3586](https://github.com/MetaMask/core/pull/3586))
  - A new state property, `accountByChainId` has been added for keeping track of account balances across chains
  - `AccountTrackerController` implements `PollingController` and can now poll by `networkClientId` via the new methods `startPollingByNetworkClientId`, `stopPollingByPollingToken`, and `stopPollingByPollingToken`.
  - `AccountTrackerController` accepts an optional `networkClientId` value on the `refresh` method
  - `AccountTrackerController` accepts an optional `networkClientId` value as the last parameter of the `syncBalanceWithAddresses` method
- Support token detection on Base and zkSync ([#3584](https://github.com/MetaMask/core/pull/3584))
- Support token detection on Arbitrum and Optimism ([#2035](https://github.com/MetaMask/core/pull/2035))

### Changed

- **BREAKING:** `TokenRatesController` now takes a required argument `tokenPricesService` ([#3600](https://github.com/MetaMask/core/pull/3600))
  - This object is responsible for fetching the prices for tokens held by this controller.
- **BREAKING:** Update signature of `TokenRatesController.updateExchangeRatesByChainId` ([#3600](https://github.com/MetaMask/core/pull/3600), [#3653](https://github.com/MetaMask/core/pull/3653))
  - Change the type of `tokenAddresses` from `string[]` to `Hex[]`
- **BREAKING:** `AccountTrackerController` constructor params object requires `getCurrentChainId` and `getNetworkClientById` hooks ([#3586](https://github.com/MetaMask/core/pull/3586))
  - These are needed for the new "polling by `networkClientId`" feature
- **BREAKING:** `AccountTrackerController` has a new required state property, `accountByChainId`([#3586](https://github.com/MetaMask/core/pull/3586))
  - This is needed to track balances accross chains. It was introduced for the "polling by `networkClientId`" feature, but is useful on its own as well.
- **BREAKING:** `AccountTrackerController` adds a mutex to `refresh` making it only possible for one call to be executed at time ([#3586](https://github.com/MetaMask/core/pull/3586))
- **BREAKING:** `TokensController.watchAsset` now performs on-chain validation of the asset's symbol and decimals, if they're defined in the contract ([#1745](https://github.com/MetaMask/core/pull/1745))
  - The `TokensController` constructor no longer accepts a `getERC20TokenName` option. It was no longer needed due to this change.
  - Add new method `_getProvider`, though this is intended for internal use and should not be called externally.
  - Additionally, if the symbol and decimals are defined in the contract, they are no longer required to be passed to `watchAsset`
- **BREAKING:** Update controllers that rely on provider to listen to `NetworkController:networkDidChange` instead of `NetworkController:stateChange` ([#3610](https://github.com/MetaMask/core/pull/3610))
  - The `networkDidChange` event is safer in cases where the provider is used because the provider is guaranteed to have been updated by the time that event is emitted. The same is not true of the `stateChange` event.
  - The following controllers now accept a `onNetworkDidChange` constructor option instead of a `onNetworkStateChange` option:
    - `TokensController`
    - `AssetsContractController`
- Update `@metamask/polling-controller` to v3 ([#3636](https://github.com/MetaMask/core/pull/3636))
  - This update adds two new methods to each polling controller: `_startPollingByNetworkClientId` and `_stopPollingByPollingTokenSetId`. These methods are intended for internal use, and should not be called directly.
  - The affected controllers are:
    - `AccountTrackerController`
    - `CurrencyRateController`
    - `NftDetectionController`
    - `TokenDetectionController`
    - `TokenListController`
    - `TokenRatesController`
- Update `@metamask/controller-utils` to v7 ([#3636](https://github.com/MetaMask/core/pull/3636))
- Update `TokenListController` to fetch prefiltered set of tokens from the API, reducing response data and removing the need for filtering logic ([#2054](https://github.com/MetaMask/core/pull/2054))
- Update `TokenRatesController` to request token rates from the Price API in batches of 100 ([#3650](https://github.com/MetaMask/core/pull/3650))
- Add dependencies `cockatiel` and `lodash` ([#3586](https://github.com/MetaMask/core/pull/3586), [#3655](https://github.com/MetaMask/core/pull/3655))

### Removed

- **BREAKING:** Remove `fetchExchangeRate` method from TokenRatesController ([#3600](https://github.com/MetaMask/core/pull/3600))
  - This method (not to be confused with `updateExchangeRate`, which is still present) was only ever intended to be used internally and should not be accessed directly.
- **BREAKING:** Remove `getChainSlug` method from TokenRatesController ([#3600](https://github.com/MetaMask/core/pull/3600))
  - This method was previously used in TokenRatesController to access the CoinGecko API. There is no equivalent.
- **BREAKING:** Remove `CoinGeckoResponse` and `CoinGeckoPlatform` types ([#3600](https://github.com/MetaMask/core/pull/3600))
  - These types were previously used in TokenRatesController to represent data returned from the CoinGecko API. There is no equivalent.
- **BREAKING:** The TokenRatesController now only supports updating and polling rates for tokens tracked by the TokensController ([#3639](https://github.com/MetaMask/core/pull/3639))
  - The `tokenAddresses` option has been removed from `startPollingByNetworkClientId`
  - The `tokenContractAddresses` option has been removed from `updateExchangeRatesByChainId`
- **BREAKING:** `TokenRatesController.fetchAndMapExchangeRates` is no longer exposed publicly ([#3621](https://github.com/MetaMask/core/pull/3621))

### Fixed

- Prevent `TokenRatesController` from making redundant token rate updates when tokens change ([#3647](https://github.com/MetaMask/core/pull/3647), [#3663](https://github.com/MetaMask/core/pull/3663))
  - Previously, token rates would be re-fetched for the globally selected network on all TokensController state changes, but now token rates are always performed for a deduplicated and normalized set of addresses, and changes to this set determine whether rates should be re-fetched.
- Prevent redundant overlapping token rate updates in `TokenRatesController` ([#3635](https://github.com/MetaMask/core/pull/3635))
- Fix `TokenRatesController` bug where the `contractExchangeRates` state would sometimes be stale after calling `updateExchangeRatesByChainId` ([#3624](https://github.com/MetaMask/core/pull/3624))
- Make `TokenRatesController.updateExchangeRatesByChainId` respect `disabled` state ([#3596](https://github.com/MetaMask/core/pull/3596))
- Fix error in `NftController` when attempt to get NFT information from on-chain fails, and ensure metadata always contains contract address and blank `name` field ([#3629](https://github.com/MetaMask/core/pull/3629))
  - When fetching on-chain NFT information fails, we now proceed with whatever we have (either the OpenSea metadata, or a blank metadata object)
  - Previously, if we were unable to retrieve NFT metadata from on-chain or OpenSea, the returned NFT metadata would be missing a `name` field and the contract address. Now the returned metadata always has those entries, though the `name` is set to `null`.
  - This affects `watchNft` and `addNft` methods

## [20.0.0]

### Added

- **BREAKING**: `TokenRatesControllerState` now has required `contractExchangeRatesByChainId` property which an object keyed by `chainId` and `nativeCurrency` ([#2015](https://github.com/MetaMask/core/pull/2015))
- **BREAKING**: `TokenRatesController` constructor params now requires `getNetworkClientById` ([#2015](https://github.com/MetaMask/core/pull/2015))
- Add types `CurrencyRateControllerEvents` and `CurrencyRateControllerActions` ([#2029](https://github.com/MetaMask/core/pull/2029))
- Add polling-related methods to TokenRatesController ([#2015](https://github.com/MetaMask/core/pull/2015))
  - `startPollingByNetworkClientId`
  - `stopPollingByPollingToken`
  - `stopAllPolling`
  - `_executePoll`
- Add `updateExchangeRatesByChainId` method to TokenRatesController ([#2015](https://github.com/MetaMask/core/pull/2015))
  - This is a lower-level version of `updateExchangeRates` that takes chain ID, native currency, and token addresses.
- `TokenRatesController` constructor params now accepts optional `interval` and `threshold` ([#2015](https://github.com/MetaMask/core/pull/2015))
- `TokenRatesController.fetchExchangeRate()` now accepts an optional `tokenAddresses` as the last parameter ([#2015](https://github.com/MetaMask/core/pull/2015))
- `TokenRatesController.getChainSlug()` now accepts an optional `chainId` parameter ([#2015](https://github.com/MetaMask/core/pull/2015))
- `TokenRatesController.fetchAndMapExchangeRates()` now accepts an optional `tokenAddresses` as the last parameter ([#2015](https://github.com/MetaMask/core/pull/2015))

### Changed

- **BREAKING:** Bump dependency on `@metamask/base-controller` to ^4.0.0 ([#2063](https://github.com/MetaMask/core/pull/2063))
  - This is breaking because the type of the `messenger` has backward-incompatible changes. See the changelog for this package for more.
- Bump `@metamask/approval-controller` to ^5.0.0 ([#2063](https://github.com/MetaMask/core/pull/2063))
- Bump `@metamask/controller-utils` to ^6.0.0 ([#2063](https://github.com/MetaMask/core/pull/2063))
- Bump `@metamask/network-controller` to ^17.0.0 ([#2063](https://github.com/MetaMask/core/pull/2063))
- Bump `@metamask/polling-controller` to ^2.0.0 ([#2063](https://github.com/MetaMask/core/pull/2063))
- Bump `@metamask/preferences-controller` to ^5.0.0 ([#2063](https://github.com/MetaMask/core/pull/2063))

## [19.0.0]

### Changed

- **BREAKING:** Bump dependency and peer dependency on `@metamask/network-controller` to ^16.0.0
- Add optional `networkClientId` and `userAddress` args to remaining `NftController` public methods ([#2006](https://github.com/MetaMask/core/pull/2006))
  - `watchNft`, `removeNft`, `removeAndIgnoreNft`, `removeNftContract`, `updateNftFavoriteStatus`, and `checkAndUpdateAllNftsOwnershipStatus` methods on `NftController` all now accept an optional options object argument containing `networkClientId` and `userAddress` to identify where in state to mutate.
  - **BREAKING**: `addNft` no longer accepts a `chainId` property in its options argument since this value can be retrieved by the `networkClientId` property and is therefore redundant.
  - **BREAKING**: The third and fourth arguments on NftController's `addNftVerifyOwnership` method, have been replaced with an options object containing optional properties `networkClientId`, `userAddress` and `source`. This method signature is more aligned with the options pattern for passing `networkClientId` and `userAddress` on this controller and elsewhere.
  - **BREAKING**: `checkAndUpdateSingleNftOwnershipStatus` on NftController no longer accepts a `chainId` in its options argument. This is replaced with an optional `networkClientId` property which can be used to fetch chainId.
    **\*BREAKING**: The fourth argument of the `isNftOwner` method on `NftController` is now an options object with an optional `networkClientId` property. This method signature is more aligned with the options pattern for passing `networkClientId` on this controller and elsewhere.
  - **BREAKING**: `validateWatchNft` method on `NftController` is now private.
  - **BREAKING**: `detectNfts` on `NftDetectionController` now accepts a single object argument with optional properties `networkClientId` and `userAddress`, rather than taking these as two sequential arguments.
- Bump dependency `@metamask/eth-query` from ^3.0.1 to ^4.0.0 ([#2028](https://github.com/MetaMask/core/pull/2028))
- Bump dependency on `@metamask/polling-controller` to ^1.0.2
- Bump `@metamask/utils` from 8.1.0 to 8.2.0 ([#1957](https://github.com/MetaMask/core/pull/1957))

### Fixed

- Add name and symbol to the payload returned by the `ERC1155Standard` class `getDetails` method for `ERC1155` contracts ([#1727](https://github.com/MetaMask/core/pull/1727))

## [18.0.0]

### Changed

- **BREAKING**: `CurrencyRateController` is now keyed by `nativeCurrency` (i.e. ticker) for `conversionDate`, `conversionRate`, and `usdConversionRate` in the `currencyRates` object. `nativeCurrency`, `pendingNativeCurrency`, and `pendingCurrentCurrency` have been removed.
  - ```
    export type CurrencyRateState = {
      currentCurrency: string;
      currencyRates: Record<
        string, // nativeCurrency
        {
          conversionDate: number | null;
          conversionRate: number | null;
          usdConversionRate: number | null;
        }
      >;
    };
    ```
- **BREAKING**: `CurrencyRateController` now extends `PollingController` ([#1805](https://github.com/MetaMask/core/pull/1805))
  - `start()` and `stop()` methods replaced with `startPollingByNetworkClientId()`, `stopPollingByPollingToken()`, and `stopAllPolling()`
- **BREAKING:** `CurrencyRateController` now sends the `NetworkController:getNetworkClientById` action via messaging controller ([#1805](https://github.com/MetaMask/core/pull/1805))

### Fixed

- Parallelize network requests in assets controllers for performance enhancement ([#1801](https://github.com/MetaMask/core/pull/1801))
- Fix token detection on accounts when user changes account after token detection request is inflight ([#1848](https://github.com/MetaMask/core/pull/1848))

## [17.0.0]

### Changed

- **BREAKING:** Bump dependency on `@metamask/polling-controller` to ^1.0.0
- Bump dependency and peer dependency on `@metamask/network-controller` to ^15.1.0

## [16.0.0]

### Added

- Add way to start and stop different polling sessions for the same network client ID by providing extra scoping data ([#1776](https://github.com/MetaMask/core/pull/1776))
  - Add optional second argument to `stopPollingByPollingToken` (formerly `stopPollingByNetworkClientId`)
  - Add optional second argument to `onPollingCompleteByNetworkClientId`
- Add support for token detection for Linea mainnet and Linea Goerli ([#1799](https://github.com/MetaMask/core/pull/1799))

### Changed

- **BREAKING:** Bump dependency and peer dependency on `@metamask/network-controller` to ^15.0.0
- **BREAKING:** Make `executePoll` in TokenListController private ([#1810](https://github.com/MetaMask/core/pull/1810))
- **BREAKING:** Update TokenListController to rename `stopPollingByNetworkClientId` to `stopPollingByPollingToken` ([#1810](https://github.com/MetaMask/core/pull/1810))
- Add missing dependency on `@metamask/polling-controller` ([#1831](https://github.com/MetaMask/core/pull/1831))
- Bump dependency and peer dependency on `@metamask/approval-controller` to ^4.0.1
- Bump dependency and peer dependency on `@metamask/preferences-controller` to ^4.4.3
- Fix support for NFT metadata stored outside IPFS ([#1772](https://github.com/MetaMask/core/pull/1772))

## [15.0.0]

### Changed

- **BREAKING**: `NftController` now expects `getNetworkClientById` in constructor options ([#1698](https://github.com/MetaMask/core/pull/1698))
- **BREAKING**: `NftController.addNft` function signature has changed ([#1698](https://github.com/MetaMask/core/pull/1698))
  - Previously
    ```
    address: string,
    tokenId: string,
    nftMetadata?: NftMetadata,
    accountParams?: {
      userAddress: string;
      chainId: Hex;
    },
    source = Source.Custom,
    ```
    now:
    ```
    tokenAddress: string,
    tokenId: string,
    {
      nftMetadata?: NftMetadata;
      chainId?: Hex; // extracts from AccountParams
      userAddress?: string // extracted from AccountParams
      source?: Source;
      networkClientId?: NetworkClientId; // new
    },
    ```
- `NftController.addNftVerifyOwnership`: Now accepts optional 3rd argument `networkClientId` which is used to fetch NFT metadata and determine by which chainId the added NFT should be stored in state. Also accepts optional 4th argument `source` used for metrics to identify the flow in which the NFT was added to the wallet. ([#1698](https://github.com/MetaMask/core/pull/1698))
- `NftController.isNftOwner`: Now accepts optional `networkClientId` which is used to instantiate the provider for the correct chain and call the NFT contract to verify ownership ([#1698](https://github.com/MetaMask/core/pull/1698))
- `NftController.addNft` will use the chainId value derived from `networkClientId` if provided ([#1698](https://github.com/MetaMask/core/pull/1698))
- `NftController.watchNft` options now accepts optional `networkClientId` which is used to fetch NFT metadata and determine by which chainId the added NFT should be stored in state ([#1698](https://github.com/MetaMask/core/pull/1698))
- Bump dependency on `@metamask/utils` to ^8.1.0 ([#1639](https://github.com/MetaMask/core/pull/1639))
- Bump dependency and peer dependency on `@metamask/approval-controller` to ^4.0.0
- Bump dependency on `@metamask/base-controller` to ^3.2.3
- Bump dependency on `@metamask/controller-utils` to ^5.0.2
- Bump dependency and peer dependency on `@metamask/network-controller` to ^14.0.0

### Fixed

- Fix bug in TokensController where batched `addToken` overwrote each other because mutex was acquired after reading state ([#1768](https://github.com/MetaMask/core/pull/1768))

## [14.0.0]

### Changed

- Update TypeScript to v4.8.x ([#1718](https://github.com/MetaMask/core/pull/1718))
- Update `@metamask/rpc-errors` to `^6.0.0` ([#1690](https://github.com/MetaMask/core/pull/1690))

### Removed

- **BREAKING:** Remove AbortController polyfill
  - This package now assumes that the AbortController global exists

## [13.0.0]

### Changed

- **BREAKING**: `TokensController` now expects `getNetworkClientById` in constructor options ([#1676](https://github.com/MetaMask/core/pull/1676))
- **BREAKING**: `TokensController.addToken` now accepts a single options object ([#1676](https://github.com/MetaMask/core/pull/1676))
  ```
    {
      address: string;
      symbol: string;
      decimals: number;
      name?: string;
      image?: string;
      interactingAddress?: string;
      networkClientId?: NetworkClientId;
    }
  ```
- **BREAKING:** Bump peer dependency on `@metamask/network-controller` to ^13.0.0 ([#1633](https://github.com/MetaMask/core/pull/1633))
- **CHANGED**: `TokensController.addToken` will use the chain ID value derived from state for `networkClientId` if provided ([#1676](https://github.com/MetaMask/core/pull/1676))
- **CHANGED**: `TokensController.addTokens` now accepts an optional `networkClientId` as the last parameter ([#1676](https://github.com/MetaMask/core/pull/1676))
- **CHANGED**: `TokensController.addTokens` will use the chain ID value derived from state for `networkClientId` if provided ([#1676](https://github.com/MetaMask/core/pull/1676))
- **CHANGED**: `TokensController.watchAsset` options now accepts optional `networkClientId` which is used to get the ERC-20 token name if provided ([#1676](https://github.com/MetaMask/core/pull/1676))
- Bump dependency on `@metamask/controller-utils` to ^5.0.0 ([#1633](https://github.com/MetaMask/core/pull/1633))
- Bump dependency on `@metamask/preferences-controller` to ^4.4.1 ([#1676](https://github.com/MetaMask/core/pull/1676))

## [12.0.0]

### Added

- Add `AssetsContractController` methods `getProvider`, `getChainId`, `getERC721Standard`, and `getERC1155Standard` ([#1638](https://github.com/MetaMask/core/pull/1638))

### Changed

- **BREAKING**: Add `getNetworkClientById` to `AssetsContractController` constructor options ([#1638](https://github.com/MetaMask/core/pull/1638))
- Add optional `networkClientId` parameter to various `AssetContractController` methods ([#1638](https://github.com/MetaMask/core/pull/1638))
- The affected methods are:
  - `getERC20BalanceOf`
  - `getERC20TokenDecimals`
  - `getERC20TokenName`
  - `getERC721NftTokenId`
  - `getTokenStandardAndDetails`
  - `getERC721TokenURI`
  - `getERC721AssetName`
  - `getERC721AssetSymbol`
  - `getERC721OwnerOf`
  - `getERC1155TokenURI`
  - `getERC1155BalanceOf`
  - `transferSingleERC1155`
  - `getBalancesInSingleCall`

## [11.1.0]

### Added

- Add `tokenURI` to `NftMetadata` type ([#1577](https://github.com/MetaMask/core/pull/1577))
- Populate token URL for NFT metadata under `tokenURI` ([#1577](https://github.com/MetaMask/core/pull/1577))

### Changed

- Bump dependency and peer dependency on `@metamask/approval-controller` to ^3.5.1
- Bump dependency on `@metamask/base-controller` to ^3.2.1
- Bump dependency on `@metamask/controller-utils` to ^4.3.2
- Bump dependency and peer dependency on `@metamask/network-controller` to ^12.1.2
- Bump dependency and peer dependency on `@metamask/preferences-controller` to ^4.4.0
- Update NftController to add fallback for when IPFS gateway is disabled ([#1577](https://github.com/MetaMask/core/pull/1577))

## [11.0.1]

### Changed

- Replace `eth-query` ^2.1.2 with `@metamask/eth-query` ^3.0.1 ([#1546](https://github.com/MetaMask/core/pull/1546))

## [11.0.0]

### Added

- Add a `stop` method to stop polling

### Changed

- **BREAKING**: New required constructor parameters for the `TokenRatesController` ([#1497](https://github.com/MetaMask/core/pull/1497), [#1511](https://github.com/MetaMask/core/pull/1511))
  - The new required parameters are `ticker`, `onSelectedAddress`, and `onPreferencesStateChange`
- **BREAKING:** Remove `onCurrencyRateStateChange` constructor parameter from `TokenRatesController` ([#1496](https://github.com/MetaMask/core/pull/1496))
- **BREAKING:** Disable `TokenRatesController` automatic polling ([#1501](https://github.com/MetaMask/core/pull/1501))
  - Polling must be started explicitly by calling the `start` method
  - The token rates are not updated upon state changes when polling is disabled.
- **BREAKING:** Replace the `poll` method with `start` ([#1501](https://github.com/MetaMask/core/pull/1501))
  - The `start` method does not offer a way to change the interval. That must be done by calling `.configure` instead
- **BREAKING:** Remove `TokenRatecontroller` setter for `chainId` and `tokens` properties ([#1505](https://github.com/MetaMask/core/pull/1505))
- Bump @metamask/abi-utils from 1.2.0 to 2.0.1 ([#1525](https://github.com/MetaMask/core/pull/1525))
- Update `@metamask/utils` to `^6.2.0` ([#1514](https://github.com/MetaMask/core/pull/1514))
- Remove unnecessary `babel-runtime` dependency ([#1504](https://github.com/MetaMask/core/pull/1504))

### Fixed

- Fix bug where token rates were incorrect after first update if initialized with a non-Ethereum selected network ([#1497](https://github.com/MetaMask/core/pull/1497))
- Fix bug where token rates would be invalid if event handlers were triggered in the wrong order ([#1496](https://github.com/MetaMask/core/pull/1496), [#1511](https://github.com/MetaMask/core/pull/1511))
- Prevent redundant token rate updates ([#1512](https://github.com/MetaMask/core/pull/1512))

## [10.0.0]

### Added

- The method `getERC20TokenName` has been added to `AssetsContractController` ([#1127](https://github.com/MetaMask/core/pull/1127))
  - This method gets the token name from the token contract

### Changed

- **BREAKING:** The tokens controller now requires `onTokenListStateChange` and `getERC20TokenName` as constructor parameters ([#1127](https://github.com/MetaMask/core/pull/1127))
  - The `getERC20TokenName` method is used to get the token name for tokens added via `wallet_watchAsset`
  - The `onTokenListStateChange` method is used to trigger a name update when the token list changes. On each change, token names are copied from the token list if they're missing from token controller state.
- **BREAKING:** The signature of the tokens controller method `addToken` has changed
  - The fourth and fifth positional parameters (`image` and `interactingAddress`) have been replaced by an `options` object
  - The new options parameter includes the `image` and `interactingAddress` properties, and a new `name` property
- The token detection controller now sets the token name when new tokens are detected ([#1127](https://github.com/MetaMask/core/pull/1127))
- The `Token` type now includes an optional `name` field ([#1127](https://github.com/MetaMask/core/pull/1127))

## [9.2.0]

### Added

- Add validation that the nft standard matches the type argument of a `wallet_watchAsset` request when type is 'ERC721' or 'ERC1155' ([#1455](https://github.com/MetaMask/core/pull/1455))

## [9.1.0]

### Added

- Add a fifth argument, `source`, to NftController's `addNft` method ([#1417](https://github.com/MetaMask/core/pull/1417))
  - This argument can be used to specify whether the NFT was detected, added manually, or suggested by a dapp

### Fixed

- Fix `watchNft` in NftController to ensure that if the network changes before the user accepts the request, the NFT is added to the chain ID and address before the request was initiated ([#1417](https://github.com/MetaMask/core/pull/1417))

## [9.0.0]

### Added

- **BREAKING**: Add required options `getSelectedAddress` and `getMultiAccountBalancesEnabled` to AccountTrackerController constructor and make use of them when refreshing account balances ([#1146](https://github.com/MetaMask/core/pull/1146))
  - Previously, the controller would refresh all account balances, but these options can be used to only refresh the currently selected account
- **BREAKING:** Add logic to support validating and adding ERC721 and ERC1155 tokens to NFTController state via `wallet_watchAsset` API. ([#1173](https://github.com/MetaMask/core/pull/1173), [#1406](https://github.com/MetaMask/core/pull/1406))
  - The `NFTController` now has a new `watchNFT` method that can be called to send a message to the `ApprovalController` and prompt the user to add an NFT to their wallet state.
  - The `NFTController` now requires an instance of a ControllerMessenger to be passed to its constructor. This is messenger is used to pass the `watchNFT` message to the `ApprovalController`.

### Changed

- Add dependency on `@ethersproject/address` ([#1173](https://github.com/MetaMask/core/pull/1173))
- Replace `eth-rpc-errors` with `@metamask/rpc-errors` ([#1173](https://github.com/MetaMask/core/pull/1173))

## [8.0.0]

### Added

- Support NFT detection on Ethereum Mainnet custom RPC endpoints ([#1360](https://github.com/MetaMask/core/pull/1360))
- Enable token detection for the Aurora network ([#1327](https://github.com/MetaMask/core/pull/1327))

### Changed

- **BREAKING:** Bump to Node 16 ([#1262](https://github.com/MetaMask/core/pull/1262))
- **BREAKING:** Change format of chain ID in state to 0x-prefixed hex string ([#1367](https://github.com/MetaMask/core/pull/1367))
  - The functions `isTokenDetectionSupportedForNetwork` and `formatIconUrlWithProxy` now expect a chain ID as type `Hex` rather than as a decimal `string`
  - The assets contract controller now expects the `chainId` configuration entry and constructor parameter as type `Hex` rather than decimal `string`
  - The NFT controller now expects the `chainId` configuration entry and constructor parameter as type `Hex` rather than decimal `string`
  - The NFT controller methods `addNft`, `checkAndUpdateSingleNftOwnershipStatus`, `findNftByAddressAndTokenId`, `updateNft`, and `resetNftTransactionStatusByTransactionId` now expect the chain ID to be type `Hex` rather than a decimal `string`
  - The NFT controller state properties `allNftContracts` and `allNfts` are now keyed by address and `Hex` chain ID, rather than by address and decimal `string` chain ID
    - This requires a state migration
  - The NFT detection controller now expects the `chainId` configuration entry and constructor parameter as type `Hex` rather than decimal `string`
  - The token detection controller now expects the `chainId` configuration entry as type `Hex` rather than decimal `string`
  - The token list controller now expects the `chainId` constructor parameter as type `Hex` rather than decimal `string`
  - The token list controller state property `tokensChainsCache` is now keyed by `Hex` chain ID rather than by decimal `string` chain ID.
    - This requires a state migration
  - The token rates controller now expects the `chainId` configuration entry and constructor parameter as type `Hex` rather than decimal `string`
  - The token rates controller `chainId` setter now expects the chain ID as `Hex` rather than as a decimal string
  - The tokens controller now expects the `chainId` configuration entry and constructor parameter as type `Hex` rather than decimal `string`
  - The tokens controller `addDetectedTokens` method now accepts the `chainId` property of the `detectionDetails` parameter to be of type `Hex` rather than decimal `string`.
  - The tokens controller state properties `allTokens`, `allIgnoredTokens`, and `allDetectedTokens` are now keyed by chain ID in `Hex` format rather than decimal `string`.
    - This requires a state migration
- **BREAKING:** Use approval controller for suggested assets ([#1261](https://github.com/MetaMask/core/pull/1261), [#1268](https://github.com/MetaMask/core/pull/1268))
  - The actions `ApprovalController:acceptRequest` and `ApprovalController:rejectRequest` are no longer required by the token controller messenger.
  - The `suggestedAssets` state has been removed, which means that suggested assets are no longer persisted in state
  - The return type for `watchAsset` has changed. It now returns a Promise that settles after the request has been confirmed or rejected.
- **BREAKING:** Initialize controllers with the current network ([#1361](https://github.com/MetaMask/core/pull/1361))
  - The following controllers now have a new `chainId` required constructor parameter:
    - `AssetsContractController`
    - `NftController`
    - `NftDetectionController`
    - `TokenRatesController`
    - `TokensController`
- **BREAKING:** The token list controller messenger requires the `NetworkController:stateChange` event instead of the `NetworkController:providerConfigChange` event ([#1329](https://github.com/MetaMask/core/pull/1329))
- **BREAKING:** The token list controller `onNetworkStateChange` option now has a more restrictive type ([#1329](https://github.com/MetaMask/core/pull/1329))
  - The event handler parameter type has been changed from `NetworkState | ProviderConfig` to `NetworkState`
- **BREAKING:** Update the account tracker controller `provider` type ([#1266](https://github.com/MetaMask/core/pull/1266))
  - The `provider` setter and the `provider` config entry now use our `Provider` type from `eth-query` rather than `any`
- **BREAKING:** Update`@metamask/preferences-controller` dependency and add it as a peer dependency ([#1393](https://github.com/MetaMask/core/pull/1393))
- **BREAKING:** Update `@metamask/approval-controller` and `@metamask/network-controller` dependencies and peer dependencies
- Bump @metamask/abi-utils from 1.1.0 to 1.2.0 ([#1287](https://github.com/MetaMask/core/pull/1287))
- Bump @metamask/utils from 5.0.1 to 5.0.2 ([#1271](https://github.com/MetaMask/core/pull/1271))

### Removed

- **BREAKING:** Remove the `networkType` configuration option from the NFT detection controller, NFT controller, and tokens controller ([#1360](https://github.com/MetaMask/core/pull/1360), [#1359](https://github.com/MetaMask/core/pull/1359))
- **BREAKING:** Remove the `SuggestedAssetMeta` and `SuggestedAssetMetaBase` types from the token controller ([#1268](https://github.com/MetaMask/core/pull/1268))
- **BREAKING:** Remove the `acceptWatchAsset` and `rejectWatchAsset` methods from the token controller ([#1268](https://github.com/MetaMask/core/pull/1268))
  - Suggested assets can be accepted or rejected using the approval controller instead

## [7.0.0]

### Changed

- **BREAKING**: peerDeps: @metamask/network-controller@6.0.0->8.0.0 ([#1196](https://github.com/MetaMask/core/pull/1196))

## [6.0.0]

### Changed

- **BREAKING:** Create approval requests using `@metamask/approval-controller` ([#1166](https://github.com/MetaMask/core/pull/1166))

## [5.1.0]

### Added

- Support watching assets on a specific account ([#1124](https://github.com/MetaMask/core/pull/1124))

## [5.0.1]

### Changed

- Update `@metamask/contract-metadata` from 2.1.0 to 2.3.1 ([#1141](https://github.com/MetaMask/core/pull/1141))

## [5.0.0]

### Removed

- **BREAKING:** Remove `isomorphic-fetch` ([#1106](https://github.com/MetaMask/controllers/pull/1106))
  - Consumers must now import `isomorphic-fetch` or another polyfill themselves if they are running in an environment without `fetch`

## [4.0.1]

### Fixed

- Update Nft Controller to add the NFT back to its own group if we are re-importing it ([#1082](https://github.com/MetaMask/core/pull/1082))

## [4.0.0]

### Added

- Add Sepolia support to the currency rate controller ([#1041](https://github.com/MetaMask/controllers/pull/1041))
  - The currency rate controller will now treat Sepolia as a testnet, and return the Mainnet exchange rate when asked for the Sepolia exchange rate.

### Changed

- **BREAKING:** Update `@metamask/network-controller` peer dependency to v3 ([#1041](https://github.com/MetaMask/controllers/pull/1041))
- **BREAKING:** Migrate from `metaswap` to `metafi` subdomain for OpenSea proxy and token icons API ([#1060](https://github.com/MetaMask/core/pull/1060))
- Rename this repository to `core` ([#1031](https://github.com/MetaMask/controllers/pull/1031))
- Update ERC20Standard to use `@metamask/abi-utils` instead of `@ethersproject/abi` ([#985](https://github.com/MetaMask/controllers/pull/985))
- Update `@metamask/controller-utils` package ([#1041](https://github.com/MetaMask/controllers/pull/1041))

## Removed

- **BREAKING**: Drop support for Ropsten, Rinkeby, and Kovan ([#1041](https://github.com/MetaMask/controllers/pull/1041))
  - The currency rate controller no longer has special handling of these three networks. It used to return the Mainnet exchange rate for these three networks, but now it includes no special handling for them.
  - The NFT controller no longer supports the Rinkeby OpenSea test API.

## [3.0.1]

### Changed

- Export `isTokenDetectionSupportedForNetwork` function ([#1034](https://github.com/MetaMask/controllers/pull/1034))
- Update `@metamask/contract-metadata` from 1.35.0 to 2.1.0 ([#1013](https://github.com/MetaMask/controllers/pull/1013))

### Fixed

- Fix token controller state updates ([#1015](https://github.com/MetaMask/controllers/pull/1015))
  - Attempts to empty the list of "added", "ignored", or "detected" tokens were not saved in state correctly, resulting in that operation being undone after switching account or network.

## [3.0.0]

### Changed

- **BREAKING:** A new private property, controlled by the `start` and `stop` methods, is added to the CurrencyRateController: `enabled`. When this is false, no network requests will be made from the controller. Previously, setNativeCurrency or setCurrentCurrency would trigger a network request. That is now prevented if `enabled` is false. ([#1002](https://github.com/MetaMask/core/pull/1002))

### Fixed

- The TokenRatesController no longer overwrites the `disabled` config property passed to the constructor, allowing the controller to be instantiated with `config.disabled` set to either true or false. ([#1002](https://github.com/MetaMask/core/pull/1002))
- This package will now warn if a required package is not present ([#1003](https://github.com/MetaMask/core/pull/1003))

## [2.0.0]

### Changed

- **BREAKING:** Update `onNetworkStateChange`, a constructor option for several controllers, to take an object with a `providerConfig` property instead of `provider` ([#995](https://github.com/MetaMask/core/pull/995))
  - This affects:
    - AssetsContractController
    - NftController
    - NftDetectionController
    - TokenDetectionController
    - TokenListController
    - TokenRatesController
    - TokenController
- **BREAKING:** [TokenDetectionController] Update `getNetworkState` constructor option to take an object with `providerConfig` property rather than `providerConfig` ([#995](https://github.com/MetaMask/core/pull/995))
- Relax dependencies on `@metamask/base-controller`, `@metamask/controller-utils`, `@metamask/network-controller`, and `@metamask/preferences-controller` (use `^` instead of `~`) ([#998](https://github.com/MetaMask/core/pull/998))

## [1.0.1]

### Fixed

- Fix race condition where some token detections can get mistakenly added to the wrong account ([#956](https://github.com/MetaMask/core/pull/956))

## [1.0.0]

### Added

- Initial release

  - As a result of converting our shared controllers repo into a monorepo ([#831](https://github.com/MetaMask/core/pull/831)), we've created this package from select parts of [`@metamask/controllers` v33.0.0](https://github.com/MetaMask/core/tree/v33.0.0), namely:

    - Everything in `src/assets`
    - Asset-related functions from `src/util.ts` and accompanying tests

    All changes listed after this point were applied to this package following the monorepo conversion.

### Changed

- Use Ethers for AssetsContractController ([#845](https://github.com/MetaMask/core/pull/845))

[Unreleased]: https://github.com/MetaMask/core/compare/@metamask/assets-controllers@81.0.1...HEAD
[81.0.1]: https://github.com/MetaMask/core/compare/@metamask/assets-controllers@81.0.0...@metamask/assets-controllers@81.0.1
[81.0.0]: https://github.com/MetaMask/core/compare/@metamask/assets-controllers@80.0.0...@metamask/assets-controllers@81.0.0
[80.0.0]: https://github.com/MetaMask/core/compare/@metamask/assets-controllers@79.0.1...@metamask/assets-controllers@80.0.0
[79.0.1]: https://github.com/MetaMask/core/compare/@metamask/assets-controllers@79.0.0...@metamask/assets-controllers@79.0.1
[79.0.0]: https://github.com/MetaMask/core/compare/@metamask/assets-controllers@78.0.1...@metamask/assets-controllers@79.0.0
[78.0.1]: https://github.com/MetaMask/core/compare/@metamask/assets-controllers@78.0.0...@metamask/assets-controllers@78.0.1
[78.0.0]: https://github.com/MetaMask/core/compare/@metamask/assets-controllers@77.0.2...@metamask/assets-controllers@78.0.0
[77.0.2]: https://github.com/MetaMask/core/compare/@metamask/assets-controllers@77.0.1...@metamask/assets-controllers@77.0.2
[77.0.1]: https://github.com/MetaMask/core/compare/@metamask/assets-controllers@77.0.0...@metamask/assets-controllers@77.0.1
[77.0.0]: https://github.com/MetaMask/core/compare/@metamask/assets-controllers@76.0.0...@metamask/assets-controllers@77.0.0
[76.0.0]: https://github.com/MetaMask/core/compare/@metamask/assets-controllers@75.2.0...@metamask/assets-controllers@76.0.0
[75.2.0]: https://github.com/MetaMask/core/compare/@metamask/assets-controllers@75.1.0...@metamask/assets-controllers@75.2.0
[75.1.0]: https://github.com/MetaMask/core/compare/@metamask/assets-controllers@75.0.0...@metamask/assets-controllers@75.1.0
[75.0.0]: https://github.com/MetaMask/core/compare/@metamask/assets-controllers@74.3.3...@metamask/assets-controllers@75.0.0
[74.3.3]: https://github.com/MetaMask/core/compare/@metamask/assets-controllers@74.3.2...@metamask/assets-controllers@74.3.3
[74.3.2]: https://github.com/MetaMask/core/compare/@metamask/assets-controllers@74.3.1...@metamask/assets-controllers@74.3.2
[74.3.1]: https://github.com/MetaMask/core/compare/@metamask/assets-controllers@74.3.0...@metamask/assets-controllers@74.3.1
[74.3.0]: https://github.com/MetaMask/core/compare/@metamask/assets-controllers@74.2.0...@metamask/assets-controllers@74.3.0
[74.2.0]: https://github.com/MetaMask/core/compare/@metamask/assets-controllers@74.1.1...@metamask/assets-controllers@74.2.0
[74.1.1]: https://github.com/MetaMask/core/compare/@metamask/assets-controllers@74.1.0...@metamask/assets-controllers@74.1.1
[74.1.0]: https://github.com/MetaMask/core/compare/@metamask/assets-controllers@74.0.0...@metamask/assets-controllers@74.1.0
[74.0.0]: https://github.com/MetaMask/core/compare/@metamask/assets-controllers@73.3.0...@metamask/assets-controllers@74.0.0
[73.3.0]: https://github.com/MetaMask/core/compare/@metamask/assets-controllers@73.2.0...@metamask/assets-controllers@73.3.0
[73.2.0]: https://github.com/MetaMask/core/compare/@metamask/assets-controllers@73.1.0...@metamask/assets-controllers@73.2.0
[73.1.0]: https://github.com/MetaMask/core/compare/@metamask/assets-controllers@73.0.2...@metamask/assets-controllers@73.1.0
[73.0.2]: https://github.com/MetaMask/core/compare/@metamask/assets-controllers@73.0.1...@metamask/assets-controllers@73.0.2
[73.0.1]: https://github.com/MetaMask/core/compare/@metamask/assets-controllers@73.0.0...@metamask/assets-controllers@73.0.1
[73.0.0]: https://github.com/MetaMask/core/compare/@metamask/assets-controllers@72.0.0...@metamask/assets-controllers@73.0.0
[72.0.0]: https://github.com/MetaMask/core/compare/@metamask/assets-controllers@71.0.0...@metamask/assets-controllers@72.0.0
[71.0.0]: https://github.com/MetaMask/core/compare/@metamask/assets-controllers@70.0.1...@metamask/assets-controllers@71.0.0
[70.0.1]: https://github.com/MetaMask/core/compare/@metamask/assets-controllers@70.0.0...@metamask/assets-controllers@70.0.1
[70.0.0]: https://github.com/MetaMask/core/compare/@metamask/assets-controllers@69.0.0...@metamask/assets-controllers@70.0.0
[69.0.0]: https://github.com/MetaMask/core/compare/@metamask/assets-controllers@68.2.0...@metamask/assets-controllers@69.0.0
[68.2.0]: https://github.com/MetaMask/core/compare/@metamask/assets-controllers@68.1.0...@metamask/assets-controllers@68.2.0
[68.1.0]: https://github.com/MetaMask/core/compare/@metamask/assets-controllers@68.0.0...@metamask/assets-controllers@68.1.0
[68.0.0]: https://github.com/MetaMask/core/compare/@metamask/assets-controllers@67.0.0...@metamask/assets-controllers@68.0.0
[67.0.0]: https://github.com/MetaMask/core/compare/@metamask/assets-controllers@66.0.0...@metamask/assets-controllers@67.0.0
[66.0.0]: https://github.com/MetaMask/core/compare/@metamask/assets-controllers@65.0.0...@metamask/assets-controllers@66.0.0
[65.0.0]: https://github.com/MetaMask/core/compare/@metamask/assets-controllers@64.0.0...@metamask/assets-controllers@65.0.0
[64.0.0]: https://github.com/MetaMask/core/compare/@metamask/assets-controllers@63.1.0...@metamask/assets-controllers@64.0.0
[63.1.0]: https://github.com/MetaMask/core/compare/@metamask/assets-controllers@63.0.0...@metamask/assets-controllers@63.1.0
[63.0.0]: https://github.com/MetaMask/core/compare/@metamask/assets-controllers@62.0.0...@metamask/assets-controllers@63.0.0
[62.0.0]: https://github.com/MetaMask/core/compare/@metamask/assets-controllers@61.1.0...@metamask/assets-controllers@62.0.0
[61.1.0]: https://github.com/MetaMask/core/compare/@metamask/assets-controllers@61.0.0...@metamask/assets-controllers@61.1.0
[61.0.0]: https://github.com/MetaMask/core/compare/@metamask/assets-controllers@60.0.0...@metamask/assets-controllers@61.0.0
[60.0.0]: https://github.com/MetaMask/core/compare/@metamask/assets-controllers@59.0.0...@metamask/assets-controllers@60.0.0
[59.0.0]: https://github.com/MetaMask/core/compare/@metamask/assets-controllers@58.0.0...@metamask/assets-controllers@59.0.0
[58.0.0]: https://github.com/MetaMask/core/compare/@metamask/assets-controllers@57.0.0...@metamask/assets-controllers@58.0.0
[57.0.0]: https://github.com/MetaMask/core/compare/@metamask/assets-controllers@56.0.0...@metamask/assets-controllers@57.0.0
[56.0.0]: https://github.com/MetaMask/core/compare/@metamask/assets-controllers@55.0.1...@metamask/assets-controllers@56.0.0
[55.0.1]: https://github.com/MetaMask/core/compare/@metamask/assets-controllers@55.0.0...@metamask/assets-controllers@55.0.1
[55.0.0]: https://github.com/MetaMask/core/compare/@metamask/assets-controllers@54.0.0...@metamask/assets-controllers@55.0.0
[54.0.0]: https://github.com/MetaMask/core/compare/@metamask/assets-controllers@53.1.1...@metamask/assets-controllers@54.0.0
[53.1.1]: https://github.com/MetaMask/core/compare/@metamask/assets-controllers@53.1.0...@metamask/assets-controllers@53.1.1
[53.1.0]: https://github.com/MetaMask/core/compare/@metamask/assets-controllers@53.0.0...@metamask/assets-controllers@53.1.0
[53.0.0]: https://github.com/MetaMask/core/compare/@metamask/assets-controllers@52.0.0...@metamask/assets-controllers@53.0.0
[52.0.0]: https://github.com/MetaMask/core/compare/@metamask/assets-controllers@51.0.2...@metamask/assets-controllers@52.0.0
[51.0.2]: https://github.com/MetaMask/core/compare/@metamask/assets-controllers@51.0.1...@metamask/assets-controllers@51.0.2
[51.0.1]: https://github.com/MetaMask/core/compare/@metamask/assets-controllers@51.0.0...@metamask/assets-controllers@51.0.1
[51.0.0]: https://github.com/MetaMask/core/compare/@metamask/assets-controllers@50.0.0...@metamask/assets-controllers@51.0.0
[50.0.0]: https://github.com/MetaMask/core/compare/@metamask/assets-controllers@49.0.0...@metamask/assets-controllers@50.0.0
[49.0.0]: https://github.com/MetaMask/core/compare/@metamask/assets-controllers@48.0.0...@metamask/assets-controllers@49.0.0
[48.0.0]: https://github.com/MetaMask/core/compare/@metamask/assets-controllers@47.0.0...@metamask/assets-controllers@48.0.0
[47.0.0]: https://github.com/MetaMask/core/compare/@metamask/assets-controllers@46.0.1...@metamask/assets-controllers@47.0.0
[46.0.1]: https://github.com/MetaMask/core/compare/@metamask/assets-controllers@46.0.0...@metamask/assets-controllers@46.0.1
[46.0.0]: https://github.com/MetaMask/core/compare/@metamask/assets-controllers@45.1.2...@metamask/assets-controllers@46.0.0
[45.1.2]: https://github.com/MetaMask/core/compare/@metamask/assets-controllers@45.1.1...@metamask/assets-controllers@45.1.2
[45.1.1]: https://github.com/MetaMask/core/compare/@metamask/assets-controllers@45.1.0...@metamask/assets-controllers@45.1.1
[45.1.0]: https://github.com/MetaMask/core/compare/@metamask/assets-controllers@45.0.0...@metamask/assets-controllers@45.1.0
[45.0.0]: https://github.com/MetaMask/core/compare/@metamask/assets-controllers@44.1.0...@metamask/assets-controllers@45.0.0
[44.1.0]: https://github.com/MetaMask/core/compare/@metamask/assets-controllers@44.0.1...@metamask/assets-controllers@44.1.0
[44.0.1]: https://github.com/MetaMask/core/compare/@metamask/assets-controllers@44.0.0...@metamask/assets-controllers@44.0.1
[44.0.0]: https://github.com/MetaMask/core/compare/@metamask/assets-controllers@43.1.1...@metamask/assets-controllers@44.0.0
[43.1.1]: https://github.com/MetaMask/core/compare/@metamask/assets-controllers@43.1.0...@metamask/assets-controllers@43.1.1
[43.1.0]: https://github.com/MetaMask/core/compare/@metamask/assets-controllers@43.0.0...@metamask/assets-controllers@43.1.0
[43.0.0]: https://github.com/MetaMask/core/compare/@metamask/assets-controllers@42.0.0...@metamask/assets-controllers@43.0.0
[42.0.0]: https://github.com/MetaMask/core/compare/@metamask/assets-controllers@41.0.0...@metamask/assets-controllers@42.0.0
[41.0.0]: https://github.com/MetaMask/core/compare/@metamask/assets-controllers@40.0.0...@metamask/assets-controllers@41.0.0
[40.0.0]: https://github.com/MetaMask/core/compare/@metamask/assets-controllers@39.0.0...@metamask/assets-controllers@40.0.0
[39.0.0]: https://github.com/MetaMask/core/compare/@metamask/assets-controllers@38.3.0...@metamask/assets-controllers@39.0.0
[38.3.0]: https://github.com/MetaMask/core/compare/@metamask/assets-controllers@38.2.0...@metamask/assets-controllers@38.3.0
[38.2.0]: https://github.com/MetaMask/core/compare/@metamask/assets-controllers@38.1.0...@metamask/assets-controllers@38.2.0
[38.1.0]: https://github.com/MetaMask/core/compare/@metamask/assets-controllers@38.0.1...@metamask/assets-controllers@38.1.0
[38.0.1]: https://github.com/MetaMask/core/compare/@metamask/assets-controllers@38.0.0...@metamask/assets-controllers@38.0.1
[38.0.0]: https://github.com/MetaMask/core/compare/@metamask/assets-controllers@37.0.0...@metamask/assets-controllers@38.0.0
[37.0.0]: https://github.com/MetaMask/core/compare/@metamask/assets-controllers@36.0.0...@metamask/assets-controllers@37.0.0
[36.0.0]: https://github.com/MetaMask/core/compare/@metamask/assets-controllers@35.0.0...@metamask/assets-controllers@36.0.0
[35.0.0]: https://github.com/MetaMask/core/compare/@metamask/assets-controllers@34.0.0...@metamask/assets-controllers@35.0.0
[34.0.0]: https://github.com/MetaMask/core/compare/@metamask/assets-controllers@33.0.0...@metamask/assets-controllers@34.0.0
[33.0.0]: https://github.com/MetaMask/core/compare/@metamask/assets-controllers@32.0.0...@metamask/assets-controllers@33.0.0
[32.0.0]: https://github.com/MetaMask/core/compare/@metamask/assets-controllers@31.0.0...@metamask/assets-controllers@32.0.0
[31.0.0]: https://github.com/MetaMask/core/compare/@metamask/assets-controllers@30.0.0...@metamask/assets-controllers@31.0.0
[30.0.0]: https://github.com/MetaMask/core/compare/@metamask/assets-controllers@29.0.0...@metamask/assets-controllers@30.0.0
[29.0.0]: https://github.com/MetaMask/core/compare/@metamask/assets-controllers@28.0.0...@metamask/assets-controllers@29.0.0
[28.0.0]: https://github.com/MetaMask/core/compare/@metamask/assets-controllers@27.2.0...@metamask/assets-controllers@28.0.0
[27.2.0]: https://github.com/MetaMask/core/compare/@metamask/assets-controllers@27.1.0...@metamask/assets-controllers@27.2.0
[27.1.0]: https://github.com/MetaMask/core/compare/@metamask/assets-controllers@27.0.1...@metamask/assets-controllers@27.1.0
[27.0.1]: https://github.com/MetaMask/core/compare/@metamask/assets-controllers@27.0.0...@metamask/assets-controllers@27.0.1
[27.0.0]: https://github.com/MetaMask/core/compare/@metamask/assets-controllers@26.0.0...@metamask/assets-controllers@27.0.0
[26.0.0]: https://github.com/MetaMask/core/compare/@metamask/assets-controllers@25.0.0...@metamask/assets-controllers@26.0.0
[25.0.0]: https://github.com/MetaMask/core/compare/@metamask/assets-controllers@24.0.0...@metamask/assets-controllers@25.0.0
[24.0.0]: https://github.com/MetaMask/core/compare/@metamask/assets-controllers@23.1.0...@metamask/assets-controllers@24.0.0
[23.1.0]: https://github.com/MetaMask/core/compare/@metamask/assets-controllers@23.0.0...@metamask/assets-controllers@23.1.0
[23.0.0]: https://github.com/MetaMask/core/compare/@metamask/assets-controllers@22.0.0...@metamask/assets-controllers@23.0.0
[22.0.0]: https://github.com/MetaMask/core/compare/@metamask/assets-controllers@21.0.0...@metamask/assets-controllers@22.0.0
[21.0.0]: https://github.com/MetaMask/core/compare/@metamask/assets-controllers@20.0.0...@metamask/assets-controllers@21.0.0
[20.0.0]: https://github.com/MetaMask/core/compare/@metamask/assets-controllers@19.0.0...@metamask/assets-controllers@20.0.0
[19.0.0]: https://github.com/MetaMask/core/compare/@metamask/assets-controllers@18.0.0...@metamask/assets-controllers@19.0.0
[18.0.0]: https://github.com/MetaMask/core/compare/@metamask/assets-controllers@17.0.0...@metamask/assets-controllers@18.0.0
[17.0.0]: https://github.com/MetaMask/core/compare/@metamask/assets-controllers@16.0.0...@metamask/assets-controllers@17.0.0
[16.0.0]: https://github.com/MetaMask/core/compare/@metamask/assets-controllers@15.0.0...@metamask/assets-controllers@16.0.0
[15.0.0]: https://github.com/MetaMask/core/compare/@metamask/assets-controllers@14.0.0...@metamask/assets-controllers@15.0.0
[14.0.0]: https://github.com/MetaMask/core/compare/@metamask/assets-controllers@13.0.0...@metamask/assets-controllers@14.0.0
[13.0.0]: https://github.com/MetaMask/core/compare/@metamask/assets-controllers@12.0.0...@metamask/assets-controllers@13.0.0
[12.0.0]: https://github.com/MetaMask/core/compare/@metamask/assets-controllers@11.1.0...@metamask/assets-controllers@12.0.0
[11.1.0]: https://github.com/MetaMask/core/compare/@metamask/assets-controllers@11.0.1...@metamask/assets-controllers@11.1.0
[11.0.1]: https://github.com/MetaMask/core/compare/@metamask/assets-controllers@11.0.0...@metamask/assets-controllers@11.0.1
[11.0.0]: https://github.com/MetaMask/core/compare/@metamask/assets-controllers@10.0.0...@metamask/assets-controllers@11.0.0
[10.0.0]: https://github.com/MetaMask/core/compare/@metamask/assets-controllers@9.2.0...@metamask/assets-controllers@10.0.0
[9.2.0]: https://github.com/MetaMask/core/compare/@metamask/assets-controllers@9.1.0...@metamask/assets-controllers@9.2.0
[9.1.0]: https://github.com/MetaMask/core/compare/@metamask/assets-controllers@9.0.0...@metamask/assets-controllers@9.1.0
[9.0.0]: https://github.com/MetaMask/core/compare/@metamask/assets-controllers@8.0.0...@metamask/assets-controllers@9.0.0
[8.0.0]: https://github.com/MetaMask/core/compare/@metamask/assets-controllers@7.0.0...@metamask/assets-controllers@8.0.0
[7.0.0]: https://github.com/MetaMask/core/compare/@metamask/assets-controllers@6.0.0...@metamask/assets-controllers@7.0.0
[6.0.0]: https://github.com/MetaMask/core/compare/@metamask/assets-controllers@5.1.0...@metamask/assets-controllers@6.0.0
[5.1.0]: https://github.com/MetaMask/core/compare/@metamask/assets-controllers@5.0.1...@metamask/assets-controllers@5.1.0
[5.0.1]: https://github.com/MetaMask/core/compare/@metamask/assets-controllers@5.0.0...@metamask/assets-controllers@5.0.1
[5.0.0]: https://github.com/MetaMask/core/compare/@metamask/assets-controllers@4.0.1...@metamask/assets-controllers@5.0.0
[4.0.1]: https://github.com/MetaMask/core/compare/@metamask/assets-controllers@4.0.0...@metamask/assets-controllers@4.0.1
[4.0.0]: https://github.com/MetaMask/core/compare/@metamask/assets-controllers@3.0.1...@metamask/assets-controllers@4.0.0
[3.0.1]: https://github.com/MetaMask/core/compare/@metamask/assets-controllers@3.0.0...@metamask/assets-controllers@3.0.1
[3.0.0]: https://github.com/MetaMask/core/compare/@metamask/assets-controllers@2.0.0...@metamask/assets-controllers@3.0.0
[2.0.0]: https://github.com/MetaMask/core/compare/@metamask/assets-controllers@1.0.1...@metamask/assets-controllers@2.0.0
[1.0.1]: https://github.com/MetaMask/core/compare/@metamask/assets-controllers@1.0.0...@metamask/assets-controllers@1.0.1
[1.0.0]: https://github.com/MetaMask/core/releases/tag/@metamask/assets-controllers@1.0.0<|MERGE_RESOLUTION|>--- conflicted
+++ resolved
@@ -7,19 +7,15 @@
 
 ## [Unreleased]
 
-<<<<<<< HEAD
+### Added
+
+- Add multicall addresses in `MULTICALL_CONTRACT_BY_CHAINID` ([#6896](https://github.com/MetaMask/core/pull/6896))
+  - Add multicall address for Chains: `Injective`, `Hemi`, `Plasma`, `Nonmia`, `XRPL`, `Soneium`, `Genesys`, `EDU`, `Abstract`, `Berachain`, `MegaETH Testnet`, `Apechain`, `Matchain`, `Monad Testnet`, `Monad`, `Katana`, `Lens`, `Plume`, `XDC`
+
 ### Changed
 
 - **BREAKING:** Migrate `AssetsContractController`, `NftController`, and `TokensController` to new `Messenger` from `@metamask/messenger` ([#6386](https://github.com/MetaMask/core/pull/6386))
   - Previously, the controllers accepted a `RestrictedMessenger` instance from `@metamask/base-controller`.
-=======
-### Added
-
-- Add multicall addresses in `MULTICALL_CONTRACT_BY_CHAINID` ([#6896](https://github.com/MetaMask/core/pull/6896))
-  - Add multicall address for Chains: `Injective`, `Hemi`, `Plasma`, `Nonmia`, `XRPL`, `Soneium`, `Genesys`, `EDU`, `Abstract`, `Berachain`, `MegaETH Testnet`, `Apechain`, `Matchain`, `Monad Testnet`, `Monad`, `Katana`, `Lens`, `Plume`, `XDC`
-
-### Changed
-
 - Batch `OnAssetConversion` and `OnAssetsMarketData` requests to non-EVM account Snaps ([#6886](https://github.com/MetaMask/core/pull/6886))
 
 ## [81.0.1]
@@ -27,7 +23,6 @@
 ### Fixed
 
 - Fix filter for staked Ethereum balances in `AccountTrackerController` ([#6846](https://github.com/MetaMask/core/pull/6846))
->>>>>>> fd638ef6
 
 ## [81.0.0]
 
