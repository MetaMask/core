--- conflicted
+++ resolved
@@ -7,7 +7,6 @@
 
 ## [Unreleased]
 
-<<<<<<< HEAD
 ### Changed
 
 - **BREAKING:** Update `spot-prices` endpoint to use Price API v3 ([#7119](https://github.com/MetaMask/core/pull/7119))
@@ -15,7 +14,7 @@
   - Update `CodefiTokenPricesServiceV2` list of supported currencies
   - Update `TokenRatesController` to fetch prices by native currency instead of by chain
   - Remove legacy polling code and unused events from `TokenRatesController`
-=======
+
 ## [90.0.0]
 
 ### Added
@@ -34,7 +33,6 @@
 - **BREAKING:** Bump `@metamask/core-backend` from `^4.1.0` to `^5.0.0` ([#7202](https://github.com/MetaMask/core/pull/7202))
 - **BREAKING:** Bump `@metamask/accounts-controller` from `^34.0.0` to `^35.0.0` ([#7202](https://github.com/MetaMask/core/pull/7202))
 - **BREAKING:** Bump `@metamask/account-tree-controller` from `^3.0.0` to `^4.0.0` ([#7202](https://github.com/MetaMask/core/pull/7202))
->>>>>>> fcb43e64
 
 ## [89.0.1]
 
