# Changelog

All notable changes to this project will be documented in this file.

The format is based on [Keep a Changelog](https://keepachangelog.com/en/1.0.0/),
and this project adheres to [Semantic Versioning](https://semver.org/spec/v2.0.0.html).

## [Unreleased]

<<<<<<< HEAD
### Added

- **BREAKING:** Added constructor argument `tokenPricesService` in `currencyRateController` ([#6863](https://github.com/MetaMask/core/pull/6863))

- Added `fetchExchangeRates` function to fetch exchange rates from price-api ([#6863](https://github.com/MetaMask/core/pull/6863))

### Changed

- `CurrencyRateController` now fetches exchange rates from price-api and fallback to cryptoCompare ([#6863](https://github.com/MetaMask/core/pull/6863))
=======
### Fixed

- Fix filter for staked Ethereum balances in `AccountTrackerController` ([#6846](https://github.com/MetaMask/core/pull/6846))
>>>>>>> 0ee9123b

## [81.0.0]

### Changed

- **BREAKING:** Bump peer dependency `@metamask/core-backend` from `^1.0.1` to `^2.0.0` ([#6834](https://github.com/MetaMask/core/pull/6834))

### Fixed

- Fix address casing in WebSocket-based token balance updates to ensure consistency ([#6819](https://github.com/MetaMask/core/pull/6819))

## [80.0.0]

### Added

- Add real-time balance updates via WebSocket integration with `AccountActivityService` to `TokenBalancesController` ([#6784](https://github.com/MetaMask/core/pull/6784))
  - Add `@metamask/core-backend` as a dependency and peer dependency ([#6784](https://github.com/MetaMask/core/pull/6784))
  - Controller now subscribes to `AccountActivityService:balanceUpdated` events for instant balance updates
    - Add support for real-time balance updates for both ERC20 tokens and native tokens
    - Add `TokenDetectionController:addDetectedTokensViaWs` action handler for adding tokens detected via WebSocket
  - Controller now subscribes to `AccountActivityService:statusChanged` events to dynamically adjust polling intervals
    - When WebSocket service is "up", polling interval increases to backup interval (5 minutes)
    - When WebSocket service is "down", polling interval restores to default interval (30 seconds)
    - Status changes are debounced (5 seconds) and jittered to prevent thundering herd
    - Add fallback to polling when balance updates contain errors or unsupported asset types

### Changed

- **BREAKING:** `TokenBalancesController` messenger must now allow `AccountActivityService:balanceUpdated` and `AccountActivityService:statusChanged` events ([#6784](https://github.com/MetaMask/core/pull/6784))
- **BREAKING:** `TokenBalancesController` messenger must now allow `TokenDetectionController:addDetectedTokensViaWs` action ([#6784](https://github.com/MetaMask/core/pull/6784))
- **BREAKING:** Change `TokenBalancesController` default polling interval to 30 seconds (was 180 seconds) ([#6784](https://github.com/MetaMask/core/pull/6784))
  - With real-time WebSocket updates, the default interval only applies when WebSocket is disconnected
  - When WebSocket is connected, polling automatically adjusts to 5 minutes as a backup
- **Performance Optimization:** Remove collection API calls from NFT detection process ([#6762](https://github.com/MetaMask/core/pull/6762))
  - Reduce NFT detection API calls by 83% (from 6 calls to 1 call per 100 tokens) by eliminating collection endpoint requests
  - Remove unused collection metadata fields: `contractDeployedAt`, `creator`, and `topBid`

### Fixed

- Fix address format compatibility between `TokenBalancesController` and `AccountTrackerController` in `AccountsApiBalanceFetcher` ([#6812](https://github.com/MetaMask/core/pull/6812))

## [79.0.1]

### Changed

- Bump `@metamask/base-controller` from `^8.4.0` to `^8.4.1` ([#6807](https://github.com/MetaMask/core/pull/6807))
- Bump `@metamask/controller-utils` from `^11.14.0` to `^11.14.1` ([#6807](https://github.com/MetaMask/core/pull/6807))
- Bump `@metamask/polling-controller` from `^14.0.0` to `^14.0.1` ([#6807](https://github.com/MetaMask/core/pull/6807))

## [79.0.0]

### Changed

- **BREAKING:** Change name of token-selector field from `type` to `accountType` to avoid conflicts with existing types. ([#6804](https://github.com/MetaMask/core/pull/6804))

## [78.0.1]

### Changed

- Bump `@metamask/multichain-account-service` from `^1.5.0` to `^1.6.0` ([#6786](https://github.com/MetaMask/core/pull/6786))

### Fixed

- Fix duplicate native token entries in `AccountsApiBalanceFetcher` by ensuring consistent address checksumming ([#6794](https://github.com/MetaMask/core/pull/6794))

## [78.0.0]

### Added

- add `platform` property to `TokenBalancesController` to send better analytics for which platform is hitting out APIs ([#6768](https://github.com/MetaMask/core/pull/6768))

### Changed

- **BREAKING:** Change `accountsApiChainIds` parameter from `ChainIdHex[]` to `() => ChainIdHex[]` in both `AccountTrackerController` and `TokenBalancesController` ([#6776](https://github.com/MetaMask/core/pull/6776))

  - Enables dynamic configuration of chains that should use Accounts API strategy
  - Allows runtime determination of supported chain IDs instead of static array

### Fixed

- Fix staked balance update on the `TokenBalancesController` , it's now filtered by supported chains ([#6776](https://github.com/MetaMask/core/pull/6776))

## [77.0.2]

### Changed

- Bump `@metamask/multichain-account-service` from `^1.2.0` to `^1.3.0` ([#6748](https://github.com/MetaMask/core/pull/6748))

### Fixed

- Fix token balance updates not respecting account selection parameter ([#6738](https://github.com/MetaMask/core/pull/6738))

## [77.0.1]

### Changed

- Bump `@metamask/utils` from `^11.8.0` to `^11.8.1` ([#6708](https://github.com/MetaMask/core/pull/6708))

### Fixed

- Fix unnecessary balance updates in `TokenBalancesController` by skipping updates when values haven't changed ([#6743](https://github.com/MetaMask/core/pull/6743))
  - Prevents unnecessary state mutations for token balances when values are identical
  - Improves performance by reducing redundant processing and re-renders

## [77.0.0]

### Changed

- **BREAKING:** Rename `openSeaEnabled` to `displayNftMedia` in `NftController` ([#4774](https://github.com/MetaMask/core/pull/4774))
  - Ensure compatibility for extension preferences controller state
- **BREAKING:** Remove `setApiKey` function and `openSeaApiKey` from `NftController` since opensea is not used anymore for NFT data ([#4774](https://github.com/MetaMask/core/pull/4774))
- Bump `@metamask/phishing-controller` from `^13.1.0` to `^14.0.0` ([#6716](https://github.com/MetaMask/core/pull/6716), [#6629](https://github.com/MetaMask/core/pull/6716))
- Bump `@metamask/preferences-controller` from `^19.0.0` to `^20.0.0` ([#6716](https://github.com/MetaMask/core/pull/6716), [#6629](https://github.com/MetaMask/core/pull/6716))

## [76.0.0]

### Added

- Add generic number formatter ([#6664](https://github.com/MetaMask/core/pull/6664))
  - The new formatter is available as the `formatNumber` property on the return value of `createFormatters`.

### Changed

- **BREAKING:** Bump peer dependency `@metamask/account-tree-controller` from `^0.7.0` to `^1.0.0` ([#6652](https://github.com/MetaMask/core/pull/6652), [#6676](https://github.com/MetaMask/core/pull/6676))

## [75.2.0]

### Added

- Add `Monad Mainnet` support ([#6618](https://github.com/MetaMask/core/pull/6618))

  - Add `Monad Mainnet` balance scan contract address in `SINGLE_CALL_BALANCES_ADDRESS_BY_CHAINID`
  - Add `Monad Mainnet` in `SupportedTokenDetectionNetworks`
  - Add `Monad Mainnet` in `SUPPORTED_CHAIN_IDS`

### Changed

- Bump `@metamask/controller-utils` from `^11.13.0` to `^11.14.0` ([#6629](https://github.com/MetaMask/core/pull/6629))
- Bump `@metamask/base-controller` from `^8.3.0` to `^8.4.0` ([#6632](https://github.com/MetaMask/core/pull/6632))

### Fixed

- Fix `TokenBalancesController` selective session stopping to prevent old polling sessions from interfering with new ones when chain configurations change ([#6635](https://github.com/MetaMask/core/pull/6635))

## [75.1.0]

### Added

- Shared fiat currency and token formatters ([#6577](https://github.com/MetaMask/core/pull/6577))

### Changed

- Add `queryAllAccounts` parameter support to `AccountTrackerController.refresh()`, `AccountTrackerController._executePoll()`, and `TokenBalancesController.updateBalances()` for flexible account selection during balance updates ([#6600](https://github.com/MetaMask/core/pull/6600))
- Bump `@metamask/utils` from `^11.4.2` to `^11.8.0` ([#6588](https://github.com/MetaMask/core/pull/6588))
- Bump `@metamask/controller-utils` from `^11.12.0` to `^11.13.0` ([#6620](https://github.com/MetaMask/core/pull/6620))

## [75.0.0]

### Added

- Add two new controller state metadata properties: `includeInStateLogs` and `usedInUi` ([#6472](https://github.com/MetaMask/core/pull/6472))

### Changed

- **BREAKING:** Replace `useAccountAPI` boolean with `accountsApiChainIds` array in `TokenBalancesController` for granular per-chain Accounts API configuration ([#6487](https://github.com/MetaMask/core/pull/6487))
- Bump `@metamask/keyring-api` from `^20.1.0` to `^21.0.0` ([#6560](https://github.com/MetaMask/core/pull/6560))

## [74.3.3]

### Changed

- Enhance `TokenBalancesController` with internal dynamic polling per chain support, enabling configurable polling intervals for different networks with automatic interval grouping for improved performance (transparent to existing API) ([#6357](https://github.com/MetaMask/core/pull/6357))
- Bump `@metamask/base-controller` from `^8.2.0` to `^8.3.0` ([#6465](https://github.com/MetaMask/core/pull/6465))

## [74.3.2]

### Changed

- Refactor `AccountTrackerController` to eliminate duplicate code by replacing custom `AccountTrackerRpcBalanceFetcher` with existing `RpcBalanceFetcher` ([#6425](https://github.com/MetaMask/core/pull/6425))

## [74.3.1]

### Fixed

- Fix values returned from multicall fetcher to use the correct BN type, not BigNumber ([#6411](https://github.com/MetaMask/core/pull/6411))

- Ensure every access to the state of `AccountTrackerController` is done with a checksumed address ([#6411](https://github.com/MetaMask/core/pull/6411))

- Ensure the balance passed to update `AccountTrackerController:updateNativeBalances` is of type `Hex` ([#6411](https://github.com/MetaMask/core/pull/6411))

## [74.3.0]

### Added

- Add native and staked balances to assets calculations ([#6399](https://github.com/MetaMask/core/pull/6399))

## [74.2.0]

### Added

- Add `rawBalance` to the result of `selectAssetsBySelectedAccountGroup` ([#6398](https://github.com/MetaMask/core/pull/6398))

## [74.1.1]

### Changed

- Improve balance fetching performance and resilience by parallelizing multi-chain operations and moving timeout handling to fetchers ([#6390](https://github.com/MetaMask/core/pull/6390))

  - Replace sequential `for` loops with `Promise.allSettled` in `RpcBalanceFetcher` and `AccountTrackerController` for parallel chain processing
  - Move timeout handling from controller-level `Promise.race` to fetcher-level `safelyExecuteWithTimeout` for better error isolation
  - Add `safelyExecuteWithTimeout` to both `RpcBalanceFetcher` and `AccountsApiBalanceFetcher` to prevent individual chain timeouts from blocking other chains
  - Remove redundant timeout wrappers from `TokenBalancesController` and `AccountTrackerController`
  - Improve test coverage for timeout and error handling scenarios in all balance fetchers

## [74.1.0]

### Added

- Enable `AccountTrackerController` to fetch native balances using AccountsAPI when `allowExternalServices` is enabled ([#6369](https://github.com/MetaMask/core/pull/6369))

  - Implement native balance fetching via AccountsAPI when `useAccountsAPI` and `allowExternalServices` are both true
  - Add fallback to RPC balance fetching when external services are disabled
  - Add comprehensive test coverage for both AccountsAPI and RPC balance fetching scenarios

### Changed

- Bump `@metamask/base-controller` from `^8.1.0` to `^8.2.0` ([#6355](https://github.com/MetaMask/core/pull/6355))

- Add new `accountId` field to the `Asset` type ([#6358](https://github.com/MetaMask/core/pull/6358))

### Fixed

- Uses `InternalAccount['type']` for the `Asset['type']` property ([#6358](https://github.com/MetaMask/core/pull/6358))

- Ensure that the evm addresses used to fetch balances from AccountTrackerController state is lowercase, in order to account for discrepancies between clients ([#6358](https://github.com/MetaMask/core/pull/6358))

- Prevents mutation of memoized fields used inside selectors ([#6358](https://github.com/MetaMask/core/pull/6358))

- Fix duplicate token balance entries caused by case-sensitive address comparison in `TokenBalancesController.updateBalances` ([#6354](https://github.com/MetaMask/core/pull/6354))

  - Normalize token addresses to proper EIP-55 checksum format before using as object keys to prevent the same token from appearing multiple times with different cases
  - Add comprehensive unit tests for token address normalization scenarios

- Fix TokenBalancesController timeout handling by replacing `safelyExecuteWithTimeout` with proper `Promise.race` implementation ([#6365](https://github.com/MetaMask/core/pull/6365))

  - Replace `safelyExecuteWithTimeout` which was silently swallowing timeout errors with direct `Promise.race` that properly throws
  - Reduce RPC timeout from 3 minutes to 15 seconds for better responsiveness and batch size
  - Enable proper fallback between API and RPC balance fetchers when timeouts occur

## [74.0.0]

### Added

- Added a token selector that returns list of tokens and balances for evm and multichain assets based on the selected account group ([#6226](https://github.com/MetaMask/core/pull/6226))

### Changed

- **BREAKING:** Bump peer dependency `@metamask/accounts-controller` from `^32.0.0` to `^33.0.0` ([#6345](https://github.com/MetaMask/core/pull/6345))
- **BREAKING:** Bump peer dependency `@metamask/keyring-controller` from `^22.0.0` to `^23.0.0` ([#6345](https://github.com/MetaMask/core/pull/6345))
- **BREAKING:** Bump peer dependency `@metamask/preferences-controller` from `^18.0.0` to `^19.0.0` ([#6345](https://github.com/MetaMask/core/pull/6345))
- **BREAKING:** Bump peer dependency `@metamask/transaction-controller` from `^59.0.0` to `^60.0.0` ([#6345](https://github.com/MetaMask/core/pull/6345))

## [73.3.0]

### Changed

- Bump accounts related packages ([#6309](https://github.com/MetaMask/core/pull/6309))
  - Bump `@metamask/keyring-api` from `^20.0.0` to `^20.1.0`
  - Bump `@metamask/keyring-internal-api` from `^8.0.0` to `^8.1.0`

### Fixed

- Fix precision loss in AccountsApiBalanceFetcher causing incorrect token balance conversion ([#6330](https://github.com/MetaMask/core/pull/6330))
  - Replaced floating-point arithmetic with string-based precision conversion to avoid JavaScript precision limitations

## [73.2.0]

### Added

- Implement balance change calculator and network filtering ([#6285](https://github.com/MetaMask/core/pull/6285))
  - Add core balance change calculators with period support (1d/7d/30d), network filtering, and group-level computation
- Add new utility functions for efficient balance fetching using Multicall3 ([#6212](https://github.com/MetaMask/core/pull/6212))
  - Added `aggregate3` function for direct access to Multicall3's aggregate3 method with individual failure handling
  - Added `getTokenBalancesForMultipleAddresses` function to efficiently batch ERC20 and native token balance queries for multiple addresses
  - Supports up to 300 calls per batch with automatic fallback to individual calls on unsupported chains
  - Returns organized balance data as nested maps for easy consumption by client applications

### Changed

- **BREAKING**: Improved `TokenBalancesController` performance with two-tier balance fetching strategy ([#6232](https://github.com/MetaMask/core/pull/6232))
  - Implements Accounts API as primary fetching method for supported networks (faster, more efficient)
  - Falls back to RPC calls using Multicall3's `aggregate3` for unsupported networks or API failures
  - Significantly reduces RPC calls from N individual requests to batched calls of up to 300 operations
  - Provides comprehensive network coverage with graceful degradation when services are unavailable
- Bump `@metamask/base-controller` from `^8.0.1` to `^8.1.0` ([#6284](https://github.com/MetaMask/core/pull/6284))
- Bump `@metamask/controller-utils` from `^11.11.0` to `^11.12.0` ([#6303](https://github.com/MetaMask/core/pull/6303))
- Bump `@metamask/transaction-controller` from `^59.1.0` to `^59.2.0` ([#6291](https://github.com/MetaMask/core/pull/6291))
- Bump `@metamask/account-tree-controller` from `^0.7.0` to `^0.8.0` ([#6273](https://github.com/MetaMask/core/pull/6273))
- Bump `@metamask/accounts-controller` from `^32.0.1` to `^32.0.2` ([#6273](https://github.com/MetaMask/core/pull/6273))
- Bump `@metamask/keyring-controller` from `^22.1.0` to `^22.1.1` ([#6273](https://github.com/MetaMask/core/pull/6273))
- Bump `@metamask/multichain-account-service` from `^0.3.0` to `^0.4.0` ([#6273](https://github.com/MetaMask/core/pull/6273))

## [73.1.0]

### Added

- Comprehensive balance selectors for multichain account groups and wallets ([#6235](https://github.com/MetaMask/core/pull/6235))

### Changed

- Bump `@metamask/keyring-api` from `^19.0.0` to `^20.0.0` ([#6248](https://github.com/MetaMask/core/pull/6248))

### Fixed

- Correct the polling rate for the DeFiPositionsController from 1 minute to 10 minutes. ([#6242](https://github.com/MetaMask/core/pull/6242))
- Fix `AccountTrackerController` to force block number update to avoid stale cached native balances ([#6250](https://github.com/MetaMask/core/pull/6250))

## [73.0.2]

### Fixed

- Use a narrow selector when listening to `CurrencyRateController:stateChange` ([#6217](https://github.com/MetaMask/core/pull/6217))
- Fixed an issue where attempting to fetch asset conversions for accounts without assets would crash the snap ([#6207](https://github.com/MetaMask/core/pull/6207))

## [73.0.1]

### Changed

- Improved `AccountTrackerController` RPC performance by batching addresses using a multicall contract ([#6099](https://github.com/MetaMask/core/pull/6099))
  - Fallbacks to single address RPC calls on chains that do not have a multicall contract.
- Improved `AssetsContractController` RPC performance by batching addresses using a multicall contract ([#6099](https://github.com/MetaMask/core/pull/6099))
  - Fallbacks to single address RPC calls on chains that do not have a multicall contract.

### Fixed

- Fix `TokenBalancesController` to force block number update to avoid stale cached balances ([#6197](https://github.com/MetaMask/core/pull/6197))

## [73.0.0]

### Changed

- **BREAKING:** Bump peer dependency `@metamask/accounts-controller` to `^32.0.0` ([#6171](https://github.com/MetaMask/core/pull/6171))
- **BREAKING:** Bump peer dependency `@metamask/transaction-controller` to `^59.0.0` ([#6171](https://github.com/MetaMask/core/pull/6171))
- Improved `TokenDetectionController` token handling flow ([#6012](https://github.com/MetaMask/core/pull/6012))
  - Detected tokens are now implicitly added directly to `allTokens` instead of being added to `allDetectedTokens` first
  - This simplifies the token import flow and improves performance by eliminating the manual UI import step
  - Enhanced `TokenDetectionController` to use direct RPC calls when basic functionality is disabled ([#6012](https://github.com/MetaMask/core/pull/6012))
  - Token detection now falls back to direct RPC calls instead of API-based detection when basic functionality is turned off
- Bump `@metamask/keyring-api` from `^18.0.0` to `^19.0.0` ([#6146](https://github.com/MetaMask/core/pull/6146))

### Fixed

- Fix `TokenDetectionController` to respect the detection toggle setting ([#6012](https://github.com/MetaMask/core/pull/6012))
  - Token detection will no longer run when the detection toggle is disabled, even during user refresh operations
- Improved `CurrencyRateController` behavior when basic functionality is disabled ([#6012](https://github.com/MetaMask/core/pull/6012))
  - Disabled requests to CryptoCompare when basic functionality is turned off to avoid unnecessary API calls
- Improve error handling in `MultichainAssetsRatesController` for Snap request failures ([#6104](https://github.com/MetaMask/core/pull/6104))
  - Enhanced `#handleSnapRequest` method with detailed error logging and graceful failure recovery
  - Added null safety checks to prevent crashes when Snap requests return null
  - Controller now continues operation when individual Snap requests fail instead of crashing
  - Added comprehensive unit tests covering various error scenarios including JSON-RPC errors and network failures

## [72.0.0]

### Changed

- Update `NftController` to use properly exported `PhishingControllerBulkScanUrlsAction` type from `@metamask/phishing-controller` ([#6105](https://github.com/MetaMask/core/pull/6105))
- Bump dev dependency `@metamask/phishing-controller` to `^13.1.0` ([#6120](https://github.com/MetaMask/core/pull/6120))

## [71.0.0]

### Changed

- **BREAKING:** Bump peer dependency `@metamask/phishing-controller` to `^13.0.0` ([#6098](https://github.com/MetaMask/core/pull/6098))

## [70.0.1]

### Changed

- Bump `@metamask/controller-utils` from `^11.10.0` to `^11.11.0` ([#6069](https://github.com/MetaMask/core/pull/6069))
  - This upgrade includes performance improvements to checksum hex address normalization
- Bump `@metamask/utils` from `^11.2.0` to `^11.4.2` ([#6054](https://github.com/MetaMask/core/pull/6054))

## [70.0.0]

### Changed

- **BREAKING:** Bump peer dependency `@metamask/snaps-controllers` from `^12.0.0` to `^14.0.0` ([#6035](https://github.com/MetaMask/core/pull/6035))
- Update `MultichainAssetsRatesController` to use the new `onAssetsMarketData` handler in addition of `onAssetsConversion` to get marketData ([#6035](https://github.com/MetaMask/core/pull/6035))
  - This change improves the handler interface for fetching asset market data from Snaps
- Bump `@metamask/snaps-sdk` from `^7.1.0` to `^9.0.0` ([#6035](https://github.com/MetaMask/core/pull/6035))
- Bump `@metamask/snaps-utils` from `^9.4.0` to `^11.0.0` ([#6035](https://github.com/MetaMask/core/pull/6035))

## [69.0.0]

### Changed

- **BREAKING:** Bump peer dependency `@metamask/accounts-controller` to `^31.0.0` ([#5999](https://github.com/MetaMask/core/pull/5999))
- **BREAKING:** Bump peer dependency `@metamask/network-controller` to `^24.0.0` ([#5999](https://github.com/MetaMask/core/pull/5999))
- **BREAKING:** Bump peer dependency `@metamask/transaction-controller` to `^58.0.0` ([#5999](https://github.com/MetaMask/core/pull/5999))
- Bump `@metamask/polling-controller` to `^14.0.0` ([#5999](https://github.com/MetaMask/core/pull/5999))

## [68.2.0]

### Added

- Added `getErc20Balances` function within `TokenBalancesController` to support fetching ERC-20 token balances for a given address and token list ([#5925](https://github.com/MetaMask/core/pull/5925))
  - This modular service simplifies balance retrieval logic and can be reused across different parts of the controller

### Changed

- Bump `@metamask/transaction-controller` to `^57.3.0` ([#5954](https://github.com/MetaMask/core/pull/5954))

### Fixed

- Prevented `AccountTrackerController` from updating state with empty or unchanged account balance data during refresh ([#5942](https://github.com/MetaMask/core/pull/5942))
  - Added guards to skip state updates when fetched balances are empty or identical to existing state
  - Reduces unnecessary `stateChange` emissions and preserves previously-cached balances under network failure scenarios
- Prevented `TokenBalancesController` from updating account balance to 0 while multicall contract failed ([#5975](https://github.com/MetaMask/core/pull/5975))

## [68.1.0]

### Added

- Added Base Network for networks to track in `TokenDetectionController` ([#5902](https://github.com/MetaMask/core/pull/5902))
  - Network changes were added in `@metamask/controller-utils`
- Added Metamask pooled staking token for Ethereum Hoodi testnet ([#5855](https://github.com/MetaMask/core/pull/5855))

### Changed

- Bump `@metamask/controller-utils` to `^11.10.0` ([#5935](https://github.com/MetaMask/core/pull/5935))

## [68.0.0]

### Changed

- **BREAKING:** Update `NftController` and `NftDetectionController` to eliminate the dependency on the current chain ([#5622](https://github.com/MetaMask/core/pull/5622))
  - All functions that previously accepted networkClientId as an optional parameter now require it as a mandatory parameter.
- **BREAKING:** Add `NetworkController:findNetworkClientIdByChainId` to allowed actions in `NftController` ([#5622](https://github.com/MetaMask/core/pull/5622))
- **BREAKING:** Add `NetworkController:findNetworkClientIdByChainId` to allowed actions in `NftDetectionController` ([#5622](https://github.com/MetaMask/core/pull/5622))

## [67.0.0]

### Changed

- **BREAKING:** Bump `@metamask/accounts-controller` peer dependency to `^30.0.0` ([#5888](https://github.com/MetaMask/core/pull/5888))
- **BREAKING:** Bump `@metamask/transaction-controller` peer dependency to `^57.0.0` ([#5888](https://github.com/MetaMask/core/pull/5888))
- **BREAKING:** Bump `@metamask/providers` peer dependency from `^21.0.0` to `^22.0.0` ([#5871](https://github.com/MetaMask/core/pull/5871))
- **BREAKING:** Bump `@metamask/snaps-controllers` peer dependency from `^11.0.0` to `^12.0.0` ([#5871](https://github.com/MetaMask/core/pull/5871))
- Remove `sei` from constants `SUPPORTED_CURRENCIES` ([#5883](https://github.com/MetaMask/core/pull/5883))

## [66.0.0]

### Added

- Add optional parameter to track DeFi metrics when positions are being fetched ([#5868](https://github.com/MetaMask/core/pull/5868))
- Add phishing protection for NFT metadata URLs in `NftController` ([#5598](https://github.com/MetaMask/core/pull/5598))
  - NFT metadata URLs are now scanned for malicious content using the `PhishingController`
  - Malicious URLs in NFT metadata fields (image, externalLink, etc.) are automatically sanitized

### Changed

- **BREAKING:** Add peer dependency on `@metamask/phishing-controller` ^12.5.0 ([#5598](https://github.com/MetaMask/core/pull/5598))

## [65.0.0]

### Added

- **BREAKING:** Add event listener for `TransactionController:transactionConfirmed` on `TokenDetectionController` to trigger token detection ([#5859](https://github.com/MetaMask/core/pull/5859))

### Changed

- **BREAKING:** Add event listener for `KeyringController:accountRemoved` instead of `AccountsController:accountRemoved` in `TokenBalancesController` and `TokensController` ([#5859](https://github.com/MetaMask/core/pull/5859))

## [64.0.0]

### Added

- **BREAKING:** Add event listener for `AccountsController:accountRemoved` on `TokenBalancesController` to remove token balances for the removed account ([#5726](https://github.com/MetaMask/core/pull/5726))

- **BREAKING:** Add event listener for `AccountsController:accountRemoved` on `TokensController` to remove tokens for the removed account ([#5726](https://github.com/MetaMask/core/pull/5726))

- **BREAKING:** Add `listAccounts` action to `TokensController` ([#5726](https://github.com/MetaMask/core/pull/5726))

- **BREAKING:** Add `listAccounts` action to `TokenBalancesController` ([#5726](https://github.com/MetaMask/core/pull/5726))

### Changed

- TokenBalancesController will now check if balances has changed before updating the state ([#5726](https://github.com/MetaMask/core/pull/5726))

## [63.1.0]

### Changed

- Added optional `account` parameter to `fetchHistoricalPricesForAsset` method in `MultichainAssetsRatesController` ([#5833](https://github.com/MetaMask/core/pull/5833))
- Updated `TokenListController` `fetchTokenList` method to bail if cache is valid ([#5804](https://github.com/MetaMask/core/pull/5804))
  - also cleaned up internal state update logic
- Bump `@metamask/controller-utils` to `^11.9.0` ([#5812](https://github.com/MetaMask/core/pull/5812))

## [63.0.0]

### Changed

- **BREAKING:** bump `@metamask/keyring-controller` peer dependency to `^22.0.0` ([#5802](https://github.com/MetaMask/core/pull/5802))
- **BREAKING:** bump `@metamask/accounts-controller` peer dependency to `^29.0.0` ([#5802](https://github.com/MetaMask/core/pull/5802))
- **BREAKING:** bump `@metamask/preferences-controller` peer dependency to `^18.0.0` ([#5802](https://github.com/MetaMask/core/pull/5802))
- **BREAKING:** bump `@metamask/transaction-controller` peer dependency to `^56.0.0` ([#5802](https://github.com/MetaMask/core/pull/5802))

## [62.0.0]

### Added

- Add event `MultichainAssetsController:accountAssetListUpdated` in MultichainAssetsController to notify when new assets are detected for an account ([#5761](https://github.com/MetaMask/core/pull/5761))

### Changed

- **BREAKING:** Removed subscription to `MultichainAssetsController:stateChange` in `MultichainAssetsRatesController` and add subscription to `MultichainAssetsController:accountAssetListUpdated` ([#5761](https://github.com/MetaMask/core/pull/5761))
- **BREAKING:** Removed subscription to `MultichainAssetsController:stateChange` in `MultichainBalancesController` and add subscription to `MultichainAssetsController:accountAssetListUpdated` ([#5761](https://github.com/MetaMask/core/pull/5761))

## [61.1.0]

### Changed

- Bump `@metamask/controller-utils` to `^11.8.0` ([#5765](https://github.com/MetaMask/core/pull/5765))
- Update `DEFI_POSITIONS_API_URL` to use the production endpoint ([#5769](https://github.com/MetaMask/core/pull/5769))

## [61.0.0]

### Changed

- **BREAKING:** Bump `@metamask/accounts-controller` peer dependency to `^28.0.0` ([#5763](https://github.com/MetaMask/core/pull/5763))
- **BREAKING:** Bump `@metamask/transaction-controller` peer dependency to `^55.0.0` ([#5763](https://github.com/MetaMask/core/pull/5763))
- Bump `@metamask/base-controller` from `^8.0.0` to `^8.0.1` ([#5722](https://github.com/MetaMask/core/pull/5722))

## [60.0.0]

### Added

- Add support for 'Sonic Mainnet' chainId in the list of SUPPORTED_CHAIN_IDS. ([#5711](https://github.com/MetaMask/core/pull/5711))

### Changed

- Refactor `TokensController` to remove reliance on a single selected network ([#5659](https://github.com/MetaMask/core/pull/5659))
  - `TokensController` methods now require `networkClientId` as an explicit parameter.
  - Token management logic is fully parameterized by `chainId`, allowing multi-chain token handling and improving reliability across network changes.
  - Internal state updates and token metadata fetching are scoped to the corresponding `chainId`

### Removed

- **BREAKING:** Remove deprecated `chainId` instance property from `TokensController` ([#5659](https://github.com/MetaMask/core/pull/5659))
  - All chain context is now derived from `networkClientId` at the method level.

## [59.0.0]

### Added

- Add `SEI` network support ([#5610](https://github.com/MetaMask/core/pull/5610))
  - Add token detection support
  - Add NFT detection support

### Changed

- Refactor `TokenRatesController` to support processing multiple chains simultaneously ([#5645](https://github.com/MetaMask/core/pull/5645))
  - The controller now supports an array of chain IDs rather than a single value, simplifying the polling process by allowing iteration over all chains in a single loop
- Refactor `AccountTrackerController` to support processing multiple chains simultaneously ([#5680](https://github.com/MetaMask/core/pull/5680))
  - The controller now accepts an array of chain IDs instead of a single value, streamlining the polling process by iterating over all chains in one loop

### Removed

- **BREAKING:** Eliminate legacy network dependency handling in `TokenRatesController` ([#5645](https://github.com/MetaMask/core/pull/5645))
  - We're no longer relying on the currently selected network.
- **BREAKING:** Eliminate legacy network dependency handling in `AccountTrackerController` ([#5680](https://github.com/MetaMask/core/pull/5680))
  - We're no longer relying on the currently selected network.

## [58.0.0]

### Added

- Added `includeMarketData` to the params of the `OnAssetsConversion` handler ([#5639](https://github.com/MetaMask/core/pull/5639))
- Added `fetchHistoricalPricesForAsset` method to `MultichainAssetsRatesController` ([#5639](https://github.com/MetaMask/core/pull/5639))
- Added `getSelectedMultichainAccount` action to `multichainAssetsRatesController` ([#5639](https://github.com/MetaMask/core/pull/5639))
- Added new state field `historicalPrices` to `MultichainAssetsRatesController` ([#5639](https://github.com/MetaMask/core/pull/5639))

### Changed

- **BREAKING:** Bump `@metamask/snaps-controllers` peer dependency from ^9.19.0 to ^11.0.0 ([#5639](https://github.com/MetaMask/core/pull/5639))
- **BREAKING:** Bump `@metamask/providers` peer dependency from ^18.1.0 to ^21.0.0 ([#5639](https://github.com/MetaMask/core/pull/5639))
- Bump `@metamask/snaps-utils` from ^8.10.0 to ^9.2.0 ([#5639](https://github.com/MetaMask/core/pull/5639))

## [57.0.0]

### Added

- Add a new `DeFiPositionsController` that maintains an updated list of DeFi positions for EVM accounts ([#5400](https://github.com/MetaMask/core/pull/5400))
  - Export `DeFiPositionsController`
  - Export the following types
    - `DeFiPositionsControllerState`
    - `DeFiPositionsControllerActions`
    - `DeFiPositionsControllerEvents`
    - `DeFiPositionsControllerGetStateAction`
    - `DeFiPositionsControllerStateChangeEvent`
    - `DeFiPositionsControllerMessenger`
    - `GroupedDeFiPositions`

### Changed

- **BREAKING** Add `@metamask/transaction-controller` as a peer dependency at `^54.0.0` ([#5400](https://github.com/MetaMask/core/pull/5400))

## [56.0.0]

### Changed

- Update `TokensController`, `TokenListController`, and `AccountTrackerController` to use per-chain state variants ([#5310](https://github.com/MetaMask/core/pull/5310))
- Bump `@metamask/keyring-api` to `^17.4.0` ([#5565](https://github.com/MetaMask/core/pull/5565))
- Bump `@metamask/controller-utils` to `^11.7.0` ([#5583](https://github.com/MetaMask/core/pull/5583))
  - Via this upgrade, `updateExchangeRates` now supports the MegaETH testnet

### Removed

- **BREAKING:** Remove deprecated state fields scoped to the current chain ([#5310](https://github.com/MetaMask/core/pull/5310))
  - This change removes the following state fields from the following controllers:
    - `TokensControllerState`
      - `detectedTokens` (replaced by `allDetectedTokens`)
      - `ignoredTokens` (replaced by `allIgnoredTokens`)
      - `tokens` (replaced by `allTokens`)
    - `TokenListControllerState`
      - `tokenList` (replaced by `tokensChainsCache`)
    - `AccountTrackerControllerState`
      - `accounts` (replaced by `accountsByChainId`)
  - This will require a migration in the clients to remove them from state in order to prevent unnecessary Sentry errors when updating controller state.

### Fixed

- Update token rate request key to handle when new tokens are detected inside the `TokenRatesController` ([#5531](https://github.com/MetaMask/core/pull/5311)))
- Update `CurrencyRateController` to prevent undefined or empty currencies from being queried ([#5458](https://github.com/MetaMask/core/pull/5458)))

## [55.0.1]

### Added

- Add an optional chainId argument to `addNftContract` function in NftController ([#5508](https://github.com/MetaMask/core/pull/5508))

## [55.0.0]

### Changed

- **BREAKING:** Bump peer dependency `@metamask/accounts-controller` to `^27.0.0` ([#5507](https://github.com/MetaMask/core/pull/5507))
- **BREAKING:** Bump peer dependency `@metamask/network-controller` to `^23.0.0` ([#5507](https://github.com/MetaMask/core/pull/5507))
- Bump `@metamask/polling-controller` to `^13.0.0` ([#5507](https://github.com/MetaMask/core/pull/5507))

## [54.0.0]

### Changed

- **BREAKING**: The `detectNfts` method in the `NftDetectionController` now accepts chain IDs directly instead of networkClientId, enabling NFT detection across multiple chains simultaneously ([#5448](https://github.com/MetaMask/core/pull/5448))

### Fixed

- Fixed token address conversion in the `TokenRatesController` to correctly preserve the checksum address format without unnecessary hex conversion ([#5490](https://github.com/MetaMask/core/pull/5490))

## [53.1.1]

### Fixed

- Check if `KeyringController` is unlocked before processing account events in `MultichainBalancesController` ([#5473](https://github.com/MetaMask/core/pull/5473))
  - This is needed since some Snaps might decrypt their state which needs the `KeyringController` to be unlocked.
- Fix runtime error in NFT detection when metadata is `null` ([#5455](https://github.com/MetaMask/core/pull/5455))

## [53.1.0]

### Added

- Add token display data controller for search & discovery ([#5307](https://github.com/MetaMask/core/pull/5307))

## [53.0.0]

### Added

- Add `getAssetMetadata` action to `MultichainAssetsController` ([#5430](https://github.com/MetaMask/core/pull/5430))

### Changed

- **BREAKING:** Bump `@metamask/keyring-controller` peer dependency to `^21.0.0` ([#5439](https://github.com/MetaMask/core/pull/5439))
- **BREAKING:** Bump `@metamask/accounts-controller` peer dependency to `^26.0.0` ([#5439](https://github.com/MetaMask/core/pull/5439))
- **BREAKING:** Bump `@metamask/keyring-internal-api` from `^5.0.0` to `^6.0.0` ([#5347](https://github.com/MetaMask/core/pull/5347))
- **BREAKING:** Bump `@ethereumjs/util` from `^8.1.0` to `^9.1.0` ([#5347](https://github.com/MetaMask/core/pull/5347))

## [52.0.0]

### Changed

- **BREAKING:** Bump `@metamask/keyring-controller` peer dependency to `^20.0.0` ([#5426](https://github.com/MetaMask/core/pull/5426))
- **BREAKING:** Bump `@metamask/accounts-controller` peer dependency to `^25.0.0` ([#5426](https://github.com/MetaMask/core/pull/5426))
- **BREAKING:** Bump `@metamask/preferences-controller` peer dependency to `^16.0.0` ([#5426](https://github.com/MetaMask/core/pull/5426))
- Bump `@metamask/keyring-internal-api` from `^4.0.3` to `^5.0.0` ([#5405](https://github.com/MetaMask/core/pull/5405))

### Fixed

- Fixed conversion rates for MANTLE ([#5402](https://github.com/MetaMask/core/pull/5402))

## [51.0.2]

### Fixed

- `MultichainAssetsRatesController` now skips unnecessary Snap calls when the assets list is empty ([#5370](https://github.com/MetaMask/core/pull/5370))

## [51.0.1]

### Changed

- Bump `@metamask/keyring-api"` from `^17.0.0` to `^17.2.0` ([#5366](https://github.com/MetaMask/core/pull/5366))

## [51.0.0]

### Changed

- **BREAKING:** Rename `MultiChainAssetsRatesController` to `MultichainAssetsRatesController` ([#5354](https://github.com/MetaMask/core/pull/5354))
- Bump `@metamask/utils` from `^11.1.0` to `^11.2.0` ([#5301](https://github.com/MetaMask/core/pull/5301))

### Fixed

- Resolved an issue where rate polling would only begin after the default 3-minute interval by manually triggering a rate update upon initialization, ensuring an immediate refresh for a better user experience ([#5364](https://github.com/MetaMask/core/pull/5364))

## [50.0.0]

### Changed

- **BREAKING:** Bump `@metamask/accounts-controller` peer dependency from `^23.0.1` to `^24.0.0` ([#5318](https://github.com/MetaMask/core/pull/5318))
- Removed legacy poll function to prevent redundant polling ([#5321](https://github.com/MetaMask/core/pull/5321))

### Fixed

- Ensure that the polling is not triggered on the constructor with the initialisation of the controller ([#5321](https://github.com/MetaMask/core/pull/5321))

## [49.0.0]

### Added

- Add new `MultiChainTokensRatesController` ([#5175](https://github.com/MetaMask/core/pull/5175))
  - A controller that manages multi‑chain token conversion rates within MetaMask. Its primary goal is to periodically poll for updated conversion rates of tokens associated with non‑EVM accounts (those using Snap metadata), ensuring that the conversion data remains up‑to‑date across supported chains.
- Add `updateBalance` to MultichainBalancesController ([#5295](https://github.com/MetaMask/core/pull/5295))

### Changed

- **BREAKING:** MultichainBalancesController messenger must now allow `MultichainAssetsController:getState` action and `MultichainAssetsController:stateChange` event ([#5295](https://github.com/MetaMask/core/pull/5295))
- Update `MultichainBalancesController` to get the full list of assets from `MultichainAssetsController` state instead of only requesting the native token ([#5295](https://github.com/MetaMask/core/pull/5295))
- Bump `@metamask/base-controller` from `^7.1.1` to `^8.0.0` ([#5305](https://github.com/MetaMask/core/pull/5305))
- Bump `@metamask/polling-controller` from `^12.0.2` to `^12.0.3` ([#5305](https://github.com/MetaMask/core/pull/5305))

### Removed

- **BREAKING:** `NETWORK_ASSETS_MAP`, `MultichainNetworks`, and `MultichainNativeAssets` are no longer exported ([#5295](https://github.com/MetaMask/core/pull/5295))

## [48.0.0]

### Added

- Add `MultichainAssetsController` for non-EVM assets ([#5138](https://github.com/MetaMask/core/pull/5138))

### Changed

- **BREAKING:** Bump `@metamask/accounts-controller` peer dependency from `^22.0.0` to `^23.0.0` ([#5292](https://github.com/MetaMask/core/pull/5292))
- Bump `@metamask/keyring-api"` from `^16.1.0` to `^17.0.0` ([#5280](https://github.com/MetaMask/core/pull/5280))
- Bump `@metamask/snaps-utils` from `^8.9.0` to `^8.10.0` ([#5265](https://github.com/MetaMask/core/pull/5265))
- Bump `@metamask/utils` from `^11.0.1` to `^11.1.0` ([#5223](https://github.com/MetaMask/core/pull/5223))
- Removed polling mechanism in the `MultichainBalancesController` and now relies on the new `AccountsController:accountBalancesUpdated` event ([#5221](https://github.com/MetaMask/core/pull/5221))

### Fixed

- The tokens state is now updated only when the `tokenChainId` matches the currently selected chain ID. ([#5257](https://github.com/MetaMask/core/pull/5257))

## [47.0.0]

### Added

- Add `onBreak` and `onDegraded` methods to `CodefiTokenPricesServiceV2` ([#5109](https://github.com/MetaMask/core/pull/5109))
  - These serve the same purpose as the `onBreak` and `onDegraded` constructor options, but align more closely with the Cockatiel policy API.

### Changed

- **BREAKING:** Bump `@metamask/accounts-controller` peer dependency from `^21.0.0` to `^22.0.0` ([#5218](https://github.com/MetaMask/core/pull/5218))
- Deprecate `ClientConfigApiService` constructor options `onBreak` and `onDegraded` in favor of methods ([#5109](https://github.com/MetaMask/core/pull/5109))
- Add `@metamask/controller-utils@^11.4.5` as a dependency ([#5109](https://github.com/MetaMask/core/pull/5109))
  - `cockatiel` should still be in the dependency tree because it's now a dependency of `@metamask/controller-utils`
- Re-introduce `@metamask/keyring-api` as a runtime dependency ([#5206](https://github.com/MetaMask/core/pull/5206))
  - This was required since the introduction of the `MultichainBalancesController`.
- Bump `@metamask/keyring-api` from `^14.0.0` to `^16.1.0` ([#5190](https://github.com/MetaMask/core/pull/5190)), ([#5208](https://github.com/MetaMask/core/pull/5208))
- Bump `@metamask/keyring-internal-api` from `^2.0.1` to `^4.0.1` ([#5190](https://github.com/MetaMask/core/pull/5190)), ([#5208](https://github.com/MetaMask/core/pull/5208))
- Bump `@metamask/keyring-snap-client` from `^3.0.0` to `^3.0.3` ([#5190](https://github.com/MetaMask/core/pull/5190)), ([#5208](https://github.com/MetaMask/core/pull/5208))

## [46.0.1]

### Changed

- Bump `@metamask/keyring-api` from `^13.0.0` to `^14.0.0` ([#5177](https://github.com/MetaMask/core/pull/5177))
- Bump `@metamask/keyring-internal-api` from `^2.0.0` to `^2.0.1` ([#5177](https://github.com/MetaMask/core/pull/5177))
- Bump `@metamask/keyring-snap-client` from `^2.0.0` to `^3.0.0` ([#5177](https://github.com/MetaMask/core/pull/5177))

### Fixed

- Fix type issue in `ERC721Standard.getDetails` ([#4985](https://github.com/MetaMask/core/pull/4985))
  - The image variable now returns a string instead of a promise when the token image uses the 'ipfs://' protocol.
- Relax NFTs metadata RPC calls ([#5134](https://github.com/MetaMask/core/pull/5134))
  - We now check the number of NFTs to update against a threshold value (500) to avoid sending an excessive amount of RPC calls to fetch NFTs metadata.

## [46.0.0]

### Added

- Add new `MultichainBalancesController` ([#4965](https://github.com/MetaMask/core/pull/4965))
  - This controller has been migrated from the MetaMask extension codebase.
- Added utility function `getKeyByValue` ([#5099](https://github.com/MetaMask/core/pull/5099))

### Changed

- **BREAKING:** Bump `@metamask/accounts-controller` peer dependency from `^20.0.0` to `^21.0.0` ([#5140](https://github.com/MetaMask/core/pull/5140))
- Bump `@metamask/base-controller` from `^7.0.0` to `^7.1.1` ([#5079](https://github.com/MetaMask/core/pull/5079)), ([#5135](https://github.com/MetaMask/core/pull/5135))
- Bump `@metamask/keyring-api` from `^12.0.0` to `^13.0.0` ([#5066](https://github.com/MetaMask/core/pull/5066))
- Bump `@metamask/utils` to `^11.0.1` ([#5080](https://github.com/MetaMask/core/pull/5080))
- Bump `@metamask/rpc-errors` to `^7.0.2` ([#5080](https://github.com/MetaMask/core/pull/5080))

### Fixed

- Fix Mantle price when calling `fetchMultiExchangeRate` ([#5099](https://github.com/MetaMask/core/pull/5099))
- Fix multicall revert in `TokenBalancesController` ([#5083](https://github.com/MetaMask/core/pull/5083))
  - `TokenBalancesController` was fixed to fetch erc20 token balances even if there's an invalid token in state whose address does not point to a smart contract.
- Fix state changes for `ignoreTokens` for non-selected networks ([#5014](https://github.com/MetaMask/core/pull/5014))

## [45.1.2]

### Changed

- Remove use of `@metamask/keyring-api` ([#4695](https://github.com/MetaMask/core/pull/4695))
  - `@metamask/providers` and `webextension-polyfill` peer dependencies are no longer required.
- Use new `@metamask/keyring-internal-api@^1.0.0` ([#4695](https://github.com/MetaMask/core/pull/4695))
  - This package has been split out from the Keyring API. Its types are compatible with the `@metamask/keyring-api` package used previously.

## [45.1.1]

### Changed

- Bump `@metamask/controller-utils` from `^11.3.0` to `^11.4.4` ([#5012](https://github.com/MetaMask/core/pull/5012))
- Bump `@metamask/polling-controller` from `^12.0.1` to `^12.0.2` ([#5012](https://github.com/MetaMask/core/pull/5012))

### Fixed

- Make implicit peer dependencies explicit ([#4974](https://github.com/MetaMask/core/pull/4974))
  - Add the following packages as peer dependencies of this package to satisfy peer dependency requirements from other dependencies:
    - `@metamask/providers` `^18.1.0` (required by `@metamask/keyring-api`)
    - `webextension-polyfill` `^0.10.0 || ^0.11.0 || ^0.12.0` (required by `@metamask/providers`)
  - These dependencies really should be present in projects that consume this package (e.g. MetaMask clients), and this change ensures that they now are.
  - Furthermore, we are assuming that clients already use these dependencies, since otherwise it would be impossible to consume this package in its entirety or even create a working build. Hence, the addition of these peer dependencies is really a formality and should not be breaking.
- Fix `TokensController.ignoreTokens` so that if a network is provided, `allIgnoredTokens`, `allTokens`, and `allDetectedTokens` for that network no longer get corrupted with tokens from the globally selected network ([#4967](https://github.com/MetaMask/core/pull/4967))
- Correct ESM-compatible build so that imports of the following packages that re-export other modules via `export *` are no longer corrupted: ([#5011](https://github.com/MetaMask/core/pull/5011))
  - `@metamask/abi-utils`
  - `@metamask/contract-metadata`
  - `@metamask/eth-query`
  - `@ethereumjs/util`
  - `bn.js`
  - `cockatiel`
  - `lodash`
  - `single-call-balance-checker-abi`

## [45.1.0]

### Added

- `chainIdToNativeTokenAddress` to record chains with unique (non-zero) addresses ([#4952](https://github.com/MetaMask/core/pull/4952))
- `getNativeTokenAddress()` exported function to return the correct native token address for native assets ([#4952](https://github.com/MetaMask/core/pull/4952))
- add support for all added networks when switching account for Token Detection ([#4957](https://github.com/MetaMask/core/pull/4957))

### Changed

- Update price API calls to use the native token by chain instead of relying on the zero address. ([#4952](https://github.com/MetaMask/core/pull/4952))
- Update `TokenRatesController` market data mapping to use `getNativeTokenAddress` instead of the zero address for native tokens. ([#4952](https://github.com/MetaMask/core/pull/4952))

## [45.0.0]

### Changed

- **BREAKING:** Bump `@metamask/keyring-controller` peer dependency from `^18.0.0` to `^19.0.0` ([#4195](https://github.com/MetaMask/core/pull/4956))
- **BREAKING:** Bump `@metamask/accounts-controller` peer dependency from `^19.0.0` to `^20.0.0` ([#4195](https://github.com/MetaMask/core/pull/4956))
- **BREAKING:** Bump `@metamask/preferences-controller` peer dependency from `^14.0.0` to `^15.0.0` ([#4195](https://github.com/MetaMask/core/pull/4956))

## [44.1.0]

### Changed

- An argument `networkClientId` is added to `TokensController.ignoreTokens`, allowing tokens to be ignored on specific chains. ([#4949](https://github.com/MetaMask/core/pull/4949))

## [44.0.1]

### Changed

- Fixes an issue where the token detection was unnecessarily falling back to an RPC approach, causing redundant detections. ([#4928](https://github.com/MetaMask/core/pull/4928))

- Fixes an issue where `TokensController.addTokens` was not respecting the network client id passed to it. ([#4940](https://github.com/MetaMask/core/pull/4940))

## [44.0.0]

### Changed

- **BREAKING**: The `TokenBalancesController` state is now across all chains and accounts under the field `tokenBalances`, as a mapping from account address -> chain id -> token address -> balance. ([#4782](https://github.com/MetaMask/core/pull/4782))

- **BREAKING**: The `TokenBalancesController` now extends `StaticIntervalPollingController`, and the new polling API `startPolling` must be used to initiate polling (`startPolling`, `stopPollingByPollingToken`). ([#4782](https://github.com/MetaMask/core/pull/4782))

- **BREAKING**: `TokenBalancesController` now requires subscriptions to the `PreferencesController:stateChange` and `NetworkController:stateChange` events. And access to the `NetworkController:getNetworkClientById`, `NetworkController:getState`, `TokensController:getState`, and `PreferencesController:getState` actions. ([#4782](https://github.com/MetaMask/core/pull/4782))

- **BREAKING**: `TokensController` requires a subscription to the `NetworkController:stateChange` event. It now now removes state for chain IDs when their network is removed. ([#4782](https://github.com/MetaMask/core/pull/4782))

- `TokenRatesController` now removes state for chain IDs when their network is removed. ([#4782](https://github.com/MetaMask/core/pull/4782))

## [43.1.1]

### Changed

- Fix a bug in `TokensController.addTokens` where tokens could be added from the wrong chain. ([#4924](https://github.com/MetaMask/core/pull/4924))

## [43.1.0]

### Added

- Add Solana to the polled exchange rates ([#4914](https://github.com/MetaMask/core/pull/4914))

## [43.0.0]

### Added

- `AccountTrackerController` now tracks balances of staked ETH for each account, under the state property `stakedBalance`. ([#4879](https://github.com/MetaMask/core/pull/4879))

### Changed

- **BREAKING**: The polling input for`TokenListController` is now `{chainId: Hex}` instead of `{networkClientId: NetworkClientId}`. ([#4878](https://github.com/MetaMask/core/pull/4878))
- **BREAKING**: The polling input for`TokenDetectionController` is now `{ chainIds: Hex[]; address: string; }` instead of `{ networkClientId: NetworkClientId; address: string; }`. ([#4894](https://github.com/MetaMask/core/pull/4894))
- **BREAKING:** Bump `@metamask/keyring-controller` peer dependency from `^17.0.0` to `^18.0.0` ([#4195](https://github.com/MetaMask/core/pull/4195))
- **BREAKING:** Bump `@metamask/preferences-controller` peer dependency from `^13.2.0` to `^14.0.0` ([#4909](https://github.com/MetaMask/core/pull/4909), [#4915](https://github.com/MetaMask/core/pull/4915))
- **BREAKING:** Bump `@metamask/accounts-controller` peer dependency from `^18.0.0` to `^19.0.0` ([#4915](https://github.com/MetaMask/core/pull/4915))
- Bump `@metamask/controller-utils` from `^11.4.2` to `^11.4.3` ([#4195](https://github.com/MetaMask/core/pull/4195))

## [42.0.0]

### Added

- Add `resetState` method to `NftController`, `TokensController`, `TokenBalancesController` and `TokenRatesController` to reset the controller's state back to their default state ([#4880](https://github.com/MetaMask/core/pull/4880))

### Changed

- **BREAKING**: A `platform` argument must now be passed to the `TokenDetectionController` constructor, indicating whether the platform is extension or mobile. ([#4877](https://github.com/MetaMask/core/pull/4877))
- **BREAKING**: The `TokenRatesController` now accepts `{chainId: Hex}` as its polling input to `startPolling()` instead of `{networkClientId: NetworkClientId}` ([#4887](https://github.com/MetaMask/core/pull/4887))
- When the `TokenRatesController`'s subscription to `TokensController:stateChange` is fired, token prices are now updated across all chain IDs whose tokens changed, instead of just the current chain. ([#4866](https://github.com/MetaMask/core/pull/4866))
- The `TokenDetectionController` now passes a `x-metamask-clientproduct` header when calling the account API. ([#4877](https://github.com/MetaMask/core/pull/4877))

## [41.0.0]

### Changed

- **BREAKING**: The polling input accepted by `CurrencyRateController` is now an object with a `nativeCurrencies` property that is defined as a `string` array type ([#4852](https://github.com/MetaMask/core/pull/4852))
  - The `input` parameters of the controller's `_executePoll`, `_startPolling`, `onPollingComplete` methods now only accept this new polling input type.
  - The `nativeCurrency` property (`string` type) has been removed.
- **BREAKING**: `RatesController` now types the `conversionRate` and `usdConversionRate` in its state as `number` instead of `string`, to match what it was actually storing. ([#4852](https://github.com/MetaMask/core/pull/4852))
- Bump `@metamask/base-controller` from `^7.0.1` to `^7.0.2` ([#4862](https://github.com/MetaMask/core/pull/4862))
- Bump `@metamask/controller-utils` from `^11.4.0` to `^11.4.1` ([#4862](https://github.com/MetaMask/core/pull/4862))
- Bump dev dependency `@metamask/approval-controller` from `^7.1.0` to `^7.1.1` ([#4862](https://github.com/MetaMask/core/pull/4862))

## [40.0.0]

### Changed

- **BREAKING:** The CurrencyRateController polling input is now `{ nativeCurrency: string }` instead of a network client ID ([#4839](https://github.com/MetaMask/core/pull/4839))
- **BREAKING:** Bump `@metamask/network-controller` peer dependency to `^22.0.0` ([#4841](https://github.com/MetaMask/core/pull/4841))
- Bump `@metamask/controller-utils` to `^11.4.0` ([#4834](https://github.com/MetaMask/core/pull/4834))
- Bump `@metamask/rpc-errors` to `^7.0.1` ([#4831](https://github.com/MetaMask/core/pull/4831))
- Bump `@metamask/utils` to `^10.0.0` ([#4831](https://github.com/MetaMask/core/pull/4831))

### Fixed

- Update TokenRatesController to not reset market data just after network switch but before loading new market data ([#4832](https://github.com/MetaMask/core/pull/4832))

## [39.0.0]

### Changed

- **BREAKING:** `AccountTrackerController`, `CurrencyRateController`, `TokenDetectionController`, `TokenListController`, and `TokenRatesController` now use a new polling interface that accepts the generic parameter `PollingInput` ([#4752](https://github.com/MetaMask/core/pull/4752))
- **BREAKING:** The inherited `AbstractPollingController` method `startPollingByNetworkClientId` has been renamed to `startPolling` ([#4752](https://github.com/MetaMask/core/pull/4752))
- **BREAKING:** The inherited `AbstractPollingController` method `onPollingComplete` now returns the entire input object of type `PollingInput`, instead of a network client id ([#4752](https://github.com/MetaMask/core/pull/4752))

## [38.3.0]

### Changed

- The `includeDuplicateSymbolAssets` param is removed from our api call to TokenApi ([#4768](https://github.com/MetaMask/core/pull/4768))

## [38.2.0]

### Changed

- The `TokenRatesController` now fetches token rates for all accounts, instead of just the selected account ([#4759](https://github.com/MetaMask/core/pull/4759))

## [38.1.0]

### Changed

- Parallelization of detected tokens with balance ([#4697](https://github.com/MetaMask/core/pull/4697))
- Bump accounts related packages ([#4713](https://github.com/MetaMask/core/pull/4713)), ([#4728](https://github.com/MetaMask/core/pull/4728))
  - Those packages are now built slightly differently and are part of the [accounts monorepo](https://github.com/MetaMask/accounts).
  - Bump `@metamask/keyring-api` from `^8.1.0` to `^8.1.4`

## [38.0.1]

### Fixed

- Produce and export ESM-compatible TypeScript type declaration files in addition to CommonJS-compatible declaration files ([#4648](https://github.com/MetaMask/core/pull/4648))
  - Previously, this package shipped with only one variant of type declaration
    files, and these files were only CommonJS-compatible, and the `exports`
    field in `package.json` linked to these files. This is an anti-pattern and
    was rightfully flagged by the
    ["Are the Types Wrong?"](https://arethetypeswrong.github.io/) tool as
    ["masquerading as CJS"](https://github.com/arethetypeswrong/arethetypeswrong.github.io/blob/main/docs/problems/FalseCJS.md).
    All of the ATTW checks now pass.
- Remove chunk files ([#4648](https://github.com/MetaMask/core/pull/4648)).
  - Previously, the build tool we used to generate JavaScript files extracted
    common code to "chunk" files. While this was intended to make this package
    more tree-shakeable, it also made debugging more difficult for our
    development teams. These chunk files are no longer present.
- Don't update currency rates on transient errors ([#4662](https://github.com/MetaMask/core/pull/4662))
  - In `CurrencyRateController` if unexpected errors occur during requests to
    crypto compare, the conversion rate in state will remain unchanged instead
    of being set to null.
- Fix fallback conversion rate for token market data ([#4615](https://github.com/MetaMask/core/pull/4615))
  - On networks where the native currency is not ETH, token market data is now
    correctly priced in the native currency.

## [38.0.0]

### Added

- Export `MarketDataDetails` type ([#4622](https://github.com/MetaMask/core/pull/4622))

### Changed

- **BREAKING:** Narrow `TokensController` constructor option `provider` by removing `undefined` from its type signature ([#4567](https://github.com/MetaMask/core/pull/4567))
- **BREAKING:** Bump devDependency and peerDependency `@metamask/network-controller` from `^20.0.0` to `^21.0.0` ([#4618](https://github.com/MetaMask/core/pull/4618), [#4651](https://github.com/MetaMask/core/pull/4651))
- Bump `@metamask/base-controller` from `^6.0.2` to `^7.0.0` ([#4625](https://github.com/MetaMask/core/pull/4625), [#4643](https://github.com/MetaMask/core/pull/4643))
- Bump `@metamask/controller-utils` from `^11.0.2` to `^11.2.0` ([#4639](https://github.com/MetaMask/core/pull/4639), [#4651](https://github.com/MetaMask/core/pull/4651))
- Bump `@metamask/polling-controller` from `^9.0.1` to `^10.0.0` ([#4651](https://github.com/MetaMask/core/pull/4651))
- Bump `@metamask/keyring-api` to version `8.1.0` ([#4594](https://github.com/MetaMask/core/pull/4594))
- Bump `typescript` from `~5.0.4` to `~5.2.2` ([#4576](https://github.com/MetaMask/core/pull/4576), [#4584](https://github.com/MetaMask/core/pull/4584))

### Fixed

- Fix `RatesController` `setCryptocurrencyList` method, which was not using the correct field when updating internal state ([#4572](https://github.com/MetaMask/core/pull/4572))
- Fetch correct price for the $OMNI native currency ([#4570](https://github.com/MetaMask/core/pull/4570))
- Add public `name` property to `AssetsContractController` ([#4564](https://github.com/MetaMask/core/pull/4564))

## [37.0.0]

### Added

- Add elements to the `AssetsContractController` class: ([#4397](https://github.com/MetaMask/core/pull/4397))
  - Add class field `messagingSystem`.
  - Add getters for `ipfsGateway` and `chainId`. As corresponding setters have not been defined, these properties are not externally mutable.
- Add and export the `AssetsContractControllerMessenger` type ([#4397](https://github.com/MetaMask/core/pull/4397))
  - `AssetsContractControllerMessenger` must allow the external actions `NetworkController:getNetworkClientById`, `NetworkController:getNetworkConfigurationByNetworkClientId`, `NetworkController:getSelectedNetworkClient`, `NetworkController:getState`.
  - `AssetsContractControllerMessenger` must allow the external events `PreferencesController:stateChange`, `NetworkController:networkDidChange`.
- Add and export new types: `AssetsContractControllerActions`, `AssetsContractControllerEvents`, `AssetsContractControllerGetERC20StandardAction`, `AssetsContractControllerGetERC721StandardAction`, `AssetsContractControllerGetERC1155StandardAction`, `AssetsContractControllerGetERC20BalanceOfAction`, `AssetsContractControllerGetERC20TokenDecimalsAction`, `AssetsContractControllerGetERC20TokenNameAction`, `AssetsContractControllerGetERC721NftTokenIdAction`, `AssetsContractControllerGetERC721TokenURIAction`, `AssetsContractControllerGetERC721AssetNameAction`, `AssetsContractControllerGetERC721AssetSymbolAction`, `AssetsContractControllerGetERC721OwnerOfAction`, `AssetsContractControllerGetERC1155TokenURIAction`, `AssetsContractControllerGetERC1155BalanceOfAction`, `AssetsContractControllerTransferSingleERC1155Action`, `AssetsContractControllerGetTokenStandardAndDetailsAction`, `AssetsContractControllerGetBalancesInSingleCallAction` ([#4397](https://github.com/MetaMask/core/pull/4397))
- Add a new `setProvider` method to `AssetsContractController` ([#4397](https://github.com/MetaMask/core/pull/4397))
  - Replaces the removed `provider` setter method, and widens the `provider` function parameter type from `Provider` to `Provider | undefined`.
- Export `TokenBalancesControllerState` type ([#4535](https://github.com/MetaMask/core/pull/4535))
  - This was defined but not exported in v34.0.0.
- Add `getNFTContractInfo` method to the `NFTController` for fetching NFT Collection Metadata from the NFT API ([#4524](https://github.com/MetaMask/core/pull/4524))

### Changed

- **BREAKING:** Add required constructor option `messenger` to the `AssetsContractController` class ([#4397](https://github.com/MetaMask/core/pull/4397))
- **BREAKING:** `TokenBalancesControllerMessenger` must allow the `AssetsContractController:getERC20BalanceOf` action in addition to its previous allowed actions ([#4397](https://github.com/MetaMask/core/pull/4397))
- **BREAKING:** `NftControllerMessenger` must allow the following actions in addition to its previous allowed actions: `AssetsContractController:getERC721AssetName`, `AssetsContractController:getERC721AssetSymbol`, `AssetsContractController:getERC721TokenURI`, `AssetsContractController:getERC721OwnerOf`, `AssetsContractController:getERC1155BalanceOf`, `AssetsContractController:getERC1155TokenURI` ([#4397](https://github.com/MetaMask/core/pull/4397))
- **BREAKING:** The type of `SINGLE_CALL_BALANCES_ADDRESS_BY_CHAINID` is narrowed from `Record<Hex, string>` to the const-asserted literal properties of the `SINGLE_CALL_BALANCES_ADDRESS_BY_CHAINID` object ([#4397](https://github.com/MetaMask/core/pull/4397))
  - The index signature is restricted to the union of the enum keys of `SupportedTokenDetectionNetworks`.
  - The property value type is restricted to the type union of the addresses defined in the object.
  - The object type is constrained by `Record<Hex, string>` using the `satisfies` keyword.
- **BREAKING:** Convert the `BalanceMap` type from an `interface` into a type alias ([#4397](https://github.com/MetaMask/core/pull/4397))
  - Type aliases have an index signature of `string` by default, and are compatible with the `StateConstraint` type defined in the `@metamask/base-controller` package.
- **BREAKING:** `getIpfsCIDv1AndPath`, `getFormattedIpfsUrl` are now async functions ([#3645](https://github.com/MetaMask/core/pull/3645))
- **BREAKING:** Bump peerDependency `@metamask/accounts-controller` from `^17.0.0` to `^18.0.0` ([#4548](https://github.com/MetaMask/core/pull/4548))
- Remove `@metamask/accounts-controller`, `@metamask/approval-controller`, `@metamask/keyring-controller`, and `@metamask/preferences-controller` dependencies [#4556](https://github.com/MetaMask/core/pull/4556)
  - These were listed under `peerDependencies` already, so they were redundant as dependencies.
- Add `immer` `^9.0.6` as a new dependency ([#3645](https://github.com/MetaMask/core/pull/3645))
- Bump `@metamask/abi-utils` from `^2.0.2` to `^2.0.3` ([#3645](https://github.com/MetaMask/core/pull/3645))
- Bump `@metamask/base-controller` from `^6.0.0` to `^6.0.2` ([#4517](https://github.com/MetaMask/core/pull/4517), [#4544](https://github.com/MetaMask/core/pull/4544))
- Bump `@metamask/controller-utils` from `^11.0.1` to `^11.0.2` ([#4544](https://github.com/MetaMask/core/pull/4544))
- Bump `@metamask/utils` from `^9.0.0` to `^9.1.0` ([#4529](https://github.com/MetaMask/core/pull/4529))
- Bump `multiformats` from `^9.5.2` to `^13.1.0` ([#3645](https://github.com/MetaMask/core/pull/3645))
- Bump `@metamask/polling-controller` from `^9.0.0` to `^9.0.1` ([#4548](https://github.com/MetaMask/core/pull/4548))

### Removed

- **BREAKING:** Remove elements from the `AssetsContractController` class: ([#4397](https://github.com/MetaMask/core/pull/4397))
  - **BREAKING:** `AssetsContractController` no longer inherits from `BaseControllerV1`.
  - **BREAKING:** Remove constructor option callbacks `onPreferencesStateChange`, `onNetworkDidChange`, `getNetworkClientById`, and replace with corresponding messenger actions and events.
  - **BREAKING:** Remove class fields: `name`, `config` (along with its properties `provider`, `ipfsGateway`, `chainId`).
  - **BREAKING:** Remove methods: `getProvider`, `getChainId`.
    - Use the getters `provider` and `chainId` instead.
  - **BREAKING:** Remove the `provider` setter method.
    - Use the `setProvider` method instead.
- **BREAKING:** Remove the `getERC20BalanceOf` constructor option callback from the `TokenBalancesControllerOptions` type and the `TokenBalancesController` constructor ([#4397](https://github.com/MetaMask/core/pull/4397))
  - The messenger is expected to allow `AssetsContractController:getERC20BalanceOf` messenger action so that it can be used instead.
- **BREAKING:** Remove `NftController` constructor option callbacks: `getERC721AssetName`, `getERC721AssetSymbol`, `getERC721TokenURI`, `getERC721OwnerOf`, `getERC1155BalanceOf`, `getERC1155TokenURI` ([#4397](https://github.com/MetaMask/core/pull/4397))
  - These are accessed through the messenger instead.
- **BREAKING:** Remove the `AssetsContractConfig` type ([#4397](https://github.com/MetaMask/core/pull/4397))
- **BREAKING:** Remove export for `MISSING_PROVIDER_ERROR` ([#4397](https://github.com/MetaMask/core/pull/4397))

### Fixed

- **BREAKING:** Convert the `getERC721NftTokenId` method of the `AssetsContractController` into an async function. ([#4397](https://github.com/MetaMask/core/pull/4397))

## [36.0.0]

### Added

- Add optional `topBid` property to the `NftMetadata` type. This property must be of type `TopBid`. ([#4522](https://github.com/MetaMask/core/pull/4522))
- Add optional `floorAsk` property to the `TokenCollection` type. This property must be of type `FloorAskCollection`. ([#4522](https://github.com/MetaMask/core/pull/4522))
- Add linea mainnet support to nft detection supported networks ([#4515](https://github.com/MetaMask/core/pull/4515))
- The `Collection` type is expanded to include the following 'string'-type optional properties: `contractDeployedAt`, `creator`, `ownerCount`, and an optional property `topBid` of the type `TopBid & { sourceDomain?: string; }`. ([#4443](https://github.com/MetaMask/core/pull/4443))

### Changed

- Fetch NFT collections data from the NFT-API `Get Collections` endpoint when calling the `detectNfts` method of `NftDetectionController`, and the `updateNftMetadata` and `watchNft` methods of `NftController`. ([#4443](https://github.com/MetaMask/core/pull/4443))
- Bump `@metamask/utils` to `^9.0.0` ([#4516](https://github.com/MetaMask/core/pull/4516))
- Bump `@metamask/rpc-errors` to `^6.3.1` ([#4516](https://github.com/MetaMask/core/pull/4516))

### Fixed

- **BREAKING:** The `attributes` property of the `NftMetadata` type must be of type `Attributes[]` ([#4522](https://github.com/MetaMask/core/pull/4522))
  - The `attributes` property was added and typed as `Attributes` on `v28.0.0`.

## [35.0.0]

### Changed

- **BREAKING:** Bump peerDependency `@metamask/network-controller` to `^20.0.0` ([#4508](https://github.com/MetaMask/core/pull/4508))
- Bump `@metamask/polling-controller` to `^9.0.0` ([#4508](https://github.com/MetaMask/core/pull/4508))
- Bump `@metamask/accounts-controller` to `^17.2.0` ([#4498](https://github.com/MetaMask/core/pull/4498))

### Fixed

- Add support for tokenURI encoded images to `NftController` methods `addNft`, `watchNft` and `updateNftMetadata` ([#4482](https://github.com/MetaMask/core/pull/4482))

## [34.0.0]

### Added

- Add `AccountTrackerControllerGetStateAction`, `AccountTrackerControllerActions`, `AccountTrackerControllerStateChangeEvent`, and `AccountTrackerControllerEvents` types ([#4407](https://github.com/MetaMask/core/pull/4407))
- Add `setIntervalLength` and `getIntervalLength` methods to `AccountTrackerController` ([#4407](https://github.com/MetaMask/core/pull/4407))
  - `setIntervalLength` replaces updating the polling interval via `configure`.

### Changed

- **BREAKING** `TokenBalancesController` messenger must allow the action `AccountsController:getSelectedAccount` and remove `PreferencesController:getState`. ([#4219](https://github.com/MetaMask/core/pull/4219))
- **BREAKING** `TokenDetectionController` messenger must allow the action `AccountsController:getAccount`. ([#4219](https://github.com/MetaMask/core/pull/4219))
- **BREAKING** `TokenDetectionController` messenger must allow the event `AccountsController:selectedEvmAccountChange` and remove `AccountsController:selectedAccountChange`. ([#4219](https://github.com/MetaMask/core/pull/4219))
- **BREAKING** `TokenRatesController` messenger must allow the action `AccountsController:getAccount`, `AccountsController:getSelectedAccount` and remove `PreferencesController:getState`. ([#4219](https://github.com/MetaMask/core/pull/4219))
- **BREAKING** `TokenRatesController` messenger must allow the event `AccountsController:selectedEvmAccountChange` and remove `PreferencesController:stateChange`. ([#4219](https://github.com/MetaMask/core/pull/4219))
- **BREAKING** `TokensController` messenger must allow the action `AccountsController:getAccount`, `AccountsController:getSelectedAccount`.
- **BREAKING** `TokensController` messenger must allow the event `AccountsController:selectedEvmAccountChange`. ([#4219](https://github.com/MetaMask/core/pull/4219))
- Upgrade AccountTrackerController to BaseControllerV2 ([#4407](https://github.com/MetaMask/core/pull/4407))
- **BREAKING:** Convert `AccountInformation` from interface to type ([#4407](https://github.com/MetaMask/core/pull/4407))
- **BREAKING:** Rename `AccountTrackerState` to `AccountTrackerControllerState` and convert from interface to type ([#4407](https://github.com/MetaMask/core/pull/4407))
- **BREAKING:** `AccountTrackerController` now inherits from `StaticIntervalPollingController` instead of `StaticIntervalPollingControllerV1` ([#4407](https://github.com/MetaMask/core/pull/4407))
  - The constructor now takes a single options object rather than three arguments. Some options have been removed; see later entries.
- **BREAKING:** The `AccountTrackerController` messenger must now allow the actions `PreferencesController:getState`, `NetworkController:getState`, and `NetworkController:getNetworkClientById` ([#4407](https://github.com/MetaMask/core/pull/4407))
- **BREAKING:** The `refresh` method is no longer pre-bound to the controller ([#4407](https://github.com/MetaMask/core/pull/4407))
  - You may now need to pre-bind it e.g. `accountTrackerController.refresh.bind(accountTrackerController)`.
- Bump `@metamask/accounts-controller` to `^17.1.0` ([#4460](https://github.com/MetaMask/core/pull/4460))

### Removed

- **BREAKING** `TokensController` removes `selectedAddress` constructor argument. ([#4219](https://github.com/MetaMask/core/pull/4219))
- **BREAKING** `TokenDetectionController` removes `selectedAddress` constructor argument. ([#4219](https://github.com/MetaMask/core/pull/4219))
- **BREAKING:** Remove `AccountTrackerConfig` type ([#4407](https://github.com/MetaMask/core/pull/4407))
  - Some of these properties have been merged into the options that the `AccountTrackerController` constructor takes.
- **BREAKING:** Remove `config` property and `configure` method from `AccountTrackerController` ([#4407](https://github.com/MetaMask/core/pull/4407))
  - The controller now takes a single options object which can be used for configuration, and configuration is now kept internally.
- **BREAKING:** Remove `notify`, `subscribe`, and `unsubscribe` methods from `AccountTrackerController` ([#4407](https://github.com/MetaMask/core/pull/4407))
  - Use the controller messenger for subscribing to and publishing events instead.
- **BREAKING:** Remove `provider`, `getMultiAccountBalancesEnabled`, `getCurrentChainId`, and `getNetworkClientById` from configuration options for `AccountTrackerController` ([#4407](https://github.com/MetaMask/core/pull/4407))
  - The provider is now obtained directly from the network controller on demand.
  - The messenger is now used in place of the callbacks.

## [33.0.0]

### Added

- **BREAKING:** Add `messenger` as a constructor option for `AccountTrackerController` ([#4225](https://github.com/MetaMask/core/pull/4225))
- **BREAKING:** Add `messenger` option to `TokenRatesController` ([#4314](https://github.com/MetaMask/core/pull/4314))
  - This messenger must allow the actions `TokensController:getState`, `NetworkController:getNetworkClientById`, `NetworkController:getState`, and `PreferencesController:getState` and allow the events `PreferencesController:stateChange`, `TokensController:stateChange`, and `NetworkController:stateChange`.
- Add types `TokenRatesControllerGetStateAction`, `TokenRatesControllerActions`, `TokenRatesControllerStateChangeEvent`, `TokenRatesControllerEvents`, `TokenRatesControllerMessenger`([#4314](https://github.com/MetaMask/core/pull/4314))
- Add function `getDefaultTokenRatesControllerState` ([#4314](https://github.com/MetaMask/core/pull/4314))
- Add `enable` and `disable` methods to `TokenRatesController` ([#4314](https://github.com/MetaMask/core/pull/4314))
  - These are used to stop and restart polling.
- Export `ContractExchangeRates` type ([#4314](https://github.com/MetaMask/core/pull/4314))
  - Add `AccountTrackerControllerMessenger` type
- **BREAKING:** The `NftController` messenger must now allow `AccountsController:getAccount` and `AccountsController:getSelectedAccount` as messenger actions and `AccountsController:selectedEvmAccountChange` as a messenger event ([#4221](https://github.com/MetaMask/core/pull/4221))
- **BREAKING:** `NftDetectionController` messenger must now allow `AccountsController:getSelectedAccount` as a messenger action ([#4221](https://github.com/MetaMask/core/pull/4221))
- Token price API support for mantle network ([#4376](https://github.com/MetaMask/core/pull/4376))

### Changed

- **BREAKING:** Bump dependency and peer dependency `@metamask/accounts-controller` to `^17.0.0` ([#4413](https://github.com/MetaMask/core/pull/4413))
- **BREAKING:** `TokenRatesController` now inherits from `StaticIntervalPollingController` instead of `StaticIntervalPollingControllerV1` ([#4314](https://github.com/MetaMask/core/pull/4314))
  - The constructor now takes a single options object rather than three arguments. Some options have been removed; see later entries.
- **BREAKING:** Rename `TokenRatesState` to `TokenRatesControllerState`, and convert from `interface` to `type` ([#4314](https://github.com/MetaMask/core/pull/4314))
- The `NftController` now reads the selected address via the `AccountsController`, using the `AccountsController:selectedEvmAccountChange` messenger event to stay up to date ([#4221](https://github.com/MetaMask/core/pull/4221))
- `NftDetectionController` now reads the currently selected account from `AccountsController` instead of `PreferencesController` ([#4221](https://github.com/MetaMask/core/pull/4221))
- Bump `@metamask/keyring-api` to `^8.0.0` ([#4405](https://github.com/MetaMask/core/pull/4405))
- Bump `@metamask/eth-snap-keyring` to `^4.3.1` ([#4405](https://github.com/MetaMask/core/pull/4405))
- Bump `@metamask/keyring-controller` to `^17.1.0` ([#4413](https://github.com/MetaMask/core/pull/4413))

### Removed

- **BREAKING:** Remove `nativeCurrency`, `chainId`, `selectedAddress`, `allTokens`, and `allDetectedTokens` from configuration options for `TokenRatesController` ([#4314](https://github.com/MetaMask/core/pull/4314))
  - The messenger is now used to obtain information from other controllers where this data was originally expected to come from.
- **BREAKING:** Remove `config` property and `configure` method from `TokenRatesController` ([#4314](https://github.com/MetaMask/core/pull/4314))
  - The controller now takes a single options object which can be used for configuration, and configuration is now kept internally.
- **BREAKING:** Remove `notify`, `subscribe`, and `unsubscribe` methods from `TokenRatesController` ([#4314](https://github.com/MetaMask/core/pull/4314))
  - Use the controller messenger for subscribing to and publishing events instead.
- **BREAKING:** Remove `TokenRatesConfig` type ([#4314](https://github.com/MetaMask/core/pull/4314))
  - Some of these properties have been merged into the options that `TokenRatesController` takes.
- **BREAKING:** Remove `NftController` constructor options `selectedAddress`. ([#4221](https://github.com/MetaMask/core/pull/4221))
- **BREAKING:** Remove `AccountTrackerController` constructor options `getIdentities`, `getSelectedAddress` and `onPreferencesStateChange` ([#4225](https://github.com/MetaMask/core/pull/4225))
- **BREAKING:** Remove `value` property from the data for each token in `state.marketData` ([#4364](https://github.com/MetaMask/core/pull/4364))
  - The `price` property should be used instead.

### Fixed

- Prevent unnecessary state updates when executing the `NftController`'s `updateNftMetadata` method by comparing the metadata of fetched NFTs and NFTs in state and synchronizing state updates using a mutex lock. ([#4325](https://github.com/MetaMask/core/pull/4325))
- Prevent the use of market data when not available for a given token ([#4361](https://github.com/MetaMask/core/pull/4361))
- Fix `refresh` method remaining locked indefinitely after it was run successfully. Now lock is released on successful as well as failed runs. ([#4270](https://github.com/MetaMask/core/pull/4270))
- `TokenRatesController` uses checksum instead of lowercase format for token addresses ([#4377](https://github.com/MetaMask/core/pull/4377))

## [32.0.0]

### Changed

- **BREAKING:** Bump minimum Node version to 18.18 ([#3611](https://github.com/MetaMask/core/pull/3611))
- **BREAKING:** Bump dependency and peer dependency `@metamask/accounts-controller` to `^16.0.0` ([#4352](https://github.com/MetaMask/core/pull/4352))
- **BREAKING:** Bump dependency and peer dependency `@metamask/approval-controller` to `^7.0.0` ([#4352](https://github.com/MetaMask/core/pull/4352))
- **BREAKING:** Bump dependency and peer dependency `@metamask/keyring-controller` to `^17.0.0` ([#4352](https://github.com/MetaMask/core/pull/4352))
- **BREAKING:** Bump dependency and peer dependency `@metamask/network-controller` to `^19.0.0` ([#4352](https://github.com/MetaMask/core/pull/4352))
- **BREAKING:** Bump dependency and peer dependency `@metamask/preferences-controller` to `^13.0.0` ([#4352](https://github.com/MetaMask/core/pull/4352))
- Bump `@metamask/base-controller` to `^6.0.0` ([#4352](https://github.com/MetaMask/core/pull/4352))
- Bump `@metamask/controller-utils` to `^11.0.0` ([#4352](https://github.com/MetaMask/core/pull/4352))
- Bump `@metamask/polling-controller` to `^8.0.0` ([#4352](https://github.com/MetaMask/core/pull/4352))

## [31.0.0]

### Added

- **BREAKING:** The `NftDetectionController` now takes a `messenger`, which can be used for communication ([#4312](https://github.com/MetaMask/core/pull/4312))
  - This messenger must allow the following actions `ApprovalController:addRequest`, `NetworkController:getState`, `NetworkController:getNetworkClientById`, and `PreferencesController:getState`, and must allow the events `PreferencesController:stateChange` and `NetworkController:stateChange`
- Add `NftDetectionControllerMessenger` type ([#4312](https://github.com/MetaMask/core/pull/4312))
- Add `NftControllerGetStateAction`, `NftControllerActions`, `NftControllerStateChangeEvent`, and `NftControllerEvents` types ([#4310](https://github.com/MetaMask/core/pull/4310))
- Add `NftController:getState` and `NftController:stateChange` as an available action and event to the `NftController` messenger ([#4310](https://github.com/MetaMask/core/pull/4310))

### Changed

- **BREAKING:** Change `TokensController` to inherit from `BaseController` rather than `BaseControllerV1` ([#4304](https://github.com/MetaMask/core/pull/4304))
  - The constructor now takes a single options object rather than three arguments, and all properties in `config` are now part of options.
- **BREAKING:** Rename `TokensState` type to `TokensControllerState` ([#4304](https://github.com/MetaMask/core/pull/4304))
- **BREAKING:** Make all `TokensController` methods and properties starting with `_` private ([#4304](https://github.com/MetaMask/core/pull/4304))
- **BREAKING:** Convert `Token` from `interface` to `type` ([#4304](https://github.com/MetaMask/core/pull/4304))
- **BREAKING:** Replace `balanceError` property in `Token` with `hasBalanceError`; update `TokenBalancesController` so that it no longer captures the error resulting from getting the balance of an ERC-20 token ([#4304](https://github.com/MetaMask/core/pull/4304))
- **BREAKING:** Change `NftDetectionController` to inherit from `StaticIntervalPollingController` rather than `StaticIntervalPollingControllerV1` ([#4312](https://github.com/MetaMask/core/pull/4312))
  - The constructor now takes a single options object rather than three arguments, and all properties in `config` are now part of options.
- **BREAKING:** Convert `ApiNft`, `ApiNftContract`, `ApiNftLastSale`, and `ApiNftCreator` from `interface` to `type` ([#4312](https://github.com/MetaMask/core/pull/4312))
- **BREAKING:** Change `NftController` to inherit from `BaseController` rather than `BaseControllerV1` ([#4310](https://github.com/MetaMask/core/pull/4310))
  - The constructor now takes a single options object rather than three arguments, and all properties in `config` are now part of options.
- **BREAKING:** Convert `Nft`, `NftContract`, and `NftMetadata` from `interface` to `type` ([#4310](https://github.com/MetaMask/core/pull/4310))
- **BREAKING:** Rename `NftState` to `NftControllerState`, and convert to `type` ([#4310](https://github.com/MetaMask/core/pull/4310))
- **BREAKING:** Rename `getDefaultNftState` to `getDefaultNftControllerState` ([#4310](https://github.com/MetaMask/core/pull/4310))
- **BREAKING:** Bump dependency and peer dependency `@metamask/accounts-controller` to `^15.0.0` ([#4342](https://github.com/MetaMask/core/pull/4342))
- **BREAKING:** Bump dependency and peer dependency `@metamask/approval-controller` to `^6.0.2` ([#4342](https://github.com/MetaMask/core/pull/4342))
- **BREAKING:** Bump dependency and peer dependency `@metamask/keyring-controller` to `^16.1.0` ([#4342](https://github.com/MetaMask/core/pull/4342))
- **BREAKING:** Bump dependency and peer dependency `@metamask/network-controller` to `^18.1.3` ([#4342](https://github.com/MetaMask/core/pull/4342))
- **BREAKING:** Bump dependency and peer dependency `@metamask/preferences-controller` to `^12.0.0` ([#4342](https://github.com/MetaMask/core/pull/4342))
- Change `NftDetectionController` method `detectNfts` so that `userAddress` option is optional ([#4312](https://github.com/MetaMask/core/pull/4312))
  - This will default to the currently selected address as kept by PreferencesController.
- Bump `async-mutex` to `^0.5.0` ([#4335](https://github.com/MetaMask/core/pull/4335))
- Bump `@metamask/polling-controller` to `^7.0.0` ([#4342](https://github.com/MetaMask/core/pull/4342))

### Removed

- **BREAKING:** Remove `config` property and `configure` method from `TokensController` ([#4304](https://github.com/MetaMask/core/pull/4304))
  - The `TokensController` now takes a single options object which can be used for configuration, and configuration is now kept internally.
- **BREAKING:** Remove `notify`, `subscribe`, and `unsubscribe` methods from `TokensController` ([#4304](https://github.com/MetaMask/core/pull/4304))
  - Use the controller messenger for subscribing to and publishing events instead.
- **BREAKING:** Remove `TokensConfig` type ([#4304](https://github.com/MetaMask/core/pull/4304))
  - These properties have been merged into the options that `TokensController` takes.
- **BREAKING:** Remove `config` property and `configure` method from `TokensController` ([#4312](https://github.com/MetaMask/core/pull/4312))
  - `TokensController` now takes a single options object which can be used for configuration, and configuration is now kept internally.
- **BREAKING:** Remove `notify`, `subscribe`, and `unsubscribe` methods from `NftDetectionController` ([#4312](https://github.com/MetaMask/core/pull/4312))
  - Use the controller messenger for subscribing to and publishing events instead.
- **BREAKING:** Remove `chainId` as a `NftDetectionController` constructor argument ([#4312](https://github.com/MetaMask/core/pull/4312))
  - The controller will now read the `networkClientId` from the NetworkController state through the messenger when needed.
- **BREAKING:** Remove `getNetworkClientById` as a `NftDetectionController` constructor argument ([#4312](https://github.com/MetaMask/core/pull/4312))
  - The controller will now call `NetworkController:getNetworkClientId` through the messenger object.
- **BREAKING:** Remove `onPreferencesStateChange` as a `NftDetectionController` constructor argument ([#4312](https://github.com/MetaMask/core/pull/4312))
  - The controller will now call `PreferencesController:stateChange` through the messenger object.
- **BREAKING:** Remove `onNetworkStateChange` as a `NftDetectionController` constructor argument ([#4312](https://github.com/MetaMask/core/pull/4312))
  - The controller will now read the `networkClientId` from the NetworkController state through the messenger when needed.
- **BREAKING:** Remove `getOpenSeaApiKey` as a `NftDetectionController` constructor argument ([#4312](https://github.com/MetaMask/core/pull/4312))
  - This was never used.
- **BREAKING:** Remove `getNftApi` as a `NftDetectionController` constructor argument ([#4312](https://github.com/MetaMask/core/pull/4312))
  - This was never used.
- **BREAKING:** Remove `NftDetectionConfig` type ([#4312](https://github.com/MetaMask/core/pull/4312))
  - These properties have been merged into the options that `NftDetectionController` takes.
- **BREAKING:** Remove `config` property and `configure` method from `NftController` ([#4310](https://github.com/MetaMask/core/pull/4310))
  - `NftController` now takes a single options object which can be used for configuration, and configuration is now kept internally.
- **BREAKING:** Remove `notify`, `subscribe`, and `unsubscribe` methods from `NftController` ([#4310](https://github.com/MetaMask/core/pull/4310))
  - Use the controller messenger for subscribing to and publishing events instead.
- **BREAKING:** Remove `onPreferencesStateChange` as a `NftController` constructor argument ([#4310](https://github.com/MetaMask/core/pull/4310))
  - The controller will now call `PreferencesController:stateChange` through the messenger object.
- **BREAKING:** Remove `onNetworkStateChange` as a `NftController` constructor argument ([#4310](https://github.com/MetaMask/core/pull/4310))
  - The controller will now call `NetworkController:stateChange` through the messenger object.
- **BREAKING:** Remove `NftConfig` type ([#4310](https://github.com/MetaMask/core/pull/4310))
  - These properties have been merged into the options that `NftController` takes.
- **BREAKING:** Remove `config` property and `configure` method from `NftController` ([#4310](https://github.com/MetaMask/core/pull/4310))
  - `NftController` now takes a single options object which can be used for configuration, and configuration is now kept internally.
- **BREAKING:** Remove `hub` property from `NftController` ([#4310](https://github.com/MetaMask/core/pull/4310))
  - Use the controller messenger for subscribing to and publishing events instead.
- **BREAKING:** Modify `TokenListController` so that tokens fetched from the API and stored in state will no longer have `storage` and `erc20` properties ([#4235](https://github.com/MetaMask/core/pull/4235))
  - These properties were never officially supported, but they were present in state anyway.

## [30.0.0]

### Added

- Adds a new field `marketData` to the state of `TokenRatesController` ([#4206](https://github.com/MetaMask/core/pull/4206))
- Adds a new `RatesController` to manage prices for non-EVM blockchains ([#4242](https://github.com/MetaMask/core/pull/4242))

### Changed

- **BREAKING:** Changed price and token API endpoints from `*.metafi.codefi.network` to `*.api.cx.metamask.io` ([#4301](https://github.com/MetaMask/core/pull/4301))
- When fetching token list for Linea Mainnet, use `occurrenceFloor` parameter of 1 instead of 3, and filter tokens to those with a `lineaTeam` aggregator or more than 3 aggregators ([#4253](https://github.com/MetaMask/core/pull/4253))
- **BREAKING:** The NftController messenger must now allow the `NetworkController:getNetworkClientById` action ([#4305](https://github.com/MetaMask/core/pull/4305))
- **BREAKING:** Bump dependency and peer dependency `@metamask/network-controller` to `^18.1.2` ([#4332](https://github.com/MetaMask/core/pull/4332))
- Bump `@metamask/keyring-api` to `^6.1.1` ([#4262](https://github.com/MetaMask/core/pull/4262))

### Removed

- **BREAKING:** Removed `contractExchangeRates` and `contractExchangeRatesByChainId` from the state of `TokenRatesController` ([#4206](https://github.com/MetaMask/core/pull/4206))

### Fixed

- Only update NFT state when metadata actually changes ([#4143](https://github.com/MetaMask/core/pull/4143))

## [29.0.0]

### Added

- Add token detection on 7 more networks ([#4184](https://github.com/MetaMask/core/pull/4184))
  - New supported networks are: cronos, celo, gnosis, fantom, polygon_zkevm, moonbeam, and moonriver

### Changed

- **BREAKING** Changed `NftDetectionController` constructor `options` argument ([#4178](https://github.com/MetaMask/core/pull/4178))
  - Added `options.disabled` and `options.selectedAddress` properties
- **BREAKING** Bump `@metamask/keyring-controller` peer dependency to ^16.0.0 ([#4234](https://github.com/MetaMask/core/pull/4234))
- **BREAKING** Bump `@metamask/accounts-controller` peer dependency to ^14.0.0 ([#4234](https://github.com/MetaMask/core/pull/4234))
- **BREAKING** Bump `@metamask/preferences-controller` peer dependency to ^11.0.0 ([#4234](https://github.com/MetaMask/core/pull/4234))
- Bump `@metamask/keyring-api` to `^6.0.0` ([#4193](https://github.com/MetaMask/core/pull/4193))
- Lower number of tokens returned by API calls ([#4207](https://github.com/MetaMask/core/pull/4207))
  - Limit changed from `200` to `50`
- Bump `@metamask/base-controller` to `^5.0.2` ([#4232](https://github.com/MetaMask/core/pull/4232))
- Bump `@metamask/approval-controller` to `^6.0.2` ([#4234](https://github.com/MetaMask/core/pull/4234))
- Bump `@metamask/polling-controller` to `^6.0.2` ([#4234](https://github.com/MetaMask/core/pull/4234))

## [28.0.0]

### Added

- Add reservoir migration ([#4030](https://github.com/MetaMask/core/pull/4030))

### Changed

- Fix getting nft tokenURI ([#4136](https://github.com/MetaMask/core/pull/4136))
- **BREAKING** Bump peer dependency on `@metamask/keyring-controller` ([#4090](https://github.com/MetaMask/core/pull/4090))
- Fix token detection during account change ([#4133](https://github.com/MetaMask/core/pull/4133))
- Fix update nft metadata when toggles off ([#4096](https://github.com/MetaMask/core/pull/4096))
- Adds `tokenMethodIncreaseAllowance` ([#4069](https://github.com/MetaMask/core/pull/4069))
- Fix mantle token mispriced ([#4045](https://github.com/MetaMask/core/pull/4045))

## [27.2.0]

### Added

- `CodefiTokenPricesServiceV2` exports `SUPPORTED_CHAIN_IDS`, an array of chain IDs supported by Codefi Price API V2. ([#4079](https://github.com/MetaMask/core/pull/4079))

- Added `tokenURI` key to `compareNftMetadata` function to compare nft metadata entries with. ([#3856](https://github.com/MetaMask/core/pull/3856))

## [27.1.0]

### Added

- Add `updateNftMetadata` method to `NftController` to update metadata for the requested NFTs ([#4008](https://github.com/MetaMask/core/pull/4008))

## [27.0.1]

### Fixed

- Fix `types` field in `package.json` ([#4047](https://github.com/MetaMask/core/pull/4047))

## [27.0.0]

### Added

- **BREAKING**: Add ESM build ([#3998](https://github.com/MetaMask/core/pull/3998))
  - It's no longer possible to import files from `./dist` directly.

### Changed

- **BREAKING:** Bump dependency and peer dependency on `@metamask/accounts-controller` to `^12.0.0` ([#4039](https://github.com/MetaMask/core/pull/4039))
- **BREAKING:** Bump dependency and peer dependency on `@metamask/approval-controller` to `^6.0.0` ([#4039](https://github.com/MetaMask/core/pull/4039))
- **BREAKING:** Bump `@metamask/base-controller` to `^5.0.0` ([#4039](https://github.com/MetaMask/core/pull/4039))
  - This version has a number of breaking changes. See the changelog for more.
- **BREAKING:** Bump dependency and peer dependency on `@metamask/keyring-controller` to `^14.0.0` ([#4039](https://github.com/MetaMask/core/pull/4039))
- **BREAKING:** Bump dependency and peer dependency on `@metamask/network-controller` to `^18.0.0` ([#4039](https://github.com/MetaMask/core/pull/4039))
- **BREAKING:** Bump dependency and peer dependency on `@metamask/preferences-controller` to `^9.0.0` ([#4039](https://github.com/MetaMask/core/pull/4039))
- Relax `TokensControllerGetStateAction` and `TokensControllerStateChangeEvent` types so that they no longer constrain the `TokensController` state in the action handler and event payload to `Record<string, Json>` ([#3949](https://github.com/MetaMask/core/pull/3949))
- Bump `@metamask/controller-utils` to `^9.0.0` ([#4039](https://github.com/MetaMask/core/pull/4039))
- Bump `@metamask/polling-controller` to `^6.0.0` ([#4039](https://github.com/MetaMask/core/pull/4039))

## [26.0.0]

### Added

- **BREAKING:** `TokenDetectionController` newly subscribes to the `PreferencesController:stateChange`, `AccountsController:selectedAccountChange`, `KeyringController:lock`, and `KeyringController:unlock` events, and allows messenger actions `AccountsController:getSelectedAccount`, `NetworkController:getNetworkClientById`, `NetworkController:getNetworkConfigurationByNetworkClientId`, `NetworkController:getState`, `KeyringController:getState`, `PreferencesController:getState`, `TokenListController:getState`, `TokensController:getState`, and `TokensController:addDetectedTokens` ([#3775](https://github.com/MetaMask/core/pull/3775/), [#3923](https://github.com/MetaMask/core/pull/3923/), [#3938](https://github.com/MetaMask/core/pull/3938))
- `TokensController` now exports `TokensControllerActions`, `TokensControllerGetStateAction`, `TokensControllerAddDetectedTokensAction`, `TokensControllerEvents`, and `TokensControllerStateChangeEvent` ([#3690](https://github.com/MetaMask/core/pull/3690/))

### Changed

- **BREAKING:** Add `@metamask/accounts-controller` `^11.0.0` as dependency and peer dependency ([#3775](https://github.com/MetaMask/core/pull/3775/), [#4007](https://github.com/MetaMask/core/pull/4007))
- **BREAKING:** Add `@metamask/keyring-controller` `^13.0.0` as dependency and peer dependency ([#3775](https://github.com/MetaMask/core/pull/3775), [#4007](https://github.com/MetaMask/core/pull/4007))
- **BREAKING:** Bump `@metamask/preferences-controller` dependency and peer dependency to `^8.0.0` ([#4007](https://github.com/MetaMask/core/pull/4007))
- **BREAKING:** `TokenDetectionController` is merged with `DetectTokensController` from the `metamask-extension` repo ([#3775](https://github.com/MetaMask/core/pull/3775/), [#3923](https://github.com/MetaMask/core/pull/3923)), ([#3938](https://github.com/MetaMask/core/pull/3938))
  - **BREAKING:** `TokenDetectionController` now resets its polling interval to the default value of 3 minutes when token detection is triggered by external controller events `KeyringController:unlock`, `TokenListController:stateChange`, `PreferencesController:stateChange`, `AccountsController:selectedAccountChange`.
  - **BREAKING:** `TokenDetectionController` now refetches tokens on `NetworkController:networkDidChange` if the `networkClientId` is changed instead of `chainId`.
  - **BREAKING:** `TokenDetectionController` cannot initiate polling or token detection if `KeyringController` state is locked.
  - **BREAKING:** The `detectTokens` method input option `accountAddress` has been renamed to `selectedAddress`.
  - **BREAKING:** The `detectTokens` method now excludes tokens that are already included in the `TokensController`'s `detectedTokens` list from the batch of incoming tokens it sends to the `TokensController` `addDetectedTokens` method.
  - **BREAKING:** The constructor for `TokenDetectionController` expects a new required property `trackMetaMetricsEvent`, which defines the callback that is called in the `detectTokens` method.
  - **BREAKING:** In Mainnet, even if the `PreferenceController`'s `useTokenDetection` option is set to false, automatic token detection is performed on the legacy token list (token data from the contract-metadata repo).
  - **BREAKING:** The `TokensState` type is now defined as a type alias rather than an interface. ([#3690](https://github.com/MetaMask/core/pull/3690/))
    - This is breaking because it could affect how this type is used with other types, such as `Json`, which does not support TypeScript interfaces.
  - The constructor option `selectedAddress` no longer defaults to `''` if omitted. Instead, the correct address is assigned using the `AccountsController:getSelectedAccount` messenger action.
- **BREAKING:** Change type of `provider` property in `AssetsContractController` from `any` to `Provider` from `@metamask/network-controller` ([#3818](https://github.com/MetaMask/core/pull/3818))
- **BREAKING:** Change type of `provider` property in `TokensController` from `any` to `Provider` from `@metamask/network-controller` ([#3818](https://github.com/MetaMask/core/pull/3818))
- Bump `@metamask/approval-controller` to `^5.1.3` ([#4007](https://github.com/MetaMask/core/pull/4007))
- Bump `@metamask/controller-utils` to `^8.0.4` ([#4007](https://github.com/MetaMask/core/pull/4007))
- Bump `@metamask/ethjs-unit` to `^0.3.0` ([#3897](https://github.com/MetaMask/core/pull/3897))
- Bump `@metamask/network-controller` to `^17.2.1` ([#4007](https://github.com/MetaMask/core/pull/4007))
- Bump `@metamask/polling-controller` to `^5.0.1` ([#4007](https://github.com/MetaMask/core/pull/4007))
- Bump `@metamask/rpc-errors` to `^6.2.1` ([#3970](https://github.com/MetaMask/core/pull/3970), [#3954](https://github.com/MetaMask/core/pull/3954))
- Replace `ethereumjs-util` with `@ethereumjs/util` and `bn.js` ([#3943](https://github.com/MetaMask/core/pull/3943))
- Update `CodefiTokenPricesServiceV2` so that requests to the price API now use the `No-Cache` HTTP header ([#3939](https://github.com/MetaMask/core/pull/3939))

### Removed

- **BREAKING:** `TokenDetectionController` constructor no longer accepts options `networkClientId`, `onPreferencesStateChange`, `getPreferencesState`, `getTokensState`, or `addDetectedTokens` ([#3690](https://github.com/MetaMask/core/pull/3690/), [#3775](https://github.com/MetaMask/core/pull/3775/), [#3938](https://github.com/MetaMask/core/pull/3938))
- **BREAKING:** `TokenDetectionController` no longer allows the `NetworkController:stateChange` event. ([#3775](https://github.com/MetaMask/core/pull/3775/))
  - The `NetworkController:networkDidChange` event can be used instead.
- **BREAKING:** `TokenDetectionController` constructor no longer accepts options `networkClientId`, `onPreferencesStateChange`, `getPreferencesState`, `getTokensState`, or `addDetectedTokens` ([#3690](https://github.com/MetaMask/core/pull/3690/), [#3775](https://github.com/MetaMask/core/pull/3775/), [#3938](https://github.com/MetaMask/core/pull/3938))
- **BREAKING:** `TokenBalancesController` constructor no longer accepts options `onTokensStateChange`, `getSelectedAddress` ([#3690](https://github.com/MetaMask/core/pull/3690/))

### Fixed

- `TokenDetectionController.detectTokens()` now reads the chain ID keyed state properties from `TokenListController` and `TokensController` rather than incorrectly using the globally selected state properties when a network client ID is passed ([#3914](https://github.com/MetaMask/core/pull/3914))
- Fix `PreferencesController` state listener in `NftDetectionController` so that NFT detection is not run when any preference changes, but only when NFT detection is enabled ([#3917](https://github.com/MetaMask/core/pull/3917))
- Fix `isTokenListSupportedForNetwork` so that it returns false for chain 1337 ([#3777](https://github.com/MetaMask/core/pull/3777))
  - When used in combination with `TokensController`, this makes it possible to import an ERC-20 token on a locally run chain.

## [25.0.0]

### Added

- Add Linea to price api supported chains ([#3797](https://github.com/MetaMask/core/pull/3797))

### Changed

- **BREAKING:** Convert `TokenBalancesController` to `BaseControllerV2` ([#3750](https://github.com/MetaMask/core/pull/3750))
  - The constructor parameters have changed; rather than accepting a "config" parameter for interval and tokens we now pass both values as controller options, and a "state" parameter, there is now just a single object for all constructor arguments. This object has a mandatory `messenger` and an optional `state`, `tokens`, `interval` properties a disabled property has also been added.
  - State now saves tokens balances as strings and not as a BNs.
  - Additional BN export has been removed as it was intended to be removed in the next major release.
- **BREAKING:** Bump `@metamask/approval-controller` peer dependency to `^5.1.2` ([#3821](https://github.com/MetaMask/core/pull/3821))
- **BREAKING:** Bump `@metamask/network-controller` peer dependency to `^17.2.0` ([#3821](https://github.com/MetaMask/core/pull/3821))
- **BREAKING:** Bump `@metamask/preferences-controller` peer dependency to `^7.0.0` ([#3821](https://github.com/MetaMask/core/pull/3821))
- Bump `@metamask/utils` to `^8.3.0` ([#3769](https://github.com/MetaMask/core/pull/3769))
- Bump `@metamask/base-controller` to `^4.1.1` ([#3760](https://github.com/MetaMask/core/pull/3760), [#3821](https://github.com/MetaMask/core/pull/3821))
- Bump `@metamask/controller-utils` to `^8.0.2` ([#3821](https://github.com/MetaMask/core/pull/3821))
- Bump `@metamask/polling-controller` to `^5.0.0` ([#3821](https://github.com/MetaMask/core/pull/3821))

## [24.0.0]

### Added

- Add `getDefaultTokenListState` function to `TokenListController` ([#3744](https://github.com/MetaMask/core/pull/3744))
- Add `getDefaultNftState` function to the `NftController` ([#3742](https://github.com/MetaMask/core/pull/3742))
- Add `getDefaultTokensState` function to the `TokensController` ([#3743](https://github.com/MetaMask/core/pull/3743))

### Changed

- **BREAKING:** Bump `@metamask/preferences-controller` to ^6.0.0
- Price API perf improvements ([#3753](https://github.com/MetaMask/core/pull/3753), [#3755](https://github.com/MetaMask/core/pull/3755))
  - Reduce token batch size from 100 to 30
  - Sort token addresses in query params for more cache hits

## [23.1.0]

### Added

- Add support to `CodefiTokenPricesServiceV2` for tracking degraded service ([#3691](https://github.com/MetaMask/core/pull/3691))
  - The constructor has two new options: `onDegraded` and `degradedThreshold`. `onDegraded` is an event handler for instances of degraded service (i.e. failed or slow requests), and `degradedThreshold` determines how slow a request has to be before we consider service to be degraded.

## [23.0.0]

### Added

- Add `onBreak` handler to `CodefiTokenPricesServiceV2` ([#3677](https://github.com/MetaMask/core/pull/3677))
  - This allows listening for "circuit breaks", which can indicate an outage. Useful for metrics.
- Add `fetchTokenContractExchangeRates` utility method ([#3657](https://github.com/MetaMask/core/pull/3657))
- `TokenListController` now exports a `TokenListControllerMessenger` type ([#3609](https://github.com/MetaMask/core/pull/3609)).
- `TokenDetectionController` exports types `TokenDetectionControllerMessenger`, `TokenDetectionControllerActions`, `TokenDetectionControllerGetStateAction`, `TokenDetectionControllerEvents`, `TokenDetectionControllerStateChangeEvent` ([#3609](https://github.com/MetaMask/core/pull/3609)).
- Add `enable` and `disable` methods to `TokenDetectionController`, which control whether the controller is able to make polling requests or all of its network calls are blocked. ([#3609](https://github.com/MetaMask/core/pull/3609)).
  - Note that if the controller is initiated without the `disabled` constructor option set to `false`, the `enable` method will need to be called before the controller can make polling requests in response to subscribed events.

### Changed

- **BREAKING:** Bump `@metamask/approval-controller` dependency and peer dependency from `^5.1.0` to `^5.1.1` ([#3695](https://github.com/MetaMask/core/pull/3695))
- **BREAKING:** Bump `@metamask/network-controller` dependency and peer dependency from `^17.0.0` to `^17.1.0` ([#3695](https://github.com/MetaMask/core/pull/3695))
- **BREAKING:** Bump `@metamask/preferences-controller` dependency and peer dependency from `^5.0.0` to `^5.0.1` ([#3695](https://github.com/MetaMask/core/pull/3695))
- **BREAKING:** Update `OpenSeaV2Contract` type, renaming `supply` to `total_supply` ([#3692](https://github.com/MetaMask/core/pull/3692))
- **BREAKING:** `TokenDetectionController` is upgraded to extend `BaseControllerV2` and `StaticIntervalPollingController` ([#3609](https://github.com/MetaMask/core/pull/3609)).
  - The constructor now expects an options object as its only argument, with required properties `messenger`, `networkClientId`, required callbacks `onPreferencesStateChange`, `getBalancesInSingleCall`, `addDetectedTokens`, `getTokenState`, `getPreferencesState`, and optional properties `disabled`, `interval`, `selectedAddress`.
- Bump `@metamask/base-controller` to `^4.0.1` ([#3695](https://github.com/MetaMask/core/pull/3695))
- Bump `@metamask/polling-controller` to `^4.0.0` ([#3695](https://github.com/MetaMask/core/pull/3695))
- Bump `cockatiel` from `3.1.1` to `^3.1.2` ([#3682](https://github.com/MetaMask/core/pull/3682))
- Bump `@metamask/controller-utils` from `8.0.0` to `^8.0.1` ([#3695](https://github.com/MetaMask/core/pull/3695))

### Fixed

- Fix error caused by OpenSea API rename of `supply` to `total_supply` ([#3692](https://github.com/MetaMask/core/pull/3692))
- Fix `CodefiTokenPricesServiceV2` support for Shiden ([#3683](https://github.com/MetaMask/core/pull/3683))
- Improve how `CodefiTokenPricesServiceV2` handles token price update failures ([#3687](https://github.com/MetaMask/core/pull/3687))
  - Previously a single failed token price update would prevent all other token prices from updating as well. With this update, we log and error and continue when we fail to update a token price, ensuring the others still get updated.

## [22.0.0]

### Changed

- **BREAKING:** OpenSea V2 API is used instead of V1 ([#3654](https://github.com/MetaMask/core/pull/3654))
  - `NftDetectionController` constructor now requires the `NftController.getNftApi` function.
  - NFT controllers will no longer return `last_sale` information for NFTs fetched after the OpenSea V2 update

## [21.0.0]

### Added

- Add `CodefiTokenPricesServiceV2` ([#3600](https://github.com/MetaMask/core/pull/3600), [#3655](https://github.com/MetaMask/core/pull/3655), [#3655](https://github.com/MetaMask/core/pull/3655))
  - This class can be used for the new `tokenPricesService` argument for TokenRatesController. It uses a MetaMask API to fetch prices for tokens instead of CoinGecko.
  - The `CodefiTokenPricesServiceV2` will retry if the token price update fails
    - We retry each request up to 3 times using a randomized exponential backoff strategy
    - If the token price update still fails 12 times consecutively (3 update attempts, each of which has 4 calls due to retries), we stop trying for 30 minutes before we try again.
- Add polling by `networkClientId` to `AccountTrackerController` ([#3586](https://github.com/MetaMask/core/pull/3586))
  - A new state property, `accountByChainId` has been added for keeping track of account balances across chains
  - `AccountTrackerController` implements `PollingController` and can now poll by `networkClientId` via the new methods `startPollingByNetworkClientId`, `stopPollingByPollingToken`, and `stopPollingByPollingToken`.
  - `AccountTrackerController` accepts an optional `networkClientId` value on the `refresh` method
  - `AccountTrackerController` accepts an optional `networkClientId` value as the last parameter of the `syncBalanceWithAddresses` method
- Support token detection on Base and zkSync ([#3584](https://github.com/MetaMask/core/pull/3584))
- Support token detection on Arbitrum and Optimism ([#2035](https://github.com/MetaMask/core/pull/2035))

### Changed

- **BREAKING:** `TokenRatesController` now takes a required argument `tokenPricesService` ([#3600](https://github.com/MetaMask/core/pull/3600))
  - This object is responsible for fetching the prices for tokens held by this controller.
- **BREAKING:** Update signature of `TokenRatesController.updateExchangeRatesByChainId` ([#3600](https://github.com/MetaMask/core/pull/3600), [#3653](https://github.com/MetaMask/core/pull/3653))
  - Change the type of `tokenAddresses` from `string[]` to `Hex[]`
- **BREAKING:** `AccountTrackerController` constructor params object requires `getCurrentChainId` and `getNetworkClientById` hooks ([#3586](https://github.com/MetaMask/core/pull/3586))
  - These are needed for the new "polling by `networkClientId`" feature
- **BREAKING:** `AccountTrackerController` has a new required state property, `accountByChainId`([#3586](https://github.com/MetaMask/core/pull/3586))
  - This is needed to track balances accross chains. It was introduced for the "polling by `networkClientId`" feature, but is useful on its own as well.
- **BREAKING:** `AccountTrackerController` adds a mutex to `refresh` making it only possible for one call to be executed at time ([#3586](https://github.com/MetaMask/core/pull/3586))
- **BREAKING:** `TokensController.watchAsset` now performs on-chain validation of the asset's symbol and decimals, if they're defined in the contract ([#1745](https://github.com/MetaMask/core/pull/1745))
  - The `TokensController` constructor no longer accepts a `getERC20TokenName` option. It was no longer needed due to this change.
  - Add new method `_getProvider`, though this is intended for internal use and should not be called externally.
  - Additionally, if the symbol and decimals are defined in the contract, they are no longer required to be passed to `watchAsset`
- **BREAKING:** Update controllers that rely on provider to listen to `NetworkController:networkDidChange` instead of `NetworkController:stateChange` ([#3610](https://github.com/MetaMask/core/pull/3610))
  - The `networkDidChange` event is safer in cases where the provider is used because the provider is guaranteed to have been updated by the time that event is emitted. The same is not true of the `stateChange` event.
  - The following controllers now accept a `onNetworkDidChange` constructor option instead of a `onNetworkStateChange` option:
    - `TokensController`
    - `AssetsContractController`
- Update `@metamask/polling-controller` to v3 ([#3636](https://github.com/MetaMask/core/pull/3636))
  - This update adds two new methods to each polling controller: `_startPollingByNetworkClientId` and `_stopPollingByPollingTokenSetId`. These methods are intended for internal use, and should not be called directly.
  - The affected controllers are:
    - `AccountTrackerController`
    - `CurrencyRateController`
    - `NftDetectionController`
    - `TokenDetectionController`
    - `TokenListController`
    - `TokenRatesController`
- Update `@metamask/controller-utils` to v7 ([#3636](https://github.com/MetaMask/core/pull/3636))
- Update `TokenListController` to fetch prefiltered set of tokens from the API, reducing response data and removing the need for filtering logic ([#2054](https://github.com/MetaMask/core/pull/2054))
- Update `TokenRatesController` to request token rates from the Price API in batches of 100 ([#3650](https://github.com/MetaMask/core/pull/3650))
- Add dependencies `cockatiel` and `lodash` ([#3586](https://github.com/MetaMask/core/pull/3586), [#3655](https://github.com/MetaMask/core/pull/3655))

### Removed

- **BREAKING:** Remove `fetchExchangeRate` method from TokenRatesController ([#3600](https://github.com/MetaMask/core/pull/3600))
  - This method (not to be confused with `updateExchangeRate`, which is still present) was only ever intended to be used internally and should not be accessed directly.
- **BREAKING:** Remove `getChainSlug` method from TokenRatesController ([#3600](https://github.com/MetaMask/core/pull/3600))
  - This method was previously used in TokenRatesController to access the CoinGecko API. There is no equivalent.
- **BREAKING:** Remove `CoinGeckoResponse` and `CoinGeckoPlatform` types ([#3600](https://github.com/MetaMask/core/pull/3600))
  - These types were previously used in TokenRatesController to represent data returned from the CoinGecko API. There is no equivalent.
- **BREAKING:** The TokenRatesController now only supports updating and polling rates for tokens tracked by the TokensController ([#3639](https://github.com/MetaMask/core/pull/3639))
  - The `tokenAddresses` option has been removed from `startPollingByNetworkClientId`
  - The `tokenContractAddresses` option has been removed from `updateExchangeRatesByChainId`
- **BREAKING:** `TokenRatesController.fetchAndMapExchangeRates` is no longer exposed publicly ([#3621](https://github.com/MetaMask/core/pull/3621))

### Fixed

- Prevent `TokenRatesController` from making redundant token rate updates when tokens change ([#3647](https://github.com/MetaMask/core/pull/3647), [#3663](https://github.com/MetaMask/core/pull/3663))
  - Previously, token rates would be re-fetched for the globally selected network on all TokensController state changes, but now token rates are always performed for a deduplicated and normalized set of addresses, and changes to this set determine whether rates should be re-fetched.
- Prevent redundant overlapping token rate updates in `TokenRatesController` ([#3635](https://github.com/MetaMask/core/pull/3635))
- Fix `TokenRatesController` bug where the `contractExchangeRates` state would sometimes be stale after calling `updateExchangeRatesByChainId` ([#3624](https://github.com/MetaMask/core/pull/3624))
- Make `TokenRatesController.updateExchangeRatesByChainId` respect `disabled` state ([#3596](https://github.com/MetaMask/core/pull/3596))
- Fix error in `NftController` when attempt to get NFT information from on-chain fails, and ensure metadata always contains contract address and blank `name` field ([#3629](https://github.com/MetaMask/core/pull/3629))
  - When fetching on-chain NFT information fails, we now proceed with whatever we have (either the OpenSea metadata, or a blank metadata object)
  - Previously, if we were unable to retrieve NFT metadata from on-chain or OpenSea, the returned NFT metadata would be missing a `name` field and the contract address. Now the returned metadata always has those entries, though the `name` is set to `null`.
  - This affects `watchNft` and `addNft` methods

## [20.0.0]

### Added

- **BREAKING**: `TokenRatesControllerState` now has required `contractExchangeRatesByChainId` property which an object keyed by `chainId` and `nativeCurrency` ([#2015](https://github.com/MetaMask/core/pull/2015))
- **BREAKING**: `TokenRatesController` constructor params now requires `getNetworkClientById` ([#2015](https://github.com/MetaMask/core/pull/2015))
- Add types `CurrencyRateControllerEvents` and `CurrencyRateControllerActions` ([#2029](https://github.com/MetaMask/core/pull/2029))
- Add polling-related methods to TokenRatesController ([#2015](https://github.com/MetaMask/core/pull/2015))
  - `startPollingByNetworkClientId`
  - `stopPollingByPollingToken`
  - `stopAllPolling`
  - `_executePoll`
- Add `updateExchangeRatesByChainId` method to TokenRatesController ([#2015](https://github.com/MetaMask/core/pull/2015))
  - This is a lower-level version of `updateExchangeRates` that takes chain ID, native currency, and token addresses.
- `TokenRatesController` constructor params now accepts optional `interval` and `threshold` ([#2015](https://github.com/MetaMask/core/pull/2015))
- `TokenRatesController.fetchExchangeRate()` now accepts an optional `tokenAddresses` as the last parameter ([#2015](https://github.com/MetaMask/core/pull/2015))
- `TokenRatesController.getChainSlug()` now accepts an optional `chainId` parameter ([#2015](https://github.com/MetaMask/core/pull/2015))
- `TokenRatesController.fetchAndMapExchangeRates()` now accepts an optional `tokenAddresses` as the last parameter ([#2015](https://github.com/MetaMask/core/pull/2015))

### Changed

- **BREAKING:** Bump dependency on `@metamask/base-controller` to ^4.0.0 ([#2063](https://github.com/MetaMask/core/pull/2063))
  - This is breaking because the type of the `messenger` has backward-incompatible changes. See the changelog for this package for more.
- Bump `@metamask/approval-controller` to ^5.0.0 ([#2063](https://github.com/MetaMask/core/pull/2063))
- Bump `@metamask/controller-utils` to ^6.0.0 ([#2063](https://github.com/MetaMask/core/pull/2063))
- Bump `@metamask/network-controller` to ^17.0.0 ([#2063](https://github.com/MetaMask/core/pull/2063))
- Bump `@metamask/polling-controller` to ^2.0.0 ([#2063](https://github.com/MetaMask/core/pull/2063))
- Bump `@metamask/preferences-controller` to ^5.0.0 ([#2063](https://github.com/MetaMask/core/pull/2063))

## [19.0.0]

### Changed

- **BREAKING:** Bump dependency and peer dependency on `@metamask/network-controller` to ^16.0.0
- Add optional `networkClientId` and `userAddress` args to remaining `NftController` public methods ([#2006](https://github.com/MetaMask/core/pull/2006))
  - `watchNft`, `removeNft`, `removeAndIgnoreNft`, `removeNftContract`, `updateNftFavoriteStatus`, and `checkAndUpdateAllNftsOwnershipStatus` methods on `NftController` all now accept an optional options object argument containing `networkClientId` and `userAddress` to identify where in state to mutate.
  - **BREAKING**: `addNft` no longer accepts a `chainId` property in its options argument since this value can be retrieved by the `networkClientId` property and is therefore redundant.
  - **BREAKING**: The third and fourth arguments on NftController's `addNftVerifyOwnership` method, have been replaced with an options object containing optional properties `networkClientId`, `userAddress` and `source`. This method signature is more aligned with the options pattern for passing `networkClientId` and `userAddress` on this controller and elsewhere.
  - **BREAKING**: `checkAndUpdateSingleNftOwnershipStatus` on NftController no longer accepts a `chainId` in its options argument. This is replaced with an optional `networkClientId` property which can be used to fetch chainId.
    **\*BREAKING**: The fourth argument of the `isNftOwner` method on `NftController` is now an options object with an optional `networkClientId` property. This method signature is more aligned with the options pattern for passing `networkClientId` on this controller and elsewhere.
  - **BREAKING**: `validateWatchNft` method on `NftController` is now private.
  - **BREAKING**: `detectNfts` on `NftDetectionController` now accepts a single object argument with optional properties `networkClientId` and `userAddress`, rather than taking these as two sequential arguments.
- Bump dependency `@metamask/eth-query` from ^3.0.1 to ^4.0.0 ([#2028](https://github.com/MetaMask/core/pull/2028))
- Bump dependency on `@metamask/polling-controller` to ^1.0.2
- Bump `@metamask/utils` from 8.1.0 to 8.2.0 ([#1957](https://github.com/MetaMask/core/pull/1957))

### Fixed

- Add name and symbol to the payload returned by the `ERC1155Standard` class `getDetails` method for `ERC1155` contracts ([#1727](https://github.com/MetaMask/core/pull/1727))

## [18.0.0]

### Changed

- **BREAKING**: `CurrencyRateController` is now keyed by `nativeCurrency` (i.e. ticker) for `conversionDate`, `conversionRate`, and `usdConversionRate` in the `currencyRates` object. `nativeCurrency`, `pendingNativeCurrency`, and `pendingCurrentCurrency` have been removed.
  - ```
    export type CurrencyRateState = {
      currentCurrency: string;
      currencyRates: Record<
        string, // nativeCurrency
        {
          conversionDate: number | null;
          conversionRate: number | null;
          usdConversionRate: number | null;
        }
      >;
    };
    ```
- **BREAKING**: `CurrencyRateController` now extends `PollingController` ([#1805](https://github.com/MetaMask/core/pull/1805))
  - `start()` and `stop()` methods replaced with `startPollingByNetworkClientId()`, `stopPollingByPollingToken()`, and `stopAllPolling()`
- **BREAKING:** `CurrencyRateController` now sends the `NetworkController:getNetworkClientById` action via messaging controller ([#1805](https://github.com/MetaMask/core/pull/1805))

### Fixed

- Parallelize network requests in assets controllers for performance enhancement ([#1801](https://github.com/MetaMask/core/pull/1801))
- Fix token detection on accounts when user changes account after token detection request is inflight ([#1848](https://github.com/MetaMask/core/pull/1848))

## [17.0.0]

### Changed

- **BREAKING:** Bump dependency on `@metamask/polling-controller` to ^1.0.0
- Bump dependency and peer dependency on `@metamask/network-controller` to ^15.1.0

## [16.0.0]

### Added

- Add way to start and stop different polling sessions for the same network client ID by providing extra scoping data ([#1776](https://github.com/MetaMask/core/pull/1776))
  - Add optional second argument to `stopPollingByPollingToken` (formerly `stopPollingByNetworkClientId`)
  - Add optional second argument to `onPollingCompleteByNetworkClientId`
- Add support for token detection for Linea mainnet and Linea Goerli ([#1799](https://github.com/MetaMask/core/pull/1799))

### Changed

- **BREAKING:** Bump dependency and peer dependency on `@metamask/network-controller` to ^15.0.0
- **BREAKING:** Make `executePoll` in TokenListController private ([#1810](https://github.com/MetaMask/core/pull/1810))
- **BREAKING:** Update TokenListController to rename `stopPollingByNetworkClientId` to `stopPollingByPollingToken` ([#1810](https://github.com/MetaMask/core/pull/1810))
- Add missing dependency on `@metamask/polling-controller` ([#1831](https://github.com/MetaMask/core/pull/1831))
- Bump dependency and peer dependency on `@metamask/approval-controller` to ^4.0.1
- Bump dependency and peer dependency on `@metamask/preferences-controller` to ^4.4.3
- Fix support for NFT metadata stored outside IPFS ([#1772](https://github.com/MetaMask/core/pull/1772))

## [15.0.0]

### Changed

- **BREAKING**: `NftController` now expects `getNetworkClientById` in constructor options ([#1698](https://github.com/MetaMask/core/pull/1698))
- **BREAKING**: `NftController.addNft` function signature has changed ([#1698](https://github.com/MetaMask/core/pull/1698))
  - Previously
    ```
    address: string,
    tokenId: string,
    nftMetadata?: NftMetadata,
    accountParams?: {
      userAddress: string;
      chainId: Hex;
    },
    source = Source.Custom,
    ```
    now:
    ```
    tokenAddress: string,
    tokenId: string,
    {
      nftMetadata?: NftMetadata;
      chainId?: Hex; // extracts from AccountParams
      userAddress?: string // extracted from AccountParams
      source?: Source;
      networkClientId?: NetworkClientId; // new
    },
    ```
- `NftController.addNftVerifyOwnership`: Now accepts optional 3rd argument `networkClientId` which is used to fetch NFT metadata and determine by which chainId the added NFT should be stored in state. Also accepts optional 4th argument `source` used for metrics to identify the flow in which the NFT was added to the wallet. ([#1698](https://github.com/MetaMask/core/pull/1698))
- `NftController.isNftOwner`: Now accepts optional `networkClientId` which is used to instantiate the provider for the correct chain and call the NFT contract to verify ownership ([#1698](https://github.com/MetaMask/core/pull/1698))
- `NftController.addNft` will use the chainId value derived from `networkClientId` if provided ([#1698](https://github.com/MetaMask/core/pull/1698))
- `NftController.watchNft` options now accepts optional `networkClientId` which is used to fetch NFT metadata and determine by which chainId the added NFT should be stored in state ([#1698](https://github.com/MetaMask/core/pull/1698))
- Bump dependency on `@metamask/utils` to ^8.1.0 ([#1639](https://github.com/MetaMask/core/pull/1639))
- Bump dependency and peer dependency on `@metamask/approval-controller` to ^4.0.0
- Bump dependency on `@metamask/base-controller` to ^3.2.3
- Bump dependency on `@metamask/controller-utils` to ^5.0.2
- Bump dependency and peer dependency on `@metamask/network-controller` to ^14.0.0

### Fixed

- Fix bug in TokensController where batched `addToken` overwrote each other because mutex was acquired after reading state ([#1768](https://github.com/MetaMask/core/pull/1768))

## [14.0.0]

### Changed

- Update TypeScript to v4.8.x ([#1718](https://github.com/MetaMask/core/pull/1718))
- Update `@metamask/rpc-errors` to `^6.0.0` ([#1690](https://github.com/MetaMask/core/pull/1690))

### Removed

- **BREAKING:** Remove AbortController polyfill
  - This package now assumes that the AbortController global exists

## [13.0.0]

### Changed

- **BREAKING**: `TokensController` now expects `getNetworkClientById` in constructor options ([#1676](https://github.com/MetaMask/core/pull/1676))
- **BREAKING**: `TokensController.addToken` now accepts a single options object ([#1676](https://github.com/MetaMask/core/pull/1676))
  ```
    {
      address: string;
      symbol: string;
      decimals: number;
      name?: string;
      image?: string;
      interactingAddress?: string;
      networkClientId?: NetworkClientId;
    }
  ```
- **BREAKING:** Bump peer dependency on `@metamask/network-controller` to ^13.0.0 ([#1633](https://github.com/MetaMask/core/pull/1633))
- **CHANGED**: `TokensController.addToken` will use the chain ID value derived from state for `networkClientId` if provided ([#1676](https://github.com/MetaMask/core/pull/1676))
- **CHANGED**: `TokensController.addTokens` now accepts an optional `networkClientId` as the last parameter ([#1676](https://github.com/MetaMask/core/pull/1676))
- **CHANGED**: `TokensController.addTokens` will use the chain ID value derived from state for `networkClientId` if provided ([#1676](https://github.com/MetaMask/core/pull/1676))
- **CHANGED**: `TokensController.watchAsset` options now accepts optional `networkClientId` which is used to get the ERC-20 token name if provided ([#1676](https://github.com/MetaMask/core/pull/1676))
- Bump dependency on `@metamask/controller-utils` to ^5.0.0 ([#1633](https://github.com/MetaMask/core/pull/1633))
- Bump dependency on `@metamask/preferences-controller` to ^4.4.1 ([#1676](https://github.com/MetaMask/core/pull/1676))

## [12.0.0]

### Added

- Add `AssetsContractController` methods `getProvider`, `getChainId`, `getERC721Standard`, and `getERC1155Standard` ([#1638](https://github.com/MetaMask/core/pull/1638))

### Changed

- **BREAKING**: Add `getNetworkClientById` to `AssetsContractController` constructor options ([#1638](https://github.com/MetaMask/core/pull/1638))
- Add optional `networkClientId` parameter to various `AssetContractController` methods ([#1638](https://github.com/MetaMask/core/pull/1638))
- The affected methods are:
  - `getERC20BalanceOf`
  - `getERC20TokenDecimals`
  - `getERC20TokenName`
  - `getERC721NftTokenId`
  - `getTokenStandardAndDetails`
  - `getERC721TokenURI`
  - `getERC721AssetName`
  - `getERC721AssetSymbol`
  - `getERC721OwnerOf`
  - `getERC1155TokenURI`
  - `getERC1155BalanceOf`
  - `transferSingleERC1155`
  - `getBalancesInSingleCall`

## [11.1.0]

### Added

- Add `tokenURI` to `NftMetadata` type ([#1577](https://github.com/MetaMask/core/pull/1577))
- Populate token URL for NFT metadata under `tokenURI` ([#1577](https://github.com/MetaMask/core/pull/1577))

### Changed

- Bump dependency and peer dependency on `@metamask/approval-controller` to ^3.5.1
- Bump dependency on `@metamask/base-controller` to ^3.2.1
- Bump dependency on `@metamask/controller-utils` to ^4.3.2
- Bump dependency and peer dependency on `@metamask/network-controller` to ^12.1.2
- Bump dependency and peer dependency on `@metamask/preferences-controller` to ^4.4.0
- Update NftController to add fallback for when IPFS gateway is disabled ([#1577](https://github.com/MetaMask/core/pull/1577))

## [11.0.1]

### Changed

- Replace `eth-query` ^2.1.2 with `@metamask/eth-query` ^3.0.1 ([#1546](https://github.com/MetaMask/core/pull/1546))

## [11.0.0]

### Added

- Add a `stop` method to stop polling

### Changed

- **BREAKING**: New required constructor parameters for the `TokenRatesController` ([#1497](https://github.com/MetaMask/core/pull/1497), [#1511](https://github.com/MetaMask/core/pull/1511))
  - The new required parameters are `ticker`, `onSelectedAddress`, and `onPreferencesStateChange`
- **BREAKING:** Remove `onCurrencyRateStateChange` constructor parameter from `TokenRatesController` ([#1496](https://github.com/MetaMask/core/pull/1496))
- **BREAKING:** Disable `TokenRatesController` automatic polling ([#1501](https://github.com/MetaMask/core/pull/1501))
  - Polling must be started explicitly by calling the `start` method
  - The token rates are not updated upon state changes when polling is disabled.
- **BREAKING:** Replace the `poll` method with `start` ([#1501](https://github.com/MetaMask/core/pull/1501))
  - The `start` method does not offer a way to change the interval. That must be done by calling `.configure` instead
- **BREAKING:** Remove `TokenRatecontroller` setter for `chainId` and `tokens` properties ([#1505](https://github.com/MetaMask/core/pull/1505))
- Bump @metamask/abi-utils from 1.2.0 to 2.0.1 ([#1525](https://github.com/MetaMask/core/pull/1525))
- Update `@metamask/utils` to `^6.2.0` ([#1514](https://github.com/MetaMask/core/pull/1514))
- Remove unnecessary `babel-runtime` dependency ([#1504](https://github.com/MetaMask/core/pull/1504))

### Fixed

- Fix bug where token rates were incorrect after first update if initialized with a non-Ethereum selected network ([#1497](https://github.com/MetaMask/core/pull/1497))
- Fix bug where token rates would be invalid if event handlers were triggered in the wrong order ([#1496](https://github.com/MetaMask/core/pull/1496), [#1511](https://github.com/MetaMask/core/pull/1511))
- Prevent redundant token rate updates ([#1512](https://github.com/MetaMask/core/pull/1512))

## [10.0.0]

### Added

- The method `getERC20TokenName` has been added to `AssetsContractController` ([#1127](https://github.com/MetaMask/core/pull/1127))
  - This method gets the token name from the token contract

### Changed

- **BREAKING:** The tokens controller now requires `onTokenListStateChange` and `getERC20TokenName` as constructor parameters ([#1127](https://github.com/MetaMask/core/pull/1127))
  - The `getERC20TokenName` method is used to get the token name for tokens added via `wallet_watchAsset`
  - The `onTokenListStateChange` method is used to trigger a name update when the token list changes. On each change, token names are copied from the token list if they're missing from token controller state.
- **BREAKING:** The signature of the tokens controller method `addToken` has changed
  - The fourth and fifth positional parameters (`image` and `interactingAddress`) have been replaced by an `options` object
  - The new options parameter includes the `image` and `interactingAddress` properties, and a new `name` property
- The token detection controller now sets the token name when new tokens are detected ([#1127](https://github.com/MetaMask/core/pull/1127))
- The `Token` type now includes an optional `name` field ([#1127](https://github.com/MetaMask/core/pull/1127))

## [9.2.0]

### Added

- Add validation that the nft standard matches the type argument of a `wallet_watchAsset` request when type is 'ERC721' or 'ERC1155' ([#1455](https://github.com/MetaMask/core/pull/1455))

## [9.1.0]

### Added

- Add a fifth argument, `source`, to NftController's `addNft` method ([#1417](https://github.com/MetaMask/core/pull/1417))
  - This argument can be used to specify whether the NFT was detected, added manually, or suggested by a dapp

### Fixed

- Fix `watchNft` in NftController to ensure that if the network changes before the user accepts the request, the NFT is added to the chain ID and address before the request was initiated ([#1417](https://github.com/MetaMask/core/pull/1417))

## [9.0.0]

### Added

- **BREAKING**: Add required options `getSelectedAddress` and `getMultiAccountBalancesEnabled` to AccountTrackerController constructor and make use of them when refreshing account balances ([#1146](https://github.com/MetaMask/core/pull/1146))
  - Previously, the controller would refresh all account balances, but these options can be used to only refresh the currently selected account
- **BREAKING:** Add logic to support validating and adding ERC721 and ERC1155 tokens to NFTController state via `wallet_watchAsset` API. ([#1173](https://github.com/MetaMask/core/pull/1173), [#1406](https://github.com/MetaMask/core/pull/1406))
  - The `NFTController` now has a new `watchNFT` method that can be called to send a message to the `ApprovalController` and prompt the user to add an NFT to their wallet state.
  - The `NFTController` now requires an instance of a ControllerMessenger to be passed to its constructor. This is messenger is used to pass the `watchNFT` message to the `ApprovalController`.

### Changed

- Add dependency on `@ethersproject/address` ([#1173](https://github.com/MetaMask/core/pull/1173))
- Replace `eth-rpc-errors` with `@metamask/rpc-errors` ([#1173](https://github.com/MetaMask/core/pull/1173))

## [8.0.0]

### Added

- Support NFT detection on Ethereum Mainnet custom RPC endpoints ([#1360](https://github.com/MetaMask/core/pull/1360))
- Enable token detection for the Aurora network ([#1327](https://github.com/MetaMask/core/pull/1327))

### Changed

- **BREAKING:** Bump to Node 16 ([#1262](https://github.com/MetaMask/core/pull/1262))
- **BREAKING:** Change format of chain ID in state to 0x-prefixed hex string ([#1367](https://github.com/MetaMask/core/pull/1367))
  - The functions `isTokenDetectionSupportedForNetwork` and `formatIconUrlWithProxy` now expect a chain ID as type `Hex` rather than as a decimal `string`
  - The assets contract controller now expects the `chainId` configuration entry and constructor parameter as type `Hex` rather than decimal `string`
  - The NFT controller now expects the `chainId` configuration entry and constructor parameter as type `Hex` rather than decimal `string`
  - The NFT controller methods `addNft`, `checkAndUpdateSingleNftOwnershipStatus`, `findNftByAddressAndTokenId`, `updateNft`, and `resetNftTransactionStatusByTransactionId` now expect the chain ID to be type `Hex` rather than a decimal `string`
  - The NFT controller state properties `allNftContracts` and `allNfts` are now keyed by address and `Hex` chain ID, rather than by address and decimal `string` chain ID
    - This requires a state migration
  - The NFT detection controller now expects the `chainId` configuration entry and constructor parameter as type `Hex` rather than decimal `string`
  - The token detection controller now expects the `chainId` configuration entry as type `Hex` rather than decimal `string`
  - The token list controller now expects the `chainId` constructor parameter as type `Hex` rather than decimal `string`
  - The token list controller state property `tokensChainsCache` is now keyed by `Hex` chain ID rather than by decimal `string` chain ID.
    - This requires a state migration
  - The token rates controller now expects the `chainId` configuration entry and constructor parameter as type `Hex` rather than decimal `string`
  - The token rates controller `chainId` setter now expects the chain ID as `Hex` rather than as a decimal string
  - The tokens controller now expects the `chainId` configuration entry and constructor parameter as type `Hex` rather than decimal `string`
  - The tokens controller `addDetectedTokens` method now accepts the `chainId` property of the `detectionDetails` parameter to be of type `Hex` rather than decimal `string`.
  - The tokens controller state properties `allTokens`, `allIgnoredTokens`, and `allDetectedTokens` are now keyed by chain ID in `Hex` format rather than decimal `string`.
    - This requires a state migration
- **BREAKING:** Use approval controller for suggested assets ([#1261](https://github.com/MetaMask/core/pull/1261), [#1268](https://github.com/MetaMask/core/pull/1268))
  - The actions `ApprovalController:acceptRequest` and `ApprovalController:rejectRequest` are no longer required by the token controller messenger.
  - The `suggestedAssets` state has been removed, which means that suggested assets are no longer persisted in state
  - The return type for `watchAsset` has changed. It now returns a Promise that settles after the request has been confirmed or rejected.
- **BREAKING:** Initialize controllers with the current network ([#1361](https://github.com/MetaMask/core/pull/1361))
  - The following controllers now have a new `chainId` required constructor parameter:
    - `AssetsContractController`
    - `NftController`
    - `NftDetectionController`
    - `TokenRatesController`
    - `TokensController`
- **BREAKING:** The token list controller messenger requires the `NetworkController:stateChange` event instead of the `NetworkController:providerConfigChange` event ([#1329](https://github.com/MetaMask/core/pull/1329))
- **BREAKING:** The token list controller `onNetworkStateChange` option now has a more restrictive type ([#1329](https://github.com/MetaMask/core/pull/1329))
  - The event handler parameter type has been changed from `NetworkState | ProviderConfig` to `NetworkState`
- **BREAKING:** Update the account tracker controller `provider` type ([#1266](https://github.com/MetaMask/core/pull/1266))
  - The `provider` setter and the `provider` config entry now use our `Provider` type from `eth-query` rather than `any`
- **BREAKING:** Update`@metamask/preferences-controller` dependency and add it as a peer dependency ([#1393](https://github.com/MetaMask/core/pull/1393))
- **BREAKING:** Update `@metamask/approval-controller` and `@metamask/network-controller` dependencies and peer dependencies
- Bump @metamask/abi-utils from 1.1.0 to 1.2.0 ([#1287](https://github.com/MetaMask/core/pull/1287))
- Bump @metamask/utils from 5.0.1 to 5.0.2 ([#1271](https://github.com/MetaMask/core/pull/1271))

### Removed

- **BREAKING:** Remove the `networkType` configuration option from the NFT detection controller, NFT controller, and tokens controller ([#1360](https://github.com/MetaMask/core/pull/1360), [#1359](https://github.com/MetaMask/core/pull/1359))
- **BREAKING:** Remove the `SuggestedAssetMeta` and `SuggestedAssetMetaBase` types from the token controller ([#1268](https://github.com/MetaMask/core/pull/1268))
- **BREAKING:** Remove the `acceptWatchAsset` and `rejectWatchAsset` methods from the token controller ([#1268](https://github.com/MetaMask/core/pull/1268))
  - Suggested assets can be accepted or rejected using the approval controller instead

## [7.0.0]

### Changed

- **BREAKING**: peerDeps: @metamask/network-controller@6.0.0->8.0.0 ([#1196](https://github.com/MetaMask/core/pull/1196))

## [6.0.0]

### Changed

- **BREAKING:** Create approval requests using `@metamask/approval-controller` ([#1166](https://github.com/MetaMask/core/pull/1166))

## [5.1.0]

### Added

- Support watching assets on a specific account ([#1124](https://github.com/MetaMask/core/pull/1124))

## [5.0.1]

### Changed

- Update `@metamask/contract-metadata` from 2.1.0 to 2.3.1 ([#1141](https://github.com/MetaMask/core/pull/1141))

## [5.0.0]

### Removed

- **BREAKING:** Remove `isomorphic-fetch` ([#1106](https://github.com/MetaMask/controllers/pull/1106))
  - Consumers must now import `isomorphic-fetch` or another polyfill themselves if they are running in an environment without `fetch`

## [4.0.1]

### Fixed

- Update Nft Controller to add the NFT back to its own group if we are re-importing it ([#1082](https://github.com/MetaMask/core/pull/1082))

## [4.0.0]

### Added

- Add Sepolia support to the currency rate controller ([#1041](https://github.com/MetaMask/controllers/pull/1041))
  - The currency rate controller will now treat Sepolia as a testnet, and return the Mainnet exchange rate when asked for the Sepolia exchange rate.

### Changed

- **BREAKING:** Update `@metamask/network-controller` peer dependency to v3 ([#1041](https://github.com/MetaMask/controllers/pull/1041))
- **BREAKING:** Migrate from `metaswap` to `metafi` subdomain for OpenSea proxy and token icons API ([#1060](https://github.com/MetaMask/core/pull/1060))
- Rename this repository to `core` ([#1031](https://github.com/MetaMask/controllers/pull/1031))
- Update ERC20Standard to use `@metamask/abi-utils` instead of `@ethersproject/abi` ([#985](https://github.com/MetaMask/controllers/pull/985))
- Update `@metamask/controller-utils` package ([#1041](https://github.com/MetaMask/controllers/pull/1041))

## Removed

- **BREAKING**: Drop support for Ropsten, Rinkeby, and Kovan ([#1041](https://github.com/MetaMask/controllers/pull/1041))
  - The currency rate controller no longer has special handling of these three networks. It used to return the Mainnet exchange rate for these three networks, but now it includes no special handling for them.
  - The NFT controller no longer supports the Rinkeby OpenSea test API.

## [3.0.1]

### Changed

- Export `isTokenDetectionSupportedForNetwork` function ([#1034](https://github.com/MetaMask/controllers/pull/1034))
- Update `@metamask/contract-metadata` from 1.35.0 to 2.1.0 ([#1013](https://github.com/MetaMask/controllers/pull/1013))

### Fixed

- Fix token controller state updates ([#1015](https://github.com/MetaMask/controllers/pull/1015))
  - Attempts to empty the list of "added", "ignored", or "detected" tokens were not saved in state correctly, resulting in that operation being undone after switching account or network.

## [3.0.0]

### Changed

- **BREAKING:** A new private property, controlled by the `start` and `stop` methods, is added to the CurrencyRateController: `enabled`. When this is false, no network requests will be made from the controller. Previously, setNativeCurrency or setCurrentCurrency would trigger a network request. That is now prevented if `enabled` is false. ([#1002](https://github.com/MetaMask/core/pull/1002))

### Fixed

- The TokenRatesController no longer overwrites the `disabled` config property passed to the constructor, allowing the controller to be instantiated with `config.disabled` set to either true or false. ([#1002](https://github.com/MetaMask/core/pull/1002))
- This package will now warn if a required package is not present ([#1003](https://github.com/MetaMask/core/pull/1003))

## [2.0.0]

### Changed

- **BREAKING:** Update `onNetworkStateChange`, a constructor option for several controllers, to take an object with a `providerConfig` property instead of `provider` ([#995](https://github.com/MetaMask/core/pull/995))
  - This affects:
    - AssetsContractController
    - NftController
    - NftDetectionController
    - TokenDetectionController
    - TokenListController
    - TokenRatesController
    - TokenController
- **BREAKING:** [TokenDetectionController] Update `getNetworkState` constructor option to take an object with `providerConfig` property rather than `providerConfig` ([#995](https://github.com/MetaMask/core/pull/995))
- Relax dependencies on `@metamask/base-controller`, `@metamask/controller-utils`, `@metamask/network-controller`, and `@metamask/preferences-controller` (use `^` instead of `~`) ([#998](https://github.com/MetaMask/core/pull/998))

## [1.0.1]

### Fixed

- Fix race condition where some token detections can get mistakenly added to the wrong account ([#956](https://github.com/MetaMask/core/pull/956))

## [1.0.0]

### Added

- Initial release

  - As a result of converting our shared controllers repo into a monorepo ([#831](https://github.com/MetaMask/core/pull/831)), we've created this package from select parts of [`@metamask/controllers` v33.0.0](https://github.com/MetaMask/core/tree/v33.0.0), namely:

    - Everything in `src/assets`
    - Asset-related functions from `src/util.ts` and accompanying tests

    All changes listed after this point were applied to this package following the monorepo conversion.

### Changed

- Use Ethers for AssetsContractController ([#845](https://github.com/MetaMask/core/pull/845))

[Unreleased]: https://github.com/MetaMask/core/compare/@metamask/assets-controllers@81.0.0...HEAD
[81.0.0]: https://github.com/MetaMask/core/compare/@metamask/assets-controllers@80.0.0...@metamask/assets-controllers@81.0.0
[80.0.0]: https://github.com/MetaMask/core/compare/@metamask/assets-controllers@79.0.1...@metamask/assets-controllers@80.0.0
[79.0.1]: https://github.com/MetaMask/core/compare/@metamask/assets-controllers@79.0.0...@metamask/assets-controllers@79.0.1
[79.0.0]: https://github.com/MetaMask/core/compare/@metamask/assets-controllers@78.0.1...@metamask/assets-controllers@79.0.0
[78.0.1]: https://github.com/MetaMask/core/compare/@metamask/assets-controllers@78.0.0...@metamask/assets-controllers@78.0.1
[78.0.0]: https://github.com/MetaMask/core/compare/@metamask/assets-controllers@77.0.2...@metamask/assets-controllers@78.0.0
[77.0.2]: https://github.com/MetaMask/core/compare/@metamask/assets-controllers@77.0.1...@metamask/assets-controllers@77.0.2
[77.0.1]: https://github.com/MetaMask/core/compare/@metamask/assets-controllers@77.0.0...@metamask/assets-controllers@77.0.1
[77.0.0]: https://github.com/MetaMask/core/compare/@metamask/assets-controllers@76.0.0...@metamask/assets-controllers@77.0.0
[76.0.0]: https://github.com/MetaMask/core/compare/@metamask/assets-controllers@75.2.0...@metamask/assets-controllers@76.0.0
[75.2.0]: https://github.com/MetaMask/core/compare/@metamask/assets-controllers@75.1.0...@metamask/assets-controllers@75.2.0
[75.1.0]: https://github.com/MetaMask/core/compare/@metamask/assets-controllers@75.0.0...@metamask/assets-controllers@75.1.0
[75.0.0]: https://github.com/MetaMask/core/compare/@metamask/assets-controllers@74.3.3...@metamask/assets-controllers@75.0.0
[74.3.3]: https://github.com/MetaMask/core/compare/@metamask/assets-controllers@74.3.2...@metamask/assets-controllers@74.3.3
[74.3.2]: https://github.com/MetaMask/core/compare/@metamask/assets-controllers@74.3.1...@metamask/assets-controllers@74.3.2
[74.3.1]: https://github.com/MetaMask/core/compare/@metamask/assets-controllers@74.3.0...@metamask/assets-controllers@74.3.1
[74.3.0]: https://github.com/MetaMask/core/compare/@metamask/assets-controllers@74.2.0...@metamask/assets-controllers@74.3.0
[74.2.0]: https://github.com/MetaMask/core/compare/@metamask/assets-controllers@74.1.1...@metamask/assets-controllers@74.2.0
[74.1.1]: https://github.com/MetaMask/core/compare/@metamask/assets-controllers@74.1.0...@metamask/assets-controllers@74.1.1
[74.1.0]: https://github.com/MetaMask/core/compare/@metamask/assets-controllers@74.0.0...@metamask/assets-controllers@74.1.0
[74.0.0]: https://github.com/MetaMask/core/compare/@metamask/assets-controllers@73.3.0...@metamask/assets-controllers@74.0.0
[73.3.0]: https://github.com/MetaMask/core/compare/@metamask/assets-controllers@73.2.0...@metamask/assets-controllers@73.3.0
[73.2.0]: https://github.com/MetaMask/core/compare/@metamask/assets-controllers@73.1.0...@metamask/assets-controllers@73.2.0
[73.1.0]: https://github.com/MetaMask/core/compare/@metamask/assets-controllers@73.0.2...@metamask/assets-controllers@73.1.0
[73.0.2]: https://github.com/MetaMask/core/compare/@metamask/assets-controllers@73.0.1...@metamask/assets-controllers@73.0.2
[73.0.1]: https://github.com/MetaMask/core/compare/@metamask/assets-controllers@73.0.0...@metamask/assets-controllers@73.0.1
[73.0.0]: https://github.com/MetaMask/core/compare/@metamask/assets-controllers@72.0.0...@metamask/assets-controllers@73.0.0
[72.0.0]: https://github.com/MetaMask/core/compare/@metamask/assets-controllers@71.0.0...@metamask/assets-controllers@72.0.0
[71.0.0]: https://github.com/MetaMask/core/compare/@metamask/assets-controllers@70.0.1...@metamask/assets-controllers@71.0.0
[70.0.1]: https://github.com/MetaMask/core/compare/@metamask/assets-controllers@70.0.0...@metamask/assets-controllers@70.0.1
[70.0.0]: https://github.com/MetaMask/core/compare/@metamask/assets-controllers@69.0.0...@metamask/assets-controllers@70.0.0
[69.0.0]: https://github.com/MetaMask/core/compare/@metamask/assets-controllers@68.2.0...@metamask/assets-controllers@69.0.0
[68.2.0]: https://github.com/MetaMask/core/compare/@metamask/assets-controllers@68.1.0...@metamask/assets-controllers@68.2.0
[68.1.0]: https://github.com/MetaMask/core/compare/@metamask/assets-controllers@68.0.0...@metamask/assets-controllers@68.1.0
[68.0.0]: https://github.com/MetaMask/core/compare/@metamask/assets-controllers@67.0.0...@metamask/assets-controllers@68.0.0
[67.0.0]: https://github.com/MetaMask/core/compare/@metamask/assets-controllers@66.0.0...@metamask/assets-controllers@67.0.0
[66.0.0]: https://github.com/MetaMask/core/compare/@metamask/assets-controllers@65.0.0...@metamask/assets-controllers@66.0.0
[65.0.0]: https://github.com/MetaMask/core/compare/@metamask/assets-controllers@64.0.0...@metamask/assets-controllers@65.0.0
[64.0.0]: https://github.com/MetaMask/core/compare/@metamask/assets-controllers@63.1.0...@metamask/assets-controllers@64.0.0
[63.1.0]: https://github.com/MetaMask/core/compare/@metamask/assets-controllers@63.0.0...@metamask/assets-controllers@63.1.0
[63.0.0]: https://github.com/MetaMask/core/compare/@metamask/assets-controllers@62.0.0...@metamask/assets-controllers@63.0.0
[62.0.0]: https://github.com/MetaMask/core/compare/@metamask/assets-controllers@61.1.0...@metamask/assets-controllers@62.0.0
[61.1.0]: https://github.com/MetaMask/core/compare/@metamask/assets-controllers@61.0.0...@metamask/assets-controllers@61.1.0
[61.0.0]: https://github.com/MetaMask/core/compare/@metamask/assets-controllers@60.0.0...@metamask/assets-controllers@61.0.0
[60.0.0]: https://github.com/MetaMask/core/compare/@metamask/assets-controllers@59.0.0...@metamask/assets-controllers@60.0.0
[59.0.0]: https://github.com/MetaMask/core/compare/@metamask/assets-controllers@58.0.0...@metamask/assets-controllers@59.0.0
[58.0.0]: https://github.com/MetaMask/core/compare/@metamask/assets-controllers@57.0.0...@metamask/assets-controllers@58.0.0
[57.0.0]: https://github.com/MetaMask/core/compare/@metamask/assets-controllers@56.0.0...@metamask/assets-controllers@57.0.0
[56.0.0]: https://github.com/MetaMask/core/compare/@metamask/assets-controllers@55.0.1...@metamask/assets-controllers@56.0.0
[55.0.1]: https://github.com/MetaMask/core/compare/@metamask/assets-controllers@55.0.0...@metamask/assets-controllers@55.0.1
[55.0.0]: https://github.com/MetaMask/core/compare/@metamask/assets-controllers@54.0.0...@metamask/assets-controllers@55.0.0
[54.0.0]: https://github.com/MetaMask/core/compare/@metamask/assets-controllers@53.1.1...@metamask/assets-controllers@54.0.0
[53.1.1]: https://github.com/MetaMask/core/compare/@metamask/assets-controllers@53.1.0...@metamask/assets-controllers@53.1.1
[53.1.0]: https://github.com/MetaMask/core/compare/@metamask/assets-controllers@53.0.0...@metamask/assets-controllers@53.1.0
[53.0.0]: https://github.com/MetaMask/core/compare/@metamask/assets-controllers@52.0.0...@metamask/assets-controllers@53.0.0
[52.0.0]: https://github.com/MetaMask/core/compare/@metamask/assets-controllers@51.0.2...@metamask/assets-controllers@52.0.0
[51.0.2]: https://github.com/MetaMask/core/compare/@metamask/assets-controllers@51.0.1...@metamask/assets-controllers@51.0.2
[51.0.1]: https://github.com/MetaMask/core/compare/@metamask/assets-controllers@51.0.0...@metamask/assets-controllers@51.0.1
[51.0.0]: https://github.com/MetaMask/core/compare/@metamask/assets-controllers@50.0.0...@metamask/assets-controllers@51.0.0
[50.0.0]: https://github.com/MetaMask/core/compare/@metamask/assets-controllers@49.0.0...@metamask/assets-controllers@50.0.0
[49.0.0]: https://github.com/MetaMask/core/compare/@metamask/assets-controllers@48.0.0...@metamask/assets-controllers@49.0.0
[48.0.0]: https://github.com/MetaMask/core/compare/@metamask/assets-controllers@47.0.0...@metamask/assets-controllers@48.0.0
[47.0.0]: https://github.com/MetaMask/core/compare/@metamask/assets-controllers@46.0.1...@metamask/assets-controllers@47.0.0
[46.0.1]: https://github.com/MetaMask/core/compare/@metamask/assets-controllers@46.0.0...@metamask/assets-controllers@46.0.1
[46.0.0]: https://github.com/MetaMask/core/compare/@metamask/assets-controllers@45.1.2...@metamask/assets-controllers@46.0.0
[45.1.2]: https://github.com/MetaMask/core/compare/@metamask/assets-controllers@45.1.1...@metamask/assets-controllers@45.1.2
[45.1.1]: https://github.com/MetaMask/core/compare/@metamask/assets-controllers@45.1.0...@metamask/assets-controllers@45.1.1
[45.1.0]: https://github.com/MetaMask/core/compare/@metamask/assets-controllers@45.0.0...@metamask/assets-controllers@45.1.0
[45.0.0]: https://github.com/MetaMask/core/compare/@metamask/assets-controllers@44.1.0...@metamask/assets-controllers@45.0.0
[44.1.0]: https://github.com/MetaMask/core/compare/@metamask/assets-controllers@44.0.1...@metamask/assets-controllers@44.1.0
[44.0.1]: https://github.com/MetaMask/core/compare/@metamask/assets-controllers@44.0.0...@metamask/assets-controllers@44.0.1
[44.0.0]: https://github.com/MetaMask/core/compare/@metamask/assets-controllers@43.1.1...@metamask/assets-controllers@44.0.0
[43.1.1]: https://github.com/MetaMask/core/compare/@metamask/assets-controllers@43.1.0...@metamask/assets-controllers@43.1.1
[43.1.0]: https://github.com/MetaMask/core/compare/@metamask/assets-controllers@43.0.0...@metamask/assets-controllers@43.1.0
[43.0.0]: https://github.com/MetaMask/core/compare/@metamask/assets-controllers@42.0.0...@metamask/assets-controllers@43.0.0
[42.0.0]: https://github.com/MetaMask/core/compare/@metamask/assets-controllers@41.0.0...@metamask/assets-controllers@42.0.0
[41.0.0]: https://github.com/MetaMask/core/compare/@metamask/assets-controllers@40.0.0...@metamask/assets-controllers@41.0.0
[40.0.0]: https://github.com/MetaMask/core/compare/@metamask/assets-controllers@39.0.0...@metamask/assets-controllers@40.0.0
[39.0.0]: https://github.com/MetaMask/core/compare/@metamask/assets-controllers@38.3.0...@metamask/assets-controllers@39.0.0
[38.3.0]: https://github.com/MetaMask/core/compare/@metamask/assets-controllers@38.2.0...@metamask/assets-controllers@38.3.0
[38.2.0]: https://github.com/MetaMask/core/compare/@metamask/assets-controllers@38.1.0...@metamask/assets-controllers@38.2.0
[38.1.0]: https://github.com/MetaMask/core/compare/@metamask/assets-controllers@38.0.1...@metamask/assets-controllers@38.1.0
[38.0.1]: https://github.com/MetaMask/core/compare/@metamask/assets-controllers@38.0.0...@metamask/assets-controllers@38.0.1
[38.0.0]: https://github.com/MetaMask/core/compare/@metamask/assets-controllers@37.0.0...@metamask/assets-controllers@38.0.0
[37.0.0]: https://github.com/MetaMask/core/compare/@metamask/assets-controllers@36.0.0...@metamask/assets-controllers@37.0.0
[36.0.0]: https://github.com/MetaMask/core/compare/@metamask/assets-controllers@35.0.0...@metamask/assets-controllers@36.0.0
[35.0.0]: https://github.com/MetaMask/core/compare/@metamask/assets-controllers@34.0.0...@metamask/assets-controllers@35.0.0
[34.0.0]: https://github.com/MetaMask/core/compare/@metamask/assets-controllers@33.0.0...@metamask/assets-controllers@34.0.0
[33.0.0]: https://github.com/MetaMask/core/compare/@metamask/assets-controllers@32.0.0...@metamask/assets-controllers@33.0.0
[32.0.0]: https://github.com/MetaMask/core/compare/@metamask/assets-controllers@31.0.0...@metamask/assets-controllers@32.0.0
[31.0.0]: https://github.com/MetaMask/core/compare/@metamask/assets-controllers@30.0.0...@metamask/assets-controllers@31.0.0
[30.0.0]: https://github.com/MetaMask/core/compare/@metamask/assets-controllers@29.0.0...@metamask/assets-controllers@30.0.0
[29.0.0]: https://github.com/MetaMask/core/compare/@metamask/assets-controllers@28.0.0...@metamask/assets-controllers@29.0.0
[28.0.0]: https://github.com/MetaMask/core/compare/@metamask/assets-controllers@27.2.0...@metamask/assets-controllers@28.0.0
[27.2.0]: https://github.com/MetaMask/core/compare/@metamask/assets-controllers@27.1.0...@metamask/assets-controllers@27.2.0
[27.1.0]: https://github.com/MetaMask/core/compare/@metamask/assets-controllers@27.0.1...@metamask/assets-controllers@27.1.0
[27.0.1]: https://github.com/MetaMask/core/compare/@metamask/assets-controllers@27.0.0...@metamask/assets-controllers@27.0.1
[27.0.0]: https://github.com/MetaMask/core/compare/@metamask/assets-controllers@26.0.0...@metamask/assets-controllers@27.0.0
[26.0.0]: https://github.com/MetaMask/core/compare/@metamask/assets-controllers@25.0.0...@metamask/assets-controllers@26.0.0
[25.0.0]: https://github.com/MetaMask/core/compare/@metamask/assets-controllers@24.0.0...@metamask/assets-controllers@25.0.0
[24.0.0]: https://github.com/MetaMask/core/compare/@metamask/assets-controllers@23.1.0...@metamask/assets-controllers@24.0.0
[23.1.0]: https://github.com/MetaMask/core/compare/@metamask/assets-controllers@23.0.0...@metamask/assets-controllers@23.1.0
[23.0.0]: https://github.com/MetaMask/core/compare/@metamask/assets-controllers@22.0.0...@metamask/assets-controllers@23.0.0
[22.0.0]: https://github.com/MetaMask/core/compare/@metamask/assets-controllers@21.0.0...@metamask/assets-controllers@22.0.0
[21.0.0]: https://github.com/MetaMask/core/compare/@metamask/assets-controllers@20.0.0...@metamask/assets-controllers@21.0.0
[20.0.0]: https://github.com/MetaMask/core/compare/@metamask/assets-controllers@19.0.0...@metamask/assets-controllers@20.0.0
[19.0.0]: https://github.com/MetaMask/core/compare/@metamask/assets-controllers@18.0.0...@metamask/assets-controllers@19.0.0
[18.0.0]: https://github.com/MetaMask/core/compare/@metamask/assets-controllers@17.0.0...@metamask/assets-controllers@18.0.0
[17.0.0]: https://github.com/MetaMask/core/compare/@metamask/assets-controllers@16.0.0...@metamask/assets-controllers@17.0.0
[16.0.0]: https://github.com/MetaMask/core/compare/@metamask/assets-controllers@15.0.0...@metamask/assets-controllers@16.0.0
[15.0.0]: https://github.com/MetaMask/core/compare/@metamask/assets-controllers@14.0.0...@metamask/assets-controllers@15.0.0
[14.0.0]: https://github.com/MetaMask/core/compare/@metamask/assets-controllers@13.0.0...@metamask/assets-controllers@14.0.0
[13.0.0]: https://github.com/MetaMask/core/compare/@metamask/assets-controllers@12.0.0...@metamask/assets-controllers@13.0.0
[12.0.0]: https://github.com/MetaMask/core/compare/@metamask/assets-controllers@11.1.0...@metamask/assets-controllers@12.0.0
[11.1.0]: https://github.com/MetaMask/core/compare/@metamask/assets-controllers@11.0.1...@metamask/assets-controllers@11.1.0
[11.0.1]: https://github.com/MetaMask/core/compare/@metamask/assets-controllers@11.0.0...@metamask/assets-controllers@11.0.1
[11.0.0]: https://github.com/MetaMask/core/compare/@metamask/assets-controllers@10.0.0...@metamask/assets-controllers@11.0.0
[10.0.0]: https://github.com/MetaMask/core/compare/@metamask/assets-controllers@9.2.0...@metamask/assets-controllers@10.0.0
[9.2.0]: https://github.com/MetaMask/core/compare/@metamask/assets-controllers@9.1.0...@metamask/assets-controllers@9.2.0
[9.1.0]: https://github.com/MetaMask/core/compare/@metamask/assets-controllers@9.0.0...@metamask/assets-controllers@9.1.0
[9.0.0]: https://github.com/MetaMask/core/compare/@metamask/assets-controllers@8.0.0...@metamask/assets-controllers@9.0.0
[8.0.0]: https://github.com/MetaMask/core/compare/@metamask/assets-controllers@7.0.0...@metamask/assets-controllers@8.0.0
[7.0.0]: https://github.com/MetaMask/core/compare/@metamask/assets-controllers@6.0.0...@metamask/assets-controllers@7.0.0
[6.0.0]: https://github.com/MetaMask/core/compare/@metamask/assets-controllers@5.1.0...@metamask/assets-controllers@6.0.0
[5.1.0]: https://github.com/MetaMask/core/compare/@metamask/assets-controllers@5.0.1...@metamask/assets-controllers@5.1.0
[5.0.1]: https://github.com/MetaMask/core/compare/@metamask/assets-controllers@5.0.0...@metamask/assets-controllers@5.0.1
[5.0.0]: https://github.com/MetaMask/core/compare/@metamask/assets-controllers@4.0.1...@metamask/assets-controllers@5.0.0
[4.0.1]: https://github.com/MetaMask/core/compare/@metamask/assets-controllers@4.0.0...@metamask/assets-controllers@4.0.1
[4.0.0]: https://github.com/MetaMask/core/compare/@metamask/assets-controllers@3.0.1...@metamask/assets-controllers@4.0.0
[3.0.1]: https://github.com/MetaMask/core/compare/@metamask/assets-controllers@3.0.0...@metamask/assets-controllers@3.0.1
[3.0.0]: https://github.com/MetaMask/core/compare/@metamask/assets-controllers@2.0.0...@metamask/assets-controllers@3.0.0
[2.0.0]: https://github.com/MetaMask/core/compare/@metamask/assets-controllers@1.0.1...@metamask/assets-controllers@2.0.0
[1.0.1]: https://github.com/MetaMask/core/compare/@metamask/assets-controllers@1.0.0...@metamask/assets-controllers@1.0.1
[1.0.0]: https://github.com/MetaMask/core/releases/tag/@metamask/assets-controllers@1.0.0<|MERGE_RESOLUTION|>--- conflicted
+++ resolved
@@ -7,7 +7,6 @@
 
 ## [Unreleased]
 
-<<<<<<< HEAD
 ### Added
 
 - **BREAKING:** Added constructor argument `tokenPricesService` in `currencyRateController` ([#6863](https://github.com/MetaMask/core/pull/6863))
@@ -17,11 +16,10 @@
 ### Changed
 
 - `CurrencyRateController` now fetches exchange rates from price-api and fallback to cryptoCompare ([#6863](https://github.com/MetaMask/core/pull/6863))
-=======
+
 ### Fixed
 
 - Fix filter for staked Ethereum balances in `AccountTrackerController` ([#6846](https://github.com/MetaMask/core/pull/6846))
->>>>>>> 0ee9123b
 
 ## [81.0.0]
 
