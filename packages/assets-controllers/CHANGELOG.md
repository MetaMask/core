# Changelog

All notable changes to this project will be documented in this file.

The format is based on [Keep a Changelog](https://keepachangelog.com/en/1.0.0/),
and this project adheres to [Semantic Versioning](https://semver.org/spec/v2.0.0.html).

## [Unreleased]

### Added

- Export `selectAllAssets` ([#7496](https://github.com/MetaMask/core/pull/7496))

## [94.1.0]

### Added

- Add `excludeLabels` parameter to `getTrendingTokens` to filter out tokens by labels (e.g., 'stable_coin', 'blue_chip') ([#7466](https://github.com/MetaMask/core/pull/7466))
- Add support for spot prices on multiple new chains: Apechain, Lens, Plume, Flow EVM, Berachain, xrpl-evm, Fraxtal, Lukso, xdc-network, and Plasma ([#7465](https://github.com/MetaMask/core/pull/7465))
- Add `ape` to `SUPPORTED_CURRENCIES` for ApeCoin/Apechain native token ([#7465](https://github.com/MetaMask/core/pull/7465))
- Add `isOnboarded` constructor option to `TokenBalancesController` and `AccountTrackerController` ([#7469](https://github.com/MetaMask/core/pull/7469))
  - When `isOnboarded()` returns `false`, balance updates are skipped to prevent unnecessary API calls during onboarding
  - `TokenBalancesController.isActive` now also checks `isOnboarded()` in addition to `isUnlocked`
  - `AccountTrackerController.#refreshAccounts` now checks `isOnboarded()` before fetching balances

### Fixed

- Fix `TokenBalancesController` to evaluate `allowExternalServices` dynamically instead of only at constructor time ([#7469](https://github.com/MetaMask/core/pull/7469))
  - Previously, the `#balanceFetchers` array was built once in the constructor, so changes to `allowExternalServices()` after initialization were not reflected
  - Now `allowExternalServices()` is stored as a function and evaluated dynamically in the fetcher's `supports` method
- Fix `TokenDetectionController` methods `addDetectedTokensViaPolling` and `addDetectedTokensViaWs` to refresh token metadata cache before use ([#7469](https://github.com/MetaMask/core/pull/7469))
  - Previously, these methods used a potentially stale/empty `#tokensChainsCache` from construction time
  - Now they fetch the latest `tokensChainsCache` from `TokenListController:getState` before looking up token metadata
- Fix `AccountTrackerController.syncBalanceWithAddresses` to also check `isOnboarded()` before fetching balances ([#7469](https://github.com/MetaMask/core/pull/7469))
  - Previously, only `#refreshAccounts` checked `isOnboarded()`, but `syncBalanceWithAddresses` would still make RPC calls during onboarding
  - Now `syncBalanceWithAddresses` returns an empty object when `isOnboarded()` returns `false`

## [94.0.0]

### Added

- Add `firstPageOnly` and `signal` options to `NftDetectionController.detectNfts()` method to allow fetching only the first page of NFTs and aborting detection operations ([#7436](https://github.com/MetaMask/core/pull/7436))
- Support for Monad in NFT assets-controllers, [#7254](https://github.com/MetaMask/core/pull/7254)

### Changed

<<<<<<< HEAD
- `TokenListController` now persists `tokensChainsCache` via `StorageService` using per-chain files to reduce write amplification ([#7413](https://github.com/MetaMask/core/pull/7413))
  - Each chain's token cache (~100-500KB) is stored in a separate file, avoiding rewriting all chains (~5MB) on every update
  - Includes migration logic to automatically split existing cache data into per-chain files on first launch after upgrade
  - All chains are loaded in parallel at startup to maintain compatibility with TokenDetectionController
  - `tokensChainsCache` state metadata now has `persist: false` to prevent duplicate persistence
=======
- Bump `@metamask/transaction-controller` from `^62.4.0` to `^62.5.0` ([#7325](https://github.com/MetaMask/core/pull/7325))
- **BREAKING:** Replace Account API v2 with Account API v4 for token auto-detection ([#7408](https://github.com/MetaMask/core/pull/7408))
  - `TokenDetectionController` now delegates token detection for Account API v4 supported chains to `TokenBalancesController`
  - RPC-based detection continues to be used for chains not supported by Account API v4
  - Added `forceRpc` parameter to `TokenDetectionController.detectTokens()` to force RPC-based detection
  - `TokenDetectionController:detectTokens` action is now registered for cross-controller communication
- `TokenBalancesController` now triggers RPC-based token detection as fallback when Account API v4 fails or returns unprocessed chains ([#7408](https://github.com/MetaMask/core/pull/7408))
  - Calls `TokenDetectionController:detectTokens` with `forceRpc: true` when fetcher fails
  - Calls `TokenDetectionController:detectTokens` with `forceRpc: true` for any unprocessed chain IDs returned by the API
- Refactored `TokenBalancesController` for improved code organization and maintainability ([#7408](https://github.com/MetaMask/core/pull/7408))
- Remove warning logs for failed chain balance fetches in RPC balance fetcher ([#7429](https://github.com/MetaMask/core/pull/7429))
>>>>>>> 023d8c07
- Reduce severity of ERC721 metadata interface log from `console.error` to `console.warn` ([#7412](https://github.com/MetaMask/core/pull/7412))
  - Fixes [#24988](https://github.com/MetaMask/metamask-extension/issues/24988)
- Bump `@metamask/transaction-controller` from `^62.4.0` to `^62.6.0` ([#7325](https://github.com/MetaMask/core/pull/7325), [#7430](https://github.com/MetaMask/core/pull/7430))
- Bump `@metamask/multichain-account-service` from `^4.0.0` to `^4.0.1` ([#7437](https://github.com/MetaMask/core/pull/7437)

### Fixed

- Fix stale `accountsAssets` reference in `MultichainAssetsRatesController` causing incorrect conversion rates for non-EVM chains when currency is changed ([#7424](https://github.com/MetaMask/core/pull/7424))
  - `MultichainAssetsRatesController` now dynamically fetches fresh state instead of caching a reference that becomes stale due to Immer's immutable updates
- **BREAKING:** `NftDetectionController` now calls a new function `NftController:addNfts` that reduces API calls to bulk-scan to batch multiple NFTs URLs ([#7411](https://github.com/MetaMask/core/pull/7411))
- Added decimal precision (default 9dp) for `CurrencyRateController` `conversionRate` and `conversionRate` properties. ([#7324](https://github.com/MetaMask/core/pull/7324))
  - This fixes any BigNumber conversion errors due to exceeding the 15 significant digit limit

## [93.1.0]

### Added

- Add multicall address for Chains: `MegaETH Testnet V2`, `MegaETH Mainnet` ([#7287](https://github.com/MetaMask/core/pull/7287))

### Fixed

- Fix trending tokens API request to use correct `sort` query parameter instead of `sortBy` ([#7310](https://github.com/MetaMask/core/pull/7310))

## [93.0.0]

### Added

- **BREAKING:** `TokenBalancesController` now subscribes to `AccountsController:selectedEvmAccountChange` event to trigger immediate balance updates when users switch accounts ([#7279](https://github.com/MetaMask/core/pull/7279))

### Changed

- Bump `@metamask/network-controller` from `^26.0.0` to `^27.0.0` ([#7258](https://github.com/MetaMask/core/pull/7258))
- Bump `@metamask/transaction-controller` from `^62.3.0` to `^62.4.0` ([#7257](https://github.com/MetaMask/core/pull/7257), [#7289](https://github.com/MetaMask/core/pull/7289))
- `AccountTrackerController` now normalizes addresses to lowercase internally before calling balance fetchers to match `TokenBalancesController` and enable HTTP request caching ([#7279](https://github.com/MetaMask/core/pull/7279))

### Fixed

- Fix 2dp value in `CurrencyRateController`([#7276](https://github.com/MetaMask/core/pull/7276))
- Fix token search API to use correct `networks` query parameter instead of `chainIds` ([#7261](https://github.com/MetaMask/core/pull/7261))

## [92.0.0]

### Added

- Support for optionally fetching market data when calling searchTokens ([#7226](https://github.com/MetaMask/core/pull/7226))
- **BREAKING:** Add optional JWT token authentication to multi-chain accounts API calls ([#7165](https://github.com/MetaMask/core/pull/7165))
  - `fetchMultiChainBalances` and `fetchMultiChainBalancesV4` now accept an optional `jwtToken` parameter
  - `TokenDetectionController` fetches and passes JWT token from `AuthenticationController` when using Accounts API
  - `TokenBalancesController` fetches and passes JWT token through balance fetcher chain
  - JWT token is included in `Authorization: Bearer <token>` header when provided
  - Backward compatible: token parameter is optional and APIs work without authentication

### Changed

- Move peer dependencies for controller and service packages to direct dependencies ([#7209](https://github.com/MetaMask/core/pull/7209), [#7220](https://github.com/MetaMask/core/pull/7220), [#7236](https://github.com/MetaMask/core/pull/7236))
  - The dependencies moved are:
    - `@metamask/account-tree-controller` (^4.0.0)
    - `@metamask/accounts-controller` (^35.0.0)
    - `@metamask/approval-controller` (^8.0.0)
    - `@metamask/core-backend` (^5.0.0)
    - `@metamask/keyring-controller` (^25.0.0)
    - `@metamask/multichain-account-service` (^4.0.0)
    - `@metamask/network-controller` (^26.0.0)
    - `@metamask/permission-controller` (^12.1.1)
    - `@metamask/phishing-controller` (^16.1.0)
    - `@metamask/preferences-controller` (^22.0.0)
    - `@metamask/profile-sync-controller` (^27.0.0)
    - `@metamask/snaps-controllers` (^14.0.1)
    - `@metamask/transaction-controller` (^62.3.0)
  - In clients, it is now possible for multiple versions of these packages to exist in the dependency tree.
    - For example, this scenario would be valid: a client relies on `@metamask/controller-a` 1.0.0 and `@metamask/controller-b` 1.0.0, and `@metamask/controller-b` depends on `@metamask/controller-a` 1.1.0.
  - Note, however, that the versions specified in the client's `package.json` always "win", and you are expected to keep them up to date so as not to break controller and service intercommunication.

### Fixed

- Fix `TokenBalancesController` state that store both lowercase and checksum account addresses ([#7217](https://github.com/MetaMask/core/pull/7217))
- `TokenBalancesController`: state inconsistency by ensuring all account addresses are stored in lowercase format ([#7216](https://github.com/MetaMask/core/pull/7216))
- Add MON (Monad) to supported currencies list in token prices service ([#7250](https://github.com/MetaMask/core/pull/7250))

## [91.0.0]

### Changed

- **BREAKING:** Update `spot-prices` endpoint to use Price API v3 ([#7119](https://github.com/MetaMask/core/pull/7119))
  - Update `AbstractTokenPricesService.fetchTokenPrices` arguments and return type
  - Update `CodefiTokenPricesServiceV2` list of supported currencies
  - Update `TokenRatesController` to fetch prices by native currency instead of by chain
  - Remove legacy polling code and unused events from `TokenRatesController`

## [90.0.0]

### Added

- Added optional filtering of Tron staking tokens (energy, bandwidth) in asset selectors `selectAssetsBySelectedAccountGroup` (defaults to `true`) ([#7198](https://github.com/MetaMask/core/pull/7198))

### Changed

- Bump `@metamask/polling-controller` from `^15.0.0` to `^16.0.0` ([#7202](https://github.com/MetaMask/core/pull/7202))
- Bump `@metamask/controller-utils` from `^11.15.0` to `^11.16.0` ([#7202](https://github.com/MetaMask/core/pull/7202))
- **BREAKING:** Bump `@metamask/transaction-controller` from `^61.0.0` to `^62.0.0` ([#7202](https://github.com/MetaMask/core/pull/7202))
- **BREAKING:** Bump `@metamask/preferences-controller` from `^21.0.0` to `^22.0.0` ([#7202](https://github.com/MetaMask/core/pull/7202))
- **BREAKING:** Bump `@metamask/phishing-controller` from `^15.0.0` to `^16.0.0` ([#7202](https://github.com/MetaMask/core/pull/7202))
- **BREAKING:** Bump `@metamask/network-controller` from `^25.0.0` to `^26.0.0` ([#7202](https://github.com/MetaMask/core/pull/7202))
- **BREAKING:** Bump `@metamask/keyring-controller` from `^24.0.0` to `^25.0.0` ([#7202](https://github.com/MetaMask/core/pull/7202))
- **BREAKING:** Bump `@metamask/core-backend` from `^4.1.0` to `^5.0.0` ([#7202](https://github.com/MetaMask/core/pull/7202))
- **BREAKING:** Bump `@metamask/accounts-controller` from `^34.0.0` to `^35.0.0` ([#7202](https://github.com/MetaMask/core/pull/7202))
- **BREAKING:** Bump `@metamask/account-tree-controller` from `^3.0.0` to `^4.0.0` ([#7202](https://github.com/MetaMask/core/pull/7202))

## [89.0.1]

### Fixed

- Fix duplicate native token address in `CurrencyRateController` spot price fallback API requests ([#7181](https://github.com/MetaMask/core/pull/7181))

## [89.0.0]

### Changed

- **BREAKING:** Remove fallback to CryptoCompare on `CurrencyRatesController` and `TokenRatesController` ([#7167](https://github.com/MetaMask/core/pull/7167))
- Bump `@metamask/core-backend` from `^4.0.0` to `^4.1.0`

### Fixed

- Enable RPC fallback when Accounts API fails or times out in `TokenBalancesController` ([#7155](https://github.com/MetaMask/core/pull/7155))
  - Add 30-second timeout protection for Accounts API balance fetching requests
  - Propagate API errors to `TokenBalancesController` to trigger automatic RPC fallback
  - Remove error catching that prevented RPC fetcher from processing failed chains
  - Ensures native and staked balances are always fetched via RPC when API is unavailable
- Add 30-second timeout protection for Accounts API calls in `TokenDetectionController` to prevent hanging requests ([#7106](https://github.com/MetaMask/core/pull/7106))
  - Prevents token detection from hanging indefinitely on slow or unresponsive API requests
  - Automatically falls back to RPC-based token detection when API call times out or fails
  - Includes error logging for debugging timeout and failure events
- Handle `unprocessedNetworks` from Accounts API responses to ensure complete token detection coverage ([#7106](https://github.com/MetaMask/core/pull/7106))
  - When Accounts API returns networks it cannot process, those networks are automatically added to RPC detection
  - Applies to both `TokenDetectionController` and `TokenBalancesController`
  - Ensures all requested networks are processed even if API has partial support

## [88.0.0]

### Changed

- **BREAKING:** Bump `@metamask/account-tree-controller` from `^2.0.0` to `^3.0.0` ([#7100](https://github.com/MetaMask/core/pull/7100))
- **BREAKING:** Bump `@metamask/multichain-account-service` from `^2.0.0` to `^3.0.0` ([#7100](https://github.com/MetaMask/core/pull/7100))

## [87.1.1]

### Changed

- Remove early return for empty `chainIds` in `searchTokens` function to allow API to handle empty chain IDs ([#7083](https://github.com/MetaMask/core/pull/7083))

### Fixed

- Importing a non-evm asset with positive balance sets balance to 0 after import ([#7094](https://github.com/MetaMask/core/pull/7094))

## [87.1.0]

### Added

- Added `getTrendingTokens` function to fetch trending tokens for specific chains ([#7054]) (https://github.com/MetaMask/core/pull/7054)
- Added new types `SortTrendingBy` and `TrendingAsset` ([#7054]) (https://github.com/MetaMask/core/pull/7054)

## [87.0.0]

### Added

- Add `AssetsByAccountGroup` to list of exported types ([#6983](https://github.com/MetaMask/core/pull/6983))
- Added `addAssets` to allow adding multiple assets for non-EVM chains ([#7016](https://github.com/MetaMask/core/pull/7016))

### Changed

- `isNative` is inferred as `true` for all non-evm assets with slip44 as its asset namespace ([#6983](https://github.com/MetaMask/core/pull/6983))
- **BREAKING:** Modify DeFi position fetching behaviour ([#6944](https://github.com/MetaMask/core/pull/6944))
  - The fetch request to the API times out after 8 seconds and attempts a single retry
  - Refresh only updates the selected evm address
  - `KeyringController:unlock` no longer starts polling
  - `AccountsController:accountAdded` no longer updates DeFi positions
  - `AccountTreeController:selectedAccountGroupChange` updates DeFi positions for the selected address
  - `TransactionController:transactionConfirmed` only updates DeFi positions if the transaction is for the selected address

### Fixed

- Fixed token is not removed from ignored tokens list when added back due to case insensiteivity ([#7016](https://github.com/MetaMask/core/pull/7016))

## [86.0.0]

### Changed

- **BREAKING:** Modify AccountTrackerController events and actions ([#6938](https://github.com/MetaMask/core/pull/6938))
  - `AccountsController:selectedAccountChange` is no longer part of the list of allowed events
  - `NetworkController:getState` refetches balances
  - `TransactionController:unapprovedTransactionAdded` refetches balances
  - `TransactionController:unapprovedTransactionAdded'` refetches balances for the transaction from address and network
  - `TransactionController:transactionConfirmed` refetches balances for the transaction from address and network
- Add optional `fetchingEnabled` callback to `AccountTrackerController` constructor to stop it from fetching balances ([#6938](https://github.com/MetaMask/core/pull/6938))

## [85.0.0]

### Added

- **BREAKING:** Added constructor argument `tokenPricesService` in `currencyRateController` ([#6863](https://github.com/MetaMask/core/pull/6863))
- Added `fetchExchangeRates` function to fetch exchange rates from price-api ([#6863](https://github.com/MetaMask/core/pull/6863))
- Added `ignoreAssets` to allow ignoring assets for non-EVM chains ([#6981](https://github.com/MetaMask/core/pull/6981))

- Added `searchTokens` function to search for tokens across multiple networks using CAIP format chain IDs ([#7004](https://github.com/MetaMask/core/pull/7004))

### Changed

- Bump `@metamask/controller-utils` from `^11.14.1` to `^11.15.0` ([#7003](https://github.com/MetaMask/core/pull/7003))
- `CurrencyRateController` now fetches exchange rates from price-api and fallback to cryptoCompare ([#6863](https://github.com/MetaMask/core/pull/6863))

## [84.0.0]

### Added

- Add export for `CurrencyRateMessenger` ([#6444](https://github.com/MetaMask/core/pull/6444))

### Changed

- **BREAKING:** Migrate controllers to new `Messenger` from `@metamask/messenger` ([#6444](https://github.com/MetaMask/core/pull/6444), [#6386](https://github.com/MetaMask/core/pull/6386), [#6745](https://github.com/MetaMask/core/pull/6745))
  - Previously, the controllers accepted a `RestrictedMessenger` instance from `@metamask/base-controller`.
- **BREAKING:** Bump `@metamask/account-tree-controller` from `^1.0.0` to `^2.0.0` ([#6962](https://github.com/MetaMask/core/pull/6962))
- **BREAKING:** Bump `@metamask/accounts-controller` from `^33.0.0` to `^34.0.0` ([#6962](https://github.com/MetaMask/core/pull/6962))
- **BREAKING:** Bump `@metamask/approval-controller` from `^7.0.0` to `^8.0.0` ([#6962](https://github.com/MetaMask/core/pull/6962))
- **BREAKING:** Bump `@metamask/core-backend` from `^3.0.0` to `^4.0.0` ([#6962](https://github.com/MetaMask/core/pull/6962))
- **BREAKING:** Bump `@metamask/keyring-controller` from `^23.0.0` to `^24.0.0` ([#6962](https://github.com/MetaMask/core/pull/6962))
- **BREAKING:** Bump `@metamask/network-controller` from `^24.0.0` to `^25.0.0` ([#6962](https://github.com/MetaMask/core/pull/6962))
- **BREAKING:** Bump `@metamask/permission-controller` from `^11.0.0` to `^12.0.0` ([#6962](https://github.com/MetaMask/core/pull/6962))
- **BREAKING:** Bump `@metamask/phishing-controller` from `^14.0.0` to `^15.0.0` ([#6962](https://github.com/MetaMask/core/pull/6962))
- **BREAKING:** Bump `@metamask/preferences-controller` from `^20.0.0` to `^21.0.0` ([#6962](https://github.com/MetaMask/core/pull/6962))
- **BREAKING:** Bump `@metamask/transaction-controller` from `^60.0.0` to `^61.0.0` ([#6962](https://github.com/MetaMask/core/pull/6962))
- Bump `@metamask/polling-controller` from `^14.0.1` to `^15.0.0` ([#6940](https://github.com/MetaMask/core/pull/6940), [#6962](https://github.com/MetaMask/core/pull/6962))
- Bump `@metamask/base-controller` from `^8.4.2` to `^9.0.0` ([#6962](https://github.com/MetaMask/core/pull/6962))

## [83.1.0]

### Added

- Add `Monad Mainnet` into `SUPPORTED_NETWORKS_ACCOUNTS_API_V4`

### Fixed

- Fix incorrect balance scan contract address for `Monad Mainnet`
  - Remove `Monad Mainnet` in `SINGLE_CALL_BALANCES_ADDRESS_BY_CHAINID` ([#6929](https://github.com/MetaMask/core/pull/6929))

## [83.0.0]

### Changed

- **BREAKING:** Bump peer dependency `@metamask/core-backend` from `^2.0.0` to `^3.0.0` ([#6923](https://github.com/MetaMask/core/pull/6923))
- Bump `@metamask/base-controller` from `^8.4.1` to `^8.4.2` ([#6917](https://github.com/MetaMask/core/pull/6917))

### Fixed

- Downgrade `multiformats` to `^9.9.0` to avoid ESM-only dependency ([#6920](https://github.com/MetaMask/core/pull/6920))

## [82.0.0]

### Added

- **BREAKING:** Add new event listeners to refresh balances on `TransactionControllerUnapprovedTransactionAddedEvent` and `TransactionControllerTransactionConfirmedEvent` ([#6903](https://github.com/MetaMask/core/pull/6903))
- Add multicall addresses in `MULTICALL_CONTRACT_BY_CHAINID` ([#6896](https://github.com/MetaMask/core/pull/6896))
  - Add multicall address for Chains: `Injective`, `Hemi`, `Plasma`, `Nonmia`, `XRPL`, `Soneium`, `Genesys`, `EDU`, `Abstract`, `Berachain`, `MegaETH Testnet`, `Apechain`, `Matchain`, `Monad Testnet`, `Monad`, `Katana`, `Lens`, `Plume`, `XDC`

### Changed

- Batch `OnAssetConversion` and `OnAssetsMarketData` requests to non-EVM account Snaps ([#6886](https://github.com/MetaMask/core/pull/6886))

## [81.0.1]

### Fixed

- Fix filter for staked Ethereum balances in `AccountTrackerController` ([#6846](https://github.com/MetaMask/core/pull/6846))

## [81.0.0]

### Changed

- **BREAKING:** Bump peer dependency `@metamask/core-backend` from `^1.0.1` to `^2.0.0` ([#6834](https://github.com/MetaMask/core/pull/6834))

### Fixed

- Fix address casing in WebSocket-based token balance updates to ensure consistency ([#6819](https://github.com/MetaMask/core/pull/6819))

## [80.0.0]

### Added

- Add real-time balance updates via WebSocket integration with `AccountActivityService` to `TokenBalancesController` ([#6784](https://github.com/MetaMask/core/pull/6784))
  - Add `@metamask/core-backend` as a dependency and peer dependency ([#6784](https://github.com/MetaMask/core/pull/6784))
  - Controller now subscribes to `AccountActivityService:balanceUpdated` events for instant balance updates
    - Add support for real-time balance updates for both ERC20 tokens and native tokens
    - Add `TokenDetectionController:addDetectedTokensViaWs` action handler for adding tokens detected via WebSocket
  - Controller now subscribes to `AccountActivityService:statusChanged` events to dynamically adjust polling intervals
    - When WebSocket service is "up", polling interval increases to backup interval (5 minutes)
    - When WebSocket service is "down", polling interval restores to default interval (30 seconds)
    - Status changes are debounced (5 seconds) and jittered to prevent thundering herd
    - Add fallback to polling when balance updates contain errors or unsupported asset types

### Changed

- **BREAKING:** `TokenBalancesController` messenger must now allow `AccountActivityService:balanceUpdated` and `AccountActivityService:statusChanged` events ([#6784](https://github.com/MetaMask/core/pull/6784))
- **BREAKING:** `TokenBalancesController` messenger must now allow `TokenDetectionController:addDetectedTokensViaWs` action ([#6784](https://github.com/MetaMask/core/pull/6784))
- **BREAKING:** Change `TokenBalancesController` default polling interval to 30 seconds (was 180 seconds) ([#6784](https://github.com/MetaMask/core/pull/6784))
  - With real-time WebSocket updates, the default interval only applies when WebSocket is disconnected
  - When WebSocket is connected, polling automatically adjusts to 5 minutes as a backup
- **Performance Optimization:** Remove collection API calls from NFT detection process ([#6762](https://github.com/MetaMask/core/pull/6762))
  - Reduce NFT detection API calls by 83% (from 6 calls to 1 call per 100 tokens) by eliminating collection endpoint requests
  - Remove unused collection metadata fields: `contractDeployedAt`, `creator`, and `topBid`

### Fixed

- Fix address format compatibility between `TokenBalancesController` and `AccountTrackerController` in `AccountsApiBalanceFetcher` ([#6812](https://github.com/MetaMask/core/pull/6812))

## [79.0.1]

### Changed

- Bump `@metamask/base-controller` from `^8.4.0` to `^8.4.1` ([#6807](https://github.com/MetaMask/core/pull/6807))
- Bump `@metamask/controller-utils` from `^11.14.0` to `^11.14.1` ([#6807](https://github.com/MetaMask/core/pull/6807))
- Bump `@metamask/polling-controller` from `^14.0.0` to `^14.0.1` ([#6807](https://github.com/MetaMask/core/pull/6807))

## [79.0.0]

### Changed

- **BREAKING:** Change name of token-selector field from `type` to `accountType` to avoid conflicts with existing types. ([#6804](https://github.com/MetaMask/core/pull/6804))

## [78.0.1]

### Changed

- Bump `@metamask/multichain-account-service` from `^1.5.0` to `^1.6.0` ([#6786](https://github.com/MetaMask/core/pull/6786))

### Fixed

- Fix duplicate native token entries in `AccountsApiBalanceFetcher` by ensuring consistent address checksumming ([#6794](https://github.com/MetaMask/core/pull/6794))

## [78.0.0]

### Added

- add `platform` property to `TokenBalancesController` to send better analytics for which platform is hitting out APIs ([#6768](https://github.com/MetaMask/core/pull/6768))

### Changed

- **BREAKING:** Change `accountsApiChainIds` parameter from `ChainIdHex[]` to `() => ChainIdHex[]` in both `AccountTrackerController` and `TokenBalancesController` ([#6776](https://github.com/MetaMask/core/pull/6776))
  - Enables dynamic configuration of chains that should use Accounts API strategy
  - Allows runtime determination of supported chain IDs instead of static array

### Fixed

- Fix staked balance update on the `TokenBalancesController` , it's now filtered by supported chains ([#6776](https://github.com/MetaMask/core/pull/6776))

## [77.0.2]

### Changed

- Bump `@metamask/multichain-account-service` from `^1.2.0` to `^1.3.0` ([#6748](https://github.com/MetaMask/core/pull/6748))

### Fixed

- Fix token balance updates not respecting account selection parameter ([#6738](https://github.com/MetaMask/core/pull/6738))

## [77.0.1]

### Changed

- Bump `@metamask/utils` from `^11.8.0` to `^11.8.1` ([#6708](https://github.com/MetaMask/core/pull/6708))

### Fixed

- Fix unnecessary balance updates in `TokenBalancesController` by skipping updates when values haven't changed ([#6743](https://github.com/MetaMask/core/pull/6743))
  - Prevents unnecessary state mutations for token balances when values are identical
  - Improves performance by reducing redundant processing and re-renders

## [77.0.0]

### Changed

- **BREAKING:** Rename `openSeaEnabled` to `displayNftMedia` in `NftController` ([#4774](https://github.com/MetaMask/core/pull/4774))
  - Ensure compatibility for extension preferences controller state
- **BREAKING:** Remove `setApiKey` function and `openSeaApiKey` from `NftController` since opensea is not used anymore for NFT data ([#4774](https://github.com/MetaMask/core/pull/4774))
- Bump `@metamask/phishing-controller` from `^13.1.0` to `^14.0.0` ([#6716](https://github.com/MetaMask/core/pull/6716), [#6629](https://github.com/MetaMask/core/pull/6716))
- Bump `@metamask/preferences-controller` from `^19.0.0` to `^20.0.0` ([#6716](https://github.com/MetaMask/core/pull/6716), [#6629](https://github.com/MetaMask/core/pull/6716))

## [76.0.0]

### Added

- Add generic number formatter ([#6664](https://github.com/MetaMask/core/pull/6664))
  - The new formatter is available as the `formatNumber` property on the return value of `createFormatters`.

### Changed

- **BREAKING:** Bump peer dependency `@metamask/account-tree-controller` from `^0.7.0` to `^1.0.0` ([#6652](https://github.com/MetaMask/core/pull/6652), [#6676](https://github.com/MetaMask/core/pull/6676))

## [75.2.0]

### Added

- Add `Monad Mainnet` support ([#6618](https://github.com/MetaMask/core/pull/6618))
  - Add `Monad Mainnet` balance scan contract address in `SINGLE_CALL_BALANCES_ADDRESS_BY_CHAINID`
  - Add `Monad Mainnet` in `SupportedTokenDetectionNetworks`
  - Add `Monad Mainnet` in `SUPPORTED_CHAIN_IDS`

### Changed

- Bump `@metamask/controller-utils` from `^11.13.0` to `^11.14.0` ([#6629](https://github.com/MetaMask/core/pull/6629))
- Bump `@metamask/base-controller` from `^8.3.0` to `^8.4.0` ([#6632](https://github.com/MetaMask/core/pull/6632))

### Fixed

- Fix `TokenBalancesController` selective session stopping to prevent old polling sessions from interfering with new ones when chain configurations change ([#6635](https://github.com/MetaMask/core/pull/6635))

## [75.1.0]

### Added

- Shared fiat currency and token formatters ([#6577](https://github.com/MetaMask/core/pull/6577))

### Changed

- Add `queryAllAccounts` parameter support to `AccountTrackerController.refresh()`, `AccountTrackerController._executePoll()`, and `TokenBalancesController.updateBalances()` for flexible account selection during balance updates ([#6600](https://github.com/MetaMask/core/pull/6600))
- Bump `@metamask/utils` from `^11.4.2` to `^11.8.0` ([#6588](https://github.com/MetaMask/core/pull/6588))
- Bump `@metamask/controller-utils` from `^11.12.0` to `^11.13.0` ([#6620](https://github.com/MetaMask/core/pull/6620))

## [75.0.0]

### Added

- Add two new controller state metadata properties: `includeInStateLogs` and `usedInUi` ([#6472](https://github.com/MetaMask/core/pull/6472))

### Changed

- **BREAKING:** Replace `useAccountAPI` boolean with `accountsApiChainIds` array in `TokenBalancesController` for granular per-chain Accounts API configuration ([#6487](https://github.com/MetaMask/core/pull/6487))
- Bump `@metamask/keyring-api` from `^20.1.0` to `^21.0.0` ([#6560](https://github.com/MetaMask/core/pull/6560))

## [74.3.3]

### Changed

- Enhance `TokenBalancesController` with internal dynamic polling per chain support, enabling configurable polling intervals for different networks with automatic interval grouping for improved performance (transparent to existing API) ([#6357](https://github.com/MetaMask/core/pull/6357))
- Bump `@metamask/base-controller` from `^8.2.0` to `^8.3.0` ([#6465](https://github.com/MetaMask/core/pull/6465))

## [74.3.2]

### Changed

- Refactor `AccountTrackerController` to eliminate duplicate code by replacing custom `AccountTrackerRpcBalanceFetcher` with existing `RpcBalanceFetcher` ([#6425](https://github.com/MetaMask/core/pull/6425))

## [74.3.1]

### Fixed

- Fix values returned from multicall fetcher to use the correct BN type, not BigNumber ([#6411](https://github.com/MetaMask/core/pull/6411))

- Ensure every access to the state of `AccountTrackerController` is done with a checksumed address ([#6411](https://github.com/MetaMask/core/pull/6411))

- Ensure the balance passed to update `AccountTrackerController:updateNativeBalances` is of type `Hex` ([#6411](https://github.com/MetaMask/core/pull/6411))

## [74.3.0]

### Added

- Add native and staked balances to assets calculations ([#6399](https://github.com/MetaMask/core/pull/6399))

## [74.2.0]

### Added

- Add `rawBalance` to the result of `selectAssetsBySelectedAccountGroup` ([#6398](https://github.com/MetaMask/core/pull/6398))

## [74.1.1]

### Changed

- Improve balance fetching performance and resilience by parallelizing multi-chain operations and moving timeout handling to fetchers ([#6390](https://github.com/MetaMask/core/pull/6390))
  - Replace sequential `for` loops with `Promise.allSettled` in `RpcBalanceFetcher` and `AccountTrackerController` for parallel chain processing
  - Move timeout handling from controller-level `Promise.race` to fetcher-level `safelyExecuteWithTimeout` for better error isolation
  - Add `safelyExecuteWithTimeout` to both `RpcBalanceFetcher` and `AccountsApiBalanceFetcher` to prevent individual chain timeouts from blocking other chains
  - Remove redundant timeout wrappers from `TokenBalancesController` and `AccountTrackerController`
  - Improve test coverage for timeout and error handling scenarios in all balance fetchers

## [74.1.0]

### Added

- Enable `AccountTrackerController` to fetch native balances using AccountsAPI when `allowExternalServices` is enabled ([#6369](https://github.com/MetaMask/core/pull/6369))
  - Implement native balance fetching via AccountsAPI when `useAccountsAPI` and `allowExternalServices` are both true
  - Add fallback to RPC balance fetching when external services are disabled
  - Add comprehensive test coverage for both AccountsAPI and RPC balance fetching scenarios

### Changed

- Bump `@metamask/base-controller` from `^8.1.0` to `^8.2.0` ([#6355](https://github.com/MetaMask/core/pull/6355))

- Add new `accountId` field to the `Asset` type ([#6358](https://github.com/MetaMask/core/pull/6358))

### Fixed

- Uses `InternalAccount['type']` for the `Asset['type']` property ([#6358](https://github.com/MetaMask/core/pull/6358))

- Ensure that the evm addresses used to fetch balances from AccountTrackerController state is lowercase, in order to account for discrepancies between clients ([#6358](https://github.com/MetaMask/core/pull/6358))

- Prevents mutation of memoized fields used inside selectors ([#6358](https://github.com/MetaMask/core/pull/6358))

- Fix duplicate token balance entries caused by case-sensitive address comparison in `TokenBalancesController.updateBalances` ([#6354](https://github.com/MetaMask/core/pull/6354))

  - Normalize token addresses to proper EIP-55 checksum format before using as object keys to prevent the same token from appearing multiple times with different cases
  - Add comprehensive unit tests for token address normalization scenarios

- Fix TokenBalancesController timeout handling by replacing `safelyExecuteWithTimeout` with proper `Promise.race` implementation ([#6365](https://github.com/MetaMask/core/pull/6365))
  - Replace `safelyExecuteWithTimeout` which was silently swallowing timeout errors with direct `Promise.race` that properly throws
  - Reduce RPC timeout from 3 minutes to 15 seconds for better responsiveness and batch size
  - Enable proper fallback between API and RPC balance fetchers when timeouts occur

## [74.0.0]

### Added

- Added a token selector that returns list of tokens and balances for evm and multichain assets based on the selected account group ([#6226](https://github.com/MetaMask/core/pull/6226))

### Changed

- **BREAKING:** Bump peer dependency `@metamask/accounts-controller` from `^32.0.0` to `^33.0.0` ([#6345](https://github.com/MetaMask/core/pull/6345))
- **BREAKING:** Bump peer dependency `@metamask/keyring-controller` from `^22.0.0` to `^23.0.0` ([#6345](https://github.com/MetaMask/core/pull/6345))
- **BREAKING:** Bump peer dependency `@metamask/preferences-controller` from `^18.0.0` to `^19.0.0` ([#6345](https://github.com/MetaMask/core/pull/6345))
- **BREAKING:** Bump peer dependency `@metamask/transaction-controller` from `^59.0.0` to `^60.0.0` ([#6345](https://github.com/MetaMask/core/pull/6345))

## [73.3.0]

### Changed

- Bump accounts related packages ([#6309](https://github.com/MetaMask/core/pull/6309))
  - Bump `@metamask/keyring-api` from `^20.0.0` to `^20.1.0`
  - Bump `@metamask/keyring-internal-api` from `^8.0.0` to `^8.1.0`

### Fixed

- Fix precision loss in AccountsApiBalanceFetcher causing incorrect token balance conversion ([#6330](https://github.com/MetaMask/core/pull/6330))
  - Replaced floating-point arithmetic with string-based precision conversion to avoid JavaScript precision limitations

## [73.2.0]

### Added

- Implement balance change calculator and network filtering ([#6285](https://github.com/MetaMask/core/pull/6285))
  - Add core balance change calculators with period support (1d/7d/30d), network filtering, and group-level computation
- Add new utility functions for efficient balance fetching using Multicall3 ([#6212](https://github.com/MetaMask/core/pull/6212))
  - Added `aggregate3` function for direct access to Multicall3's aggregate3 method with individual failure handling
  - Added `getTokenBalancesForMultipleAddresses` function to efficiently batch ERC20 and native token balance queries for multiple addresses
  - Supports up to 300 calls per batch with automatic fallback to individual calls on unsupported chains
  - Returns organized balance data as nested maps for easy consumption by client applications

### Changed

- **BREAKING**: Improved `TokenBalancesController` performance with two-tier balance fetching strategy ([#6232](https://github.com/MetaMask/core/pull/6232))
  - Implements Accounts API as primary fetching method for supported networks (faster, more efficient)
  - Falls back to RPC calls using Multicall3's `aggregate3` for unsupported networks or API failures
  - Significantly reduces RPC calls from N individual requests to batched calls of up to 300 operations
  - Provides comprehensive network coverage with graceful degradation when services are unavailable
- Bump `@metamask/base-controller` from `^8.0.1` to `^8.1.0` ([#6284](https://github.com/MetaMask/core/pull/6284))
- Bump `@metamask/controller-utils` from `^11.11.0` to `^11.12.0` ([#6303](https://github.com/MetaMask/core/pull/6303))
- Bump `@metamask/transaction-controller` from `^59.1.0` to `^59.2.0` ([#6291](https://github.com/MetaMask/core/pull/6291))
- Bump `@metamask/account-tree-controller` from `^0.7.0` to `^0.8.0` ([#6273](https://github.com/MetaMask/core/pull/6273))
- Bump `@metamask/accounts-controller` from `^32.0.1` to `^32.0.2` ([#6273](https://github.com/MetaMask/core/pull/6273))
- Bump `@metamask/keyring-controller` from `^22.1.0` to `^22.1.1` ([#6273](https://github.com/MetaMask/core/pull/6273))
- Bump `@metamask/multichain-account-service` from `^0.3.0` to `^0.4.0` ([#6273](https://github.com/MetaMask/core/pull/6273))

## [73.1.0]

### Added

- Comprehensive balance selectors for multichain account groups and wallets ([#6235](https://github.com/MetaMask/core/pull/6235))

### Changed

- Bump `@metamask/keyring-api` from `^19.0.0` to `^20.0.0` ([#6248](https://github.com/MetaMask/core/pull/6248))

### Fixed

- Correct the polling rate for the DeFiPositionsController from 1 minute to 10 minutes. ([#6242](https://github.com/MetaMask/core/pull/6242))
- Fix `AccountTrackerController` to force block number update to avoid stale cached native balances ([#6250](https://github.com/MetaMask/core/pull/6250))

## [73.0.2]

### Fixed

- Use a narrow selector when listening to `CurrencyRateController:stateChange` ([#6217](https://github.com/MetaMask/core/pull/6217))
- Fixed an issue where attempting to fetch asset conversions for accounts without assets would crash the snap ([#6207](https://github.com/MetaMask/core/pull/6207))

## [73.0.1]

### Changed

- Improved `AccountTrackerController` RPC performance by batching addresses using a multicall contract ([#6099](https://github.com/MetaMask/core/pull/6099))
  - Fallbacks to single address RPC calls on chains that do not have a multicall contract.
- Improved `AssetsContractController` RPC performance by batching addresses using a multicall contract ([#6099](https://github.com/MetaMask/core/pull/6099))
  - Fallbacks to single address RPC calls on chains that do not have a multicall contract.

### Fixed

- Fix `TokenBalancesController` to force block number update to avoid stale cached balances ([#6197](https://github.com/MetaMask/core/pull/6197))

## [73.0.0]

### Changed

- **BREAKING:** Bump peer dependency `@metamask/accounts-controller` to `^32.0.0` ([#6171](https://github.com/MetaMask/core/pull/6171))
- **BREAKING:** Bump peer dependency `@metamask/transaction-controller` to `^59.0.0` ([#6171](https://github.com/MetaMask/core/pull/6171))
- Improved `TokenDetectionController` token handling flow ([#6012](https://github.com/MetaMask/core/pull/6012))
  - Detected tokens are now implicitly added directly to `allTokens` instead of being added to `allDetectedTokens` first
  - This simplifies the token import flow and improves performance by eliminating the manual UI import step
  - Enhanced `TokenDetectionController` to use direct RPC calls when basic functionality is disabled ([#6012](https://github.com/MetaMask/core/pull/6012))
  - Token detection now falls back to direct RPC calls instead of API-based detection when basic functionality is turned off
- Bump `@metamask/keyring-api` from `^18.0.0` to `^19.0.0` ([#6146](https://github.com/MetaMask/core/pull/6146))

### Fixed

- Fix `TokenDetectionController` to respect the detection toggle setting ([#6012](https://github.com/MetaMask/core/pull/6012))
  - Token detection will no longer run when the detection toggle is disabled, even during user refresh operations
- Improved `CurrencyRateController` behavior when basic functionality is disabled ([#6012](https://github.com/MetaMask/core/pull/6012))
  - Disabled requests to CryptoCompare when basic functionality is turned off to avoid unnecessary API calls
- Improve error handling in `MultichainAssetsRatesController` for Snap request failures ([#6104](https://github.com/MetaMask/core/pull/6104))
  - Enhanced `#handleSnapRequest` method with detailed error logging and graceful failure recovery
  - Added null safety checks to prevent crashes when Snap requests return null
  - Controller now continues operation when individual Snap requests fail instead of crashing
  - Added comprehensive unit tests covering various error scenarios including JSON-RPC errors and network failures

## [72.0.0]

### Changed

- Update `NftController` to use properly exported `PhishingControllerBulkScanUrlsAction` type from `@metamask/phishing-controller` ([#6105](https://github.com/MetaMask/core/pull/6105))
- Bump dev dependency `@metamask/phishing-controller` to `^13.1.0` ([#6120](https://github.com/MetaMask/core/pull/6120))

## [71.0.0]

### Changed

- **BREAKING:** Bump peer dependency `@metamask/phishing-controller` to `^13.0.0` ([#6098](https://github.com/MetaMask/core/pull/6098))

## [70.0.1]

### Changed

- Bump `@metamask/controller-utils` from `^11.10.0` to `^11.11.0` ([#6069](https://github.com/MetaMask/core/pull/6069))
  - This upgrade includes performance improvements to checksum hex address normalization
- Bump `@metamask/utils` from `^11.2.0` to `^11.4.2` ([#6054](https://github.com/MetaMask/core/pull/6054))

## [70.0.0]

### Changed

- **BREAKING:** Bump peer dependency `@metamask/snaps-controllers` from `^12.0.0` to `^14.0.0` ([#6035](https://github.com/MetaMask/core/pull/6035))
- Update `MultichainAssetsRatesController` to use the new `onAssetsMarketData` handler in addition of `onAssetsConversion` to get marketData ([#6035](https://github.com/MetaMask/core/pull/6035))
  - This change improves the handler interface for fetching asset market data from Snaps
- Bump `@metamask/snaps-sdk` from `^7.1.0` to `^9.0.0` ([#6035](https://github.com/MetaMask/core/pull/6035))
- Bump `@metamask/snaps-utils` from `^9.4.0` to `^11.0.0` ([#6035](https://github.com/MetaMask/core/pull/6035))

## [69.0.0]

### Changed

- **BREAKING:** Bump peer dependency `@metamask/accounts-controller` to `^31.0.0` ([#5999](https://github.com/MetaMask/core/pull/5999))
- **BREAKING:** Bump peer dependency `@metamask/network-controller` to `^24.0.0` ([#5999](https://github.com/MetaMask/core/pull/5999))
- **BREAKING:** Bump peer dependency `@metamask/transaction-controller` to `^58.0.0` ([#5999](https://github.com/MetaMask/core/pull/5999))
- Bump `@metamask/polling-controller` to `^14.0.0` ([#5999](https://github.com/MetaMask/core/pull/5999))

## [68.2.0]

### Added

- Added `getErc20Balances` function within `TokenBalancesController` to support fetching ERC-20 token balances for a given address and token list ([#5925](https://github.com/MetaMask/core/pull/5925))
  - This modular service simplifies balance retrieval logic and can be reused across different parts of the controller

### Changed

- Bump `@metamask/transaction-controller` to `^57.3.0` ([#5954](https://github.com/MetaMask/core/pull/5954))

### Fixed

- Prevented `AccountTrackerController` from updating state with empty or unchanged account balance data during refresh ([#5942](https://github.com/MetaMask/core/pull/5942))
  - Added guards to skip state updates when fetched balances are empty or identical to existing state
  - Reduces unnecessary `stateChange` emissions and preserves previously-cached balances under network failure scenarios
- Prevented `TokenBalancesController` from updating account balance to 0 while multicall contract failed ([#5975](https://github.com/MetaMask/core/pull/5975))

## [68.1.0]

### Added

- Added Base Network for networks to track in `TokenDetectionController` ([#5902](https://github.com/MetaMask/core/pull/5902))
  - Network changes were added in `@metamask/controller-utils`
- Added Metamask pooled staking token for Ethereum Hoodi testnet ([#5855](https://github.com/MetaMask/core/pull/5855))

### Changed

- Bump `@metamask/controller-utils` to `^11.10.0` ([#5935](https://github.com/MetaMask/core/pull/5935))

## [68.0.0]

### Changed

- **BREAKING:** Update `NftController` and `NftDetectionController` to eliminate the dependency on the current chain ([#5622](https://github.com/MetaMask/core/pull/5622))
  - All functions that previously accepted networkClientId as an optional parameter now require it as a mandatory parameter.
- **BREAKING:** Add `NetworkController:findNetworkClientIdByChainId` to allowed actions in `NftController` ([#5622](https://github.com/MetaMask/core/pull/5622))
- **BREAKING:** Add `NetworkController:findNetworkClientIdByChainId` to allowed actions in `NftDetectionController` ([#5622](https://github.com/MetaMask/core/pull/5622))

## [67.0.0]

### Changed

- **BREAKING:** Bump `@metamask/accounts-controller` peer dependency to `^30.0.0` ([#5888](https://github.com/MetaMask/core/pull/5888))
- **BREAKING:** Bump `@metamask/transaction-controller` peer dependency to `^57.0.0` ([#5888](https://github.com/MetaMask/core/pull/5888))
- **BREAKING:** Bump `@metamask/providers` peer dependency from `^21.0.0` to `^22.0.0` ([#5871](https://github.com/MetaMask/core/pull/5871))
- **BREAKING:** Bump `@metamask/snaps-controllers` peer dependency from `^11.0.0` to `^12.0.0` ([#5871](https://github.com/MetaMask/core/pull/5871))
- Remove `sei` from constants `SUPPORTED_CURRENCIES` ([#5883](https://github.com/MetaMask/core/pull/5883))

## [66.0.0]

### Added

- Add optional parameter to track DeFi metrics when positions are being fetched ([#5868](https://github.com/MetaMask/core/pull/5868))
- Add phishing protection for NFT metadata URLs in `NftController` ([#5598](https://github.com/MetaMask/core/pull/5598))
  - NFT metadata URLs are now scanned for malicious content using the `PhishingController`
  - Malicious URLs in NFT metadata fields (image, externalLink, etc.) are automatically sanitized

### Changed

- **BREAKING:** Add peer dependency on `@metamask/phishing-controller` ^12.5.0 ([#5598](https://github.com/MetaMask/core/pull/5598))

## [65.0.0]

### Added

- **BREAKING:** Add event listener for `TransactionController:transactionConfirmed` on `TokenDetectionController` to trigger token detection ([#5859](https://github.com/MetaMask/core/pull/5859))

### Changed

- **BREAKING:** Add event listener for `KeyringController:accountRemoved` instead of `AccountsController:accountRemoved` in `TokenBalancesController` and `TokensController` ([#5859](https://github.com/MetaMask/core/pull/5859))

## [64.0.0]

### Added

- **BREAKING:** Add event listener for `AccountsController:accountRemoved` on `TokenBalancesController` to remove token balances for the removed account ([#5726](https://github.com/MetaMask/core/pull/5726))

- **BREAKING:** Add event listener for `AccountsController:accountRemoved` on `TokensController` to remove tokens for the removed account ([#5726](https://github.com/MetaMask/core/pull/5726))

- **BREAKING:** Add `listAccounts` action to `TokensController` ([#5726](https://github.com/MetaMask/core/pull/5726))

- **BREAKING:** Add `listAccounts` action to `TokenBalancesController` ([#5726](https://github.com/MetaMask/core/pull/5726))

### Changed

- TokenBalancesController will now check if balances has changed before updating the state ([#5726](https://github.com/MetaMask/core/pull/5726))

## [63.1.0]

### Changed

- Added optional `account` parameter to `fetchHistoricalPricesForAsset` method in `MultichainAssetsRatesController` ([#5833](https://github.com/MetaMask/core/pull/5833))
- Updated `TokenListController` `fetchTokenList` method to bail if cache is valid ([#5804](https://github.com/MetaMask/core/pull/5804))
  - also cleaned up internal state update logic
- Bump `@metamask/controller-utils` to `^11.9.0` ([#5812](https://github.com/MetaMask/core/pull/5812))

## [63.0.0]

### Changed

- **BREAKING:** bump `@metamask/keyring-controller` peer dependency to `^22.0.0` ([#5802](https://github.com/MetaMask/core/pull/5802))
- **BREAKING:** bump `@metamask/accounts-controller` peer dependency to `^29.0.0` ([#5802](https://github.com/MetaMask/core/pull/5802))
- **BREAKING:** bump `@metamask/preferences-controller` peer dependency to `^18.0.0` ([#5802](https://github.com/MetaMask/core/pull/5802))
- **BREAKING:** bump `@metamask/transaction-controller` peer dependency to `^56.0.0` ([#5802](https://github.com/MetaMask/core/pull/5802))

## [62.0.0]

### Added

- Add event `MultichainAssetsController:accountAssetListUpdated` in MultichainAssetsController to notify when new assets are detected for an account ([#5761](https://github.com/MetaMask/core/pull/5761))

### Changed

- **BREAKING:** Removed subscription to `MultichainAssetsController:stateChange` in `MultichainAssetsRatesController` and add subscription to `MultichainAssetsController:accountAssetListUpdated` ([#5761](https://github.com/MetaMask/core/pull/5761))
- **BREAKING:** Removed subscription to `MultichainAssetsController:stateChange` in `MultichainBalancesController` and add subscription to `MultichainAssetsController:accountAssetListUpdated` ([#5761](https://github.com/MetaMask/core/pull/5761))

## [61.1.0]

### Changed

- Bump `@metamask/controller-utils` to `^11.8.0` ([#5765](https://github.com/MetaMask/core/pull/5765))
- Update `DEFI_POSITIONS_API_URL` to use the production endpoint ([#5769](https://github.com/MetaMask/core/pull/5769))

## [61.0.0]

### Changed

- **BREAKING:** Bump `@metamask/accounts-controller` peer dependency to `^28.0.0` ([#5763](https://github.com/MetaMask/core/pull/5763))
- **BREAKING:** Bump `@metamask/transaction-controller` peer dependency to `^55.0.0` ([#5763](https://github.com/MetaMask/core/pull/5763))
- Bump `@metamask/base-controller` from `^8.0.0` to `^8.0.1` ([#5722](https://github.com/MetaMask/core/pull/5722))

## [60.0.0]

### Added

- Add support for 'Sonic Mainnet' chainId in the list of SUPPORTED_CHAIN_IDS. ([#5711](https://github.com/MetaMask/core/pull/5711))

### Changed

- Refactor `TokensController` to remove reliance on a single selected network ([#5659](https://github.com/MetaMask/core/pull/5659))
  - `TokensController` methods now require `networkClientId` as an explicit parameter.
  - Token management logic is fully parameterized by `chainId`, allowing multi-chain token handling and improving reliability across network changes.
  - Internal state updates and token metadata fetching are scoped to the corresponding `chainId`

### Removed

- **BREAKING:** Remove deprecated `chainId` instance property from `TokensController` ([#5659](https://github.com/MetaMask/core/pull/5659))
  - All chain context is now derived from `networkClientId` at the method level.

## [59.0.0]

### Added

- Add `SEI` network support ([#5610](https://github.com/MetaMask/core/pull/5610))
  - Add token detection support
  - Add NFT detection support

### Changed

- Refactor `TokenRatesController` to support processing multiple chains simultaneously ([#5645](https://github.com/MetaMask/core/pull/5645))
  - The controller now supports an array of chain IDs rather than a single value, simplifying the polling process by allowing iteration over all chains in a single loop
- Refactor `AccountTrackerController` to support processing multiple chains simultaneously ([#5680](https://github.com/MetaMask/core/pull/5680))
  - The controller now accepts an array of chain IDs instead of a single value, streamlining the polling process by iterating over all chains in one loop

### Removed

- **BREAKING:** Eliminate legacy network dependency handling in `TokenRatesController` ([#5645](https://github.com/MetaMask/core/pull/5645))
  - We're no longer relying on the currently selected network.
- **BREAKING:** Eliminate legacy network dependency handling in `AccountTrackerController` ([#5680](https://github.com/MetaMask/core/pull/5680))
  - We're no longer relying on the currently selected network.

## [58.0.0]

### Added

- Added `includeMarketData` to the params of the `OnAssetsConversion` handler ([#5639](https://github.com/MetaMask/core/pull/5639))
- Added `fetchHistoricalPricesForAsset` method to `MultichainAssetsRatesController` ([#5639](https://github.com/MetaMask/core/pull/5639))
- Added `getSelectedMultichainAccount` action to `multichainAssetsRatesController` ([#5639](https://github.com/MetaMask/core/pull/5639))
- Added new state field `historicalPrices` to `MultichainAssetsRatesController` ([#5639](https://github.com/MetaMask/core/pull/5639))

### Changed

- **BREAKING:** Bump `@metamask/snaps-controllers` peer dependency from ^9.19.0 to ^11.0.0 ([#5639](https://github.com/MetaMask/core/pull/5639))
- **BREAKING:** Bump `@metamask/providers` peer dependency from ^18.1.0 to ^21.0.0 ([#5639](https://github.com/MetaMask/core/pull/5639))
- Bump `@metamask/snaps-utils` from ^8.10.0 to ^9.2.0 ([#5639](https://github.com/MetaMask/core/pull/5639))

## [57.0.0]

### Added

- Add a new `DeFiPositionsController` that maintains an updated list of DeFi positions for EVM accounts ([#5400](https://github.com/MetaMask/core/pull/5400))
  - Export `DeFiPositionsController`
  - Export the following types
    - `DeFiPositionsControllerState`
    - `DeFiPositionsControllerActions`
    - `DeFiPositionsControllerEvents`
    - `DeFiPositionsControllerGetStateAction`
    - `DeFiPositionsControllerStateChangeEvent`
    - `DeFiPositionsControllerMessenger`
    - `GroupedDeFiPositions`

### Changed

- **BREAKING** Add `@metamask/transaction-controller` as a peer dependency at `^54.0.0` ([#5400](https://github.com/MetaMask/core/pull/5400))

## [56.0.0]

### Changed

- Update `TokensController`, `TokenListController`, and `AccountTrackerController` to use per-chain state variants ([#5310](https://github.com/MetaMask/core/pull/5310))
- Bump `@metamask/keyring-api` to `^17.4.0` ([#5565](https://github.com/MetaMask/core/pull/5565))
- Bump `@metamask/controller-utils` to `^11.7.0` ([#5583](https://github.com/MetaMask/core/pull/5583))
  - Via this upgrade, `updateExchangeRates` now supports the MegaETH testnet

### Removed

- **BREAKING:** Remove deprecated state fields scoped to the current chain ([#5310](https://github.com/MetaMask/core/pull/5310))
  - This change removes the following state fields from the following controllers:
    - `TokensControllerState`
      - `detectedTokens` (replaced by `allDetectedTokens`)
      - `ignoredTokens` (replaced by `allIgnoredTokens`)
      - `tokens` (replaced by `allTokens`)
    - `TokenListControllerState`
      - `tokenList` (replaced by `tokensChainsCache`)
    - `AccountTrackerControllerState`
      - `accounts` (replaced by `accountsByChainId`)
  - This will require a migration in the clients to remove them from state in order to prevent unnecessary Sentry errors when updating controller state.

### Fixed

- Update token rate request key to handle when new tokens are detected inside the `TokenRatesController` ([#5531](https://github.com/MetaMask/core/pull/5311)))
- Update `CurrencyRateController` to prevent undefined or empty currencies from being queried ([#5458](https://github.com/MetaMask/core/pull/5458)))

## [55.0.1]

### Added

- Add an optional chainId argument to `addNftContract` function in NftController ([#5508](https://github.com/MetaMask/core/pull/5508))

## [55.0.0]

### Changed

- **BREAKING:** Bump peer dependency `@metamask/accounts-controller` to `^27.0.0` ([#5507](https://github.com/MetaMask/core/pull/5507))
- **BREAKING:** Bump peer dependency `@metamask/network-controller` to `^23.0.0` ([#5507](https://github.com/MetaMask/core/pull/5507))
- Bump `@metamask/polling-controller` to `^13.0.0` ([#5507](https://github.com/MetaMask/core/pull/5507))

## [54.0.0]

### Changed

- **BREAKING**: The `detectNfts` method in the `NftDetectionController` now accepts chain IDs directly instead of networkClientId, enabling NFT detection across multiple chains simultaneously ([#5448](https://github.com/MetaMask/core/pull/5448))

### Fixed

- Fixed token address conversion in the `TokenRatesController` to correctly preserve the checksum address format without unnecessary hex conversion ([#5490](https://github.com/MetaMask/core/pull/5490))

## [53.1.1]

### Fixed

- Check if `KeyringController` is unlocked before processing account events in `MultichainBalancesController` ([#5473](https://github.com/MetaMask/core/pull/5473))
  - This is needed since some Snaps might decrypt their state which needs the `KeyringController` to be unlocked.
- Fix runtime error in NFT detection when metadata is `null` ([#5455](https://github.com/MetaMask/core/pull/5455))

## [53.1.0]

### Added

- Add token display data controller for search & discovery ([#5307](https://github.com/MetaMask/core/pull/5307))

## [53.0.0]

### Added

- Add `getAssetMetadata` action to `MultichainAssetsController` ([#5430](https://github.com/MetaMask/core/pull/5430))

### Changed

- **BREAKING:** Bump `@metamask/keyring-controller` peer dependency to `^21.0.0` ([#5439](https://github.com/MetaMask/core/pull/5439))
- **BREAKING:** Bump `@metamask/accounts-controller` peer dependency to `^26.0.0` ([#5439](https://github.com/MetaMask/core/pull/5439))
- **BREAKING:** Bump `@metamask/keyring-internal-api` from `^5.0.0` to `^6.0.0` ([#5347](https://github.com/MetaMask/core/pull/5347))
- **BREAKING:** Bump `@ethereumjs/util` from `^8.1.0` to `^9.1.0` ([#5347](https://github.com/MetaMask/core/pull/5347))

## [52.0.0]

### Changed

- **BREAKING:** Bump `@metamask/keyring-controller` peer dependency to `^20.0.0` ([#5426](https://github.com/MetaMask/core/pull/5426))
- **BREAKING:** Bump `@metamask/accounts-controller` peer dependency to `^25.0.0` ([#5426](https://github.com/MetaMask/core/pull/5426))
- **BREAKING:** Bump `@metamask/preferences-controller` peer dependency to `^16.0.0` ([#5426](https://github.com/MetaMask/core/pull/5426))
- Bump `@metamask/keyring-internal-api` from `^4.0.3` to `^5.0.0` ([#5405](https://github.com/MetaMask/core/pull/5405))

### Fixed

- Fixed conversion rates for MANTLE ([#5402](https://github.com/MetaMask/core/pull/5402))

## [51.0.2]

### Fixed

- `MultichainAssetsRatesController` now skips unnecessary Snap calls when the assets list is empty ([#5370](https://github.com/MetaMask/core/pull/5370))

## [51.0.1]

### Changed

- Bump `@metamask/keyring-api"` from `^17.0.0` to `^17.2.0` ([#5366](https://github.com/MetaMask/core/pull/5366))

## [51.0.0]

### Changed

- **BREAKING:** Rename `MultiChainAssetsRatesController` to `MultichainAssetsRatesController` ([#5354](https://github.com/MetaMask/core/pull/5354))
- Bump `@metamask/utils` from `^11.1.0` to `^11.2.0` ([#5301](https://github.com/MetaMask/core/pull/5301))

### Fixed

- Resolved an issue where rate polling would only begin after the default 3-minute interval by manually triggering a rate update upon initialization, ensuring an immediate refresh for a better user experience ([#5364](https://github.com/MetaMask/core/pull/5364))

## [50.0.0]

### Changed

- **BREAKING:** Bump `@metamask/accounts-controller` peer dependency from `^23.0.1` to `^24.0.0` ([#5318](https://github.com/MetaMask/core/pull/5318))
- Removed legacy poll function to prevent redundant polling ([#5321](https://github.com/MetaMask/core/pull/5321))

### Fixed

- Ensure that the polling is not triggered on the constructor with the initialisation of the controller ([#5321](https://github.com/MetaMask/core/pull/5321))

## [49.0.0]

### Added

- Add new `MultiChainTokensRatesController` ([#5175](https://github.com/MetaMask/core/pull/5175))
  - A controller that manages multi‑chain token conversion rates within MetaMask. Its primary goal is to periodically poll for updated conversion rates of tokens associated with non‑EVM accounts (those using Snap metadata), ensuring that the conversion data remains up‑to‑date across supported chains.
- Add `updateBalance` to MultichainBalancesController ([#5295](https://github.com/MetaMask/core/pull/5295))

### Changed

- **BREAKING:** MultichainBalancesController messenger must now allow `MultichainAssetsController:getState` action and `MultichainAssetsController:stateChange` event ([#5295](https://github.com/MetaMask/core/pull/5295))
- Update `MultichainBalancesController` to get the full list of assets from `MultichainAssetsController` state instead of only requesting the native token ([#5295](https://github.com/MetaMask/core/pull/5295))
- Bump `@metamask/base-controller` from `^7.1.1` to `^8.0.0` ([#5305](https://github.com/MetaMask/core/pull/5305))
- Bump `@metamask/polling-controller` from `^12.0.2` to `^12.0.3` ([#5305](https://github.com/MetaMask/core/pull/5305))

### Removed

- **BREAKING:** `NETWORK_ASSETS_MAP`, `MultichainNetworks`, and `MultichainNativeAssets` are no longer exported ([#5295](https://github.com/MetaMask/core/pull/5295))

## [48.0.0]

### Added

- Add `MultichainAssetsController` for non-EVM assets ([#5138](https://github.com/MetaMask/core/pull/5138))

### Changed

- **BREAKING:** Bump `@metamask/accounts-controller` peer dependency from `^22.0.0` to `^23.0.0` ([#5292](https://github.com/MetaMask/core/pull/5292))
- Bump `@metamask/keyring-api"` from `^16.1.0` to `^17.0.0` ([#5280](https://github.com/MetaMask/core/pull/5280))
- Bump `@metamask/snaps-utils` from `^8.9.0` to `^8.10.0` ([#5265](https://github.com/MetaMask/core/pull/5265))
- Bump `@metamask/utils` from `^11.0.1` to `^11.1.0` ([#5223](https://github.com/MetaMask/core/pull/5223))
- Removed polling mechanism in the `MultichainBalancesController` and now relies on the new `AccountsController:accountBalancesUpdated` event ([#5221](https://github.com/MetaMask/core/pull/5221))

### Fixed

- The tokens state is now updated only when the `tokenChainId` matches the currently selected chain ID. ([#5257](https://github.com/MetaMask/core/pull/5257))

## [47.0.0]

### Added

- Add `onBreak` and `onDegraded` methods to `CodefiTokenPricesServiceV2` ([#5109](https://github.com/MetaMask/core/pull/5109))
  - These serve the same purpose as the `onBreak` and `onDegraded` constructor options, but align more closely with the Cockatiel policy API.

### Changed

- **BREAKING:** Bump `@metamask/accounts-controller` peer dependency from `^21.0.0` to `^22.0.0` ([#5218](https://github.com/MetaMask/core/pull/5218))
- Deprecate `ClientConfigApiService` constructor options `onBreak` and `onDegraded` in favor of methods ([#5109](https://github.com/MetaMask/core/pull/5109))
- Add `@metamask/controller-utils@^11.4.5` as a dependency ([#5109](https://github.com/MetaMask/core/pull/5109))
  - `cockatiel` should still be in the dependency tree because it's now a dependency of `@metamask/controller-utils`
- Re-introduce `@metamask/keyring-api` as a runtime dependency ([#5206](https://github.com/MetaMask/core/pull/5206))
  - This was required since the introduction of the `MultichainBalancesController`.
- Bump `@metamask/keyring-api` from `^14.0.0` to `^16.1.0` ([#5190](https://github.com/MetaMask/core/pull/5190)), ([#5208](https://github.com/MetaMask/core/pull/5208))
- Bump `@metamask/keyring-internal-api` from `^2.0.1` to `^4.0.1` ([#5190](https://github.com/MetaMask/core/pull/5190)), ([#5208](https://github.com/MetaMask/core/pull/5208))
- Bump `@metamask/keyring-snap-client` from `^3.0.0` to `^3.0.3` ([#5190](https://github.com/MetaMask/core/pull/5190)), ([#5208](https://github.com/MetaMask/core/pull/5208))

## [46.0.1]

### Changed

- Bump `@metamask/keyring-api` from `^13.0.0` to `^14.0.0` ([#5177](https://github.com/MetaMask/core/pull/5177))
- Bump `@metamask/keyring-internal-api` from `^2.0.0` to `^2.0.1` ([#5177](https://github.com/MetaMask/core/pull/5177))
- Bump `@metamask/keyring-snap-client` from `^2.0.0` to `^3.0.0` ([#5177](https://github.com/MetaMask/core/pull/5177))

### Fixed

- Fix type issue in `ERC721Standard.getDetails` ([#4985](https://github.com/MetaMask/core/pull/4985))
  - The image variable now returns a string instead of a promise when the token image uses the 'ipfs://' protocol.
- Relax NFTs metadata RPC calls ([#5134](https://github.com/MetaMask/core/pull/5134))
  - We now check the number of NFTs to update against a threshold value (500) to avoid sending an excessive amount of RPC calls to fetch NFTs metadata.

## [46.0.0]

### Added

- Add new `MultichainBalancesController` ([#4965](https://github.com/MetaMask/core/pull/4965))
  - This controller has been migrated from the MetaMask extension codebase.
- Added utility function `getKeyByValue` ([#5099](https://github.com/MetaMask/core/pull/5099))

### Changed

- **BREAKING:** Bump `@metamask/accounts-controller` peer dependency from `^20.0.0` to `^21.0.0` ([#5140](https://github.com/MetaMask/core/pull/5140))
- Bump `@metamask/base-controller` from `^7.0.0` to `^7.1.1` ([#5079](https://github.com/MetaMask/core/pull/5079)), ([#5135](https://github.com/MetaMask/core/pull/5135))
- Bump `@metamask/keyring-api` from `^12.0.0` to `^13.0.0` ([#5066](https://github.com/MetaMask/core/pull/5066))
- Bump `@metamask/utils` to `^11.0.1` ([#5080](https://github.com/MetaMask/core/pull/5080))
- Bump `@metamask/rpc-errors` to `^7.0.2` ([#5080](https://github.com/MetaMask/core/pull/5080))

### Fixed

- Fix Mantle price when calling `fetchMultiExchangeRate` ([#5099](https://github.com/MetaMask/core/pull/5099))
- Fix multicall revert in `TokenBalancesController` ([#5083](https://github.com/MetaMask/core/pull/5083))
  - `TokenBalancesController` was fixed to fetch erc20 token balances even if there's an invalid token in state whose address does not point to a smart contract.
- Fix state changes for `ignoreTokens` for non-selected networks ([#5014](https://github.com/MetaMask/core/pull/5014))

## [45.1.2]

### Changed

- Remove use of `@metamask/keyring-api` ([#4695](https://github.com/MetaMask/core/pull/4695))
  - `@metamask/providers` and `webextension-polyfill` peer dependencies are no longer required.
- Use new `@metamask/keyring-internal-api@^1.0.0` ([#4695](https://github.com/MetaMask/core/pull/4695))
  - This package has been split out from the Keyring API. Its types are compatible with the `@metamask/keyring-api` package used previously.

## [45.1.1]

### Changed

- Bump `@metamask/controller-utils` from `^11.3.0` to `^11.4.4` ([#5012](https://github.com/MetaMask/core/pull/5012))
- Bump `@metamask/polling-controller` from `^12.0.1` to `^12.0.2` ([#5012](https://github.com/MetaMask/core/pull/5012))

### Fixed

- Make implicit peer dependencies explicit ([#4974](https://github.com/MetaMask/core/pull/4974))
  - Add the following packages as peer dependencies of this package to satisfy peer dependency requirements from other dependencies:
    - `@metamask/providers` `^18.1.0` (required by `@metamask/keyring-api`)
    - `webextension-polyfill` `^0.10.0 || ^0.11.0 || ^0.12.0` (required by `@metamask/providers`)
  - These dependencies really should be present in projects that consume this package (e.g. MetaMask clients), and this change ensures that they now are.
  - Furthermore, we are assuming that clients already use these dependencies, since otherwise it would be impossible to consume this package in its entirety or even create a working build. Hence, the addition of these peer dependencies is really a formality and should not be breaking.
- Fix `TokensController.ignoreTokens` so that if a network is provided, `allIgnoredTokens`, `allTokens`, and `allDetectedTokens` for that network no longer get corrupted with tokens from the globally selected network ([#4967](https://github.com/MetaMask/core/pull/4967))
- Correct ESM-compatible build so that imports of the following packages that re-export other modules via `export *` are no longer corrupted: ([#5011](https://github.com/MetaMask/core/pull/5011))
  - `@metamask/abi-utils`
  - `@metamask/contract-metadata`
  - `@metamask/eth-query`
  - `@ethereumjs/util`
  - `bn.js`
  - `cockatiel`
  - `lodash`
  - `single-call-balance-checker-abi`

## [45.1.0]

### Added

- `chainIdToNativeTokenAddress` to record chains with unique (non-zero) addresses ([#4952](https://github.com/MetaMask/core/pull/4952))
- `getNativeTokenAddress()` exported function to return the correct native token address for native assets ([#4952](https://github.com/MetaMask/core/pull/4952))
- add support for all added networks when switching account for Token Detection ([#4957](https://github.com/MetaMask/core/pull/4957))

### Changed

- Update price API calls to use the native token by chain instead of relying on the zero address. ([#4952](https://github.com/MetaMask/core/pull/4952))
- Update `TokenRatesController` market data mapping to use `getNativeTokenAddress` instead of the zero address for native tokens. ([#4952](https://github.com/MetaMask/core/pull/4952))

## [45.0.0]

### Changed

- **BREAKING:** Bump `@metamask/keyring-controller` peer dependency from `^18.0.0` to `^19.0.0` ([#4195](https://github.com/MetaMask/core/pull/4956))
- **BREAKING:** Bump `@metamask/accounts-controller` peer dependency from `^19.0.0` to `^20.0.0` ([#4195](https://github.com/MetaMask/core/pull/4956))
- **BREAKING:** Bump `@metamask/preferences-controller` peer dependency from `^14.0.0` to `^15.0.0` ([#4195](https://github.com/MetaMask/core/pull/4956))

## [44.1.0]

### Changed

- An argument `networkClientId` is added to `TokensController.ignoreTokens`, allowing tokens to be ignored on specific chains. ([#4949](https://github.com/MetaMask/core/pull/4949))

## [44.0.1]

### Changed

- Fixes an issue where the token detection was unnecessarily falling back to an RPC approach, causing redundant detections. ([#4928](https://github.com/MetaMask/core/pull/4928))

- Fixes an issue where `TokensController.addTokens` was not respecting the network client id passed to it. ([#4940](https://github.com/MetaMask/core/pull/4940))

## [44.0.0]

### Changed

- **BREAKING**: The `TokenBalancesController` state is now across all chains and accounts under the field `tokenBalances`, as a mapping from account address -> chain id -> token address -> balance. ([#4782](https://github.com/MetaMask/core/pull/4782))

- **BREAKING**: The `TokenBalancesController` now extends `StaticIntervalPollingController`, and the new polling API `startPolling` must be used to initiate polling (`startPolling`, `stopPollingByPollingToken`). ([#4782](https://github.com/MetaMask/core/pull/4782))

- **BREAKING**: `TokenBalancesController` now requires subscriptions to the `PreferencesController:stateChange` and `NetworkController:stateChange` events. And access to the `NetworkController:getNetworkClientById`, `NetworkController:getState`, `TokensController:getState`, and `PreferencesController:getState` actions. ([#4782](https://github.com/MetaMask/core/pull/4782))

- **BREAKING**: `TokensController` requires a subscription to the `NetworkController:stateChange` event. It now now removes state for chain IDs when their network is removed. ([#4782](https://github.com/MetaMask/core/pull/4782))

- `TokenRatesController` now removes state for chain IDs when their network is removed. ([#4782](https://github.com/MetaMask/core/pull/4782))

## [43.1.1]

### Changed

- Fix a bug in `TokensController.addTokens` where tokens could be added from the wrong chain. ([#4924](https://github.com/MetaMask/core/pull/4924))

## [43.1.0]

### Added

- Add Solana to the polled exchange rates ([#4914](https://github.com/MetaMask/core/pull/4914))

## [43.0.0]

### Added

- `AccountTrackerController` now tracks balances of staked ETH for each account, under the state property `stakedBalance`. ([#4879](https://github.com/MetaMask/core/pull/4879))

### Changed

- **BREAKING**: The polling input for`TokenListController` is now `{chainId: Hex}` instead of `{networkClientId: NetworkClientId}`. ([#4878](https://github.com/MetaMask/core/pull/4878))
- **BREAKING**: The polling input for`TokenDetectionController` is now `{ chainIds: Hex[]; address: string; }` instead of `{ networkClientId: NetworkClientId; address: string; }`. ([#4894](https://github.com/MetaMask/core/pull/4894))
- **BREAKING:** Bump `@metamask/keyring-controller` peer dependency from `^17.0.0` to `^18.0.0` ([#4195](https://github.com/MetaMask/core/pull/4195))
- **BREAKING:** Bump `@metamask/preferences-controller` peer dependency from `^13.2.0` to `^14.0.0` ([#4909](https://github.com/MetaMask/core/pull/4909), [#4915](https://github.com/MetaMask/core/pull/4915))
- **BREAKING:** Bump `@metamask/accounts-controller` peer dependency from `^18.0.0` to `^19.0.0` ([#4915](https://github.com/MetaMask/core/pull/4915))
- Bump `@metamask/controller-utils` from `^11.4.2` to `^11.4.3` ([#4195](https://github.com/MetaMask/core/pull/4195))

## [42.0.0]

### Added

- Add `resetState` method to `NftController`, `TokensController`, `TokenBalancesController` and `TokenRatesController` to reset the controller's state back to their default state ([#4880](https://github.com/MetaMask/core/pull/4880))

### Changed

- **BREAKING**: A `platform` argument must now be passed to the `TokenDetectionController` constructor, indicating whether the platform is extension or mobile. ([#4877](https://github.com/MetaMask/core/pull/4877))
- **BREAKING**: The `TokenRatesController` now accepts `{chainId: Hex}` as its polling input to `startPolling()` instead of `{networkClientId: NetworkClientId}` ([#4887](https://github.com/MetaMask/core/pull/4887))
- When the `TokenRatesController`'s subscription to `TokensController:stateChange` is fired, token prices are now updated across all chain IDs whose tokens changed, instead of just the current chain. ([#4866](https://github.com/MetaMask/core/pull/4866))
- The `TokenDetectionController` now passes a `x-metamask-clientproduct` header when calling the account API. ([#4877](https://github.com/MetaMask/core/pull/4877))

## [41.0.0]

### Changed

- **BREAKING**: The polling input accepted by `CurrencyRateController` is now an object with a `nativeCurrencies` property that is defined as a `string` array type ([#4852](https://github.com/MetaMask/core/pull/4852))
  - The `input` parameters of the controller's `_executePoll`, `_startPolling`, `onPollingComplete` methods now only accept this new polling input type.
  - The `nativeCurrency` property (`string` type) has been removed.
- **BREAKING**: `RatesController` now types the `conversionRate` and `usdConversionRate` in its state as `number` instead of `string`, to match what it was actually storing. ([#4852](https://github.com/MetaMask/core/pull/4852))
- Bump `@metamask/base-controller` from `^7.0.1` to `^7.0.2` ([#4862](https://github.com/MetaMask/core/pull/4862))
- Bump `@metamask/controller-utils` from `^11.4.0` to `^11.4.1` ([#4862](https://github.com/MetaMask/core/pull/4862))
- Bump dev dependency `@metamask/approval-controller` from `^7.1.0` to `^7.1.1` ([#4862](https://github.com/MetaMask/core/pull/4862))

## [40.0.0]

### Changed

- **BREAKING:** The CurrencyRateController polling input is now `{ nativeCurrency: string }` instead of a network client ID ([#4839](https://github.com/MetaMask/core/pull/4839))
- **BREAKING:** Bump `@metamask/network-controller` peer dependency to `^22.0.0` ([#4841](https://github.com/MetaMask/core/pull/4841))
- Bump `@metamask/controller-utils` to `^11.4.0` ([#4834](https://github.com/MetaMask/core/pull/4834))
- Bump `@metamask/rpc-errors` to `^7.0.1` ([#4831](https://github.com/MetaMask/core/pull/4831))
- Bump `@metamask/utils` to `^10.0.0` ([#4831](https://github.com/MetaMask/core/pull/4831))

### Fixed

- Update TokenRatesController to not reset market data just after network switch but before loading new market data ([#4832](https://github.com/MetaMask/core/pull/4832))

## [39.0.0]

### Changed

- **BREAKING:** `AccountTrackerController`, `CurrencyRateController`, `TokenDetectionController`, `TokenListController`, and `TokenRatesController` now use a new polling interface that accepts the generic parameter `PollingInput` ([#4752](https://github.com/MetaMask/core/pull/4752))
- **BREAKING:** The inherited `AbstractPollingController` method `startPollingByNetworkClientId` has been renamed to `startPolling` ([#4752](https://github.com/MetaMask/core/pull/4752))
- **BREAKING:** The inherited `AbstractPollingController` method `onPollingComplete` now returns the entire input object of type `PollingInput`, instead of a network client id ([#4752](https://github.com/MetaMask/core/pull/4752))

## [38.3.0]

### Changed

- The `includeDuplicateSymbolAssets` param is removed from our api call to TokenApi ([#4768](https://github.com/MetaMask/core/pull/4768))

## [38.2.0]

### Changed

- The `TokenRatesController` now fetches token rates for all accounts, instead of just the selected account ([#4759](https://github.com/MetaMask/core/pull/4759))

## [38.1.0]

### Changed

- Parallelization of detected tokens with balance ([#4697](https://github.com/MetaMask/core/pull/4697))
- Bump accounts related packages ([#4713](https://github.com/MetaMask/core/pull/4713)), ([#4728](https://github.com/MetaMask/core/pull/4728))
  - Those packages are now built slightly differently and are part of the [accounts monorepo](https://github.com/MetaMask/accounts).
  - Bump `@metamask/keyring-api` from `^8.1.0` to `^8.1.4`

## [38.0.1]

### Fixed

- Produce and export ESM-compatible TypeScript type declaration files in addition to CommonJS-compatible declaration files ([#4648](https://github.com/MetaMask/core/pull/4648))
  - Previously, this package shipped with only one variant of type declaration
    files, and these files were only CommonJS-compatible, and the `exports`
    field in `package.json` linked to these files. This is an anti-pattern and
    was rightfully flagged by the
    ["Are the Types Wrong?"](https://arethetypeswrong.github.io/) tool as
    ["masquerading as CJS"](https://github.com/arethetypeswrong/arethetypeswrong.github.io/blob/main/docs/problems/FalseCJS.md).
    All of the ATTW checks now pass.
- Remove chunk files ([#4648](https://github.com/MetaMask/core/pull/4648)).
  - Previously, the build tool we used to generate JavaScript files extracted
    common code to "chunk" files. While this was intended to make this package
    more tree-shakeable, it also made debugging more difficult for our
    development teams. These chunk files are no longer present.
- Don't update currency rates on transient errors ([#4662](https://github.com/MetaMask/core/pull/4662))
  - In `CurrencyRateController` if unexpected errors occur during requests to
    crypto compare, the conversion rate in state will remain unchanged instead
    of being set to null.
- Fix fallback conversion rate for token market data ([#4615](https://github.com/MetaMask/core/pull/4615))
  - On networks where the native currency is not ETH, token market data is now
    correctly priced in the native currency.

## [38.0.0]

### Added

- Export `MarketDataDetails` type ([#4622](https://github.com/MetaMask/core/pull/4622))

### Changed

- **BREAKING:** Narrow `TokensController` constructor option `provider` by removing `undefined` from its type signature ([#4567](https://github.com/MetaMask/core/pull/4567))
- **BREAKING:** Bump devDependency and peerDependency `@metamask/network-controller` from `^20.0.0` to `^21.0.0` ([#4618](https://github.com/MetaMask/core/pull/4618), [#4651](https://github.com/MetaMask/core/pull/4651))
- Bump `@metamask/base-controller` from `^6.0.2` to `^7.0.0` ([#4625](https://github.com/MetaMask/core/pull/4625), [#4643](https://github.com/MetaMask/core/pull/4643))
- Bump `@metamask/controller-utils` from `^11.0.2` to `^11.2.0` ([#4639](https://github.com/MetaMask/core/pull/4639), [#4651](https://github.com/MetaMask/core/pull/4651))
- Bump `@metamask/polling-controller` from `^9.0.1` to `^10.0.0` ([#4651](https://github.com/MetaMask/core/pull/4651))
- Bump `@metamask/keyring-api` to version `8.1.0` ([#4594](https://github.com/MetaMask/core/pull/4594))
- Bump `typescript` from `~5.0.4` to `~5.2.2` ([#4576](https://github.com/MetaMask/core/pull/4576), [#4584](https://github.com/MetaMask/core/pull/4584))

### Fixed

- Fix `RatesController` `setCryptocurrencyList` method, which was not using the correct field when updating internal state ([#4572](https://github.com/MetaMask/core/pull/4572))
- Fetch correct price for the $OMNI native currency ([#4570](https://github.com/MetaMask/core/pull/4570))
- Add public `name` property to `AssetsContractController` ([#4564](https://github.com/MetaMask/core/pull/4564))

## [37.0.0]

### Added

- Add elements to the `AssetsContractController` class: ([#4397](https://github.com/MetaMask/core/pull/4397))
  - Add class field `messagingSystem`.
  - Add getters for `ipfsGateway` and `chainId`. As corresponding setters have not been defined, these properties are not externally mutable.
- Add and export the `AssetsContractControllerMessenger` type ([#4397](https://github.com/MetaMask/core/pull/4397))
  - `AssetsContractControllerMessenger` must allow the external actions `NetworkController:getNetworkClientById`, `NetworkController:getNetworkConfigurationByNetworkClientId`, `NetworkController:getSelectedNetworkClient`, `NetworkController:getState`.
  - `AssetsContractControllerMessenger` must allow the external events `PreferencesController:stateChange`, `NetworkController:networkDidChange`.
- Add and export new types: `AssetsContractControllerActions`, `AssetsContractControllerEvents`, `AssetsContractControllerGetERC20StandardAction`, `AssetsContractControllerGetERC721StandardAction`, `AssetsContractControllerGetERC1155StandardAction`, `AssetsContractControllerGetERC20BalanceOfAction`, `AssetsContractControllerGetERC20TokenDecimalsAction`, `AssetsContractControllerGetERC20TokenNameAction`, `AssetsContractControllerGetERC721NftTokenIdAction`, `AssetsContractControllerGetERC721TokenURIAction`, `AssetsContractControllerGetERC721AssetNameAction`, `AssetsContractControllerGetERC721AssetSymbolAction`, `AssetsContractControllerGetERC721OwnerOfAction`, `AssetsContractControllerGetERC1155TokenURIAction`, `AssetsContractControllerGetERC1155BalanceOfAction`, `AssetsContractControllerTransferSingleERC1155Action`, `AssetsContractControllerGetTokenStandardAndDetailsAction`, `AssetsContractControllerGetBalancesInSingleCallAction` ([#4397](https://github.com/MetaMask/core/pull/4397))
- Add a new `setProvider` method to `AssetsContractController` ([#4397](https://github.com/MetaMask/core/pull/4397))
  - Replaces the removed `provider` setter method, and widens the `provider` function parameter type from `Provider` to `Provider | undefined`.
- Export `TokenBalancesControllerState` type ([#4535](https://github.com/MetaMask/core/pull/4535))
  - This was defined but not exported in v34.0.0.
- Add `getNFTContractInfo` method to the `NFTController` for fetching NFT Collection Metadata from the NFT API ([#4524](https://github.com/MetaMask/core/pull/4524))

### Changed

- **BREAKING:** Add required constructor option `messenger` to the `AssetsContractController` class ([#4397](https://github.com/MetaMask/core/pull/4397))
- **BREAKING:** `TokenBalancesControllerMessenger` must allow the `AssetsContractController:getERC20BalanceOf` action in addition to its previous allowed actions ([#4397](https://github.com/MetaMask/core/pull/4397))
- **BREAKING:** `NftControllerMessenger` must allow the following actions in addition to its previous allowed actions: `AssetsContractController:getERC721AssetName`, `AssetsContractController:getERC721AssetSymbol`, `AssetsContractController:getERC721TokenURI`, `AssetsContractController:getERC721OwnerOf`, `AssetsContractController:getERC1155BalanceOf`, `AssetsContractController:getERC1155TokenURI` ([#4397](https://github.com/MetaMask/core/pull/4397))
- **BREAKING:** The type of `SINGLE_CALL_BALANCES_ADDRESS_BY_CHAINID` is narrowed from `Record<Hex, string>` to the const-asserted literal properties of the `SINGLE_CALL_BALANCES_ADDRESS_BY_CHAINID` object ([#4397](https://github.com/MetaMask/core/pull/4397))
  - The index signature is restricted to the union of the enum keys of `SupportedTokenDetectionNetworks`.
  - The property value type is restricted to the type union of the addresses defined in the object.
  - The object type is constrained by `Record<Hex, string>` using the `satisfies` keyword.
- **BREAKING:** Convert the `BalanceMap` type from an `interface` into a type alias ([#4397](https://github.com/MetaMask/core/pull/4397))
  - Type aliases have an index signature of `string` by default, and are compatible with the `StateConstraint` type defined in the `@metamask/base-controller` package.
- **BREAKING:** `getIpfsCIDv1AndPath`, `getFormattedIpfsUrl` are now async functions ([#3645](https://github.com/MetaMask/core/pull/3645))
- **BREAKING:** Bump peerDependency `@metamask/accounts-controller` from `^17.0.0` to `^18.0.0` ([#4548](https://github.com/MetaMask/core/pull/4548))
- Remove `@metamask/accounts-controller`, `@metamask/approval-controller`, `@metamask/keyring-controller`, and `@metamask/preferences-controller` dependencies [#4556](https://github.com/MetaMask/core/pull/4556)
  - These were listed under `peerDependencies` already, so they were redundant as dependencies.
- Add `immer` `^9.0.6` as a new dependency ([#3645](https://github.com/MetaMask/core/pull/3645))
- Bump `@metamask/abi-utils` from `^2.0.2` to `^2.0.3` ([#3645](https://github.com/MetaMask/core/pull/3645))
- Bump `@metamask/base-controller` from `^6.0.0` to `^6.0.2` ([#4517](https://github.com/MetaMask/core/pull/4517), [#4544](https://github.com/MetaMask/core/pull/4544))
- Bump `@metamask/controller-utils` from `^11.0.1` to `^11.0.2` ([#4544](https://github.com/MetaMask/core/pull/4544))
- Bump `@metamask/utils` from `^9.0.0` to `^9.1.0` ([#4529](https://github.com/MetaMask/core/pull/4529))
- Bump `multiformats` from `^9.5.2` to `^13.1.0` ([#3645](https://github.com/MetaMask/core/pull/3645))
- Bump `@metamask/polling-controller` from `^9.0.0` to `^9.0.1` ([#4548](https://github.com/MetaMask/core/pull/4548))

### Removed

- **BREAKING:** Remove elements from the `AssetsContractController` class: ([#4397](https://github.com/MetaMask/core/pull/4397))
  - **BREAKING:** `AssetsContractController` no longer inherits from `BaseControllerV1`.
  - **BREAKING:** Remove constructor option callbacks `onPreferencesStateChange`, `onNetworkDidChange`, `getNetworkClientById`, and replace with corresponding messenger actions and events.
  - **BREAKING:** Remove class fields: `name`, `config` (along with its properties `provider`, `ipfsGateway`, `chainId`).
  - **BREAKING:** Remove methods: `getProvider`, `getChainId`.
    - Use the getters `provider` and `chainId` instead.
  - **BREAKING:** Remove the `provider` setter method.
    - Use the `setProvider` method instead.
- **BREAKING:** Remove the `getERC20BalanceOf` constructor option callback from the `TokenBalancesControllerOptions` type and the `TokenBalancesController` constructor ([#4397](https://github.com/MetaMask/core/pull/4397))
  - The messenger is expected to allow `AssetsContractController:getERC20BalanceOf` messenger action so that it can be used instead.
- **BREAKING:** Remove `NftController` constructor option callbacks: `getERC721AssetName`, `getERC721AssetSymbol`, `getERC721TokenURI`, `getERC721OwnerOf`, `getERC1155BalanceOf`, `getERC1155TokenURI` ([#4397](https://github.com/MetaMask/core/pull/4397))
  - These are accessed through the messenger instead.
- **BREAKING:** Remove the `AssetsContractConfig` type ([#4397](https://github.com/MetaMask/core/pull/4397))
- **BREAKING:** Remove export for `MISSING_PROVIDER_ERROR` ([#4397](https://github.com/MetaMask/core/pull/4397))

### Fixed

- **BREAKING:** Convert the `getERC721NftTokenId` method of the `AssetsContractController` into an async function. ([#4397](https://github.com/MetaMask/core/pull/4397))

## [36.0.0]

### Added

- Add optional `topBid` property to the `NftMetadata` type. This property must be of type `TopBid`. ([#4522](https://github.com/MetaMask/core/pull/4522))
- Add optional `floorAsk` property to the `TokenCollection` type. This property must be of type `FloorAskCollection`. ([#4522](https://github.com/MetaMask/core/pull/4522))
- Add linea mainnet support to nft detection supported networks ([#4515](https://github.com/MetaMask/core/pull/4515))
- The `Collection` type is expanded to include the following 'string'-type optional properties: `contractDeployedAt`, `creator`, `ownerCount`, and an optional property `topBid` of the type `TopBid & { sourceDomain?: string; }`. ([#4443](https://github.com/MetaMask/core/pull/4443))

### Changed

- Fetch NFT collections data from the NFT-API `Get Collections` endpoint when calling the `detectNfts` method of `NftDetectionController`, and the `updateNftMetadata` and `watchNft` methods of `NftController`. ([#4443](https://github.com/MetaMask/core/pull/4443))
- Bump `@metamask/utils` to `^9.0.0` ([#4516](https://github.com/MetaMask/core/pull/4516))
- Bump `@metamask/rpc-errors` to `^6.3.1` ([#4516](https://github.com/MetaMask/core/pull/4516))

### Fixed

- **BREAKING:** The `attributes` property of the `NftMetadata` type must be of type `Attributes[]` ([#4522](https://github.com/MetaMask/core/pull/4522))
  - The `attributes` property was added and typed as `Attributes` on `v28.0.0`.

## [35.0.0]

### Changed

- **BREAKING:** Bump peerDependency `@metamask/network-controller` to `^20.0.0` ([#4508](https://github.com/MetaMask/core/pull/4508))
- Bump `@metamask/polling-controller` to `^9.0.0` ([#4508](https://github.com/MetaMask/core/pull/4508))
- Bump `@metamask/accounts-controller` to `^17.2.0` ([#4498](https://github.com/MetaMask/core/pull/4498))

### Fixed

- Add support for tokenURI encoded images to `NftController` methods `addNft`, `watchNft` and `updateNftMetadata` ([#4482](https://github.com/MetaMask/core/pull/4482))

## [34.0.0]

### Added

- Add `AccountTrackerControllerGetStateAction`, `AccountTrackerControllerActions`, `AccountTrackerControllerStateChangeEvent`, and `AccountTrackerControllerEvents` types ([#4407](https://github.com/MetaMask/core/pull/4407))
- Add `setIntervalLength` and `getIntervalLength` methods to `AccountTrackerController` ([#4407](https://github.com/MetaMask/core/pull/4407))
  - `setIntervalLength` replaces updating the polling interval via `configure`.

### Changed

- **BREAKING** `TokenBalancesController` messenger must allow the action `AccountsController:getSelectedAccount` and remove `PreferencesController:getState`. ([#4219](https://github.com/MetaMask/core/pull/4219))
- **BREAKING** `TokenDetectionController` messenger must allow the action `AccountsController:getAccount`. ([#4219](https://github.com/MetaMask/core/pull/4219))
- **BREAKING** `TokenDetectionController` messenger must allow the event `AccountsController:selectedEvmAccountChange` and remove `AccountsController:selectedAccountChange`. ([#4219](https://github.com/MetaMask/core/pull/4219))
- **BREAKING** `TokenRatesController` messenger must allow the action `AccountsController:getAccount`, `AccountsController:getSelectedAccount` and remove `PreferencesController:getState`. ([#4219](https://github.com/MetaMask/core/pull/4219))
- **BREAKING** `TokenRatesController` messenger must allow the event `AccountsController:selectedEvmAccountChange` and remove `PreferencesController:stateChange`. ([#4219](https://github.com/MetaMask/core/pull/4219))
- **BREAKING** `TokensController` messenger must allow the action `AccountsController:getAccount`, `AccountsController:getSelectedAccount`.
- **BREAKING** `TokensController` messenger must allow the event `AccountsController:selectedEvmAccountChange`. ([#4219](https://github.com/MetaMask/core/pull/4219))
- Upgrade AccountTrackerController to BaseControllerV2 ([#4407](https://github.com/MetaMask/core/pull/4407))
- **BREAKING:** Convert `AccountInformation` from interface to type ([#4407](https://github.com/MetaMask/core/pull/4407))
- **BREAKING:** Rename `AccountTrackerState` to `AccountTrackerControllerState` and convert from interface to type ([#4407](https://github.com/MetaMask/core/pull/4407))
- **BREAKING:** `AccountTrackerController` now inherits from `StaticIntervalPollingController` instead of `StaticIntervalPollingControllerV1` ([#4407](https://github.com/MetaMask/core/pull/4407))
  - The constructor now takes a single options object rather than three arguments. Some options have been removed; see later entries.
- **BREAKING:** The `AccountTrackerController` messenger must now allow the actions `PreferencesController:getState`, `NetworkController:getState`, and `NetworkController:getNetworkClientById` ([#4407](https://github.com/MetaMask/core/pull/4407))
- **BREAKING:** The `refresh` method is no longer pre-bound to the controller ([#4407](https://github.com/MetaMask/core/pull/4407))
  - You may now need to pre-bind it e.g. `accountTrackerController.refresh.bind(accountTrackerController)`.
- Bump `@metamask/accounts-controller` to `^17.1.0` ([#4460](https://github.com/MetaMask/core/pull/4460))

### Removed

- **BREAKING** `TokensController` removes `selectedAddress` constructor argument. ([#4219](https://github.com/MetaMask/core/pull/4219))
- **BREAKING** `TokenDetectionController` removes `selectedAddress` constructor argument. ([#4219](https://github.com/MetaMask/core/pull/4219))
- **BREAKING:** Remove `AccountTrackerConfig` type ([#4407](https://github.com/MetaMask/core/pull/4407))
  - Some of these properties have been merged into the options that the `AccountTrackerController` constructor takes.
- **BREAKING:** Remove `config` property and `configure` method from `AccountTrackerController` ([#4407](https://github.com/MetaMask/core/pull/4407))
  - The controller now takes a single options object which can be used for configuration, and configuration is now kept internally.
- **BREAKING:** Remove `notify`, `subscribe`, and `unsubscribe` methods from `AccountTrackerController` ([#4407](https://github.com/MetaMask/core/pull/4407))
  - Use the controller messenger for subscribing to and publishing events instead.
- **BREAKING:** Remove `provider`, `getMultiAccountBalancesEnabled`, `getCurrentChainId`, and `getNetworkClientById` from configuration options for `AccountTrackerController` ([#4407](https://github.com/MetaMask/core/pull/4407))
  - The provider is now obtained directly from the network controller on demand.
  - The messenger is now used in place of the callbacks.

## [33.0.0]

### Added

- **BREAKING:** Add `messenger` as a constructor option for `AccountTrackerController` ([#4225](https://github.com/MetaMask/core/pull/4225))
- **BREAKING:** Add `messenger` option to `TokenRatesController` ([#4314](https://github.com/MetaMask/core/pull/4314))
  - This messenger must allow the actions `TokensController:getState`, `NetworkController:getNetworkClientById`, `NetworkController:getState`, and `PreferencesController:getState` and allow the events `PreferencesController:stateChange`, `TokensController:stateChange`, and `NetworkController:stateChange`.
- Add types `TokenRatesControllerGetStateAction`, `TokenRatesControllerActions`, `TokenRatesControllerStateChangeEvent`, `TokenRatesControllerEvents`, `TokenRatesControllerMessenger`([#4314](https://github.com/MetaMask/core/pull/4314))
- Add function `getDefaultTokenRatesControllerState` ([#4314](https://github.com/MetaMask/core/pull/4314))
- Add `enable` and `disable` methods to `TokenRatesController` ([#4314](https://github.com/MetaMask/core/pull/4314))
  - These are used to stop and restart polling.
- Export `ContractExchangeRates` type ([#4314](https://github.com/MetaMask/core/pull/4314))
  - Add `AccountTrackerControllerMessenger` type
- **BREAKING:** The `NftController` messenger must now allow `AccountsController:getAccount` and `AccountsController:getSelectedAccount` as messenger actions and `AccountsController:selectedEvmAccountChange` as a messenger event ([#4221](https://github.com/MetaMask/core/pull/4221))
- **BREAKING:** `NftDetectionController` messenger must now allow `AccountsController:getSelectedAccount` as a messenger action ([#4221](https://github.com/MetaMask/core/pull/4221))
- Token price API support for mantle network ([#4376](https://github.com/MetaMask/core/pull/4376))

### Changed

- **BREAKING:** Bump dependency and peer dependency `@metamask/accounts-controller` to `^17.0.0` ([#4413](https://github.com/MetaMask/core/pull/4413))
- **BREAKING:** `TokenRatesController` now inherits from `StaticIntervalPollingController` instead of `StaticIntervalPollingControllerV1` ([#4314](https://github.com/MetaMask/core/pull/4314))
  - The constructor now takes a single options object rather than three arguments. Some options have been removed; see later entries.
- **BREAKING:** Rename `TokenRatesState` to `TokenRatesControllerState`, and convert from `interface` to `type` ([#4314](https://github.com/MetaMask/core/pull/4314))
- The `NftController` now reads the selected address via the `AccountsController`, using the `AccountsController:selectedEvmAccountChange` messenger event to stay up to date ([#4221](https://github.com/MetaMask/core/pull/4221))
- `NftDetectionController` now reads the currently selected account from `AccountsController` instead of `PreferencesController` ([#4221](https://github.com/MetaMask/core/pull/4221))
- Bump `@metamask/keyring-api` to `^8.0.0` ([#4405](https://github.com/MetaMask/core/pull/4405))
- Bump `@metamask/eth-snap-keyring` to `^4.3.1` ([#4405](https://github.com/MetaMask/core/pull/4405))
- Bump `@metamask/keyring-controller` to `^17.1.0` ([#4413](https://github.com/MetaMask/core/pull/4413))

### Removed

- **BREAKING:** Remove `nativeCurrency`, `chainId`, `selectedAddress`, `allTokens`, and `allDetectedTokens` from configuration options for `TokenRatesController` ([#4314](https://github.com/MetaMask/core/pull/4314))
  - The messenger is now used to obtain information from other controllers where this data was originally expected to come from.
- **BREAKING:** Remove `config` property and `configure` method from `TokenRatesController` ([#4314](https://github.com/MetaMask/core/pull/4314))
  - The controller now takes a single options object which can be used for configuration, and configuration is now kept internally.
- **BREAKING:** Remove `notify`, `subscribe`, and `unsubscribe` methods from `TokenRatesController` ([#4314](https://github.com/MetaMask/core/pull/4314))
  - Use the controller messenger for subscribing to and publishing events instead.
- **BREAKING:** Remove `TokenRatesConfig` type ([#4314](https://github.com/MetaMask/core/pull/4314))
  - Some of these properties have been merged into the options that `TokenRatesController` takes.
- **BREAKING:** Remove `NftController` constructor options `selectedAddress`. ([#4221](https://github.com/MetaMask/core/pull/4221))
- **BREAKING:** Remove `AccountTrackerController` constructor options `getIdentities`, `getSelectedAddress` and `onPreferencesStateChange` ([#4225](https://github.com/MetaMask/core/pull/4225))
- **BREAKING:** Remove `value` property from the data for each token in `state.marketData` ([#4364](https://github.com/MetaMask/core/pull/4364))
  - The `price` property should be used instead.

### Fixed

- Prevent unnecessary state updates when executing the `NftController`'s `updateNftMetadata` method by comparing the metadata of fetched NFTs and NFTs in state and synchronizing state updates using a mutex lock. ([#4325](https://github.com/MetaMask/core/pull/4325))
- Prevent the use of market data when not available for a given token ([#4361](https://github.com/MetaMask/core/pull/4361))
- Fix `refresh` method remaining locked indefinitely after it was run successfully. Now lock is released on successful as well as failed runs. ([#4270](https://github.com/MetaMask/core/pull/4270))
- `TokenRatesController` uses checksum instead of lowercase format for token addresses ([#4377](https://github.com/MetaMask/core/pull/4377))

## [32.0.0]

### Changed

- **BREAKING:** Bump minimum Node version to 18.18 ([#3611](https://github.com/MetaMask/core/pull/3611))
- **BREAKING:** Bump dependency and peer dependency `@metamask/accounts-controller` to `^16.0.0` ([#4352](https://github.com/MetaMask/core/pull/4352))
- **BREAKING:** Bump dependency and peer dependency `@metamask/approval-controller` to `^7.0.0` ([#4352](https://github.com/MetaMask/core/pull/4352))
- **BREAKING:** Bump dependency and peer dependency `@metamask/keyring-controller` to `^17.0.0` ([#4352](https://github.com/MetaMask/core/pull/4352))
- **BREAKING:** Bump dependency and peer dependency `@metamask/network-controller` to `^19.0.0` ([#4352](https://github.com/MetaMask/core/pull/4352))
- **BREAKING:** Bump dependency and peer dependency `@metamask/preferences-controller` to `^13.0.0` ([#4352](https://github.com/MetaMask/core/pull/4352))
- Bump `@metamask/base-controller` to `^6.0.0` ([#4352](https://github.com/MetaMask/core/pull/4352))
- Bump `@metamask/controller-utils` to `^11.0.0` ([#4352](https://github.com/MetaMask/core/pull/4352))
- Bump `@metamask/polling-controller` to `^8.0.0` ([#4352](https://github.com/MetaMask/core/pull/4352))

## [31.0.0]

### Added

- **BREAKING:** The `NftDetectionController` now takes a `messenger`, which can be used for communication ([#4312](https://github.com/MetaMask/core/pull/4312))
  - This messenger must allow the following actions `ApprovalController:addRequest`, `NetworkController:getState`, `NetworkController:getNetworkClientById`, and `PreferencesController:getState`, and must allow the events `PreferencesController:stateChange` and `NetworkController:stateChange`
- Add `NftDetectionControllerMessenger` type ([#4312](https://github.com/MetaMask/core/pull/4312))
- Add `NftControllerGetStateAction`, `NftControllerActions`, `NftControllerStateChangeEvent`, and `NftControllerEvents` types ([#4310](https://github.com/MetaMask/core/pull/4310))
- Add `NftController:getState` and `NftController:stateChange` as an available action and event to the `NftController` messenger ([#4310](https://github.com/MetaMask/core/pull/4310))

### Changed

- **BREAKING:** Change `TokensController` to inherit from `BaseController` rather than `BaseControllerV1` ([#4304](https://github.com/MetaMask/core/pull/4304))
  - The constructor now takes a single options object rather than three arguments, and all properties in `config` are now part of options.
- **BREAKING:** Rename `TokensState` type to `TokensControllerState` ([#4304](https://github.com/MetaMask/core/pull/4304))
- **BREAKING:** Make all `TokensController` methods and properties starting with `_` private ([#4304](https://github.com/MetaMask/core/pull/4304))
- **BREAKING:** Convert `Token` from `interface` to `type` ([#4304](https://github.com/MetaMask/core/pull/4304))
- **BREAKING:** Replace `balanceError` property in `Token` with `hasBalanceError`; update `TokenBalancesController` so that it no longer captures the error resulting from getting the balance of an ERC-20 token ([#4304](https://github.com/MetaMask/core/pull/4304))
- **BREAKING:** Change `NftDetectionController` to inherit from `StaticIntervalPollingController` rather than `StaticIntervalPollingControllerV1` ([#4312](https://github.com/MetaMask/core/pull/4312))
  - The constructor now takes a single options object rather than three arguments, and all properties in `config` are now part of options.
- **BREAKING:** Convert `ApiNft`, `ApiNftContract`, `ApiNftLastSale`, and `ApiNftCreator` from `interface` to `type` ([#4312](https://github.com/MetaMask/core/pull/4312))
- **BREAKING:** Change `NftController` to inherit from `BaseController` rather than `BaseControllerV1` ([#4310](https://github.com/MetaMask/core/pull/4310))
  - The constructor now takes a single options object rather than three arguments, and all properties in `config` are now part of options.
- **BREAKING:** Convert `Nft`, `NftContract`, and `NftMetadata` from `interface` to `type` ([#4310](https://github.com/MetaMask/core/pull/4310))
- **BREAKING:** Rename `NftState` to `NftControllerState`, and convert to `type` ([#4310](https://github.com/MetaMask/core/pull/4310))
- **BREAKING:** Rename `getDefaultNftState` to `getDefaultNftControllerState` ([#4310](https://github.com/MetaMask/core/pull/4310))
- **BREAKING:** Bump dependency and peer dependency `@metamask/accounts-controller` to `^15.0.0` ([#4342](https://github.com/MetaMask/core/pull/4342))
- **BREAKING:** Bump dependency and peer dependency `@metamask/approval-controller` to `^6.0.2` ([#4342](https://github.com/MetaMask/core/pull/4342))
- **BREAKING:** Bump dependency and peer dependency `@metamask/keyring-controller` to `^16.1.0` ([#4342](https://github.com/MetaMask/core/pull/4342))
- **BREAKING:** Bump dependency and peer dependency `@metamask/network-controller` to `^18.1.3` ([#4342](https://github.com/MetaMask/core/pull/4342))
- **BREAKING:** Bump dependency and peer dependency `@metamask/preferences-controller` to `^12.0.0` ([#4342](https://github.com/MetaMask/core/pull/4342))
- Change `NftDetectionController` method `detectNfts` so that `userAddress` option is optional ([#4312](https://github.com/MetaMask/core/pull/4312))
  - This will default to the currently selected address as kept by PreferencesController.
- Bump `async-mutex` to `^0.5.0` ([#4335](https://github.com/MetaMask/core/pull/4335))
- Bump `@metamask/polling-controller` to `^7.0.0` ([#4342](https://github.com/MetaMask/core/pull/4342))

### Removed

- **BREAKING:** Remove `config` property and `configure` method from `TokensController` ([#4304](https://github.com/MetaMask/core/pull/4304))
  - The `TokensController` now takes a single options object which can be used for configuration, and configuration is now kept internally.
- **BREAKING:** Remove `notify`, `subscribe`, and `unsubscribe` methods from `TokensController` ([#4304](https://github.com/MetaMask/core/pull/4304))
  - Use the controller messenger for subscribing to and publishing events instead.
- **BREAKING:** Remove `TokensConfig` type ([#4304](https://github.com/MetaMask/core/pull/4304))
  - These properties have been merged into the options that `TokensController` takes.
- **BREAKING:** Remove `config` property and `configure` method from `TokensController` ([#4312](https://github.com/MetaMask/core/pull/4312))
  - `TokensController` now takes a single options object which can be used for configuration, and configuration is now kept internally.
- **BREAKING:** Remove `notify`, `subscribe`, and `unsubscribe` methods from `NftDetectionController` ([#4312](https://github.com/MetaMask/core/pull/4312))
  - Use the controller messenger for subscribing to and publishing events instead.
- **BREAKING:** Remove `chainId` as a `NftDetectionController` constructor argument ([#4312](https://github.com/MetaMask/core/pull/4312))
  - The controller will now read the `networkClientId` from the NetworkController state through the messenger when needed.
- **BREAKING:** Remove `getNetworkClientById` as a `NftDetectionController` constructor argument ([#4312](https://github.com/MetaMask/core/pull/4312))
  - The controller will now call `NetworkController:getNetworkClientId` through the messenger object.
- **BREAKING:** Remove `onPreferencesStateChange` as a `NftDetectionController` constructor argument ([#4312](https://github.com/MetaMask/core/pull/4312))
  - The controller will now call `PreferencesController:stateChange` through the messenger object.
- **BREAKING:** Remove `onNetworkStateChange` as a `NftDetectionController` constructor argument ([#4312](https://github.com/MetaMask/core/pull/4312))
  - The controller will now read the `networkClientId` from the NetworkController state through the messenger when needed.
- **BREAKING:** Remove `getOpenSeaApiKey` as a `NftDetectionController` constructor argument ([#4312](https://github.com/MetaMask/core/pull/4312))
  - This was never used.
- **BREAKING:** Remove `getNftApi` as a `NftDetectionController` constructor argument ([#4312](https://github.com/MetaMask/core/pull/4312))
  - This was never used.
- **BREAKING:** Remove `NftDetectionConfig` type ([#4312](https://github.com/MetaMask/core/pull/4312))
  - These properties have been merged into the options that `NftDetectionController` takes.
- **BREAKING:** Remove `config` property and `configure` method from `NftController` ([#4310](https://github.com/MetaMask/core/pull/4310))
  - `NftController` now takes a single options object which can be used for configuration, and configuration is now kept internally.
- **BREAKING:** Remove `notify`, `subscribe`, and `unsubscribe` methods from `NftController` ([#4310](https://github.com/MetaMask/core/pull/4310))
  - Use the controller messenger for subscribing to and publishing events instead.
- **BREAKING:** Remove `onPreferencesStateChange` as a `NftController` constructor argument ([#4310](https://github.com/MetaMask/core/pull/4310))
  - The controller will now call `PreferencesController:stateChange` through the messenger object.
- **BREAKING:** Remove `onNetworkStateChange` as a `NftController` constructor argument ([#4310](https://github.com/MetaMask/core/pull/4310))
  - The controller will now call `NetworkController:stateChange` through the messenger object.
- **BREAKING:** Remove `NftConfig` type ([#4310](https://github.com/MetaMask/core/pull/4310))
  - These properties have been merged into the options that `NftController` takes.
- **BREAKING:** Remove `config` property and `configure` method from `NftController` ([#4310](https://github.com/MetaMask/core/pull/4310))
  - `NftController` now takes a single options object which can be used for configuration, and configuration is now kept internally.
- **BREAKING:** Remove `hub` property from `NftController` ([#4310](https://github.com/MetaMask/core/pull/4310))
  - Use the controller messenger for subscribing to and publishing events instead.
- **BREAKING:** Modify `TokenListController` so that tokens fetched from the API and stored in state will no longer have `storage` and `erc20` properties ([#4235](https://github.com/MetaMask/core/pull/4235))
  - These properties were never officially supported, but they were present in state anyway.

## [30.0.0]

### Added

- Adds a new field `marketData` to the state of `TokenRatesController` ([#4206](https://github.com/MetaMask/core/pull/4206))
- Adds a new `RatesController` to manage prices for non-EVM blockchains ([#4242](https://github.com/MetaMask/core/pull/4242))

### Changed

- **BREAKING:** Changed price and token API endpoints from `*.metafi.codefi.network` to `*.api.cx.metamask.io` ([#4301](https://github.com/MetaMask/core/pull/4301))
- When fetching token list for Linea Mainnet, use `occurrenceFloor` parameter of 1 instead of 3, and filter tokens to those with a `lineaTeam` aggregator or more than 3 aggregators ([#4253](https://github.com/MetaMask/core/pull/4253))
- **BREAKING:** The NftController messenger must now allow the `NetworkController:getNetworkClientById` action ([#4305](https://github.com/MetaMask/core/pull/4305))
- **BREAKING:** Bump dependency and peer dependency `@metamask/network-controller` to `^18.1.2` ([#4332](https://github.com/MetaMask/core/pull/4332))
- Bump `@metamask/keyring-api` to `^6.1.1` ([#4262](https://github.com/MetaMask/core/pull/4262))

### Removed

- **BREAKING:** Removed `contractExchangeRates` and `contractExchangeRatesByChainId` from the state of `TokenRatesController` ([#4206](https://github.com/MetaMask/core/pull/4206))

### Fixed

- Only update NFT state when metadata actually changes ([#4143](https://github.com/MetaMask/core/pull/4143))

## [29.0.0]

### Added

- Add token detection on 7 more networks ([#4184](https://github.com/MetaMask/core/pull/4184))
  - New supported networks are: cronos, celo, gnosis, fantom, polygon_zkevm, moonbeam, and moonriver

### Changed

- **BREAKING** Changed `NftDetectionController` constructor `options` argument ([#4178](https://github.com/MetaMask/core/pull/4178))
  - Added `options.disabled` and `options.selectedAddress` properties
- **BREAKING** Bump `@metamask/keyring-controller` peer dependency to ^16.0.0 ([#4234](https://github.com/MetaMask/core/pull/4234))
- **BREAKING** Bump `@metamask/accounts-controller` peer dependency to ^14.0.0 ([#4234](https://github.com/MetaMask/core/pull/4234))
- **BREAKING** Bump `@metamask/preferences-controller` peer dependency to ^11.0.0 ([#4234](https://github.com/MetaMask/core/pull/4234))
- Bump `@metamask/keyring-api` to `^6.0.0` ([#4193](https://github.com/MetaMask/core/pull/4193))
- Lower number of tokens returned by API calls ([#4207](https://github.com/MetaMask/core/pull/4207))
  - Limit changed from `200` to `50`
- Bump `@metamask/base-controller` to `^5.0.2` ([#4232](https://github.com/MetaMask/core/pull/4232))
- Bump `@metamask/approval-controller` to `^6.0.2` ([#4234](https://github.com/MetaMask/core/pull/4234))
- Bump `@metamask/polling-controller` to `^6.0.2` ([#4234](https://github.com/MetaMask/core/pull/4234))

## [28.0.0]

### Added

- Add reservoir migration ([#4030](https://github.com/MetaMask/core/pull/4030))

### Changed

- Fix getting nft tokenURI ([#4136](https://github.com/MetaMask/core/pull/4136))
- **BREAKING** Bump peer dependency on `@metamask/keyring-controller` ([#4090](https://github.com/MetaMask/core/pull/4090))
- Fix token detection during account change ([#4133](https://github.com/MetaMask/core/pull/4133))
- Fix update nft metadata when toggles off ([#4096](https://github.com/MetaMask/core/pull/4096))
- Adds `tokenMethodIncreaseAllowance` ([#4069](https://github.com/MetaMask/core/pull/4069))
- Fix mantle token mispriced ([#4045](https://github.com/MetaMask/core/pull/4045))

## [27.2.0]

### Added

- `CodefiTokenPricesServiceV2` exports `SUPPORTED_CHAIN_IDS`, an array of chain IDs supported by Codefi Price API V2. ([#4079](https://github.com/MetaMask/core/pull/4079))

- Added `tokenURI` key to `compareNftMetadata` function to compare nft metadata entries with. ([#3856](https://github.com/MetaMask/core/pull/3856))

## [27.1.0]

### Added

- Add `updateNftMetadata` method to `NftController` to update metadata for the requested NFTs ([#4008](https://github.com/MetaMask/core/pull/4008))

## [27.0.1]

### Fixed

- Fix `types` field in `package.json` ([#4047](https://github.com/MetaMask/core/pull/4047))

## [27.0.0]

### Added

- **BREAKING**: Add ESM build ([#3998](https://github.com/MetaMask/core/pull/3998))
  - It's no longer possible to import files from `./dist` directly.

### Changed

- **BREAKING:** Bump dependency and peer dependency on `@metamask/accounts-controller` to `^12.0.0` ([#4039](https://github.com/MetaMask/core/pull/4039))
- **BREAKING:** Bump dependency and peer dependency on `@metamask/approval-controller` to `^6.0.0` ([#4039](https://github.com/MetaMask/core/pull/4039))
- **BREAKING:** Bump `@metamask/base-controller` to `^5.0.0` ([#4039](https://github.com/MetaMask/core/pull/4039))
  - This version has a number of breaking changes. See the changelog for more.
- **BREAKING:** Bump dependency and peer dependency on `@metamask/keyring-controller` to `^14.0.0` ([#4039](https://github.com/MetaMask/core/pull/4039))
- **BREAKING:** Bump dependency and peer dependency on `@metamask/network-controller` to `^18.0.0` ([#4039](https://github.com/MetaMask/core/pull/4039))
- **BREAKING:** Bump dependency and peer dependency on `@metamask/preferences-controller` to `^9.0.0` ([#4039](https://github.com/MetaMask/core/pull/4039))
- Relax `TokensControllerGetStateAction` and `TokensControllerStateChangeEvent` types so that they no longer constrain the `TokensController` state in the action handler and event payload to `Record<string, Json>` ([#3949](https://github.com/MetaMask/core/pull/3949))
- Bump `@metamask/controller-utils` to `^9.0.0` ([#4039](https://github.com/MetaMask/core/pull/4039))
- Bump `@metamask/polling-controller` to `^6.0.0` ([#4039](https://github.com/MetaMask/core/pull/4039))

## [26.0.0]

### Added

- **BREAKING:** `TokenDetectionController` newly subscribes to the `PreferencesController:stateChange`, `AccountsController:selectedAccountChange`, `KeyringController:lock`, and `KeyringController:unlock` events, and allows messenger actions `AccountsController:getSelectedAccount`, `NetworkController:getNetworkClientById`, `NetworkController:getNetworkConfigurationByNetworkClientId`, `NetworkController:getState`, `KeyringController:getState`, `PreferencesController:getState`, `TokenListController:getState`, `TokensController:getState`, and `TokensController:addDetectedTokens` ([#3775](https://github.com/MetaMask/core/pull/3775/), [#3923](https://github.com/MetaMask/core/pull/3923/), [#3938](https://github.com/MetaMask/core/pull/3938))
- `TokensController` now exports `TokensControllerActions`, `TokensControllerGetStateAction`, `TokensControllerAddDetectedTokensAction`, `TokensControllerEvents`, and `TokensControllerStateChangeEvent` ([#3690](https://github.com/MetaMask/core/pull/3690/))

### Changed

- **BREAKING:** Add `@metamask/accounts-controller` `^11.0.0` as dependency and peer dependency ([#3775](https://github.com/MetaMask/core/pull/3775/), [#4007](https://github.com/MetaMask/core/pull/4007))
- **BREAKING:** Add `@metamask/keyring-controller` `^13.0.0` as dependency and peer dependency ([#3775](https://github.com/MetaMask/core/pull/3775), [#4007](https://github.com/MetaMask/core/pull/4007))
- **BREAKING:** Bump `@metamask/preferences-controller` dependency and peer dependency to `^8.0.0` ([#4007](https://github.com/MetaMask/core/pull/4007))
- **BREAKING:** `TokenDetectionController` is merged with `DetectTokensController` from the `metamask-extension` repo ([#3775](https://github.com/MetaMask/core/pull/3775/), [#3923](https://github.com/MetaMask/core/pull/3923)), ([#3938](https://github.com/MetaMask/core/pull/3938))
  - **BREAKING:** `TokenDetectionController` now resets its polling interval to the default value of 3 minutes when token detection is triggered by external controller events `KeyringController:unlock`, `TokenListController:stateChange`, `PreferencesController:stateChange`, `AccountsController:selectedAccountChange`.
  - **BREAKING:** `TokenDetectionController` now refetches tokens on `NetworkController:networkDidChange` if the `networkClientId` is changed instead of `chainId`.
  - **BREAKING:** `TokenDetectionController` cannot initiate polling or token detection if `KeyringController` state is locked.
  - **BREAKING:** The `detectTokens` method input option `accountAddress` has been renamed to `selectedAddress`.
  - **BREAKING:** The `detectTokens` method now excludes tokens that are already included in the `TokensController`'s `detectedTokens` list from the batch of incoming tokens it sends to the `TokensController` `addDetectedTokens` method.
  - **BREAKING:** The constructor for `TokenDetectionController` expects a new required property `trackMetaMetricsEvent`, which defines the callback that is called in the `detectTokens` method.
  - **BREAKING:** In Mainnet, even if the `PreferenceController`'s `useTokenDetection` option is set to false, automatic token detection is performed on the legacy token list (token data from the contract-metadata repo).
  - **BREAKING:** The `TokensState` type is now defined as a type alias rather than an interface. ([#3690](https://github.com/MetaMask/core/pull/3690/))
    - This is breaking because it could affect how this type is used with other types, such as `Json`, which does not support TypeScript interfaces.
  - The constructor option `selectedAddress` no longer defaults to `''` if omitted. Instead, the correct address is assigned using the `AccountsController:getSelectedAccount` messenger action.
- **BREAKING:** Change type of `provider` property in `AssetsContractController` from `any` to `Provider` from `@metamask/network-controller` ([#3818](https://github.com/MetaMask/core/pull/3818))
- **BREAKING:** Change type of `provider` property in `TokensController` from `any` to `Provider` from `@metamask/network-controller` ([#3818](https://github.com/MetaMask/core/pull/3818))
- Bump `@metamask/approval-controller` to `^5.1.3` ([#4007](https://github.com/MetaMask/core/pull/4007))
- Bump `@metamask/controller-utils` to `^8.0.4` ([#4007](https://github.com/MetaMask/core/pull/4007))
- Bump `@metamask/ethjs-unit` to `^0.3.0` ([#3897](https://github.com/MetaMask/core/pull/3897))
- Bump `@metamask/network-controller` to `^17.2.1` ([#4007](https://github.com/MetaMask/core/pull/4007))
- Bump `@metamask/polling-controller` to `^5.0.1` ([#4007](https://github.com/MetaMask/core/pull/4007))
- Bump `@metamask/rpc-errors` to `^6.2.1` ([#3970](https://github.com/MetaMask/core/pull/3970), [#3954](https://github.com/MetaMask/core/pull/3954))
- Replace `ethereumjs-util` with `@ethereumjs/util` and `bn.js` ([#3943](https://github.com/MetaMask/core/pull/3943))
- Update `CodefiTokenPricesServiceV2` so that requests to the price API now use the `No-Cache` HTTP header ([#3939](https://github.com/MetaMask/core/pull/3939))

### Removed

- **BREAKING:** `TokenDetectionController` constructor no longer accepts options `networkClientId`, `onPreferencesStateChange`, `getPreferencesState`, `getTokensState`, or `addDetectedTokens` ([#3690](https://github.com/MetaMask/core/pull/3690/), [#3775](https://github.com/MetaMask/core/pull/3775/), [#3938](https://github.com/MetaMask/core/pull/3938))
- **BREAKING:** `TokenDetectionController` no longer allows the `NetworkController:stateChange` event. ([#3775](https://github.com/MetaMask/core/pull/3775/))
  - The `NetworkController:networkDidChange` event can be used instead.
- **BREAKING:** `TokenDetectionController` constructor no longer accepts options `networkClientId`, `onPreferencesStateChange`, `getPreferencesState`, `getTokensState`, or `addDetectedTokens` ([#3690](https://github.com/MetaMask/core/pull/3690/), [#3775](https://github.com/MetaMask/core/pull/3775/), [#3938](https://github.com/MetaMask/core/pull/3938))
- **BREAKING:** `TokenBalancesController` constructor no longer accepts options `onTokensStateChange`, `getSelectedAddress` ([#3690](https://github.com/MetaMask/core/pull/3690/))

### Fixed

- `TokenDetectionController.detectTokens()` now reads the chain ID keyed state properties from `TokenListController` and `TokensController` rather than incorrectly using the globally selected state properties when a network client ID is passed ([#3914](https://github.com/MetaMask/core/pull/3914))
- Fix `PreferencesController` state listener in `NftDetectionController` so that NFT detection is not run when any preference changes, but only when NFT detection is enabled ([#3917](https://github.com/MetaMask/core/pull/3917))
- Fix `isTokenListSupportedForNetwork` so that it returns false for chain 1337 ([#3777](https://github.com/MetaMask/core/pull/3777))
  - When used in combination with `TokensController`, this makes it possible to import an ERC-20 token on a locally run chain.

## [25.0.0]

### Added

- Add Linea to price api supported chains ([#3797](https://github.com/MetaMask/core/pull/3797))

### Changed

- **BREAKING:** Convert `TokenBalancesController` to `BaseControllerV2` ([#3750](https://github.com/MetaMask/core/pull/3750))
  - The constructor parameters have changed; rather than accepting a "config" parameter for interval and tokens we now pass both values as controller options, and a "state" parameter, there is now just a single object for all constructor arguments. This object has a mandatory `messenger` and an optional `state`, `tokens`, `interval` properties a disabled property has also been added.
  - State now saves tokens balances as strings and not as a BNs.
  - Additional BN export has been removed as it was intended to be removed in the next major release.
- **BREAKING:** Bump `@metamask/approval-controller` peer dependency to `^5.1.2` ([#3821](https://github.com/MetaMask/core/pull/3821))
- **BREAKING:** Bump `@metamask/network-controller` peer dependency to `^17.2.0` ([#3821](https://github.com/MetaMask/core/pull/3821))
- **BREAKING:** Bump `@metamask/preferences-controller` peer dependency to `^7.0.0` ([#3821](https://github.com/MetaMask/core/pull/3821))
- Bump `@metamask/utils` to `^8.3.0` ([#3769](https://github.com/MetaMask/core/pull/3769))
- Bump `@metamask/base-controller` to `^4.1.1` ([#3760](https://github.com/MetaMask/core/pull/3760), [#3821](https://github.com/MetaMask/core/pull/3821))
- Bump `@metamask/controller-utils` to `^8.0.2` ([#3821](https://github.com/MetaMask/core/pull/3821))
- Bump `@metamask/polling-controller` to `^5.0.0` ([#3821](https://github.com/MetaMask/core/pull/3821))

## [24.0.0]

### Added

- Add `getDefaultTokenListState` function to `TokenListController` ([#3744](https://github.com/MetaMask/core/pull/3744))
- Add `getDefaultNftState` function to the `NftController` ([#3742](https://github.com/MetaMask/core/pull/3742))
- Add `getDefaultTokensState` function to the `TokensController` ([#3743](https://github.com/MetaMask/core/pull/3743))

### Changed

- **BREAKING:** Bump `@metamask/preferences-controller` to ^6.0.0
- Price API perf improvements ([#3753](https://github.com/MetaMask/core/pull/3753), [#3755](https://github.com/MetaMask/core/pull/3755))
  - Reduce token batch size from 100 to 30
  - Sort token addresses in query params for more cache hits

## [23.1.0]

### Added

- Add support to `CodefiTokenPricesServiceV2` for tracking degraded service ([#3691](https://github.com/MetaMask/core/pull/3691))
  - The constructor has two new options: `onDegraded` and `degradedThreshold`. `onDegraded` is an event handler for instances of degraded service (i.e. failed or slow requests), and `degradedThreshold` determines how slow a request has to be before we consider service to be degraded.

## [23.0.0]

### Added

- Add `onBreak` handler to `CodefiTokenPricesServiceV2` ([#3677](https://github.com/MetaMask/core/pull/3677))
  - This allows listening for "circuit breaks", which can indicate an outage. Useful for metrics.
- Add `fetchTokenContractExchangeRates` utility method ([#3657](https://github.com/MetaMask/core/pull/3657))
- `TokenListController` now exports a `TokenListControllerMessenger` type ([#3609](https://github.com/MetaMask/core/pull/3609)).
- `TokenDetectionController` exports types `TokenDetectionControllerMessenger`, `TokenDetectionControllerActions`, `TokenDetectionControllerGetStateAction`, `TokenDetectionControllerEvents`, `TokenDetectionControllerStateChangeEvent` ([#3609](https://github.com/MetaMask/core/pull/3609)).
- Add `enable` and `disable` methods to `TokenDetectionController`, which control whether the controller is able to make polling requests or all of its network calls are blocked. ([#3609](https://github.com/MetaMask/core/pull/3609)).
  - Note that if the controller is initiated without the `disabled` constructor option set to `false`, the `enable` method will need to be called before the controller can make polling requests in response to subscribed events.

### Changed

- **BREAKING:** Bump `@metamask/approval-controller` dependency and peer dependency from `^5.1.0` to `^5.1.1` ([#3695](https://github.com/MetaMask/core/pull/3695))
- **BREAKING:** Bump `@metamask/network-controller` dependency and peer dependency from `^17.0.0` to `^17.1.0` ([#3695](https://github.com/MetaMask/core/pull/3695))
- **BREAKING:** Bump `@metamask/preferences-controller` dependency and peer dependency from `^5.0.0` to `^5.0.1` ([#3695](https://github.com/MetaMask/core/pull/3695))
- **BREAKING:** Update `OpenSeaV2Contract` type, renaming `supply` to `total_supply` ([#3692](https://github.com/MetaMask/core/pull/3692))
- **BREAKING:** `TokenDetectionController` is upgraded to extend `BaseControllerV2` and `StaticIntervalPollingController` ([#3609](https://github.com/MetaMask/core/pull/3609)).
  - The constructor now expects an options object as its only argument, with required properties `messenger`, `networkClientId`, required callbacks `onPreferencesStateChange`, `getBalancesInSingleCall`, `addDetectedTokens`, `getTokenState`, `getPreferencesState`, and optional properties `disabled`, `interval`, `selectedAddress`.
- Bump `@metamask/base-controller` to `^4.0.1` ([#3695](https://github.com/MetaMask/core/pull/3695))
- Bump `@metamask/polling-controller` to `^4.0.0` ([#3695](https://github.com/MetaMask/core/pull/3695))
- Bump `cockatiel` from `3.1.1` to `^3.1.2` ([#3682](https://github.com/MetaMask/core/pull/3682))
- Bump `@metamask/controller-utils` from `8.0.0` to `^8.0.1` ([#3695](https://github.com/MetaMask/core/pull/3695))

### Fixed

- Fix error caused by OpenSea API rename of `supply` to `total_supply` ([#3692](https://github.com/MetaMask/core/pull/3692))
- Fix `CodefiTokenPricesServiceV2` support for Shiden ([#3683](https://github.com/MetaMask/core/pull/3683))
- Improve how `CodefiTokenPricesServiceV2` handles token price update failures ([#3687](https://github.com/MetaMask/core/pull/3687))
  - Previously a single failed token price update would prevent all other token prices from updating as well. With this update, we log and error and continue when we fail to update a token price, ensuring the others still get updated.

## [22.0.0]

### Changed

- **BREAKING:** OpenSea V2 API is used instead of V1 ([#3654](https://github.com/MetaMask/core/pull/3654))
  - `NftDetectionController` constructor now requires the `NftController.getNftApi` function.
  - NFT controllers will no longer return `last_sale` information for NFTs fetched after the OpenSea V2 update

## [21.0.0]

### Added

- Add `CodefiTokenPricesServiceV2` ([#3600](https://github.com/MetaMask/core/pull/3600), [#3655](https://github.com/MetaMask/core/pull/3655), [#3655](https://github.com/MetaMask/core/pull/3655))
  - This class can be used for the new `tokenPricesService` argument for TokenRatesController. It uses a MetaMask API to fetch prices for tokens instead of CoinGecko.
  - The `CodefiTokenPricesServiceV2` will retry if the token price update fails
    - We retry each request up to 3 times using a randomized exponential backoff strategy
    - If the token price update still fails 12 times consecutively (3 update attempts, each of which has 4 calls due to retries), we stop trying for 30 minutes before we try again.
- Add polling by `networkClientId` to `AccountTrackerController` ([#3586](https://github.com/MetaMask/core/pull/3586))
  - A new state property, `accountByChainId` has been added for keeping track of account balances across chains
  - `AccountTrackerController` implements `PollingController` and can now poll by `networkClientId` via the new methods `startPollingByNetworkClientId`, `stopPollingByPollingToken`, and `stopPollingByPollingToken`.
  - `AccountTrackerController` accepts an optional `networkClientId` value on the `refresh` method
  - `AccountTrackerController` accepts an optional `networkClientId` value as the last parameter of the `syncBalanceWithAddresses` method
- Support token detection on Base and zkSync ([#3584](https://github.com/MetaMask/core/pull/3584))
- Support token detection on Arbitrum and Optimism ([#2035](https://github.com/MetaMask/core/pull/2035))

### Changed

- **BREAKING:** `TokenRatesController` now takes a required argument `tokenPricesService` ([#3600](https://github.com/MetaMask/core/pull/3600))
  - This object is responsible for fetching the prices for tokens held by this controller.
- **BREAKING:** Update signature of `TokenRatesController.updateExchangeRatesByChainId` ([#3600](https://github.com/MetaMask/core/pull/3600), [#3653](https://github.com/MetaMask/core/pull/3653))
  - Change the type of `tokenAddresses` from `string[]` to `Hex[]`
- **BREAKING:** `AccountTrackerController` constructor params object requires `getCurrentChainId` and `getNetworkClientById` hooks ([#3586](https://github.com/MetaMask/core/pull/3586))
  - These are needed for the new "polling by `networkClientId`" feature
- **BREAKING:** `AccountTrackerController` has a new required state property, `accountByChainId`([#3586](https://github.com/MetaMask/core/pull/3586))
  - This is needed to track balances accross chains. It was introduced for the "polling by `networkClientId`" feature, but is useful on its own as well.
- **BREAKING:** `AccountTrackerController` adds a mutex to `refresh` making it only possible for one call to be executed at time ([#3586](https://github.com/MetaMask/core/pull/3586))
- **BREAKING:** `TokensController.watchAsset` now performs on-chain validation of the asset's symbol and decimals, if they're defined in the contract ([#1745](https://github.com/MetaMask/core/pull/1745))
  - The `TokensController` constructor no longer accepts a `getERC20TokenName` option. It was no longer needed due to this change.
  - Add new method `_getProvider`, though this is intended for internal use and should not be called externally.
  - Additionally, if the symbol and decimals are defined in the contract, they are no longer required to be passed to `watchAsset`
- **BREAKING:** Update controllers that rely on provider to listen to `NetworkController:networkDidChange` instead of `NetworkController:stateChange` ([#3610](https://github.com/MetaMask/core/pull/3610))
  - The `networkDidChange` event is safer in cases where the provider is used because the provider is guaranteed to have been updated by the time that event is emitted. The same is not true of the `stateChange` event.
  - The following controllers now accept a `onNetworkDidChange` constructor option instead of a `onNetworkStateChange` option:
    - `TokensController`
    - `AssetsContractController`
- Update `@metamask/polling-controller` to v3 ([#3636](https://github.com/MetaMask/core/pull/3636))
  - This update adds two new methods to each polling controller: `_startPollingByNetworkClientId` and `_stopPollingByPollingTokenSetId`. These methods are intended for internal use, and should not be called directly.
  - The affected controllers are:
    - `AccountTrackerController`
    - `CurrencyRateController`
    - `NftDetectionController`
    - `TokenDetectionController`
    - `TokenListController`
    - `TokenRatesController`
- Update `@metamask/controller-utils` to v7 ([#3636](https://github.com/MetaMask/core/pull/3636))
- Update `TokenListController` to fetch prefiltered set of tokens from the API, reducing response data and removing the need for filtering logic ([#2054](https://github.com/MetaMask/core/pull/2054))
- Update `TokenRatesController` to request token rates from the Price API in batches of 100 ([#3650](https://github.com/MetaMask/core/pull/3650))
- Add dependencies `cockatiel` and `lodash` ([#3586](https://github.com/MetaMask/core/pull/3586), [#3655](https://github.com/MetaMask/core/pull/3655))

### Removed

- **BREAKING:** Remove `fetchExchangeRate` method from TokenRatesController ([#3600](https://github.com/MetaMask/core/pull/3600))
  - This method (not to be confused with `updateExchangeRate`, which is still present) was only ever intended to be used internally and should not be accessed directly.
- **BREAKING:** Remove `getChainSlug` method from TokenRatesController ([#3600](https://github.com/MetaMask/core/pull/3600))
  - This method was previously used in TokenRatesController to access the CoinGecko API. There is no equivalent.
- **BREAKING:** Remove `CoinGeckoResponse` and `CoinGeckoPlatform` types ([#3600](https://github.com/MetaMask/core/pull/3600))
  - These types were previously used in TokenRatesController to represent data returned from the CoinGecko API. There is no equivalent.
- **BREAKING:** The TokenRatesController now only supports updating and polling rates for tokens tracked by the TokensController ([#3639](https://github.com/MetaMask/core/pull/3639))
  - The `tokenAddresses` option has been removed from `startPollingByNetworkClientId`
  - The `tokenContractAddresses` option has been removed from `updateExchangeRatesByChainId`
- **BREAKING:** `TokenRatesController.fetchAndMapExchangeRates` is no longer exposed publicly ([#3621](https://github.com/MetaMask/core/pull/3621))

### Fixed

- Prevent `TokenRatesController` from making redundant token rate updates when tokens change ([#3647](https://github.com/MetaMask/core/pull/3647), [#3663](https://github.com/MetaMask/core/pull/3663))
  - Previously, token rates would be re-fetched for the globally selected network on all TokensController state changes, but now token rates are always performed for a deduplicated and normalized set of addresses, and changes to this set determine whether rates should be re-fetched.
- Prevent redundant overlapping token rate updates in `TokenRatesController` ([#3635](https://github.com/MetaMask/core/pull/3635))
- Fix `TokenRatesController` bug where the `contractExchangeRates` state would sometimes be stale after calling `updateExchangeRatesByChainId` ([#3624](https://github.com/MetaMask/core/pull/3624))
- Make `TokenRatesController.updateExchangeRatesByChainId` respect `disabled` state ([#3596](https://github.com/MetaMask/core/pull/3596))
- Fix error in `NftController` when attempt to get NFT information from on-chain fails, and ensure metadata always contains contract address and blank `name` field ([#3629](https://github.com/MetaMask/core/pull/3629))
  - When fetching on-chain NFT information fails, we now proceed with whatever we have (either the OpenSea metadata, or a blank metadata object)
  - Previously, if we were unable to retrieve NFT metadata from on-chain or OpenSea, the returned NFT metadata would be missing a `name` field and the contract address. Now the returned metadata always has those entries, though the `name` is set to `null`.
  - This affects `watchNft` and `addNft` methods

## [20.0.0]

### Added

- **BREAKING**: `TokenRatesControllerState` now has required `contractExchangeRatesByChainId` property which an object keyed by `chainId` and `nativeCurrency` ([#2015](https://github.com/MetaMask/core/pull/2015))
- **BREAKING**: `TokenRatesController` constructor params now requires `getNetworkClientById` ([#2015](https://github.com/MetaMask/core/pull/2015))
- Add types `CurrencyRateControllerEvents` and `CurrencyRateControllerActions` ([#2029](https://github.com/MetaMask/core/pull/2029))
- Add polling-related methods to TokenRatesController ([#2015](https://github.com/MetaMask/core/pull/2015))
  - `startPollingByNetworkClientId`
  - `stopPollingByPollingToken`
  - `stopAllPolling`
  - `_executePoll`
- Add `updateExchangeRatesByChainId` method to TokenRatesController ([#2015](https://github.com/MetaMask/core/pull/2015))
  - This is a lower-level version of `updateExchangeRates` that takes chain ID, native currency, and token addresses.
- `TokenRatesController` constructor params now accepts optional `interval` and `threshold` ([#2015](https://github.com/MetaMask/core/pull/2015))
- `TokenRatesController.fetchExchangeRate()` now accepts an optional `tokenAddresses` as the last parameter ([#2015](https://github.com/MetaMask/core/pull/2015))
- `TokenRatesController.getChainSlug()` now accepts an optional `chainId` parameter ([#2015](https://github.com/MetaMask/core/pull/2015))
- `TokenRatesController.fetchAndMapExchangeRates()` now accepts an optional `tokenAddresses` as the last parameter ([#2015](https://github.com/MetaMask/core/pull/2015))

### Changed

- **BREAKING:** Bump dependency on `@metamask/base-controller` to ^4.0.0 ([#2063](https://github.com/MetaMask/core/pull/2063))
  - This is breaking because the type of the `messenger` has backward-incompatible changes. See the changelog for this package for more.
- Bump `@metamask/approval-controller` to ^5.0.0 ([#2063](https://github.com/MetaMask/core/pull/2063))
- Bump `@metamask/controller-utils` to ^6.0.0 ([#2063](https://github.com/MetaMask/core/pull/2063))
- Bump `@metamask/network-controller` to ^17.0.0 ([#2063](https://github.com/MetaMask/core/pull/2063))
- Bump `@metamask/polling-controller` to ^2.0.0 ([#2063](https://github.com/MetaMask/core/pull/2063))
- Bump `@metamask/preferences-controller` to ^5.0.0 ([#2063](https://github.com/MetaMask/core/pull/2063))

## [19.0.0]

### Changed

- **BREAKING:** Bump dependency and peer dependency on `@metamask/network-controller` to ^16.0.0
- Add optional `networkClientId` and `userAddress` args to remaining `NftController` public methods ([#2006](https://github.com/MetaMask/core/pull/2006))
  - `watchNft`, `removeNft`, `removeAndIgnoreNft`, `removeNftContract`, `updateNftFavoriteStatus`, and `checkAndUpdateAllNftsOwnershipStatus` methods on `NftController` all now accept an optional options object argument containing `networkClientId` and `userAddress` to identify where in state to mutate.
  - **BREAKING**: `addNft` no longer accepts a `chainId` property in its options argument since this value can be retrieved by the `networkClientId` property and is therefore redundant.
  - **BREAKING**: The third and fourth arguments on NftController's `addNftVerifyOwnership` method, have been replaced with an options object containing optional properties `networkClientId`, `userAddress` and `source`. This method signature is more aligned with the options pattern for passing `networkClientId` and `userAddress` on this controller and elsewhere.
  - **BREAKING**: `checkAndUpdateSingleNftOwnershipStatus` on NftController no longer accepts a `chainId` in its options argument. This is replaced with an optional `networkClientId` property which can be used to fetch chainId.
    **\*BREAKING**: The fourth argument of the `isNftOwner` method on `NftController` is now an options object with an optional `networkClientId` property. This method signature is more aligned with the options pattern for passing `networkClientId` on this controller and elsewhere.
  - **BREAKING**: `validateWatchNft` method on `NftController` is now private.
  - **BREAKING**: `detectNfts` on `NftDetectionController` now accepts a single object argument with optional properties `networkClientId` and `userAddress`, rather than taking these as two sequential arguments.
- Bump dependency `@metamask/eth-query` from ^3.0.1 to ^4.0.0 ([#2028](https://github.com/MetaMask/core/pull/2028))
- Bump dependency on `@metamask/polling-controller` to ^1.0.2
- Bump `@metamask/utils` from 8.1.0 to 8.2.0 ([#1957](https://github.com/MetaMask/core/pull/1957))

### Fixed

- Add name and symbol to the payload returned by the `ERC1155Standard` class `getDetails` method for `ERC1155` contracts ([#1727](https://github.com/MetaMask/core/pull/1727))

## [18.0.0]

### Changed

- **BREAKING**: `CurrencyRateController` is now keyed by `nativeCurrency` (i.e. ticker) for `conversionDate`, `conversionRate`, and `usdConversionRate` in the `currencyRates` object. `nativeCurrency`, `pendingNativeCurrency`, and `pendingCurrentCurrency` have been removed.
  - ```
    export type CurrencyRateState = {
      currentCurrency: string;
      currencyRates: Record<
        string, // nativeCurrency
        {
          conversionDate: number | null;
          conversionRate: number | null;
          usdConversionRate: number | null;
        }
      >;
    };
    ```
- **BREAKING**: `CurrencyRateController` now extends `PollingController` ([#1805](https://github.com/MetaMask/core/pull/1805))
  - `start()` and `stop()` methods replaced with `startPollingByNetworkClientId()`, `stopPollingByPollingToken()`, and `stopAllPolling()`
- **BREAKING:** `CurrencyRateController` now sends the `NetworkController:getNetworkClientById` action via messaging controller ([#1805](https://github.com/MetaMask/core/pull/1805))

### Fixed

- Parallelize network requests in assets controllers for performance enhancement ([#1801](https://github.com/MetaMask/core/pull/1801))
- Fix token detection on accounts when user changes account after token detection request is inflight ([#1848](https://github.com/MetaMask/core/pull/1848))

## [17.0.0]

### Changed

- **BREAKING:** Bump dependency on `@metamask/polling-controller` to ^1.0.0
- Bump dependency and peer dependency on `@metamask/network-controller` to ^15.1.0

## [16.0.0]

### Added

- Add way to start and stop different polling sessions for the same network client ID by providing extra scoping data ([#1776](https://github.com/MetaMask/core/pull/1776))
  - Add optional second argument to `stopPollingByPollingToken` (formerly `stopPollingByNetworkClientId`)
  - Add optional second argument to `onPollingCompleteByNetworkClientId`
- Add support for token detection for Linea mainnet and Linea Goerli ([#1799](https://github.com/MetaMask/core/pull/1799))

### Changed

- **BREAKING:** Bump dependency and peer dependency on `@metamask/network-controller` to ^15.0.0
- **BREAKING:** Make `executePoll` in TokenListController private ([#1810](https://github.com/MetaMask/core/pull/1810))
- **BREAKING:** Update TokenListController to rename `stopPollingByNetworkClientId` to `stopPollingByPollingToken` ([#1810](https://github.com/MetaMask/core/pull/1810))
- Add missing dependency on `@metamask/polling-controller` ([#1831](https://github.com/MetaMask/core/pull/1831))
- Bump dependency and peer dependency on `@metamask/approval-controller` to ^4.0.1
- Bump dependency and peer dependency on `@metamask/preferences-controller` to ^4.4.3
- Fix support for NFT metadata stored outside IPFS ([#1772](https://github.com/MetaMask/core/pull/1772))

## [15.0.0]

### Changed

- **BREAKING**: `NftController` now expects `getNetworkClientById` in constructor options ([#1698](https://github.com/MetaMask/core/pull/1698))
- **BREAKING**: `NftController.addNft` function signature has changed ([#1698](https://github.com/MetaMask/core/pull/1698))
  - Previously
    ```
    address: string,
    tokenId: string,
    nftMetadata?: NftMetadata,
    accountParams?: {
      userAddress: string;
      chainId: Hex;
    },
    source = Source.Custom,
    ```
    now:
    ```
    tokenAddress: string,
    tokenId: string,
    {
      nftMetadata?: NftMetadata;
      chainId?: Hex; // extracts from AccountParams
      userAddress?: string // extracted from AccountParams
      source?: Source;
      networkClientId?: NetworkClientId; // new
    },
    ```
- `NftController.addNftVerifyOwnership`: Now accepts optional 3rd argument `networkClientId` which is used to fetch NFT metadata and determine by which chainId the added NFT should be stored in state. Also accepts optional 4th argument `source` used for metrics to identify the flow in which the NFT was added to the wallet. ([#1698](https://github.com/MetaMask/core/pull/1698))
- `NftController.isNftOwner`: Now accepts optional `networkClientId` which is used to instantiate the provider for the correct chain and call the NFT contract to verify ownership ([#1698](https://github.com/MetaMask/core/pull/1698))
- `NftController.addNft` will use the chainId value derived from `networkClientId` if provided ([#1698](https://github.com/MetaMask/core/pull/1698))
- `NftController.watchNft` options now accepts optional `networkClientId` which is used to fetch NFT metadata and determine by which chainId the added NFT should be stored in state ([#1698](https://github.com/MetaMask/core/pull/1698))
- Bump dependency on `@metamask/utils` to ^8.1.0 ([#1639](https://github.com/MetaMask/core/pull/1639))
- Bump dependency and peer dependency on `@metamask/approval-controller` to ^4.0.0
- Bump dependency on `@metamask/base-controller` to ^3.2.3
- Bump dependency on `@metamask/controller-utils` to ^5.0.2
- Bump dependency and peer dependency on `@metamask/network-controller` to ^14.0.0

### Fixed

- Fix bug in TokensController where batched `addToken` overwrote each other because mutex was acquired after reading state ([#1768](https://github.com/MetaMask/core/pull/1768))

## [14.0.0]

### Changed

- Update TypeScript to v4.8.x ([#1718](https://github.com/MetaMask/core/pull/1718))
- Update `@metamask/rpc-errors` to `^6.0.0` ([#1690](https://github.com/MetaMask/core/pull/1690))

### Removed

- **BREAKING:** Remove AbortController polyfill
  - This package now assumes that the AbortController global exists

## [13.0.0]

### Changed

- **BREAKING**: `TokensController` now expects `getNetworkClientById` in constructor options ([#1676](https://github.com/MetaMask/core/pull/1676))
- **BREAKING**: `TokensController.addToken` now accepts a single options object ([#1676](https://github.com/MetaMask/core/pull/1676))
  ```
    {
      address: string;
      symbol: string;
      decimals: number;
      name?: string;
      image?: string;
      interactingAddress?: string;
      networkClientId?: NetworkClientId;
    }
  ```
- **BREAKING:** Bump peer dependency on `@metamask/network-controller` to ^13.0.0 ([#1633](https://github.com/MetaMask/core/pull/1633))
- **CHANGED**: `TokensController.addToken` will use the chain ID value derived from state for `networkClientId` if provided ([#1676](https://github.com/MetaMask/core/pull/1676))
- **CHANGED**: `TokensController.addTokens` now accepts an optional `networkClientId` as the last parameter ([#1676](https://github.com/MetaMask/core/pull/1676))
- **CHANGED**: `TokensController.addTokens` will use the chain ID value derived from state for `networkClientId` if provided ([#1676](https://github.com/MetaMask/core/pull/1676))
- **CHANGED**: `TokensController.watchAsset` options now accepts optional `networkClientId` which is used to get the ERC-20 token name if provided ([#1676](https://github.com/MetaMask/core/pull/1676))
- Bump dependency on `@metamask/controller-utils` to ^5.0.0 ([#1633](https://github.com/MetaMask/core/pull/1633))
- Bump dependency on `@metamask/preferences-controller` to ^4.4.1 ([#1676](https://github.com/MetaMask/core/pull/1676))

## [12.0.0]

### Added

- Add `AssetsContractController` methods `getProvider`, `getChainId`, `getERC721Standard`, and `getERC1155Standard` ([#1638](https://github.com/MetaMask/core/pull/1638))

### Changed

- **BREAKING**: Add `getNetworkClientById` to `AssetsContractController` constructor options ([#1638](https://github.com/MetaMask/core/pull/1638))
- Add optional `networkClientId` parameter to various `AssetContractController` methods ([#1638](https://github.com/MetaMask/core/pull/1638))
- The affected methods are:
  - `getERC20BalanceOf`
  - `getERC20TokenDecimals`
  - `getERC20TokenName`
  - `getERC721NftTokenId`
  - `getTokenStandardAndDetails`
  - `getERC721TokenURI`
  - `getERC721AssetName`
  - `getERC721AssetSymbol`
  - `getERC721OwnerOf`
  - `getERC1155TokenURI`
  - `getERC1155BalanceOf`
  - `transferSingleERC1155`
  - `getBalancesInSingleCall`

## [11.1.0]

### Added

- Add `tokenURI` to `NftMetadata` type ([#1577](https://github.com/MetaMask/core/pull/1577))
- Populate token URL for NFT metadata under `tokenURI` ([#1577](https://github.com/MetaMask/core/pull/1577))

### Changed

- Bump dependency and peer dependency on `@metamask/approval-controller` to ^3.5.1
- Bump dependency on `@metamask/base-controller` to ^3.2.1
- Bump dependency on `@metamask/controller-utils` to ^4.3.2
- Bump dependency and peer dependency on `@metamask/network-controller` to ^12.1.2
- Bump dependency and peer dependency on `@metamask/preferences-controller` to ^4.4.0
- Update NftController to add fallback for when IPFS gateway is disabled ([#1577](https://github.com/MetaMask/core/pull/1577))

## [11.0.1]

### Changed

- Replace `eth-query` ^2.1.2 with `@metamask/eth-query` ^3.0.1 ([#1546](https://github.com/MetaMask/core/pull/1546))

## [11.0.0]

### Added

- Add a `stop` method to stop polling

### Changed

- **BREAKING**: New required constructor parameters for the `TokenRatesController` ([#1497](https://github.com/MetaMask/core/pull/1497), [#1511](https://github.com/MetaMask/core/pull/1511))
  - The new required parameters are `ticker`, `onSelectedAddress`, and `onPreferencesStateChange`
- **BREAKING:** Remove `onCurrencyRateStateChange` constructor parameter from `TokenRatesController` ([#1496](https://github.com/MetaMask/core/pull/1496))
- **BREAKING:** Disable `TokenRatesController` automatic polling ([#1501](https://github.com/MetaMask/core/pull/1501))
  - Polling must be started explicitly by calling the `start` method
  - The token rates are not updated upon state changes when polling is disabled.
- **BREAKING:** Replace the `poll` method with `start` ([#1501](https://github.com/MetaMask/core/pull/1501))
  - The `start` method does not offer a way to change the interval. That must be done by calling `.configure` instead
- **BREAKING:** Remove `TokenRatecontroller` setter for `chainId` and `tokens` properties ([#1505](https://github.com/MetaMask/core/pull/1505))
- Bump @metamask/abi-utils from 1.2.0 to 2.0.1 ([#1525](https://github.com/MetaMask/core/pull/1525))
- Update `@metamask/utils` to `^6.2.0` ([#1514](https://github.com/MetaMask/core/pull/1514))
- Remove unnecessary `babel-runtime` dependency ([#1504](https://github.com/MetaMask/core/pull/1504))

### Fixed

- Fix bug where token rates were incorrect after first update if initialized with a non-Ethereum selected network ([#1497](https://github.com/MetaMask/core/pull/1497))
- Fix bug where token rates would be invalid if event handlers were triggered in the wrong order ([#1496](https://github.com/MetaMask/core/pull/1496), [#1511](https://github.com/MetaMask/core/pull/1511))
- Prevent redundant token rate updates ([#1512](https://github.com/MetaMask/core/pull/1512))

## [10.0.0]

### Added

- The method `getERC20TokenName` has been added to `AssetsContractController` ([#1127](https://github.com/MetaMask/core/pull/1127))
  - This method gets the token name from the token contract

### Changed

- **BREAKING:** The tokens controller now requires `onTokenListStateChange` and `getERC20TokenName` as constructor parameters ([#1127](https://github.com/MetaMask/core/pull/1127))
  - The `getERC20TokenName` method is used to get the token name for tokens added via `wallet_watchAsset`
  - The `onTokenListStateChange` method is used to trigger a name update when the token list changes. On each change, token names are copied from the token list if they're missing from token controller state.
- **BREAKING:** The signature of the tokens controller method `addToken` has changed
  - The fourth and fifth positional parameters (`image` and `interactingAddress`) have been replaced by an `options` object
  - The new options parameter includes the `image` and `interactingAddress` properties, and a new `name` property
- The token detection controller now sets the token name when new tokens are detected ([#1127](https://github.com/MetaMask/core/pull/1127))
- The `Token` type now includes an optional `name` field ([#1127](https://github.com/MetaMask/core/pull/1127))

## [9.2.0]

### Added

- Add validation that the nft standard matches the type argument of a `wallet_watchAsset` request when type is 'ERC721' or 'ERC1155' ([#1455](https://github.com/MetaMask/core/pull/1455))

## [9.1.0]

### Added

- Add a fifth argument, `source`, to NftController's `addNft` method ([#1417](https://github.com/MetaMask/core/pull/1417))
  - This argument can be used to specify whether the NFT was detected, added manually, or suggested by a dapp

### Fixed

- Fix `watchNft` in NftController to ensure that if the network changes before the user accepts the request, the NFT is added to the chain ID and address before the request was initiated ([#1417](https://github.com/MetaMask/core/pull/1417))

## [9.0.0]

### Added

- **BREAKING**: Add required options `getSelectedAddress` and `getMultiAccountBalancesEnabled` to AccountTrackerController constructor and make use of them when refreshing account balances ([#1146](https://github.com/MetaMask/core/pull/1146))
  - Previously, the controller would refresh all account balances, but these options can be used to only refresh the currently selected account
- **BREAKING:** Add logic to support validating and adding ERC721 and ERC1155 tokens to NFTController state via `wallet_watchAsset` API. ([#1173](https://github.com/MetaMask/core/pull/1173), [#1406](https://github.com/MetaMask/core/pull/1406))
  - The `NFTController` now has a new `watchNFT` method that can be called to send a message to the `ApprovalController` and prompt the user to add an NFT to their wallet state.
  - The `NFTController` now requires an instance of a ControllerMessenger to be passed to its constructor. This is messenger is used to pass the `watchNFT` message to the `ApprovalController`.

### Changed

- Add dependency on `@ethersproject/address` ([#1173](https://github.com/MetaMask/core/pull/1173))
- Replace `eth-rpc-errors` with `@metamask/rpc-errors` ([#1173](https://github.com/MetaMask/core/pull/1173))

## [8.0.0]

### Added

- Support NFT detection on Ethereum Mainnet custom RPC endpoints ([#1360](https://github.com/MetaMask/core/pull/1360))
- Enable token detection for the Aurora network ([#1327](https://github.com/MetaMask/core/pull/1327))

### Changed

- **BREAKING:** Bump to Node 16 ([#1262](https://github.com/MetaMask/core/pull/1262))
- **BREAKING:** Change format of chain ID in state to 0x-prefixed hex string ([#1367](https://github.com/MetaMask/core/pull/1367))
  - The functions `isTokenDetectionSupportedForNetwork` and `formatIconUrlWithProxy` now expect a chain ID as type `Hex` rather than as a decimal `string`
  - The assets contract controller now expects the `chainId` configuration entry and constructor parameter as type `Hex` rather than decimal `string`
  - The NFT controller now expects the `chainId` configuration entry and constructor parameter as type `Hex` rather than decimal `string`
  - The NFT controller methods `addNft`, `checkAndUpdateSingleNftOwnershipStatus`, `findNftByAddressAndTokenId`, `updateNft`, and `resetNftTransactionStatusByTransactionId` now expect the chain ID to be type `Hex` rather than a decimal `string`
  - The NFT controller state properties `allNftContracts` and `allNfts` are now keyed by address and `Hex` chain ID, rather than by address and decimal `string` chain ID
    - This requires a state migration
  - The NFT detection controller now expects the `chainId` configuration entry and constructor parameter as type `Hex` rather than decimal `string`
  - The token detection controller now expects the `chainId` configuration entry as type `Hex` rather than decimal `string`
  - The token list controller now expects the `chainId` constructor parameter as type `Hex` rather than decimal `string`
  - The token list controller state property `tokensChainsCache` is now keyed by `Hex` chain ID rather than by decimal `string` chain ID.
    - This requires a state migration
  - The token rates controller now expects the `chainId` configuration entry and constructor parameter as type `Hex` rather than decimal `string`
  - The token rates controller `chainId` setter now expects the chain ID as `Hex` rather than as a decimal string
  - The tokens controller now expects the `chainId` configuration entry and constructor parameter as type `Hex` rather than decimal `string`
  - The tokens controller `addDetectedTokens` method now accepts the `chainId` property of the `detectionDetails` parameter to be of type `Hex` rather than decimal `string`.
  - The tokens controller state properties `allTokens`, `allIgnoredTokens`, and `allDetectedTokens` are now keyed by chain ID in `Hex` format rather than decimal `string`.
    - This requires a state migration
- **BREAKING:** Use approval controller for suggested assets ([#1261](https://github.com/MetaMask/core/pull/1261), [#1268](https://github.com/MetaMask/core/pull/1268))
  - The actions `ApprovalController:acceptRequest` and `ApprovalController:rejectRequest` are no longer required by the token controller messenger.
  - The `suggestedAssets` state has been removed, which means that suggested assets are no longer persisted in state
  - The return type for `watchAsset` has changed. It now returns a Promise that settles after the request has been confirmed or rejected.
- **BREAKING:** Initialize controllers with the current network ([#1361](https://github.com/MetaMask/core/pull/1361))
  - The following controllers now have a new `chainId` required constructor parameter:
    - `AssetsContractController`
    - `NftController`
    - `NftDetectionController`
    - `TokenRatesController`
    - `TokensController`
- **BREAKING:** The token list controller messenger requires the `NetworkController:stateChange` event instead of the `NetworkController:providerConfigChange` event ([#1329](https://github.com/MetaMask/core/pull/1329))
- **BREAKING:** The token list controller `onNetworkStateChange` option now has a more restrictive type ([#1329](https://github.com/MetaMask/core/pull/1329))
  - The event handler parameter type has been changed from `NetworkState | ProviderConfig` to `NetworkState`
- **BREAKING:** Update the account tracker controller `provider` type ([#1266](https://github.com/MetaMask/core/pull/1266))
  - The `provider` setter and the `provider` config entry now use our `Provider` type from `eth-query` rather than `any`
- **BREAKING:** Update`@metamask/preferences-controller` dependency and add it as a peer dependency ([#1393](https://github.com/MetaMask/core/pull/1393))
- **BREAKING:** Update `@metamask/approval-controller` and `@metamask/network-controller` dependencies and peer dependencies
- Bump @metamask/abi-utils from 1.1.0 to 1.2.0 ([#1287](https://github.com/MetaMask/core/pull/1287))
- Bump @metamask/utils from 5.0.1 to 5.0.2 ([#1271](https://github.com/MetaMask/core/pull/1271))

### Removed

- **BREAKING:** Remove the `networkType` configuration option from the NFT detection controller, NFT controller, and tokens controller ([#1360](https://github.com/MetaMask/core/pull/1360), [#1359](https://github.com/MetaMask/core/pull/1359))
- **BREAKING:** Remove the `SuggestedAssetMeta` and `SuggestedAssetMetaBase` types from the token controller ([#1268](https://github.com/MetaMask/core/pull/1268))
- **BREAKING:** Remove the `acceptWatchAsset` and `rejectWatchAsset` methods from the token controller ([#1268](https://github.com/MetaMask/core/pull/1268))
  - Suggested assets can be accepted or rejected using the approval controller instead

## [7.0.0]

### Changed

- **BREAKING**: peerDeps: @metamask/network-controller@6.0.0->8.0.0 ([#1196](https://github.com/MetaMask/core/pull/1196))

## [6.0.0]

### Changed

- **BREAKING:** Create approval requests using `@metamask/approval-controller` ([#1166](https://github.com/MetaMask/core/pull/1166))

## [5.1.0]

### Added

- Support watching assets on a specific account ([#1124](https://github.com/MetaMask/core/pull/1124))

## [5.0.1]

### Changed

- Update `@metamask/contract-metadata` from 2.1.0 to 2.3.1 ([#1141](https://github.com/MetaMask/core/pull/1141))

## [5.0.0]

### Removed

- **BREAKING:** Remove `isomorphic-fetch` ([#1106](https://github.com/MetaMask/controllers/pull/1106))
  - Consumers must now import `isomorphic-fetch` or another polyfill themselves if they are running in an environment without `fetch`

## [4.0.1]

### Fixed

- Update Nft Controller to add the NFT back to its own group if we are re-importing it ([#1082](https://github.com/MetaMask/core/pull/1082))

## [4.0.0]

### Added

- Add Sepolia support to the currency rate controller ([#1041](https://github.com/MetaMask/controllers/pull/1041))
  - The currency rate controller will now treat Sepolia as a testnet, and return the Mainnet exchange rate when asked for the Sepolia exchange rate.

### Changed

- **BREAKING:** Update `@metamask/network-controller` peer dependency to v3 ([#1041](https://github.com/MetaMask/controllers/pull/1041))
- **BREAKING:** Migrate from `metaswap` to `metafi` subdomain for OpenSea proxy and token icons API ([#1060](https://github.com/MetaMask/core/pull/1060))
- Rename this repository to `core` ([#1031](https://github.com/MetaMask/controllers/pull/1031))
- Update ERC20Standard to use `@metamask/abi-utils` instead of `@ethersproject/abi` ([#985](https://github.com/MetaMask/controllers/pull/985))
- Update `@metamask/controller-utils` package ([#1041](https://github.com/MetaMask/controllers/pull/1041))

## Removed

- **BREAKING**: Drop support for Ropsten, Rinkeby, and Kovan ([#1041](https://github.com/MetaMask/controllers/pull/1041))
  - The currency rate controller no longer has special handling of these three networks. It used to return the Mainnet exchange rate for these three networks, but now it includes no special handling for them.
  - The NFT controller no longer supports the Rinkeby OpenSea test API.

## [3.0.1]

### Changed

- Export `isTokenDetectionSupportedForNetwork` function ([#1034](https://github.com/MetaMask/controllers/pull/1034))
- Update `@metamask/contract-metadata` from 1.35.0 to 2.1.0 ([#1013](https://github.com/MetaMask/controllers/pull/1013))

### Fixed

- Fix token controller state updates ([#1015](https://github.com/MetaMask/controllers/pull/1015))
  - Attempts to empty the list of "added", "ignored", or "detected" tokens were not saved in state correctly, resulting in that operation being undone after switching account or network.

## [3.0.0]

### Changed

- **BREAKING:** A new private property, controlled by the `start` and `stop` methods, is added to the CurrencyRateController: `enabled`. When this is false, no network requests will be made from the controller. Previously, setNativeCurrency or setCurrentCurrency would trigger a network request. That is now prevented if `enabled` is false. ([#1002](https://github.com/MetaMask/core/pull/1002))

### Fixed

- The TokenRatesController no longer overwrites the `disabled` config property passed to the constructor, allowing the controller to be instantiated with `config.disabled` set to either true or false. ([#1002](https://github.com/MetaMask/core/pull/1002))
- This package will now warn if a required package is not present ([#1003](https://github.com/MetaMask/core/pull/1003))

## [2.0.0]

### Changed

- **BREAKING:** Update `onNetworkStateChange`, a constructor option for several controllers, to take an object with a `providerConfig` property instead of `provider` ([#995](https://github.com/MetaMask/core/pull/995))
  - This affects:
    - AssetsContractController
    - NftController
    - NftDetectionController
    - TokenDetectionController
    - TokenListController
    - TokenRatesController
    - TokenController
- **BREAKING:** [TokenDetectionController] Update `getNetworkState` constructor option to take an object with `providerConfig` property rather than `providerConfig` ([#995](https://github.com/MetaMask/core/pull/995))
- Relax dependencies on `@metamask/base-controller`, `@metamask/controller-utils`, `@metamask/network-controller`, and `@metamask/preferences-controller` (use `^` instead of `~`) ([#998](https://github.com/MetaMask/core/pull/998))

## [1.0.1]

### Fixed

- Fix race condition where some token detections can get mistakenly added to the wrong account ([#956](https://github.com/MetaMask/core/pull/956))

## [1.0.0]

### Added

- Initial release

  - As a result of converting our shared controllers repo into a monorepo ([#831](https://github.com/MetaMask/core/pull/831)), we've created this package from select parts of [`@metamask/controllers` v33.0.0](https://github.com/MetaMask/core/tree/v33.0.0), namely:

    - Everything in `src/assets`
    - Asset-related functions from `src/util.ts` and accompanying tests

    All changes listed after this point were applied to this package following the monorepo conversion.

### Changed

- Use Ethers for AssetsContractController ([#845](https://github.com/MetaMask/core/pull/845))

[Unreleased]: https://github.com/MetaMask/core/compare/@metamask/assets-controllers@94.1.0...HEAD
[94.1.0]: https://github.com/MetaMask/core/compare/@metamask/assets-controllers@94.0.0...@metamask/assets-controllers@94.1.0
[94.0.0]: https://github.com/MetaMask/core/compare/@metamask/assets-controllers@93.1.0...@metamask/assets-controllers@94.0.0
[93.1.0]: https://github.com/MetaMask/core/compare/@metamask/assets-controllers@93.0.0...@metamask/assets-controllers@93.1.0
[93.0.0]: https://github.com/MetaMask/core/compare/@metamask/assets-controllers@92.0.0...@metamask/assets-controllers@93.0.0
[92.0.0]: https://github.com/MetaMask/core/compare/@metamask/assets-controllers@91.0.0...@metamask/assets-controllers@92.0.0
[91.0.0]: https://github.com/MetaMask/core/compare/@metamask/assets-controllers@90.0.0...@metamask/assets-controllers@91.0.0
[90.0.0]: https://github.com/MetaMask/core/compare/@metamask/assets-controllers@89.0.1...@metamask/assets-controllers@90.0.0
[89.0.1]: https://github.com/MetaMask/core/compare/@metamask/assets-controllers@89.0.0...@metamask/assets-controllers@89.0.1
[89.0.0]: https://github.com/MetaMask/core/compare/@metamask/assets-controllers@88.0.0...@metamask/assets-controllers@89.0.0
[88.0.0]: https://github.com/MetaMask/core/compare/@metamask/assets-controllers@87.1.1...@metamask/assets-controllers@88.0.0
[87.1.1]: https://github.com/MetaMask/core/compare/@metamask/assets-controllers@87.1.0...@metamask/assets-controllers@87.1.1
[87.1.0]: https://github.com/MetaMask/core/compare/@metamask/assets-controllers@87.0.0...@metamask/assets-controllers@87.1.0
[87.0.0]: https://github.com/MetaMask/core/compare/@metamask/assets-controllers@86.0.0...@metamask/assets-controllers@87.0.0
[86.0.0]: https://github.com/MetaMask/core/compare/@metamask/assets-controllers@85.0.0...@metamask/assets-controllers@86.0.0
[85.0.0]: https://github.com/MetaMask/core/compare/@metamask/assets-controllers@84.0.0...@metamask/assets-controllers@85.0.0
[84.0.0]: https://github.com/MetaMask/core/compare/@metamask/assets-controllers@83.1.0...@metamask/assets-controllers@84.0.0
[83.1.0]: https://github.com/MetaMask/core/compare/@metamask/assets-controllers@83.0.0...@metamask/assets-controllers@83.1.0
[83.0.0]: https://github.com/MetaMask/core/compare/@metamask/assets-controllers@82.0.0...@metamask/assets-controllers@83.0.0
[82.0.0]: https://github.com/MetaMask/core/compare/@metamask/assets-controllers@81.0.1...@metamask/assets-controllers@82.0.0
[81.0.1]: https://github.com/MetaMask/core/compare/@metamask/assets-controllers@81.0.0...@metamask/assets-controllers@81.0.1
[81.0.0]: https://github.com/MetaMask/core/compare/@metamask/assets-controllers@80.0.0...@metamask/assets-controllers@81.0.0
[80.0.0]: https://github.com/MetaMask/core/compare/@metamask/assets-controllers@79.0.1...@metamask/assets-controllers@80.0.0
[79.0.1]: https://github.com/MetaMask/core/compare/@metamask/assets-controllers@79.0.0...@metamask/assets-controllers@79.0.1
[79.0.0]: https://github.com/MetaMask/core/compare/@metamask/assets-controllers@78.0.1...@metamask/assets-controllers@79.0.0
[78.0.1]: https://github.com/MetaMask/core/compare/@metamask/assets-controllers@78.0.0...@metamask/assets-controllers@78.0.1
[78.0.0]: https://github.com/MetaMask/core/compare/@metamask/assets-controllers@77.0.2...@metamask/assets-controllers@78.0.0
[77.0.2]: https://github.com/MetaMask/core/compare/@metamask/assets-controllers@77.0.1...@metamask/assets-controllers@77.0.2
[77.0.1]: https://github.com/MetaMask/core/compare/@metamask/assets-controllers@77.0.0...@metamask/assets-controllers@77.0.1
[77.0.0]: https://github.com/MetaMask/core/compare/@metamask/assets-controllers@76.0.0...@metamask/assets-controllers@77.0.0
[76.0.0]: https://github.com/MetaMask/core/compare/@metamask/assets-controllers@75.2.0...@metamask/assets-controllers@76.0.0
[75.2.0]: https://github.com/MetaMask/core/compare/@metamask/assets-controllers@75.1.0...@metamask/assets-controllers@75.2.0
[75.1.0]: https://github.com/MetaMask/core/compare/@metamask/assets-controllers@75.0.0...@metamask/assets-controllers@75.1.0
[75.0.0]: https://github.com/MetaMask/core/compare/@metamask/assets-controllers@74.3.3...@metamask/assets-controllers@75.0.0
[74.3.3]: https://github.com/MetaMask/core/compare/@metamask/assets-controllers@74.3.2...@metamask/assets-controllers@74.3.3
[74.3.2]: https://github.com/MetaMask/core/compare/@metamask/assets-controllers@74.3.1...@metamask/assets-controllers@74.3.2
[74.3.1]: https://github.com/MetaMask/core/compare/@metamask/assets-controllers@74.3.0...@metamask/assets-controllers@74.3.1
[74.3.0]: https://github.com/MetaMask/core/compare/@metamask/assets-controllers@74.2.0...@metamask/assets-controllers@74.3.0
[74.2.0]: https://github.com/MetaMask/core/compare/@metamask/assets-controllers@74.1.1...@metamask/assets-controllers@74.2.0
[74.1.1]: https://github.com/MetaMask/core/compare/@metamask/assets-controllers@74.1.0...@metamask/assets-controllers@74.1.1
[74.1.0]: https://github.com/MetaMask/core/compare/@metamask/assets-controllers@74.0.0...@metamask/assets-controllers@74.1.0
[74.0.0]: https://github.com/MetaMask/core/compare/@metamask/assets-controllers@73.3.0...@metamask/assets-controllers@74.0.0
[73.3.0]: https://github.com/MetaMask/core/compare/@metamask/assets-controllers@73.2.0...@metamask/assets-controllers@73.3.0
[73.2.0]: https://github.com/MetaMask/core/compare/@metamask/assets-controllers@73.1.0...@metamask/assets-controllers@73.2.0
[73.1.0]: https://github.com/MetaMask/core/compare/@metamask/assets-controllers@73.0.2...@metamask/assets-controllers@73.1.0
[73.0.2]: https://github.com/MetaMask/core/compare/@metamask/assets-controllers@73.0.1...@metamask/assets-controllers@73.0.2
[73.0.1]: https://github.com/MetaMask/core/compare/@metamask/assets-controllers@73.0.0...@metamask/assets-controllers@73.0.1
[73.0.0]: https://github.com/MetaMask/core/compare/@metamask/assets-controllers@72.0.0...@metamask/assets-controllers@73.0.0
[72.0.0]: https://github.com/MetaMask/core/compare/@metamask/assets-controllers@71.0.0...@metamask/assets-controllers@72.0.0
[71.0.0]: https://github.com/MetaMask/core/compare/@metamask/assets-controllers@70.0.1...@metamask/assets-controllers@71.0.0
[70.0.1]: https://github.com/MetaMask/core/compare/@metamask/assets-controllers@70.0.0...@metamask/assets-controllers@70.0.1
[70.0.0]: https://github.com/MetaMask/core/compare/@metamask/assets-controllers@69.0.0...@metamask/assets-controllers@70.0.0
[69.0.0]: https://github.com/MetaMask/core/compare/@metamask/assets-controllers@68.2.0...@metamask/assets-controllers@69.0.0
[68.2.0]: https://github.com/MetaMask/core/compare/@metamask/assets-controllers@68.1.0...@metamask/assets-controllers@68.2.0
[68.1.0]: https://github.com/MetaMask/core/compare/@metamask/assets-controllers@68.0.0...@metamask/assets-controllers@68.1.0
[68.0.0]: https://github.com/MetaMask/core/compare/@metamask/assets-controllers@67.0.0...@metamask/assets-controllers@68.0.0
[67.0.0]: https://github.com/MetaMask/core/compare/@metamask/assets-controllers@66.0.0...@metamask/assets-controllers@67.0.0
[66.0.0]: https://github.com/MetaMask/core/compare/@metamask/assets-controllers@65.0.0...@metamask/assets-controllers@66.0.0
[65.0.0]: https://github.com/MetaMask/core/compare/@metamask/assets-controllers@64.0.0...@metamask/assets-controllers@65.0.0
[64.0.0]: https://github.com/MetaMask/core/compare/@metamask/assets-controllers@63.1.0...@metamask/assets-controllers@64.0.0
[63.1.0]: https://github.com/MetaMask/core/compare/@metamask/assets-controllers@63.0.0...@metamask/assets-controllers@63.1.0
[63.0.0]: https://github.com/MetaMask/core/compare/@metamask/assets-controllers@62.0.0...@metamask/assets-controllers@63.0.0
[62.0.0]: https://github.com/MetaMask/core/compare/@metamask/assets-controllers@61.1.0...@metamask/assets-controllers@62.0.0
[61.1.0]: https://github.com/MetaMask/core/compare/@metamask/assets-controllers@61.0.0...@metamask/assets-controllers@61.1.0
[61.0.0]: https://github.com/MetaMask/core/compare/@metamask/assets-controllers@60.0.0...@metamask/assets-controllers@61.0.0
[60.0.0]: https://github.com/MetaMask/core/compare/@metamask/assets-controllers@59.0.0...@metamask/assets-controllers@60.0.0
[59.0.0]: https://github.com/MetaMask/core/compare/@metamask/assets-controllers@58.0.0...@metamask/assets-controllers@59.0.0
[58.0.0]: https://github.com/MetaMask/core/compare/@metamask/assets-controllers@57.0.0...@metamask/assets-controllers@58.0.0
[57.0.0]: https://github.com/MetaMask/core/compare/@metamask/assets-controllers@56.0.0...@metamask/assets-controllers@57.0.0
[56.0.0]: https://github.com/MetaMask/core/compare/@metamask/assets-controllers@55.0.1...@metamask/assets-controllers@56.0.0
[55.0.1]: https://github.com/MetaMask/core/compare/@metamask/assets-controllers@55.0.0...@metamask/assets-controllers@55.0.1
[55.0.0]: https://github.com/MetaMask/core/compare/@metamask/assets-controllers@54.0.0...@metamask/assets-controllers@55.0.0
[54.0.0]: https://github.com/MetaMask/core/compare/@metamask/assets-controllers@53.1.1...@metamask/assets-controllers@54.0.0
[53.1.1]: https://github.com/MetaMask/core/compare/@metamask/assets-controllers@53.1.0...@metamask/assets-controllers@53.1.1
[53.1.0]: https://github.com/MetaMask/core/compare/@metamask/assets-controllers@53.0.0...@metamask/assets-controllers@53.1.0
[53.0.0]: https://github.com/MetaMask/core/compare/@metamask/assets-controllers@52.0.0...@metamask/assets-controllers@53.0.0
[52.0.0]: https://github.com/MetaMask/core/compare/@metamask/assets-controllers@51.0.2...@metamask/assets-controllers@52.0.0
[51.0.2]: https://github.com/MetaMask/core/compare/@metamask/assets-controllers@51.0.1...@metamask/assets-controllers@51.0.2
[51.0.1]: https://github.com/MetaMask/core/compare/@metamask/assets-controllers@51.0.0...@metamask/assets-controllers@51.0.1
[51.0.0]: https://github.com/MetaMask/core/compare/@metamask/assets-controllers@50.0.0...@metamask/assets-controllers@51.0.0
[50.0.0]: https://github.com/MetaMask/core/compare/@metamask/assets-controllers@49.0.0...@metamask/assets-controllers@50.0.0
[49.0.0]: https://github.com/MetaMask/core/compare/@metamask/assets-controllers@48.0.0...@metamask/assets-controllers@49.0.0
[48.0.0]: https://github.com/MetaMask/core/compare/@metamask/assets-controllers@47.0.0...@metamask/assets-controllers@48.0.0
[47.0.0]: https://github.com/MetaMask/core/compare/@metamask/assets-controllers@46.0.1...@metamask/assets-controllers@47.0.0
[46.0.1]: https://github.com/MetaMask/core/compare/@metamask/assets-controllers@46.0.0...@metamask/assets-controllers@46.0.1
[46.0.0]: https://github.com/MetaMask/core/compare/@metamask/assets-controllers@45.1.2...@metamask/assets-controllers@46.0.0
[45.1.2]: https://github.com/MetaMask/core/compare/@metamask/assets-controllers@45.1.1...@metamask/assets-controllers@45.1.2
[45.1.1]: https://github.com/MetaMask/core/compare/@metamask/assets-controllers@45.1.0...@metamask/assets-controllers@45.1.1
[45.1.0]: https://github.com/MetaMask/core/compare/@metamask/assets-controllers@45.0.0...@metamask/assets-controllers@45.1.0
[45.0.0]: https://github.com/MetaMask/core/compare/@metamask/assets-controllers@44.1.0...@metamask/assets-controllers@45.0.0
[44.1.0]: https://github.com/MetaMask/core/compare/@metamask/assets-controllers@44.0.1...@metamask/assets-controllers@44.1.0
[44.0.1]: https://github.com/MetaMask/core/compare/@metamask/assets-controllers@44.0.0...@metamask/assets-controllers@44.0.1
[44.0.0]: https://github.com/MetaMask/core/compare/@metamask/assets-controllers@43.1.1...@metamask/assets-controllers@44.0.0
[43.1.1]: https://github.com/MetaMask/core/compare/@metamask/assets-controllers@43.1.0...@metamask/assets-controllers@43.1.1
[43.1.0]: https://github.com/MetaMask/core/compare/@metamask/assets-controllers@43.0.0...@metamask/assets-controllers@43.1.0
[43.0.0]: https://github.com/MetaMask/core/compare/@metamask/assets-controllers@42.0.0...@metamask/assets-controllers@43.0.0
[42.0.0]: https://github.com/MetaMask/core/compare/@metamask/assets-controllers@41.0.0...@metamask/assets-controllers@42.0.0
[41.0.0]: https://github.com/MetaMask/core/compare/@metamask/assets-controllers@40.0.0...@metamask/assets-controllers@41.0.0
[40.0.0]: https://github.com/MetaMask/core/compare/@metamask/assets-controllers@39.0.0...@metamask/assets-controllers@40.0.0
[39.0.0]: https://github.com/MetaMask/core/compare/@metamask/assets-controllers@38.3.0...@metamask/assets-controllers@39.0.0
[38.3.0]: https://github.com/MetaMask/core/compare/@metamask/assets-controllers@38.2.0...@metamask/assets-controllers@38.3.0
[38.2.0]: https://github.com/MetaMask/core/compare/@metamask/assets-controllers@38.1.0...@metamask/assets-controllers@38.2.0
[38.1.0]: https://github.com/MetaMask/core/compare/@metamask/assets-controllers@38.0.1...@metamask/assets-controllers@38.1.0
[38.0.1]: https://github.com/MetaMask/core/compare/@metamask/assets-controllers@38.0.0...@metamask/assets-controllers@38.0.1
[38.0.0]: https://github.com/MetaMask/core/compare/@metamask/assets-controllers@37.0.0...@metamask/assets-controllers@38.0.0
[37.0.0]: https://github.com/MetaMask/core/compare/@metamask/assets-controllers@36.0.0...@metamask/assets-controllers@37.0.0
[36.0.0]: https://github.com/MetaMask/core/compare/@metamask/assets-controllers@35.0.0...@metamask/assets-controllers@36.0.0
[35.0.0]: https://github.com/MetaMask/core/compare/@metamask/assets-controllers@34.0.0...@metamask/assets-controllers@35.0.0
[34.0.0]: https://github.com/MetaMask/core/compare/@metamask/assets-controllers@33.0.0...@metamask/assets-controllers@34.0.0
[33.0.0]: https://github.com/MetaMask/core/compare/@metamask/assets-controllers@32.0.0...@metamask/assets-controllers@33.0.0
[32.0.0]: https://github.com/MetaMask/core/compare/@metamask/assets-controllers@31.0.0...@metamask/assets-controllers@32.0.0
[31.0.0]: https://github.com/MetaMask/core/compare/@metamask/assets-controllers@30.0.0...@metamask/assets-controllers@31.0.0
[30.0.0]: https://github.com/MetaMask/core/compare/@metamask/assets-controllers@29.0.0...@metamask/assets-controllers@30.0.0
[29.0.0]: https://github.com/MetaMask/core/compare/@metamask/assets-controllers@28.0.0...@metamask/assets-controllers@29.0.0
[28.0.0]: https://github.com/MetaMask/core/compare/@metamask/assets-controllers@27.2.0...@metamask/assets-controllers@28.0.0
[27.2.0]: https://github.com/MetaMask/core/compare/@metamask/assets-controllers@27.1.0...@metamask/assets-controllers@27.2.0
[27.1.0]: https://github.com/MetaMask/core/compare/@metamask/assets-controllers@27.0.1...@metamask/assets-controllers@27.1.0
[27.0.1]: https://github.com/MetaMask/core/compare/@metamask/assets-controllers@27.0.0...@metamask/assets-controllers@27.0.1
[27.0.0]: https://github.com/MetaMask/core/compare/@metamask/assets-controllers@26.0.0...@metamask/assets-controllers@27.0.0
[26.0.0]: https://github.com/MetaMask/core/compare/@metamask/assets-controllers@25.0.0...@metamask/assets-controllers@26.0.0
[25.0.0]: https://github.com/MetaMask/core/compare/@metamask/assets-controllers@24.0.0...@metamask/assets-controllers@25.0.0
[24.0.0]: https://github.com/MetaMask/core/compare/@metamask/assets-controllers@23.1.0...@metamask/assets-controllers@24.0.0
[23.1.0]: https://github.com/MetaMask/core/compare/@metamask/assets-controllers@23.0.0...@metamask/assets-controllers@23.1.0
[23.0.0]: https://github.com/MetaMask/core/compare/@metamask/assets-controllers@22.0.0...@metamask/assets-controllers@23.0.0
[22.0.0]: https://github.com/MetaMask/core/compare/@metamask/assets-controllers@21.0.0...@metamask/assets-controllers@22.0.0
[21.0.0]: https://github.com/MetaMask/core/compare/@metamask/assets-controllers@20.0.0...@metamask/assets-controllers@21.0.0
[20.0.0]: https://github.com/MetaMask/core/compare/@metamask/assets-controllers@19.0.0...@metamask/assets-controllers@20.0.0
[19.0.0]: https://github.com/MetaMask/core/compare/@metamask/assets-controllers@18.0.0...@metamask/assets-controllers@19.0.0
[18.0.0]: https://github.com/MetaMask/core/compare/@metamask/assets-controllers@17.0.0...@metamask/assets-controllers@18.0.0
[17.0.0]: https://github.com/MetaMask/core/compare/@metamask/assets-controllers@16.0.0...@metamask/assets-controllers@17.0.0
[16.0.0]: https://github.com/MetaMask/core/compare/@metamask/assets-controllers@15.0.0...@metamask/assets-controllers@16.0.0
[15.0.0]: https://github.com/MetaMask/core/compare/@metamask/assets-controllers@14.0.0...@metamask/assets-controllers@15.0.0
[14.0.0]: https://github.com/MetaMask/core/compare/@metamask/assets-controllers@13.0.0...@metamask/assets-controllers@14.0.0
[13.0.0]: https://github.com/MetaMask/core/compare/@metamask/assets-controllers@12.0.0...@metamask/assets-controllers@13.0.0
[12.0.0]: https://github.com/MetaMask/core/compare/@metamask/assets-controllers@11.1.0...@metamask/assets-controllers@12.0.0
[11.1.0]: https://github.com/MetaMask/core/compare/@metamask/assets-controllers@11.0.1...@metamask/assets-controllers@11.1.0
[11.0.1]: https://github.com/MetaMask/core/compare/@metamask/assets-controllers@11.0.0...@metamask/assets-controllers@11.0.1
[11.0.0]: https://github.com/MetaMask/core/compare/@metamask/assets-controllers@10.0.0...@metamask/assets-controllers@11.0.0
[10.0.0]: https://github.com/MetaMask/core/compare/@metamask/assets-controllers@9.2.0...@metamask/assets-controllers@10.0.0
[9.2.0]: https://github.com/MetaMask/core/compare/@metamask/assets-controllers@9.1.0...@metamask/assets-controllers@9.2.0
[9.1.0]: https://github.com/MetaMask/core/compare/@metamask/assets-controllers@9.0.0...@metamask/assets-controllers@9.1.0
[9.0.0]: https://github.com/MetaMask/core/compare/@metamask/assets-controllers@8.0.0...@metamask/assets-controllers@9.0.0
[8.0.0]: https://github.com/MetaMask/core/compare/@metamask/assets-controllers@7.0.0...@metamask/assets-controllers@8.0.0
[7.0.0]: https://github.com/MetaMask/core/compare/@metamask/assets-controllers@6.0.0...@metamask/assets-controllers@7.0.0
[6.0.0]: https://github.com/MetaMask/core/compare/@metamask/assets-controllers@5.1.0...@metamask/assets-controllers@6.0.0
[5.1.0]: https://github.com/MetaMask/core/compare/@metamask/assets-controllers@5.0.1...@metamask/assets-controllers@5.1.0
[5.0.1]: https://github.com/MetaMask/core/compare/@metamask/assets-controllers@5.0.0...@metamask/assets-controllers@5.0.1
[5.0.0]: https://github.com/MetaMask/core/compare/@metamask/assets-controllers@4.0.1...@metamask/assets-controllers@5.0.0
[4.0.1]: https://github.com/MetaMask/core/compare/@metamask/assets-controllers@4.0.0...@metamask/assets-controllers@4.0.1
[4.0.0]: https://github.com/MetaMask/core/compare/@metamask/assets-controllers@3.0.1...@metamask/assets-controllers@4.0.0
[3.0.1]: https://github.com/MetaMask/core/compare/@metamask/assets-controllers@3.0.0...@metamask/assets-controllers@3.0.1
[3.0.0]: https://github.com/MetaMask/core/compare/@metamask/assets-controllers@2.0.0...@metamask/assets-controllers@3.0.0
[2.0.0]: https://github.com/MetaMask/core/compare/@metamask/assets-controllers@1.0.1...@metamask/assets-controllers@2.0.0
[1.0.1]: https://github.com/MetaMask/core/compare/@metamask/assets-controllers@1.0.0...@metamask/assets-controllers@1.0.1
[1.0.0]: https://github.com/MetaMask/core/releases/tag/@metamask/assets-controllers@1.0.0<|MERGE_RESOLUTION|>--- conflicted
+++ resolved
@@ -10,6 +10,14 @@
 ### Added
 
 - Export `selectAllAssets` ([#7496](https://github.com/MetaMask/core/pull/7496))
+
+### Changed
+
+- `TokenListController` now persists `tokensChainsCache` via `StorageService` using per-chain files to reduce write amplification ([#7413](https://github.com/MetaMask/core/pull/7413))
+  - Each chain's token cache (~100-500KB) is stored in a separate file, avoiding rewriting all chains (~5MB) on every update
+  - Includes migration logic to automatically split existing cache data into per-chain files on first launch after upgrade
+  - All chains are loaded in parallel at startup to maintain compatibility with TokenDetectionController
+  - `tokensChainsCache` state metadata now has `persist: false` to prevent duplicate persistence
 
 ## [94.1.0]
 
@@ -44,13 +52,6 @@
 
 ### Changed
 
-<<<<<<< HEAD
-- `TokenListController` now persists `tokensChainsCache` via `StorageService` using per-chain files to reduce write amplification ([#7413](https://github.com/MetaMask/core/pull/7413))
-  - Each chain's token cache (~100-500KB) is stored in a separate file, avoiding rewriting all chains (~5MB) on every update
-  - Includes migration logic to automatically split existing cache data into per-chain files on first launch after upgrade
-  - All chains are loaded in parallel at startup to maintain compatibility with TokenDetectionController
-  - `tokensChainsCache` state metadata now has `persist: false` to prevent duplicate persistence
-=======
 - Bump `@metamask/transaction-controller` from `^62.4.0` to `^62.5.0` ([#7325](https://github.com/MetaMask/core/pull/7325))
 - **BREAKING:** Replace Account API v2 with Account API v4 for token auto-detection ([#7408](https://github.com/MetaMask/core/pull/7408))
   - `TokenDetectionController` now delegates token detection for Account API v4 supported chains to `TokenBalancesController`
@@ -62,7 +63,6 @@
   - Calls `TokenDetectionController:detectTokens` with `forceRpc: true` for any unprocessed chain IDs returned by the API
 - Refactored `TokenBalancesController` for improved code organization and maintainability ([#7408](https://github.com/MetaMask/core/pull/7408))
 - Remove warning logs for failed chain balance fetches in RPC balance fetcher ([#7429](https://github.com/MetaMask/core/pull/7429))
->>>>>>> 023d8c07
 - Reduce severity of ERC721 metadata interface log from `console.error` to `console.warn` ([#7412](https://github.com/MetaMask/core/pull/7412))
   - Fixes [#24988](https://github.com/MetaMask/metamask-extension/issues/24988)
 - Bump `@metamask/transaction-controller` from `^62.4.0` to `^62.6.0` ([#7325](https://github.com/MetaMask/core/pull/7325), [#7430](https://github.com/MetaMask/core/pull/7430))
