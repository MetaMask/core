# Changelog
All notable changes to this project will be documented in this file.

The format is based on [Keep a Changelog](https://keepachangelog.com/en/1.0.0/),
and this project adheres to [Semantic Versioning](https://semver.org/spec/v2.0.0.html).

## [Unreleased]
<<<<<<< HEAD
### Added
- Add `codefiTokenPricesServiceV2`
  - This object can be used for the new `tokenPricesService` argument for TokenRatesController in client code. It uses an internal API to fetch prices for tokens instead of CoinGecko.

### Changed
- **BREAKING:** TokenRatesController now takes a required argument `tokenPricesService` ([#3600](https://github.com/MetaMask/core/pull/3600))
  - This object is responsible for fetching the prices for tokens held by this controller.
- **BREAKING:** Update signature of `TokenRatesController.updateExchangeRatesByChainId` ([#3600](https://github.com/MetaMask/core/pull/3600))
  - Rename `tokenAddresses` argument to `tokenContractAddresses`
  - Change the type of `tokenContractAddresses` from `string[]` to `Hex[]`
- **BREAKING:** Change signature of `TokenRatesController.fetchAndMapExchangeRates` ([#3600](https://github.com/MetaMask/core/pull/3600))
  - This method now takes an object with shape `{ tokenContractAddresses: Hex[]; chainId: Hex; nativeCurrency: string; }` rather than positional arguments

### Removed
- **BREAKING:** Remove `fetchExchangeRate` method from TokenRatesController ([#3600](https://github.com/MetaMask/core/pull/3600))
  - This method (not to be confused with `updateExchangeRate`, which is still present) was only ever intended to be used internally and should not be accessed directly.
- **BREAKING:** Remove `getChainSlug` method from TokenRatesController ([#3600](https://github.com/MetaMask/core/pull/3600))
  - This method was previously used in conjunction with accessing the CoinGecko API. There is no equivalent.
- **BREAKING:** Remove `CoinGeckoResponse` and `CoinGeckoPlatform` types ([#3600](https://github.com/MetaMask/core/pull/3600))
  - These types were previously used to represent data returned from the CoinGecko API. There is no equivalent.
=======
### Changed
- Update TokenListController to fetch prefiltered set of tokens from the API, reducing response data and removing the need for filtering logic ([#2054](https://github.com/MetaMask/core/pull/2054))
>>>>>>> 92381084

## [20.0.0]
### Added
- **BREAKING**: `TokenRatesControllerState` now has required `contractExchangeRatesByChainId` property which an object keyed by `chainId` and `nativeCurrency` ([#2015](https://github.com/MetaMask/core/pull/2015))
- **BREAKING**: `TokenRatesController` constructor params now requires `getNetworkClientById` ([#2015](https://github.com/MetaMask/core/pull/2015))
- Add types `CurrencyRateControllerEvents` and `CurrencyRateControllerActions` ([#2029](https://github.com/MetaMask/core/pull/2029))
- Add polling-related methods to TokenRatesController ([#2015](https://github.com/MetaMask/core/pull/2015))
  - `startPollingByNetworkClientId`
  - `stopPollingByPollingToken`
  - `stopAllPolling`
  - `_executePoll`
- Add `updateExchangeRatesByChainId` method to TokenRatesController ([#2015](https://github.com/MetaMask/core/pull/2015))
  - This is a lower-level version of `updateExchangeRates` that takes chain ID, native currency, and token addresses.
- `TokenRatesController` constructor params now accepts optional `interval` and `threshold` ([#2015](https://github.com/MetaMask/core/pull/2015))
- `TokenRatesController.fetchExchangeRate()` now accepts an optional `tokenAddresses` as the last parameter ([#2015](https://github.com/MetaMask/core/pull/2015))
- `TokenRatesController.getChainSlug()` now accepts an optional `chainId` parameter ([#2015](https://github.com/MetaMask/core/pull/2015))
- `TokenRatesController.fetchAndMapExchangeRates()` now accepts an optional `tokenAddresses` as the last parameter ([#2015](https://github.com/MetaMask/core/pull/2015))

### Changed
- **BREAKING:** Bump dependency on `@metamask/base-controller` to ^4.0.0 ([#2063](https://github.com/MetaMask/core/pull/2063))
  - This is breaking because the type of the `messenger` has backward-incompatible changes. See the changelog for this package for more.
- Bump `@metamask/approval-controller` to ^5.0.0 ([#2063](https://github.com/MetaMask/core/pull/2063))
- Bump `@metamask/controller-utils` to ^6.0.0 ([#2063](https://github.com/MetaMask/core/pull/2063))
- Bump `@metamask/network-controller` to ^17.0.0 ([#2063](https://github.com/MetaMask/core/pull/2063))
- Bump `@metamask/polling-controller` to ^2.0.0 ([#2063](https://github.com/MetaMask/core/pull/2063))
- Bump `@metamask/preferences-controller` to ^5.0.0 ([#2063](https://github.com/MetaMask/core/pull/2063))

## [19.0.0]
### Changed
- **BREAKING:** Bump dependency and peer dependency on `@metamask/network-controller` to ^16.0.0
- Add optional `networkClientId` and `userAddress` args to remaining `NftController` public methods ([#2006](https://github.com/MetaMask/core/pull/2006))
  - `watchNft`, `removeNft`, `removeAndIgnoreNft`, `removeNftContract`, `updateNftFavoriteStatus`, and `checkAndUpdateAllNftsOwnershipStatus` methods on `NftController` all now accept an optional options object argument containing `networkClientId` and `userAddress` to identify where in state to mutate.
  - **BREAKING**: `addNft` no longer accepts a `chainId` property in its options argument since this value can be retrieved by the `networkClientId` property and is therefore redundant.
  - **BREAKING**: The third and fourth arguments on NftController's `addNftVerifyOwnership` method, have been replaced with an options object containing optional properties `networkClientId`, `userAddress` and `source`. This method signature is more aligned with the options pattern for passing `networkClientId` and `userAddress` on this controller and elsewhere.
  - **BREAKING**: `checkAndUpdateSingleNftOwnershipStatus` on NftController no longer accepts a `chainId` in its options argument. This is replaced with an optional `networkClientId` property which can be used to fetch chainId.
   ***BREAKING**: The fourth argument of the `isNftOwner` method on `NftController` is now an options object with an optional `networkClientId` property. This method signature is more aligned with the options pattern for passing `networkClientId` on this controller and elsewhere.
  - **BREAKING**: `validateWatchNft` method on `NftController` is now private.
  - **BREAKING**: `detectNfts` on `NftDetectionController` now accepts a single object argument with optional properties `networkClientId` and `userAddress`, rather than taking these as two sequential arguments.
- Bump dependency `@metamask/eth-query` from ^3.0.1 to ^4.0.0 ([#2028](https://github.com/MetaMask/core/pull/2028))
- Bump dependency on `@metamask/polling-controller` to ^1.0.2
- Bump `@metamask/utils` from 8.1.0 to 8.2.0 ([#1957](https://github.com/MetaMask/core/pull/1957))

### Fixed
- Add name and symbol to the payload returned by the `ERC1155Standard` class `getDetails` method for `ERC1155` contracts ([#1727](https://github.com/MetaMask/core/pull/1727))

## [18.0.0]
### Changed
- **BREAKING**: `CurrencyRateController` is now keyed by `nativeCurrency` (i.e. ticker) for `conversionDate`, `conversionRate`, and `usdConversionRate` in the `currencyRates` object. `nativeCurrency`, `pendingNativeCurrency`, and `pendingCurrentCurrency` have been removed.
  - ```
    export type CurrencyRateState = {
      currentCurrency: string;
      currencyRates: Record<
        string, // nativeCurrency
        {
          conversionDate: number | null;
          conversionRate: number | null;
          usdConversionRate: number | null;
        }
      >;
    };
    ```
- **BREAKING**: `CurrencyRateController` now extends `PollingController`  ([#1805](https://github.com/MetaMask/core/pull/1805))
  - `start()` and `stop()` methods replaced with `startPollingByNetworkClientId()`, `stopPollingByPollingToken()`, and `stopAllPolling()`
- **BREAKING**: `CurrencyRateController` now sends the `NetworkController:getNetworkClientById` action via messaging controller ([#1805](https://github.com/MetaMask/core/pull/1805))

### Fixed
- Parallelize network requests in assets controllers for performance enhancement ([#1801](https://github.com/MetaMask/core/pull/1801))
- Fix token detection on accounts when user changes account after token detection request is inflight ([#1848](https://github.com/MetaMask/core/pull/1848))

## [17.0.0]
### Changed
- **BREAKING:** Bump dependency on `@metamask/polling-controller` to ^1.0.0
- Bump dependency and peer dependency on `@metamask/network-controller` to ^15.1.0

## [16.0.0]
### Added
- Add way to start and stop different polling sessions for the same network client ID by providing extra scoping data ([#1776](https://github.com/MetaMask/core/pull/1776))
  - Add optional second argument to `stopPollingByPollingToken` (formerly `stopPollingByNetworkClientId`)
  - Add optional second argument to `onPollingCompleteByNetworkClientId`
- Add support for token detection for Linea mainnet and Linea Goerli ([#1799](https://github.com/MetaMask/core/pull/1799))

### Changed
- **BREAKING:** Bump dependency and peer dependency on `@metamask/network-controller` to ^15.0.0
- **BREAKING:** Make `executePoll` in TokenListController private ([#1810](https://github.com/MetaMask/core/pull/1810))
- **BREAKING:** Update TokenListController to rename `stopPollingByNetworkClientId` to `stopPollingByPollingToken` ([#1810](https://github.com/MetaMask/core/pull/1810))
- Add missing dependency on `@metamask/polling-controller` ([#1831](https://github.com/MetaMask/core/pull/1831))
- Bump dependency and peer dependency on `@metamask/approval-controller` to ^4.0.1
- Bump dependency and peer dependency on `@metamask/preferences-controller` to ^4.4.3
- Fix support for NFT metadata stored outside IPFS ([#1772](https://github.com/MetaMask/core/pull/1772))

## [15.0.0]
### Changed
- **BREAKING**: `NftController` now expects `getNetworkClientById` in constructor options ([#1698](https://github.com/MetaMask/core/pull/1698))
- **BREAKING**: `NftController.addNft` function signature has changed ([#1698](https://github.com/MetaMask/core/pull/1698))
  - Previously
    ```
    address: string,
    tokenId: string,
    nftMetadata?: NftMetadata,
    accountParams?: {
      userAddress: string;
      chainId: Hex;
    },
    source = Source.Custom,
    ```
    now:
    ```
    tokenAddress: string,
    tokenId: string,
    {
      nftMetadata?: NftMetadata;
      chainId?: Hex; // extracts from AccountParams
      userAddress?: string // extracted from AccountParams
      source?: Source;
      networkClientId?: NetworkClientId; // new
    },
    ```
- `NftController.addNftVerifyOwnership`: Now accepts optional 3rd argument `networkClientId` which is used to fetch NFT metadata and determine by which chainId the added NFT should be stored in state. Also accepts optional 4th argument `source` used for metrics to identify the flow in which the NFT was added to the wallet.  ([#1698](https://github.com/MetaMask/core/pull/1698))
- `NftController.isNftOwner`: Now accepts optional `networkClientId` which is used to instantiate the provider for the correct chain and call the NFT contract to verify ownership ([#1698](https://github.com/MetaMask/core/pull/1698))
- `NftController.addNft` will use the chainId value derived from `networkClientId` if provided ([#1698](https://github.com/MetaMask/core/pull/1698))
- `NftController.watchNft` options now accepts optional `networkClientId` which is used to fetch NFT metadata and determine by which chainId the added NFT should be stored in state ([#1698](https://github.com/MetaMask/core/pull/1698))
- Bump dependency on `@metamask/utils` to ^8.1.0 ([#1639](https://github.com/MetaMask/core/pull/1639))
- Bump dependency and peer dependency on `@metamask/approval-controller` to ^4.0.0
- Bump dependency on `@metamask/base-controller` to ^3.2.3
- Bump dependency on `@metamask/controller-utils` to ^5.0.2
- Bump dependency and peer dependency on `@metamask/network-controller` to ^14.0.0

### Fixed
- Fix bug in TokensController where batched `addToken` overwrote each other because mutex was acquired after reading state ([#1768](https://github.com/MetaMask/core/pull/1768))

## [14.0.0]
### Changed
- Update TypeScript to v4.8.x ([#1718](https://github.com/MetaMask/core/pull/1718))
- Update `@metamask/rpc-errors` to `^6.0.0` ([#1690](https://github.com/MetaMask/core/pull/1690))

### Removed
- **BREAKING:** Remove AbortController polyfill
  - This package now assumes that the AbortController global exists

## [13.0.0]
### Changed
- **BREAKING**: `TokensController` now expects `getNetworkClientById` in constructor options ([#1676](https://github.com/MetaMask/core/pull/1676))
- **BREAKING**: `TokensController.addToken` now accepts a single options object ([#1676](https://github.com/MetaMask/core/pull/1676))
  ```
    {
      address: string;
      symbol: string;
      decimals: number;
      name?: string;
      image?: string;
      interactingAddress?: string;
      networkClientId?: NetworkClientId;
    }
  ```
- **BREAKING**: Bump peer dependency on `@metamask/network-controller` to ^13.0.0 ([#1633](https://github.com/MetaMask/core/pull/1633))
- **CHANGED**: `TokensController.addToken` will use the chain ID value derived from state for `networkClientId` if provided ([#1676](https://github.com/MetaMask/core/pull/1676))
- **CHANGED**: `TokensController.addTokens` now accepts an optional `networkClientId` as the last parameter ([#1676](https://github.com/MetaMask/core/pull/1676))
- **CHANGED**: `TokensController.addTokens` will use the chain ID value derived from state for `networkClientId` if provided ([#1676](https://github.com/MetaMask/core/pull/1676))
- **CHANGED**: `TokensController.watchAsset` options now accepts optional `networkClientId` which is used to get the ERC-20 token name if provided ([#1676](https://github.com/MetaMask/core/pull/1676))
- Bump dependency on `@metamask/controller-utils` to ^5.0.0 ([#1633](https://github.com/MetaMask/core/pull/1633))
- Bump dependency on `@metamask/preferences-controller` to ^4.4.1 ([#1676](https://github.com/MetaMask/core/pull/1676))

## [12.0.0]
### Added
- Add `AssetsContractController` methods `getProvider`, `getChainId`, `getERC721Standard`, and `getERC1155Standard` ([#1638](https://github.com/MetaMask/core/pull/1638))

### Changed
- **BREAKING**: Add `getNetworkClientById` to `AssetsContractController` constructor options ([#1638](https://github.com/MetaMask/core/pull/1638))
-  Add optional `networkClientId` parameter to various `AssetContractController` methods ([#1638](https://github.com/MetaMask/core/pull/1638))
  - The affected methods are:
    - `getERC20BalanceOf`
    - `getERC20TokenDecimals`
    - `getERC20TokenName`
    - `getERC721NftTokenId`
    - `getTokenStandardAndDetails`
    - `getERC721TokenURI`
    - `getERC721AssetName`
    - `getERC721AssetSymbol`
    - `getERC721OwnerOf`
    - `getERC1155TokenURI`
    - `getERC1155BalanceOf`
    - `transferSingleERC1155`
    - `getBalancesInSingleCall`

## [11.1.0]
### Added
- Add `tokenURI` to `NftMetadata` type ([#1577](https://github.com/MetaMask/core/pull/1577))
- Populate token URL for NFT metadata under `tokenURI` ([#1577](https://github.com/MetaMask/core/pull/1577))

### Changed
- Bump dependency and peer dependency on `@metamask/approval-controller` to ^3.5.1
- Bump dependency on `@metamask/base-controller` to ^3.2.1
- Bump dependency on `@metamask/controller-utils` to ^4.3.2
- Bump dependency and peer dependency on `@metamask/network-controller` to ^12.1.2
- Bump dependency and peer dependency on `@metamask/preferences-controller` to ^4.4.0
- Update NftController to add fallback for when IPFS gateway is disabled ([#1577](https://github.com/MetaMask/core/pull/1577))

## [11.0.1]
### Changed
- Replace `eth-query` ^2.1.2 with `@metamask/eth-query` ^3.0.1 ([#1546](https://github.com/MetaMask/core/pull/1546))

## [11.0.0]
### Added
- Add a `stop` method to stop polling

### Changed
- **BREAKING**: New required constructor parameters for the `TokenRatesController` ([#1497](https://github.com/MetaMask/core/pull/1497), [#1511](https://github.com/MetaMask/core/pull/1511))
  - The new required parameters are `ticker`, `onSelectedAddress`, and `onPreferencesStateChange`
- **BREAKING**: Remove `onCurrencyRateStateChange` constructor parameter from `TokenRatesController` ([#1496](https://github.com/MetaMask/core/pull/1496))
- **BREAKING**: Disable `TokenRatesController` automatic polling ([#1501](https://github.com/MetaMask/core/pull/1501))
  - Polling must be started explicitly by calling the `start` method
  - The token rates are not updated upon state changes when polling is disabled.
- **BREAKING**: Replace the `poll` method with `start` ([#1501](https://github.com/MetaMask/core/pull/1501))
  - The `start` method does not offer a way to change the interval. That must be done by calling `.configure` instead
- **BREAKING**: Remove `TokenRatecontroller` setter for `chainId` and `tokens` properties ([#1505](https://github.com/MetaMask/core/pull/1505))
- Bump @metamask/abi-utils from 1.2.0 to 2.0.1 ([#1525](https://github.com/MetaMask/core/pull/1525))
- Update `@metamask/utils` to `^6.2.0` ([#1514](https://github.com/MetaMask/core/pull/1514))
- Remove unnecessary `babel-runtime` dependency ([#1504](https://github.com/MetaMask/core/pull/1504))

### Fixed
- Fix bug where token rates were incorrect after first update if initialized with a non-Ethereum selected network ([#1497](https://github.com/MetaMask/core/pull/1497))
- Fix bug where token rates would be invalid if event handlers were triggered in the wrong order ([#1496](https://github.com/MetaMask/core/pull/1496), [#1511](https://github.com/MetaMask/core/pull/1511))
- Prevent redundant token rate updates ([#1512](https://github.com/MetaMask/core/pull/1512))

## [10.0.0]
### Added
- The method `getERC20TokenName` has been added to `AssetsContractController` ([#1127](https://github.com/MetaMask/core/pull/1127))
  - This method gets the token name from the token contract

### Changed
- **BREAKING:** The tokens controller now requires `onTokenListStateChange` and `getERC20TokenName` as constructor parameters ([#1127](https://github.com/MetaMask/core/pull/1127))
  - The `getERC20TokenName` method is used to get the token name for tokens added via `wallet_watchAsset`
  - The `onTokenListStateChange` method is used to trigger a name update when the token list changes. On each change, token names are copied from the token list if they're missing from token controller state.
- **BREAKING:** The signature of the tokens controller method `addToken` has changed
  - The fourth and fifth positional parameters (`image` and `interactingAddress`) have been replaced by an `options` object
  - The new options parameter includes the `image` and `interactingAddress` properties, and a new `name` property
- The token detection controller now sets the token name when new tokens are detected ([#1127](https://github.com/MetaMask/core/pull/1127))
- The `Token` type now includes an optional `name` field ([#1127](https://github.com/MetaMask/core/pull/1127))

## [9.2.0]
### Added
- Add validation that the nft standard matches the type argument of a `wallet_watchAsset` request when type is 'ERC721' or 'ERC1155' ([#1455](https://github.com/MetaMask/core/pull/1455))

## [9.1.0]
### Added
- Add a fifth argument, `source`, to NftController's `addNft` method ([#1417](https://github.com/MetaMask/core/pull/1417))
  - This argument can be used to specify whether the NFT was detected, added manually, or suggested by a dapp

### Fixed
- Fix `watchNft` in NftController to ensure that if the network changes before the user accepts the request, the NFT is added to the chain ID and address before the request was initiated ([#1417](https://github.com/MetaMask/core/pull/1417))

## [9.0.0]
### Added
- **BREAKING**: Add required options `getSelectedAddress` and `getMultiAccountBalancesEnabled` to AccountTrackerController constructor and make use of them when refreshing account balances ([#1146](https://github.com/MetaMask/core/pull/1146))
  - Previously, the controller would refresh all account balances, but these options can be used to only refresh the currently selected account
- **BREAKING:** Add logic to support validating and adding ERC721 and ERC1155 tokens to NFTController state via `wallet_watchAsset` API. ([#1173](https://github.com/MetaMask/core/pull/1173), [#1406](https://github.com/MetaMask/core/pull/1406))
  - The `NFTController` now has a new `watchNFT` method that can be called to send a message to the `ApprovalController` and prompt the user to add an NFT to their wallet state.
  - The `NFTController` now requires an instance of a ControllerMessenger to be passed to its constructor. This is messenger is used to pass the `watchNFT` message to the `ApprovalController`.

### Changed
- Add dependency on `@ethersproject/address` ([#1173](https://github.com/MetaMask/core/pull/1173))
- Replace `eth-rpc-errors` with `@metamask/rpc-errors` ([#1173](https://github.com/MetaMask/core/pull/1173))

## [8.0.0]
### Added
- Support NFT detection on Ethereum Mainnet custom RPC endpoints ([#1360](https://github.com/MetaMask/core/pull/1360))
- Enable token detection for the Aurora network ([#1327](https://github.com/MetaMask/core/pull/1327))

### Changed
- **BREAKING:** Bump to Node 16 ([#1262](https://github.com/MetaMask/core/pull/1262))
- **BREAKING:** Change format of chain ID in state to 0x-prefixed hex string ([#1367](https://github.com/MetaMask/core/pull/1367))
  - The functions `isTokenDetectionSupportedForNetwork` and `formatIconUrlWithProxy` now expect a chain ID as type `Hex` rather than as a decimal `string`
  - The assets contract controller now expects the `chainId` configuration entry and constructor parameter as type `Hex` rather than decimal `string`
  - The NFT controller now expects the `chainId` configuration entry and constructor parameter as type `Hex` rather than decimal `string`
  - The NFT controller methods `addNft`, `checkAndUpdateSingleNftOwnershipStatus`, `findNftByAddressAndTokenId`, `updateNft`, and `resetNftTransactionStatusByTransactionId` now expect the chain ID to be type `Hex` rather than a decimal `string`
  - The NFT controller state properties `allNftContracts` and `allNfts` are now keyed by address and `Hex` chain ID, rather than by address and decimal `string` chain ID
    - This requires a state migration
  - The NFT detection controller now expects the `chainId` configuration entry and constructor parameter as type `Hex` rather than decimal `string`
  - The token detection controller now expects the `chainId` configuration entry as type `Hex` rather than decimal `string`
  - The token list controller now expects the `chainId` constructor parameter as type `Hex` rather than decimal `string`
  - The token list controller state property `tokensChainsCache` is now keyed by `Hex` chain ID rather than by decimal `string` chain ID.
    - This requires a state migration
  - The token rates controller now expects the `chainId` configuration entry and constructor parameter as type `Hex` rather than decimal `string`
  - The token rates controller `chainId` setter now expects the chain ID as `Hex` rather than as a decimal string
  - The tokens controller now expects the `chainId` configuration entry and constructor parameter as type `Hex` rather than decimal `string`
  - The tokens controller `addDetectedTokens` method now accepts the `chainId` property of the `detectionDetails` parameter to be of type `Hex` rather than decimal `string`.
  - The tokens controller state properties `allTokens`, `allIgnoredTokens`, and `allDetectedTokens` are now keyed by chain ID in `Hex` format rather than decimal `string`.
    - This requires a state migration
- **BREAKING**: Use approval controller for suggested assets ([#1261](https://github.com/MetaMask/core/pull/1261), [#1268](https://github.com/MetaMask/core/pull/1268))
  - The actions `ApprovalController:acceptRequest` and `ApprovalController:rejectRequest` are no longer required by the token controller messenger.
  - The `suggestedAssets` state has been removed, which means that suggested assets are no longer persisted in state
  - The return type for `watchAsset` has changed. It now returns a Promise that settles after the request has been confirmed or rejected.
- **BREAKING:** Initialize controllers with the current network ([#1361](https://github.com/MetaMask/core/pull/1361))
  - The following controllers now have a new `chainId` required constructor parameter:
    * `AssetsContractController`
    * `NftController`
    * `NftDetectionController`
    * `TokenRatesController`
    * `TokensController`
- **BREAKING:** The token list controller messenger requires the `NetworkController:stateChange` event instead of the `NetworkController:providerConfigChange` event ([#1329](https://github.com/MetaMask/core/pull/1329))
- **BREAKING:** The token list controller `onNetworkStateChange` option now has a more restrictive type ([#1329](https://github.com/MetaMask/core/pull/1329))
  - The event handler parameter type has been changed from `NetworkState | ProviderConfig` to `NetworkState`
- **BREAKING:** Update the account tracker controller `provider` type ([#1266](https://github.com/MetaMask/core/pull/1266))
  - The `provider` setter and the `provider` config entry now use our `Provider` type from `eth-query` rather than `any`
- **BREAKING:** Update`@metamask/preferences-controller` dependency and add it as a peer dependency ([#1393](https://github.com/MetaMask/core/pull/1393))
- **BREAKING:** Update `@metamask/approval-controller` and `@metamask/network-controller` dependencies and peer dependencies
- Bump @metamask/abi-utils from 1.1.0 to 1.2.0 ([#1287](https://github.com/MetaMask/core/pull/1287))
- Bump @metamask/utils from 5.0.1 to 5.0.2 ([#1271](https://github.com/MetaMask/core/pull/1271))

### Removed
- **BREAKING:** Remove the `networkType` configuration option from the NFT detection controller, NFT controller, and tokens controller ([#1360](https://github.com/MetaMask/core/pull/1360), [#1359](https://github.com/MetaMask/core/pull/1359))
- **BREAKING:** Remove the `SuggestedAssetMeta` and `SuggestedAssetMetaBase` types from the token controller ([#1268](https://github.com/MetaMask/core/pull/1268))
- **BREAKING:** Remove the `acceptWatchAsset` and `rejectWatchAsset` methods from the token controller ([#1268](https://github.com/MetaMask/core/pull/1268))
  - Suggested assets can be accepted or rejected using the approval controller instead

## [7.0.0]
### Changed
- **BREAKING**: peerDeps: @metamask/network-controller@6.0.0->8.0.0 ([#1196](https://github.com/MetaMask/core/pull/1196))

## [6.0.0]
### Changed
- **BREAKING:** Create approval requests using `@metamask/approval-controller` ([#1166](https://github.com/MetaMask/core/pull/1166))

## [5.1.0]
### Added
- Support watching assets on a specific account ([#1124](https://github.com/MetaMask/core/pull/1124))

## [5.0.1]
### Changed
- Update `@metamask/contract-metadata` from 2.1.0 to 2.3.1 ([#1141](https://github.com/MetaMask/core/pull/1141))

## [5.0.0]
### Removed
- **BREAKING:** Remove `isomorphic-fetch` ([#1106](https://github.com/MetaMask/controllers/pull/1106))
  - Consumers must now import `isomorphic-fetch` or another polyfill themselves if they are running in an environment without `fetch`

## [4.0.1]
### Fixed
- Update Nft Controller to add the NFT back to its own group if we are re-importing it ([#1082](https://github.com/MetaMask/core/pull/1082))

## [4.0.0]
### Added
- Add Sepolia support to the currency rate controller ([#1041](https://github.com/MetaMask/controllers/pull/1041))
  - The currency rate controller will now treat Sepolia as a testnet, and return the Mainnet exchange rate when asked for the Sepolia exchange rate.

### Changed
- **BREAKING:** Update `@metamask/network-controller` peer dependency to v3 ([#1041](https://github.com/MetaMask/controllers/pull/1041))
- **BREAKING:** Migrate from `metaswap` to `metafi` subdomain for OpenSea proxy and token icons API ([#1060](https://github.com/MetaMask/core/pull/1060))
- Rename this repository to `core` ([#1031](https://github.com/MetaMask/controllers/pull/1031))
- Update ERC20Standard to use `@metamask/abi-utils` instead of `@ethersproject/abi` ([#985](https://github.com/MetaMask/controllers/pull/985))
- Update `@metamask/controller-utils` package ([#1041](https://github.com/MetaMask/controllers/pull/1041))

## Removed
- **BREAKING**: Drop support for Ropsten, Rinkeby, and Kovan ([#1041](https://github.com/MetaMask/controllers/pull/1041))
  - The currency rate controller no longer has special handling of these three networks. It used to return the Mainnet exchange rate for these three networks, but now it includes no special handling for them.
  - The NFT controller no longer supports the Rinkeby OpenSea test API.

## [3.0.1]
### Changed
- Export `isTokenDetectionSupportedForNetwork` function ([#1034](https://github.com/MetaMask/controllers/pull/1034))
- Update `@metamask/contract-metadata` from 1.35.0 to 2.1.0 ([#1013](https://github.com/MetaMask/controllers/pull/1013))

### Fixed
- Fix token controller state updates ([#1015](https://github.com/MetaMask/controllers/pull/1015))
  - Attempts to empty the list of "added", "ignored", or "detected" tokens were not saved in state correctly, resulting in that operation being undone after switching account or network.

## [3.0.0]
### Changed
- **BREAKING:** A new private property, controlled by the `start` and `stop` methods, is added to the CurrencyRateController: `enabled`. When this is false, no network requests will be made from the controller. Previously, setNativeCurrency or setCurrentCurrency would trigger a network request. That is now prevented if `enabled` is false. ([#1002](https://github.com/MetaMask/core/pull/1002))

### Fixed
- The TokenRatesController no longer overwrites the `disabled` config property passed to the constructor, allowing the controller to be instantiated with `config.disabled` set to either true or false. ([#1002](https://github.com/MetaMask/core/pull/1002))
- This package will now warn if a required package is not present ([#1003](https://github.com/MetaMask/core/pull/1003))

## [2.0.0]
### Changed
- **BREAKING:** Update `onNetworkStateChange`, a constructor option for several controllers, to take an object with a `providerConfig` property instead of `provider` ([#995](https://github.com/MetaMask/core/pull/995))
  - This affects:
    - AssetsContractController
    - NftController
    - NftDetectionController
    - TokenDetectionController
    - TokenListController
    - TokenRatesController
    - TokenController
- **BREAKING:** [TokenDetectionController] Update `getNetworkState` constructor option to take an object with `providerConfig` property rather than `providerConfig` ([#995](https://github.com/MetaMask/core/pull/995))
- Relax dependencies on `@metamask/base-controller`, `@metamask/controller-utils`, `@metamask/network-controller`, and `@metamask/preferences-controller` (use `^` instead of `~`) ([#998](https://github.com/MetaMask/core/pull/998))

## [1.0.1]
### Fixed
- Fix race condition where some token detections can get mistakenly added to the wrong account ([#956](https://github.com/MetaMask/core/pull/956))

## [1.0.0]
### Added
- Initial release
  - As a result of converting our shared controllers repo into a monorepo ([#831](https://github.com/MetaMask/core/pull/831)), we've created this package from select parts of [`@metamask/controllers` v33.0.0](https://github.com/MetaMask/core/tree/v33.0.0), namely:
    - Everything in `src/assets`
    - Asset-related functions from `src/util.ts` and accompanying tests

    All changes listed after this point were applied to this package following the monorepo conversion.

### Changed
- Use Ethers for AssetsContractController ([#845](https://github.com/MetaMask/core/pull/845))

[Unreleased]: https://github.com/MetaMask/core/compare/@metamask/assets-controllers@20.0.0...HEAD
[20.0.0]: https://github.com/MetaMask/core/compare/@metamask/assets-controllers@19.0.0...@metamask/assets-controllers@20.0.0
[19.0.0]: https://github.com/MetaMask/core/compare/@metamask/assets-controllers@18.0.0...@metamask/assets-controllers@19.0.0
[18.0.0]: https://github.com/MetaMask/core/compare/@metamask/assets-controllers@17.0.0...@metamask/assets-controllers@18.0.0
[17.0.0]: https://github.com/MetaMask/core/compare/@metamask/assets-controllers@16.0.0...@metamask/assets-controllers@17.0.0
[16.0.0]: https://github.com/MetaMask/core/compare/@metamask/assets-controllers@15.0.0...@metamask/assets-controllers@16.0.0
[15.0.0]: https://github.com/MetaMask/core/compare/@metamask/assets-controllers@14.0.0...@metamask/assets-controllers@15.0.0
[14.0.0]: https://github.com/MetaMask/core/compare/@metamask/assets-controllers@13.0.0...@metamask/assets-controllers@14.0.0
[13.0.0]: https://github.com/MetaMask/core/compare/@metamask/assets-controllers@12.0.0...@metamask/assets-controllers@13.0.0
[12.0.0]: https://github.com/MetaMask/core/compare/@metamask/assets-controllers@11.1.0...@metamask/assets-controllers@12.0.0
[11.1.0]: https://github.com/MetaMask/core/compare/@metamask/assets-controllers@11.0.1...@metamask/assets-controllers@11.1.0
[11.0.1]: https://github.com/MetaMask/core/compare/@metamask/assets-controllers@11.0.0...@metamask/assets-controllers@11.0.1
[11.0.0]: https://github.com/MetaMask/core/compare/@metamask/assets-controllers@10.0.0...@metamask/assets-controllers@11.0.0
[10.0.0]: https://github.com/MetaMask/core/compare/@metamask/assets-controllers@9.2.0...@metamask/assets-controllers@10.0.0
[9.2.0]: https://github.com/MetaMask/core/compare/@metamask/assets-controllers@9.1.0...@metamask/assets-controllers@9.2.0
[9.1.0]: https://github.com/MetaMask/core/compare/@metamask/assets-controllers@9.0.0...@metamask/assets-controllers@9.1.0
[9.0.0]: https://github.com/MetaMask/core/compare/@metamask/assets-controllers@8.0.0...@metamask/assets-controllers@9.0.0
[8.0.0]: https://github.com/MetaMask/core/compare/@metamask/assets-controllers@7.0.0...@metamask/assets-controllers@8.0.0
[7.0.0]: https://github.com/MetaMask/core/compare/@metamask/assets-controllers@6.0.0...@metamask/assets-controllers@7.0.0
[6.0.0]: https://github.com/MetaMask/core/compare/@metamask/assets-controllers@5.1.0...@metamask/assets-controllers@6.0.0
[5.1.0]: https://github.com/MetaMask/core/compare/@metamask/assets-controllers@5.0.1...@metamask/assets-controllers@5.1.0
[5.0.1]: https://github.com/MetaMask/core/compare/@metamask/assets-controllers@5.0.0...@metamask/assets-controllers@5.0.1
[5.0.0]: https://github.com/MetaMask/core/compare/@metamask/assets-controllers@4.0.1...@metamask/assets-controllers@5.0.0
[4.0.1]: https://github.com/MetaMask/core/compare/@metamask/assets-controllers@4.0.0...@metamask/assets-controllers@4.0.1
[4.0.0]: https://github.com/MetaMask/core/compare/@metamask/assets-controllers@3.0.1...@metamask/assets-controllers@4.0.0
[3.0.1]: https://github.com/MetaMask/core/compare/@metamask/assets-controllers@3.0.0...@metamask/assets-controllers@3.0.1
[3.0.0]: https://github.com/MetaMask/core/compare/@metamask/assets-controllers@2.0.0...@metamask/assets-controllers@3.0.0
[2.0.0]: https://github.com/MetaMask/core/compare/@metamask/assets-controllers@1.0.1...@metamask/assets-controllers@2.0.0
[1.0.1]: https://github.com/MetaMask/core/compare/@metamask/assets-controllers@1.0.0...@metamask/assets-controllers@1.0.1
[1.0.0]: https://github.com/MetaMask/core/releases/tag/@metamask/assets-controllers@1.0.0<|MERGE_RESOLUTION|>--- conflicted
+++ resolved
@@ -5,10 +5,9 @@
 and this project adheres to [Semantic Versioning](https://semver.org/spec/v2.0.0.html).
 
 ## [Unreleased]
-<<<<<<< HEAD
 ### Added
 - Add `codefiTokenPricesServiceV2`
-  - This object can be used for the new `tokenPricesService` argument for TokenRatesController in client code. It uses an internal API to fetch prices for tokens instead of CoinGecko.
+  - This object can be used for the new `tokenPricesService` argument for TokenRatesController. It uses an internal API to fetch prices for tokens instead of CoinGecko.
 
 ### Changed
 - **BREAKING:** TokenRatesController now takes a required argument `tokenPricesService` ([#3600](https://github.com/MetaMask/core/pull/3600))
@@ -18,6 +17,7 @@
   - Change the type of `tokenContractAddresses` from `string[]` to `Hex[]`
 - **BREAKING:** Change signature of `TokenRatesController.fetchAndMapExchangeRates` ([#3600](https://github.com/MetaMask/core/pull/3600))
   - This method now takes an object with shape `{ tokenContractAddresses: Hex[]; chainId: Hex; nativeCurrency: string; }` rather than positional arguments
+- Update TokenListController to fetch prefiltered set of tokens from the API, reducing response data and removing the need for filtering logic ([#2054](https://github.com/MetaMask/core/pull/2054))
 
 ### Removed
 - **BREAKING:** Remove `fetchExchangeRate` method from TokenRatesController ([#3600](https://github.com/MetaMask/core/pull/3600))
@@ -26,10 +26,6 @@
   - This method was previously used in conjunction with accessing the CoinGecko API. There is no equivalent.
 - **BREAKING:** Remove `CoinGeckoResponse` and `CoinGeckoPlatform` types ([#3600](https://github.com/MetaMask/core/pull/3600))
   - These types were previously used to represent data returned from the CoinGecko API. There is no equivalent.
-=======
-### Changed
-- Update TokenListController to fetch prefiltered set of tokens from the API, reducing response data and removing the need for filtering logic ([#2054](https://github.com/MetaMask/core/pull/2054))
->>>>>>> 92381084
 
 ## [20.0.0]
 ### Added
