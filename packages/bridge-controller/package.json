{
  "name": "@metamask/bridge-controller",
  "version": "10.0.0",
  "description": "Manages bridge-related quote fetching functionality for MetaMask",
  "keywords": [
    "MetaMask",
    "Ethereum"
  ],
  "homepage": "https://github.com/MetaMask/core/tree/main/packages/bridge-controller#readme",
  "bugs": {
    "url": "https://github.com/MetaMask/core/issues"
  },
  "repository": {
    "type": "git",
    "url": "https://github.com/MetaMask/core.git"
  },
  "license": "MIT",
  "sideEffects": false,
  "exports": {
    ".": {
      "import": {
        "types": "./dist/index.d.mts",
        "default": "./dist/index.mjs"
      },
      "require": {
        "types": "./dist/index.d.cts",
        "default": "./dist/index.cjs"
      }
    },
    "./package.json": "./package.json"
  },
  "main": "./dist/index.cjs",
  "types": "./dist/index.d.cts",
  "files": [
    "dist/"
  ],
  "scripts": {
    "build": "ts-bridge --project tsconfig.build.json --verbose --clean --no-references",
    "build:docs": "typedoc",
    "changelog:update": "../../scripts/update-changelog.sh @metamask/bridge-controller",
    "changelog:validate": "../../scripts/validate-changelog.sh @metamask/bridge-controller",
    "publish:preview": "yarn npm publish --tag preview",
    "since-latest-release": "../../scripts/since-latest-release.sh",
    "test": "NODE_OPTIONS=--experimental-vm-modules jest --reporters=jest-silent-reporter",
    "test:clean": "NODE_OPTIONS=--experimental-vm-modules jest --clearCache",
    "test:verbose": "NODE_OPTIONS=--experimental-vm-modules jest --verbose",
    "test:watch": "NODE_OPTIONS=--experimental-vm-modules jest --watch"
  },
  "dependencies": {
    "@ethersproject/address": "^5.7.0",
    "@ethersproject/bignumber": "^5.7.0",
    "@ethersproject/constants": "^5.7.0",
    "@ethersproject/contracts": "^5.7.0",
    "@ethersproject/providers": "^5.7.0",
    "@metamask/base-controller": "^8.0.0",
    "@metamask/controller-utils": "^11.6.0",
    "@metamask/keyring-api": "^17.2.0",
    "@metamask/metamask-eth-abis": "^3.1.1",
    "@metamask/multichain-network-controller": "^0.3.0",
    "@metamask/polling-controller": "^13.0.0",
    "@metamask/snaps-utils": "^8.10.0",
    "@metamask/utils": "^11.2.0"
  },
  "devDependencies": {
    "@metamask/accounts-controller": "^27.0.0",
    "@metamask/auto-changelog": "^3.4.4",
    "@metamask/eth-json-rpc-provider": "^4.1.8",
<<<<<<< HEAD
    "@metamask/network-controller": "^23.0.0",
    "@metamask/snaps-controllers": "^9.19.0",
=======
    "@metamask/network-controller": "^23.1.0",
>>>>>>> 8f91bc27
    "@metamask/superstruct": "^3.1.0",
    "@metamask/transaction-controller": "^52.0.0",
    "@types/jest": "^27.4.1",
    "deepmerge": "^4.2.2",
    "jest": "^27.5.1",
    "jest-environment-jsdom": "^27.5.1",
    "lodash": "^4.17.21",
    "nock": "^13.3.1",
    "ts-jest": "^27.1.4",
    "typedoc": "^0.24.8",
    "typedoc-plugin-missing-exports": "^2.0.0",
    "typescript": "~5.2.2"
  },
  "peerDependencies": {
    "@metamask/accounts-controller": "^27.0.0",
    "@metamask/network-controller": "^23.0.0",
<<<<<<< HEAD
    "@metamask/snaps-controllers": "^9.19.0",
    "@metamask/transaction-controller": "^51.0.0"
=======
    "@metamask/transaction-controller": "^52.0.0"
>>>>>>> 8f91bc27
  },
  "engines": {
    "node": "^18.18 || >=20"
  },
  "publishConfig": {
    "access": "public",
    "registry": "https://registry.npmjs.org/"
  }
}<|MERGE_RESOLUTION|>--- conflicted
+++ resolved
@@ -65,12 +65,8 @@
     "@metamask/accounts-controller": "^27.0.0",
     "@metamask/auto-changelog": "^3.4.4",
     "@metamask/eth-json-rpc-provider": "^4.1.8",
-<<<<<<< HEAD
-    "@metamask/network-controller": "^23.0.0",
+    "@metamask/network-controller": "^23.1.0",
     "@metamask/snaps-controllers": "^9.19.0",
-=======
-    "@metamask/network-controller": "^23.1.0",
->>>>>>> 8f91bc27
     "@metamask/superstruct": "^3.1.0",
     "@metamask/transaction-controller": "^52.0.0",
     "@types/jest": "^27.4.1",
@@ -87,12 +83,8 @@
   "peerDependencies": {
     "@metamask/accounts-controller": "^27.0.0",
     "@metamask/network-controller": "^23.0.0",
-<<<<<<< HEAD
     "@metamask/snaps-controllers": "^9.19.0",
-    "@metamask/transaction-controller": "^51.0.0"
-=======
     "@metamask/transaction-controller": "^52.0.0"
->>>>>>> 8f91bc27
   },
   "engines": {
     "node": "^18.18 || >=20"
