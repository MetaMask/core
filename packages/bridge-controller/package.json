--- conflicted
+++ resolved
@@ -59,14 +59,9 @@
     "@metamask/metamask-eth-abis": "^3.1.1",
     "@metamask/multichain-network-controller": "^0.4.0",
     "@metamask/polling-controller": "^13.0.0",
-<<<<<<< HEAD
-    "@metamask/snaps-utils": "^9.2.0",
-    "@metamask/utils": "^11.2.0"
-=======
     "@metamask/utils": "^11.2.0",
     "bignumber.js": "^9.1.2",
     "reselect": "^5.1.1"
->>>>>>> c669ea61
   },
   "devDependencies": {
     "@metamask/accounts-controller": "^27.0.0",
