--- conflicted
+++ resolved
@@ -55,12 +55,8 @@
     "@metamask/base-controller": "^8.4.0",
     "@metamask/controller-utils": "^11.14.0",
     "@metamask/gas-fee-controller": "^24.0.0",
-<<<<<<< HEAD
-    "@metamask/keyring-api": "^20.1.0",
-    "@metamask/messenger": "^0.1.0",
-=======
     "@metamask/keyring-api": "^21.0.0",
->>>>>>> 69a0891e
+    "@metamask/messenger": "^0.3.0",
     "@metamask/metamask-eth-abis": "^3.1.1",
     "@metamask/multichain-network-controller": "^1.0.0",
     "@metamask/polling-controller": "^14.0.0",
