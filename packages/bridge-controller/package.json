--- conflicted
+++ resolved
@@ -83,13 +83,8 @@
   "peerDependencies": {
     "@metamask/accounts-controller": "^27.0.0",
     "@metamask/network-controller": "^23.0.0",
-<<<<<<< HEAD
     "@metamask/snaps-controllers": "^11.0.0",
-    "@metamask/transaction-controller": "^53.0.0"
-=======
-    "@metamask/snaps-controllers": "^9.19.0",
     "@metamask/transaction-controller": "^54.0.0"
->>>>>>> f0866274
   },
   "engines": {
     "node": "^18.18 || >=20"
