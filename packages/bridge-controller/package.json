--- conflicted
+++ resolved
@@ -73,12 +73,7 @@
     "@metamask/remote-feature-flag-controller": "^1.6.0",
     "@metamask/snaps-controllers": "^11.2.1",
     "@metamask/superstruct": "^3.1.0",
-<<<<<<< HEAD
-    "@metamask/transaction-controller": "^55.0.1",
-    "@ts-bridge/cli": "^0.6.1",
-=======
     "@metamask/transaction-controller": "^56.1.0",
->>>>>>> 4a42d7a8
     "@types/jest": "^27.4.1",
     "deepmerge": "^4.2.2",
     "jest": "^27.5.1",
