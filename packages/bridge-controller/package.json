{
  "name": "@metamask/bridge-controller",
  "version": "64.0.0",
  "description": "Manages bridge-related quote fetching functionality for MetaMask",
  "keywords": [
    "MetaMask",
    "Ethereum"
  ],
  "homepage": "https://github.com/MetaMask/core/tree/main/packages/bridge-controller#readme",
  "bugs": {
    "url": "https://github.com/MetaMask/core/issues"
  },
  "repository": {
    "type": "git",
    "url": "https://github.com/MetaMask/core.git"
  },
  "license": "MIT",
  "sideEffects": false,
  "exports": {
    ".": {
      "import": {
        "types": "./dist/index.d.mts",
        "default": "./dist/index.mjs"
      },
      "require": {
        "types": "./dist/index.d.cts",
        "default": "./dist/index.cjs"
      }
    },
    "./package.json": "./package.json"
  },
  "main": "./dist/index.cjs",
  "types": "./dist/index.d.cts",
  "files": [
    "dist/"
  ],
  "scripts": {
    "build": "ts-bridge --project tsconfig.build.json --verbose --clean --no-references",
    "build:all": "ts-bridge --project tsconfig.build.json --verbose --clean",
    "build:docs": "typedoc",
    "changelog:update": "../../scripts/update-changelog.sh @metamask/bridge-controller",
    "changelog:validate": "../../scripts/validate-changelog.sh @metamask/bridge-controller",
    "publish:preview": "yarn npm publish --tag preview",
    "since-latest-release": "../../scripts/since-latest-release.sh",
    "test": "NODE_OPTIONS=--experimental-vm-modules jest --reporters=jest-silent-reporter",
    "test:clean": "NODE_OPTIONS=--experimental-vm-modules jest --clearCache",
    "test:verbose": "NODE_OPTIONS=--experimental-vm-modules jest --verbose",
    "test:watch": "NODE_OPTIONS=--experimental-vm-modules jest --watch"
  },
  "dependencies": {
    "@ethersproject/address": "^5.7.0",
    "@ethersproject/bignumber": "^5.7.0",
    "@ethersproject/constants": "^5.7.0",
    "@ethersproject/contracts": "^5.7.0",
    "@ethersproject/providers": "^5.7.0",
    "@metamask/accounts-controller": "^35.0.0",
    "@metamask/assets-controllers": "^93.1.0",
    "@metamask/base-controller": "^9.0.0",
<<<<<<< HEAD
    "@metamask/controller-utils": "^11.15.0",
    "@metamask/gas-fee-controller": "^25.0.0",
    "@metamask/intent-manager": "file:../Intent-manager",
=======
    "@metamask/controller-utils": "^11.16.0",
    "@metamask/gas-fee-controller": "^26.0.0",
>>>>>>> 8a422250
    "@metamask/keyring-api": "^21.0.0",
    "@metamask/messenger": "^0.3.0",
    "@metamask/metamask-eth-abis": "^3.1.1",
    "@metamask/multichain-network-controller": "^3.0.0",
    "@metamask/network-controller": "^27.0.0",
    "@metamask/polling-controller": "^16.0.0",
    "@metamask/remote-feature-flag-controller": "^3.0.0",
    "@metamask/snaps-controllers": "^14.0.1",
    "@metamask/transaction-controller": "^62.5.0",
    "@metamask/utils": "^11.8.1",
    "bignumber.js": "^9.1.2",
    "reselect": "^5.1.1",
    "uuid": "^8.3.2"
  },
  "devDependencies": {
    "@metamask/auto-changelog": "^3.4.4",
    "@metamask/eth-json-rpc-provider": "^6.0.0",
    "@metamask/superstruct": "^3.1.0",
    "@ts-bridge/cli": "^0.6.4",
    "@types/jest": "^27.4.1",
    "deepmerge": "^4.2.2",
    "jest": "^27.5.1",
    "jest-environment-jsdom": "^27.5.1",
    "lodash": "^4.17.21",
    "nock": "^13.3.1",
    "ts-jest": "^27.1.4",
    "typedoc": "^0.24.8",
    "typedoc-plugin-missing-exports": "^2.0.0",
    "typescript": "~5.3.3"
  },
  "engines": {
    "node": "^18.18 || >=20"
  },
  "publishConfig": {
    "access": "public",
    "registry": "https://registry.npmjs.org/"
  }
}<|MERGE_RESOLUTION|>--- conflicted
+++ resolved
@@ -56,14 +56,8 @@
     "@metamask/accounts-controller": "^35.0.0",
     "@metamask/assets-controllers": "^93.1.0",
     "@metamask/base-controller": "^9.0.0",
-<<<<<<< HEAD
-    "@metamask/controller-utils": "^11.15.0",
-    "@metamask/gas-fee-controller": "^25.0.0",
-    "@metamask/intent-manager": "file:../Intent-manager",
-=======
     "@metamask/controller-utils": "^11.16.0",
     "@metamask/gas-fee-controller": "^26.0.0",
->>>>>>> 8a422250
     "@metamask/keyring-api": "^21.0.0",
     "@metamask/messenger": "^0.3.0",
     "@metamask/metamask-eth-abis": "^3.1.1",
