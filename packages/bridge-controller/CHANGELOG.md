# Changelog

All notable changes to this project will be documented in this file.

The format is based on [Keep a Changelog](https://keepachangelog.com/en/1.0.0/),
and this project adheres to [Semantic Versioning](https://semver.org/spec/v2.0.0.html).

## [Unreleased]

### Added

<<<<<<< HEAD
- Export `isNonEvmChainId` utility function to check for non-EVM chains (Solana, Bitcoin, Tron) ([#6454](https://github.com/MetaMask/core/pull/6454))

### Changed

- Update Snap methods to use new unified interface for non-EVM chains ([#6454](https://github.com/MetaMask/core/pull/6454))
  - Replace `getFeeForTransaction` with `computeFee` method
  - Update fee format to return native units (e.g., SOL) instead of smallest units (e.g., Lamports)
  - Add support for Tron chain alongside existing Bitcoin and Solana support
=======
- Add `selectDefaultSlippagePercentage` that returns the default slippage for a chain and token combination ([#6616](https://github.com/MetaMask/core/pull/6616))
  - Return `0.5` if requesting a bridge quote
  - Return `undefined` (auto) if requesting a Solana swap
  - Return `0.5` if both tokens are stablecoins (based on dynamic `stablecoins` list from LD chain config)
  - Return `2` for all other EVM swaps
- Add new controller metadata properties to `BridgeController` ([#6589](https://github.com/MetaMask/core/pull/6589))

### Changed

- Bump `@metamask/controller-utils` from `^11.12.0` to `^11.14.0` ([#6620](https://github.com/MetaMask/core/pull/6620), [#6629](https://github.com/MetaMask/core/pull/6629))
- Bump `@metamask/base-controller` from `^8.3.0` to `^8.4.0` ([#6632](https://github.com/MetaMask/core/pull/6632))

## [43.0.0]

### Added

- Add `totalFeeAmountUsd` to `quote` to support rewards estimation ([#6592](https://github.com/MetaMask/core/pull/6592))

### Changed

- **BREAKING:** Bump peer dependency `@metamask/assets-controller` from `^74.0.0` to `^75.0.0` ([#6570](https://github.com/MetaMask/core/pull/6570))
- Bump `@metamask/keyring-api` from `^20.1.0` to `^21.0.0` ([#6560](https://github.com/MetaMask/core/pull/6560))
- Add optional `isGaslessSwapEnabled` LaunchDarkly config to feature flags schema ([#6573](https://github.com/MetaMask/core/pull/6573))
- Bump `@metamask/utils` from `^11.4.2` to `^11.8.0` ([#6588](https://github.com/MetaMask/core/pull/6588))
>>>>>>> 9304d167

## [42.0.0]

### Added

- Add `gas_included_7702` field to metrics tracking for EIP-7702 gasless transactions ([#6363](https://github.com/MetaMask/core/pull/6363))

### Changed

- **BREAKING** Rename QuotesError and InputSourceDestinationSwitched events to match segment schema ([#6447](https://github.com/MetaMask/core/pull/6447))
- Bump `@metamask/base-controller` from `^8.2.0` to `^8.3.0` ([#6465](https://github.com/MetaMask/core/pull/6465))
- **BREAKING** Rename `gasless7702` to `gasIncluded7702` in QuoteRequest and Quote types

## [41.4.0]

### Added

- Add Bitcoin as a supported bridge chain ([#6389](https://github.com/MetaMask/core/pull/6389))
- Export `isBitcoinChainId` utility function ([#6389](https://github.com/MetaMask/core/pull/6389))

## [41.3.0]

### Added

- Publish `QuotesValidationFailed` and `StatusValidationFailed` events ([#6362](https://github.com/MetaMask/core/pull/6362))

## [41.2.0]

### Changed

- Update quotes to account for minDestTokenAmount ([#6373](https://github.com/MetaMask/core/pull/6373))

## [41.1.0]

### Added

- Add `UnifiedSwapBridgeEventName.AssetDetailTooltipClicked` event ([#6352](https://github.com/MetaMask/core/pull/6352))

### Changed

- Bump `@metamask/base-controller` from `^8.1.0` to `^8.2.0` ([#6355](https://github.com/MetaMask/core/pull/6355))

## [41.0.0]

### Added

- Add `gasless7702` field to QuoteRequest and Quote types to support EIP-7702 delegated gasless execution ([#6346](https://github.com/MetaMask/core/pull/6346))

### Fixed

- **BREAKING** Update the implementation of `UnifiedSwapBridgeEventName.Submitted` to require event publishers to provide all properties. This is in needed because the Submitted event can be published after the BridgeController's state has been reset ([#6314](https://github.com/MetaMask/core/pull/6314))

## [40.0.0]

### Changed

- **BREAKING:** Bump peer dependency `@metamask/accounts-controller` from `^32.0.0` to `^33.0.0` ([#6345](https://github.com/MetaMask/core/pull/6345))
- **BREAKING:** Bump peer dependency `@metamask/assets-controller` from `^73.0.0` to `^74.0.0` ([#6345](https://github.com/MetaMask/core/pull/6345))
- **BREAKING:** Bump peer dependency `@metamask/transaction-controller` from `^59.0.0` to `^60.0.0` ([#6345](https://github.com/MetaMask/core/pull/6345))
- Bump accounts related packages ([#6309](https://github.com/MetaMask/core/pull/6309))
  - Bump `@metamask/keyring-api` from `^20.0.0` to `^20.1.0`
- Bump `@metamask/assets-controller` from `^73.2.0` to `^73.3.0` ([#6334](https://github.com/MetaMask/core/pull/6334))

## [39.1.0]

### Fixed

- Ignore error messages thrown when quote requests are cancelled. This prevents the `QuoteError` event from being published when an error is expected ([#6299](https://github.com/MetaMask/core/pull/6299))

## [39.0.1]

### Changed

- Bump `@metamask/controller-utils` from `^11.11.0` to `^11.12.0` ([#6303](https://github.com/MetaMask/core/pull/6303))

## [39.0.0]

### Added

- **BREAKING** Added the `effective`, `max` and `total` keys to the `QuoteMetadata.gasFee` type ([#6295](https://github.com/MetaMask/core/pull/6295))
- Response validation for the QuoteReponse.trade.effectiveGas field ([#6295](https://github.com/MetaMask/core/pull/6295))
- Calculate the effective gas (amount spent after refunds) for transactions and use it to sort quotes. This value is reflected in the `totalNetworkFee` ([#6295](https://github.com/MetaMask/core/pull/6295))
  - The `totalNetworkFee` should be displayed along with the client quotes
  - The `totalMaxNetworkFee` should be used to disable tx submission

### Changed

- **BREAKING** Remove `getActionType` export and hardcode `action_type` to `swapbridge-v1`. Deprecate `crosschain-v1` MetricsActionType because it shouldn't be used after swaps and bridge are unified ([#6270](https://github.com/MetaMask/core/pull/6270))
- Change default gas priority fee level from high -> medium to show more accurate estimates in the clients ([#6295](https://github.com/MetaMask/core/pull/6295))
- Bump `@metamask/multichain-network-controller` from `^0.11.0` to `^0.11.1` ([#6273](https://github.com/MetaMask/core/pull/6273))
- Bump `@metamask/base-controller` from `^8.0.1` to `^8.1.0` ([#6284](https://github.com/MetaMask/core/pull/6284))

## [38.0.0]

### Fixed

- **BREAKING** Require clients to define `can_submit` property when publishing `QuoteSelected`, `AllQuotesSorted`, `AllQuotesOpened` and `QuotesReceived` events ([#6254](https://github.com/MetaMask/core/pull/6254))
- Rename the InputChanged event's `value` property key to `input_value` ([#6254](https://github.com/MetaMask/core/pull/6254))

## [37.2.0]

### Added

- Expose `fetchQuotes` method that returns a list of quotes directly rather than adding them to the controller state. This enables clients to retrieve quotes directly without automatic polling and state management ([#6236](https://github.com/MetaMask/core/pull/6236))

### Changed

- Bump `@metamask/keyring-api` from `^19.0.0` to `^20.0.0` ([#6248](https://github.com/MetaMask/core/pull/6248))

## [37.1.0]

### Added

- Add schema for the new price impact threshold feature flag to the types for PlatformConfigSchema ([#6223](https://github.com/MetaMask/core/pull/6223))

## [37.0.0]

### Changed

- **BREAKING:** Bump peer dependency `@metamask/accounts-controller` from `^31.0.0` to `^32.0.0` ([#6171](https://github.com/MetaMask/core/pull/6171))
- **BREAKING:** Bump peer dependency `@metamask/assets-controllers` from `^72.0.0` to `^73.0.0` ([#6171](https://github.com/MetaMask/core/pull/6171))
- **BREAKING:** Bump peer dependency `@metamask/transaction-controller` from `^58.0.0` to `^59.0.0` ([#6171](https://github.com/MetaMask/core/pull/6171)), ([#6027](https://github.com/MetaMask/core/pull/6027))

## [36.2.0]

### Changed

- Bump `@metamask/keyring-api` from `^18.0.0` to `^19.0.0` ([#6146](https://github.com/MetaMask/core/pull/6146))

## [36.1.0]

### Changed

- Include EVM assetIds in `isNativeAddress` util when checking whether an address string is a native token ([#6076](https://github.com/MetaMask/core/pull/6076))

## [36.0.0]

### Changed

- Bump `@metamask/multichain-network-controller` from `^0.9.0` to `^0.10.0` ([#6114](https://github.com/MetaMask/core/pull/6114))
- **BREAKING** Require `destWalletAddress` in `isValidQuoteRequest` if bridging to or from Solana ([#6091](https://github.com/MetaMask/core/pull/6091))
- Bump `@metamask/assets-controllers` to `^72.0.0` ([#6120](https://github.com/MetaMask/core/pull/6120))

## [35.0.0]

### Added

- Add an optional `isSingleSwapBridgeButtonEnabled` feature flag that indicates whether Swap and Bridge entrypoints should be combined ([#6078](https://github.com/MetaMask/core/pull/6078))

### Changed

- **BREAKING:** Bump peer dependency `@metamask/assets-controllers` from `^69.0.0` to `^71.0.0` ([#6061](https://github.com/MetaMask/core/pull/6061), [#6098](https://github.com/MetaMask/core/pull/6098))
- **BREAKING:** Bump peer dependency `@metamask/snaps-controllers` from `^12.0.0` to `^14.0.0` ([#6035](https://github.com/MetaMask/core/pull/6035))
- **BREAKING** Remove `isSnapConfirmationEnabled` feature flag from `ChainConfigurationSchema` validation ([#6077](https://github.com/MetaMask/core/pull/6077))
- Bump `@metamask/controller-utils` from `^11.10.0` to `^11.11.0` ([#6069](https://github.com/MetaMask/core/pull/6069))
- Bump `@metamask/utils` from `^11.2.0` to `^11.4.2` ([#6054](https://github.com/MetaMask/core/pull/6054))

## [34.0.0]

### Added

- **BREAKING** Add a required `gasIncluded` quote request parameter to indicate whether the bridge-api should return gasless swap quotes. The clients need to pass in a Boolean value indicating whether the user is opted in to STX and if their current network has STX support ([#6030](https://github.com/MetaMask/core/pull/6030))
- Add `gasIncluded` to QuoteResponse, which indicates whether the quote includes tx fees (gas-less) ([#6030](https://github.com/MetaMask/core/pull/6030))
- Add `feeData.txFees` to QuoteResponse, which contains data about tx fees taken from either the source or destination asset ([#6030](https://github.com/MetaMask/core/pull/6030))
- Add `includedTxFees` to QuoteMetadata, which clients can display as the included tx fee when displaying a gasless quote ([#6039](https://github.com/MetaMask/core/pull/6039))
- Calculate and return value of `includedTxFees` ([#6039](https://github.com/MetaMask/core/pull/6039))

### Changed

- Consolidate validator and type definitions for `QuoteResponse`, `BridgeAsset` and `PlatformConfigSchema` so new response fields only need to be defined once ([#6030](https://github.com/MetaMask/core/pull/6030))
- Add `txFees` to total sentAmount ([#6039](https://github.com/MetaMask/core/pull/6039))
- When gas is included and is taken from the destination token amount, ignore network fees in `adjustedReturn` calculation ([#6039](https://github.com/MetaMask/core/pull/6039))

### Fixed

- Calculate EVM token exchange rates accurately in `selectExchangeRateByChainIdAndAddress` when the `marketData` conversion rate is in the native currency ([#6030](https://github.com/MetaMask/core/pull/6030))
- Convert `trade.value` to decimal when calculating relayer fee ([#6039](https://github.com/MetaMask/core/pull/6039))
- Revert QuoteResponse ChainId schema to expect a number instead of a string ([#6045](https://github.com/MetaMask/core/pull/6045))

## [33.0.1]

### Fixed

- Set correct `can_submit` property on Unified SwapBridge events ([#5993](https://github.com/MetaMask/core/pull/5993))
- Use activeQuote to populate default properties for Submitted and Failed events, if tx fails before being confirmed on chain ([#5993](https://github.com/MetaMask/core/pull/5993))

## [33.0.0]

### Added

- Add `stopPollingForQuotes` handler that stops quote polling without resetting the bridge controller's state ([#5994](https://github.com/MetaMask/core/pull/5994))

### Changed

- **BREAKING:** Bump peer dependency `@metamask/accounts-controller` to `^31.0.0` ([#5999](https://github.com/MetaMask/core/pull/5999))
- **BREAKING:** Bump peer dependency `@metamask/assets-controller` to `^69.0.0` ([#5999](https://github.com/MetaMask/core/pull/5999))
- **BREAKING:** Bump peer dependency `@metamask/network-controller` to `^24.0.0` ([#5999](https://github.com/MetaMask/core/pull/5999))
- **BREAKING:** Bump peer dependency `@metamask/transaction-controller` to `^58.0.0` ([#5999](https://github.com/MetaMask/core/pull/5999))
- Bump dependency `@metamask/gas-fee-controller` to `^24.0.0` ([#5999](https://github.com/MetaMask/core/pull/5999))
- Bump dependency `@metamask/multichain-network-controller` to `^0.9.0` ([#5999](https://github.com/MetaMask/core/pull/5999))
- Bump dependency `@metamask/polling-controller` to `^14.0.0` ([#5999](https://github.com/MetaMask/core/pull/5999))

## [32.2.0]

### Changed

- Export feature flag util for bridge status controller ([#5961](https://github.com/MetaMask/core/pull/5961))

## [32.1.2]

### Changed

- Bump `@metamask/controller-utils` to `^11.10.0` ([#5935](https://github.com/MetaMask/core/pull/5935))
- Bump `@metamask/transaction-controller` to `^57.3.0` ([#5954](https://github.com/MetaMask/core/pull/5954))

## [32.1.1]

### Fixed

- Fetch `minimumBalanceForRentExemptionInLamports` asynchronously to prevent blocking the getQuote network call ([#5921](https://github.com/MetaMask/core/pull/5921))
- Fix invalid `getMinimumBalanceForRentExemption` commitment parameter ([#5921](https://github.com/MetaMask/core/pull/5921))

## [32.1.0]

### Added

- Include all invalid quote properties in sentry logs ([#5913](https://github.com/MetaMask/core/pull/5913))

## [32.0.1]

### Fixed

- Remove `error_message` property from QuotesRequested event payload ([#5900](https://github.com/MetaMask/core/pull/5900))
- Fail gracefully when fee calculations return invalid value or throw errors
  - Filter out single quote if `TransactionController.getLayer1GasFee` returns `undefined` ([#5910](https://github.com/MetaMask/core/pull/5910))
  - Filter out single quote if an error is thrown by `getLayer1GasFee` ([#5910](https://github.com/MetaMask/core/pull/5910))
  - Filter out single quote if an error is thrown by Solana snap's `getFeeForTransaction` method ([#5910](https://github.com/MetaMask/core/pull/5910))

## [32.0.0]

### Added

- **BREAKING:** Add required property `minimumBalanceForRentExemptionInLamports` to `BridgeState` ([#5827](https://github.com/MetaMask/core/pull/5827))
- Add selector `selectMinimumBalanceForRentExemptionInSOL` ([#5827](https://github.com/MetaMask/core/pull/5827))

### Changed

- Add new dependency `uuid` ([#5827](https://github.com/MetaMask/core/pull/5827))

## [31.0.0]

### Added

- Add `SEI` network support ([#5695](https://github.com/MetaMask/core/pull/5695))
  - Add `SEI` into constants `ALLOWED_BRIDGE_CHAIN_IDS`, `SWAPS_TOKEN_OBJECT` and `NETWORK_TO_NAME_MAP`

### Changed

- **BREAKING:** Bump `@metamask/assets-controller` peer dependency to `^68.0.0` ([#5894](https://github.com/MetaMask/core/pull/5894))

## [30.0.0]

### Changed

- **BREAKING:** Bump `@metamask/assets-controller` peer dependency to `^67.0.0` ([#5888](https://github.com/MetaMask/core/pull/5888))
- **BREAKING:** Bump `@metamask/accounts-controller` peer dependency to `^30.0.0` ([#5888](https://github.com/MetaMask/core/pull/5888))
- **BREAKING:** Bump `@metamask/transaction-controller` peer dependency to `^57.0.0` ([#5888](https://github.com/MetaMask/core/pull/5888))
- **BREAKING:** Bump `@metamask/snaps-controllers` peer dependency from `^11.0.0` to `^12.0.0` ([#5871](https://github.com/MetaMask/core/pull/5871))
- Bump `@metamask/keyring-api` dependency from `^17.4.0` to `^18.0.0` ([#5871](https://github.com/MetaMask/core/pull/5871))

## [29.0.0]

### Changed

- **BREAKING:** Bump `@metamask/assets-controller` peer dependency to `^66.0.0` ([#5872](https://github.com/MetaMask/core/pull/5872))

## [28.0.0]

### Changed

- **BREAKING:** Bump `@metamask/assets-controller` peer dependency to `^65.0.0` ([#5863](https://github.com/MetaMask/core/pull/5863))

## [27.0.0]

### Changed

- **BREAKING:** Bump `@metamask/assets-controller` peer dependency to `^64.0.0` ([#5854](https://github.com/MetaMask/core/pull/5854))

## [26.0.0]

### Added

- **BREAKING:** Added a required `minimumVersion` to feature flag response schema ([#5834](https://github.com/MetaMask/core/pull/5834))

### Changed

- Consume `bridgeConfigV2` in the feature flag response schema for Mobile and export `DEFAULT_FEATURE_FLAG_CONFIG` ([#5837](https://github.com/MetaMask/core/pull/5837))

## [25.1.0]

### Added

- Added optional `isUnifiedUIEnabled` flag to chain-level feature-flag `ChainConfiguration` type and updated the validation schema to accept the new flag ([#5783](https://github.com/MetaMask/core/pull/5783))
- Add and export `calcSlippagePercentage`, a utility that calculates the absolute slippage percentage based on the adjusted return and the sent amount ([#5723](https://github.com/MetaMask/core/pull/5723)).
- Error logs for invalid getQuote responses ([#5816](https://github.com/MetaMask/core/pull/5816))

### Changed

- Bump `@metamask/controller-utils` to `^11.9.0` ([#5812](https://github.com/MetaMask/core/pull/5812))

## [25.0.1]

### Fixed

- Use zero address as solana's default native address instead of assetId ([#5799](https://github.com/MetaMask/core/pull/5799))

## [25.0.0]

### Changed

- **BREAKING:** bump `@metamask/accounts-controller` peer dependency to `^29.0.0` ([#5802](https://github.com/MetaMask/core/pull/5802))
- **BREAKING:** bump `@metamask/assets-controllers` peer dependency to `^63.0.0` ([#5802](https://github.com/MetaMask/core/pull/5802))
- **BREAKING:** bump `@metamask/transaction-controller` peer dependency to `^56.0.0` ([#5802](https://github.com/MetaMask/core/pull/5802))

## [24.0.0]

### Added

- Sentry traces for `BridgeQuotesFetched` and `SwapQuotesFetched` events ([#5780](https://github.com/MetaMask/core/pull/5780))
- Export `isCrossChain` utility ([#5780](https://github.com/MetaMask/core/pull/5780))

### Changed

- **BREAKING:** Remove `BridgeToken` export ([#5768](https://github.com/MetaMask/core/pull/5768))
- `traceFn` added to BridgeController constructor to enable clients to pass in a custom sentry trace handler ([#5768](https://github.com/MetaMask/core/pull/5768))

## [23.0.0]

### Changed

- **BREAKING** Rename `QuoteResponse.bridgePriceData` to `priceData` ([#5784](https://github.com/MetaMask/core/pull/5784))

### Fixed

- Handle cancelled bridge quote polling gracefully by skipping state updates ([#5787](https://github.com/MetaMask/core/pull/5787))

## [22.0.0]

### Changed

- **BREAKING:** Bump `@metamask/assets-controller` peer dependency to `^62.0.0` ([#5780](https://github.com/MetaMask/core/pull/5780))
- Bump `@metamask/controller-utils` to `^11.8.0` ([#5765](https://github.com/MetaMask/core/pull/5765))

## [21.0.0]

### Changed

- **BREAKING:** Bump `@metamask/accounts-controller` peer dependency to `^28.0.0` ([#5763](https://github.com/MetaMask/core/pull/5763))
- **BREAKING:** Bump `@metamask/assets-controller` peer dependency to `^61.0.0` ([#5763](https://github.com/MetaMask/core/pull/5763))
- **BREAKING:** Bump `@metamask/transaction-controller` peer dependency to `^55.0.0` ([#5763](https://github.com/MetaMask/core/pull/5763))

## [20.0.0]

### Changed

- Bump `@metamask/base-controller` from ^8.0.0 to ^8.0.1 ([#5722](https://github.com/MetaMask/core/pull/5722))
- Update `Quote` type with `bridgePriceData`, which includes metadata about transferred amounts and the trade's priceImpact ([#5721](https://github.com/MetaMask/core/pull/5721))
- Include submitted quote's `priceImpact` as a property in analytics events ([#5721](https://github.com/MetaMask/core/pull/5721))
- **BREAKING:** Add additional required properties to Submitted, Completed, Failed and SnapConfirmationViewed events ([#5721](https://github.com/MetaMask/core/pull/5721))
- **BREAKING:** Use `RemoteFeatureFlagController` to fetch feature flags, removed client specific feature flag keys. The feature flags you receive are now client specific based on the `RemoteFeatureFlagController` state. ([#5708](https://github.com/MetaMask/core/pull/5708))

### Fixed

- Update MetricsSwapType.SINGLE to `single_chain` to match segment events schema ([#5721](https://github.com/MetaMask/core/pull/5721))

## [19.0.0]

### Changed

- **BREAKING:** Bump `@metamask/assets-controllers` peer dependency to `^60.0.0` ([#5717](https://github.com/MetaMask/core/pull/5717))

## [18.0.0]

### Changed

- **BREAKING:** Bump `@metamask/assets-controllers` peer dependency to `^59.0.0` ([#5712](https://github.com/MetaMask/core/pull/5712))

## [17.0.0]

### Added

- Add analytics events for the Unified SwapBridge experience ([#5684](https://github.com/MetaMask/core/pull/5684))

### Changed

- Bump `@metamask/multichain-network-controller` dependency to `^0.5.1` ([#5678](https://github.com/MetaMask/core/pull/5678))
- **BREAKING:** trackMetaMetricsFn added to BridgeController constructor to enable clients to pass in a custom analytics handler ([#5684](https://github.com/MetaMask/core/pull/5684))
- **BREAKING:** added a context argument to `updateBridgeQuoteRequestParams` to provide values required for analytics events ([#5684](https://github.com/MetaMask/core/pull/5684))

### Fixed

- Fixes undefined native EVM exchange rates and snap handler calls ([#5696](https://github.com/MetaMask/core/pull/5696))

## [16.0.0]

### Changed

- **BREAKING** Bump `@metamask/assets-controllers` peer dependency to `^58.0.0` ([#5672](https://github.com/MetaMask/core/pull/5672))
- **BREAKING** Bump `@metamask/snaps-controllers` peer dependency from ^9.19.0 to ^11.0.0 ([#5639](https://github.com/MetaMask/core/pull/5639))
- Bump `@metamask/multichain-network-controller` dependency to `^0.5.0` ([#5669](https://github.com/MetaMask/core/pull/5669))

## [15.0.0]

### Changed

- **BREAKING:** Bump `@metamask/assets-controllers` peer dependency to `^57.0.0` ([#5665](https://github.com/MetaMask/core/pull/5665))

## [14.0.0]

### Added

- **BREAKING:** Add `@metamask/assets-controllers` as a required peer dependency at `^56.0.0` ([#5614](https://github.com/MetaMask/core/pull/5614))
- Add `reselect` as a dependency at `^5.1.1` ([#5614](https://github.com/MetaMask/core/pull/5614))
- **BREAKING:** assetExchangeRates added to BridgeController state to support tokens which are not supported by assets controllers ([#5614](https://github.com/MetaMask/core/pull/5614))
- selectExchangeRateByChainIdAndAddress selector added, which looks up exchange rates from assets and bridge controller states ([#5614](https://github.com/MetaMask/core/pull/5614))
- selectBridgeQuotes selector added, which returns sorted quotes including their metadata ([#5614](https://github.com/MetaMask/core/pull/5614))
- selectIsQuoteExpired selector added, which returns whether quotes are expired or stale ([#5614](https://github.com/MetaMask/core/pull/5614))

### Changed

- **BREAKING:** Change TokenAmountValues key types from BigNumber to string ([#5614](https://github.com/MetaMask/core/pull/5614))
- **BREAKING:** Assets controller getState actions have been added to `AllowedActions` so clients will need to include `TokenRatesController:getState`,`MultichainAssetsRatesController:getState` and `CurrencyRateController:getState` in controller initializations ([#5614](https://github.com/MetaMask/core/pull/5614))
- Make srcAsset and destAsset optional in Step type to be optional ([#5614](https://github.com/MetaMask/core/pull/5614))
- Make QuoteResponse trade generic to support Solana quotes which have string trade data ([#5614](https://github.com/MetaMask/core/pull/5614))
- Bump `@metamask/multichain-network-controller` peer dependency to `^0.4.0` ([#5649](https://github.com/MetaMask/core/pull/5649))

## [13.0.0]

### Changed

- **BREAKING:** Bump `@metamask/transaction-controller` peer dependency to `^54.0.0` ([#5615](https://github.com/MetaMask/core/pull/5615))

## [12.0.0]

### Added

- Occurrences added to BridgeToken type ([#5572](https://github.com/MetaMask/core/pull/5572))

### Changed

- **BREAKING:** Bump `@metamask/transaction-controller` peer dependency to `^53.0.0` ([#5585](https://github.com/MetaMask/core/pull/5585))
- Bump `@metamask/controller-utils` to `^11.7.0` ([#5583](https://github.com/MetaMask/core/pull/5583))

## [11.0.0]

### Added

- BREAKING: Bump dependency @metamask/keyring-api to ^17.2.0 ([#5486](https://github.com/MetaMask/core/pull/5486))
- BREAKING: Bump dependency @metamask/multichain-network-controller to ^0.3.0 ([#5486](https://github.com/MetaMask/core/pull/5486))
- BREAKING: Bump dependency @metamask/snaps-utils to ^8.10.0 ([#5486](https://github.com/MetaMask/core/pull/5486))
- BREAKING: Bump peer dependency @metamask/snaps-controllers to ^9.19.0 ([#5486](https://github.com/MetaMask/core/pull/5486))
- Solana constants, utils, quote and token support ([#5486](https://github.com/MetaMask/core/pull/5486))
- Utilities to convert chainIds between `ChainId`, `Hex`, `string` and `CaipChainId` ([#5486](https://github.com/MetaMask/core/pull/5486))
- Add `refreshRate` feature flag to enable chain-specific quote refresh intervals ([#5486](https://github.com/MetaMask/core/pull/5486))
- `isNativeAddress` and `isSolanaChainId` utilities that can be used by both the controller and clients ([#5486](https://github.com/MetaMask/core/pull/5486))

### Changed

- Replace QuoteRequest usages with `GenericQuoteRequest` to support both EVM and multichain input parameters ([#5486](https://github.com/MetaMask/core/pull/5486))
- Make `QuoteRequest.slippage` optional ([#5486](https://github.com/MetaMask/core/pull/5486))
- Deprecate `SwapsTokenObject` and replace usages with multichain BridgeAsset ([#5486](https://github.com/MetaMask/core/pull/5486))
- Changed `bridgeFeatureFlags.extensionConfig.chains` to key configs by CAIP chainIds ([#5486](https://github.com/MetaMask/core/pull/5486))

## [10.0.0]

### Changed

- **BREAKING:** Bump `@metamask/transaction-controller` peer dependency to `^52.0.0` ([#5513](https://github.com/MetaMask/core/pull/5513))

## [9.0.0]

### Changed

- **BREAKING:** Bump peer dependency `@metamask/accounts-controller` to `^27.0.0` ([#5507](https://github.com/MetaMask/core/pull/5507))
- **BREAKING:** Bump peer dependency `@metamask/network-controller` to `^23.0.0` ([#5507](https://github.com/MetaMask/core/pull/5507))
- **BREAKING:** Bump peer dependency `@metamask/transaction-controller` to `^51.0.0` ([#5507](https://github.com/MetaMask/core/pull/5507))
- Bump `@metamask/polling-controller` to `^13.0.0` ([#5507](https://github.com/MetaMask/core/pull/5507))

## [8.0.0]

### Changed

- **BREAKING:** Bump `@metamask/transaction-controller` peer dependency to `^50.0.0` ([#5496](https://github.com/MetaMask/core/pull/5496))

## [7.0.0]

### Changed

- Bump `@metamask/accounts-controller` dev dependency to `^26.1.0` ([#5481](https://github.com/MetaMask/core/pull/5481))
- **BREAKING:** Allow changing the Bridge API url through the `config` param in the constructor. Remove previous method of doing it through `process.env`. ([#5465](https://github.com/MetaMask/core/pull/5465))

### Fixed

- Make `QuoteResponse.approval` optional to align with response from API ([#5475](https://github.com/MetaMask/core/pull/5475))
- Export enums properly rather than as types ([#5466](https://github.com/MetaMask/core/pull/5466))

## [6.0.0]

### Changed

- **BREAKING:** Bump `@metamask/transaction-controller` peer dependency to `^49.0.0` ([#5471](https://github.com/MetaMask/core/pull/5471))

## [5.0.0]

### Changed

- **BREAKING:** Bump `@metamask/accounts-controller` peer dependency to `^26.0.0` ([#5439](https://github.com/MetaMask/core/pull/5439))
- **BREAKING:** Bump `@metamask/transaction-controller` peer dependency to `^48.0.0` ([#5439](https://github.com/MetaMask/core/pull/5439))

## [4.0.0]

### Changed

- **BREAKING:** Bump `@metamask/accounts-controller` peer dependency to `^25.0.0` ([#5426](https://github.com/MetaMask/core/pull/5426))
- **BREAKING:** Bump `@metamask/transaction-controller` peer dependency to `^47.0.0` ([#5426](https://github.com/MetaMask/core/pull/5426))

## [3.0.0]

### Changed

- **BREAKING:** Switch over from `ethers` at v6 to `@ethersproject` packages at v5.7.0 for mobile compatibility ([#5416](https://github.com/MetaMask/core/pull/5416))
- Improve `BridgeController` API response validation readability by using `@metamask/superstruct` ([#5408](https://github.com/MetaMask/core/pull/5408))

## [2.0.0]

### Added

- Mobile feature flags ([#5359](https://github.com/MetaMask/core/pull/5359))

### Changed

- **BREAKING:** Change `BridgeController` state structure to have all fields at root of state ([#5406](https://github.com/MetaMask/core/pull/5406))
- **BREAKING:** Change `BridgeController` state defaults to `null` instead of `undefined` ([#5406](https://github.com/MetaMask/core/pull/5406))

## [1.0.0]

### Added

- Initial release ([#5317](https://github.com/MetaMask/core/pull/5317))

[Unreleased]: https://github.com/MetaMask/core/compare/@metamask/bridge-controller@43.0.0...HEAD
[43.0.0]: https://github.com/MetaMask/core/compare/@metamask/bridge-controller@42.0.0...@metamask/bridge-controller@43.0.0
[42.0.0]: https://github.com/MetaMask/core/compare/@metamask/bridge-controller@41.4.0...@metamask/bridge-controller@42.0.0
[41.4.0]: https://github.com/MetaMask/core/compare/@metamask/bridge-controller@41.3.0...@metamask/bridge-controller@41.4.0
[41.3.0]: https://github.com/MetaMask/core/compare/@metamask/bridge-controller@41.2.0...@metamask/bridge-controller@41.3.0
[41.2.0]: https://github.com/MetaMask/core/compare/@metamask/bridge-controller@41.1.0...@metamask/bridge-controller@41.2.0
[41.1.0]: https://github.com/MetaMask/core/compare/@metamask/bridge-controller@41.0.0...@metamask/bridge-controller@41.1.0
[41.0.0]: https://github.com/MetaMask/core/compare/@metamask/bridge-controller@40.0.0...@metamask/bridge-controller@41.0.0
[40.0.0]: https://github.com/MetaMask/core/compare/@metamask/bridge-controller@39.1.0...@metamask/bridge-controller@40.0.0
[39.1.0]: https://github.com/MetaMask/core/compare/@metamask/bridge-controller@39.0.1...@metamask/bridge-controller@39.1.0
[39.0.1]: https://github.com/MetaMask/core/compare/@metamask/bridge-controller@39.0.0...@metamask/bridge-controller@39.0.1
[39.0.0]: https://github.com/MetaMask/core/compare/@metamask/bridge-controller@38.0.0...@metamask/bridge-controller@39.0.0
[38.0.0]: https://github.com/MetaMask/core/compare/@metamask/bridge-controller@37.2.0...@metamask/bridge-controller@38.0.0
[37.2.0]: https://github.com/MetaMask/core/compare/@metamask/bridge-controller@37.1.0...@metamask/bridge-controller@37.2.0
[37.1.0]: https://github.com/MetaMask/core/compare/@metamask/bridge-controller@37.0.0...@metamask/bridge-controller@37.1.0
[37.0.0]: https://github.com/MetaMask/core/compare/@metamask/bridge-controller@36.2.0...@metamask/bridge-controller@37.0.0
[36.2.0]: https://github.com/MetaMask/core/compare/@metamask/bridge-controller@36.1.0...@metamask/bridge-controller@36.2.0
[36.1.0]: https://github.com/MetaMask/core/compare/@metamask/bridge-controller@36.0.0...@metamask/bridge-controller@36.1.0
[36.0.0]: https://github.com/MetaMask/core/compare/@metamask/bridge-controller@35.0.0...@metamask/bridge-controller@36.0.0
[35.0.0]: https://github.com/MetaMask/core/compare/@metamask/bridge-controller@34.0.0...@metamask/bridge-controller@35.0.0
[34.0.0]: https://github.com/MetaMask/core/compare/@metamask/bridge-controller@33.0.1...@metamask/bridge-controller@34.0.0
[33.0.1]: https://github.com/MetaMask/core/compare/@metamask/bridge-controller@33.0.0...@metamask/bridge-controller@33.0.1
[33.0.0]: https://github.com/MetaMask/core/compare/@metamask/bridge-controller@32.2.0...@metamask/bridge-controller@33.0.0
[32.2.0]: https://github.com/MetaMask/core/compare/@metamask/bridge-controller@32.1.2...@metamask/bridge-controller@32.2.0
[32.1.2]: https://github.com/MetaMask/core/compare/@metamask/bridge-controller@32.1.1...@metamask/bridge-controller@32.1.2
[32.1.1]: https://github.com/MetaMask/core/compare/@metamask/bridge-controller@32.1.0...@metamask/bridge-controller@32.1.1
[32.1.0]: https://github.com/MetaMask/core/compare/@metamask/bridge-controller@32.0.1...@metamask/bridge-controller@32.1.0
[32.0.1]: https://github.com/MetaMask/core/compare/@metamask/bridge-controller@32.0.0...@metamask/bridge-controller@32.0.1
[32.0.0]: https://github.com/MetaMask/core/compare/@metamask/bridge-controller@31.0.0...@metamask/bridge-controller@32.0.0
[31.0.0]: https://github.com/MetaMask/core/compare/@metamask/bridge-controller@30.0.0...@metamask/bridge-controller@31.0.0
[30.0.0]: https://github.com/MetaMask/core/compare/@metamask/bridge-controller@29.0.0...@metamask/bridge-controller@30.0.0
[29.0.0]: https://github.com/MetaMask/core/compare/@metamask/bridge-controller@28.0.0...@metamask/bridge-controller@29.0.0
[28.0.0]: https://github.com/MetaMask/core/compare/@metamask/bridge-controller@27.0.0...@metamask/bridge-controller@28.0.0
[27.0.0]: https://github.com/MetaMask/core/compare/@metamask/bridge-controller@26.0.0...@metamask/bridge-controller@27.0.0
[26.0.0]: https://github.com/MetaMask/core/compare/@metamask/bridge-controller@25.1.0...@metamask/bridge-controller@26.0.0
[25.1.0]: https://github.com/MetaMask/core/compare/@metamask/bridge-controller@25.0.1...@metamask/bridge-controller@25.1.0
[25.0.1]: https://github.com/MetaMask/core/compare/@metamask/bridge-controller@25.0.0...@metamask/bridge-controller@25.0.1
[25.0.0]: https://github.com/MetaMask/core/compare/@metamask/bridge-controller@24.0.0...@metamask/bridge-controller@25.0.0
[24.0.0]: https://github.com/MetaMask/core/compare/@metamask/bridge-controller@23.0.0...@metamask/bridge-controller@24.0.0
[23.0.0]: https://github.com/MetaMask/core/compare/@metamask/bridge-controller@22.0.0...@metamask/bridge-controller@23.0.0
[22.0.0]: https://github.com/MetaMask/core/compare/@metamask/bridge-controller@21.0.0...@metamask/bridge-controller@22.0.0
[21.0.0]: https://github.com/MetaMask/core/compare/@metamask/bridge-controller@20.0.0...@metamask/bridge-controller@21.0.0
[20.0.0]: https://github.com/MetaMask/core/compare/@metamask/bridge-controller@19.0.0...@metamask/bridge-controller@20.0.0
[19.0.0]: https://github.com/MetaMask/core/compare/@metamask/bridge-controller@18.0.0...@metamask/bridge-controller@19.0.0
[18.0.0]: https://github.com/MetaMask/core/compare/@metamask/bridge-controller@17.0.0...@metamask/bridge-controller@18.0.0
[17.0.0]: https://github.com/MetaMask/core/compare/@metamask/bridge-controller@16.0.0...@metamask/bridge-controller@17.0.0
[16.0.0]: https://github.com/MetaMask/core/compare/@metamask/bridge-controller@15.0.0...@metamask/bridge-controller@16.0.0
[15.0.0]: https://github.com/MetaMask/core/compare/@metamask/bridge-controller@14.0.0...@metamask/bridge-controller@15.0.0
[14.0.0]: https://github.com/MetaMask/core/compare/@metamask/bridge-controller@13.0.0...@metamask/bridge-controller@14.0.0
[13.0.0]: https://github.com/MetaMask/core/compare/@metamask/bridge-controller@12.0.0...@metamask/bridge-controller@13.0.0
[12.0.0]: https://github.com/MetaMask/core/compare/@metamask/bridge-controller@11.0.0...@metamask/bridge-controller@12.0.0
[11.0.0]: https://github.com/MetaMask/core/compare/@metamask/bridge-controller@10.0.0...@metamask/bridge-controller@11.0.0
[10.0.0]: https://github.com/MetaMask/core/compare/@metamask/bridge-controller@9.0.0...@metamask/bridge-controller@10.0.0
[9.0.0]: https://github.com/MetaMask/core/compare/@metamask/bridge-controller@8.0.0...@metamask/bridge-controller@9.0.0
[8.0.0]: https://github.com/MetaMask/core/compare/@metamask/bridge-controller@7.0.0...@metamask/bridge-controller@8.0.0
[7.0.0]: https://github.com/MetaMask/core/compare/@metamask/bridge-controller@6.0.0...@metamask/bridge-controller@7.0.0
[6.0.0]: https://github.com/MetaMask/core/compare/@metamask/bridge-controller@5.0.0...@metamask/bridge-controller@6.0.0
[5.0.0]: https://github.com/MetaMask/core/compare/@metamask/bridge-controller@4.0.0...@metamask/bridge-controller@5.0.0
[4.0.0]: https://github.com/MetaMask/core/compare/@metamask/bridge-controller@3.0.0...@metamask/bridge-controller@4.0.0
[3.0.0]: https://github.com/MetaMask/core/compare/@metamask/bridge-controller@2.0.0...@metamask/bridge-controller@3.0.0
[2.0.0]: https://github.com/MetaMask/core/compare/@metamask/bridge-controller@1.0.0...@metamask/bridge-controller@2.0.0
[1.0.0]: https://github.com/MetaMask/core/releases/tag/@metamask/bridge-controller@1.0.0<|MERGE_RESOLUTION|>--- conflicted
+++ resolved
@@ -9,16 +9,7 @@
 
 ### Added
 
-<<<<<<< HEAD
 - Export `isNonEvmChainId` utility function to check for non-EVM chains (Solana, Bitcoin, Tron) ([#6454](https://github.com/MetaMask/core/pull/6454))
-
-### Changed
-
-- Update Snap methods to use new unified interface for non-EVM chains ([#6454](https://github.com/MetaMask/core/pull/6454))
-  - Replace `getFeeForTransaction` with `computeFee` method
-  - Update fee format to return native units (e.g., SOL) instead of smallest units (e.g., Lamports)
-  - Add support for Tron chain alongside existing Bitcoin and Solana support
-=======
 - Add `selectDefaultSlippagePercentage` that returns the default slippage for a chain and token combination ([#6616](https://github.com/MetaMask/core/pull/6616))
   - Return `0.5` if requesting a bridge quote
   - Return `undefined` (auto) if requesting a Solana swap
@@ -28,8 +19,16 @@
 
 ### Changed
 
+- Update Snap methods to use new unified interface for non-EVM chains ([#6454](https://github.com/MetaMask/core/pull/6454))
+  - Replace `getFeeForTransaction` with `computeFee` method
+  - Update fee format to return native units (e.g., SOL) instead of smallest units (e.g., Lamports)
+  - Add support for Tron chain alongside existing Bitcoin and Solana support
 - Bump `@metamask/controller-utils` from `^11.12.0` to `^11.14.0` ([#6620](https://github.com/MetaMask/core/pull/6620), [#6629](https://github.com/MetaMask/core/pull/6629))
 - Bump `@metamask/base-controller` from `^8.3.0` to `^8.4.0` ([#6632](https://github.com/MetaMask/core/pull/6632))
+
+### Removed
+
+- **BREAKING:** Remove deprecated `SolanaFees` type and `solanaFeesInLamports` field - use `NonEvmFees` type and `nonEvmFeesInNative` field instead
 
 ## [43.0.0]
 
@@ -43,7 +42,6 @@
 - Bump `@metamask/keyring-api` from `^20.1.0` to `^21.0.0` ([#6560](https://github.com/MetaMask/core/pull/6560))
 - Add optional `isGaslessSwapEnabled` LaunchDarkly config to feature flags schema ([#6573](https://github.com/MetaMask/core/pull/6573))
 - Bump `@metamask/utils` from `^11.4.2` to `^11.8.0` ([#6588](https://github.com/MetaMask/core/pull/6588))
->>>>>>> 9304d167
 
 ## [42.0.0]
 
