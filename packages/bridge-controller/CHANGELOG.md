--- conflicted
+++ resolved
@@ -9,18 +9,12 @@
 
 ### Added
 
-<<<<<<< HEAD
+- Port `fetchTokens` and `type SwapsToken` from `@metamask/swaps-controller` and export them to allow deprecating `swaps-controller` while still supporting downstream consumers ([#7278](https://github.com/MetaMask/core/pull/7278))
 - Handle edge case in which approvals fail if an EVM account has an insufficient non-zero USDT allowance on mainnet ([#7228](https://github.com/MetaMask/core/pull/7228))
   - Set quoteRequest `resetApproval` parameter by calculating the wallet's USDT allowance on mainnet for the swap or bridge spender
   - When a valid quote is received, append the `resetApproval` trade data to set the wallet's USDT allowance to `0`
   - Include the `resetApproval` tx in network fee calculations
 
-### Removed
-
-- **BREAKING** Remove public `getBridgeERC20Allowance` action to prevent consumers from using it. This handler is only applicable to Swap and Bridge txs involving USDT on mainnet ([#7228](https://github.com/MetaMask/core/pull/7228))
-=======
-- Port `fetchTokens` and `type SwapsToken` from `@metamask/swaps-controller` and export them to allow deprecating `swaps-controller` while still supporting downstream consumers ([#7278](https://github.com/MetaMask/core/pull/7278))
-
 ### Changed
 
 - **BREAKING:** Remove `SWAPS_TESTNET_CHAIN_ID` export and use `CHAIN_IDS.LOCALHOST` instead ([#7278](https://github.com/MetaMask/core/pull/7278))
@@ -28,10 +22,13 @@
 - Bump `@metamask/transaction-controller` from `^62.3.0` to `^62.4.0` ([#7257](https://github.com/MetaMask/core/pull/7257), [#7289](https://github.com/MetaMask/core/pull/7289))
 - Bump `@metamask/assets-controllers` from `^91.0.0` to `^92.0.0` ([#7253](https://github.com/MetaMask/core/pull/7253))
 
+### Removed
+
+- **BREAKING** Remove public `getBridgeERC20Allowance` action to prevent consumers from using it. This handler is only applicable to Swap and Bridge txs involving USDT on mainnet ([#7228](https://github.com/MetaMask/core/pull/7228))
+
 ### Fixed
 
 - Add missing MON (Monad) and SEI (Sei) to integer chain IDs ([#7252](https://github.com/MetaMask/core/pull/7252))
->>>>>>> b0328298
 
 ## [63.2.0]
 
