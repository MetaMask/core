--- conflicted
+++ resolved
@@ -7,7 +7,6 @@
 
 ## [Unreleased]
 
-<<<<<<< HEAD
 ### Added
 
 - Handle edge case in which approvals fail if an EVM account has an insufficient non-zero USDT allowance on mainnet ([#7228](https://github.com/MetaMask/core/pull/7228))
@@ -19,8 +18,6 @@
 
 - **BREAKING** Remove public `getBridgeERC20Allowance` action to prevent consumers from using it. This handler is only applicable to Swap and Bridge txs involving USDT on mainnet ([#7228](https://github.com/MetaMask/core/pull/7228))
 
-=======
->>>>>>> 3db312fb
 ## [63.2.0]
 
 ### Changed
