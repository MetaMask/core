# Changelog

All notable changes to this project will be documented in this file.

The format is based on [Keep a Changelog](https://keepachangelog.com/en/1.0.0/),
and this project adheres to [Semantic Versioning](https://semver.org/spec/v2.0.0.html).

## [Unreleased]

<<<<<<< HEAD
### Added

- Handle edge case in which approvals fail if an EVM account has an insufficient non-zero USDT allowance on mainnet ([#7228](https://github.com/MetaMask/core/pull/7228))
  - Set quoteRequest `resetApproval` parameter by calculating the wallet's USDT allowance on mainnet for the swap or bridge spender
  - When a valid quote is received, append the `resetApproval` trade data to set the wallet's USDT allowance to `0`
  - Include the `resetApproval` tx in network fee calculations

### Removed

- **BREAKING** Remove public `getBridgeERC20Allowance` action to prevent consumers from using it. This handler is only applicable to Swap and Bridge txs involving USDT on mainnet ([#7228](https://github.com/MetaMask/core/pull/7228))
=======
### Changed

- Update `stopPollingForQuotes` to accept metrics context for the QuotesReceived event. If context is provided and quotes are still loading when the handler is called, the `Unified SwapBridge Quotes Received` is published before the poll is cancelled ([#7242](https://github.com/MetaMask/core/pull/7242))
>>>>>>> e50bb63b

## [63.1.0]

### Added

- Port the following constants from `SwapsController` and export them: `SWAPS_TESTNET_CHAIN_ID`, `SWAPS_CONTRACT_ADDRESSES`, `SWAPS_WRAPPED_TOKENS_ADDRESSES`, `ALLOWED_CONTRACT_ADDRESSES` ([#7233](https://github.com/MetaMask/core/pull/7233))
- Port the following utils from `SwapsController` and export them: `isValidSwapsContractAddress`, `getSwapsContractAddress` ([#7233](https://github.com/MetaMask/core/pull/7233))

### Changed

- Move peer dependencies for controller and service packages to direct dependencies ([#7209](https://github.com/MetaMask/core/pull/7209), [#7220](https://github.com/MetaMask/core/pull/7220), [#7236](https://github.com/MetaMask/core/pull/7236))
  - The dependencies moved are:
    - `@metamask/accounts-controller` (^35.0.0)
    - `@metamask/assets-controllers` (^91.0.0)
    - `@metamask/network-controller` (^26.0.0)
    - `@metamask/remote-feature-flag-controller` (^2.0.1)
    - `@metamask/snaps-controllers` (^14.0.0)
    - `@metamask/transaction-controller` (^62.3.0)
  - In clients, it is now possible for multiple versions of these packages to exist in the dependency tree.
    - For example, this scenario would be valid: a client relies on `@metamask/controller-a` 1.0.0 and `@metamask/controller-b` 1.0.0, and `@metamask/controller-b` depends on `@metamask/controller-a` 1.1.0.
  - Note, however, that the versions specified in the client's `package.json` always "win", and you are expected to keep them up to date so as not to break controller and service intercommunication.

### Fixed

- Update `quotesLoadingStatus` to "LOADING" if a balance fetch is needed before fetching quotes ((https://github.com/MetaMask/core/pull/7227)[#7227])
- Wait for async SSE message handlers before updating `quotesLoadingStatus` to prevent clients from displaying "No quotes" warnings ((https://github.com/MetaMask/core/pull/7227)[#7227])

## [63.0.0]

### Changed

- **BREAKING:** Bump `@metamask/assets-controllers` from `^90.0.0` to `^91.0.0` ([#7207](https://github.com/MetaMask/core/pull/7207))

## [62.0.0]

### Added

- Add and export `getQuotesReceivedProperties` utility to build the metrics payload for clients ([#7182](https://github.com/MetaMask/core/pull/7182))

### Changed

- Bump `@metamask/polling-controller` from `^15.0.0` to `^16.0.0` ([#7202](https://github.com/MetaMask/core/pull/7202))
- Bump `@metamask/multichain-network-controller` from `^2.0.0` to `^3.0.0` ([#7202](https://github.com/MetaMask/core/pull/7202))
- Bump `@metamask/gas-fee-controller` from `^25.0.0` to `^26.0.0` ([#7202](https://github.com/MetaMask/core/pull/7202))
- Bump `@metamask/controller-utils` from `^11.15.0` to `^11.16.0` ([#7202](https://github.com/MetaMask/core/pull/7202))
- **BREAKING:** Bump `@metamask/transaction-controller` from `^61.0.0` to `^62.0.0` ([#7202](https://github.com/MetaMask/core/pull/7202))
- **BREAKING:** Bump `@metamask/network-controller` from `^25.0.0` to `^26.0.0` ([#7202](https://github.com/MetaMask/core/pull/7202))
- **BREAKING:** Bump `@metamask/assets-controllers` from `^89.0.0` to `^90.0.0` ([#7202](https://github.com/MetaMask/core/pull/7202))
- **BREAKING:** Bump `@metamask/accounts-controller` from `^34.0.0` to `^35.0.0` ([#7202](https://github.com/MetaMask/core/pull/7202))

## [61.0.0]

### Changed

- **BREAKING:** Bump `@metamask/assets-controller` from `^88.0.0` to `^89.0.0` ([#7179](https://github.com/MetaMask/core/pull/7179))

## [60.1.0]

### Added

- Added support for bridging and swapping tokens on the Tron blockchain ([#6862](https://github.com/MetaMask/core/pull/6862))

## [60.0.0]

### Changed

- **BREAKING:** Bump `@metamask/assets-controller` from `^87.0.0` to `^88.0.0` ([#7100](https://github.com/MetaMask/core/pull/7100))

## [59.0.0]

### Added

- Quotes as returned by `fetchQuotes` now include a `gasSponsored` property ([#6687](https://github.com/MetaMask/core/pull/6687))

### Changed

- **BREAKING:** Bump `@metamask/assets-controller` from `^86.0.0` to `^87.0.0` ([#7043](https://github.com/MetaMask/core/pull/7043))

## [58.0.0]

### Changed

- **BREAKING:** Bump `@metamask/assets-controller` from `^85.0.0` to `^86.0.0` ([#7011](https://github.com/MetaMask/core/pull/7011))
- **BREAKING:** `noFee` flag was replaced with `fee` flag in bridge api requests ([#6964](https://github.com/MetaMask/core/pull/6964))

## [57.0.0]

### Changed

- **BREAKING:** Bump `@metamask/assets-controller` from `^84.0.0` to `^85.0.0` ([#7003](https://github.com/MetaMask/core/pull/7003))

## [56.0.3]

### Fixed

- Removes all selectedNetworkClientId usages by finding network clients via srcChainId ([#6996](https://github.com/MetaMask/core/pull/6996))

## [56.0.2]

### Fixed

- Remove global selected network reference in `getBridgeERC20Allowance` handler ([#6994](https://github.com/MetaMask/core/pull/6994))

## [56.0.1]

### Changed

- Clean up SSE stream reader after use ([#6965](https://github.com/MetaMask/core/pull/6965))

### Fixed

- Fix Bitcoin network fee computation by extracting `unsignedPsbtBase64` from Bitcoin trade objects and supporting `'priority'` fee type from Bitcoin snap ([#6932](https://github.com/MetaMask/core/pull/6932))

## [56.0.0]

### Added

- Add `BridgeControllerGetStateAction` and `BridgeControllerStateChangeEvent` types ([#6444](https://github.com/MetaMask/core/pull/6444))

### Changed

- **BREAKING:** Use new `Messenger` from `@metamask/messenger` ([#6444](https://github.com/MetaMask/core/pull/6444))
  - Previously, `BridgeController` accepted a `RestrictedMessenger` instance from `@metamask/base-controller`.
- **BREAKING:** Metadata property `anonymous` renamed to `includeInDebugSnapshot` ([#6444](https://github.com/MetaMask/core/pull/6444))
- **BREAKING:** Bump `@metamask/accounts-controller` from `^33.0.0` to `^34.0.0` ([#6962](https://github.com/MetaMask/core/pull/6962))
- **BREAKING:** Bump `@metamask/network-controller` from `^24.0.0` to `^25.0.0` ([#6962](https://github.com/MetaMask/core/pull/6962))
- **BREAKING:** Bump `@metamask/assets-controller` from `^83.0.0` to `^84.0.0` ([#6962](https://github.com/MetaMask/core/pull/6962))
- **BREAKING:** Bump `@metamask/remote-feature-flag-controller` from `^1.6.0` to `^2.0.0` ([#6962](https://github.com/MetaMask/core/pull/6962))
- **BREAKING:** Bump `@metamask/transaction-controller` from `^60.0.0` to `^61.0.0` ([#6962](https://github.com/MetaMask/core/pull/6962))
- Bump `@metamask/base-controller` from `^8.4.2` to `^9.0.0` ([#6962](https://github.com/MetaMask/core/pull/6962))
- Bump `@metamask/gas-fee-controller` from `^24.1.0` to `^25.0.0` ([#6940](https://github.com/MetaMask/core/pull/6940), [#6962](https://github.com/MetaMask/core/pull/6962))
- Bump `@metamask/multichain-network-controller` from `^1.0.1` to `^2.0.0` ([#6940](https://github.com/MetaMask/core/pull/6940), [#6962](https://github.com/MetaMask/core/pull/6962))
- Bump `@metamask/polling-controller` from `^14.0.1` to `^15.0.0` ([#6940](https://github.com/MetaMask/core/pull/6940), [#6962](https://github.com/MetaMask/core/pull/6962))

## [55.0.0]

### Changed

- **BREAKING:** Bump peer dependency `@metamask/assets-controllers` from `^82.0.0` to `^83.0.0` ([#6923](https://github.com/MetaMask/core/pull/6923))
- Bump `@metamask/base-controller` from `^8.4.1` to `^8.4.2` ([#6917](https://github.com/MetaMask/core/pull/6917))

## [54.0.0]

### Changed

- **BREAKING:** Bump peer dependency `@metamask/assets-controllers` from `^81.0.0` to `^82.0.0` ([#6908](https://github.com/MetaMask/core/pull/6908))

## [53.1.0]

### Added

- Add `MONAD` network support ([#6828](https://github.com/MetaMask/core/pull/6828))
  - Add `MONAD` into constants `ALLOWED_BRIDGE_CHAIN_IDS`, `SWAPS_TOKEN_OBJECT` and `NETWORK_TO_NAME_MAP`
- Implement `fetchServerEvents` util that parses server events and parses them into JSON ([#6892](https://github.com/MetaMask/core/pull/6892))

### Changed

- **BREAKING:** Add BitcoinTradeData to QuoteResponse validation ([#6892](https://github.com/MetaMask/core/pull/6892))
- Replace `fetchEventSource` with `fetchServerEvents` ([#6892](https://github.com/MetaMask/core/pull/6892))

### Removed

- Removed dependency on `@microsoft/fetch-event-source` at `^2.0.1` ([#6892](https://github.com/MetaMask/core/pull/6892))

## [53.0.0]

### Changed

- **BREAKING:** Require clientVersion in BridgeController constructor ([#6891](https://github.com/MetaMask/core/pull/6891))
- Update the `sseEnabled` LD flag to include minimumVersion, which is used to determine whether to enable SSE ([#6891](https://github.com/MetaMask/core/pull/6891))
- Bump `@metamask/network-controller` from `^24.2.2` to `^24.3.0` ([#6883](https://github.com/MetaMask/core/pull/6883))
- Bump `@metamask/transaction-controller` from `^60.7.0` to `^60.8.0` ([#6883](https://github.com/MetaMask/core/pull/6883))

## [52.0.0]

### Changed

- **BREAKING:** Bump peer dependency `@metamask/assets-controllers` from `^80.0.0` to `^81.0.0` ([#6834](https://github.com/MetaMask/core/pull/6834))

## [51.0.0]

### Added

- Introduce server‑sent events quote streaming and integrates incremental quote updates into the bridge controller polling flow ([#6760](https://github.com/MetaMask/core/pull/6760))
  - Add private `handleQuoteStreaming` method that calls `getQuoteStream` when the `sseEnabled` flag is enabled in LaunchDarkly
  - Reuse existing polling, metrics and validation utilities when processing server-sent quotes
- Add dependency on `@microsoft/fetch-event-source` at `^2.0.1` ([#6760](https://github.com/MetaMask/core/pull/6760))
  - Note that clients need to patch this library such that it rejects instead of resolving when the quote request is cancelled. This preserves the controller's expected request cancellation behavior

### Changed

- Extract some logic from bridge-controller and move them to utility files for better readability ([#6760](https://github.com/MetaMask/core/pull/6760))

### Removed

- Remove cache options from spot-prices and getQuote api calls since they are only required by the extension client ([#6760](https://github.com/MetaMask/core/pull/6760))

### Fixed

- Pass abortSignal to fetchAssetPricesForCurrency in order to cancel exchange rate fetching when quote parameters change ([#6760](https://github.com/MetaMask/core/pull/6760))

## [50.0.0]

### Changed

- **BREAKING:** Bump peer dependency `@metamask/assets-controllers` from `^79.0.0` to `^80.0.0` ([#6818](https://github.com/MetaMask/core/pull/6818))

## [49.0.1]

### Changed

- Bump `@metamask/base-controller` from `^8.4.0` to `^8.4.1` ([#6807](https://github.com/MetaMask/core/pull/6807))
- Bump `@metamask/controller-utils` from `^11.14.0` to `^11.14.1` ([#6807](https://github.com/MetaMask/core/pull/6807))
- Bump `@metamask/gas-fee-controller` from `^24.0.0` to `^24.1.0` ([#6807](https://github.com/MetaMask/core/pull/6807))
- Bump `@metamask/multichain-network-controller` from `^1.0.0` to `^1.0.1` ([#6807](https://github.com/MetaMask/core/pull/6807))
- Bump `@metamask/polling-controller` from `^14.0.0` to `^14.0.1` ([#6807](https://github.com/MetaMask/core/pull/6807))

## [49.0.0]

### Changed

- **BREAKING:** Bump peer dependency `@metamask/assets-controllers` from `^78.0.0` to `^79.0.0` ([#6806](https://github.com/MetaMask/core/pull/6806))
- Add optional `Client-Version` header to bridge API requests ([#6791](https://github.com/MetaMask/core/pull/6791))

## [48.0.0]

### Changed

- **BREAKING:** Bump peer dependency `@metamask/assets-controllers` from `^77.0.0` to `^78.0.0` ([#6780](https://github.com/MetaMask/core/pull/6780))

## [47.2.0]

### Added

- Append quote's `featureId` to QuoteResponse object, if defined. Swap and bridge quotes have an `undefined` featureId value for backwards compatibility with old history entries ([#6739](https://github.com/MetaMask/core/pull/6739))

## [47.1.0]

### Added

- Add `bip44DefaultPairs` and `chains[chainId].defaultPairs` to feature flag types and validators ([#6645](https://github.com/MetaMask/core/pull/6645))

### Changed

- Bump `@metamask/assets-controllers` from `77.0.0` to `77.0.1` ([#6747](https://github.com/MetaMask/core/pull/6747))
- Bump `@metamask/transaction-controller` from `60.4.0` to `60.5.0` ([#6733](https://github.com/MetaMask/core/pull/6733))

## [47.0.0]

### Changed

- **BREAKING** Make `walletAddress` a required quote request parameter when calling the `updateBridgeQuoteRequestParams` handler ([#6719](https://github.com/MetaMask/core/pull/6719))
- Bump `@metamask/utils` from `^11.8.0` to `^11.8.1` ([#6708](https://github.com/MetaMask/core/pull/6708))

### Removed

- Deprecate the unused `SnapConfirmationViewed` event ([#6719](https://github.com/MetaMask/core/pull/6719))

### Fixed

- Replace `AccountsController:getSelectedMultichainAccount` usages with AccountsController:getAccountByAddress` when retrieving Solana account details for quote metadata ([#6719](https://github.com/MetaMask/core/pull/6719))

## [46.0.0]

### Added

- Add support for Bitcoin bridge transactions ([#6705](https://github.com/MetaMask/core/pull/6705))
  - Handle Bitcoin PSBT (Partially Signed Bitcoin Transaction) format in trade data
  - Support Bitcoin chain ID (`ChainId.BTC = 20000000000001`) and CAIP format (`bip122:000000000019d6689c085ae165831e93`)
- Export `isNonEvmChainId` utility function to check for non-EVM chains (Solana, Bitcoin) ([#6705](https://github.com/MetaMask/core/pull/6705))

### Changed

- **BREAKING:** Rename fee handling for non-EVM chains ([#6705](https://github.com/MetaMask/core/pull/6705))
  - Replace `SolanaFees` type with `NonEvmFees` type (exported type)
  - Replace `solanaFeesInLamports` property in quote responses with `nonEvmFeesInNative` property
  - The `nonEvmFeesInNative` property stores fees in the native units for each chain (SOL for Solana, BTC for Bitcoin)
- **BREAKING:** Update Snap methods to use new unified interface for non-EVM chains ([#6705](https://github.com/MetaMask/core/pull/6705))
  - Snaps must now implement `computeFee` method instead of `getFeeForTransaction` for fee calculation
  - The `computeFee` method returns fees in native token units rather than smallest units

## [45.0.0]

### Changed

- Bump `@metamask/assets-controllers` from `^76.0.0` to `^77.0.0` ([#6716](https://github.com/MetaMask/core/pull/6716), [#6629](https://github.com/MetaMask/core/pull/6716))

## [44.0.1]

### Changed

- Revert accidental breaking changes included in v44.0.0 ([#6454](https://github.com/MetaMask/core/pull/6454))

## [44.0.0] [DEPRECATED]

### Changed

- This version was deprecated because it accidentally included additional breaking changes; use v44.0.1 or later versions instead
- **BREAKING:** Bump peer dependency `@metamask/assets-controllers` from `^75.0.0` to `^76.0.0` ([#6676](https://github.com/MetaMask/core/pull/6676))

## [43.2.1]

### Added

- Add Solana Devnet support to bridge controller ([#6670](https://github.com/MetaMask/core/pull/6670))

## [43.2.0]

### Added

- Add optional `noFeeAssets` property to the `ChainConfigurationSchema` type ([#6665](https://github.com/MetaMask/core/pull/6665))

## [43.1.0]

### Added

- Add `selectDefaultSlippagePercentage` that returns the default slippage for a chain and token combination ([#6616](https://github.com/MetaMask/core/pull/6616))
  - Return `0.5` if requesting a bridge quote
  - Return `undefined` (auto) if requesting a Solana swap
  - Return `0.5` if both tokens are stablecoins (based on dynamic `stablecoins` list from LD chain config)
  - Return `2` for all other EVM swaps
- Add new controller metadata properties to `BridgeController` ([#6589](https://github.com/MetaMask/core/pull/6589))

### Changed

- Bump `@metamask/controller-utils` from `^11.12.0` to `^11.14.0` ([#6620](https://github.com/MetaMask/core/pull/6620), [#6629](https://github.com/MetaMask/core/pull/6629))
- Bump `@metamask/base-controller` from `^8.3.0` to `^8.4.0` ([#6632](https://github.com/MetaMask/core/pull/6632))

## [43.0.0]

### Added

- Add `totalFeeAmountUsd` to `quote` to support rewards estimation ([#6592](https://github.com/MetaMask/core/pull/6592))

### Changed

- **BREAKING:** Bump peer dependency `@metamask/assets-controller` from `^74.0.0` to `^75.0.0` ([#6570](https://github.com/MetaMask/core/pull/6570))
- Bump `@metamask/keyring-api` from `^20.1.0` to `^21.0.0` ([#6560](https://github.com/MetaMask/core/pull/6560))
- Add optional `isGaslessSwapEnabled` LaunchDarkly config to feature flags schema ([#6573](https://github.com/MetaMask/core/pull/6573))
- Bump `@metamask/utils` from `^11.4.2` to `^11.8.0` ([#6588](https://github.com/MetaMask/core/pull/6588))

## [42.0.0]

### Added

- Add `gas_included_7702` field to metrics tracking for EIP-7702 gasless transactions ([#6363](https://github.com/MetaMask/core/pull/6363))

### Changed

- **BREAKING** Rename QuotesError and InputSourceDestinationSwitched events to match segment schema ([#6447](https://github.com/MetaMask/core/pull/6447))
- Bump `@metamask/base-controller` from `^8.2.0` to `^8.3.0` ([#6465](https://github.com/MetaMask/core/pull/6465))
- **BREAKING** Rename `gasless7702` to `gasIncluded7702` in QuoteRequest and Quote types

## [41.4.0]

### Added

- Add Bitcoin as a supported bridge chain ([#6389](https://github.com/MetaMask/core/pull/6389))
- Export `isBitcoinChainId` utility function ([#6389](https://github.com/MetaMask/core/pull/6389))

## [41.3.0]

### Added

- Publish `QuotesValidationFailed` and `StatusValidationFailed` events ([#6362](https://github.com/MetaMask/core/pull/6362))

## [41.2.0]

### Changed

- Update quotes to account for minDestTokenAmount ([#6373](https://github.com/MetaMask/core/pull/6373))

## [41.1.0]

### Added

- Add `UnifiedSwapBridgeEventName.AssetDetailTooltipClicked` event ([#6352](https://github.com/MetaMask/core/pull/6352))

### Changed

- Bump `@metamask/base-controller` from `^8.1.0` to `^8.2.0` ([#6355](https://github.com/MetaMask/core/pull/6355))

## [41.0.0]

### Added

- Add `gasless7702` field to QuoteRequest and Quote types to support EIP-7702 delegated gasless execution ([#6346](https://github.com/MetaMask/core/pull/6346))

### Fixed

- **BREAKING** Update the implementation of `UnifiedSwapBridgeEventName.Submitted` to require event publishers to provide all properties. This is in needed because the Submitted event can be published after the BridgeController's state has been reset ([#6314](https://github.com/MetaMask/core/pull/6314))

## [40.0.0]

### Changed

- **BREAKING:** Bump peer dependency `@metamask/accounts-controller` from `^32.0.0` to `^33.0.0` ([#6345](https://github.com/MetaMask/core/pull/6345))
- **BREAKING:** Bump peer dependency `@metamask/assets-controller` from `^73.0.0` to `^74.0.0` ([#6345](https://github.com/MetaMask/core/pull/6345))
- **BREAKING:** Bump peer dependency `@metamask/transaction-controller` from `^59.0.0` to `^60.0.0` ([#6345](https://github.com/MetaMask/core/pull/6345))
- Bump accounts related packages ([#6309](https://github.com/MetaMask/core/pull/6309))
  - Bump `@metamask/keyring-api` from `^20.0.0` to `^20.1.0`
- Bump `@metamask/assets-controller` from `^73.2.0` to `^73.3.0` ([#6334](https://github.com/MetaMask/core/pull/6334))

## [39.1.0]

### Fixed

- Ignore error messages thrown when quote requests are cancelled. This prevents the `QuoteError` event from being published when an error is expected ([#6299](https://github.com/MetaMask/core/pull/6299))

## [39.0.1]

### Changed

- Bump `@metamask/controller-utils` from `^11.11.0` to `^11.12.0` ([#6303](https://github.com/MetaMask/core/pull/6303))

## [39.0.0]

### Added

- **BREAKING** Added the `effective`, `max` and `total` keys to the `QuoteMetadata.gasFee` type ([#6295](https://github.com/MetaMask/core/pull/6295))
- Response validation for the QuoteReponse.trade.effectiveGas field ([#6295](https://github.com/MetaMask/core/pull/6295))
- Calculate the effective gas (amount spent after refunds) for transactions and use it to sort quotes. This value is reflected in the `totalNetworkFee` ([#6295](https://github.com/MetaMask/core/pull/6295))
  - The `totalNetworkFee` should be displayed along with the client quotes
  - The `totalMaxNetworkFee` should be used to disable tx submission

### Changed

- **BREAKING** Remove `getActionType` export and hardcode `action_type` to `swapbridge-v1`. Deprecate `crosschain-v1` MetricsActionType because it shouldn't be used after swaps and bridge are unified ([#6270](https://github.com/MetaMask/core/pull/6270))
- Change default gas priority fee level from high -> medium to show more accurate estimates in the clients ([#6295](https://github.com/MetaMask/core/pull/6295))
- Bump `@metamask/multichain-network-controller` from `^0.11.0` to `^0.11.1` ([#6273](https://github.com/MetaMask/core/pull/6273))
- Bump `@metamask/base-controller` from `^8.0.1` to `^8.1.0` ([#6284](https://github.com/MetaMask/core/pull/6284))

## [38.0.0]

### Fixed

- **BREAKING** Require clients to define `can_submit` property when publishing `QuoteSelected`, `AllQuotesSorted`, `AllQuotesOpened` and `QuotesReceived` events ([#6254](https://github.com/MetaMask/core/pull/6254))
- Rename the InputChanged event's `value` property key to `input_value` ([#6254](https://github.com/MetaMask/core/pull/6254))

## [37.2.0]

### Added

- Expose `fetchQuotes` method that returns a list of quotes directly rather than adding them to the controller state. This enables clients to retrieve quotes directly without automatic polling and state management ([#6236](https://github.com/MetaMask/core/pull/6236))

### Changed

- Bump `@metamask/keyring-api` from `^19.0.0` to `^20.0.0` ([#6248](https://github.com/MetaMask/core/pull/6248))

## [37.1.0]

### Added

- Add schema for the new price impact threshold feature flag to the types for PlatformConfigSchema ([#6223](https://github.com/MetaMask/core/pull/6223))

## [37.0.0]

### Changed

- **BREAKING:** Bump peer dependency `@metamask/accounts-controller` from `^31.0.0` to `^32.0.0` ([#6171](https://github.com/MetaMask/core/pull/6171))
- **BREAKING:** Bump peer dependency `@metamask/assets-controllers` from `^72.0.0` to `^73.0.0` ([#6171](https://github.com/MetaMask/core/pull/6171))
- **BREAKING:** Bump peer dependency `@metamask/transaction-controller` from `^58.0.0` to `^59.0.0` ([#6171](https://github.com/MetaMask/core/pull/6171)), ([#6027](https://github.com/MetaMask/core/pull/6027))

## [36.2.0]

### Changed

- Bump `@metamask/keyring-api` from `^18.0.0` to `^19.0.0` ([#6146](https://github.com/MetaMask/core/pull/6146))

## [36.1.0]

### Changed

- Include EVM assetIds in `isNativeAddress` util when checking whether an address string is a native token ([#6076](https://github.com/MetaMask/core/pull/6076))

## [36.0.0]

### Changed

- Bump `@metamask/multichain-network-controller` from `^0.9.0` to `^0.10.0` ([#6114](https://github.com/MetaMask/core/pull/6114))
- **BREAKING** Require `destWalletAddress` in `isValidQuoteRequest` if bridging to or from Solana ([#6091](https://github.com/MetaMask/core/pull/6091))
- Bump `@metamask/assets-controllers` to `^72.0.0` ([#6120](https://github.com/MetaMask/core/pull/6120))

## [35.0.0]

### Added

- Add an optional `isSingleSwapBridgeButtonEnabled` feature flag that indicates whether Swap and Bridge entrypoints should be combined ([#6078](https://github.com/MetaMask/core/pull/6078))

### Changed

- **BREAKING:** Bump peer dependency `@metamask/assets-controllers` from `^69.0.0` to `^71.0.0` ([#6061](https://github.com/MetaMask/core/pull/6061), [#6098](https://github.com/MetaMask/core/pull/6098))
- **BREAKING:** Bump peer dependency `@metamask/snaps-controllers` from `^12.0.0` to `^14.0.0` ([#6035](https://github.com/MetaMask/core/pull/6035))
- **BREAKING** Remove `isSnapConfirmationEnabled` feature flag from `ChainConfigurationSchema` validation ([#6077](https://github.com/MetaMask/core/pull/6077))
- Bump `@metamask/controller-utils` from `^11.10.0` to `^11.11.0` ([#6069](https://github.com/MetaMask/core/pull/6069))
- Bump `@metamask/utils` from `^11.2.0` to `^11.4.2` ([#6054](https://github.com/MetaMask/core/pull/6054))

## [34.0.0]

### Added

- **BREAKING** Add a required `gasIncluded` quote request parameter to indicate whether the bridge-api should return gasless swap quotes. The clients need to pass in a Boolean value indicating whether the user is opted in to STX and if their current network has STX support ([#6030](https://github.com/MetaMask/core/pull/6030))
- Add `gasIncluded` to QuoteResponse, which indicates whether the quote includes tx fees (gas-less) ([#6030](https://github.com/MetaMask/core/pull/6030))
- Add `feeData.txFees` to QuoteResponse, which contains data about tx fees taken from either the source or destination asset ([#6030](https://github.com/MetaMask/core/pull/6030))
- Add `includedTxFees` to QuoteMetadata, which clients can display as the included tx fee when displaying a gasless quote ([#6039](https://github.com/MetaMask/core/pull/6039))
- Calculate and return value of `includedTxFees` ([#6039](https://github.com/MetaMask/core/pull/6039))

### Changed

- Consolidate validator and type definitions for `QuoteResponse`, `BridgeAsset` and `PlatformConfigSchema` so new response fields only need to be defined once ([#6030](https://github.com/MetaMask/core/pull/6030))
- Add `txFees` to total sentAmount ([#6039](https://github.com/MetaMask/core/pull/6039))
- When gas is included and is taken from the destination token amount, ignore network fees in `adjustedReturn` calculation ([#6039](https://github.com/MetaMask/core/pull/6039))

### Fixed

- Calculate EVM token exchange rates accurately in `selectExchangeRateByChainIdAndAddress` when the `marketData` conversion rate is in the native currency ([#6030](https://github.com/MetaMask/core/pull/6030))
- Convert `trade.value` to decimal when calculating relayer fee ([#6039](https://github.com/MetaMask/core/pull/6039))
- Revert QuoteResponse ChainId schema to expect a number instead of a string ([#6045](https://github.com/MetaMask/core/pull/6045))

## [33.0.1]

### Fixed

- Set correct `can_submit` property on Unified SwapBridge events ([#5993](https://github.com/MetaMask/core/pull/5993))
- Use activeQuote to populate default properties for Submitted and Failed events, if tx fails before being confirmed on chain ([#5993](https://github.com/MetaMask/core/pull/5993))

## [33.0.0]

### Added

- Add `stopPollingForQuotes` handler that stops quote polling without resetting the bridge controller's state ([#5994](https://github.com/MetaMask/core/pull/5994))

### Changed

- **BREAKING:** Bump peer dependency `@metamask/accounts-controller` to `^31.0.0` ([#5999](https://github.com/MetaMask/core/pull/5999))
- **BREAKING:** Bump peer dependency `@metamask/assets-controller` to `^69.0.0` ([#5999](https://github.com/MetaMask/core/pull/5999))
- **BREAKING:** Bump peer dependency `@metamask/network-controller` to `^24.0.0` ([#5999](https://github.com/MetaMask/core/pull/5999))
- **BREAKING:** Bump peer dependency `@metamask/transaction-controller` to `^58.0.0` ([#5999](https://github.com/MetaMask/core/pull/5999))
- Bump dependency `@metamask/gas-fee-controller` to `^24.0.0` ([#5999](https://github.com/MetaMask/core/pull/5999))
- Bump dependency `@metamask/multichain-network-controller` to `^0.9.0` ([#5999](https://github.com/MetaMask/core/pull/5999))
- Bump dependency `@metamask/polling-controller` to `^14.0.0` ([#5999](https://github.com/MetaMask/core/pull/5999))

## [32.2.0]

### Changed

- Export feature flag util for bridge status controller ([#5961](https://github.com/MetaMask/core/pull/5961))

## [32.1.2]

### Changed

- Bump `@metamask/controller-utils` to `^11.10.0` ([#5935](https://github.com/MetaMask/core/pull/5935))
- Bump `@metamask/transaction-controller` to `^57.3.0` ([#5954](https://github.com/MetaMask/core/pull/5954))

## [32.1.1]

### Fixed

- Fetch `minimumBalanceForRentExemptionInLamports` asynchronously to prevent blocking the getQuote network call ([#5921](https://github.com/MetaMask/core/pull/5921))
- Fix invalid `getMinimumBalanceForRentExemption` commitment parameter ([#5921](https://github.com/MetaMask/core/pull/5921))

## [32.1.0]

### Added

- Include all invalid quote properties in sentry logs ([#5913](https://github.com/MetaMask/core/pull/5913))

## [32.0.1]

### Fixed

- Remove `error_message` property from QuotesRequested event payload ([#5900](https://github.com/MetaMask/core/pull/5900))
- Fail gracefully when fee calculations return invalid value or throw errors
  - Filter out single quote if `TransactionController.getLayer1GasFee` returns `undefined` ([#5910](https://github.com/MetaMask/core/pull/5910))
  - Filter out single quote if an error is thrown by `getLayer1GasFee` ([#5910](https://github.com/MetaMask/core/pull/5910))
  - Filter out single quote if an error is thrown by Solana snap's `getFeeForTransaction` method ([#5910](https://github.com/MetaMask/core/pull/5910))

## [32.0.0]

### Added

- **BREAKING:** Add required property `minimumBalanceForRentExemptionInLamports` to `BridgeState` ([#5827](https://github.com/MetaMask/core/pull/5827))
- Add selector `selectMinimumBalanceForRentExemptionInSOL` ([#5827](https://github.com/MetaMask/core/pull/5827))

### Changed

- Add new dependency `uuid` ([#5827](https://github.com/MetaMask/core/pull/5827))

## [31.0.0]

### Added

- Add `SEI` network support ([#5695](https://github.com/MetaMask/core/pull/5695))
  - Add `SEI` into constants `ALLOWED_BRIDGE_CHAIN_IDS`, `SWAPS_TOKEN_OBJECT` and `NETWORK_TO_NAME_MAP`

### Changed

- **BREAKING:** Bump `@metamask/assets-controller` peer dependency to `^68.0.0` ([#5894](https://github.com/MetaMask/core/pull/5894))

## [30.0.0]

### Changed

- **BREAKING:** Bump `@metamask/assets-controller` peer dependency to `^67.0.0` ([#5888](https://github.com/MetaMask/core/pull/5888))
- **BREAKING:** Bump `@metamask/accounts-controller` peer dependency to `^30.0.0` ([#5888](https://github.com/MetaMask/core/pull/5888))
- **BREAKING:** Bump `@metamask/transaction-controller` peer dependency to `^57.0.0` ([#5888](https://github.com/MetaMask/core/pull/5888))
- **BREAKING:** Bump `@metamask/snaps-controllers` peer dependency from `^11.0.0` to `^12.0.0` ([#5871](https://github.com/MetaMask/core/pull/5871))
- Bump `@metamask/keyring-api` dependency from `^17.4.0` to `^18.0.0` ([#5871](https://github.com/MetaMask/core/pull/5871))

## [29.0.0]

### Changed

- **BREAKING:** Bump `@metamask/assets-controller` peer dependency to `^66.0.0` ([#5872](https://github.com/MetaMask/core/pull/5872))

## [28.0.0]

### Changed

- **BREAKING:** Bump `@metamask/assets-controller` peer dependency to `^65.0.0` ([#5863](https://github.com/MetaMask/core/pull/5863))

## [27.0.0]

### Changed

- **BREAKING:** Bump `@metamask/assets-controller` peer dependency to `^64.0.0` ([#5854](https://github.com/MetaMask/core/pull/5854))

## [26.0.0]

### Added

- **BREAKING:** Added a required `minimumVersion` to feature flag response schema ([#5834](https://github.com/MetaMask/core/pull/5834))

### Changed

- Consume `bridgeConfigV2` in the feature flag response schema for Mobile and export `DEFAULT_FEATURE_FLAG_CONFIG` ([#5837](https://github.com/MetaMask/core/pull/5837))

## [25.1.0]

### Added

- Added optional `isUnifiedUIEnabled` flag to chain-level feature-flag `ChainConfiguration` type and updated the validation schema to accept the new flag ([#5783](https://github.com/MetaMask/core/pull/5783))
- Add and export `calcSlippagePercentage`, a utility that calculates the absolute slippage percentage based on the adjusted return and the sent amount ([#5723](https://github.com/MetaMask/core/pull/5723)).
- Error logs for invalid getQuote responses ([#5816](https://github.com/MetaMask/core/pull/5816))

### Changed

- Bump `@metamask/controller-utils` to `^11.9.0` ([#5812](https://github.com/MetaMask/core/pull/5812))

## [25.0.1]

### Fixed

- Use zero address as solana's default native address instead of assetId ([#5799](https://github.com/MetaMask/core/pull/5799))

## [25.0.0]

### Changed

- **BREAKING:** bump `@metamask/accounts-controller` peer dependency to `^29.0.0` ([#5802](https://github.com/MetaMask/core/pull/5802))
- **BREAKING:** bump `@metamask/assets-controllers` peer dependency to `^63.0.0` ([#5802](https://github.com/MetaMask/core/pull/5802))
- **BREAKING:** bump `@metamask/transaction-controller` peer dependency to `^56.0.0` ([#5802](https://github.com/MetaMask/core/pull/5802))

## [24.0.0]

### Added

- Sentry traces for `BridgeQuotesFetched` and `SwapQuotesFetched` events ([#5780](https://github.com/MetaMask/core/pull/5780))
- Export `isCrossChain` utility ([#5780](https://github.com/MetaMask/core/pull/5780))

### Changed

- **BREAKING:** Remove `BridgeToken` export ([#5768](https://github.com/MetaMask/core/pull/5768))
- `traceFn` added to BridgeController constructor to enable clients to pass in a custom sentry trace handler ([#5768](https://github.com/MetaMask/core/pull/5768))

## [23.0.0]

### Changed

- **BREAKING** Rename `QuoteResponse.bridgePriceData` to `priceData` ([#5784](https://github.com/MetaMask/core/pull/5784))

### Fixed

- Handle cancelled bridge quote polling gracefully by skipping state updates ([#5787](https://github.com/MetaMask/core/pull/5787))

## [22.0.0]

### Changed

- **BREAKING:** Bump `@metamask/assets-controller` peer dependency to `^62.0.0` ([#5780](https://github.com/MetaMask/core/pull/5780))
- Bump `@metamask/controller-utils` to `^11.8.0` ([#5765](https://github.com/MetaMask/core/pull/5765))

## [21.0.0]

### Changed

- **BREAKING:** Bump `@metamask/accounts-controller` peer dependency to `^28.0.0` ([#5763](https://github.com/MetaMask/core/pull/5763))
- **BREAKING:** Bump `@metamask/assets-controller` peer dependency to `^61.0.0` ([#5763](https://github.com/MetaMask/core/pull/5763))
- **BREAKING:** Bump `@metamask/transaction-controller` peer dependency to `^55.0.0` ([#5763](https://github.com/MetaMask/core/pull/5763))

## [20.0.0]

### Changed

- Bump `@metamask/base-controller` from ^8.0.0 to ^8.0.1 ([#5722](https://github.com/MetaMask/core/pull/5722))
- Update `Quote` type with `bridgePriceData`, which includes metadata about transferred amounts and the trade's priceImpact ([#5721](https://github.com/MetaMask/core/pull/5721))
- Include submitted quote's `priceImpact` as a property in analytics events ([#5721](https://github.com/MetaMask/core/pull/5721))
- **BREAKING:** Add additional required properties to Submitted, Completed, Failed and SnapConfirmationViewed events ([#5721](https://github.com/MetaMask/core/pull/5721))
- **BREAKING:** Use `RemoteFeatureFlagController` to fetch feature flags, removed client specific feature flag keys. The feature flags you receive are now client specific based on the `RemoteFeatureFlagController` state. ([#5708](https://github.com/MetaMask/core/pull/5708))

### Fixed

- Update MetricsSwapType.SINGLE to `single_chain` to match segment events schema ([#5721](https://github.com/MetaMask/core/pull/5721))

## [19.0.0]

### Changed

- **BREAKING:** Bump `@metamask/assets-controllers` peer dependency to `^60.0.0` ([#5717](https://github.com/MetaMask/core/pull/5717))

## [18.0.0]

### Changed

- **BREAKING:** Bump `@metamask/assets-controllers` peer dependency to `^59.0.0` ([#5712](https://github.com/MetaMask/core/pull/5712))

## [17.0.0]

### Added

- Add analytics events for the Unified SwapBridge experience ([#5684](https://github.com/MetaMask/core/pull/5684))

### Changed

- Bump `@metamask/multichain-network-controller` dependency to `^0.5.1` ([#5678](https://github.com/MetaMask/core/pull/5678))
- **BREAKING:** trackMetaMetricsFn added to BridgeController constructor to enable clients to pass in a custom analytics handler ([#5684](https://github.com/MetaMask/core/pull/5684))
- **BREAKING:** added a context argument to `updateBridgeQuoteRequestParams` to provide values required for analytics events ([#5684](https://github.com/MetaMask/core/pull/5684))

### Fixed

- Fixes undefined native EVM exchange rates and snap handler calls ([#5696](https://github.com/MetaMask/core/pull/5696))

## [16.0.0]

### Changed

- **BREAKING** Bump `@metamask/assets-controllers` peer dependency to `^58.0.0` ([#5672](https://github.com/MetaMask/core/pull/5672))
- **BREAKING** Bump `@metamask/snaps-controllers` peer dependency from ^9.19.0 to ^11.0.0 ([#5639](https://github.com/MetaMask/core/pull/5639))
- Bump `@metamask/multichain-network-controller` dependency to `^0.5.0` ([#5669](https://github.com/MetaMask/core/pull/5669))

## [15.0.0]

### Changed

- **BREAKING:** Bump `@metamask/assets-controllers` peer dependency to `^57.0.0` ([#5665](https://github.com/MetaMask/core/pull/5665))

## [14.0.0]

### Added

- **BREAKING:** Add `@metamask/assets-controllers` as a required peer dependency at `^56.0.0` ([#5614](https://github.com/MetaMask/core/pull/5614))
- Add `reselect` as a dependency at `^5.1.1` ([#5614](https://github.com/MetaMask/core/pull/5614))
- **BREAKING:** assetExchangeRates added to BridgeController state to support tokens which are not supported by assets controllers ([#5614](https://github.com/MetaMask/core/pull/5614))
- selectExchangeRateByChainIdAndAddress selector added, which looks up exchange rates from assets and bridge controller states ([#5614](https://github.com/MetaMask/core/pull/5614))
- selectBridgeQuotes selector added, which returns sorted quotes including their metadata ([#5614](https://github.com/MetaMask/core/pull/5614))
- selectIsQuoteExpired selector added, which returns whether quotes are expired or stale ([#5614](https://github.com/MetaMask/core/pull/5614))

### Changed

- **BREAKING:** Change TokenAmountValues key types from BigNumber to string ([#5614](https://github.com/MetaMask/core/pull/5614))
- **BREAKING:** Assets controller getState actions have been added to `AllowedActions` so clients will need to include `TokenRatesController:getState`,`MultichainAssetsRatesController:getState` and `CurrencyRateController:getState` in controller initializations ([#5614](https://github.com/MetaMask/core/pull/5614))
- Make srcAsset and destAsset optional in Step type to be optional ([#5614](https://github.com/MetaMask/core/pull/5614))
- Make QuoteResponse trade generic to support Solana quotes which have string trade data ([#5614](https://github.com/MetaMask/core/pull/5614))
- Bump `@metamask/multichain-network-controller` peer dependency to `^0.4.0` ([#5649](https://github.com/MetaMask/core/pull/5649))

## [13.0.0]

### Changed

- **BREAKING:** Bump `@metamask/transaction-controller` peer dependency to `^54.0.0` ([#5615](https://github.com/MetaMask/core/pull/5615))

## [12.0.0]

### Added

- Occurrences added to BridgeToken type ([#5572](https://github.com/MetaMask/core/pull/5572))

### Changed

- **BREAKING:** Bump `@metamask/transaction-controller` peer dependency to `^53.0.0` ([#5585](https://github.com/MetaMask/core/pull/5585))
- Bump `@metamask/controller-utils` to `^11.7.0` ([#5583](https://github.com/MetaMask/core/pull/5583))

## [11.0.0]

### Added

- BREAKING: Bump dependency @metamask/keyring-api to ^17.2.0 ([#5486](https://github.com/MetaMask/core/pull/5486))
- BREAKING: Bump dependency @metamask/multichain-network-controller to ^0.3.0 ([#5486](https://github.com/MetaMask/core/pull/5486))
- BREAKING: Bump dependency @metamask/snaps-utils to ^8.10.0 ([#5486](https://github.com/MetaMask/core/pull/5486))
- BREAKING: Bump peer dependency @metamask/snaps-controllers to ^9.19.0 ([#5486](https://github.com/MetaMask/core/pull/5486))
- Solana constants, utils, quote and token support ([#5486](https://github.com/MetaMask/core/pull/5486))
- Utilities to convert chainIds between `ChainId`, `Hex`, `string` and `CaipChainId` ([#5486](https://github.com/MetaMask/core/pull/5486))
- Add `refreshRate` feature flag to enable chain-specific quote refresh intervals ([#5486](https://github.com/MetaMask/core/pull/5486))
- `isNativeAddress` and `isSolanaChainId` utilities that can be used by both the controller and clients ([#5486](https://github.com/MetaMask/core/pull/5486))

### Changed

- Replace QuoteRequest usages with `GenericQuoteRequest` to support both EVM and multichain input parameters ([#5486](https://github.com/MetaMask/core/pull/5486))
- Make `QuoteRequest.slippage` optional ([#5486](https://github.com/MetaMask/core/pull/5486))
- Deprecate `SwapsTokenObject` and replace usages with multichain BridgeAsset ([#5486](https://github.com/MetaMask/core/pull/5486))
- Changed `bridgeFeatureFlags.extensionConfig.chains` to key configs by CAIP chainIds ([#5486](https://github.com/MetaMask/core/pull/5486))

## [10.0.0]

### Changed

- **BREAKING:** Bump `@metamask/transaction-controller` peer dependency to `^52.0.0` ([#5513](https://github.com/MetaMask/core/pull/5513))

## [9.0.0]

### Changed

- **BREAKING:** Bump peer dependency `@metamask/accounts-controller` to `^27.0.0` ([#5507](https://github.com/MetaMask/core/pull/5507))
- **BREAKING:** Bump peer dependency `@metamask/network-controller` to `^23.0.0` ([#5507](https://github.com/MetaMask/core/pull/5507))
- **BREAKING:** Bump peer dependency `@metamask/transaction-controller` to `^51.0.0` ([#5507](https://github.com/MetaMask/core/pull/5507))
- Bump `@metamask/polling-controller` to `^13.0.0` ([#5507](https://github.com/MetaMask/core/pull/5507))

## [8.0.0]

### Changed

- **BREAKING:** Bump `@metamask/transaction-controller` peer dependency to `^50.0.0` ([#5496](https://github.com/MetaMask/core/pull/5496))

## [7.0.0]

### Changed

- Bump `@metamask/accounts-controller` dev dependency to `^26.1.0` ([#5481](https://github.com/MetaMask/core/pull/5481))
- **BREAKING:** Allow changing the Bridge API url through the `config` param in the constructor. Remove previous method of doing it through `process.env`. ([#5465](https://github.com/MetaMask/core/pull/5465))

### Fixed

- Make `QuoteResponse.approval` optional to align with response from API ([#5475](https://github.com/MetaMask/core/pull/5475))
- Export enums properly rather than as types ([#5466](https://github.com/MetaMask/core/pull/5466))

## [6.0.0]

### Changed

- **BREAKING:** Bump `@metamask/transaction-controller` peer dependency to `^49.0.0` ([#5471](https://github.com/MetaMask/core/pull/5471))

## [5.0.0]

### Changed

- **BREAKING:** Bump `@metamask/accounts-controller` peer dependency to `^26.0.0` ([#5439](https://github.com/MetaMask/core/pull/5439))
- **BREAKING:** Bump `@metamask/transaction-controller` peer dependency to `^48.0.0` ([#5439](https://github.com/MetaMask/core/pull/5439))

## [4.0.0]

### Changed

- **BREAKING:** Bump `@metamask/accounts-controller` peer dependency to `^25.0.0` ([#5426](https://github.com/MetaMask/core/pull/5426))
- **BREAKING:** Bump `@metamask/transaction-controller` peer dependency to `^47.0.0` ([#5426](https://github.com/MetaMask/core/pull/5426))

## [3.0.0]

### Changed

- **BREAKING:** Switch over from `ethers` at v6 to `@ethersproject` packages at v5.7.0 for mobile compatibility ([#5416](https://github.com/MetaMask/core/pull/5416))
- Improve `BridgeController` API response validation readability by using `@metamask/superstruct` ([#5408](https://github.com/MetaMask/core/pull/5408))

## [2.0.0]

### Added

- Mobile feature flags ([#5359](https://github.com/MetaMask/core/pull/5359))

### Changed

- **BREAKING:** Change `BridgeController` state structure to have all fields at root of state ([#5406](https://github.com/MetaMask/core/pull/5406))
- **BREAKING:** Change `BridgeController` state defaults to `null` instead of `undefined` ([#5406](https://github.com/MetaMask/core/pull/5406))

## [1.0.0]

### Added

- Initial release ([#5317](https://github.com/MetaMask/core/pull/5317))

[Unreleased]: https://github.com/MetaMask/core/compare/@metamask/bridge-controller@63.1.0...HEAD
[63.1.0]: https://github.com/MetaMask/core/compare/@metamask/bridge-controller@63.0.0...@metamask/bridge-controller@63.1.0
[63.0.0]: https://github.com/MetaMask/core/compare/@metamask/bridge-controller@62.0.0...@metamask/bridge-controller@63.0.0
[62.0.0]: https://github.com/MetaMask/core/compare/@metamask/bridge-controller@61.0.0...@metamask/bridge-controller@62.0.0
[61.0.0]: https://github.com/MetaMask/core/compare/@metamask/bridge-controller@60.1.0...@metamask/bridge-controller@61.0.0
[60.1.0]: https://github.com/MetaMask/core/compare/@metamask/bridge-controller@60.0.0...@metamask/bridge-controller@60.1.0
[60.0.0]: https://github.com/MetaMask/core/compare/@metamask/bridge-controller@59.0.0...@metamask/bridge-controller@60.0.0
[59.0.0]: https://github.com/MetaMask/core/compare/@metamask/bridge-controller@58.0.0...@metamask/bridge-controller@59.0.0
[58.0.0]: https://github.com/MetaMask/core/compare/@metamask/bridge-controller@57.0.0...@metamask/bridge-controller@58.0.0
[57.0.0]: https://github.com/MetaMask/core/compare/@metamask/bridge-controller@56.0.3...@metamask/bridge-controller@57.0.0
[56.0.3]: https://github.com/MetaMask/core/compare/@metamask/bridge-controller@56.0.2...@metamask/bridge-controller@56.0.3
[56.0.2]: https://github.com/MetaMask/core/compare/@metamask/bridge-controller@56.0.1...@metamask/bridge-controller@56.0.2
[56.0.1]: https://github.com/MetaMask/core/compare/@metamask/bridge-controller@56.0.0...@metamask/bridge-controller@56.0.1
[56.0.0]: https://github.com/MetaMask/core/compare/@metamask/bridge-controller@55.0.0...@metamask/bridge-controller@56.0.0
[55.0.0]: https://github.com/MetaMask/core/compare/@metamask/bridge-controller@54.0.0...@metamask/bridge-controller@55.0.0
[54.0.0]: https://github.com/MetaMask/core/compare/@metamask/bridge-controller@53.1.0...@metamask/bridge-controller@54.0.0
[53.1.0]: https://github.com/MetaMask/core/compare/@metamask/bridge-controller@53.0.0...@metamask/bridge-controller@53.1.0
[53.0.0]: https://github.com/MetaMask/core/compare/@metamask/bridge-controller@52.0.0...@metamask/bridge-controller@53.0.0
[52.0.0]: https://github.com/MetaMask/core/compare/@metamask/bridge-controller@51.0.0...@metamask/bridge-controller@52.0.0
[51.0.0]: https://github.com/MetaMask/core/compare/@metamask/bridge-controller@50.0.0...@metamask/bridge-controller@51.0.0
[50.0.0]: https://github.com/MetaMask/core/compare/@metamask/bridge-controller@49.0.1...@metamask/bridge-controller@50.0.0
[49.0.1]: https://github.com/MetaMask/core/compare/@metamask/bridge-controller@49.0.0...@metamask/bridge-controller@49.0.1
[49.0.0]: https://github.com/MetaMask/core/compare/@metamask/bridge-controller@48.0.0...@metamask/bridge-controller@49.0.0
[48.0.0]: https://github.com/MetaMask/core/compare/@metamask/bridge-controller@47.2.0...@metamask/bridge-controller@48.0.0
[47.2.0]: https://github.com/MetaMask/core/compare/@metamask/bridge-controller@47.1.0...@metamask/bridge-controller@47.2.0
[47.1.0]: https://github.com/MetaMask/core/compare/@metamask/bridge-controller@47.0.0...@metamask/bridge-controller@47.1.0
[47.0.0]: https://github.com/MetaMask/core/compare/@metamask/bridge-controller@46.0.0...@metamask/bridge-controller@47.0.0
[46.0.0]: https://github.com/MetaMask/core/compare/@metamask/bridge-controller@45.0.0...@metamask/bridge-controller@46.0.0
[45.0.0]: https://github.com/MetaMask/core/compare/@metamask/bridge-controller@44.0.1...@metamask/bridge-controller@45.0.0
[44.0.1]: https://github.com/MetaMask/core/compare/@metamask/bridge-controller@44.0.0...@metamask/bridge-controller@44.0.1
[44.0.0]: https://github.com/MetaMask/core/compare/@metamask/bridge-controller@43.2.1...@metamask/bridge-controller@44.0.0
[43.2.1]: https://github.com/MetaMask/core/compare/@metamask/bridge-controller@43.2.0...@metamask/bridge-controller@43.2.1
[43.2.0]: https://github.com/MetaMask/core/compare/@metamask/bridge-controller@43.1.0...@metamask/bridge-controller@43.2.0
[43.1.0]: https://github.com/MetaMask/core/compare/@metamask/bridge-controller@43.0.0...@metamask/bridge-controller@43.1.0
[43.0.0]: https://github.com/MetaMask/core/compare/@metamask/bridge-controller@42.0.0...@metamask/bridge-controller@43.0.0
[42.0.0]: https://github.com/MetaMask/core/compare/@metamask/bridge-controller@41.4.0...@metamask/bridge-controller@42.0.0
[41.4.0]: https://github.com/MetaMask/core/compare/@metamask/bridge-controller@41.3.0...@metamask/bridge-controller@41.4.0
[41.3.0]: https://github.com/MetaMask/core/compare/@metamask/bridge-controller@41.2.0...@metamask/bridge-controller@41.3.0
[41.2.0]: https://github.com/MetaMask/core/compare/@metamask/bridge-controller@41.1.0...@metamask/bridge-controller@41.2.0
[41.1.0]: https://github.com/MetaMask/core/compare/@metamask/bridge-controller@41.0.0...@metamask/bridge-controller@41.1.0
[41.0.0]: https://github.com/MetaMask/core/compare/@metamask/bridge-controller@40.0.0...@metamask/bridge-controller@41.0.0
[40.0.0]: https://github.com/MetaMask/core/compare/@metamask/bridge-controller@39.1.0...@metamask/bridge-controller@40.0.0
[39.1.0]: https://github.com/MetaMask/core/compare/@metamask/bridge-controller@39.0.1...@metamask/bridge-controller@39.1.0
[39.0.1]: https://github.com/MetaMask/core/compare/@metamask/bridge-controller@39.0.0...@metamask/bridge-controller@39.0.1
[39.0.0]: https://github.com/MetaMask/core/compare/@metamask/bridge-controller@38.0.0...@metamask/bridge-controller@39.0.0
[38.0.0]: https://github.com/MetaMask/core/compare/@metamask/bridge-controller@37.2.0...@metamask/bridge-controller@38.0.0
[37.2.0]: https://github.com/MetaMask/core/compare/@metamask/bridge-controller@37.1.0...@metamask/bridge-controller@37.2.0
[37.1.0]: https://github.com/MetaMask/core/compare/@metamask/bridge-controller@37.0.0...@metamask/bridge-controller@37.1.0
[37.0.0]: https://github.com/MetaMask/core/compare/@metamask/bridge-controller@36.2.0...@metamask/bridge-controller@37.0.0
[36.2.0]: https://github.com/MetaMask/core/compare/@metamask/bridge-controller@36.1.0...@metamask/bridge-controller@36.2.0
[36.1.0]: https://github.com/MetaMask/core/compare/@metamask/bridge-controller@36.0.0...@metamask/bridge-controller@36.1.0
[36.0.0]: https://github.com/MetaMask/core/compare/@metamask/bridge-controller@35.0.0...@metamask/bridge-controller@36.0.0
[35.0.0]: https://github.com/MetaMask/core/compare/@metamask/bridge-controller@34.0.0...@metamask/bridge-controller@35.0.0
[34.0.0]: https://github.com/MetaMask/core/compare/@metamask/bridge-controller@33.0.1...@metamask/bridge-controller@34.0.0
[33.0.1]: https://github.com/MetaMask/core/compare/@metamask/bridge-controller@33.0.0...@metamask/bridge-controller@33.0.1
[33.0.0]: https://github.com/MetaMask/core/compare/@metamask/bridge-controller@32.2.0...@metamask/bridge-controller@33.0.0
[32.2.0]: https://github.com/MetaMask/core/compare/@metamask/bridge-controller@32.1.2...@metamask/bridge-controller@32.2.0
[32.1.2]: https://github.com/MetaMask/core/compare/@metamask/bridge-controller@32.1.1...@metamask/bridge-controller@32.1.2
[32.1.1]: https://github.com/MetaMask/core/compare/@metamask/bridge-controller@32.1.0...@metamask/bridge-controller@32.1.1
[32.1.0]: https://github.com/MetaMask/core/compare/@metamask/bridge-controller@32.0.1...@metamask/bridge-controller@32.1.0
[32.0.1]: https://github.com/MetaMask/core/compare/@metamask/bridge-controller@32.0.0...@metamask/bridge-controller@32.0.1
[32.0.0]: https://github.com/MetaMask/core/compare/@metamask/bridge-controller@31.0.0...@metamask/bridge-controller@32.0.0
[31.0.0]: https://github.com/MetaMask/core/compare/@metamask/bridge-controller@30.0.0...@metamask/bridge-controller@31.0.0
[30.0.0]: https://github.com/MetaMask/core/compare/@metamask/bridge-controller@29.0.0...@metamask/bridge-controller@30.0.0
[29.0.0]: https://github.com/MetaMask/core/compare/@metamask/bridge-controller@28.0.0...@metamask/bridge-controller@29.0.0
[28.0.0]: https://github.com/MetaMask/core/compare/@metamask/bridge-controller@27.0.0...@metamask/bridge-controller@28.0.0
[27.0.0]: https://github.com/MetaMask/core/compare/@metamask/bridge-controller@26.0.0...@metamask/bridge-controller@27.0.0
[26.0.0]: https://github.com/MetaMask/core/compare/@metamask/bridge-controller@25.1.0...@metamask/bridge-controller@26.0.0
[25.1.0]: https://github.com/MetaMask/core/compare/@metamask/bridge-controller@25.0.1...@metamask/bridge-controller@25.1.0
[25.0.1]: https://github.com/MetaMask/core/compare/@metamask/bridge-controller@25.0.0...@metamask/bridge-controller@25.0.1
[25.0.0]: https://github.com/MetaMask/core/compare/@metamask/bridge-controller@24.0.0...@metamask/bridge-controller@25.0.0
[24.0.0]: https://github.com/MetaMask/core/compare/@metamask/bridge-controller@23.0.0...@metamask/bridge-controller@24.0.0
[23.0.0]: https://github.com/MetaMask/core/compare/@metamask/bridge-controller@22.0.0...@metamask/bridge-controller@23.0.0
[22.0.0]: https://github.com/MetaMask/core/compare/@metamask/bridge-controller@21.0.0...@metamask/bridge-controller@22.0.0
[21.0.0]: https://github.com/MetaMask/core/compare/@metamask/bridge-controller@20.0.0...@metamask/bridge-controller@21.0.0
[20.0.0]: https://github.com/MetaMask/core/compare/@metamask/bridge-controller@19.0.0...@metamask/bridge-controller@20.0.0
[19.0.0]: https://github.com/MetaMask/core/compare/@metamask/bridge-controller@18.0.0...@metamask/bridge-controller@19.0.0
[18.0.0]: https://github.com/MetaMask/core/compare/@metamask/bridge-controller@17.0.0...@metamask/bridge-controller@18.0.0
[17.0.0]: https://github.com/MetaMask/core/compare/@metamask/bridge-controller@16.0.0...@metamask/bridge-controller@17.0.0
[16.0.0]: https://github.com/MetaMask/core/compare/@metamask/bridge-controller@15.0.0...@metamask/bridge-controller@16.0.0
[15.0.0]: https://github.com/MetaMask/core/compare/@metamask/bridge-controller@14.0.0...@metamask/bridge-controller@15.0.0
[14.0.0]: https://github.com/MetaMask/core/compare/@metamask/bridge-controller@13.0.0...@metamask/bridge-controller@14.0.0
[13.0.0]: https://github.com/MetaMask/core/compare/@metamask/bridge-controller@12.0.0...@metamask/bridge-controller@13.0.0
[12.0.0]: https://github.com/MetaMask/core/compare/@metamask/bridge-controller@11.0.0...@metamask/bridge-controller@12.0.0
[11.0.0]: https://github.com/MetaMask/core/compare/@metamask/bridge-controller@10.0.0...@metamask/bridge-controller@11.0.0
[10.0.0]: https://github.com/MetaMask/core/compare/@metamask/bridge-controller@9.0.0...@metamask/bridge-controller@10.0.0
[9.0.0]: https://github.com/MetaMask/core/compare/@metamask/bridge-controller@8.0.0...@metamask/bridge-controller@9.0.0
[8.0.0]: https://github.com/MetaMask/core/compare/@metamask/bridge-controller@7.0.0...@metamask/bridge-controller@8.0.0
[7.0.0]: https://github.com/MetaMask/core/compare/@metamask/bridge-controller@6.0.0...@metamask/bridge-controller@7.0.0
[6.0.0]: https://github.com/MetaMask/core/compare/@metamask/bridge-controller@5.0.0...@metamask/bridge-controller@6.0.0
[5.0.0]: https://github.com/MetaMask/core/compare/@metamask/bridge-controller@4.0.0...@metamask/bridge-controller@5.0.0
[4.0.0]: https://github.com/MetaMask/core/compare/@metamask/bridge-controller@3.0.0...@metamask/bridge-controller@4.0.0
[3.0.0]: https://github.com/MetaMask/core/compare/@metamask/bridge-controller@2.0.0...@metamask/bridge-controller@3.0.0
[2.0.0]: https://github.com/MetaMask/core/compare/@metamask/bridge-controller@1.0.0...@metamask/bridge-controller@2.0.0
[1.0.0]: https://github.com/MetaMask/core/releases/tag/@metamask/bridge-controller@1.0.0<|MERGE_RESOLUTION|>--- conflicted
+++ resolved
@@ -7,7 +7,6 @@
 
 ## [Unreleased]
 
-<<<<<<< HEAD
 ### Added
 
 - Handle edge case in which approvals fail if an EVM account has an insufficient non-zero USDT allowance on mainnet ([#7228](https://github.com/MetaMask/core/pull/7228))
@@ -15,14 +14,14 @@
   - When a valid quote is received, append the `resetApproval` trade data to set the wallet's USDT allowance to `0`
   - Include the `resetApproval` tx in network fee calculations
 
+## [63.2.0]
+
 ### Removed
 
 - **BREAKING** Remove public `getBridgeERC20Allowance` action to prevent consumers from using it. This handler is only applicable to Swap and Bridge txs involving USDT on mainnet ([#7228](https://github.com/MetaMask/core/pull/7228))
-=======
 ### Changed
 
 - Update `stopPollingForQuotes` to accept metrics context for the QuotesReceived event. If context is provided and quotes are still loading when the handler is called, the `Unified SwapBridge Quotes Received` is published before the poll is cancelled ([#7242](https://github.com/MetaMask/core/pull/7242))
->>>>>>> e50bb63b
 
 ## [63.1.0]
 
