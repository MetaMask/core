--- conflicted
+++ resolved
@@ -7,15 +7,13 @@
 
 ## [Unreleased]
 
-<<<<<<< HEAD
 ### Added
 
 - Expose `fetchQuotes` method that returns a list of quotes directly rather than adding them to the controller state. This enables clients to retrieve quotes directly without automatic polling and state management ([#6236](https://github.com/MetaMask/core/pull/6236))
-=======
+
 ### Changed
 
 - Bump `@metamask/keyring-api` from `^19.0.0` to `^20.0.0` ([#6248](https://github.com/MetaMask/core/pull/6248))
->>>>>>> 280ad455
 
 ## [37.1.0]
 
