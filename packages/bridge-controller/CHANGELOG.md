# Changelog

All notable changes to this project will be documented in this file.

The format is based on [Keep a Changelog](https://keepachangelog.com/en/1.0.0/),
and this project adheres to [Semantic Versioning](https://semver.org/spec/v2.0.0.html).

## [Unreleased]

<<<<<<< HEAD
### Changed

- Bump `@metamask/utils` from `^11.8.0` to `^11.8.1` ([#6708](https://github.com/MetaMask/core/pull/6708)
=======
## [45.0.0]

### Changed

- Bump `@metamask/assets-controllers` from `^76.0.0` to `^77.0.0` ([#6716](https://github.com/MetaMask/core/pull/6716), [#6629](https://github.com/MetaMask/core/pull/6716))
>>>>>>> 0156580f

## [44.0.1]

### Changed

- Revert accidental breaking changes included in v44.0.0 ([#6454](https://github.com/MetaMask/core/pull/6454))

## [44.0.0] [DEPRECATED]

### Changed

- This version was deprecated because it accidentally included additional breaking changes; use v44.0.1 or later versions instead
- **BREAKING:** Bump peer dependency `@metamask/assets-controllers` from `^75.0.0` to `^76.0.0` ([#6676](https://github.com/MetaMask/core/pull/6676))

## [43.2.1]

### Added

- Add Solana Devnet support to bridge controller ([#6670](https://github.com/MetaMask/core/pull/6670))

## [43.2.0]

### Added

- Add optional `noFeeAssets` property to the `ChainConfigurationSchema` type ([#6665](https://github.com/MetaMask/core/pull/6665))

## [43.1.0]

### Added

- Add `selectDefaultSlippagePercentage` that returns the default slippage for a chain and token combination ([#6616](https://github.com/MetaMask/core/pull/6616))
  - Return `0.5` if requesting a bridge quote
  - Return `undefined` (auto) if requesting a Solana swap
  - Return `0.5` if both tokens are stablecoins (based on dynamic `stablecoins` list from LD chain config)
  - Return `2` for all other EVM swaps
- Add new controller metadata properties to `BridgeController` ([#6589](https://github.com/MetaMask/core/pull/6589))

### Changed

- Bump `@metamask/controller-utils` from `^11.12.0` to `^11.14.0` ([#6620](https://github.com/MetaMask/core/pull/6620), [#6629](https://github.com/MetaMask/core/pull/6629))
- Bump `@metamask/base-controller` from `^8.3.0` to `^8.4.0` ([#6632](https://github.com/MetaMask/core/pull/6632))

## [43.0.0]

### Added

- Add `totalFeeAmountUsd` to `quote` to support rewards estimation ([#6592](https://github.com/MetaMask/core/pull/6592))

### Changed

- **BREAKING:** Bump peer dependency `@metamask/assets-controller` from `^74.0.0` to `^75.0.0` ([#6570](https://github.com/MetaMask/core/pull/6570))
- Bump `@metamask/keyring-api` from `^20.1.0` to `^21.0.0` ([#6560](https://github.com/MetaMask/core/pull/6560))
- Add optional `isGaslessSwapEnabled` LaunchDarkly config to feature flags schema ([#6573](https://github.com/MetaMask/core/pull/6573))
- Bump `@metamask/utils` from `^11.4.2` to `^11.8.0` ([#6588](https://github.com/MetaMask/core/pull/6588))

## [42.0.0]

### Added

- Add `gas_included_7702` field to metrics tracking for EIP-7702 gasless transactions ([#6363](https://github.com/MetaMask/core/pull/6363))

### Changed

- **BREAKING** Rename QuotesError and InputSourceDestinationSwitched events to match segment schema ([#6447](https://github.com/MetaMask/core/pull/6447))
- Bump `@metamask/base-controller` from `^8.2.0` to `^8.3.0` ([#6465](https://github.com/MetaMask/core/pull/6465))
- **BREAKING** Rename `gasless7702` to `gasIncluded7702` in QuoteRequest and Quote types

## [41.4.0]

### Added

- Add Bitcoin as a supported bridge chain ([#6389](https://github.com/MetaMask/core/pull/6389))
- Export `isBitcoinChainId` utility function ([#6389](https://github.com/MetaMask/core/pull/6389))

## [41.3.0]

### Added

- Publish `QuotesValidationFailed` and `StatusValidationFailed` events ([#6362](https://github.com/MetaMask/core/pull/6362))

## [41.2.0]

### Changed

- Update quotes to account for minDestTokenAmount ([#6373](https://github.com/MetaMask/core/pull/6373))

## [41.1.0]

### Added

- Add `UnifiedSwapBridgeEventName.AssetDetailTooltipClicked` event ([#6352](https://github.com/MetaMask/core/pull/6352))

### Changed

- Bump `@metamask/base-controller` from `^8.1.0` to `^8.2.0` ([#6355](https://github.com/MetaMask/core/pull/6355))

## [41.0.0]

### Added

- Add `gasless7702` field to QuoteRequest and Quote types to support EIP-7702 delegated gasless execution ([#6346](https://github.com/MetaMask/core/pull/6346))

### Fixed

- **BREAKING** Update the implementation of `UnifiedSwapBridgeEventName.Submitted` to require event publishers to provide all properties. This is in needed because the Submitted event can be published after the BridgeController's state has been reset ([#6314](https://github.com/MetaMask/core/pull/6314))

## [40.0.0]

### Changed

- **BREAKING:** Bump peer dependency `@metamask/accounts-controller` from `^32.0.0` to `^33.0.0` ([#6345](https://github.com/MetaMask/core/pull/6345))
- **BREAKING:** Bump peer dependency `@metamask/assets-controller` from `^73.0.0` to `^74.0.0` ([#6345](https://github.com/MetaMask/core/pull/6345))
- **BREAKING:** Bump peer dependency `@metamask/transaction-controller` from `^59.0.0` to `^60.0.0` ([#6345](https://github.com/MetaMask/core/pull/6345))
- Bump accounts related packages ([#6309](https://github.com/MetaMask/core/pull/6309))
  - Bump `@metamask/keyring-api` from `^20.0.0` to `^20.1.0`
- Bump `@metamask/assets-controller` from `^73.2.0` to `^73.3.0` ([#6334](https://github.com/MetaMask/core/pull/6334))

## [39.1.0]

### Fixed

- Ignore error messages thrown when quote requests are cancelled. This prevents the `QuoteError` event from being published when an error is expected ([#6299](https://github.com/MetaMask/core/pull/6299))

## [39.0.1]

### Changed

- Bump `@metamask/controller-utils` from `^11.11.0` to `^11.12.0` ([#6303](https://github.com/MetaMask/core/pull/6303))

## [39.0.0]

### Added

- **BREAKING** Added the `effective`, `max` and `total` keys to the `QuoteMetadata.gasFee` type ([#6295](https://github.com/MetaMask/core/pull/6295))
- Response validation for the QuoteReponse.trade.effectiveGas field ([#6295](https://github.com/MetaMask/core/pull/6295))
- Calculate the effective gas (amount spent after refunds) for transactions and use it to sort quotes. This value is reflected in the `totalNetworkFee` ([#6295](https://github.com/MetaMask/core/pull/6295))
  - The `totalNetworkFee` should be displayed along with the client quotes
  - The `totalMaxNetworkFee` should be used to disable tx submission

### Changed

- **BREAKING** Remove `getActionType` export and hardcode `action_type` to `swapbridge-v1`. Deprecate `crosschain-v1` MetricsActionType because it shouldn't be used after swaps and bridge are unified ([#6270](https://github.com/MetaMask/core/pull/6270))
- Change default gas priority fee level from high -> medium to show more accurate estimates in the clients ([#6295](https://github.com/MetaMask/core/pull/6295))
- Bump `@metamask/multichain-network-controller` from `^0.11.0` to `^0.11.1` ([#6273](https://github.com/MetaMask/core/pull/6273))
- Bump `@metamask/base-controller` from `^8.0.1` to `^8.1.0` ([#6284](https://github.com/MetaMask/core/pull/6284))

## [38.0.0]

### Fixed

- **BREAKING** Require clients to define `can_submit` property when publishing `QuoteSelected`, `AllQuotesSorted`, `AllQuotesOpened` and `QuotesReceived` events ([#6254](https://github.com/MetaMask/core/pull/6254))
- Rename the InputChanged event's `value` property key to `input_value` ([#6254](https://github.com/MetaMask/core/pull/6254))

## [37.2.0]

### Added

- Expose `fetchQuotes` method that returns a list of quotes directly rather than adding them to the controller state. This enables clients to retrieve quotes directly without automatic polling and state management ([#6236](https://github.com/MetaMask/core/pull/6236))

### Changed

- Bump `@metamask/keyring-api` from `^19.0.0` to `^20.0.0` ([#6248](https://github.com/MetaMask/core/pull/6248))

## [37.1.0]

### Added

- Add schema for the new price impact threshold feature flag to the types for PlatformConfigSchema ([#6223](https://github.com/MetaMask/core/pull/6223))

## [37.0.0]

### Changed

- **BREAKING:** Bump peer dependency `@metamask/accounts-controller` from `^31.0.0` to `^32.0.0` ([#6171](https://github.com/MetaMask/core/pull/6171))
- **BREAKING:** Bump peer dependency `@metamask/assets-controllers` from `^72.0.0` to `^73.0.0` ([#6171](https://github.com/MetaMask/core/pull/6171))
- **BREAKING:** Bump peer dependency `@metamask/transaction-controller` from `^58.0.0` to `^59.0.0` ([#6171](https://github.com/MetaMask/core/pull/6171)), ([#6027](https://github.com/MetaMask/core/pull/6027))

## [36.2.0]

### Changed

- Bump `@metamask/keyring-api` from `^18.0.0` to `^19.0.0` ([#6146](https://github.com/MetaMask/core/pull/6146))

## [36.1.0]

### Changed

- Include EVM assetIds in `isNativeAddress` util when checking whether an address string is a native token ([#6076](https://github.com/MetaMask/core/pull/6076))

## [36.0.0]

### Changed

- Bump `@metamask/multichain-network-controller` from `^0.9.0` to `^0.10.0` ([#6114](https://github.com/MetaMask/core/pull/6114))
- **BREAKING** Require `destWalletAddress` in `isValidQuoteRequest` if bridging to or from Solana ([#6091](https://github.com/MetaMask/core/pull/6091))
- Bump `@metamask/assets-controllers` to `^72.0.0` ([#6120](https://github.com/MetaMask/core/pull/6120))

## [35.0.0]

### Added

- Add an optional `isSingleSwapBridgeButtonEnabled` feature flag that indicates whether Swap and Bridge entrypoints should be combined ([#6078](https://github.com/MetaMask/core/pull/6078))

### Changed

- **BREAKING:** Bump peer dependency `@metamask/assets-controllers` from `^69.0.0` to `^71.0.0` ([#6061](https://github.com/MetaMask/core/pull/6061), [#6098](https://github.com/MetaMask/core/pull/6098))
- **BREAKING:** Bump peer dependency `@metamask/snaps-controllers` from `^12.0.0` to `^14.0.0` ([#6035](https://github.com/MetaMask/core/pull/6035))
- **BREAKING** Remove `isSnapConfirmationEnabled` feature flag from `ChainConfigurationSchema` validation ([#6077](https://github.com/MetaMask/core/pull/6077))
- Bump `@metamask/controller-utils` from `^11.10.0` to `^11.11.0` ([#6069](https://github.com/MetaMask/core/pull/6069))
- Bump `@metamask/utils` from `^11.2.0` to `^11.4.2` ([#6054](https://github.com/MetaMask/core/pull/6054))

## [34.0.0]

### Added

- **BREAKING** Add a required `gasIncluded` quote request parameter to indicate whether the bridge-api should return gasless swap quotes. The clients need to pass in a Boolean value indicating whether the user is opted in to STX and if their current network has STX support ([#6030](https://github.com/MetaMask/core/pull/6030))
- Add `gasIncluded` to QuoteResponse, which indicates whether the quote includes tx fees (gas-less) ([#6030](https://github.com/MetaMask/core/pull/6030))
- Add `feeData.txFees` to QuoteResponse, which contains data about tx fees taken from either the source or destination asset ([#6030](https://github.com/MetaMask/core/pull/6030))
- Add `includedTxFees` to QuoteMetadata, which clients can display as the included tx fee when displaying a gasless quote ([#6039](https://github.com/MetaMask/core/pull/6039))
- Calculate and return value of `includedTxFees` ([#6039](https://github.com/MetaMask/core/pull/6039))

### Changed

- Consolidate validator and type definitions for `QuoteResponse`, `BridgeAsset` and `PlatformConfigSchema` so new response fields only need to be defined once ([#6030](https://github.com/MetaMask/core/pull/6030))
- Add `txFees` to total sentAmount ([#6039](https://github.com/MetaMask/core/pull/6039))
- When gas is included and is taken from the destination token amount, ignore network fees in `adjustedReturn` calculation ([#6039](https://github.com/MetaMask/core/pull/6039))

### Fixed

- Calculate EVM token exchange rates accurately in `selectExchangeRateByChainIdAndAddress` when the `marketData` conversion rate is in the native currency ([#6030](https://github.com/MetaMask/core/pull/6030))
- Convert `trade.value` to decimal when calculating relayer fee ([#6039](https://github.com/MetaMask/core/pull/6039))
- Revert QuoteResponse ChainId schema to expect a number instead of a string ([#6045](https://github.com/MetaMask/core/pull/6045))

## [33.0.1]

### Fixed

- Set correct `can_submit` property on Unified SwapBridge events ([#5993](https://github.com/MetaMask/core/pull/5993))
- Use activeQuote to populate default properties for Submitted and Failed events, if tx fails before being confirmed on chain ([#5993](https://github.com/MetaMask/core/pull/5993))

## [33.0.0]

### Added

- Add `stopPollingForQuotes` handler that stops quote polling without resetting the bridge controller's state ([#5994](https://github.com/MetaMask/core/pull/5994))

### Changed

- **BREAKING:** Bump peer dependency `@metamask/accounts-controller` to `^31.0.0` ([#5999](https://github.com/MetaMask/core/pull/5999))
- **BREAKING:** Bump peer dependency `@metamask/assets-controller` to `^69.0.0` ([#5999](https://github.com/MetaMask/core/pull/5999))
- **BREAKING:** Bump peer dependency `@metamask/network-controller` to `^24.0.0` ([#5999](https://github.com/MetaMask/core/pull/5999))
- **BREAKING:** Bump peer dependency `@metamask/transaction-controller` to `^58.0.0` ([#5999](https://github.com/MetaMask/core/pull/5999))
- Bump dependency `@metamask/gas-fee-controller` to `^24.0.0` ([#5999](https://github.com/MetaMask/core/pull/5999))
- Bump dependency `@metamask/multichain-network-controller` to `^0.9.0` ([#5999](https://github.com/MetaMask/core/pull/5999))
- Bump dependency `@metamask/polling-controller` to `^14.0.0` ([#5999](https://github.com/MetaMask/core/pull/5999))

## [32.2.0]

### Changed

- Export feature flag util for bridge status controller ([#5961](https://github.com/MetaMask/core/pull/5961))

## [32.1.2]

### Changed

- Bump `@metamask/controller-utils` to `^11.10.0` ([#5935](https://github.com/MetaMask/core/pull/5935))
- Bump `@metamask/transaction-controller` to `^57.3.0` ([#5954](https://github.com/MetaMask/core/pull/5954))

## [32.1.1]

### Fixed

- Fetch `minimumBalanceForRentExemptionInLamports` asynchronously to prevent blocking the getQuote network call ([#5921](https://github.com/MetaMask/core/pull/5921))
- Fix invalid `getMinimumBalanceForRentExemption` commitment parameter ([#5921](https://github.com/MetaMask/core/pull/5921))

## [32.1.0]

### Added

- Include all invalid quote properties in sentry logs ([#5913](https://github.com/MetaMask/core/pull/5913))

## [32.0.1]

### Fixed

- Remove `error_message` property from QuotesRequested event payload ([#5900](https://github.com/MetaMask/core/pull/5900))
- Fail gracefully when fee calculations return invalid value or throw errors
  - Filter out single quote if `TransactionController.getLayer1GasFee` returns `undefined` ([#5910](https://github.com/MetaMask/core/pull/5910))
  - Filter out single quote if an error is thrown by `getLayer1GasFee` ([#5910](https://github.com/MetaMask/core/pull/5910))
  - Filter out single quote if an error is thrown by Solana snap's `getFeeForTransaction` method ([#5910](https://github.com/MetaMask/core/pull/5910))

## [32.0.0]

### Added

- **BREAKING:** Add required property `minimumBalanceForRentExemptionInLamports` to `BridgeState` ([#5827](https://github.com/MetaMask/core/pull/5827))
- Add selector `selectMinimumBalanceForRentExemptionInSOL` ([#5827](https://github.com/MetaMask/core/pull/5827))

### Changed

- Add new dependency `uuid` ([#5827](https://github.com/MetaMask/core/pull/5827))

## [31.0.0]

### Added

- Add `SEI` network support ([#5695](https://github.com/MetaMask/core/pull/5695))
  - Add `SEI` into constants `ALLOWED_BRIDGE_CHAIN_IDS`, `SWAPS_TOKEN_OBJECT` and `NETWORK_TO_NAME_MAP`

### Changed

- **BREAKING:** Bump `@metamask/assets-controller` peer dependency to `^68.0.0` ([#5894](https://github.com/MetaMask/core/pull/5894))

## [30.0.0]

### Changed

- **BREAKING:** Bump `@metamask/assets-controller` peer dependency to `^67.0.0` ([#5888](https://github.com/MetaMask/core/pull/5888))
- **BREAKING:** Bump `@metamask/accounts-controller` peer dependency to `^30.0.0` ([#5888](https://github.com/MetaMask/core/pull/5888))
- **BREAKING:** Bump `@metamask/transaction-controller` peer dependency to `^57.0.0` ([#5888](https://github.com/MetaMask/core/pull/5888))
- **BREAKING:** Bump `@metamask/snaps-controllers` peer dependency from `^11.0.0` to `^12.0.0` ([#5871](https://github.com/MetaMask/core/pull/5871))
- Bump `@metamask/keyring-api` dependency from `^17.4.0` to `^18.0.0` ([#5871](https://github.com/MetaMask/core/pull/5871))

## [29.0.0]

### Changed

- **BREAKING:** Bump `@metamask/assets-controller` peer dependency to `^66.0.0` ([#5872](https://github.com/MetaMask/core/pull/5872))

## [28.0.0]

### Changed

- **BREAKING:** Bump `@metamask/assets-controller` peer dependency to `^65.0.0` ([#5863](https://github.com/MetaMask/core/pull/5863))

## [27.0.0]

### Changed

- **BREAKING:** Bump `@metamask/assets-controller` peer dependency to `^64.0.0` ([#5854](https://github.com/MetaMask/core/pull/5854))

## [26.0.0]

### Added

- **BREAKING:** Added a required `minimumVersion` to feature flag response schema ([#5834](https://github.com/MetaMask/core/pull/5834))

### Changed

- Consume `bridgeConfigV2` in the feature flag response schema for Mobile and export `DEFAULT_FEATURE_FLAG_CONFIG` ([#5837](https://github.com/MetaMask/core/pull/5837))

## [25.1.0]

### Added

- Added optional `isUnifiedUIEnabled` flag to chain-level feature-flag `ChainConfiguration` type and updated the validation schema to accept the new flag ([#5783](https://github.com/MetaMask/core/pull/5783))
- Add and export `calcSlippagePercentage`, a utility that calculates the absolute slippage percentage based on the adjusted return and the sent amount ([#5723](https://github.com/MetaMask/core/pull/5723)).
- Error logs for invalid getQuote responses ([#5816](https://github.com/MetaMask/core/pull/5816))

### Changed

- Bump `@metamask/controller-utils` to `^11.9.0` ([#5812](https://github.com/MetaMask/core/pull/5812))

## [25.0.1]

### Fixed

- Use zero address as solana's default native address instead of assetId ([#5799](https://github.com/MetaMask/core/pull/5799))

## [25.0.0]

### Changed

- **BREAKING:** bump `@metamask/accounts-controller` peer dependency to `^29.0.0` ([#5802](https://github.com/MetaMask/core/pull/5802))
- **BREAKING:** bump `@metamask/assets-controllers` peer dependency to `^63.0.0` ([#5802](https://github.com/MetaMask/core/pull/5802))
- **BREAKING:** bump `@metamask/transaction-controller` peer dependency to `^56.0.0` ([#5802](https://github.com/MetaMask/core/pull/5802))

## [24.0.0]

### Added

- Sentry traces for `BridgeQuotesFetched` and `SwapQuotesFetched` events ([#5780](https://github.com/MetaMask/core/pull/5780))
- Export `isCrossChain` utility ([#5780](https://github.com/MetaMask/core/pull/5780))

### Changed

- **BREAKING:** Remove `BridgeToken` export ([#5768](https://github.com/MetaMask/core/pull/5768))
- `traceFn` added to BridgeController constructor to enable clients to pass in a custom sentry trace handler ([#5768](https://github.com/MetaMask/core/pull/5768))

## [23.0.0]

### Changed

- **BREAKING** Rename `QuoteResponse.bridgePriceData` to `priceData` ([#5784](https://github.com/MetaMask/core/pull/5784))

### Fixed

- Handle cancelled bridge quote polling gracefully by skipping state updates ([#5787](https://github.com/MetaMask/core/pull/5787))

## [22.0.0]

### Changed

- **BREAKING:** Bump `@metamask/assets-controller` peer dependency to `^62.0.0` ([#5780](https://github.com/MetaMask/core/pull/5780))
- Bump `@metamask/controller-utils` to `^11.8.0` ([#5765](https://github.com/MetaMask/core/pull/5765))

## [21.0.0]

### Changed

- **BREAKING:** Bump `@metamask/accounts-controller` peer dependency to `^28.0.0` ([#5763](https://github.com/MetaMask/core/pull/5763))
- **BREAKING:** Bump `@metamask/assets-controller` peer dependency to `^61.0.0` ([#5763](https://github.com/MetaMask/core/pull/5763))
- **BREAKING:** Bump `@metamask/transaction-controller` peer dependency to `^55.0.0` ([#5763](https://github.com/MetaMask/core/pull/5763))

## [20.0.0]

### Changed

- Bump `@metamask/base-controller` from ^8.0.0 to ^8.0.1 ([#5722](https://github.com/MetaMask/core/pull/5722))
- Update `Quote` type with `bridgePriceData`, which includes metadata about transferred amounts and the trade's priceImpact ([#5721](https://github.com/MetaMask/core/pull/5721))
- Include submitted quote's `priceImpact` as a property in analytics events ([#5721](https://github.com/MetaMask/core/pull/5721))
- **BREAKING:** Add additional required properties to Submitted, Completed, Failed and SnapConfirmationViewed events ([#5721](https://github.com/MetaMask/core/pull/5721))
- **BREAKING:** Use `RemoteFeatureFlagController` to fetch feature flags, removed client specific feature flag keys. The feature flags you receive are now client specific based on the `RemoteFeatureFlagController` state. ([#5708](https://github.com/MetaMask/core/pull/5708))

### Fixed

- Update MetricsSwapType.SINGLE to `single_chain` to match segment events schema ([#5721](https://github.com/MetaMask/core/pull/5721))

## [19.0.0]

### Changed

- **BREAKING:** Bump `@metamask/assets-controllers` peer dependency to `^60.0.0` ([#5717](https://github.com/MetaMask/core/pull/5717))

## [18.0.0]

### Changed

- **BREAKING:** Bump `@metamask/assets-controllers` peer dependency to `^59.0.0` ([#5712](https://github.com/MetaMask/core/pull/5712))

## [17.0.0]

### Added

- Add analytics events for the Unified SwapBridge experience ([#5684](https://github.com/MetaMask/core/pull/5684))

### Changed

- Bump `@metamask/multichain-network-controller` dependency to `^0.5.1` ([#5678](https://github.com/MetaMask/core/pull/5678))
- **BREAKING:** trackMetaMetricsFn added to BridgeController constructor to enable clients to pass in a custom analytics handler ([#5684](https://github.com/MetaMask/core/pull/5684))
- **BREAKING:** added a context argument to `updateBridgeQuoteRequestParams` to provide values required for analytics events ([#5684](https://github.com/MetaMask/core/pull/5684))

### Fixed

- Fixes undefined native EVM exchange rates and snap handler calls ([#5696](https://github.com/MetaMask/core/pull/5696))

## [16.0.0]

### Changed

- **BREAKING** Bump `@metamask/assets-controllers` peer dependency to `^58.0.0` ([#5672](https://github.com/MetaMask/core/pull/5672))
- **BREAKING** Bump `@metamask/snaps-controllers` peer dependency from ^9.19.0 to ^11.0.0 ([#5639](https://github.com/MetaMask/core/pull/5639))
- Bump `@metamask/multichain-network-controller` dependency to `^0.5.0` ([#5669](https://github.com/MetaMask/core/pull/5669))

## [15.0.0]

### Changed

- **BREAKING:** Bump `@metamask/assets-controllers` peer dependency to `^57.0.0` ([#5665](https://github.com/MetaMask/core/pull/5665))

## [14.0.0]

### Added

- **BREAKING:** Add `@metamask/assets-controllers` as a required peer dependency at `^56.0.0` ([#5614](https://github.com/MetaMask/core/pull/5614))
- Add `reselect` as a dependency at `^5.1.1` ([#5614](https://github.com/MetaMask/core/pull/5614))
- **BREAKING:** assetExchangeRates added to BridgeController state to support tokens which are not supported by assets controllers ([#5614](https://github.com/MetaMask/core/pull/5614))
- selectExchangeRateByChainIdAndAddress selector added, which looks up exchange rates from assets and bridge controller states ([#5614](https://github.com/MetaMask/core/pull/5614))
- selectBridgeQuotes selector added, which returns sorted quotes including their metadata ([#5614](https://github.com/MetaMask/core/pull/5614))
- selectIsQuoteExpired selector added, which returns whether quotes are expired or stale ([#5614](https://github.com/MetaMask/core/pull/5614))

### Changed

- **BREAKING:** Change TokenAmountValues key types from BigNumber to string ([#5614](https://github.com/MetaMask/core/pull/5614))
- **BREAKING:** Assets controller getState actions have been added to `AllowedActions` so clients will need to include `TokenRatesController:getState`,`MultichainAssetsRatesController:getState` and `CurrencyRateController:getState` in controller initializations ([#5614](https://github.com/MetaMask/core/pull/5614))
- Make srcAsset and destAsset optional in Step type to be optional ([#5614](https://github.com/MetaMask/core/pull/5614))
- Make QuoteResponse trade generic to support Solana quotes which have string trade data ([#5614](https://github.com/MetaMask/core/pull/5614))
- Bump `@metamask/multichain-network-controller` peer dependency to `^0.4.0` ([#5649](https://github.com/MetaMask/core/pull/5649))

## [13.0.0]

### Changed

- **BREAKING:** Bump `@metamask/transaction-controller` peer dependency to `^54.0.0` ([#5615](https://github.com/MetaMask/core/pull/5615))

## [12.0.0]

### Added

- Occurrences added to BridgeToken type ([#5572](https://github.com/MetaMask/core/pull/5572))

### Changed

- **BREAKING:** Bump `@metamask/transaction-controller` peer dependency to `^53.0.0` ([#5585](https://github.com/MetaMask/core/pull/5585))
- Bump `@metamask/controller-utils` to `^11.7.0` ([#5583](https://github.com/MetaMask/core/pull/5583))

## [11.0.0]

### Added

- BREAKING: Bump dependency @metamask/keyring-api to ^17.2.0 ([#5486](https://github.com/MetaMask/core/pull/5486))
- BREAKING: Bump dependency @metamask/multichain-network-controller to ^0.3.0 ([#5486](https://github.com/MetaMask/core/pull/5486))
- BREAKING: Bump dependency @metamask/snaps-utils to ^8.10.0 ([#5486](https://github.com/MetaMask/core/pull/5486))
- BREAKING: Bump peer dependency @metamask/snaps-controllers to ^9.19.0 ([#5486](https://github.com/MetaMask/core/pull/5486))
- Solana constants, utils, quote and token support ([#5486](https://github.com/MetaMask/core/pull/5486))
- Utilities to convert chainIds between `ChainId`, `Hex`, `string` and `CaipChainId` ([#5486](https://github.com/MetaMask/core/pull/5486))
- Add `refreshRate` feature flag to enable chain-specific quote refresh intervals ([#5486](https://github.com/MetaMask/core/pull/5486))
- `isNativeAddress` and `isSolanaChainId` utilities that can be used by both the controller and clients ([#5486](https://github.com/MetaMask/core/pull/5486))

### Changed

- Replace QuoteRequest usages with `GenericQuoteRequest` to support both EVM and multichain input parameters ([#5486](https://github.com/MetaMask/core/pull/5486))
- Make `QuoteRequest.slippage` optional ([#5486](https://github.com/MetaMask/core/pull/5486))
- Deprecate `SwapsTokenObject` and replace usages with multichain BridgeAsset ([#5486](https://github.com/MetaMask/core/pull/5486))
- Changed `bridgeFeatureFlags.extensionConfig.chains` to key configs by CAIP chainIds ([#5486](https://github.com/MetaMask/core/pull/5486))

## [10.0.0]

### Changed

- **BREAKING:** Bump `@metamask/transaction-controller` peer dependency to `^52.0.0` ([#5513](https://github.com/MetaMask/core/pull/5513))

## [9.0.0]

### Changed

- **BREAKING:** Bump peer dependency `@metamask/accounts-controller` to `^27.0.0` ([#5507](https://github.com/MetaMask/core/pull/5507))
- **BREAKING:** Bump peer dependency `@metamask/network-controller` to `^23.0.0` ([#5507](https://github.com/MetaMask/core/pull/5507))
- **BREAKING:** Bump peer dependency `@metamask/transaction-controller` to `^51.0.0` ([#5507](https://github.com/MetaMask/core/pull/5507))
- Bump `@metamask/polling-controller` to `^13.0.0` ([#5507](https://github.com/MetaMask/core/pull/5507))

## [8.0.0]

### Changed

- **BREAKING:** Bump `@metamask/transaction-controller` peer dependency to `^50.0.0` ([#5496](https://github.com/MetaMask/core/pull/5496))

## [7.0.0]

### Changed

- Bump `@metamask/accounts-controller` dev dependency to `^26.1.0` ([#5481](https://github.com/MetaMask/core/pull/5481))
- **BREAKING:** Allow changing the Bridge API url through the `config` param in the constructor. Remove previous method of doing it through `process.env`. ([#5465](https://github.com/MetaMask/core/pull/5465))

### Fixed

- Make `QuoteResponse.approval` optional to align with response from API ([#5475](https://github.com/MetaMask/core/pull/5475))
- Export enums properly rather than as types ([#5466](https://github.com/MetaMask/core/pull/5466))

## [6.0.0]

### Changed

- **BREAKING:** Bump `@metamask/transaction-controller` peer dependency to `^49.0.0` ([#5471](https://github.com/MetaMask/core/pull/5471))

## [5.0.0]

### Changed

- **BREAKING:** Bump `@metamask/accounts-controller` peer dependency to `^26.0.0` ([#5439](https://github.com/MetaMask/core/pull/5439))
- **BREAKING:** Bump `@metamask/transaction-controller` peer dependency to `^48.0.0` ([#5439](https://github.com/MetaMask/core/pull/5439))

## [4.0.0]

### Changed

- **BREAKING:** Bump `@metamask/accounts-controller` peer dependency to `^25.0.0` ([#5426](https://github.com/MetaMask/core/pull/5426))
- **BREAKING:** Bump `@metamask/transaction-controller` peer dependency to `^47.0.0` ([#5426](https://github.com/MetaMask/core/pull/5426))

## [3.0.0]

### Changed

- **BREAKING:** Switch over from `ethers` at v6 to `@ethersproject` packages at v5.7.0 for mobile compatibility ([#5416](https://github.com/MetaMask/core/pull/5416))
- Improve `BridgeController` API response validation readability by using `@metamask/superstruct` ([#5408](https://github.com/MetaMask/core/pull/5408))

## [2.0.0]

### Added

- Mobile feature flags ([#5359](https://github.com/MetaMask/core/pull/5359))

### Changed

- **BREAKING:** Change `BridgeController` state structure to have all fields at root of state ([#5406](https://github.com/MetaMask/core/pull/5406))
- **BREAKING:** Change `BridgeController` state defaults to `null` instead of `undefined` ([#5406](https://github.com/MetaMask/core/pull/5406))

## [1.0.0]

### Added

- Initial release ([#5317](https://github.com/MetaMask/core/pull/5317))

[Unreleased]: https://github.com/MetaMask/core/compare/@metamask/bridge-controller@45.0.0...HEAD
[45.0.0]: https://github.com/MetaMask/core/compare/@metamask/bridge-controller@44.0.1...@metamask/bridge-controller@45.0.0
[44.0.1]: https://github.com/MetaMask/core/compare/@metamask/bridge-controller@44.0.0...@metamask/bridge-controller@44.0.1
[44.0.0]: https://github.com/MetaMask/core/compare/@metamask/bridge-controller@43.2.1...@metamask/bridge-controller@44.0.0
[43.2.1]: https://github.com/MetaMask/core/compare/@metamask/bridge-controller@43.2.0...@metamask/bridge-controller@43.2.1
[43.2.0]: https://github.com/MetaMask/core/compare/@metamask/bridge-controller@43.1.0...@metamask/bridge-controller@43.2.0
[43.1.0]: https://github.com/MetaMask/core/compare/@metamask/bridge-controller@43.0.0...@metamask/bridge-controller@43.1.0
[43.0.0]: https://github.com/MetaMask/core/compare/@metamask/bridge-controller@42.0.0...@metamask/bridge-controller@43.0.0
[42.0.0]: https://github.com/MetaMask/core/compare/@metamask/bridge-controller@41.4.0...@metamask/bridge-controller@42.0.0
[41.4.0]: https://github.com/MetaMask/core/compare/@metamask/bridge-controller@41.3.0...@metamask/bridge-controller@41.4.0
[41.3.0]: https://github.com/MetaMask/core/compare/@metamask/bridge-controller@41.2.0...@metamask/bridge-controller@41.3.0
[41.2.0]: https://github.com/MetaMask/core/compare/@metamask/bridge-controller@41.1.0...@metamask/bridge-controller@41.2.0
[41.1.0]: https://github.com/MetaMask/core/compare/@metamask/bridge-controller@41.0.0...@metamask/bridge-controller@41.1.0
[41.0.0]: https://github.com/MetaMask/core/compare/@metamask/bridge-controller@40.0.0...@metamask/bridge-controller@41.0.0
[40.0.0]: https://github.com/MetaMask/core/compare/@metamask/bridge-controller@39.1.0...@metamask/bridge-controller@40.0.0
[39.1.0]: https://github.com/MetaMask/core/compare/@metamask/bridge-controller@39.0.1...@metamask/bridge-controller@39.1.0
[39.0.1]: https://github.com/MetaMask/core/compare/@metamask/bridge-controller@39.0.0...@metamask/bridge-controller@39.0.1
[39.0.0]: https://github.com/MetaMask/core/compare/@metamask/bridge-controller@38.0.0...@metamask/bridge-controller@39.0.0
[38.0.0]: https://github.com/MetaMask/core/compare/@metamask/bridge-controller@37.2.0...@metamask/bridge-controller@38.0.0
[37.2.0]: https://github.com/MetaMask/core/compare/@metamask/bridge-controller@37.1.0...@metamask/bridge-controller@37.2.0
[37.1.0]: https://github.com/MetaMask/core/compare/@metamask/bridge-controller@37.0.0...@metamask/bridge-controller@37.1.0
[37.0.0]: https://github.com/MetaMask/core/compare/@metamask/bridge-controller@36.2.0...@metamask/bridge-controller@37.0.0
[36.2.0]: https://github.com/MetaMask/core/compare/@metamask/bridge-controller@36.1.0...@metamask/bridge-controller@36.2.0
[36.1.0]: https://github.com/MetaMask/core/compare/@metamask/bridge-controller@36.0.0...@metamask/bridge-controller@36.1.0
[36.0.0]: https://github.com/MetaMask/core/compare/@metamask/bridge-controller@35.0.0...@metamask/bridge-controller@36.0.0
[35.0.0]: https://github.com/MetaMask/core/compare/@metamask/bridge-controller@34.0.0...@metamask/bridge-controller@35.0.0
[34.0.0]: https://github.com/MetaMask/core/compare/@metamask/bridge-controller@33.0.1...@metamask/bridge-controller@34.0.0
[33.0.1]: https://github.com/MetaMask/core/compare/@metamask/bridge-controller@33.0.0...@metamask/bridge-controller@33.0.1
[33.0.0]: https://github.com/MetaMask/core/compare/@metamask/bridge-controller@32.2.0...@metamask/bridge-controller@33.0.0
[32.2.0]: https://github.com/MetaMask/core/compare/@metamask/bridge-controller@32.1.2...@metamask/bridge-controller@32.2.0
[32.1.2]: https://github.com/MetaMask/core/compare/@metamask/bridge-controller@32.1.1...@metamask/bridge-controller@32.1.2
[32.1.1]: https://github.com/MetaMask/core/compare/@metamask/bridge-controller@32.1.0...@metamask/bridge-controller@32.1.1
[32.1.0]: https://github.com/MetaMask/core/compare/@metamask/bridge-controller@32.0.1...@metamask/bridge-controller@32.1.0
[32.0.1]: https://github.com/MetaMask/core/compare/@metamask/bridge-controller@32.0.0...@metamask/bridge-controller@32.0.1
[32.0.0]: https://github.com/MetaMask/core/compare/@metamask/bridge-controller@31.0.0...@metamask/bridge-controller@32.0.0
[31.0.0]: https://github.com/MetaMask/core/compare/@metamask/bridge-controller@30.0.0...@metamask/bridge-controller@31.0.0
[30.0.0]: https://github.com/MetaMask/core/compare/@metamask/bridge-controller@29.0.0...@metamask/bridge-controller@30.0.0
[29.0.0]: https://github.com/MetaMask/core/compare/@metamask/bridge-controller@28.0.0...@metamask/bridge-controller@29.0.0
[28.0.0]: https://github.com/MetaMask/core/compare/@metamask/bridge-controller@27.0.0...@metamask/bridge-controller@28.0.0
[27.0.0]: https://github.com/MetaMask/core/compare/@metamask/bridge-controller@26.0.0...@metamask/bridge-controller@27.0.0
[26.0.0]: https://github.com/MetaMask/core/compare/@metamask/bridge-controller@25.1.0...@metamask/bridge-controller@26.0.0
[25.1.0]: https://github.com/MetaMask/core/compare/@metamask/bridge-controller@25.0.1...@metamask/bridge-controller@25.1.0
[25.0.1]: https://github.com/MetaMask/core/compare/@metamask/bridge-controller@25.0.0...@metamask/bridge-controller@25.0.1
[25.0.0]: https://github.com/MetaMask/core/compare/@metamask/bridge-controller@24.0.0...@metamask/bridge-controller@25.0.0
[24.0.0]: https://github.com/MetaMask/core/compare/@metamask/bridge-controller@23.0.0...@metamask/bridge-controller@24.0.0
[23.0.0]: https://github.com/MetaMask/core/compare/@metamask/bridge-controller@22.0.0...@metamask/bridge-controller@23.0.0
[22.0.0]: https://github.com/MetaMask/core/compare/@metamask/bridge-controller@21.0.0...@metamask/bridge-controller@22.0.0
[21.0.0]: https://github.com/MetaMask/core/compare/@metamask/bridge-controller@20.0.0...@metamask/bridge-controller@21.0.0
[20.0.0]: https://github.com/MetaMask/core/compare/@metamask/bridge-controller@19.0.0...@metamask/bridge-controller@20.0.0
[19.0.0]: https://github.com/MetaMask/core/compare/@metamask/bridge-controller@18.0.0...@metamask/bridge-controller@19.0.0
[18.0.0]: https://github.com/MetaMask/core/compare/@metamask/bridge-controller@17.0.0...@metamask/bridge-controller@18.0.0
[17.0.0]: https://github.com/MetaMask/core/compare/@metamask/bridge-controller@16.0.0...@metamask/bridge-controller@17.0.0
[16.0.0]: https://github.com/MetaMask/core/compare/@metamask/bridge-controller@15.0.0...@metamask/bridge-controller@16.0.0
[15.0.0]: https://github.com/MetaMask/core/compare/@metamask/bridge-controller@14.0.0...@metamask/bridge-controller@15.0.0
[14.0.0]: https://github.com/MetaMask/core/compare/@metamask/bridge-controller@13.0.0...@metamask/bridge-controller@14.0.0
[13.0.0]: https://github.com/MetaMask/core/compare/@metamask/bridge-controller@12.0.0...@metamask/bridge-controller@13.0.0
[12.0.0]: https://github.com/MetaMask/core/compare/@metamask/bridge-controller@11.0.0...@metamask/bridge-controller@12.0.0
[11.0.0]: https://github.com/MetaMask/core/compare/@metamask/bridge-controller@10.0.0...@metamask/bridge-controller@11.0.0
[10.0.0]: https://github.com/MetaMask/core/compare/@metamask/bridge-controller@9.0.0...@metamask/bridge-controller@10.0.0
[9.0.0]: https://github.com/MetaMask/core/compare/@metamask/bridge-controller@8.0.0...@metamask/bridge-controller@9.0.0
[8.0.0]: https://github.com/MetaMask/core/compare/@metamask/bridge-controller@7.0.0...@metamask/bridge-controller@8.0.0
[7.0.0]: https://github.com/MetaMask/core/compare/@metamask/bridge-controller@6.0.0...@metamask/bridge-controller@7.0.0
[6.0.0]: https://github.com/MetaMask/core/compare/@metamask/bridge-controller@5.0.0...@metamask/bridge-controller@6.0.0
[5.0.0]: https://github.com/MetaMask/core/compare/@metamask/bridge-controller@4.0.0...@metamask/bridge-controller@5.0.0
[4.0.0]: https://github.com/MetaMask/core/compare/@metamask/bridge-controller@3.0.0...@metamask/bridge-controller@4.0.0
[3.0.0]: https://github.com/MetaMask/core/compare/@metamask/bridge-controller@2.0.0...@metamask/bridge-controller@3.0.0
[2.0.0]: https://github.com/MetaMask/core/compare/@metamask/bridge-controller@1.0.0...@metamask/bridge-controller@2.0.0
[1.0.0]: https://github.com/MetaMask/core/releases/tag/@metamask/bridge-controller@1.0.0<|MERGE_RESOLUTION|>--- conflicted
+++ resolved
@@ -7,17 +7,15 @@
 
 ## [Unreleased]
 
-<<<<<<< HEAD
 ### Changed
 
 - Bump `@metamask/utils` from `^11.8.0` to `^11.8.1` ([#6708](https://github.com/MetaMask/core/pull/6708)
-=======
+
 ## [45.0.0]
 
 ### Changed
 
 - Bump `@metamask/assets-controllers` from `^76.0.0` to `^77.0.0` ([#6716](https://github.com/MetaMask/core/pull/6716), [#6629](https://github.com/MetaMask/core/pull/6716))
->>>>>>> 0156580f
 
 ## [44.0.1]
 
