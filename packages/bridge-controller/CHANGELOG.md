--- conflicted
+++ resolved
@@ -7,7 +7,6 @@
 
 ## [Unreleased]
 
-<<<<<<< HEAD
 ### Added
 
 - Add `BridgeControllerGetStateAction` type ([#6444](https://github.com/MetaMask/core/pull/6444))
@@ -17,10 +16,7 @@
 - **BREAKING:** Use new `Messenger` from `@metamask/messenger` ([#6444](https://github.com/MetaMask/core/pull/6444))
   - Previously, `BridgeController` accepted a `RestrictedMessenger` instance from `@metamask/base-controller`.
 
-## [44.0.0]
-=======
 ## [50.0.0]
->>>>>>> d9480378
 
 ### Changed
 
