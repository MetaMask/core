# Changelog

All notable changes to this project will be documented in this file.

The format is based on [Keep a Changelog](https://keepachangelog.com/en/1.0.0/),
and this project adheres to [Semantic Versioning](https://semver.org/spec/v2.0.0.html).

## [Unreleased]

<<<<<<< HEAD
## [59.0.0]

### Changed

- **BREAKING:** Bump `@metamask/assets-controller` from `^86.0.0` to `^87.0.0` ([#7043](https://github.com/MetaMask/core/pull/7043))
=======
### Added

- Quotes as returned by `fetchQuotes` now include a `gasSponsored` property ([#6687](https://github.com/MetaMask/core/pull/6687))
>>>>>>> dc2d67d4

## [58.0.0]

### Changed

- **BREAKING:** Bump `@metamask/assets-controller` from `^85.0.0` to `^86.0.0` ([#7011](https://github.com/MetaMask/core/pull/7011))
- **BREAKING:** `noFee` flag was replaced with `fee` flag in bridge api requests ([#6964](https://github.com/MetaMask/core/pull/6964))

## [57.0.0]

### Changed

- **BREAKING:** Bump `@metamask/assets-controller` from `^84.0.0` to `^85.0.0` ([#7003](https://github.com/MetaMask/core/pull/7003))

## [56.0.3]

### Fixed

- Removes all selectedNetworkClientId usages by finding network clients via srcChainId ([#6996](https://github.com/MetaMask/core/pull/6996))

## [56.0.2]

### Fixed

- Remove global selected network reference in `getBridgeERC20Allowance` handler ([#6994](https://github.com/MetaMask/core/pull/6994))

## [56.0.1]

### Changed

- Clean up SSE stream reader after use ([#6965](https://github.com/MetaMask/core/pull/6965))

### Fixed

- Fix Bitcoin network fee computation by extracting `unsignedPsbtBase64` from Bitcoin trade objects and supporting `'priority'` fee type from Bitcoin snap ([#6932](https://github.com/MetaMask/core/pull/6932))

## [56.0.0]

### Added

- Add `BridgeControllerGetStateAction` and `BridgeControllerStateChangeEvent` types ([#6444](https://github.com/MetaMask/core/pull/6444))

### Changed

- **BREAKING:** Use new `Messenger` from `@metamask/messenger` ([#6444](https://github.com/MetaMask/core/pull/6444))
  - Previously, `BridgeController` accepted a `RestrictedMessenger` instance from `@metamask/base-controller`.
- **BREAKING:** Metadata property `anonymous` renamed to `includeInDebugSnapshot` ([#6444](https://github.com/MetaMask/core/pull/6444))
- **BREAKING:** Bump `@metamask/accounts-controller` from `^33.0.0` to `^34.0.0` ([#6962](https://github.com/MetaMask/core/pull/6962))
- **BREAKING:** Bump `@metamask/network-controller` from `^24.0.0` to `^25.0.0` ([#6962](https://github.com/MetaMask/core/pull/6962))
- **BREAKING:** Bump `@metamask/assets-controller` from `^83.0.0` to `^84.0.0` ([#6962](https://github.com/MetaMask/core/pull/6962))
- **BREAKING:** Bump `@metamask/remote-feature-flag-controller` from `^1.6.0` to `^2.0.0` ([#6962](https://github.com/MetaMask/core/pull/6962))
- **BREAKING:** Bump `@metamask/transaction-controller` from `^60.0.0` to `^61.0.0` ([#6962](https://github.com/MetaMask/core/pull/6962))
- Bump `@metamask/base-controller` from `^8.4.2` to `^9.0.0` ([#6962](https://github.com/MetaMask/core/pull/6962))
- Bump `@metamask/gas-fee-controller` from `^24.1.0` to `^25.0.0` ([#6940](https://github.com/MetaMask/core/pull/6940), [#6962](https://github.com/MetaMask/core/pull/6962))
- Bump `@metamask/multichain-network-controller` from `^1.0.1` to `^2.0.0` ([#6940](https://github.com/MetaMask/core/pull/6940), [#6962](https://github.com/MetaMask/core/pull/6962))
- Bump `@metamask/polling-controller` from `^14.0.1` to `^15.0.0` ([#6940](https://github.com/MetaMask/core/pull/6940), [#6962](https://github.com/MetaMask/core/pull/6962))

## [55.0.0]

### Changed

- **BREAKING:** Bump peer dependency `@metamask/assets-controllers` from `^82.0.0` to `^83.0.0` ([#6923](https://github.com/MetaMask/core/pull/6923))
- Bump `@metamask/base-controller` from `^8.4.1` to `^8.4.2` ([#6917](https://github.com/MetaMask/core/pull/6917))

## [54.0.0]

### Changed

- **BREAKING:** Bump peer dependency `@metamask/assets-controllers` from `^81.0.0` to `^82.0.0` ([#6908](https://github.com/MetaMask/core/pull/6908))

## [53.1.0]

### Added

- Add `MONAD` network support ([#6828](https://github.com/MetaMask/core/pull/6828))
  - Add `MONAD` into constants `ALLOWED_BRIDGE_CHAIN_IDS`, `SWAPS_TOKEN_OBJECT` and `NETWORK_TO_NAME_MAP`
- Implement `fetchServerEvents` util that parses server events and parses them into JSON ([#6892](https://github.com/MetaMask/core/pull/6892))

### Changed

- **BREAKING:** Add BitcoinTradeData to QuoteResponse validation ([#6892](https://github.com/MetaMask/core/pull/6892))
- Replace `fetchEventSource` with `fetchServerEvents` ([#6892](https://github.com/MetaMask/core/pull/6892))

### Removed

- Removed dependency on `@microsoft/fetch-event-source` at `^2.0.1` ([#6892](https://github.com/MetaMask/core/pull/6892))

## [53.0.0]

### Changed

- **BREAKING:** Require clientVersion in BridgeController constructor ([#6891](https://github.com/MetaMask/core/pull/6891))
- Update the `sseEnabled` LD flag to include minimumVersion, which is used to determine whether to enable SSE ([#6891](https://github.com/MetaMask/core/pull/6891))
- Bump `@metamask/network-controller` from `^24.2.2` to `^24.3.0` ([#6883](https://github.com/MetaMask/core/pull/6883))
- Bump `@metamask/transaction-controller` from `^60.7.0` to `^60.8.0` ([#6883](https://github.com/MetaMask/core/pull/6883))

## [52.0.0]

### Changed

- **BREAKING:** Bump peer dependency `@metamask/assets-controllers` from `^80.0.0` to `^81.0.0` ([#6834](https://github.com/MetaMask/core/pull/6834))

## [51.0.0]

### Added

- Introduce server‑sent events quote streaming and integrates incremental quote updates into the bridge controller polling flow ([#6760](https://github.com/MetaMask/core/pull/6760))
  - Add private `handleQuoteStreaming` method that calls `getQuoteStream` when the `sseEnabled` flag is enabled in LaunchDarkly
  - Reuse existing polling, metrics and validation utilities when processing server-sent quotes
- Add dependency on `@microsoft/fetch-event-source` at `^2.0.1` ([#6760](https://github.com/MetaMask/core/pull/6760))
  - Note that clients need to patch this library such that it rejects instead of resolving when the quote request is cancelled. This preserves the controller's expected request cancellation behavior

### Changed

- Extract some logic from bridge-controller and move them to utility files for better readability ([#6760](https://github.com/MetaMask/core/pull/6760))

### Removed

- Remove cache options from spot-prices and getQuote api calls since they are only required by the extension client ([#6760](https://github.com/MetaMask/core/pull/6760))

### Fixed

- Pass abortSignal to fetchAssetPricesForCurrency in order to cancel exchange rate fetching when quote parameters change ([#6760](https://github.com/MetaMask/core/pull/6760))

## [50.0.0]

### Changed

- **BREAKING:** Bump peer dependency `@metamask/assets-controllers` from `^79.0.0` to `^80.0.0` ([#6818](https://github.com/MetaMask/core/pull/6818))

## [49.0.1]

### Changed

- Bump `@metamask/base-controller` from `^8.4.0` to `^8.4.1` ([#6807](https://github.com/MetaMask/core/pull/6807))
- Bump `@metamask/controller-utils` from `^11.14.0` to `^11.14.1` ([#6807](https://github.com/MetaMask/core/pull/6807))
- Bump `@metamask/gas-fee-controller` from `^24.0.0` to `^24.1.0` ([#6807](https://github.com/MetaMask/core/pull/6807))
- Bump `@metamask/multichain-network-controller` from `^1.0.0` to `^1.0.1` ([#6807](https://github.com/MetaMask/core/pull/6807))
- Bump `@metamask/polling-controller` from `^14.0.0` to `^14.0.1` ([#6807](https://github.com/MetaMask/core/pull/6807))

## [49.0.0]

### Changed

- **BREAKING:** Bump peer dependency `@metamask/assets-controllers` from `^78.0.0` to `^79.0.0` ([#6806](https://github.com/MetaMask/core/pull/6806))
- Add optional `Client-Version` header to bridge API requests ([#6791](https://github.com/MetaMask/core/pull/6791))

## [48.0.0]

### Changed

- **BREAKING:** Bump peer dependency `@metamask/assets-controllers` from `^77.0.0` to `^78.0.0` ([#6780](https://github.com/MetaMask/core/pull/6780))

## [47.2.0]

### Added

- Append quote's `featureId` to QuoteResponse object, if defined. Swap and bridge quotes have an `undefined` featureId value for backwards compatibility with old history entries ([#6739](https://github.com/MetaMask/core/pull/6739))

## [47.1.0]

### Added

- Add `bip44DefaultPairs` and `chains[chainId].defaultPairs` to feature flag types and validators ([#6645](https://github.com/MetaMask/core/pull/6645))

### Changed

- Bump `@metamask/assets-controllers` from `77.0.0` to `77.0.1` ([#6747](https://github.com/MetaMask/core/pull/6747))
- Bump `@metamask/transaction-controller` from `60.4.0` to `60.5.0` ([#6733](https://github.com/MetaMask/core/pull/6733))

## [47.0.0]

### Changed

- **BREAKING** Make `walletAddress` a required quote request parameter when calling the `updateBridgeQuoteRequestParams` handler ([#6719](https://github.com/MetaMask/core/pull/6719))
- Bump `@metamask/utils` from `^11.8.0` to `^11.8.1` ([#6708](https://github.com/MetaMask/core/pull/6708))

### Removed

- Deprecate the unused `SnapConfirmationViewed` event ([#6719](https://github.com/MetaMask/core/pull/6719))

### Fixed

- Replace `AccountsController:getSelectedMultichainAccount` usages with AccountsController:getAccountByAddress` when retrieving Solana account details for quote metadata ([#6719](https://github.com/MetaMask/core/pull/6719))

## [46.0.0]

### Added

- Add support for Bitcoin bridge transactions ([#6705](https://github.com/MetaMask/core/pull/6705))
  - Handle Bitcoin PSBT (Partially Signed Bitcoin Transaction) format in trade data
  - Support Bitcoin chain ID (`ChainId.BTC = 20000000000001`) and CAIP format (`bip122:000000000019d6689c085ae165831e93`)
- Export `isNonEvmChainId` utility function to check for non-EVM chains (Solana, Bitcoin) ([#6705](https://github.com/MetaMask/core/pull/6705))

### Changed

- **BREAKING:** Rename fee handling for non-EVM chains ([#6705](https://github.com/MetaMask/core/pull/6705))
  - Replace `SolanaFees` type with `NonEvmFees` type (exported type)
  - Replace `solanaFeesInLamports` property in quote responses with `nonEvmFeesInNative` property
  - The `nonEvmFeesInNative` property stores fees in the native units for each chain (SOL for Solana, BTC for Bitcoin)
- **BREAKING:** Update Snap methods to use new unified interface for non-EVM chains ([#6705](https://github.com/MetaMask/core/pull/6705))
  - Snaps must now implement `computeFee` method instead of `getFeeForTransaction` for fee calculation
  - The `computeFee` method returns fees in native token units rather than smallest units

## [45.0.0]

### Changed

- Bump `@metamask/assets-controllers` from `^76.0.0` to `^77.0.0` ([#6716](https://github.com/MetaMask/core/pull/6716), [#6629](https://github.com/MetaMask/core/pull/6716))

## [44.0.1]

### Changed

- Revert accidental breaking changes included in v44.0.0 ([#6454](https://github.com/MetaMask/core/pull/6454))

## [44.0.0] [DEPRECATED]

### Changed

- This version was deprecated because it accidentally included additional breaking changes; use v44.0.1 or later versions instead
- **BREAKING:** Bump peer dependency `@metamask/assets-controllers` from `^75.0.0` to `^76.0.0` ([#6676](https://github.com/MetaMask/core/pull/6676))

## [43.2.1]

### Added

- Add Solana Devnet support to bridge controller ([#6670](https://github.com/MetaMask/core/pull/6670))

## [43.2.0]

### Added

- Add optional `noFeeAssets` property to the `ChainConfigurationSchema` type ([#6665](https://github.com/MetaMask/core/pull/6665))

## [43.1.0]

### Added

- Add `selectDefaultSlippagePercentage` that returns the default slippage for a chain and token combination ([#6616](https://github.com/MetaMask/core/pull/6616))
  - Return `0.5` if requesting a bridge quote
  - Return `undefined` (auto) if requesting a Solana swap
  - Return `0.5` if both tokens are stablecoins (based on dynamic `stablecoins` list from LD chain config)
  - Return `2` for all other EVM swaps
- Add new controller metadata properties to `BridgeController` ([#6589](https://github.com/MetaMask/core/pull/6589))

### Changed

- Bump `@metamask/controller-utils` from `^11.12.0` to `^11.14.0` ([#6620](https://github.com/MetaMask/core/pull/6620), [#6629](https://github.com/MetaMask/core/pull/6629))
- Bump `@metamask/base-controller` from `^8.3.0` to `^8.4.0` ([#6632](https://github.com/MetaMask/core/pull/6632))

## [43.0.0]

### Added

- Add `totalFeeAmountUsd` to `quote` to support rewards estimation ([#6592](https://github.com/MetaMask/core/pull/6592))

### Changed

- **BREAKING:** Bump peer dependency `@metamask/assets-controller` from `^74.0.0` to `^75.0.0` ([#6570](https://github.com/MetaMask/core/pull/6570))
- Bump `@metamask/keyring-api` from `^20.1.0` to `^21.0.0` ([#6560](https://github.com/MetaMask/core/pull/6560))
- Add optional `isGaslessSwapEnabled` LaunchDarkly config to feature flags schema ([#6573](https://github.com/MetaMask/core/pull/6573))
- Bump `@metamask/utils` from `^11.4.2` to `^11.8.0` ([#6588](https://github.com/MetaMask/core/pull/6588))

## [42.0.0]

### Added

- Add `gas_included_7702` field to metrics tracking for EIP-7702 gasless transactions ([#6363](https://github.com/MetaMask/core/pull/6363))

### Changed

- **BREAKING** Rename QuotesError and InputSourceDestinationSwitched events to match segment schema ([#6447](https://github.com/MetaMask/core/pull/6447))
- Bump `@metamask/base-controller` from `^8.2.0` to `^8.3.0` ([#6465](https://github.com/MetaMask/core/pull/6465))
- **BREAKING** Rename `gasless7702` to `gasIncluded7702` in QuoteRequest and Quote types

## [41.4.0]

### Added

- Add Bitcoin as a supported bridge chain ([#6389](https://github.com/MetaMask/core/pull/6389))
- Export `isBitcoinChainId` utility function ([#6389](https://github.com/MetaMask/core/pull/6389))

## [41.3.0]

### Added

- Publish `QuotesValidationFailed` and `StatusValidationFailed` events ([#6362](https://github.com/MetaMask/core/pull/6362))

## [41.2.0]

### Changed

- Update quotes to account for minDestTokenAmount ([#6373](https://github.com/MetaMask/core/pull/6373))

## [41.1.0]

### Added

- Add `UnifiedSwapBridgeEventName.AssetDetailTooltipClicked` event ([#6352](https://github.com/MetaMask/core/pull/6352))

### Changed

- Bump `@metamask/base-controller` from `^8.1.0` to `^8.2.0` ([#6355](https://github.com/MetaMask/core/pull/6355))

## [41.0.0]

### Added

- Add `gasless7702` field to QuoteRequest and Quote types to support EIP-7702 delegated gasless execution ([#6346](https://github.com/MetaMask/core/pull/6346))

### Fixed

- **BREAKING** Update the implementation of `UnifiedSwapBridgeEventName.Submitted` to require event publishers to provide all properties. This is in needed because the Submitted event can be published after the BridgeController's state has been reset ([#6314](https://github.com/MetaMask/core/pull/6314))

## [40.0.0]

### Changed

- **BREAKING:** Bump peer dependency `@metamask/accounts-controller` from `^32.0.0` to `^33.0.0` ([#6345](https://github.com/MetaMask/core/pull/6345))
- **BREAKING:** Bump peer dependency `@metamask/assets-controller` from `^73.0.0` to `^74.0.0` ([#6345](https://github.com/MetaMask/core/pull/6345))
- **BREAKING:** Bump peer dependency `@metamask/transaction-controller` from `^59.0.0` to `^60.0.0` ([#6345](https://github.com/MetaMask/core/pull/6345))
- Bump accounts related packages ([#6309](https://github.com/MetaMask/core/pull/6309))
  - Bump `@metamask/keyring-api` from `^20.0.0` to `^20.1.0`
- Bump `@metamask/assets-controller` from `^73.2.0` to `^73.3.0` ([#6334](https://github.com/MetaMask/core/pull/6334))

## [39.1.0]

### Fixed

- Ignore error messages thrown when quote requests are cancelled. This prevents the `QuoteError` event from being published when an error is expected ([#6299](https://github.com/MetaMask/core/pull/6299))

## [39.0.1]

### Changed

- Bump `@metamask/controller-utils` from `^11.11.0` to `^11.12.0` ([#6303](https://github.com/MetaMask/core/pull/6303))

## [39.0.0]

### Added

- **BREAKING** Added the `effective`, `max` and `total` keys to the `QuoteMetadata.gasFee` type ([#6295](https://github.com/MetaMask/core/pull/6295))
- Response validation for the QuoteReponse.trade.effectiveGas field ([#6295](https://github.com/MetaMask/core/pull/6295))
- Calculate the effective gas (amount spent after refunds) for transactions and use it to sort quotes. This value is reflected in the `totalNetworkFee` ([#6295](https://github.com/MetaMask/core/pull/6295))
  - The `totalNetworkFee` should be displayed along with the client quotes
  - The `totalMaxNetworkFee` should be used to disable tx submission

### Changed

- **BREAKING** Remove `getActionType` export and hardcode `action_type` to `swapbridge-v1`. Deprecate `crosschain-v1` MetricsActionType because it shouldn't be used after swaps and bridge are unified ([#6270](https://github.com/MetaMask/core/pull/6270))
- Change default gas priority fee level from high -> medium to show more accurate estimates in the clients ([#6295](https://github.com/MetaMask/core/pull/6295))
- Bump `@metamask/multichain-network-controller` from `^0.11.0` to `^0.11.1` ([#6273](https://github.com/MetaMask/core/pull/6273))
- Bump `@metamask/base-controller` from `^8.0.1` to `^8.1.0` ([#6284](https://github.com/MetaMask/core/pull/6284))

## [38.0.0]

### Fixed

- **BREAKING** Require clients to define `can_submit` property when publishing `QuoteSelected`, `AllQuotesSorted`, `AllQuotesOpened` and `QuotesReceived` events ([#6254](https://github.com/MetaMask/core/pull/6254))
- Rename the InputChanged event's `value` property key to `input_value` ([#6254](https://github.com/MetaMask/core/pull/6254))

## [37.2.0]

### Added

- Expose `fetchQuotes` method that returns a list of quotes directly rather than adding them to the controller state. This enables clients to retrieve quotes directly without automatic polling and state management ([#6236](https://github.com/MetaMask/core/pull/6236))

### Changed

- Bump `@metamask/keyring-api` from `^19.0.0` to `^20.0.0` ([#6248](https://github.com/MetaMask/core/pull/6248))

## [37.1.0]

### Added

- Add schema for the new price impact threshold feature flag to the types for PlatformConfigSchema ([#6223](https://github.com/MetaMask/core/pull/6223))

## [37.0.0]

### Changed

- **BREAKING:** Bump peer dependency `@metamask/accounts-controller` from `^31.0.0` to `^32.0.0` ([#6171](https://github.com/MetaMask/core/pull/6171))
- **BREAKING:** Bump peer dependency `@metamask/assets-controllers` from `^72.0.0` to `^73.0.0` ([#6171](https://github.com/MetaMask/core/pull/6171))
- **BREAKING:** Bump peer dependency `@metamask/transaction-controller` from `^58.0.0` to `^59.0.0` ([#6171](https://github.com/MetaMask/core/pull/6171)), ([#6027](https://github.com/MetaMask/core/pull/6027))

## [36.2.0]

### Changed

- Bump `@metamask/keyring-api` from `^18.0.0` to `^19.0.0` ([#6146](https://github.com/MetaMask/core/pull/6146))

## [36.1.0]

### Changed

- Include EVM assetIds in `isNativeAddress` util when checking whether an address string is a native token ([#6076](https://github.com/MetaMask/core/pull/6076))

## [36.0.0]

### Changed

- Bump `@metamask/multichain-network-controller` from `^0.9.0` to `^0.10.0` ([#6114](https://github.com/MetaMask/core/pull/6114))
- **BREAKING** Require `destWalletAddress` in `isValidQuoteRequest` if bridging to or from Solana ([#6091](https://github.com/MetaMask/core/pull/6091))
- Bump `@metamask/assets-controllers` to `^72.0.0` ([#6120](https://github.com/MetaMask/core/pull/6120))

## [35.0.0]

### Added

- Add an optional `isSingleSwapBridgeButtonEnabled` feature flag that indicates whether Swap and Bridge entrypoints should be combined ([#6078](https://github.com/MetaMask/core/pull/6078))

### Changed

- **BREAKING:** Bump peer dependency `@metamask/assets-controllers` from `^69.0.0` to `^71.0.0` ([#6061](https://github.com/MetaMask/core/pull/6061), [#6098](https://github.com/MetaMask/core/pull/6098))
- **BREAKING:** Bump peer dependency `@metamask/snaps-controllers` from `^12.0.0` to `^14.0.0` ([#6035](https://github.com/MetaMask/core/pull/6035))
- **BREAKING** Remove `isSnapConfirmationEnabled` feature flag from `ChainConfigurationSchema` validation ([#6077](https://github.com/MetaMask/core/pull/6077))
- Bump `@metamask/controller-utils` from `^11.10.0` to `^11.11.0` ([#6069](https://github.com/MetaMask/core/pull/6069))
- Bump `@metamask/utils` from `^11.2.0` to `^11.4.2` ([#6054](https://github.com/MetaMask/core/pull/6054))

## [34.0.0]

### Added

- **BREAKING** Add a required `gasIncluded` quote request parameter to indicate whether the bridge-api should return gasless swap quotes. The clients need to pass in a Boolean value indicating whether the user is opted in to STX and if their current network has STX support ([#6030](https://github.com/MetaMask/core/pull/6030))
- Add `gasIncluded` to QuoteResponse, which indicates whether the quote includes tx fees (gas-less) ([#6030](https://github.com/MetaMask/core/pull/6030))
- Add `feeData.txFees` to QuoteResponse, which contains data about tx fees taken from either the source or destination asset ([#6030](https://github.com/MetaMask/core/pull/6030))
- Add `includedTxFees` to QuoteMetadata, which clients can display as the included tx fee when displaying a gasless quote ([#6039](https://github.com/MetaMask/core/pull/6039))
- Calculate and return value of `includedTxFees` ([#6039](https://github.com/MetaMask/core/pull/6039))

### Changed

- Consolidate validator and type definitions for `QuoteResponse`, `BridgeAsset` and `PlatformConfigSchema` so new response fields only need to be defined once ([#6030](https://github.com/MetaMask/core/pull/6030))
- Add `txFees` to total sentAmount ([#6039](https://github.com/MetaMask/core/pull/6039))
- When gas is included and is taken from the destination token amount, ignore network fees in `adjustedReturn` calculation ([#6039](https://github.com/MetaMask/core/pull/6039))

### Fixed

- Calculate EVM token exchange rates accurately in `selectExchangeRateByChainIdAndAddress` when the `marketData` conversion rate is in the native currency ([#6030](https://github.com/MetaMask/core/pull/6030))
- Convert `trade.value` to decimal when calculating relayer fee ([#6039](https://github.com/MetaMask/core/pull/6039))
- Revert QuoteResponse ChainId schema to expect a number instead of a string ([#6045](https://github.com/MetaMask/core/pull/6045))

## [33.0.1]

### Fixed

- Set correct `can_submit` property on Unified SwapBridge events ([#5993](https://github.com/MetaMask/core/pull/5993))
- Use activeQuote to populate default properties for Submitted and Failed events, if tx fails before being confirmed on chain ([#5993](https://github.com/MetaMask/core/pull/5993))

## [33.0.0]

### Added

- Add `stopPollingForQuotes` handler that stops quote polling without resetting the bridge controller's state ([#5994](https://github.com/MetaMask/core/pull/5994))

### Changed

- **BREAKING:** Bump peer dependency `@metamask/accounts-controller` to `^31.0.0` ([#5999](https://github.com/MetaMask/core/pull/5999))
- **BREAKING:** Bump peer dependency `@metamask/assets-controller` to `^69.0.0` ([#5999](https://github.com/MetaMask/core/pull/5999))
- **BREAKING:** Bump peer dependency `@metamask/network-controller` to `^24.0.0` ([#5999](https://github.com/MetaMask/core/pull/5999))
- **BREAKING:** Bump peer dependency `@metamask/transaction-controller` to `^58.0.0` ([#5999](https://github.com/MetaMask/core/pull/5999))
- Bump dependency `@metamask/gas-fee-controller` to `^24.0.0` ([#5999](https://github.com/MetaMask/core/pull/5999))
- Bump dependency `@metamask/multichain-network-controller` to `^0.9.0` ([#5999](https://github.com/MetaMask/core/pull/5999))
- Bump dependency `@metamask/polling-controller` to `^14.0.0` ([#5999](https://github.com/MetaMask/core/pull/5999))

## [32.2.0]

### Changed

- Export feature flag util for bridge status controller ([#5961](https://github.com/MetaMask/core/pull/5961))

## [32.1.2]

### Changed

- Bump `@metamask/controller-utils` to `^11.10.0` ([#5935](https://github.com/MetaMask/core/pull/5935))
- Bump `@metamask/transaction-controller` to `^57.3.0` ([#5954](https://github.com/MetaMask/core/pull/5954))

## [32.1.1]

### Fixed

- Fetch `minimumBalanceForRentExemptionInLamports` asynchronously to prevent blocking the getQuote network call ([#5921](https://github.com/MetaMask/core/pull/5921))
- Fix invalid `getMinimumBalanceForRentExemption` commitment parameter ([#5921](https://github.com/MetaMask/core/pull/5921))

## [32.1.0]

### Added

- Include all invalid quote properties in sentry logs ([#5913](https://github.com/MetaMask/core/pull/5913))

## [32.0.1]

### Fixed

- Remove `error_message` property from QuotesRequested event payload ([#5900](https://github.com/MetaMask/core/pull/5900))
- Fail gracefully when fee calculations return invalid value or throw errors
  - Filter out single quote if `TransactionController.getLayer1GasFee` returns `undefined` ([#5910](https://github.com/MetaMask/core/pull/5910))
  - Filter out single quote if an error is thrown by `getLayer1GasFee` ([#5910](https://github.com/MetaMask/core/pull/5910))
  - Filter out single quote if an error is thrown by Solana snap's `getFeeForTransaction` method ([#5910](https://github.com/MetaMask/core/pull/5910))

## [32.0.0]

### Added

- **BREAKING:** Add required property `minimumBalanceForRentExemptionInLamports` to `BridgeState` ([#5827](https://github.com/MetaMask/core/pull/5827))
- Add selector `selectMinimumBalanceForRentExemptionInSOL` ([#5827](https://github.com/MetaMask/core/pull/5827))

### Changed

- Add new dependency `uuid` ([#5827](https://github.com/MetaMask/core/pull/5827))

## [31.0.0]

### Added

- Add `SEI` network support ([#5695](https://github.com/MetaMask/core/pull/5695))
  - Add `SEI` into constants `ALLOWED_BRIDGE_CHAIN_IDS`, `SWAPS_TOKEN_OBJECT` and `NETWORK_TO_NAME_MAP`

### Changed

- **BREAKING:** Bump `@metamask/assets-controller` peer dependency to `^68.0.0` ([#5894](https://github.com/MetaMask/core/pull/5894))

## [30.0.0]

### Changed

- **BREAKING:** Bump `@metamask/assets-controller` peer dependency to `^67.0.0` ([#5888](https://github.com/MetaMask/core/pull/5888))
- **BREAKING:** Bump `@metamask/accounts-controller` peer dependency to `^30.0.0` ([#5888](https://github.com/MetaMask/core/pull/5888))
- **BREAKING:** Bump `@metamask/transaction-controller` peer dependency to `^57.0.0` ([#5888](https://github.com/MetaMask/core/pull/5888))
- **BREAKING:** Bump `@metamask/snaps-controllers` peer dependency from `^11.0.0` to `^12.0.0` ([#5871](https://github.com/MetaMask/core/pull/5871))
- Bump `@metamask/keyring-api` dependency from `^17.4.0` to `^18.0.0` ([#5871](https://github.com/MetaMask/core/pull/5871))

## [29.0.0]

### Changed

- **BREAKING:** Bump `@metamask/assets-controller` peer dependency to `^66.0.0` ([#5872](https://github.com/MetaMask/core/pull/5872))

## [28.0.0]

### Changed

- **BREAKING:** Bump `@metamask/assets-controller` peer dependency to `^65.0.0` ([#5863](https://github.com/MetaMask/core/pull/5863))

## [27.0.0]

### Changed

- **BREAKING:** Bump `@metamask/assets-controller` peer dependency to `^64.0.0` ([#5854](https://github.com/MetaMask/core/pull/5854))

## [26.0.0]

### Added

- **BREAKING:** Added a required `minimumVersion` to feature flag response schema ([#5834](https://github.com/MetaMask/core/pull/5834))

### Changed

- Consume `bridgeConfigV2` in the feature flag response schema for Mobile and export `DEFAULT_FEATURE_FLAG_CONFIG` ([#5837](https://github.com/MetaMask/core/pull/5837))

## [25.1.0]

### Added

- Added optional `isUnifiedUIEnabled` flag to chain-level feature-flag `ChainConfiguration` type and updated the validation schema to accept the new flag ([#5783](https://github.com/MetaMask/core/pull/5783))
- Add and export `calcSlippagePercentage`, a utility that calculates the absolute slippage percentage based on the adjusted return and the sent amount ([#5723](https://github.com/MetaMask/core/pull/5723)).
- Error logs for invalid getQuote responses ([#5816](https://github.com/MetaMask/core/pull/5816))

### Changed

- Bump `@metamask/controller-utils` to `^11.9.0` ([#5812](https://github.com/MetaMask/core/pull/5812))

## [25.0.1]

### Fixed

- Use zero address as solana's default native address instead of assetId ([#5799](https://github.com/MetaMask/core/pull/5799))

## [25.0.0]

### Changed

- **BREAKING:** bump `@metamask/accounts-controller` peer dependency to `^29.0.0` ([#5802](https://github.com/MetaMask/core/pull/5802))
- **BREAKING:** bump `@metamask/assets-controllers` peer dependency to `^63.0.0` ([#5802](https://github.com/MetaMask/core/pull/5802))
- **BREAKING:** bump `@metamask/transaction-controller` peer dependency to `^56.0.0` ([#5802](https://github.com/MetaMask/core/pull/5802))

## [24.0.0]

### Added

- Sentry traces for `BridgeQuotesFetched` and `SwapQuotesFetched` events ([#5780](https://github.com/MetaMask/core/pull/5780))
- Export `isCrossChain` utility ([#5780](https://github.com/MetaMask/core/pull/5780))

### Changed

- **BREAKING:** Remove `BridgeToken` export ([#5768](https://github.com/MetaMask/core/pull/5768))
- `traceFn` added to BridgeController constructor to enable clients to pass in a custom sentry trace handler ([#5768](https://github.com/MetaMask/core/pull/5768))

## [23.0.0]

### Changed

- **BREAKING** Rename `QuoteResponse.bridgePriceData` to `priceData` ([#5784](https://github.com/MetaMask/core/pull/5784))

### Fixed

- Handle cancelled bridge quote polling gracefully by skipping state updates ([#5787](https://github.com/MetaMask/core/pull/5787))

## [22.0.0]

### Changed

- **BREAKING:** Bump `@metamask/assets-controller` peer dependency to `^62.0.0` ([#5780](https://github.com/MetaMask/core/pull/5780))
- Bump `@metamask/controller-utils` to `^11.8.0` ([#5765](https://github.com/MetaMask/core/pull/5765))

## [21.0.0]

### Changed

- **BREAKING:** Bump `@metamask/accounts-controller` peer dependency to `^28.0.0` ([#5763](https://github.com/MetaMask/core/pull/5763))
- **BREAKING:** Bump `@metamask/assets-controller` peer dependency to `^61.0.0` ([#5763](https://github.com/MetaMask/core/pull/5763))
- **BREAKING:** Bump `@metamask/transaction-controller` peer dependency to `^55.0.0` ([#5763](https://github.com/MetaMask/core/pull/5763))

## [20.0.0]

### Changed

- Bump `@metamask/base-controller` from ^8.0.0 to ^8.0.1 ([#5722](https://github.com/MetaMask/core/pull/5722))
- Update `Quote` type with `bridgePriceData`, which includes metadata about transferred amounts and the trade's priceImpact ([#5721](https://github.com/MetaMask/core/pull/5721))
- Include submitted quote's `priceImpact` as a property in analytics events ([#5721](https://github.com/MetaMask/core/pull/5721))
- **BREAKING:** Add additional required properties to Submitted, Completed, Failed and SnapConfirmationViewed events ([#5721](https://github.com/MetaMask/core/pull/5721))
- **BREAKING:** Use `RemoteFeatureFlagController` to fetch feature flags, removed client specific feature flag keys. The feature flags you receive are now client specific based on the `RemoteFeatureFlagController` state. ([#5708](https://github.com/MetaMask/core/pull/5708))

### Fixed

- Update MetricsSwapType.SINGLE to `single_chain` to match segment events schema ([#5721](https://github.com/MetaMask/core/pull/5721))

## [19.0.0]

### Changed

- **BREAKING:** Bump `@metamask/assets-controllers` peer dependency to `^60.0.0` ([#5717](https://github.com/MetaMask/core/pull/5717))

## [18.0.0]

### Changed

- **BREAKING:** Bump `@metamask/assets-controllers` peer dependency to `^59.0.0` ([#5712](https://github.com/MetaMask/core/pull/5712))

## [17.0.0]

### Added

- Add analytics events for the Unified SwapBridge experience ([#5684](https://github.com/MetaMask/core/pull/5684))

### Changed

- Bump `@metamask/multichain-network-controller` dependency to `^0.5.1` ([#5678](https://github.com/MetaMask/core/pull/5678))
- **BREAKING:** trackMetaMetricsFn added to BridgeController constructor to enable clients to pass in a custom analytics handler ([#5684](https://github.com/MetaMask/core/pull/5684))
- **BREAKING:** added a context argument to `updateBridgeQuoteRequestParams` to provide values required for analytics events ([#5684](https://github.com/MetaMask/core/pull/5684))

### Fixed

- Fixes undefined native EVM exchange rates and snap handler calls ([#5696](https://github.com/MetaMask/core/pull/5696))

## [16.0.0]

### Changed

- **BREAKING** Bump `@metamask/assets-controllers` peer dependency to `^58.0.0` ([#5672](https://github.com/MetaMask/core/pull/5672))
- **BREAKING** Bump `@metamask/snaps-controllers` peer dependency from ^9.19.0 to ^11.0.0 ([#5639](https://github.com/MetaMask/core/pull/5639))
- Bump `@metamask/multichain-network-controller` dependency to `^0.5.0` ([#5669](https://github.com/MetaMask/core/pull/5669))

## [15.0.0]

### Changed

- **BREAKING:** Bump `@metamask/assets-controllers` peer dependency to `^57.0.0` ([#5665](https://github.com/MetaMask/core/pull/5665))

## [14.0.0]

### Added

- **BREAKING:** Add `@metamask/assets-controllers` as a required peer dependency at `^56.0.0` ([#5614](https://github.com/MetaMask/core/pull/5614))
- Add `reselect` as a dependency at `^5.1.1` ([#5614](https://github.com/MetaMask/core/pull/5614))
- **BREAKING:** assetExchangeRates added to BridgeController state to support tokens which are not supported by assets controllers ([#5614](https://github.com/MetaMask/core/pull/5614))
- selectExchangeRateByChainIdAndAddress selector added, which looks up exchange rates from assets and bridge controller states ([#5614](https://github.com/MetaMask/core/pull/5614))
- selectBridgeQuotes selector added, which returns sorted quotes including their metadata ([#5614](https://github.com/MetaMask/core/pull/5614))
- selectIsQuoteExpired selector added, which returns whether quotes are expired or stale ([#5614](https://github.com/MetaMask/core/pull/5614))

### Changed

- **BREAKING:** Change TokenAmountValues key types from BigNumber to string ([#5614](https://github.com/MetaMask/core/pull/5614))
- **BREAKING:** Assets controller getState actions have been added to `AllowedActions` so clients will need to include `TokenRatesController:getState`,`MultichainAssetsRatesController:getState` and `CurrencyRateController:getState` in controller initializations ([#5614](https://github.com/MetaMask/core/pull/5614))
- Make srcAsset and destAsset optional in Step type to be optional ([#5614](https://github.com/MetaMask/core/pull/5614))
- Make QuoteResponse trade generic to support Solana quotes which have string trade data ([#5614](https://github.com/MetaMask/core/pull/5614))
- Bump `@metamask/multichain-network-controller` peer dependency to `^0.4.0` ([#5649](https://github.com/MetaMask/core/pull/5649))

## [13.0.0]

### Changed

- **BREAKING:** Bump `@metamask/transaction-controller` peer dependency to `^54.0.0` ([#5615](https://github.com/MetaMask/core/pull/5615))

## [12.0.0]

### Added

- Occurrences added to BridgeToken type ([#5572](https://github.com/MetaMask/core/pull/5572))

### Changed

- **BREAKING:** Bump `@metamask/transaction-controller` peer dependency to `^53.0.0` ([#5585](https://github.com/MetaMask/core/pull/5585))
- Bump `@metamask/controller-utils` to `^11.7.0` ([#5583](https://github.com/MetaMask/core/pull/5583))

## [11.0.0]

### Added

- BREAKING: Bump dependency @metamask/keyring-api to ^17.2.0 ([#5486](https://github.com/MetaMask/core/pull/5486))
- BREAKING: Bump dependency @metamask/multichain-network-controller to ^0.3.0 ([#5486](https://github.com/MetaMask/core/pull/5486))
- BREAKING: Bump dependency @metamask/snaps-utils to ^8.10.0 ([#5486](https://github.com/MetaMask/core/pull/5486))
- BREAKING: Bump peer dependency @metamask/snaps-controllers to ^9.19.0 ([#5486](https://github.com/MetaMask/core/pull/5486))
- Solana constants, utils, quote and token support ([#5486](https://github.com/MetaMask/core/pull/5486))
- Utilities to convert chainIds between `ChainId`, `Hex`, `string` and `CaipChainId` ([#5486](https://github.com/MetaMask/core/pull/5486))
- Add `refreshRate` feature flag to enable chain-specific quote refresh intervals ([#5486](https://github.com/MetaMask/core/pull/5486))
- `isNativeAddress` and `isSolanaChainId` utilities that can be used by both the controller and clients ([#5486](https://github.com/MetaMask/core/pull/5486))

### Changed

- Replace QuoteRequest usages with `GenericQuoteRequest` to support both EVM and multichain input parameters ([#5486](https://github.com/MetaMask/core/pull/5486))
- Make `QuoteRequest.slippage` optional ([#5486](https://github.com/MetaMask/core/pull/5486))
- Deprecate `SwapsTokenObject` and replace usages with multichain BridgeAsset ([#5486](https://github.com/MetaMask/core/pull/5486))
- Changed `bridgeFeatureFlags.extensionConfig.chains` to key configs by CAIP chainIds ([#5486](https://github.com/MetaMask/core/pull/5486))

## [10.0.0]

### Changed

- **BREAKING:** Bump `@metamask/transaction-controller` peer dependency to `^52.0.0` ([#5513](https://github.com/MetaMask/core/pull/5513))

## [9.0.0]

### Changed

- **BREAKING:** Bump peer dependency `@metamask/accounts-controller` to `^27.0.0` ([#5507](https://github.com/MetaMask/core/pull/5507))
- **BREAKING:** Bump peer dependency `@metamask/network-controller` to `^23.0.0` ([#5507](https://github.com/MetaMask/core/pull/5507))
- **BREAKING:** Bump peer dependency `@metamask/transaction-controller` to `^51.0.0` ([#5507](https://github.com/MetaMask/core/pull/5507))
- Bump `@metamask/polling-controller` to `^13.0.0` ([#5507](https://github.com/MetaMask/core/pull/5507))

## [8.0.0]

### Changed

- **BREAKING:** Bump `@metamask/transaction-controller` peer dependency to `^50.0.0` ([#5496](https://github.com/MetaMask/core/pull/5496))

## [7.0.0]

### Changed

- Bump `@metamask/accounts-controller` dev dependency to `^26.1.0` ([#5481](https://github.com/MetaMask/core/pull/5481))
- **BREAKING:** Allow changing the Bridge API url through the `config` param in the constructor. Remove previous method of doing it through `process.env`. ([#5465](https://github.com/MetaMask/core/pull/5465))

### Fixed

- Make `QuoteResponse.approval` optional to align with response from API ([#5475](https://github.com/MetaMask/core/pull/5475))
- Export enums properly rather than as types ([#5466](https://github.com/MetaMask/core/pull/5466))

## [6.0.0]

### Changed

- **BREAKING:** Bump `@metamask/transaction-controller` peer dependency to `^49.0.0` ([#5471](https://github.com/MetaMask/core/pull/5471))

## [5.0.0]

### Changed

- **BREAKING:** Bump `@metamask/accounts-controller` peer dependency to `^26.0.0` ([#5439](https://github.com/MetaMask/core/pull/5439))
- **BREAKING:** Bump `@metamask/transaction-controller` peer dependency to `^48.0.0` ([#5439](https://github.com/MetaMask/core/pull/5439))

## [4.0.0]

### Changed

- **BREAKING:** Bump `@metamask/accounts-controller` peer dependency to `^25.0.0` ([#5426](https://github.com/MetaMask/core/pull/5426))
- **BREAKING:** Bump `@metamask/transaction-controller` peer dependency to `^47.0.0` ([#5426](https://github.com/MetaMask/core/pull/5426))

## [3.0.0]

### Changed

- **BREAKING:** Switch over from `ethers` at v6 to `@ethersproject` packages at v5.7.0 for mobile compatibility ([#5416](https://github.com/MetaMask/core/pull/5416))
- Improve `BridgeController` API response validation readability by using `@metamask/superstruct` ([#5408](https://github.com/MetaMask/core/pull/5408))

## [2.0.0]

### Added

- Mobile feature flags ([#5359](https://github.com/MetaMask/core/pull/5359))

### Changed

- **BREAKING:** Change `BridgeController` state structure to have all fields at root of state ([#5406](https://github.com/MetaMask/core/pull/5406))
- **BREAKING:** Change `BridgeController` state defaults to `null` instead of `undefined` ([#5406](https://github.com/MetaMask/core/pull/5406))

## [1.0.0]

### Added

- Initial release ([#5317](https://github.com/MetaMask/core/pull/5317))

[Unreleased]: https://github.com/MetaMask/core/compare/@metamask/bridge-controller@59.0.0...HEAD
[59.0.0]: https://github.com/MetaMask/core/compare/@metamask/bridge-controller@58.0.0...@metamask/bridge-controller@59.0.0
[58.0.0]: https://github.com/MetaMask/core/compare/@metamask/bridge-controller@57.0.0...@metamask/bridge-controller@58.0.0
[57.0.0]: https://github.com/MetaMask/core/compare/@metamask/bridge-controller@56.0.3...@metamask/bridge-controller@57.0.0
[56.0.3]: https://github.com/MetaMask/core/compare/@metamask/bridge-controller@56.0.2...@metamask/bridge-controller@56.0.3
[56.0.2]: https://github.com/MetaMask/core/compare/@metamask/bridge-controller@56.0.1...@metamask/bridge-controller@56.0.2
[56.0.1]: https://github.com/MetaMask/core/compare/@metamask/bridge-controller@56.0.0...@metamask/bridge-controller@56.0.1
[56.0.0]: https://github.com/MetaMask/core/compare/@metamask/bridge-controller@55.0.0...@metamask/bridge-controller@56.0.0
[55.0.0]: https://github.com/MetaMask/core/compare/@metamask/bridge-controller@54.0.0...@metamask/bridge-controller@55.0.0
[54.0.0]: https://github.com/MetaMask/core/compare/@metamask/bridge-controller@53.1.0...@metamask/bridge-controller@54.0.0
[53.1.0]: https://github.com/MetaMask/core/compare/@metamask/bridge-controller@53.0.0...@metamask/bridge-controller@53.1.0
[53.0.0]: https://github.com/MetaMask/core/compare/@metamask/bridge-controller@52.0.0...@metamask/bridge-controller@53.0.0
[52.0.0]: https://github.com/MetaMask/core/compare/@metamask/bridge-controller@51.0.0...@metamask/bridge-controller@52.0.0
[51.0.0]: https://github.com/MetaMask/core/compare/@metamask/bridge-controller@50.0.0...@metamask/bridge-controller@51.0.0
[50.0.0]: https://github.com/MetaMask/core/compare/@metamask/bridge-controller@49.0.1...@metamask/bridge-controller@50.0.0
[49.0.1]: https://github.com/MetaMask/core/compare/@metamask/bridge-controller@49.0.0...@metamask/bridge-controller@49.0.1
[49.0.0]: https://github.com/MetaMask/core/compare/@metamask/bridge-controller@48.0.0...@metamask/bridge-controller@49.0.0
[48.0.0]: https://github.com/MetaMask/core/compare/@metamask/bridge-controller@47.2.0...@metamask/bridge-controller@48.0.0
[47.2.0]: https://github.com/MetaMask/core/compare/@metamask/bridge-controller@47.1.0...@metamask/bridge-controller@47.2.0
[47.1.0]: https://github.com/MetaMask/core/compare/@metamask/bridge-controller@47.0.0...@metamask/bridge-controller@47.1.0
[47.0.0]: https://github.com/MetaMask/core/compare/@metamask/bridge-controller@46.0.0...@metamask/bridge-controller@47.0.0
[46.0.0]: https://github.com/MetaMask/core/compare/@metamask/bridge-controller@45.0.0...@metamask/bridge-controller@46.0.0
[45.0.0]: https://github.com/MetaMask/core/compare/@metamask/bridge-controller@44.0.1...@metamask/bridge-controller@45.0.0
[44.0.1]: https://github.com/MetaMask/core/compare/@metamask/bridge-controller@44.0.0...@metamask/bridge-controller@44.0.1
[44.0.0]: https://github.com/MetaMask/core/compare/@metamask/bridge-controller@43.2.1...@metamask/bridge-controller@44.0.0
[43.2.1]: https://github.com/MetaMask/core/compare/@metamask/bridge-controller@43.2.0...@metamask/bridge-controller@43.2.1
[43.2.0]: https://github.com/MetaMask/core/compare/@metamask/bridge-controller@43.1.0...@metamask/bridge-controller@43.2.0
[43.1.0]: https://github.com/MetaMask/core/compare/@metamask/bridge-controller@43.0.0...@metamask/bridge-controller@43.1.0
[43.0.0]: https://github.com/MetaMask/core/compare/@metamask/bridge-controller@42.0.0...@metamask/bridge-controller@43.0.0
[42.0.0]: https://github.com/MetaMask/core/compare/@metamask/bridge-controller@41.4.0...@metamask/bridge-controller@42.0.0
[41.4.0]: https://github.com/MetaMask/core/compare/@metamask/bridge-controller@41.3.0...@metamask/bridge-controller@41.4.0
[41.3.0]: https://github.com/MetaMask/core/compare/@metamask/bridge-controller@41.2.0...@metamask/bridge-controller@41.3.0
[41.2.0]: https://github.com/MetaMask/core/compare/@metamask/bridge-controller@41.1.0...@metamask/bridge-controller@41.2.0
[41.1.0]: https://github.com/MetaMask/core/compare/@metamask/bridge-controller@41.0.0...@metamask/bridge-controller@41.1.0
[41.0.0]: https://github.com/MetaMask/core/compare/@metamask/bridge-controller@40.0.0...@metamask/bridge-controller@41.0.0
[40.0.0]: https://github.com/MetaMask/core/compare/@metamask/bridge-controller@39.1.0...@metamask/bridge-controller@40.0.0
[39.1.0]: https://github.com/MetaMask/core/compare/@metamask/bridge-controller@39.0.1...@metamask/bridge-controller@39.1.0
[39.0.1]: https://github.com/MetaMask/core/compare/@metamask/bridge-controller@39.0.0...@metamask/bridge-controller@39.0.1
[39.0.0]: https://github.com/MetaMask/core/compare/@metamask/bridge-controller@38.0.0...@metamask/bridge-controller@39.0.0
[38.0.0]: https://github.com/MetaMask/core/compare/@metamask/bridge-controller@37.2.0...@metamask/bridge-controller@38.0.0
[37.2.0]: https://github.com/MetaMask/core/compare/@metamask/bridge-controller@37.1.0...@metamask/bridge-controller@37.2.0
[37.1.0]: https://github.com/MetaMask/core/compare/@metamask/bridge-controller@37.0.0...@metamask/bridge-controller@37.1.0
[37.0.0]: https://github.com/MetaMask/core/compare/@metamask/bridge-controller@36.2.0...@metamask/bridge-controller@37.0.0
[36.2.0]: https://github.com/MetaMask/core/compare/@metamask/bridge-controller@36.1.0...@metamask/bridge-controller@36.2.0
[36.1.0]: https://github.com/MetaMask/core/compare/@metamask/bridge-controller@36.0.0...@metamask/bridge-controller@36.1.0
[36.0.0]: https://github.com/MetaMask/core/compare/@metamask/bridge-controller@35.0.0...@metamask/bridge-controller@36.0.0
[35.0.0]: https://github.com/MetaMask/core/compare/@metamask/bridge-controller@34.0.0...@metamask/bridge-controller@35.0.0
[34.0.0]: https://github.com/MetaMask/core/compare/@metamask/bridge-controller@33.0.1...@metamask/bridge-controller@34.0.0
[33.0.1]: https://github.com/MetaMask/core/compare/@metamask/bridge-controller@33.0.0...@metamask/bridge-controller@33.0.1
[33.0.0]: https://github.com/MetaMask/core/compare/@metamask/bridge-controller@32.2.0...@metamask/bridge-controller@33.0.0
[32.2.0]: https://github.com/MetaMask/core/compare/@metamask/bridge-controller@32.1.2...@metamask/bridge-controller@32.2.0
[32.1.2]: https://github.com/MetaMask/core/compare/@metamask/bridge-controller@32.1.1...@metamask/bridge-controller@32.1.2
[32.1.1]: https://github.com/MetaMask/core/compare/@metamask/bridge-controller@32.1.0...@metamask/bridge-controller@32.1.1
[32.1.0]: https://github.com/MetaMask/core/compare/@metamask/bridge-controller@32.0.1...@metamask/bridge-controller@32.1.0
[32.0.1]: https://github.com/MetaMask/core/compare/@metamask/bridge-controller@32.0.0...@metamask/bridge-controller@32.0.1
[32.0.0]: https://github.com/MetaMask/core/compare/@metamask/bridge-controller@31.0.0...@metamask/bridge-controller@32.0.0
[31.0.0]: https://github.com/MetaMask/core/compare/@metamask/bridge-controller@30.0.0...@metamask/bridge-controller@31.0.0
[30.0.0]: https://github.com/MetaMask/core/compare/@metamask/bridge-controller@29.0.0...@metamask/bridge-controller@30.0.0
[29.0.0]: https://github.com/MetaMask/core/compare/@metamask/bridge-controller@28.0.0...@metamask/bridge-controller@29.0.0
[28.0.0]: https://github.com/MetaMask/core/compare/@metamask/bridge-controller@27.0.0...@metamask/bridge-controller@28.0.0
[27.0.0]: https://github.com/MetaMask/core/compare/@metamask/bridge-controller@26.0.0...@metamask/bridge-controller@27.0.0
[26.0.0]: https://github.com/MetaMask/core/compare/@metamask/bridge-controller@25.1.0...@metamask/bridge-controller@26.0.0
[25.1.0]: https://github.com/MetaMask/core/compare/@metamask/bridge-controller@25.0.1...@metamask/bridge-controller@25.1.0
[25.0.1]: https://github.com/MetaMask/core/compare/@metamask/bridge-controller@25.0.0...@metamask/bridge-controller@25.0.1
[25.0.0]: https://github.com/MetaMask/core/compare/@metamask/bridge-controller@24.0.0...@metamask/bridge-controller@25.0.0
[24.0.0]: https://github.com/MetaMask/core/compare/@metamask/bridge-controller@23.0.0...@metamask/bridge-controller@24.0.0
[23.0.0]: https://github.com/MetaMask/core/compare/@metamask/bridge-controller@22.0.0...@metamask/bridge-controller@23.0.0
[22.0.0]: https://github.com/MetaMask/core/compare/@metamask/bridge-controller@21.0.0...@metamask/bridge-controller@22.0.0
[21.0.0]: https://github.com/MetaMask/core/compare/@metamask/bridge-controller@20.0.0...@metamask/bridge-controller@21.0.0
[20.0.0]: https://github.com/MetaMask/core/compare/@metamask/bridge-controller@19.0.0...@metamask/bridge-controller@20.0.0
[19.0.0]: https://github.com/MetaMask/core/compare/@metamask/bridge-controller@18.0.0...@metamask/bridge-controller@19.0.0
[18.0.0]: https://github.com/MetaMask/core/compare/@metamask/bridge-controller@17.0.0...@metamask/bridge-controller@18.0.0
[17.0.0]: https://github.com/MetaMask/core/compare/@metamask/bridge-controller@16.0.0...@metamask/bridge-controller@17.0.0
[16.0.0]: https://github.com/MetaMask/core/compare/@metamask/bridge-controller@15.0.0...@metamask/bridge-controller@16.0.0
[15.0.0]: https://github.com/MetaMask/core/compare/@metamask/bridge-controller@14.0.0...@metamask/bridge-controller@15.0.0
[14.0.0]: https://github.com/MetaMask/core/compare/@metamask/bridge-controller@13.0.0...@metamask/bridge-controller@14.0.0
[13.0.0]: https://github.com/MetaMask/core/compare/@metamask/bridge-controller@12.0.0...@metamask/bridge-controller@13.0.0
[12.0.0]: https://github.com/MetaMask/core/compare/@metamask/bridge-controller@11.0.0...@metamask/bridge-controller@12.0.0
[11.0.0]: https://github.com/MetaMask/core/compare/@metamask/bridge-controller@10.0.0...@metamask/bridge-controller@11.0.0
[10.0.0]: https://github.com/MetaMask/core/compare/@metamask/bridge-controller@9.0.0...@metamask/bridge-controller@10.0.0
[9.0.0]: https://github.com/MetaMask/core/compare/@metamask/bridge-controller@8.0.0...@metamask/bridge-controller@9.0.0
[8.0.0]: https://github.com/MetaMask/core/compare/@metamask/bridge-controller@7.0.0...@metamask/bridge-controller@8.0.0
[7.0.0]: https://github.com/MetaMask/core/compare/@metamask/bridge-controller@6.0.0...@metamask/bridge-controller@7.0.0
[6.0.0]: https://github.com/MetaMask/core/compare/@metamask/bridge-controller@5.0.0...@metamask/bridge-controller@6.0.0
[5.0.0]: https://github.com/MetaMask/core/compare/@metamask/bridge-controller@4.0.0...@metamask/bridge-controller@5.0.0
[4.0.0]: https://github.com/MetaMask/core/compare/@metamask/bridge-controller@3.0.0...@metamask/bridge-controller@4.0.0
[3.0.0]: https://github.com/MetaMask/core/compare/@metamask/bridge-controller@2.0.0...@metamask/bridge-controller@3.0.0
[2.0.0]: https://github.com/MetaMask/core/compare/@metamask/bridge-controller@1.0.0...@metamask/bridge-controller@2.0.0
[1.0.0]: https://github.com/MetaMask/core/releases/tag/@metamask/bridge-controller@1.0.0<|MERGE_RESOLUTION|>--- conflicted
+++ resolved
@@ -7,17 +7,15 @@
 
 ## [Unreleased]
 
-<<<<<<< HEAD
 ## [59.0.0]
 
 ### Changed
 
 - **BREAKING:** Bump `@metamask/assets-controller` from `^86.0.0` to `^87.0.0` ([#7043](https://github.com/MetaMask/core/pull/7043))
-=======
+
 ### Added
 
 - Quotes as returned by `fetchQuotes` now include a `gasSponsored` property ([#6687](https://github.com/MetaMask/core/pull/6687))
->>>>>>> dc2d67d4
 
 ## [58.0.0]
 
