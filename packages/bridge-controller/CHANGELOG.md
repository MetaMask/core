--- conflicted
+++ resolved
@@ -7,14 +7,12 @@
 
 ## [Unreleased]
 
-<<<<<<< HEAD
 ### Added
 
 - Sentry traces for `BridgeQuotesFetched` and `SwapQuotesFetched` events ([#5780](https://github.com/MetaMask/core/pull/5780))
 - Export `isCrossChain` utility ([#5780](https://github.com/MetaMask/core/pull/5780))
-=======
+
 ## [23.0.0]
->>>>>>> 9e466284
 
 ### Changed
 
