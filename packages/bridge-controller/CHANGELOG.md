--- conflicted
+++ resolved
@@ -7,16 +7,14 @@
 
 ## [Unreleased]
 
-<<<<<<< HEAD
+### Added
+
+- Add `stopPollingForQuotes` handler that stops quote polling without resetting the bridge controller's state ([#5994](https://github.com/MetaMask/core/pull/5994))
+
 ### Fixed
 
 - Set correct `can_submit` property on Unified SwapBridge events ([#5993](https://github.com/MetaMask/core/pull/5993))
 - Use activeQuote to populate default properties for Submitted and Failed events, if tx fails before being confirmed on chain ([#5993](https://github.com/MetaMask/core/pull/5993))
-=======
-### Added
-
-- Add `stopPollingForQuotes` handler that stops quote polling without resetting the bridge controller's state ([#5994](https://github.com/MetaMask/core/pull/5994))
->>>>>>> bdf85824
 
 ## [32.2.0]
 
