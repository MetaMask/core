--- conflicted
+++ resolved
@@ -9,9 +9,7 @@
 
 ### Added
 
-<<<<<<< HEAD
 - Export `selectMaxBalanceButtonVisibilityForSrcToken` selector that determines whether the user is allowed to transfer their maximum balance ([#5836](https://github.com/MetaMask/core/pull/5836))
-=======
 - Include all invalid quote properties in sentry logs ([#5913](https://github.com/MetaMask/core/pull/5913))
 
 ## [32.0.1]
@@ -23,7 +21,6 @@
   - Filter out single quote if `TransactionController.getLayer1GasFee` returns `undefined` ([#5910](https://github.com/MetaMask/core/pull/5910))
   - Filter out single quote if an error is thrown by `getLayer1GasFee` ([#5910](https://github.com/MetaMask/core/pull/5910))
   - Filter out single quote if an error is thrown by Solana snap's `getFeeForTransaction` method ([#5910](https://github.com/MetaMask/core/pull/5910))
->>>>>>> 6bac04c1
 
 ## [32.0.0]
 
