# Changelog

All notable changes to this project will be documented in this file.

The format is based on [Keep a Changelog](https://keepachangelog.com/en/1.0.0/),
and this project adheres to [Semantic Versioning](https://semver.org/spec/v2.0.0.html).

## [Unreleased]

### Changed

- Move peer dependencies for controller and service packages to direct dependencies ([#7209](https://github.com/MetaMask/core/pull/7209), [#7220](https://github.com/MetaMask/core/pull/7220))
  - The dependencies moved are:
    - `@metamask/accounts-controller` (^35.0.0)
    - `@metamask/assets-controllers` (^91.0.0)
    - `@metamask/network-controller` (^26.0.0)
    - `@metamask/remote-feature-flag-controller` (^2.0.1)
    - `@metamask/snaps-controllers` (^14.0.0)
    - `@metamask/transaction-controller` (^62.2.0)
  - In clients, it is now possible for multiple versions of these packages to exist in the dependency tree.
    - For example, this scenario would be valid: a client relies on `@metamask/controller-a` 1.0.0 and `@metamask/controller-b` 1.0.0, and `@metamask/controller-b` depends on `@metamask/controller-a` 1.1.0.
  - Note, however, that the versions specified in the client's `package.json` always "win", and you are expected to keep them up to date so as not to break controller and service intercommunication.

<<<<<<< HEAD
### Added

- Port the following constants from `SwapsController` and export them:  `SWAPS_TESTNET_CHAIN_ID`, `SWAPS_CONTRACT_ADDRESSES`, `SWAPS_WRAPPED_TOKENS_ADDRESSES`, `ALLOWED_CONTRACT_ADDRESSES` ([#7233](https://github.com/MetaMask/core/pull/7233))
- Port the following utils from `SwapsController` and export them: `isValidSwapsContractAddress`, `getSwapsContractAddress` ([#7233](https://github.com/MetaMask/core/pull/7233))
=======
### Fixed

- Update `quotesLoadingStatus` to "LOADING" if a balance fetch is needed before fetching quotes ((https://github.com/MetaMask/core/pull/7227)[#7227])
- Wait for async SSE message handlers before updating `quotesLoadingStatus` to prevent clients from displaying "No quotes" warnings ((https://github.com/MetaMask/core/pull/7227)[#7227])
>>>>>>> 9688009b

## [63.0.0]

### Changed

- **BREAKING:** Bump `@metamask/assets-controllers` from `^90.0.0` to `^91.0.0` ([#7207](https://github.com/MetaMask/core/pull/7207))

## [62.0.0]

### Added

- Add and export `getQuotesReceivedProperties` utility to build the metrics payload for clients ([#7182](https://github.com/MetaMask/core/pull/7182))

### Changed

- Bump `@metamask/polling-controller` from `^15.0.0` to `^16.0.0` ([#7202](https://github.com/MetaMask/core/pull/7202))
- Bump `@metamask/multichain-network-controller` from `^2.0.0` to `^3.0.0` ([#7202](https://github.com/MetaMask/core/pull/7202))
- Bump `@metamask/gas-fee-controller` from `^25.0.0` to `^26.0.0` ([#7202](https://github.com/MetaMask/core/pull/7202))
- Bump `@metamask/controller-utils` from `^11.15.0` to `^11.16.0` ([#7202](https://github.com/MetaMask/core/pull/7202))
- **BREAKING:** Bump `@metamask/transaction-controller` from `^61.0.0` to `^62.0.0` ([#7202](https://github.com/MetaMask/core/pull/7202))
- **BREAKING:** Bump `@metamask/network-controller` from `^25.0.0` to `^26.0.0` ([#7202](https://github.com/MetaMask/core/pull/7202))
- **BREAKING:** Bump `@metamask/assets-controllers` from `^89.0.0` to `^90.0.0` ([#7202](https://github.com/MetaMask/core/pull/7202))
- **BREAKING:** Bump `@metamask/accounts-controller` from `^34.0.0` to `^35.0.0` ([#7202](https://github.com/MetaMask/core/pull/7202))

## [61.0.0]

### Changed

- **BREAKING:** Bump `@metamask/assets-controller` from `^88.0.0` to `^89.0.0` ([#7179](https://github.com/MetaMask/core/pull/7179))

## [60.1.0]

### Added

- Added support for bridging and swapping tokens on the Tron blockchain ([#6862](https://github.com/MetaMask/core/pull/6862))

## [60.0.0]

### Changed

- **BREAKING:** Bump `@metamask/assets-controller` from `^87.0.0` to `^88.0.0` ([#7100](https://github.com/MetaMask/core/pull/7100))

## [59.0.0]

### Added

- Quotes as returned by `fetchQuotes` now include a `gasSponsored` property ([#6687](https://github.com/MetaMask/core/pull/6687))

### Changed

- **BREAKING:** Bump `@metamask/assets-controller` from `^86.0.0` to `^87.0.0` ([#7043](https://github.com/MetaMask/core/pull/7043))

## [58.0.0]

### Changed

- **BREAKING:** Bump `@metamask/assets-controller` from `^85.0.0` to `^86.0.0` ([#7011](https://github.com/MetaMask/core/pull/7011))
- **BREAKING:** `noFee` flag was replaced with `fee` flag in bridge api requests ([#6964](https://github.com/MetaMask/core/pull/6964))

## [57.0.0]

### Changed

- **BREAKING:** Bump `@metamask/assets-controller` from `^84.0.0` to `^85.0.0` ([#7003](https://github.com/MetaMask/core/pull/7003))

## [56.0.3]

### Fixed

- Removes all selectedNetworkClientId usages by finding network clients via srcChainId ([#6996](https://github.com/MetaMask/core/pull/6996))

## [56.0.2]

### Fixed

- Remove global selected network reference in `getBridgeERC20Allowance` handler ([#6994](https://github.com/MetaMask/core/pull/6994))

## [56.0.1]

### Changed

- Clean up SSE stream reader after use ([#6965](https://github.com/MetaMask/core/pull/6965))

### Fixed

- Fix Bitcoin network fee computation by extracting `unsignedPsbtBase64` from Bitcoin trade objects and supporting `'priority'` fee type from Bitcoin snap ([#6932](https://github.com/MetaMask/core/pull/6932))

## [56.0.0]

### Added

- Add `BridgeControllerGetStateAction` and `BridgeControllerStateChangeEvent` types ([#6444](https://github.com/MetaMask/core/pull/6444))

### Changed

- **BREAKING:** Use new `Messenger` from `@metamask/messenger` ([#6444](https://github.com/MetaMask/core/pull/6444))
  - Previously, `BridgeController` accepted a `RestrictedMessenger` instance from `@metamask/base-controller`.
- **BREAKING:** Metadata property `anonymous` renamed to `includeInDebugSnapshot` ([#6444](https://github.com/MetaMask/core/pull/6444))
- **BREAKING:** Bump `@metamask/accounts-controller` from `^33.0.0` to `^34.0.0` ([#6962](https://github.com/MetaMask/core/pull/6962))
- **BREAKING:** Bump `@metamask/network-controller` from `^24.0.0` to `^25.0.0` ([#6962](https://github.com/MetaMask/core/pull/6962))
- **BREAKING:** Bump `@metamask/assets-controller` from `^83.0.0` to `^84.0.0` ([#6962](https://github.com/MetaMask/core/pull/6962))
- **BREAKING:** Bump `@metamask/remote-feature-flag-controller` from `^1.6.0` to `^2.0.0` ([#6962](https://github.com/MetaMask/core/pull/6962))
- **BREAKING:** Bump `@metamask/transaction-controller` from `^60.0.0` to `^61.0.0` ([#6962](https://github.com/MetaMask/core/pull/6962))
- Bump `@metamask/base-controller` from `^8.4.2` to `^9.0.0` ([#6962](https://github.com/MetaMask/core/pull/6962))
- Bump `@metamask/gas-fee-controller` from `^24.1.0` to `^25.0.0` ([#6940](https://github.com/MetaMask/core/pull/6940), [#6962](https://github.com/MetaMask/core/pull/6962))
- Bump `@metamask/multichain-network-controller` from `^1.0.1` to `^2.0.0` ([#6940](https://github.com/MetaMask/core/pull/6940), [#6962](https://github.com/MetaMask/core/pull/6962))
- Bump `@metamask/polling-controller` from `^14.0.1` to `^15.0.0` ([#6940](https://github.com/MetaMask/core/pull/6940), [#6962](https://github.com/MetaMask/core/pull/6962))

## [55.0.0]

### Changed

- **BREAKING:** Bump peer dependency `@metamask/assets-controllers` from `^82.0.0` to `^83.0.0` ([#6923](https://github.com/MetaMask/core/pull/6923))
- Bump `@metamask/base-controller` from `^8.4.1` to `^8.4.2` ([#6917](https://github.com/MetaMask/core/pull/6917))

## [54.0.0]

### Changed

- **BREAKING:** Bump peer dependency `@metamask/assets-controllers` from `^81.0.0` to `^82.0.0` ([#6908](https://github.com/MetaMask/core/pull/6908))

## [53.1.0]

### Added

- Add `MONAD` network support ([#6828](https://github.com/MetaMask/core/pull/6828))
  - Add `MONAD` into constants `ALLOWED_BRIDGE_CHAIN_IDS`, `SWAPS_TOKEN_OBJECT` and `NETWORK_TO_NAME_MAP`
- Implement `fetchServerEvents` util that parses server events and parses them into JSON ([#6892](https://github.com/MetaMask/core/pull/6892))

### Changed

- **BREAKING:** Add BitcoinTradeData to QuoteResponse validation ([#6892](https://github.com/MetaMask/core/pull/6892))
- Replace `fetchEventSource` with `fetchServerEvents` ([#6892](https://github.com/MetaMask/core/pull/6892))

### Removed

- Removed dependency on `@microsoft/fetch-event-source` at `^2.0.1` ([#6892](https://github.com/MetaMask/core/pull/6892))

## [53.0.0]

### Changed

- **BREAKING:** Require clientVersion in BridgeController constructor ([#6891](https://github.com/MetaMask/core/pull/6891))
- Update the `sseEnabled` LD flag to include minimumVersion, which is used to determine whether to enable SSE ([#6891](https://github.com/MetaMask/core/pull/6891))
- Bump `@metamask/network-controller` from `^24.2.2` to `^24.3.0` ([#6883](https://github.com/MetaMask/core/pull/6883))
- Bump `@metamask/transaction-controller` from `^60.7.0` to `^60.8.0` ([#6883](https://github.com/MetaMask/core/pull/6883))

## [52.0.0]

### Changed

- **BREAKING:** Bump peer dependency `@metamask/assets-controllers` from `^80.0.0` to `^81.0.0` ([#6834](https://github.com/MetaMask/core/pull/6834))

## [51.0.0]

### Added

- Introduce server‑sent events quote streaming and integrates incremental quote updates into the bridge controller polling flow ([#6760](https://github.com/MetaMask/core/pull/6760))
  - Add private `handleQuoteStreaming` method that calls `getQuoteStream` when the `sseEnabled` flag is enabled in LaunchDarkly
  - Reuse existing polling, metrics and validation utilities when processing server-sent quotes
- Add dependency on `@microsoft/fetch-event-source` at `^2.0.1` ([#6760](https://github.com/MetaMask/core/pull/6760))
  - Note that clients need to patch this library such that it rejects instead of resolving when the quote request is cancelled. This preserves the controller's expected request cancellation behavior

### Changed

- Extract some logic from bridge-controller and move them to utility files for better readability ([#6760](https://github.com/MetaMask/core/pull/6760))

### Removed

- Remove cache options from spot-prices and getQuote api calls since they are only required by the extension client ([#6760](https://github.com/MetaMask/core/pull/6760))

### Fixed

- Pass abortSignal to fetchAssetPricesForCurrency in order to cancel exchange rate fetching when quote parameters change ([#6760](https://github.com/MetaMask/core/pull/6760))

## [50.0.0]

### Changed

- **BREAKING:** Bump peer dependency `@metamask/assets-controllers` from `^79.0.0` to `^80.0.0` ([#6818](https://github.com/MetaMask/core/pull/6818))

## [49.0.1]

### Changed

- Bump `@metamask/base-controller` from `^8.4.0` to `^8.4.1` ([#6807](https://github.com/MetaMask/core/pull/6807))
- Bump `@metamask/controller-utils` from `^11.14.0` to `^11.14.1` ([#6807](https://github.com/MetaMask/core/pull/6807))
- Bump `@metamask/gas-fee-controller` from `^24.0.0` to `^24.1.0` ([#6807](https://github.com/MetaMask/core/pull/6807))
- Bump `@metamask/multichain-network-controller` from `^1.0.0` to `^1.0.1` ([#6807](https://github.com/MetaMask/core/pull/6807))
- Bump `@metamask/polling-controller` from `^14.0.0` to `^14.0.1` ([#6807](https://github.com/MetaMask/core/pull/6807))

## [49.0.0]

### Changed

- **BREAKING:** Bump peer dependency `@metamask/assets-controllers` from `^78.0.0` to `^79.0.0` ([#6806](https://github.com/MetaMask/core/pull/6806))
- Add optional `Client-Version` header to bridge API requests ([#6791](https://github.com/MetaMask/core/pull/6791))

## [48.0.0]

### Changed

- **BREAKING:** Bump peer dependency `@metamask/assets-controllers` from `^77.0.0` to `^78.0.0` ([#6780](https://github.com/MetaMask/core/pull/6780))

## [47.2.0]

### Added

- Append quote's `featureId` to QuoteResponse object, if defined. Swap and bridge quotes have an `undefined` featureId value for backwards compatibility with old history entries ([#6739](https://github.com/MetaMask/core/pull/6739))

## [47.1.0]

### Added

- Add `bip44DefaultPairs` and `chains[chainId].defaultPairs` to feature flag types and validators ([#6645](https://github.com/MetaMask/core/pull/6645))

### Changed

- Bump `@metamask/assets-controllers` from `77.0.0` to `77.0.1` ([#6747](https://github.com/MetaMask/core/pull/6747))
- Bump `@metamask/transaction-controller` from `60.4.0` to `60.5.0` ([#6733](https://github.com/MetaMask/core/pull/6733))

## [47.0.0]

### Changed

- **BREAKING** Make `walletAddress` a required quote request parameter when calling the `updateBridgeQuoteRequestParams` handler ([#6719](https://github.com/MetaMask/core/pull/6719))
- Bump `@metamask/utils` from `^11.8.0` to `^11.8.1` ([#6708](https://github.com/MetaMask/core/pull/6708))

### Removed

- Deprecate the unused `SnapConfirmationViewed` event ([#6719](https://github.com/MetaMask/core/pull/6719))

### Fixed

- Replace `AccountsController:getSelectedMultichainAccount` usages with AccountsController:getAccountByAddress` when retrieving Solana account details for quote metadata ([#6719](https://github.com/MetaMask/core/pull/6719))

## [46.0.0]

### Added

- Add support for Bitcoin bridge transactions ([#6705](https://github.com/MetaMask/core/pull/6705))
  - Handle Bitcoin PSBT (Partially Signed Bitcoin Transaction) format in trade data
  - Support Bitcoin chain ID (`ChainId.BTC = 20000000000001`) and CAIP format (`bip122:000000000019d6689c085ae165831e93`)
- Export `isNonEvmChainId` utility function to check for non-EVM chains (Solana, Bitcoin) ([#6705](https://github.com/MetaMask/core/pull/6705))

### Changed

- **BREAKING:** Rename fee handling for non-EVM chains ([#6705](https://github.com/MetaMask/core/pull/6705))
  - Replace `SolanaFees` type with `NonEvmFees` type (exported type)
  - Replace `solanaFeesInLamports` property in quote responses with `nonEvmFeesInNative` property
  - The `nonEvmFeesInNative` property stores fees in the native units for each chain (SOL for Solana, BTC for Bitcoin)
- **BREAKING:** Update Snap methods to use new unified interface for non-EVM chains ([#6705](https://github.com/MetaMask/core/pull/6705))
  - Snaps must now implement `computeFee` method instead of `getFeeForTransaction` for fee calculation
  - The `computeFee` method returns fees in native token units rather than smallest units

## [45.0.0]

### Changed

- Bump `@metamask/assets-controllers` from `^76.0.0` to `^77.0.0` ([#6716](https://github.com/MetaMask/core/pull/6716), [#6629](https://github.com/MetaMask/core/pull/6716))

## [44.0.1]

### Changed

- Revert accidental breaking changes included in v44.0.0 ([#6454](https://github.com/MetaMask/core/pull/6454))

## [44.0.0] [DEPRECATED]

### Changed

- This version was deprecated because it accidentally included additional breaking changes; use v44.0.1 or later versions instead
- **BREAKING:** Bump peer dependency `@metamask/assets-controllers` from `^75.0.0` to `^76.0.0` ([#6676](https://github.com/MetaMask/core/pull/6676))

## [43.2.1]

### Added

- Add Solana Devnet support to bridge controller ([#6670](https://github.com/MetaMask/core/pull/6670))

## [43.2.0]

### Added

- Add optional `noFeeAssets` property to the `ChainConfigurationSchema` type ([#6665](https://github.com/MetaMask/core/pull/6665))

## [43.1.0]

### Added

- Add `selectDefaultSlippagePercentage` that returns the default slippage for a chain and token combination ([#6616](https://github.com/MetaMask/core/pull/6616))
  - Return `0.5` if requesting a bridge quote
  - Return `undefined` (auto) if requesting a Solana swap
  - Return `0.5` if both tokens are stablecoins (based on dynamic `stablecoins` list from LD chain config)
  - Return `2` for all other EVM swaps
- Add new controller metadata properties to `BridgeController` ([#6589](https://github.com/MetaMask/core/pull/6589))

### Changed

- Bump `@metamask/controller-utils` from `^11.12.0` to `^11.14.0` ([#6620](https://github.com/MetaMask/core/pull/6620), [#6629](https://github.com/MetaMask/core/pull/6629))
- Bump `@metamask/base-controller` from `^8.3.0` to `^8.4.0` ([#6632](https://github.com/MetaMask/core/pull/6632))

## [43.0.0]

### Added

- Add `totalFeeAmountUsd` to `quote` to support rewards estimation ([#6592](https://github.com/MetaMask/core/pull/6592))

### Changed

- **BREAKING:** Bump peer dependency `@metamask/assets-controller` from `^74.0.0` to `^75.0.0` ([#6570](https://github.com/MetaMask/core/pull/6570))
- Bump `@metamask/keyring-api` from `^20.1.0` to `^21.0.0` ([#6560](https://github.com/MetaMask/core/pull/6560))
- Add optional `isGaslessSwapEnabled` LaunchDarkly config to feature flags schema ([#6573](https://github.com/MetaMask/core/pull/6573))
- Bump `@metamask/utils` from `^11.4.2` to `^11.8.0` ([#6588](https://github.com/MetaMask/core/pull/6588))

## [42.0.0]

### Added

- Add `gas_included_7702` field to metrics tracking for EIP-7702 gasless transactions ([#6363](https://github.com/MetaMask/core/pull/6363))

### Changed

- **BREAKING** Rename QuotesError and InputSourceDestinationSwitched events to match segment schema ([#6447](https://github.com/MetaMask/core/pull/6447))
- Bump `@metamask/base-controller` from `^8.2.0` to `^8.3.0` ([#6465](https://github.com/MetaMask/core/pull/6465))
- **BREAKING** Rename `gasless7702` to `gasIncluded7702` in QuoteRequest and Quote types

## [41.4.0]

### Added

- Add Bitcoin as a supported bridge chain ([#6389](https://github.com/MetaMask/core/pull/6389))
- Export `isBitcoinChainId` utility function ([#6389](https://github.com/MetaMask/core/pull/6389))

## [41.3.0]

### Added

- Publish `QuotesValidationFailed` and `StatusValidationFailed` events ([#6362](https://github.com/MetaMask/core/pull/6362))

## [41.2.0]

### Changed

- Update quotes to account for minDestTokenAmount ([#6373](https://github.com/MetaMask/core/pull/6373))

## [41.1.0]

### Added

- Add `UnifiedSwapBridgeEventName.AssetDetailTooltipClicked` event ([#6352](https://github.com/MetaMask/core/pull/6352))

### Changed

- Bump `@metamask/base-controller` from `^8.1.0` to `^8.2.0` ([#6355](https://github.com/MetaMask/core/pull/6355))

## [41.0.0]

### Added

- Add `gasless7702` field to QuoteRequest and Quote types to support EIP-7702 delegated gasless execution ([#6346](https://github.com/MetaMask/core/pull/6346))

### Fixed

- **BREAKING** Update the implementation of `UnifiedSwapBridgeEventName.Submitted` to require event publishers to provide all properties. This is in needed because the Submitted event can be published after the BridgeController's state has been reset ([#6314](https://github.com/MetaMask/core/pull/6314))

## [40.0.0]

### Changed

- **BREAKING:** Bump peer dependency `@metamask/accounts-controller` from `^32.0.0` to `^33.0.0` ([#6345](https://github.com/MetaMask/core/pull/6345))
- **BREAKING:** Bump peer dependency `@metamask/assets-controller` from `^73.0.0` to `^74.0.0` ([#6345](https://github.com/MetaMask/core/pull/6345))
- **BREAKING:** Bump peer dependency `@metamask/transaction-controller` from `^59.0.0` to `^60.0.0` ([#6345](https://github.com/MetaMask/core/pull/6345))
- Bump accounts related packages ([#6309](https://github.com/MetaMask/core/pull/6309))
  - Bump `@metamask/keyring-api` from `^20.0.0` to `^20.1.0`
- Bump `@metamask/assets-controller` from `^73.2.0` to `^73.3.0` ([#6334](https://github.com/MetaMask/core/pull/6334))

## [39.1.0]

### Fixed

- Ignore error messages thrown when quote requests are cancelled. This prevents the `QuoteError` event from being published when an error is expected ([#6299](https://github.com/MetaMask/core/pull/6299))

## [39.0.1]

### Changed

- Bump `@metamask/controller-utils` from `^11.11.0` to `^11.12.0` ([#6303](https://github.com/MetaMask/core/pull/6303))

## [39.0.0]

### Added

- **BREAKING** Added the `effective`, `max` and `total` keys to the `QuoteMetadata.gasFee` type ([#6295](https://github.com/MetaMask/core/pull/6295))
- Response validation for the QuoteReponse.trade.effectiveGas field ([#6295](https://github.com/MetaMask/core/pull/6295))
- Calculate the effective gas (amount spent after refunds) for transactions and use it to sort quotes. This value is reflected in the `totalNetworkFee` ([#6295](https://github.com/MetaMask/core/pull/6295))
  - The `totalNetworkFee` should be displayed along with the client quotes
  - The `totalMaxNetworkFee` should be used to disable tx submission

### Changed

- **BREAKING** Remove `getActionType` export and hardcode `action_type` to `swapbridge-v1`. Deprecate `crosschain-v1` MetricsActionType because it shouldn't be used after swaps and bridge are unified ([#6270](https://github.com/MetaMask/core/pull/6270))
- Change default gas priority fee level from high -> medium to show more accurate estimates in the clients ([#6295](https://github.com/MetaMask/core/pull/6295))
- Bump `@metamask/multichain-network-controller` from `^0.11.0` to `^0.11.1` ([#6273](https://github.com/MetaMask/core/pull/6273))
- Bump `@metamask/base-controller` from `^8.0.1` to `^8.1.0` ([#6284](https://github.com/MetaMask/core/pull/6284))

## [38.0.0]

### Fixed

- **BREAKING** Require clients to define `can_submit` property when publishing `QuoteSelected`, `AllQuotesSorted`, `AllQuotesOpened` and `QuotesReceived` events ([#6254](https://github.com/MetaMask/core/pull/6254))
- Rename the InputChanged event's `value` property key to `input_value` ([#6254](https://github.com/MetaMask/core/pull/6254))

## [37.2.0]

### Added

- Expose `fetchQuotes` method that returns a list of quotes directly rather than adding them to the controller state. This enables clients to retrieve quotes directly without automatic polling and state management ([#6236](https://github.com/MetaMask/core/pull/6236))

### Changed

- Bump `@metamask/keyring-api` from `^19.0.0` to `^20.0.0` ([#6248](https://github.com/MetaMask/core/pull/6248))

## [37.1.0]

### Added

- Add schema for the new price impact threshold feature flag to the types for PlatformConfigSchema ([#6223](https://github.com/MetaMask/core/pull/6223))

## [37.0.0]

### Changed

- **BREAKING:** Bump peer dependency `@metamask/accounts-controller` from `^31.0.0` to `^32.0.0` ([#6171](https://github.com/MetaMask/core/pull/6171))
- **BREAKING:** Bump peer dependency `@metamask/assets-controllers` from `^72.0.0` to `^73.0.0` ([#6171](https://github.com/MetaMask/core/pull/6171))
- **BREAKING:** Bump peer dependency `@metamask/transaction-controller` from `^58.0.0` to `^59.0.0` ([#6171](https://github.com/MetaMask/core/pull/6171)), ([#6027](https://github.com/MetaMask/core/pull/6027))

## [36.2.0]

### Changed

- Bump `@metamask/keyring-api` from `^18.0.0` to `^19.0.0` ([#6146](https://github.com/MetaMask/core/pull/6146))

## [36.1.0]

### Changed

- Include EVM assetIds in `isNativeAddress` util when checking whether an address string is a native token ([#6076](https://github.com/MetaMask/core/pull/6076))

## [36.0.0]

### Changed

- Bump `@metamask/multichain-network-controller` from `^0.9.0` to `^0.10.0` ([#6114](https://github.com/MetaMask/core/pull/6114))
- **BREAKING** Require `destWalletAddress` in `isValidQuoteRequest` if bridging to or from Solana ([#6091](https://github.com/MetaMask/core/pull/6091))
- Bump `@metamask/assets-controllers` to `^72.0.0` ([#6120](https://github.com/MetaMask/core/pull/6120))

## [35.0.0]

### Added

- Add an optional `isSingleSwapBridgeButtonEnabled` feature flag that indicates whether Swap and Bridge entrypoints should be combined ([#6078](https://github.com/MetaMask/core/pull/6078))

### Changed

- **BREAKING:** Bump peer dependency `@metamask/assets-controllers` from `^69.0.0` to `^71.0.0` ([#6061](https://github.com/MetaMask/core/pull/6061), [#6098](https://github.com/MetaMask/core/pull/6098))
- **BREAKING:** Bump peer dependency `@metamask/snaps-controllers` from `^12.0.0` to `^14.0.0` ([#6035](https://github.com/MetaMask/core/pull/6035))
- **BREAKING** Remove `isSnapConfirmationEnabled` feature flag from `ChainConfigurationSchema` validation ([#6077](https://github.com/MetaMask/core/pull/6077))
- Bump `@metamask/controller-utils` from `^11.10.0` to `^11.11.0` ([#6069](https://github.com/MetaMask/core/pull/6069))
- Bump `@metamask/utils` from `^11.2.0` to `^11.4.2` ([#6054](https://github.com/MetaMask/core/pull/6054))

## [34.0.0]

### Added

- **BREAKING** Add a required `gasIncluded` quote request parameter to indicate whether the bridge-api should return gasless swap quotes. The clients need to pass in a Boolean value indicating whether the user is opted in to STX and if their current network has STX support ([#6030](https://github.com/MetaMask/core/pull/6030))
- Add `gasIncluded` to QuoteResponse, which indicates whether the quote includes tx fees (gas-less) ([#6030](https://github.com/MetaMask/core/pull/6030))
- Add `feeData.txFees` to QuoteResponse, which contains data about tx fees taken from either the source or destination asset ([#6030](https://github.com/MetaMask/core/pull/6030))
- Add `includedTxFees` to QuoteMetadata, which clients can display as the included tx fee when displaying a gasless quote ([#6039](https://github.com/MetaMask/core/pull/6039))
- Calculate and return value of `includedTxFees` ([#6039](https://github.com/MetaMask/core/pull/6039))

### Changed

- Consolidate validator and type definitions for `QuoteResponse`, `BridgeAsset` and `PlatformConfigSchema` so new response fields only need to be defined once ([#6030](https://github.com/MetaMask/core/pull/6030))
- Add `txFees` to total sentAmount ([#6039](https://github.com/MetaMask/core/pull/6039))
- When gas is included and is taken from the destination token amount, ignore network fees in `adjustedReturn` calculation ([#6039](https://github.com/MetaMask/core/pull/6039))

### Fixed

- Calculate EVM token exchange rates accurately in `selectExchangeRateByChainIdAndAddress` when the `marketData` conversion rate is in the native currency ([#6030](https://github.com/MetaMask/core/pull/6030))
- Convert `trade.value` to decimal when calculating relayer fee ([#6039](https://github.com/MetaMask/core/pull/6039))
- Revert QuoteResponse ChainId schema to expect a number instead of a string ([#6045](https://github.com/MetaMask/core/pull/6045))

## [33.0.1]

### Fixed

- Set correct `can_submit` property on Unified SwapBridge events ([#5993](https://github.com/MetaMask/core/pull/5993))
- Use activeQuote to populate default properties for Submitted and Failed events, if tx fails before being confirmed on chain ([#5993](https://github.com/MetaMask/core/pull/5993))

## [33.0.0]

### Added

- Add `stopPollingForQuotes` handler that stops quote polling without resetting the bridge controller's state ([#5994](https://github.com/MetaMask/core/pull/5994))

### Changed

- **BREAKING:** Bump peer dependency `@metamask/accounts-controller` to `^31.0.0` ([#5999](https://github.com/MetaMask/core/pull/5999))
- **BREAKING:** Bump peer dependency `@metamask/assets-controller` to `^69.0.0` ([#5999](https://github.com/MetaMask/core/pull/5999))
- **BREAKING:** Bump peer dependency `@metamask/network-controller` to `^24.0.0` ([#5999](https://github.com/MetaMask/core/pull/5999))
- **BREAKING:** Bump peer dependency `@metamask/transaction-controller` to `^58.0.0` ([#5999](https://github.com/MetaMask/core/pull/5999))
- Bump dependency `@metamask/gas-fee-controller` to `^24.0.0` ([#5999](https://github.com/MetaMask/core/pull/5999))
- Bump dependency `@metamask/multichain-network-controller` to `^0.9.0` ([#5999](https://github.com/MetaMask/core/pull/5999))
- Bump dependency `@metamask/polling-controller` to `^14.0.0` ([#5999](https://github.com/MetaMask/core/pull/5999))

## [32.2.0]

### Changed

- Export feature flag util for bridge status controller ([#5961](https://github.com/MetaMask/core/pull/5961))

## [32.1.2]

### Changed

- Bump `@metamask/controller-utils` to `^11.10.0` ([#5935](https://github.com/MetaMask/core/pull/5935))
- Bump `@metamask/transaction-controller` to `^57.3.0` ([#5954](https://github.com/MetaMask/core/pull/5954))

## [32.1.1]

### Fixed

- Fetch `minimumBalanceForRentExemptionInLamports` asynchronously to prevent blocking the getQuote network call ([#5921](https://github.com/MetaMask/core/pull/5921))
- Fix invalid `getMinimumBalanceForRentExemption` commitment parameter ([#5921](https://github.com/MetaMask/core/pull/5921))

## [32.1.0]

### Added

- Include all invalid quote properties in sentry logs ([#5913](https://github.com/MetaMask/core/pull/5913))

## [32.0.1]

### Fixed

- Remove `error_message` property from QuotesRequested event payload ([#5900](https://github.com/MetaMask/core/pull/5900))
- Fail gracefully when fee calculations return invalid value or throw errors
  - Filter out single quote if `TransactionController.getLayer1GasFee` returns `undefined` ([#5910](https://github.com/MetaMask/core/pull/5910))
  - Filter out single quote if an error is thrown by `getLayer1GasFee` ([#5910](https://github.com/MetaMask/core/pull/5910))
  - Filter out single quote if an error is thrown by Solana snap's `getFeeForTransaction` method ([#5910](https://github.com/MetaMask/core/pull/5910))

## [32.0.0]

### Added

- **BREAKING:** Add required property `minimumBalanceForRentExemptionInLamports` to `BridgeState` ([#5827](https://github.com/MetaMask/core/pull/5827))
- Add selector `selectMinimumBalanceForRentExemptionInSOL` ([#5827](https://github.com/MetaMask/core/pull/5827))

### Changed

- Add new dependency `uuid` ([#5827](https://github.com/MetaMask/core/pull/5827))

## [31.0.0]

### Added

- Add `SEI` network support ([#5695](https://github.com/MetaMask/core/pull/5695))
  - Add `SEI` into constants `ALLOWED_BRIDGE_CHAIN_IDS`, `SWAPS_TOKEN_OBJECT` and `NETWORK_TO_NAME_MAP`

### Changed

- **BREAKING:** Bump `@metamask/assets-controller` peer dependency to `^68.0.0` ([#5894](https://github.com/MetaMask/core/pull/5894))

## [30.0.0]

### Changed

- **BREAKING:** Bump `@metamask/assets-controller` peer dependency to `^67.0.0` ([#5888](https://github.com/MetaMask/core/pull/5888))
- **BREAKING:** Bump `@metamask/accounts-controller` peer dependency to `^30.0.0` ([#5888](https://github.com/MetaMask/core/pull/5888))
- **BREAKING:** Bump `@metamask/transaction-controller` peer dependency to `^57.0.0` ([#5888](https://github.com/MetaMask/core/pull/5888))
- **BREAKING:** Bump `@metamask/snaps-controllers` peer dependency from `^11.0.0` to `^12.0.0` ([#5871](https://github.com/MetaMask/core/pull/5871))
- Bump `@metamask/keyring-api` dependency from `^17.4.0` to `^18.0.0` ([#5871](https://github.com/MetaMask/core/pull/5871))

## [29.0.0]

### Changed

- **BREAKING:** Bump `@metamask/assets-controller` peer dependency to `^66.0.0` ([#5872](https://github.com/MetaMask/core/pull/5872))

## [28.0.0]

### Changed

- **BREAKING:** Bump `@metamask/assets-controller` peer dependency to `^65.0.0` ([#5863](https://github.com/MetaMask/core/pull/5863))

## [27.0.0]

### Changed

- **BREAKING:** Bump `@metamask/assets-controller` peer dependency to `^64.0.0` ([#5854](https://github.com/MetaMask/core/pull/5854))

## [26.0.0]

### Added

- **BREAKING:** Added a required `minimumVersion` to feature flag response schema ([#5834](https://github.com/MetaMask/core/pull/5834))

### Changed

- Consume `bridgeConfigV2` in the feature flag response schema for Mobile and export `DEFAULT_FEATURE_FLAG_CONFIG` ([#5837](https://github.com/MetaMask/core/pull/5837))

## [25.1.0]

### Added

- Added optional `isUnifiedUIEnabled` flag to chain-level feature-flag `ChainConfiguration` type and updated the validation schema to accept the new flag ([#5783](https://github.com/MetaMask/core/pull/5783))
- Add and export `calcSlippagePercentage`, a utility that calculates the absolute slippage percentage based on the adjusted return and the sent amount ([#5723](https://github.com/MetaMask/core/pull/5723)).
- Error logs for invalid getQuote responses ([#5816](https://github.com/MetaMask/core/pull/5816))

### Changed

- Bump `@metamask/controller-utils` to `^11.9.0` ([#5812](https://github.com/MetaMask/core/pull/5812))

## [25.0.1]

### Fixed

- Use zero address as solana's default native address instead of assetId ([#5799](https://github.com/MetaMask/core/pull/5799))

## [25.0.0]

### Changed

- **BREAKING:** bump `@metamask/accounts-controller` peer dependency to `^29.0.0` ([#5802](https://github.com/MetaMask/core/pull/5802))
- **BREAKING:** bump `@metamask/assets-controllers` peer dependency to `^63.0.0` ([#5802](https://github.com/MetaMask/core/pull/5802))
- **BREAKING:** bump `@metamask/transaction-controller` peer dependency to `^56.0.0` ([#5802](https://github.com/MetaMask/core/pull/5802))

## [24.0.0]

### Added

- Sentry traces for `BridgeQuotesFetched` and `SwapQuotesFetched` events ([#5780](https://github.com/MetaMask/core/pull/5780))
- Export `isCrossChain` utility ([#5780](https://github.com/MetaMask/core/pull/5780))

### Changed

- **BREAKING:** Remove `BridgeToken` export ([#5768](https://github.com/MetaMask/core/pull/5768))
- `traceFn` added to BridgeController constructor to enable clients to pass in a custom sentry trace handler ([#5768](https://github.com/MetaMask/core/pull/5768))

## [23.0.0]

### Changed

- **BREAKING** Rename `QuoteResponse.bridgePriceData` to `priceData` ([#5784](https://github.com/MetaMask/core/pull/5784))

### Fixed

- Handle cancelled bridge quote polling gracefully by skipping state updates ([#5787](https://github.com/MetaMask/core/pull/5787))

## [22.0.0]

### Changed

- **BREAKING:** Bump `@metamask/assets-controller` peer dependency to `^62.0.0` ([#5780](https://github.com/MetaMask/core/pull/5780))
- Bump `@metamask/controller-utils` to `^11.8.0` ([#5765](https://github.com/MetaMask/core/pull/5765))

## [21.0.0]

### Changed

- **BREAKING:** Bump `@metamask/accounts-controller` peer dependency to `^28.0.0` ([#5763](https://github.com/MetaMask/core/pull/5763))
- **BREAKING:** Bump `@metamask/assets-controller` peer dependency to `^61.0.0` ([#5763](https://github.com/MetaMask/core/pull/5763))
- **BREAKING:** Bump `@metamask/transaction-controller` peer dependency to `^55.0.0` ([#5763](https://github.com/MetaMask/core/pull/5763))

## [20.0.0]

### Changed

- Bump `@metamask/base-controller` from ^8.0.0 to ^8.0.1 ([#5722](https://github.com/MetaMask/core/pull/5722))
- Update `Quote` type with `bridgePriceData`, which includes metadata about transferred amounts and the trade's priceImpact ([#5721](https://github.com/MetaMask/core/pull/5721))
- Include submitted quote's `priceImpact` as a property in analytics events ([#5721](https://github.com/MetaMask/core/pull/5721))
- **BREAKING:** Add additional required properties to Submitted, Completed, Failed and SnapConfirmationViewed events ([#5721](https://github.com/MetaMask/core/pull/5721))
- **BREAKING:** Use `RemoteFeatureFlagController` to fetch feature flags, removed client specific feature flag keys. The feature flags you receive are now client specific based on the `RemoteFeatureFlagController` state. ([#5708](https://github.com/MetaMask/core/pull/5708))

### Fixed

- Update MetricsSwapType.SINGLE to `single_chain` to match segment events schema ([#5721](https://github.com/MetaMask/core/pull/5721))

## [19.0.0]

### Changed

- **BREAKING:** Bump `@metamask/assets-controllers` peer dependency to `^60.0.0` ([#5717](https://github.com/MetaMask/core/pull/5717))

## [18.0.0]

### Changed

- **BREAKING:** Bump `@metamask/assets-controllers` peer dependency to `^59.0.0` ([#5712](https://github.com/MetaMask/core/pull/5712))

## [17.0.0]

### Added

- Add analytics events for the Unified SwapBridge experience ([#5684](https://github.com/MetaMask/core/pull/5684))

### Changed

- Bump `@metamask/multichain-network-controller` dependency to `^0.5.1` ([#5678](https://github.com/MetaMask/core/pull/5678))
- **BREAKING:** trackMetaMetricsFn added to BridgeController constructor to enable clients to pass in a custom analytics handler ([#5684](https://github.com/MetaMask/core/pull/5684))
- **BREAKING:** added a context argument to `updateBridgeQuoteRequestParams` to provide values required for analytics events ([#5684](https://github.com/MetaMask/core/pull/5684))

### Fixed

- Fixes undefined native EVM exchange rates and snap handler calls ([#5696](https://github.com/MetaMask/core/pull/5696))

## [16.0.0]

### Changed

- **BREAKING** Bump `@metamask/assets-controllers` peer dependency to `^58.0.0` ([#5672](https://github.com/MetaMask/core/pull/5672))
- **BREAKING** Bump `@metamask/snaps-controllers` peer dependency from ^9.19.0 to ^11.0.0 ([#5639](https://github.com/MetaMask/core/pull/5639))
- Bump `@metamask/multichain-network-controller` dependency to `^0.5.0` ([#5669](https://github.com/MetaMask/core/pull/5669))

## [15.0.0]

### Changed

- **BREAKING:** Bump `@metamask/assets-controllers` peer dependency to `^57.0.0` ([#5665](https://github.com/MetaMask/core/pull/5665))

## [14.0.0]

### Added

- **BREAKING:** Add `@metamask/assets-controllers` as a required peer dependency at `^56.0.0` ([#5614](https://github.com/MetaMask/core/pull/5614))
- Add `reselect` as a dependency at `^5.1.1` ([#5614](https://github.com/MetaMask/core/pull/5614))
- **BREAKING:** assetExchangeRates added to BridgeController state to support tokens which are not supported by assets controllers ([#5614](https://github.com/MetaMask/core/pull/5614))
- selectExchangeRateByChainIdAndAddress selector added, which looks up exchange rates from assets and bridge controller states ([#5614](https://github.com/MetaMask/core/pull/5614))
- selectBridgeQuotes selector added, which returns sorted quotes including their metadata ([#5614](https://github.com/MetaMask/core/pull/5614))
- selectIsQuoteExpired selector added, which returns whether quotes are expired or stale ([#5614](https://github.com/MetaMask/core/pull/5614))

### Changed

- **BREAKING:** Change TokenAmountValues key types from BigNumber to string ([#5614](https://github.com/MetaMask/core/pull/5614))
- **BREAKING:** Assets controller getState actions have been added to `AllowedActions` so clients will need to include `TokenRatesController:getState`,`MultichainAssetsRatesController:getState` and `CurrencyRateController:getState` in controller initializations ([#5614](https://github.com/MetaMask/core/pull/5614))
- Make srcAsset and destAsset optional in Step type to be optional ([#5614](https://github.com/MetaMask/core/pull/5614))
- Make QuoteResponse trade generic to support Solana quotes which have string trade data ([#5614](https://github.com/MetaMask/core/pull/5614))
- Bump `@metamask/multichain-network-controller` peer dependency to `^0.4.0` ([#5649](https://github.com/MetaMask/core/pull/5649))

## [13.0.0]

### Changed

- **BREAKING:** Bump `@metamask/transaction-controller` peer dependency to `^54.0.0` ([#5615](https://github.com/MetaMask/core/pull/5615))

## [12.0.0]

### Added

- Occurrences added to BridgeToken type ([#5572](https://github.com/MetaMask/core/pull/5572))

### Changed

- **BREAKING:** Bump `@metamask/transaction-controller` peer dependency to `^53.0.0` ([#5585](https://github.com/MetaMask/core/pull/5585))
- Bump `@metamask/controller-utils` to `^11.7.0` ([#5583](https://github.com/MetaMask/core/pull/5583))

## [11.0.0]

### Added

- BREAKING: Bump dependency @metamask/keyring-api to ^17.2.0 ([#5486](https://github.com/MetaMask/core/pull/5486))
- BREAKING: Bump dependency @metamask/multichain-network-controller to ^0.3.0 ([#5486](https://github.com/MetaMask/core/pull/5486))
- BREAKING: Bump dependency @metamask/snaps-utils to ^8.10.0 ([#5486](https://github.com/MetaMask/core/pull/5486))
- BREAKING: Bump peer dependency @metamask/snaps-controllers to ^9.19.0 ([#5486](https://github.com/MetaMask/core/pull/5486))
- Solana constants, utils, quote and token support ([#5486](https://github.com/MetaMask/core/pull/5486))
- Utilities to convert chainIds between `ChainId`, `Hex`, `string` and `CaipChainId` ([#5486](https://github.com/MetaMask/core/pull/5486))
- Add `refreshRate` feature flag to enable chain-specific quote refresh intervals ([#5486](https://github.com/MetaMask/core/pull/5486))
- `isNativeAddress` and `isSolanaChainId` utilities that can be used by both the controller and clients ([#5486](https://github.com/MetaMask/core/pull/5486))

### Changed

- Replace QuoteRequest usages with `GenericQuoteRequest` to support both EVM and multichain input parameters ([#5486](https://github.com/MetaMask/core/pull/5486))
- Make `QuoteRequest.slippage` optional ([#5486](https://github.com/MetaMask/core/pull/5486))
- Deprecate `SwapsTokenObject` and replace usages with multichain BridgeAsset ([#5486](https://github.com/MetaMask/core/pull/5486))
- Changed `bridgeFeatureFlags.extensionConfig.chains` to key configs by CAIP chainIds ([#5486](https://github.com/MetaMask/core/pull/5486))

## [10.0.0]

### Changed

- **BREAKING:** Bump `@metamask/transaction-controller` peer dependency to `^52.0.0` ([#5513](https://github.com/MetaMask/core/pull/5513))

## [9.0.0]

### Changed

- **BREAKING:** Bump peer dependency `@metamask/accounts-controller` to `^27.0.0` ([#5507](https://github.com/MetaMask/core/pull/5507))
- **BREAKING:** Bump peer dependency `@metamask/network-controller` to `^23.0.0` ([#5507](https://github.com/MetaMask/core/pull/5507))
- **BREAKING:** Bump peer dependency `@metamask/transaction-controller` to `^51.0.0` ([#5507](https://github.com/MetaMask/core/pull/5507))
- Bump `@metamask/polling-controller` to `^13.0.0` ([#5507](https://github.com/MetaMask/core/pull/5507))

## [8.0.0]

### Changed

- **BREAKING:** Bump `@metamask/transaction-controller` peer dependency to `^50.0.0` ([#5496](https://github.com/MetaMask/core/pull/5496))

## [7.0.0]

### Changed

- Bump `@metamask/accounts-controller` dev dependency to `^26.1.0` ([#5481](https://github.com/MetaMask/core/pull/5481))
- **BREAKING:** Allow changing the Bridge API url through the `config` param in the constructor. Remove previous method of doing it through `process.env`. ([#5465](https://github.com/MetaMask/core/pull/5465))

### Fixed

- Make `QuoteResponse.approval` optional to align with response from API ([#5475](https://github.com/MetaMask/core/pull/5475))
- Export enums properly rather than as types ([#5466](https://github.com/MetaMask/core/pull/5466))

## [6.0.0]

### Changed

- **BREAKING:** Bump `@metamask/transaction-controller` peer dependency to `^49.0.0` ([#5471](https://github.com/MetaMask/core/pull/5471))

## [5.0.0]

### Changed

- **BREAKING:** Bump `@metamask/accounts-controller` peer dependency to `^26.0.0` ([#5439](https://github.com/MetaMask/core/pull/5439))
- **BREAKING:** Bump `@metamask/transaction-controller` peer dependency to `^48.0.0` ([#5439](https://github.com/MetaMask/core/pull/5439))

## [4.0.0]

### Changed

- **BREAKING:** Bump `@metamask/accounts-controller` peer dependency to `^25.0.0` ([#5426](https://github.com/MetaMask/core/pull/5426))
- **BREAKING:** Bump `@metamask/transaction-controller` peer dependency to `^47.0.0` ([#5426](https://github.com/MetaMask/core/pull/5426))

## [3.0.0]

### Changed

- **BREAKING:** Switch over from `ethers` at v6 to `@ethersproject` packages at v5.7.0 for mobile compatibility ([#5416](https://github.com/MetaMask/core/pull/5416))
- Improve `BridgeController` API response validation readability by using `@metamask/superstruct` ([#5408](https://github.com/MetaMask/core/pull/5408))

## [2.0.0]

### Added

- Mobile feature flags ([#5359](https://github.com/MetaMask/core/pull/5359))

### Changed

- **BREAKING:** Change `BridgeController` state structure to have all fields at root of state ([#5406](https://github.com/MetaMask/core/pull/5406))
- **BREAKING:** Change `BridgeController` state defaults to `null` instead of `undefined` ([#5406](https://github.com/MetaMask/core/pull/5406))

## [1.0.0]

### Added

- Initial release ([#5317](https://github.com/MetaMask/core/pull/5317))

[Unreleased]: https://github.com/MetaMask/core/compare/@metamask/bridge-controller@63.0.0...HEAD
[63.0.0]: https://github.com/MetaMask/core/compare/@metamask/bridge-controller@62.0.0...@metamask/bridge-controller@63.0.0
[62.0.0]: https://github.com/MetaMask/core/compare/@metamask/bridge-controller@61.0.0...@metamask/bridge-controller@62.0.0
[61.0.0]: https://github.com/MetaMask/core/compare/@metamask/bridge-controller@60.1.0...@metamask/bridge-controller@61.0.0
[60.1.0]: https://github.com/MetaMask/core/compare/@metamask/bridge-controller@60.0.0...@metamask/bridge-controller@60.1.0
[60.0.0]: https://github.com/MetaMask/core/compare/@metamask/bridge-controller@59.0.0...@metamask/bridge-controller@60.0.0
[59.0.0]: https://github.com/MetaMask/core/compare/@metamask/bridge-controller@58.0.0...@metamask/bridge-controller@59.0.0
[58.0.0]: https://github.com/MetaMask/core/compare/@metamask/bridge-controller@57.0.0...@metamask/bridge-controller@58.0.0
[57.0.0]: https://github.com/MetaMask/core/compare/@metamask/bridge-controller@56.0.3...@metamask/bridge-controller@57.0.0
[56.0.3]: https://github.com/MetaMask/core/compare/@metamask/bridge-controller@56.0.2...@metamask/bridge-controller@56.0.3
[56.0.2]: https://github.com/MetaMask/core/compare/@metamask/bridge-controller@56.0.1...@metamask/bridge-controller@56.0.2
[56.0.1]: https://github.com/MetaMask/core/compare/@metamask/bridge-controller@56.0.0...@metamask/bridge-controller@56.0.1
[56.0.0]: https://github.com/MetaMask/core/compare/@metamask/bridge-controller@55.0.0...@metamask/bridge-controller@56.0.0
[55.0.0]: https://github.com/MetaMask/core/compare/@metamask/bridge-controller@54.0.0...@metamask/bridge-controller@55.0.0
[54.0.0]: https://github.com/MetaMask/core/compare/@metamask/bridge-controller@53.1.0...@metamask/bridge-controller@54.0.0
[53.1.0]: https://github.com/MetaMask/core/compare/@metamask/bridge-controller@53.0.0...@metamask/bridge-controller@53.1.0
[53.0.0]: https://github.com/MetaMask/core/compare/@metamask/bridge-controller@52.0.0...@metamask/bridge-controller@53.0.0
[52.0.0]: https://github.com/MetaMask/core/compare/@metamask/bridge-controller@51.0.0...@metamask/bridge-controller@52.0.0
[51.0.0]: https://github.com/MetaMask/core/compare/@metamask/bridge-controller@50.0.0...@metamask/bridge-controller@51.0.0
[50.0.0]: https://github.com/MetaMask/core/compare/@metamask/bridge-controller@49.0.1...@metamask/bridge-controller@50.0.0
[49.0.1]: https://github.com/MetaMask/core/compare/@metamask/bridge-controller@49.0.0...@metamask/bridge-controller@49.0.1
[49.0.0]: https://github.com/MetaMask/core/compare/@metamask/bridge-controller@48.0.0...@metamask/bridge-controller@49.0.0
[48.0.0]: https://github.com/MetaMask/core/compare/@metamask/bridge-controller@47.2.0...@metamask/bridge-controller@48.0.0
[47.2.0]: https://github.com/MetaMask/core/compare/@metamask/bridge-controller@47.1.0...@metamask/bridge-controller@47.2.0
[47.1.0]: https://github.com/MetaMask/core/compare/@metamask/bridge-controller@47.0.0...@metamask/bridge-controller@47.1.0
[47.0.0]: https://github.com/MetaMask/core/compare/@metamask/bridge-controller@46.0.0...@metamask/bridge-controller@47.0.0
[46.0.0]: https://github.com/MetaMask/core/compare/@metamask/bridge-controller@45.0.0...@metamask/bridge-controller@46.0.0
[45.0.0]: https://github.com/MetaMask/core/compare/@metamask/bridge-controller@44.0.1...@metamask/bridge-controller@45.0.0
[44.0.1]: https://github.com/MetaMask/core/compare/@metamask/bridge-controller@44.0.0...@metamask/bridge-controller@44.0.1
[44.0.0]: https://github.com/MetaMask/core/compare/@metamask/bridge-controller@43.2.1...@metamask/bridge-controller@44.0.0
[43.2.1]: https://github.com/MetaMask/core/compare/@metamask/bridge-controller@43.2.0...@metamask/bridge-controller@43.2.1
[43.2.0]: https://github.com/MetaMask/core/compare/@metamask/bridge-controller@43.1.0...@metamask/bridge-controller@43.2.0
[43.1.0]: https://github.com/MetaMask/core/compare/@metamask/bridge-controller@43.0.0...@metamask/bridge-controller@43.1.0
[43.0.0]: https://github.com/MetaMask/core/compare/@metamask/bridge-controller@42.0.0...@metamask/bridge-controller@43.0.0
[42.0.0]: https://github.com/MetaMask/core/compare/@metamask/bridge-controller@41.4.0...@metamask/bridge-controller@42.0.0
[41.4.0]: https://github.com/MetaMask/core/compare/@metamask/bridge-controller@41.3.0...@metamask/bridge-controller@41.4.0
[41.3.0]: https://github.com/MetaMask/core/compare/@metamask/bridge-controller@41.2.0...@metamask/bridge-controller@41.3.0
[41.2.0]: https://github.com/MetaMask/core/compare/@metamask/bridge-controller@41.1.0...@metamask/bridge-controller@41.2.0
[41.1.0]: https://github.com/MetaMask/core/compare/@metamask/bridge-controller@41.0.0...@metamask/bridge-controller@41.1.0
[41.0.0]: https://github.com/MetaMask/core/compare/@metamask/bridge-controller@40.0.0...@metamask/bridge-controller@41.0.0
[40.0.0]: https://github.com/MetaMask/core/compare/@metamask/bridge-controller@39.1.0...@metamask/bridge-controller@40.0.0
[39.1.0]: https://github.com/MetaMask/core/compare/@metamask/bridge-controller@39.0.1...@metamask/bridge-controller@39.1.0
[39.0.1]: https://github.com/MetaMask/core/compare/@metamask/bridge-controller@39.0.0...@metamask/bridge-controller@39.0.1
[39.0.0]: https://github.com/MetaMask/core/compare/@metamask/bridge-controller@38.0.0...@metamask/bridge-controller@39.0.0
[38.0.0]: https://github.com/MetaMask/core/compare/@metamask/bridge-controller@37.2.0...@metamask/bridge-controller@38.0.0
[37.2.0]: https://github.com/MetaMask/core/compare/@metamask/bridge-controller@37.1.0...@metamask/bridge-controller@37.2.0
[37.1.0]: https://github.com/MetaMask/core/compare/@metamask/bridge-controller@37.0.0...@metamask/bridge-controller@37.1.0
[37.0.0]: https://github.com/MetaMask/core/compare/@metamask/bridge-controller@36.2.0...@metamask/bridge-controller@37.0.0
[36.2.0]: https://github.com/MetaMask/core/compare/@metamask/bridge-controller@36.1.0...@metamask/bridge-controller@36.2.0
[36.1.0]: https://github.com/MetaMask/core/compare/@metamask/bridge-controller@36.0.0...@metamask/bridge-controller@36.1.0
[36.0.0]: https://github.com/MetaMask/core/compare/@metamask/bridge-controller@35.0.0...@metamask/bridge-controller@36.0.0
[35.0.0]: https://github.com/MetaMask/core/compare/@metamask/bridge-controller@34.0.0...@metamask/bridge-controller@35.0.0
[34.0.0]: https://github.com/MetaMask/core/compare/@metamask/bridge-controller@33.0.1...@metamask/bridge-controller@34.0.0
[33.0.1]: https://github.com/MetaMask/core/compare/@metamask/bridge-controller@33.0.0...@metamask/bridge-controller@33.0.1
[33.0.0]: https://github.com/MetaMask/core/compare/@metamask/bridge-controller@32.2.0...@metamask/bridge-controller@33.0.0
[32.2.0]: https://github.com/MetaMask/core/compare/@metamask/bridge-controller@32.1.2...@metamask/bridge-controller@32.2.0
[32.1.2]: https://github.com/MetaMask/core/compare/@metamask/bridge-controller@32.1.1...@metamask/bridge-controller@32.1.2
[32.1.1]: https://github.com/MetaMask/core/compare/@metamask/bridge-controller@32.1.0...@metamask/bridge-controller@32.1.1
[32.1.0]: https://github.com/MetaMask/core/compare/@metamask/bridge-controller@32.0.1...@metamask/bridge-controller@32.1.0
[32.0.1]: https://github.com/MetaMask/core/compare/@metamask/bridge-controller@32.0.0...@metamask/bridge-controller@32.0.1
[32.0.0]: https://github.com/MetaMask/core/compare/@metamask/bridge-controller@31.0.0...@metamask/bridge-controller@32.0.0
[31.0.0]: https://github.com/MetaMask/core/compare/@metamask/bridge-controller@30.0.0...@metamask/bridge-controller@31.0.0
[30.0.0]: https://github.com/MetaMask/core/compare/@metamask/bridge-controller@29.0.0...@metamask/bridge-controller@30.0.0
[29.0.0]: https://github.com/MetaMask/core/compare/@metamask/bridge-controller@28.0.0...@metamask/bridge-controller@29.0.0
[28.0.0]: https://github.com/MetaMask/core/compare/@metamask/bridge-controller@27.0.0...@metamask/bridge-controller@28.0.0
[27.0.0]: https://github.com/MetaMask/core/compare/@metamask/bridge-controller@26.0.0...@metamask/bridge-controller@27.0.0
[26.0.0]: https://github.com/MetaMask/core/compare/@metamask/bridge-controller@25.1.0...@metamask/bridge-controller@26.0.0
[25.1.0]: https://github.com/MetaMask/core/compare/@metamask/bridge-controller@25.0.1...@metamask/bridge-controller@25.1.0
[25.0.1]: https://github.com/MetaMask/core/compare/@metamask/bridge-controller@25.0.0...@metamask/bridge-controller@25.0.1
[25.0.0]: https://github.com/MetaMask/core/compare/@metamask/bridge-controller@24.0.0...@metamask/bridge-controller@25.0.0
[24.0.0]: https://github.com/MetaMask/core/compare/@metamask/bridge-controller@23.0.0...@metamask/bridge-controller@24.0.0
[23.0.0]: https://github.com/MetaMask/core/compare/@metamask/bridge-controller@22.0.0...@metamask/bridge-controller@23.0.0
[22.0.0]: https://github.com/MetaMask/core/compare/@metamask/bridge-controller@21.0.0...@metamask/bridge-controller@22.0.0
[21.0.0]: https://github.com/MetaMask/core/compare/@metamask/bridge-controller@20.0.0...@metamask/bridge-controller@21.0.0
[20.0.0]: https://github.com/MetaMask/core/compare/@metamask/bridge-controller@19.0.0...@metamask/bridge-controller@20.0.0
[19.0.0]: https://github.com/MetaMask/core/compare/@metamask/bridge-controller@18.0.0...@metamask/bridge-controller@19.0.0
[18.0.0]: https://github.com/MetaMask/core/compare/@metamask/bridge-controller@17.0.0...@metamask/bridge-controller@18.0.0
[17.0.0]: https://github.com/MetaMask/core/compare/@metamask/bridge-controller@16.0.0...@metamask/bridge-controller@17.0.0
[16.0.0]: https://github.com/MetaMask/core/compare/@metamask/bridge-controller@15.0.0...@metamask/bridge-controller@16.0.0
[15.0.0]: https://github.com/MetaMask/core/compare/@metamask/bridge-controller@14.0.0...@metamask/bridge-controller@15.0.0
[14.0.0]: https://github.com/MetaMask/core/compare/@metamask/bridge-controller@13.0.0...@metamask/bridge-controller@14.0.0
[13.0.0]: https://github.com/MetaMask/core/compare/@metamask/bridge-controller@12.0.0...@metamask/bridge-controller@13.0.0
[12.0.0]: https://github.com/MetaMask/core/compare/@metamask/bridge-controller@11.0.0...@metamask/bridge-controller@12.0.0
[11.0.0]: https://github.com/MetaMask/core/compare/@metamask/bridge-controller@10.0.0...@metamask/bridge-controller@11.0.0
[10.0.0]: https://github.com/MetaMask/core/compare/@metamask/bridge-controller@9.0.0...@metamask/bridge-controller@10.0.0
[9.0.0]: https://github.com/MetaMask/core/compare/@metamask/bridge-controller@8.0.0...@metamask/bridge-controller@9.0.0
[8.0.0]: https://github.com/MetaMask/core/compare/@metamask/bridge-controller@7.0.0...@metamask/bridge-controller@8.0.0
[7.0.0]: https://github.com/MetaMask/core/compare/@metamask/bridge-controller@6.0.0...@metamask/bridge-controller@7.0.0
[6.0.0]: https://github.com/MetaMask/core/compare/@metamask/bridge-controller@5.0.0...@metamask/bridge-controller@6.0.0
[5.0.0]: https://github.com/MetaMask/core/compare/@metamask/bridge-controller@4.0.0...@metamask/bridge-controller@5.0.0
[4.0.0]: https://github.com/MetaMask/core/compare/@metamask/bridge-controller@3.0.0...@metamask/bridge-controller@4.0.0
[3.0.0]: https://github.com/MetaMask/core/compare/@metamask/bridge-controller@2.0.0...@metamask/bridge-controller@3.0.0
[2.0.0]: https://github.com/MetaMask/core/compare/@metamask/bridge-controller@1.0.0...@metamask/bridge-controller@2.0.0
[1.0.0]: https://github.com/MetaMask/core/releases/tag/@metamask/bridge-controller@1.0.0<|MERGE_RESOLUTION|>--- conflicted
+++ resolved
@@ -21,17 +21,15 @@
     - For example, this scenario would be valid: a client relies on `@metamask/controller-a` 1.0.0 and `@metamask/controller-b` 1.0.0, and `@metamask/controller-b` depends on `@metamask/controller-a` 1.1.0.
   - Note, however, that the versions specified in the client's `package.json` always "win", and you are expected to keep them up to date so as not to break controller and service intercommunication.
 
-<<<<<<< HEAD
 ### Added
 
 - Port the following constants from `SwapsController` and export them:  `SWAPS_TESTNET_CHAIN_ID`, `SWAPS_CONTRACT_ADDRESSES`, `SWAPS_WRAPPED_TOKENS_ADDRESSES`, `ALLOWED_CONTRACT_ADDRESSES` ([#7233](https://github.com/MetaMask/core/pull/7233))
 - Port the following utils from `SwapsController` and export them: `isValidSwapsContractAddress`, `getSwapsContractAddress` ([#7233](https://github.com/MetaMask/core/pull/7233))
-=======
+
 ### Fixed
 
 - Update `quotesLoadingStatus` to "LOADING" if a balance fetch is needed before fetching quotes ((https://github.com/MetaMask/core/pull/7227)[#7227])
 - Wait for async SSE message handlers before updating `quotesLoadingStatus` to prevent clients from displaying "No quotes" warnings ((https://github.com/MetaMask/core/pull/7227)[#7227])
->>>>>>> 9688009b
 
 ## [63.0.0]
 
