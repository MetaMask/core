--- conflicted
+++ resolved
@@ -7,11 +7,10 @@
 
 ## [Unreleased]
 
-<<<<<<< HEAD
 ### Added
 
 - Add and export `calcSlippagePercentage`, a utility that calculates the absolute slippage percentage based on the adjusted return and the sent amount ([#5723](https://github.com/MetaMask/core/pull/5723)).
-=======
+
 ## [25.0.1]
 
 ### Fixed
@@ -49,7 +48,6 @@
 - Handle cancelled bridge quote polling gracefully by skipping state updates ([#5787](https://github.com/MetaMask/core/pull/5787))
 
 ## [22.0.0]
->>>>>>> e4c1ffae
 
 ### Changed
 
