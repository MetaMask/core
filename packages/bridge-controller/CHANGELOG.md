# Changelog

All notable changes to this project will be documented in this file.

The format is based on [Keep a Changelog](https://keepachangelog.com/en/1.0.0/),
and this project adheres to [Semantic Versioning](https://semver.org/spec/v2.0.0.html).

## [Unreleased]

### Changed

<<<<<<< HEAD
- Bump accounts related packages ([#6309](https://github.com/MetaMask/core/pull/6309))
  - Bump `@metamask/keyring-api` from `^20.0.0` to `^20.1.0`
=======
- Bump `@metamask/assets-controller` from `^73.1.0` to `^73.2.0` ([#6322](https://github.com/MetaMask/core/pull/6322))

## [39.1.0]
>>>>>>> 5ddc6bae

### Fixed

- Ignore error messages thrown when quote requests are cancelled. This prevents the `QuoteError` event from being published when an error is expected ([#6299](https://github.com/MetaMask/core/pull/6299))

## [39.0.1]

### Changed

- Bump `@metamask/controller-utils` from `^11.11.0` to `^11.12.0` ([#6303](https://github.com/MetaMask/core/pull/6303))

## [39.0.0]

### Added

- **BREAKING** Added the `effective`, `max` and `total` keys to the `QuoteMetadata.gasFee` type ([#6295](https://github.com/MetaMask/core/pull/6295))
- Response validation for the QuoteReponse.trade.effectiveGas field ([#6295](https://github.com/MetaMask/core/pull/6295))
- Calculate the effective gas (amount spent after refunds) for transactions and use it to sort quotes. This value is reflected in the `totalNetworkFee` ([#6295](https://github.com/MetaMask/core/pull/6295))
  - The `totalNetworkFee` should be displayed along with the client quotes
  - The `totalMaxNetworkFee` should be used to disable tx submission

### Changed

- **BREAKING** Remove `getActionType` export and hardcode `action_type` to `swapbridge-v1`. Deprecate `crosschain-v1` MetricsActionType because it shouldn't be used after swaps and bridge are unified ([#6270](https://github.com/MetaMask/core/pull/6270))
- Change default gas priority fee level from high -> medium to show more accurate estimates in the clients ([#6295](https://github.com/MetaMask/core/pull/6295))
- Bump `@metamask/multichain-network-controller` from `^0.11.0` to `^0.11.1` ([#6273](https://github.com/MetaMask/core/pull/6273))
- Bump `@metamask/base-controller` from `^8.0.1` to `^8.1.0` ([#6284](https://github.com/MetaMask/core/pull/6284))

## [38.0.0]

### Fixed

- **BREAKING** Require clients to define `can_submit` property when publishing `QuoteSelected`, `AllQuotesSorted`, `AllQuotesOpened` and `QuotesReceived` events ([#6254](https://github.com/MetaMask/core/pull/6254))
- Rename the InputChanged event's `value` property key to `input_value` ([#6254](https://github.com/MetaMask/core/pull/6254))

## [37.2.0]

### Added

- Expose `fetchQuotes` method that returns a list of quotes directly rather than adding them to the controller state. This enables clients to retrieve quotes directly without automatic polling and state management ([#6236](https://github.com/MetaMask/core/pull/6236))

### Changed

- Bump `@metamask/keyring-api` from `^19.0.0` to `^20.0.0` ([#6248](https://github.com/MetaMask/core/pull/6248))

## [37.1.0]

### Added

- Add schema for the new price impact threshold feature flag to the types for PlatformConfigSchema ([#6223](https://github.com/MetaMask/core/pull/6223))

## [37.0.0]

### Changed

- **BREAKING:** Bump peer dependency `@metamask/accounts-controller` from `^31.0.0` to `^32.0.0` ([#6171](https://github.com/MetaMask/core/pull/6171))
- **BREAKING:** Bump peer dependency `@metamask/assets-controllers` from `^72.0.0` to `^73.0.0` ([#6171](https://github.com/MetaMask/core/pull/6171))
- **BREAKING:** Bump peer dependency `@metamask/transaction-controller` from `^58.0.0` to `^59.0.0` ([#6171](https://github.com/MetaMask/core/pull/6171)), ([#6027](https://github.com/MetaMask/core/pull/6027))

## [36.2.0]

### Changed

- Bump `@metamask/keyring-api` from `^18.0.0` to `^19.0.0` ([#6146](https://github.com/MetaMask/core/pull/6146))

## [36.1.0]

### Changed

- Include EVM assetIds in `isNativeAddress` util when checking whether an address string is a native token ([#6076](https://github.com/MetaMask/core/pull/6076))

## [36.0.0]

### Changed

- Bump `@metamask/multichain-network-controller` from `^0.9.0` to `^0.10.0` ([#6114](https://github.com/MetaMask/core/pull/6114))
- **BREAKING** Require `destWalletAddress` in `isValidQuoteRequest` if bridging to or from Solana ([#6091](https://github.com/MetaMask/core/pull/6091))
- Bump `@metamask/assets-controllers` to `^72.0.0` ([#6120](https://github.com/MetaMask/core/pull/6120))

## [35.0.0]

### Added

- Add an optional `isSingleSwapBridgeButtonEnabled` feature flag that indicates whether Swap and Bridge entrypoints should be combined ([#6078](https://github.com/MetaMask/core/pull/6078))

### Changed

- **BREAKING:** Bump peer dependency `@metamask/assets-controllers` from `^69.0.0` to `^71.0.0` ([#6061](https://github.com/MetaMask/core/pull/6061), [#6098](https://github.com/MetaMask/core/pull/6098))
- **BREAKING:** Bump peer dependency `@metamask/snaps-controllers` from `^12.0.0` to `^14.0.0` ([#6035](https://github.com/MetaMask/core/pull/6035))
- **BREAKING** Remove `isSnapConfirmationEnabled` feature flag from `ChainConfigurationSchema` validation ([#6077](https://github.com/MetaMask/core/pull/6077))
- Bump `@metamask/controller-utils` from `^11.10.0` to `^11.11.0` ([#6069](https://github.com/MetaMask/core/pull/6069))
- Bump `@metamask/utils` from `^11.2.0` to `^11.4.2` ([#6054](https://github.com/MetaMask/core/pull/6054))

## [34.0.0]

### Added

- **BREAKING** Add a required `gasIncluded` quote request parameter to indicate whether the bridge-api should return gasless swap quotes. The clients need to pass in a Boolean value indicating whether the user is opted in to STX and if their current network has STX support ([#6030](https://github.com/MetaMask/core/pull/6030))
- Add `gasIncluded` to QuoteResponse, which indicates whether the quote includes tx fees (gas-less) ([#6030](https://github.com/MetaMask/core/pull/6030))
- Add `feeData.txFees` to QuoteResponse, which contains data about tx fees taken from either the source or destination asset ([#6030](https://github.com/MetaMask/core/pull/6030))
- Add `includedTxFees` to QuoteMetadata, which clients can display as the included tx fee when displaying a gasless quote ([#6039](https://github.com/MetaMask/core/pull/6039))
- Calculate and return value of `includedTxFees` ([#6039](https://github.com/MetaMask/core/pull/6039))

### Changed

- Consolidate validator and type definitions for `QuoteResponse`, `BridgeAsset` and `PlatformConfigSchema` so new response fields only need to be defined once ([#6030](https://github.com/MetaMask/core/pull/6030))
- Add `txFees` to total sentAmount ([#6039](https://github.com/MetaMask/core/pull/6039))
- When gas is included and is taken from the destination token amount, ignore network fees in `adjustedReturn` calculation ([#6039](https://github.com/MetaMask/core/pull/6039))

### Fixed

- Calculate EVM token exchange rates accurately in `selectExchangeRateByChainIdAndAddress` when the `marketData` conversion rate is in the native currency ([#6030](https://github.com/MetaMask/core/pull/6030))
- Convert `trade.value` to decimal when calculating relayer fee ([#6039](https://github.com/MetaMask/core/pull/6039))
- Revert QuoteResponse ChainId schema to expect a number instead of a string ([#6045](https://github.com/MetaMask/core/pull/6045))

## [33.0.1]

### Fixed

- Set correct `can_submit` property on Unified SwapBridge events ([#5993](https://github.com/MetaMask/core/pull/5993))
- Use activeQuote to populate default properties for Submitted and Failed events, if tx fails before being confirmed on chain ([#5993](https://github.com/MetaMask/core/pull/5993))

## [33.0.0]

### Added

- Add `stopPollingForQuotes` handler that stops quote polling without resetting the bridge controller's state ([#5994](https://github.com/MetaMask/core/pull/5994))

### Changed

- **BREAKING:** Bump peer dependency `@metamask/accounts-controller` to `^31.0.0` ([#5999](https://github.com/MetaMask/core/pull/5999))
- **BREAKING:** Bump peer dependency `@metamask/assets-controller` to `^69.0.0` ([#5999](https://github.com/MetaMask/core/pull/5999))
- **BREAKING:** Bump peer dependency `@metamask/network-controller` to `^24.0.0` ([#5999](https://github.com/MetaMask/core/pull/5999))
- **BREAKING:** Bump peer dependency `@metamask/transaction-controller` to `^58.0.0` ([#5999](https://github.com/MetaMask/core/pull/5999))
- Bump dependency `@metamask/gas-fee-controller` to `^24.0.0` ([#5999](https://github.com/MetaMask/core/pull/5999))
- Bump dependency `@metamask/multichain-network-controller` to `^0.9.0` ([#5999](https://github.com/MetaMask/core/pull/5999))
- Bump dependency `@metamask/polling-controller` to `^14.0.0` ([#5999](https://github.com/MetaMask/core/pull/5999))

## [32.2.0]

### Changed

- Export feature flag util for bridge status controller ([#5961](https://github.com/MetaMask/core/pull/5961))

## [32.1.2]

### Changed

- Bump `@metamask/controller-utils` to `^11.10.0` ([#5935](https://github.com/MetaMask/core/pull/5935))
- Bump `@metamask/transaction-controller` to `^57.3.0` ([#5954](https://github.com/MetaMask/core/pull/5954))

## [32.1.1]

### Fixed

- Fetch `minimumBalanceForRentExemptionInLamports` asynchronously to prevent blocking the getQuote network call ([#5921](https://github.com/MetaMask/core/pull/5921))
- Fix invalid `getMinimumBalanceForRentExemption` commitment parameter ([#5921](https://github.com/MetaMask/core/pull/5921))

## [32.1.0]

### Added

- Include all invalid quote properties in sentry logs ([#5913](https://github.com/MetaMask/core/pull/5913))

## [32.0.1]

### Fixed

- Remove `error_message` property from QuotesRequested event payload ([#5900](https://github.com/MetaMask/core/pull/5900))
- Fail gracefully when fee calculations return invalid value or throw errors
  - Filter out single quote if `TransactionController.getLayer1GasFee` returns `undefined` ([#5910](https://github.com/MetaMask/core/pull/5910))
  - Filter out single quote if an error is thrown by `getLayer1GasFee` ([#5910](https://github.com/MetaMask/core/pull/5910))
  - Filter out single quote if an error is thrown by Solana snap's `getFeeForTransaction` method ([#5910](https://github.com/MetaMask/core/pull/5910))

## [32.0.0]

### Added

- **BREAKING:** Add required property `minimumBalanceForRentExemptionInLamports` to `BridgeState` ([#5827](https://github.com/MetaMask/core/pull/5827))
- Add selector `selectMinimumBalanceForRentExemptionInSOL` ([#5827](https://github.com/MetaMask/core/pull/5827))

### Changed

- Add new dependency `uuid` ([#5827](https://github.com/MetaMask/core/pull/5827))

## [31.0.0]

### Added

- Add `SEI` network support ([#5695](https://github.com/MetaMask/core/pull/5695))
  - Add `SEI` into constants `ALLOWED_BRIDGE_CHAIN_IDS`, `SWAPS_TOKEN_OBJECT` and `NETWORK_TO_NAME_MAP`

### Changed

- **BREAKING:** Bump `@metamask/assets-controller` peer dependency to `^68.0.0` ([#5894](https://github.com/MetaMask/core/pull/5894))

## [30.0.0]

### Changed

- **BREAKING:** Bump `@metamask/assets-controller` peer dependency to `^67.0.0` ([#5888](https://github.com/MetaMask/core/pull/5888))
- **BREAKING:** Bump `@metamask/accounts-controller` peer dependency to `^30.0.0` ([#5888](https://github.com/MetaMask/core/pull/5888))
- **BREAKING:** Bump `@metamask/transaction-controller` peer dependency to `^57.0.0` ([#5888](https://github.com/MetaMask/core/pull/5888))
- **BREAKING:** Bump `@metamask/snaps-controllers` peer dependency from `^11.0.0` to `^12.0.0` ([#5871](https://github.com/MetaMask/core/pull/5871))
- Bump `@metamask/keyring-api` dependency from `^17.4.0` to `^18.0.0` ([#5871](https://github.com/MetaMask/core/pull/5871))

## [29.0.0]

### Changed

- **BREAKING:** Bump `@metamask/assets-controller` peer dependency to `^66.0.0` ([#5872](https://github.com/MetaMask/core/pull/5872))

## [28.0.0]

### Changed

- **BREAKING:** Bump `@metamask/assets-controller` peer dependency to `^65.0.0` ([#5863](https://github.com/MetaMask/core/pull/5863))

## [27.0.0]

### Changed

- **BREAKING:** Bump `@metamask/assets-controller` peer dependency to `^64.0.0` ([#5854](https://github.com/MetaMask/core/pull/5854))

## [26.0.0]

### Added

- **BREAKING:** Added a required `minimumVersion` to feature flag response schema ([#5834](https://github.com/MetaMask/core/pull/5834))

### Changed

- Consume `bridgeConfigV2` in the feature flag response schema for Mobile and export `DEFAULT_FEATURE_FLAG_CONFIG` ([#5837](https://github.com/MetaMask/core/pull/5837))

## [25.1.0]

### Added

- Added optional `isUnifiedUIEnabled` flag to chain-level feature-flag `ChainConfiguration` type and updated the validation schema to accept the new flag ([#5783](https://github.com/MetaMask/core/pull/5783))
- Add and export `calcSlippagePercentage`, a utility that calculates the absolute slippage percentage based on the adjusted return and the sent amount ([#5723](https://github.com/MetaMask/core/pull/5723)).
- Error logs for invalid getQuote responses ([#5816](https://github.com/MetaMask/core/pull/5816))

### Changed

- Bump `@metamask/controller-utils` to `^11.9.0` ([#5812](https://github.com/MetaMask/core/pull/5812))

## [25.0.1]

### Fixed

- Use zero address as solana's default native address instead of assetId ([#5799](https://github.com/MetaMask/core/pull/5799))

## [25.0.0]

### Changed

- **BREAKING:** bump `@metamask/accounts-controller` peer dependency to `^29.0.0` ([#5802](https://github.com/MetaMask/core/pull/5802))
- **BREAKING:** bump `@metamask/assets-controllers` peer dependency to `^63.0.0` ([#5802](https://github.com/MetaMask/core/pull/5802))
- **BREAKING:** bump `@metamask/transaction-controller` peer dependency to `^56.0.0` ([#5802](https://github.com/MetaMask/core/pull/5802))

## [24.0.0]

### Added

- Sentry traces for `BridgeQuotesFetched` and `SwapQuotesFetched` events ([#5780](https://github.com/MetaMask/core/pull/5780))
- Export `isCrossChain` utility ([#5780](https://github.com/MetaMask/core/pull/5780))

### Changed

- **BREAKING:** Remove `BridgeToken` export ([#5768](https://github.com/MetaMask/core/pull/5768))
- `traceFn` added to BridgeController constructor to enable clients to pass in a custom sentry trace handler ([#5768](https://github.com/MetaMask/core/pull/5768))

## [23.0.0]

### Changed

- **BREAKING** Rename `QuoteResponse.bridgePriceData` to `priceData` ([#5784](https://github.com/MetaMask/core/pull/5784))

### Fixed

- Handle cancelled bridge quote polling gracefully by skipping state updates ([#5787](https://github.com/MetaMask/core/pull/5787))

## [22.0.0]

### Changed

- **BREAKING:** Bump `@metamask/assets-controller` peer dependency to `^62.0.0` ([#5780](https://github.com/MetaMask/core/pull/5780))
- Bump `@metamask/controller-utils` to `^11.8.0` ([#5765](https://github.com/MetaMask/core/pull/5765))

## [21.0.0]

### Changed

- **BREAKING:** Bump `@metamask/accounts-controller` peer dependency to `^28.0.0` ([#5763](https://github.com/MetaMask/core/pull/5763))
- **BREAKING:** Bump `@metamask/assets-controller` peer dependency to `^61.0.0` ([#5763](https://github.com/MetaMask/core/pull/5763))
- **BREAKING:** Bump `@metamask/transaction-controller` peer dependency to `^55.0.0` ([#5763](https://github.com/MetaMask/core/pull/5763))

## [20.0.0]

### Changed

- Bump `@metamask/base-controller` from ^8.0.0 to ^8.0.1 ([#5722](https://github.com/MetaMask/core/pull/5722))
- Update `Quote` type with `bridgePriceData`, which includes metadata about transferred amounts and the trade's priceImpact ([#5721](https://github.com/MetaMask/core/pull/5721))
- Include submitted quote's `priceImpact` as a property in analytics events ([#5721](https://github.com/MetaMask/core/pull/5721))
- **BREAKING:** Add additional required properties to Submitted, Completed, Failed and SnapConfirmationViewed events ([#5721](https://github.com/MetaMask/core/pull/5721))
- **BREAKING:** Use `RemoteFeatureFlagController` to fetch feature flags, removed client specific feature flag keys. The feature flags you receive are now client specific based on the `RemoteFeatureFlagController` state. ([#5708](https://github.com/MetaMask/core/pull/5708))

### Fixed

- Update MetricsSwapType.SINGLE to `single_chain` to match segment events schema ([#5721](https://github.com/MetaMask/core/pull/5721))

## [19.0.0]

### Changed

- **BREAKING:** Bump `@metamask/assets-controllers` peer dependency to `^60.0.0` ([#5717](https://github.com/MetaMask/core/pull/5717))

## [18.0.0]

### Changed

- **BREAKING:** Bump `@metamask/assets-controllers` peer dependency to `^59.0.0` ([#5712](https://github.com/MetaMask/core/pull/5712))

## [17.0.0]

### Added

- Add analytics events for the Unified SwapBridge experience ([#5684](https://github.com/MetaMask/core/pull/5684))

### Changed

- Bump `@metamask/multichain-network-controller` dependency to `^0.5.1` ([#5678](https://github.com/MetaMask/core/pull/5678))
- **BREAKING:** trackMetaMetricsFn added to BridgeController constructor to enable clients to pass in a custom analytics handler ([#5684](https://github.com/MetaMask/core/pull/5684))
- **BREAKING:** added a context argument to `updateBridgeQuoteRequestParams` to provide values required for analytics events ([#5684](https://github.com/MetaMask/core/pull/5684))

### Fixed

- Fixes undefined native EVM exchange rates and snap handler calls ([#5696](https://github.com/MetaMask/core/pull/5696))

## [16.0.0]

### Changed

- **BREAKING** Bump `@metamask/assets-controllers` peer dependency to `^58.0.0` ([#5672](https://github.com/MetaMask/core/pull/5672))
- **BREAKING** Bump `@metamask/snaps-controllers` peer dependency from ^9.19.0 to ^11.0.0 ([#5639](https://github.com/MetaMask/core/pull/5639))
- Bump `@metamask/multichain-network-controller` dependency to `^0.5.0` ([#5669](https://github.com/MetaMask/core/pull/5669))

## [15.0.0]

### Changed

- **BREAKING:** Bump `@metamask/assets-controllers` peer dependency to `^57.0.0` ([#5665](https://github.com/MetaMask/core/pull/5665))

## [14.0.0]

### Added

- **BREAKING:** Add `@metamask/assets-controllers` as a required peer dependency at `^56.0.0` ([#5614](https://github.com/MetaMask/core/pull/5614))
- Add `reselect` as a dependency at `^5.1.1` ([#5614](https://github.com/MetaMask/core/pull/5614))
- **BREAKING:** assetExchangeRates added to BridgeController state to support tokens which are not supported by assets controllers ([#5614](https://github.com/MetaMask/core/pull/5614))
- selectExchangeRateByChainIdAndAddress selector added, which looks up exchange rates from assets and bridge controller states ([#5614](https://github.com/MetaMask/core/pull/5614))
- selectBridgeQuotes selector added, which returns sorted quotes including their metadata ([#5614](https://github.com/MetaMask/core/pull/5614))
- selectIsQuoteExpired selector added, which returns whether quotes are expired or stale ([#5614](https://github.com/MetaMask/core/pull/5614))

### Changed

- **BREAKING:** Change TokenAmountValues key types from BigNumber to string ([#5614](https://github.com/MetaMask/core/pull/5614))
- **BREAKING:** Assets controller getState actions have been added to `AllowedActions` so clients will need to include `TokenRatesController:getState`,`MultichainAssetsRatesController:getState` and `CurrencyRateController:getState` in controller initializations ([#5614](https://github.com/MetaMask/core/pull/5614))
- Make srcAsset and destAsset optional in Step type to be optional ([#5614](https://github.com/MetaMask/core/pull/5614))
- Make QuoteResponse trade generic to support Solana quotes which have string trade data ([#5614](https://github.com/MetaMask/core/pull/5614))
- Bump `@metamask/multichain-network-controller` peer dependency to `^0.4.0` ([#5649](https://github.com/MetaMask/core/pull/5649))

## [13.0.0]

### Changed

- **BREAKING:** Bump `@metamask/transaction-controller` peer dependency to `^54.0.0` ([#5615](https://github.com/MetaMask/core/pull/5615))

## [12.0.0]

### Added

- Occurrences added to BridgeToken type ([#5572](https://github.com/MetaMask/core/pull/5572))

### Changed

- **BREAKING:** Bump `@metamask/transaction-controller` peer dependency to `^53.0.0` ([#5585](https://github.com/MetaMask/core/pull/5585))
- Bump `@metamask/controller-utils` to `^11.7.0` ([#5583](https://github.com/MetaMask/core/pull/5583))

## [11.0.0]

### Added

- BREAKING: Bump dependency @metamask/keyring-api to ^17.2.0 ([#5486](https://github.com/MetaMask/core/pull/5486))
- BREAKING: Bump dependency @metamask/multichain-network-controller to ^0.3.0 ([#5486](https://github.com/MetaMask/core/pull/5486))
- BREAKING: Bump dependency @metamask/snaps-utils to ^8.10.0 ([#5486](https://github.com/MetaMask/core/pull/5486))
- BREAKING: Bump peer dependency @metamask/snaps-controllers to ^9.19.0 ([#5486](https://github.com/MetaMask/core/pull/5486))
- Solana constants, utils, quote and token support ([#5486](https://github.com/MetaMask/core/pull/5486))
- Utilities to convert chainIds between `ChainId`, `Hex`, `string` and `CaipChainId` ([#5486](https://github.com/MetaMask/core/pull/5486))
- Add `refreshRate` feature flag to enable chain-specific quote refresh intervals ([#5486](https://github.com/MetaMask/core/pull/5486))
- `isNativeAddress` and `isSolanaChainId` utilities that can be used by both the controller and clients ([#5486](https://github.com/MetaMask/core/pull/5486))

### Changed

- Replace QuoteRequest usages with `GenericQuoteRequest` to support both EVM and multichain input parameters ([#5486](https://github.com/MetaMask/core/pull/5486))
- Make `QuoteRequest.slippage` optional ([#5486](https://github.com/MetaMask/core/pull/5486))
- Deprecate `SwapsTokenObject` and replace usages with multichain BridgeAsset ([#5486](https://github.com/MetaMask/core/pull/5486))
- Changed `bridgeFeatureFlags.extensionConfig.chains` to key configs by CAIP chainIds ([#5486](https://github.com/MetaMask/core/pull/5486))

## [10.0.0]

### Changed

- **BREAKING:** Bump `@metamask/transaction-controller` peer dependency to `^52.0.0` ([#5513](https://github.com/MetaMask/core/pull/5513))

## [9.0.0]

### Changed

- **BREAKING:** Bump peer dependency `@metamask/accounts-controller` to `^27.0.0` ([#5507](https://github.com/MetaMask/core/pull/5507))
- **BREAKING:** Bump peer dependency `@metamask/network-controller` to `^23.0.0` ([#5507](https://github.com/MetaMask/core/pull/5507))
- **BREAKING:** Bump peer dependency `@metamask/transaction-controller` to `^51.0.0` ([#5507](https://github.com/MetaMask/core/pull/5507))
- Bump `@metamask/polling-controller` to `^13.0.0` ([#5507](https://github.com/MetaMask/core/pull/5507))

## [8.0.0]

### Changed

- **BREAKING:** Bump `@metamask/transaction-controller` peer dependency to `^50.0.0` ([#5496](https://github.com/MetaMask/core/pull/5496))

## [7.0.0]

### Changed

- Bump `@metamask/accounts-controller` dev dependency to `^26.1.0` ([#5481](https://github.com/MetaMask/core/pull/5481))
- **BREAKING:** Allow changing the Bridge API url through the `config` param in the constructor. Remove previous method of doing it through `process.env`. ([#5465](https://github.com/MetaMask/core/pull/5465))

### Fixed

- Make `QuoteResponse.approval` optional to align with response from API ([#5475](https://github.com/MetaMask/core/pull/5475))
- Export enums properly rather than as types ([#5466](https://github.com/MetaMask/core/pull/5466))

## [6.0.0]

### Changed

- **BREAKING:** Bump `@metamask/transaction-controller` peer dependency to `^49.0.0` ([#5471](https://github.com/MetaMask/core/pull/5471))

## [5.0.0]

### Changed

- **BREAKING:** Bump `@metamask/accounts-controller` peer dependency to `^26.0.0` ([#5439](https://github.com/MetaMask/core/pull/5439))
- **BREAKING:** Bump `@metamask/transaction-controller` peer dependency to `^48.0.0` ([#5439](https://github.com/MetaMask/core/pull/5439))

## [4.0.0]

### Changed

- **BREAKING:** Bump `@metamask/accounts-controller` peer dependency to `^25.0.0` ([#5426](https://github.com/MetaMask/core/pull/5426))
- **BREAKING:** Bump `@metamask/transaction-controller` peer dependency to `^47.0.0` ([#5426](https://github.com/MetaMask/core/pull/5426))

## [3.0.0]

### Changed

- **BREAKING:** Switch over from `ethers` at v6 to `@ethersproject` packages at v5.7.0 for mobile compatibility ([#5416](https://github.com/MetaMask/core/pull/5416))
- Improve `BridgeController` API response validation readability by using `@metamask/superstruct` ([#5408](https://github.com/MetaMask/core/pull/5408))

## [2.0.0]

### Added

- Mobile feature flags ([#5359](https://github.com/MetaMask/core/pull/5359))

### Changed

- **BREAKING:** Change `BridgeController` state structure to have all fields at root of state ([#5406](https://github.com/MetaMask/core/pull/5406))
- **BREAKING:** Change `BridgeController` state defaults to `null` instead of `undefined` ([#5406](https://github.com/MetaMask/core/pull/5406))

## [1.0.0]

### Added

- Initial release ([#5317](https://github.com/MetaMask/core/pull/5317))

[Unreleased]: https://github.com/MetaMask/core/compare/@metamask/bridge-controller@39.1.0...HEAD
[39.1.0]: https://github.com/MetaMask/core/compare/@metamask/bridge-controller@39.0.1...@metamask/bridge-controller@39.1.0
[39.0.1]: https://github.com/MetaMask/core/compare/@metamask/bridge-controller@39.0.0...@metamask/bridge-controller@39.0.1
[39.0.0]: https://github.com/MetaMask/core/compare/@metamask/bridge-controller@38.0.0...@metamask/bridge-controller@39.0.0
[38.0.0]: https://github.com/MetaMask/core/compare/@metamask/bridge-controller@37.2.0...@metamask/bridge-controller@38.0.0
[37.2.0]: https://github.com/MetaMask/core/compare/@metamask/bridge-controller@37.1.0...@metamask/bridge-controller@37.2.0
[37.1.0]: https://github.com/MetaMask/core/compare/@metamask/bridge-controller@37.0.0...@metamask/bridge-controller@37.1.0
[37.0.0]: https://github.com/MetaMask/core/compare/@metamask/bridge-controller@36.2.0...@metamask/bridge-controller@37.0.0
[36.2.0]: https://github.com/MetaMask/core/compare/@metamask/bridge-controller@36.1.0...@metamask/bridge-controller@36.2.0
[36.1.0]: https://github.com/MetaMask/core/compare/@metamask/bridge-controller@36.0.0...@metamask/bridge-controller@36.1.0
[36.0.0]: https://github.com/MetaMask/core/compare/@metamask/bridge-controller@35.0.0...@metamask/bridge-controller@36.0.0
[35.0.0]: https://github.com/MetaMask/core/compare/@metamask/bridge-controller@34.0.0...@metamask/bridge-controller@35.0.0
[34.0.0]: https://github.com/MetaMask/core/compare/@metamask/bridge-controller@33.0.1...@metamask/bridge-controller@34.0.0
[33.0.1]: https://github.com/MetaMask/core/compare/@metamask/bridge-controller@33.0.0...@metamask/bridge-controller@33.0.1
[33.0.0]: https://github.com/MetaMask/core/compare/@metamask/bridge-controller@32.2.0...@metamask/bridge-controller@33.0.0
[32.2.0]: https://github.com/MetaMask/core/compare/@metamask/bridge-controller@32.1.2...@metamask/bridge-controller@32.2.0
[32.1.2]: https://github.com/MetaMask/core/compare/@metamask/bridge-controller@32.1.1...@metamask/bridge-controller@32.1.2
[32.1.1]: https://github.com/MetaMask/core/compare/@metamask/bridge-controller@32.1.0...@metamask/bridge-controller@32.1.1
[32.1.0]: https://github.com/MetaMask/core/compare/@metamask/bridge-controller@32.0.1...@metamask/bridge-controller@32.1.0
[32.0.1]: https://github.com/MetaMask/core/compare/@metamask/bridge-controller@32.0.0...@metamask/bridge-controller@32.0.1
[32.0.0]: https://github.com/MetaMask/core/compare/@metamask/bridge-controller@31.0.0...@metamask/bridge-controller@32.0.0
[31.0.0]: https://github.com/MetaMask/core/compare/@metamask/bridge-controller@30.0.0...@metamask/bridge-controller@31.0.0
[30.0.0]: https://github.com/MetaMask/core/compare/@metamask/bridge-controller@29.0.0...@metamask/bridge-controller@30.0.0
[29.0.0]: https://github.com/MetaMask/core/compare/@metamask/bridge-controller@28.0.0...@metamask/bridge-controller@29.0.0
[28.0.0]: https://github.com/MetaMask/core/compare/@metamask/bridge-controller@27.0.0...@metamask/bridge-controller@28.0.0
[27.0.0]: https://github.com/MetaMask/core/compare/@metamask/bridge-controller@26.0.0...@metamask/bridge-controller@27.0.0
[26.0.0]: https://github.com/MetaMask/core/compare/@metamask/bridge-controller@25.1.0...@metamask/bridge-controller@26.0.0
[25.1.0]: https://github.com/MetaMask/core/compare/@metamask/bridge-controller@25.0.1...@metamask/bridge-controller@25.1.0
[25.0.1]: https://github.com/MetaMask/core/compare/@metamask/bridge-controller@25.0.0...@metamask/bridge-controller@25.0.1
[25.0.0]: https://github.com/MetaMask/core/compare/@metamask/bridge-controller@24.0.0...@metamask/bridge-controller@25.0.0
[24.0.0]: https://github.com/MetaMask/core/compare/@metamask/bridge-controller@23.0.0...@metamask/bridge-controller@24.0.0
[23.0.0]: https://github.com/MetaMask/core/compare/@metamask/bridge-controller@22.0.0...@metamask/bridge-controller@23.0.0
[22.0.0]: https://github.com/MetaMask/core/compare/@metamask/bridge-controller@21.0.0...@metamask/bridge-controller@22.0.0
[21.0.0]: https://github.com/MetaMask/core/compare/@metamask/bridge-controller@20.0.0...@metamask/bridge-controller@21.0.0
[20.0.0]: https://github.com/MetaMask/core/compare/@metamask/bridge-controller@19.0.0...@metamask/bridge-controller@20.0.0
[19.0.0]: https://github.com/MetaMask/core/compare/@metamask/bridge-controller@18.0.0...@metamask/bridge-controller@19.0.0
[18.0.0]: https://github.com/MetaMask/core/compare/@metamask/bridge-controller@17.0.0...@metamask/bridge-controller@18.0.0
[17.0.0]: https://github.com/MetaMask/core/compare/@metamask/bridge-controller@16.0.0...@metamask/bridge-controller@17.0.0
[16.0.0]: https://github.com/MetaMask/core/compare/@metamask/bridge-controller@15.0.0...@metamask/bridge-controller@16.0.0
[15.0.0]: https://github.com/MetaMask/core/compare/@metamask/bridge-controller@14.0.0...@metamask/bridge-controller@15.0.0
[14.0.0]: https://github.com/MetaMask/core/compare/@metamask/bridge-controller@13.0.0...@metamask/bridge-controller@14.0.0
[13.0.0]: https://github.com/MetaMask/core/compare/@metamask/bridge-controller@12.0.0...@metamask/bridge-controller@13.0.0
[12.0.0]: https://github.com/MetaMask/core/compare/@metamask/bridge-controller@11.0.0...@metamask/bridge-controller@12.0.0
[11.0.0]: https://github.com/MetaMask/core/compare/@metamask/bridge-controller@10.0.0...@metamask/bridge-controller@11.0.0
[10.0.0]: https://github.com/MetaMask/core/compare/@metamask/bridge-controller@9.0.0...@metamask/bridge-controller@10.0.0
[9.0.0]: https://github.com/MetaMask/core/compare/@metamask/bridge-controller@8.0.0...@metamask/bridge-controller@9.0.0
[8.0.0]: https://github.com/MetaMask/core/compare/@metamask/bridge-controller@7.0.0...@metamask/bridge-controller@8.0.0
[7.0.0]: https://github.com/MetaMask/core/compare/@metamask/bridge-controller@6.0.0...@metamask/bridge-controller@7.0.0
[6.0.0]: https://github.com/MetaMask/core/compare/@metamask/bridge-controller@5.0.0...@metamask/bridge-controller@6.0.0
[5.0.0]: https://github.com/MetaMask/core/compare/@metamask/bridge-controller@4.0.0...@metamask/bridge-controller@5.0.0
[4.0.0]: https://github.com/MetaMask/core/compare/@metamask/bridge-controller@3.0.0...@metamask/bridge-controller@4.0.0
[3.0.0]: https://github.com/MetaMask/core/compare/@metamask/bridge-controller@2.0.0...@metamask/bridge-controller@3.0.0
[2.0.0]: https://github.com/MetaMask/core/compare/@metamask/bridge-controller@1.0.0...@metamask/bridge-controller@2.0.0
[1.0.0]: https://github.com/MetaMask/core/releases/tag/@metamask/bridge-controller@1.0.0<|MERGE_RESOLUTION|>--- conflicted
+++ resolved
@@ -9,14 +9,11 @@
 
 ### Changed
 
-<<<<<<< HEAD
 - Bump accounts related packages ([#6309](https://github.com/MetaMask/core/pull/6309))
   - Bump `@metamask/keyring-api` from `^20.0.0` to `^20.1.0`
-=======
 - Bump `@metamask/assets-controller` from `^73.1.0` to `^73.2.0` ([#6322](https://github.com/MetaMask/core/pull/6322))
 
 ## [39.1.0]
->>>>>>> 5ddc6bae
 
 ### Fixed
 
