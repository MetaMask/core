# Changelog

All notable changes to this project will be documented in this file.

The format is based on [Keep a Changelog](https://keepachangelog.com/en/1.0.0/),
and this project adheres to [Semantic Versioning](https://semver.org/spec/v2.0.0.html).

## [Unreleased]

<<<<<<< HEAD
### Added

- Add support for Bitcoin bridge transactions ([#6705](https://github.com/MetaMask/core/pull/6705))
  - Handle Bitcoin PSBT (Partially Signed Bitcoin Transaction) format in trade data
  - Support Bitcoin chain ID (`ChainId.BTC = 20000000000001`) and CAIP format (`bip122:000000000019d6689c085ae165831e93`)
- Export `isNonEvmChainId` utility function to check for non-EVM chains (Solana, Bitcoin) ([#6705](https://github.com/MetaMask/core/pull/6705))

### Changed

- **BREAKING:** Rename fee handling for non-EVM chains ([#6705](https://github.com/MetaMask/core/pull/6705))
  - Replace `SolanaFees` type with `NonEvmFees` type (exported type)
  - Replace `solanaFeesInLamports` property in quote responses with `nonEvmFeesInNative` property
  - The `nonEvmFeesInNative` property stores fees in the native units for each chain (SOL for Solana, BTC for Bitcoin)
- **BREAKING:** Update Snap methods to use new unified interface for non-EVM chains ([#6705](https://github.com/MetaMask/core/pull/6705))
  - Snaps must now implement `computeFee` method instead of `getFeeForTransaction` for fee calculation
  - The `computeFee` method returns fees in native token units rather than smallest units
=======
## [45.0.0]

### Changed

- Bump `@metamask/assets-controllers` from `^76.0.0` to `^77.0.0` ([#6716](https://github.com/MetaMask/core/pull/6716), [#6629](https://github.com/MetaMask/core/pull/6716))
>>>>>>> 0156580f

## [44.0.1]

### Changed

- Revert accidental breaking changes included in v44.0.0 ([#6454](https://github.com/MetaMask/core/pull/6454))

## [44.0.0] [DEPRECATED]

### Changed

- This version was deprecated because it accidentally included additional breaking changes; use v44.0.1 or later versions instead
- **BREAKING:** Bump peer dependency `@metamask/assets-controllers` from `^75.0.0` to `^76.0.0` ([#6676](https://github.com/MetaMask/core/pull/6676))

## [43.2.1]

### Added

- Add Solana Devnet support to bridge controller ([#6670](https://github.com/MetaMask/core/pull/6670))

## [43.2.0]

### Added

- Add optional `noFeeAssets` property to the `ChainConfigurationSchema` type ([#6665](https://github.com/MetaMask/core/pull/6665))

## [43.1.0]

### Added

- Add `selectDefaultSlippagePercentage` that returns the default slippage for a chain and token combination ([#6616](https://github.com/MetaMask/core/pull/6616))
  - Return `0.5` if requesting a bridge quote
  - Return `undefined` (auto) if requesting a Solana swap
  - Return `0.5` if both tokens are stablecoins (based on dynamic `stablecoins` list from LD chain config)
  - Return `2` for all other EVM swaps
- Add new controller metadata properties to `BridgeController` ([#6589](https://github.com/MetaMask/core/pull/6589))

### Changed

- Bump `@metamask/controller-utils` from `^11.12.0` to `^11.14.0` ([#6620](https://github.com/MetaMask/core/pull/6620), [#6629](https://github.com/MetaMask/core/pull/6629))
- Bump `@metamask/base-controller` from `^8.3.0` to `^8.4.0` ([#6632](https://github.com/MetaMask/core/pull/6632))

## [43.0.0]

### Added

- Add `totalFeeAmountUsd` to `quote` to support rewards estimation ([#6592](https://github.com/MetaMask/core/pull/6592))

### Changed

- **BREAKING:** Bump peer dependency `@metamask/assets-controller` from `^74.0.0` to `^75.0.0` ([#6570](https://github.com/MetaMask/core/pull/6570))
- Bump `@metamask/keyring-api` from `^20.1.0` to `^21.0.0` ([#6560](https://github.com/MetaMask/core/pull/6560))
- Add optional `isGaslessSwapEnabled` LaunchDarkly config to feature flags schema ([#6573](https://github.com/MetaMask/core/pull/6573))
- Bump `@metamask/utils` from `^11.4.2` to `^11.8.0` ([#6588](https://github.com/MetaMask/core/pull/6588))

## [42.0.0]

### Added

- Add `gas_included_7702` field to metrics tracking for EIP-7702 gasless transactions ([#6363](https://github.com/MetaMask/core/pull/6363))

### Changed

- **BREAKING** Rename QuotesError and InputSourceDestinationSwitched events to match segment schema ([#6447](https://github.com/MetaMask/core/pull/6447))
- Bump `@metamask/base-controller` from `^8.2.0` to `^8.3.0` ([#6465](https://github.com/MetaMask/core/pull/6465))
- **BREAKING** Rename `gasless7702` to `gasIncluded7702` in QuoteRequest and Quote types

## [41.4.0]

### Added

- Add Bitcoin as a supported bridge chain ([#6389](https://github.com/MetaMask/core/pull/6389))
- Export `isBitcoinChainId` utility function ([#6389](https://github.com/MetaMask/core/pull/6389))

## [41.3.0]

### Added

- Publish `QuotesValidationFailed` and `StatusValidationFailed` events ([#6362](https://github.com/MetaMask/core/pull/6362))

## [41.2.0]

### Changed

- Update quotes to account for minDestTokenAmount ([#6373](https://github.com/MetaMask/core/pull/6373))

## [41.1.0]

### Added

- Add `UnifiedSwapBridgeEventName.AssetDetailTooltipClicked` event ([#6352](https://github.com/MetaMask/core/pull/6352))

### Changed

- Bump `@metamask/base-controller` from `^8.1.0` to `^8.2.0` ([#6355](https://github.com/MetaMask/core/pull/6355))

## [41.0.0]

### Added

- Add `gasless7702` field to QuoteRequest and Quote types to support EIP-7702 delegated gasless execution ([#6346](https://github.com/MetaMask/core/pull/6346))

### Fixed

- **BREAKING** Update the implementation of `UnifiedSwapBridgeEventName.Submitted` to require event publishers to provide all properties. This is in needed because the Submitted event can be published after the BridgeController's state has been reset ([#6314](https://github.com/MetaMask/core/pull/6314))

## [40.0.0]

### Changed

- **BREAKING:** Bump peer dependency `@metamask/accounts-controller` from `^32.0.0` to `^33.0.0` ([#6345](https://github.com/MetaMask/core/pull/6345))
- **BREAKING:** Bump peer dependency `@metamask/assets-controller` from `^73.0.0` to `^74.0.0` ([#6345](https://github.com/MetaMask/core/pull/6345))
- **BREAKING:** Bump peer dependency `@metamask/transaction-controller` from `^59.0.0` to `^60.0.0` ([#6345](https://github.com/MetaMask/core/pull/6345))
- Bump accounts related packages ([#6309](https://github.com/MetaMask/core/pull/6309))
  - Bump `@metamask/keyring-api` from `^20.0.0` to `^20.1.0`
- Bump `@metamask/assets-controller` from `^73.2.0` to `^73.3.0` ([#6334](https://github.com/MetaMask/core/pull/6334))

## [39.1.0]

### Fixed

- Ignore error messages thrown when quote requests are cancelled. This prevents the `QuoteError` event from being published when an error is expected ([#6299](https://github.com/MetaMask/core/pull/6299))

## [39.0.1]

### Changed

- Bump `@metamask/controller-utils` from `^11.11.0` to `^11.12.0` ([#6303](https://github.com/MetaMask/core/pull/6303))

## [39.0.0]

### Added

- **BREAKING** Added the `effective`, `max` and `total` keys to the `QuoteMetadata.gasFee` type ([#6295](https://github.com/MetaMask/core/pull/6295))
- Response validation for the QuoteReponse.trade.effectiveGas field ([#6295](https://github.com/MetaMask/core/pull/6295))
- Calculate the effective gas (amount spent after refunds) for transactions and use it to sort quotes. This value is reflected in the `totalNetworkFee` ([#6295](https://github.com/MetaMask/core/pull/6295))
  - The `totalNetworkFee` should be displayed along with the client quotes
  - The `totalMaxNetworkFee` should be used to disable tx submission

### Changed

- **BREAKING** Remove `getActionType` export and hardcode `action_type` to `swapbridge-v1`. Deprecate `crosschain-v1` MetricsActionType because it shouldn't be used after swaps and bridge are unified ([#6270](https://github.com/MetaMask/core/pull/6270))
- Change default gas priority fee level from high -> medium to show more accurate estimates in the clients ([#6295](https://github.com/MetaMask/core/pull/6295))
- Bump `@metamask/multichain-network-controller` from `^0.11.0` to `^0.11.1` ([#6273](https://github.com/MetaMask/core/pull/6273))
- Bump `@metamask/base-controller` from `^8.0.1` to `^8.1.0` ([#6284](https://github.com/MetaMask/core/pull/6284))

## [38.0.0]

### Fixed

- **BREAKING** Require clients to define `can_submit` property when publishing `QuoteSelected`, `AllQuotesSorted`, `AllQuotesOpened` and `QuotesReceived` events ([#6254](https://github.com/MetaMask/core/pull/6254))
- Rename the InputChanged event's `value` property key to `input_value` ([#6254](https://github.com/MetaMask/core/pull/6254))

## [37.2.0]

### Added

- Expose `fetchQuotes` method that returns a list of quotes directly rather than adding them to the controller state. This enables clients to retrieve quotes directly without automatic polling and state management ([#6236](https://github.com/MetaMask/core/pull/6236))

### Changed

- Bump `@metamask/keyring-api` from `^19.0.0` to `^20.0.0` ([#6248](https://github.com/MetaMask/core/pull/6248))

## [37.1.0]

### Added

- Add schema for the new price impact threshold feature flag to the types for PlatformConfigSchema ([#6223](https://github.com/MetaMask/core/pull/6223))

## [37.0.0]

### Changed

- **BREAKING:** Bump peer dependency `@metamask/accounts-controller` from `^31.0.0` to `^32.0.0` ([#6171](https://github.com/MetaMask/core/pull/6171))
- **BREAKING:** Bump peer dependency `@metamask/assets-controllers` from `^72.0.0` to `^73.0.0` ([#6171](https://github.com/MetaMask/core/pull/6171))
- **BREAKING:** Bump peer dependency `@metamask/transaction-controller` from `^58.0.0` to `^59.0.0` ([#6171](https://github.com/MetaMask/core/pull/6171)), ([#6027](https://github.com/MetaMask/core/pull/6027))

## [36.2.0]

### Changed

- Bump `@metamask/keyring-api` from `^18.0.0` to `^19.0.0` ([#6146](https://github.com/MetaMask/core/pull/6146))

## [36.1.0]

### Changed

- Include EVM assetIds in `isNativeAddress` util when checking whether an address string is a native token ([#6076](https://github.com/MetaMask/core/pull/6076))

## [36.0.0]

### Changed

- Bump `@metamask/multichain-network-controller` from `^0.9.0` to `^0.10.0` ([#6114](https://github.com/MetaMask/core/pull/6114))
- **BREAKING** Require `destWalletAddress` in `isValidQuoteRequest` if bridging to or from Solana ([#6091](https://github.com/MetaMask/core/pull/6091))
- Bump `@metamask/assets-controllers` to `^72.0.0` ([#6120](https://github.com/MetaMask/core/pull/6120))

## [35.0.0]

### Added

- Add an optional `isSingleSwapBridgeButtonEnabled` feature flag that indicates whether Swap and Bridge entrypoints should be combined ([#6078](https://github.com/MetaMask/core/pull/6078))

### Changed

- **BREAKING:** Bump peer dependency `@metamask/assets-controllers` from `^69.0.0` to `^71.0.0` ([#6061](https://github.com/MetaMask/core/pull/6061), [#6098](https://github.com/MetaMask/core/pull/6098))
- **BREAKING:** Bump peer dependency `@metamask/snaps-controllers` from `^12.0.0` to `^14.0.0` ([#6035](https://github.com/MetaMask/core/pull/6035))
- **BREAKING** Remove `isSnapConfirmationEnabled` feature flag from `ChainConfigurationSchema` validation ([#6077](https://github.com/MetaMask/core/pull/6077))
- Bump `@metamask/controller-utils` from `^11.10.0` to `^11.11.0` ([#6069](https://github.com/MetaMask/core/pull/6069))
- Bump `@metamask/utils` from `^11.2.0` to `^11.4.2` ([#6054](https://github.com/MetaMask/core/pull/6054))

## [34.0.0]

### Added

- **BREAKING** Add a required `gasIncluded` quote request parameter to indicate whether the bridge-api should return gasless swap quotes. The clients need to pass in a Boolean value indicating whether the user is opted in to STX and if their current network has STX support ([#6030](https://github.com/MetaMask/core/pull/6030))
- Add `gasIncluded` to QuoteResponse, which indicates whether the quote includes tx fees (gas-less) ([#6030](https://github.com/MetaMask/core/pull/6030))
- Add `feeData.txFees` to QuoteResponse, which contains data about tx fees taken from either the source or destination asset ([#6030](https://github.com/MetaMask/core/pull/6030))
- Add `includedTxFees` to QuoteMetadata, which clients can display as the included tx fee when displaying a gasless quote ([#6039](https://github.com/MetaMask/core/pull/6039))
- Calculate and return value of `includedTxFees` ([#6039](https://github.com/MetaMask/core/pull/6039))

### Changed

- Consolidate validator and type definitions for `QuoteResponse`, `BridgeAsset` and `PlatformConfigSchema` so new response fields only need to be defined once ([#6030](https://github.com/MetaMask/core/pull/6030))
- Add `txFees` to total sentAmount ([#6039](https://github.com/MetaMask/core/pull/6039))
- When gas is included and is taken from the destination token amount, ignore network fees in `adjustedReturn` calculation ([#6039](https://github.com/MetaMask/core/pull/6039))

### Fixed

- Calculate EVM token exchange rates accurately in `selectExchangeRateByChainIdAndAddress` when the `marketData` conversion rate is in the native currency ([#6030](https://github.com/MetaMask/core/pull/6030))
- Convert `trade.value` to decimal when calculating relayer fee ([#6039](https://github.com/MetaMask/core/pull/6039))
- Revert QuoteResponse ChainId schema to expect a number instead of a string ([#6045](https://github.com/MetaMask/core/pull/6045))

## [33.0.1]

### Fixed

- Set correct `can_submit` property on Unified SwapBridge events ([#5993](https://github.com/MetaMask/core/pull/5993))
- Use activeQuote to populate default properties for Submitted and Failed events, if tx fails before being confirmed on chain ([#5993](https://github.com/MetaMask/core/pull/5993))

## [33.0.0]

### Added

- Add `stopPollingForQuotes` handler that stops quote polling without resetting the bridge controller's state ([#5994](https://github.com/MetaMask/core/pull/5994))

### Changed

- **BREAKING:** Bump peer dependency `@metamask/accounts-controller` to `^31.0.0` ([#5999](https://github.com/MetaMask/core/pull/5999))
- **BREAKING:** Bump peer dependency `@metamask/assets-controller` to `^69.0.0` ([#5999](https://github.com/MetaMask/core/pull/5999))
- **BREAKING:** Bump peer dependency `@metamask/network-controller` to `^24.0.0` ([#5999](https://github.com/MetaMask/core/pull/5999))
- **BREAKING:** Bump peer dependency `@metamask/transaction-controller` to `^58.0.0` ([#5999](https://github.com/MetaMask/core/pull/5999))
- Bump dependency `@metamask/gas-fee-controller` to `^24.0.0` ([#5999](https://github.com/MetaMask/core/pull/5999))
- Bump dependency `@metamask/multichain-network-controller` to `^0.9.0` ([#5999](https://github.com/MetaMask/core/pull/5999))
- Bump dependency `@metamask/polling-controller` to `^14.0.0` ([#5999](https://github.com/MetaMask/core/pull/5999))

## [32.2.0]

### Changed

- Export feature flag util for bridge status controller ([#5961](https://github.com/MetaMask/core/pull/5961))

## [32.1.2]

### Changed

- Bump `@metamask/controller-utils` to `^11.10.0` ([#5935](https://github.com/MetaMask/core/pull/5935))
- Bump `@metamask/transaction-controller` to `^57.3.0` ([#5954](https://github.com/MetaMask/core/pull/5954))

## [32.1.1]

### Fixed

- Fetch `minimumBalanceForRentExemptionInLamports` asynchronously to prevent blocking the getQuote network call ([#5921](https://github.com/MetaMask/core/pull/5921))
- Fix invalid `getMinimumBalanceForRentExemption` commitment parameter ([#5921](https://github.com/MetaMask/core/pull/5921))

## [32.1.0]

### Added

- Include all invalid quote properties in sentry logs ([#5913](https://github.com/MetaMask/core/pull/5913))

## [32.0.1]

### Fixed

- Remove `error_message` property from QuotesRequested event payload ([#5900](https://github.com/MetaMask/core/pull/5900))
- Fail gracefully when fee calculations return invalid value or throw errors
  - Filter out single quote if `TransactionController.getLayer1GasFee` returns `undefined` ([#5910](https://github.com/MetaMask/core/pull/5910))
  - Filter out single quote if an error is thrown by `getLayer1GasFee` ([#5910](https://github.com/MetaMask/core/pull/5910))
  - Filter out single quote if an error is thrown by Solana snap's `getFeeForTransaction` method ([#5910](https://github.com/MetaMask/core/pull/5910))

## [32.0.0]

### Added

- **BREAKING:** Add required property `minimumBalanceForRentExemptionInLamports` to `BridgeState` ([#5827](https://github.com/MetaMask/core/pull/5827))
- Add selector `selectMinimumBalanceForRentExemptionInSOL` ([#5827](https://github.com/MetaMask/core/pull/5827))

### Changed

- Add new dependency `uuid` ([#5827](https://github.com/MetaMask/core/pull/5827))

## [31.0.0]

### Added

- Add `SEI` network support ([#5695](https://github.com/MetaMask/core/pull/5695))
  - Add `SEI` into constants `ALLOWED_BRIDGE_CHAIN_IDS`, `SWAPS_TOKEN_OBJECT` and `NETWORK_TO_NAME_MAP`

### Changed

- **BREAKING:** Bump `@metamask/assets-controller` peer dependency to `^68.0.0` ([#5894](https://github.com/MetaMask/core/pull/5894))

## [30.0.0]

### Changed

- **BREAKING:** Bump `@metamask/assets-controller` peer dependency to `^67.0.0` ([#5888](https://github.com/MetaMask/core/pull/5888))
- **BREAKING:** Bump `@metamask/accounts-controller` peer dependency to `^30.0.0` ([#5888](https://github.com/MetaMask/core/pull/5888))
- **BREAKING:** Bump `@metamask/transaction-controller` peer dependency to `^57.0.0` ([#5888](https://github.com/MetaMask/core/pull/5888))
- **BREAKING:** Bump `@metamask/snaps-controllers` peer dependency from `^11.0.0` to `^12.0.0` ([#5871](https://github.com/MetaMask/core/pull/5871))
- Bump `@metamask/keyring-api` dependency from `^17.4.0` to `^18.0.0` ([#5871](https://github.com/MetaMask/core/pull/5871))

## [29.0.0]

### Changed

- **BREAKING:** Bump `@metamask/assets-controller` peer dependency to `^66.0.0` ([#5872](https://github.com/MetaMask/core/pull/5872))

## [28.0.0]

### Changed

- **BREAKING:** Bump `@metamask/assets-controller` peer dependency to `^65.0.0` ([#5863](https://github.com/MetaMask/core/pull/5863))

## [27.0.0]

### Changed

- **BREAKING:** Bump `@metamask/assets-controller` peer dependency to `^64.0.0` ([#5854](https://github.com/MetaMask/core/pull/5854))

## [26.0.0]

### Added

- **BREAKING:** Added a required `minimumVersion` to feature flag response schema ([#5834](https://github.com/MetaMask/core/pull/5834))

### Changed

- Consume `bridgeConfigV2` in the feature flag response schema for Mobile and export `DEFAULT_FEATURE_FLAG_CONFIG` ([#5837](https://github.com/MetaMask/core/pull/5837))

## [25.1.0]

### Added

- Added optional `isUnifiedUIEnabled` flag to chain-level feature-flag `ChainConfiguration` type and updated the validation schema to accept the new flag ([#5783](https://github.com/MetaMask/core/pull/5783))
- Add and export `calcSlippagePercentage`, a utility that calculates the absolute slippage percentage based on the adjusted return and the sent amount ([#5723](https://github.com/MetaMask/core/pull/5723)).
- Error logs for invalid getQuote responses ([#5816](https://github.com/MetaMask/core/pull/5816))

### Changed

- Bump `@metamask/controller-utils` to `^11.9.0` ([#5812](https://github.com/MetaMask/core/pull/5812))

## [25.0.1]

### Fixed

- Use zero address as solana's default native address instead of assetId ([#5799](https://github.com/MetaMask/core/pull/5799))

## [25.0.0]

### Changed

- **BREAKING:** bump `@metamask/accounts-controller` peer dependency to `^29.0.0` ([#5802](https://github.com/MetaMask/core/pull/5802))
- **BREAKING:** bump `@metamask/assets-controllers` peer dependency to `^63.0.0` ([#5802](https://github.com/MetaMask/core/pull/5802))
- **BREAKING:** bump `@metamask/transaction-controller` peer dependency to `^56.0.0` ([#5802](https://github.com/MetaMask/core/pull/5802))

## [24.0.0]

### Added

- Sentry traces for `BridgeQuotesFetched` and `SwapQuotesFetched` events ([#5780](https://github.com/MetaMask/core/pull/5780))
- Export `isCrossChain` utility ([#5780](https://github.com/MetaMask/core/pull/5780))

### Changed

- **BREAKING:** Remove `BridgeToken` export ([#5768](https://github.com/MetaMask/core/pull/5768))
- `traceFn` added to BridgeController constructor to enable clients to pass in a custom sentry trace handler ([#5768](https://github.com/MetaMask/core/pull/5768))

## [23.0.0]

### Changed

- **BREAKING** Rename `QuoteResponse.bridgePriceData` to `priceData` ([#5784](https://github.com/MetaMask/core/pull/5784))

### Fixed

- Handle cancelled bridge quote polling gracefully by skipping state updates ([#5787](https://github.com/MetaMask/core/pull/5787))

## [22.0.0]

### Changed

- **BREAKING:** Bump `@metamask/assets-controller` peer dependency to `^62.0.0` ([#5780](https://github.com/MetaMask/core/pull/5780))
- Bump `@metamask/controller-utils` to `^11.8.0` ([#5765](https://github.com/MetaMask/core/pull/5765))

## [21.0.0]

### Changed

- **BREAKING:** Bump `@metamask/accounts-controller` peer dependency to `^28.0.0` ([#5763](https://github.com/MetaMask/core/pull/5763))
- **BREAKING:** Bump `@metamask/assets-controller` peer dependency to `^61.0.0` ([#5763](https://github.com/MetaMask/core/pull/5763))
- **BREAKING:** Bump `@metamask/transaction-controller` peer dependency to `^55.0.0` ([#5763](https://github.com/MetaMask/core/pull/5763))

## [20.0.0]

### Changed

- Bump `@metamask/base-controller` from ^8.0.0 to ^8.0.1 ([#5722](https://github.com/MetaMask/core/pull/5722))
- Update `Quote` type with `bridgePriceData`, which includes metadata about transferred amounts and the trade's priceImpact ([#5721](https://github.com/MetaMask/core/pull/5721))
- Include submitted quote's `priceImpact` as a property in analytics events ([#5721](https://github.com/MetaMask/core/pull/5721))
- **BREAKING:** Add additional required properties to Submitted, Completed, Failed and SnapConfirmationViewed events ([#5721](https://github.com/MetaMask/core/pull/5721))
- **BREAKING:** Use `RemoteFeatureFlagController` to fetch feature flags, removed client specific feature flag keys. The feature flags you receive are now client specific based on the `RemoteFeatureFlagController` state. ([#5708](https://github.com/MetaMask/core/pull/5708))

### Fixed

- Update MetricsSwapType.SINGLE to `single_chain` to match segment events schema ([#5721](https://github.com/MetaMask/core/pull/5721))

## [19.0.0]

### Changed

- **BREAKING:** Bump `@metamask/assets-controllers` peer dependency to `^60.0.0` ([#5717](https://github.com/MetaMask/core/pull/5717))

## [18.0.0]

### Changed

- **BREAKING:** Bump `@metamask/assets-controllers` peer dependency to `^59.0.0` ([#5712](https://github.com/MetaMask/core/pull/5712))

## [17.0.0]

### Added

- Add analytics events for the Unified SwapBridge experience ([#5684](https://github.com/MetaMask/core/pull/5684))

### Changed

- Bump `@metamask/multichain-network-controller` dependency to `^0.5.1` ([#5678](https://github.com/MetaMask/core/pull/5678))
- **BREAKING:** trackMetaMetricsFn added to BridgeController constructor to enable clients to pass in a custom analytics handler ([#5684](https://github.com/MetaMask/core/pull/5684))
- **BREAKING:** added a context argument to `updateBridgeQuoteRequestParams` to provide values required for analytics events ([#5684](https://github.com/MetaMask/core/pull/5684))

### Fixed

- Fixes undefined native EVM exchange rates and snap handler calls ([#5696](https://github.com/MetaMask/core/pull/5696))

## [16.0.0]

### Changed

- **BREAKING** Bump `@metamask/assets-controllers` peer dependency to `^58.0.0` ([#5672](https://github.com/MetaMask/core/pull/5672))
- **BREAKING** Bump `@metamask/snaps-controllers` peer dependency from ^9.19.0 to ^11.0.0 ([#5639](https://github.com/MetaMask/core/pull/5639))
- Bump `@metamask/multichain-network-controller` dependency to `^0.5.0` ([#5669](https://github.com/MetaMask/core/pull/5669))

## [15.0.0]

### Changed

- **BREAKING:** Bump `@metamask/assets-controllers` peer dependency to `^57.0.0` ([#5665](https://github.com/MetaMask/core/pull/5665))

## [14.0.0]

### Added

- **BREAKING:** Add `@metamask/assets-controllers` as a required peer dependency at `^56.0.0` ([#5614](https://github.com/MetaMask/core/pull/5614))
- Add `reselect` as a dependency at `^5.1.1` ([#5614](https://github.com/MetaMask/core/pull/5614))
- **BREAKING:** assetExchangeRates added to BridgeController state to support tokens which are not supported by assets controllers ([#5614](https://github.com/MetaMask/core/pull/5614))
- selectExchangeRateByChainIdAndAddress selector added, which looks up exchange rates from assets and bridge controller states ([#5614](https://github.com/MetaMask/core/pull/5614))
- selectBridgeQuotes selector added, which returns sorted quotes including their metadata ([#5614](https://github.com/MetaMask/core/pull/5614))
- selectIsQuoteExpired selector added, which returns whether quotes are expired or stale ([#5614](https://github.com/MetaMask/core/pull/5614))

### Changed

- **BREAKING:** Change TokenAmountValues key types from BigNumber to string ([#5614](https://github.com/MetaMask/core/pull/5614))
- **BREAKING:** Assets controller getState actions have been added to `AllowedActions` so clients will need to include `TokenRatesController:getState`,`MultichainAssetsRatesController:getState` and `CurrencyRateController:getState` in controller initializations ([#5614](https://github.com/MetaMask/core/pull/5614))
- Make srcAsset and destAsset optional in Step type to be optional ([#5614](https://github.com/MetaMask/core/pull/5614))
- Make QuoteResponse trade generic to support Solana quotes which have string trade data ([#5614](https://github.com/MetaMask/core/pull/5614))
- Bump `@metamask/multichain-network-controller` peer dependency to `^0.4.0` ([#5649](https://github.com/MetaMask/core/pull/5649))

## [13.0.0]

### Changed

- **BREAKING:** Bump `@metamask/transaction-controller` peer dependency to `^54.0.0` ([#5615](https://github.com/MetaMask/core/pull/5615))

## [12.0.0]

### Added

- Occurrences added to BridgeToken type ([#5572](https://github.com/MetaMask/core/pull/5572))

### Changed

- **BREAKING:** Bump `@metamask/transaction-controller` peer dependency to `^53.0.0` ([#5585](https://github.com/MetaMask/core/pull/5585))
- Bump `@metamask/controller-utils` to `^11.7.0` ([#5583](https://github.com/MetaMask/core/pull/5583))

## [11.0.0]

### Added

- BREAKING: Bump dependency @metamask/keyring-api to ^17.2.0 ([#5486](https://github.com/MetaMask/core/pull/5486))
- BREAKING: Bump dependency @metamask/multichain-network-controller to ^0.3.0 ([#5486](https://github.com/MetaMask/core/pull/5486))
- BREAKING: Bump dependency @metamask/snaps-utils to ^8.10.0 ([#5486](https://github.com/MetaMask/core/pull/5486))
- BREAKING: Bump peer dependency @metamask/snaps-controllers to ^9.19.0 ([#5486](https://github.com/MetaMask/core/pull/5486))
- Solana constants, utils, quote and token support ([#5486](https://github.com/MetaMask/core/pull/5486))
- Utilities to convert chainIds between `ChainId`, `Hex`, `string` and `CaipChainId` ([#5486](https://github.com/MetaMask/core/pull/5486))
- Add `refreshRate` feature flag to enable chain-specific quote refresh intervals ([#5486](https://github.com/MetaMask/core/pull/5486))
- `isNativeAddress` and `isSolanaChainId` utilities that can be used by both the controller and clients ([#5486](https://github.com/MetaMask/core/pull/5486))

### Changed

- Replace QuoteRequest usages with `GenericQuoteRequest` to support both EVM and multichain input parameters ([#5486](https://github.com/MetaMask/core/pull/5486))
- Make `QuoteRequest.slippage` optional ([#5486](https://github.com/MetaMask/core/pull/5486))
- Deprecate `SwapsTokenObject` and replace usages with multichain BridgeAsset ([#5486](https://github.com/MetaMask/core/pull/5486))
- Changed `bridgeFeatureFlags.extensionConfig.chains` to key configs by CAIP chainIds ([#5486](https://github.com/MetaMask/core/pull/5486))

## [10.0.0]

### Changed

- **BREAKING:** Bump `@metamask/transaction-controller` peer dependency to `^52.0.0` ([#5513](https://github.com/MetaMask/core/pull/5513))

## [9.0.0]

### Changed

- **BREAKING:** Bump peer dependency `@metamask/accounts-controller` to `^27.0.0` ([#5507](https://github.com/MetaMask/core/pull/5507))
- **BREAKING:** Bump peer dependency `@metamask/network-controller` to `^23.0.0` ([#5507](https://github.com/MetaMask/core/pull/5507))
- **BREAKING:** Bump peer dependency `@metamask/transaction-controller` to `^51.0.0` ([#5507](https://github.com/MetaMask/core/pull/5507))
- Bump `@metamask/polling-controller` to `^13.0.0` ([#5507](https://github.com/MetaMask/core/pull/5507))

## [8.0.0]

### Changed

- **BREAKING:** Bump `@metamask/transaction-controller` peer dependency to `^50.0.0` ([#5496](https://github.com/MetaMask/core/pull/5496))

## [7.0.0]

### Changed

- Bump `@metamask/accounts-controller` dev dependency to `^26.1.0` ([#5481](https://github.com/MetaMask/core/pull/5481))
- **BREAKING:** Allow changing the Bridge API url through the `config` param in the constructor. Remove previous method of doing it through `process.env`. ([#5465](https://github.com/MetaMask/core/pull/5465))

### Fixed

- Make `QuoteResponse.approval` optional to align with response from API ([#5475](https://github.com/MetaMask/core/pull/5475))
- Export enums properly rather than as types ([#5466](https://github.com/MetaMask/core/pull/5466))

## [6.0.0]

### Changed

- **BREAKING:** Bump `@metamask/transaction-controller` peer dependency to `^49.0.0` ([#5471](https://github.com/MetaMask/core/pull/5471))

## [5.0.0]

### Changed

- **BREAKING:** Bump `@metamask/accounts-controller` peer dependency to `^26.0.0` ([#5439](https://github.com/MetaMask/core/pull/5439))
- **BREAKING:** Bump `@metamask/transaction-controller` peer dependency to `^48.0.0` ([#5439](https://github.com/MetaMask/core/pull/5439))

## [4.0.0]

### Changed

- **BREAKING:** Bump `@metamask/accounts-controller` peer dependency to `^25.0.0` ([#5426](https://github.com/MetaMask/core/pull/5426))
- **BREAKING:** Bump `@metamask/transaction-controller` peer dependency to `^47.0.0` ([#5426](https://github.com/MetaMask/core/pull/5426))

## [3.0.0]

### Changed

- **BREAKING:** Switch over from `ethers` at v6 to `@ethersproject` packages at v5.7.0 for mobile compatibility ([#5416](https://github.com/MetaMask/core/pull/5416))
- Improve `BridgeController` API response validation readability by using `@metamask/superstruct` ([#5408](https://github.com/MetaMask/core/pull/5408))

## [2.0.0]

### Added

- Mobile feature flags ([#5359](https://github.com/MetaMask/core/pull/5359))

### Changed

- **BREAKING:** Change `BridgeController` state structure to have all fields at root of state ([#5406](https://github.com/MetaMask/core/pull/5406))
- **BREAKING:** Change `BridgeController` state defaults to `null` instead of `undefined` ([#5406](https://github.com/MetaMask/core/pull/5406))

## [1.0.0]

### Added

- Initial release ([#5317](https://github.com/MetaMask/core/pull/5317))

[Unreleased]: https://github.com/MetaMask/core/compare/@metamask/bridge-controller@45.0.0...HEAD
[45.0.0]: https://github.com/MetaMask/core/compare/@metamask/bridge-controller@44.0.1...@metamask/bridge-controller@45.0.0
[44.0.1]: https://github.com/MetaMask/core/compare/@metamask/bridge-controller@44.0.0...@metamask/bridge-controller@44.0.1
[44.0.0]: https://github.com/MetaMask/core/compare/@metamask/bridge-controller@43.2.1...@metamask/bridge-controller@44.0.0
[43.2.1]: https://github.com/MetaMask/core/compare/@metamask/bridge-controller@43.2.0...@metamask/bridge-controller@43.2.1
[43.2.0]: https://github.com/MetaMask/core/compare/@metamask/bridge-controller@43.1.0...@metamask/bridge-controller@43.2.0
[43.1.0]: https://github.com/MetaMask/core/compare/@metamask/bridge-controller@43.0.0...@metamask/bridge-controller@43.1.0
[43.0.0]: https://github.com/MetaMask/core/compare/@metamask/bridge-controller@42.0.0...@metamask/bridge-controller@43.0.0
[42.0.0]: https://github.com/MetaMask/core/compare/@metamask/bridge-controller@41.4.0...@metamask/bridge-controller@42.0.0
[41.4.0]: https://github.com/MetaMask/core/compare/@metamask/bridge-controller@41.3.0...@metamask/bridge-controller@41.4.0
[41.3.0]: https://github.com/MetaMask/core/compare/@metamask/bridge-controller@41.2.0...@metamask/bridge-controller@41.3.0
[41.2.0]: https://github.com/MetaMask/core/compare/@metamask/bridge-controller@41.1.0...@metamask/bridge-controller@41.2.0
[41.1.0]: https://github.com/MetaMask/core/compare/@metamask/bridge-controller@41.0.0...@metamask/bridge-controller@41.1.0
[41.0.0]: https://github.com/MetaMask/core/compare/@metamask/bridge-controller@40.0.0...@metamask/bridge-controller@41.0.0
[40.0.0]: https://github.com/MetaMask/core/compare/@metamask/bridge-controller@39.1.0...@metamask/bridge-controller@40.0.0
[39.1.0]: https://github.com/MetaMask/core/compare/@metamask/bridge-controller@39.0.1...@metamask/bridge-controller@39.1.0
[39.0.1]: https://github.com/MetaMask/core/compare/@metamask/bridge-controller@39.0.0...@metamask/bridge-controller@39.0.1
[39.0.0]: https://github.com/MetaMask/core/compare/@metamask/bridge-controller@38.0.0...@metamask/bridge-controller@39.0.0
[38.0.0]: https://github.com/MetaMask/core/compare/@metamask/bridge-controller@37.2.0...@metamask/bridge-controller@38.0.0
[37.2.0]: https://github.com/MetaMask/core/compare/@metamask/bridge-controller@37.1.0...@metamask/bridge-controller@37.2.0
[37.1.0]: https://github.com/MetaMask/core/compare/@metamask/bridge-controller@37.0.0...@metamask/bridge-controller@37.1.0
[37.0.0]: https://github.com/MetaMask/core/compare/@metamask/bridge-controller@36.2.0...@metamask/bridge-controller@37.0.0
[36.2.0]: https://github.com/MetaMask/core/compare/@metamask/bridge-controller@36.1.0...@metamask/bridge-controller@36.2.0
[36.1.0]: https://github.com/MetaMask/core/compare/@metamask/bridge-controller@36.0.0...@metamask/bridge-controller@36.1.0
[36.0.0]: https://github.com/MetaMask/core/compare/@metamask/bridge-controller@35.0.0...@metamask/bridge-controller@36.0.0
[35.0.0]: https://github.com/MetaMask/core/compare/@metamask/bridge-controller@34.0.0...@metamask/bridge-controller@35.0.0
[34.0.0]: https://github.com/MetaMask/core/compare/@metamask/bridge-controller@33.0.1...@metamask/bridge-controller@34.0.0
[33.0.1]: https://github.com/MetaMask/core/compare/@metamask/bridge-controller@33.0.0...@metamask/bridge-controller@33.0.1
[33.0.0]: https://github.com/MetaMask/core/compare/@metamask/bridge-controller@32.2.0...@metamask/bridge-controller@33.0.0
[32.2.0]: https://github.com/MetaMask/core/compare/@metamask/bridge-controller@32.1.2...@metamask/bridge-controller@32.2.0
[32.1.2]: https://github.com/MetaMask/core/compare/@metamask/bridge-controller@32.1.1...@metamask/bridge-controller@32.1.2
[32.1.1]: https://github.com/MetaMask/core/compare/@metamask/bridge-controller@32.1.0...@metamask/bridge-controller@32.1.1
[32.1.0]: https://github.com/MetaMask/core/compare/@metamask/bridge-controller@32.0.1...@metamask/bridge-controller@32.1.0
[32.0.1]: https://github.com/MetaMask/core/compare/@metamask/bridge-controller@32.0.0...@metamask/bridge-controller@32.0.1
[32.0.0]: https://github.com/MetaMask/core/compare/@metamask/bridge-controller@31.0.0...@metamask/bridge-controller@32.0.0
[31.0.0]: https://github.com/MetaMask/core/compare/@metamask/bridge-controller@30.0.0...@metamask/bridge-controller@31.0.0
[30.0.0]: https://github.com/MetaMask/core/compare/@metamask/bridge-controller@29.0.0...@metamask/bridge-controller@30.0.0
[29.0.0]: https://github.com/MetaMask/core/compare/@metamask/bridge-controller@28.0.0...@metamask/bridge-controller@29.0.0
[28.0.0]: https://github.com/MetaMask/core/compare/@metamask/bridge-controller@27.0.0...@metamask/bridge-controller@28.0.0
[27.0.0]: https://github.com/MetaMask/core/compare/@metamask/bridge-controller@26.0.0...@metamask/bridge-controller@27.0.0
[26.0.0]: https://github.com/MetaMask/core/compare/@metamask/bridge-controller@25.1.0...@metamask/bridge-controller@26.0.0
[25.1.0]: https://github.com/MetaMask/core/compare/@metamask/bridge-controller@25.0.1...@metamask/bridge-controller@25.1.0
[25.0.1]: https://github.com/MetaMask/core/compare/@metamask/bridge-controller@25.0.0...@metamask/bridge-controller@25.0.1
[25.0.0]: https://github.com/MetaMask/core/compare/@metamask/bridge-controller@24.0.0...@metamask/bridge-controller@25.0.0
[24.0.0]: https://github.com/MetaMask/core/compare/@metamask/bridge-controller@23.0.0...@metamask/bridge-controller@24.0.0
[23.0.0]: https://github.com/MetaMask/core/compare/@metamask/bridge-controller@22.0.0...@metamask/bridge-controller@23.0.0
[22.0.0]: https://github.com/MetaMask/core/compare/@metamask/bridge-controller@21.0.0...@metamask/bridge-controller@22.0.0
[21.0.0]: https://github.com/MetaMask/core/compare/@metamask/bridge-controller@20.0.0...@metamask/bridge-controller@21.0.0
[20.0.0]: https://github.com/MetaMask/core/compare/@metamask/bridge-controller@19.0.0...@metamask/bridge-controller@20.0.0
[19.0.0]: https://github.com/MetaMask/core/compare/@metamask/bridge-controller@18.0.0...@metamask/bridge-controller@19.0.0
[18.0.0]: https://github.com/MetaMask/core/compare/@metamask/bridge-controller@17.0.0...@metamask/bridge-controller@18.0.0
[17.0.0]: https://github.com/MetaMask/core/compare/@metamask/bridge-controller@16.0.0...@metamask/bridge-controller@17.0.0
[16.0.0]: https://github.com/MetaMask/core/compare/@metamask/bridge-controller@15.0.0...@metamask/bridge-controller@16.0.0
[15.0.0]: https://github.com/MetaMask/core/compare/@metamask/bridge-controller@14.0.0...@metamask/bridge-controller@15.0.0
[14.0.0]: https://github.com/MetaMask/core/compare/@metamask/bridge-controller@13.0.0...@metamask/bridge-controller@14.0.0
[13.0.0]: https://github.com/MetaMask/core/compare/@metamask/bridge-controller@12.0.0...@metamask/bridge-controller@13.0.0
[12.0.0]: https://github.com/MetaMask/core/compare/@metamask/bridge-controller@11.0.0...@metamask/bridge-controller@12.0.0
[11.0.0]: https://github.com/MetaMask/core/compare/@metamask/bridge-controller@10.0.0...@metamask/bridge-controller@11.0.0
[10.0.0]: https://github.com/MetaMask/core/compare/@metamask/bridge-controller@9.0.0...@metamask/bridge-controller@10.0.0
[9.0.0]: https://github.com/MetaMask/core/compare/@metamask/bridge-controller@8.0.0...@metamask/bridge-controller@9.0.0
[8.0.0]: https://github.com/MetaMask/core/compare/@metamask/bridge-controller@7.0.0...@metamask/bridge-controller@8.0.0
[7.0.0]: https://github.com/MetaMask/core/compare/@metamask/bridge-controller@6.0.0...@metamask/bridge-controller@7.0.0
[6.0.0]: https://github.com/MetaMask/core/compare/@metamask/bridge-controller@5.0.0...@metamask/bridge-controller@6.0.0
[5.0.0]: https://github.com/MetaMask/core/compare/@metamask/bridge-controller@4.0.0...@metamask/bridge-controller@5.0.0
[4.0.0]: https://github.com/MetaMask/core/compare/@metamask/bridge-controller@3.0.0...@metamask/bridge-controller@4.0.0
[3.0.0]: https://github.com/MetaMask/core/compare/@metamask/bridge-controller@2.0.0...@metamask/bridge-controller@3.0.0
[2.0.0]: https://github.com/MetaMask/core/compare/@metamask/bridge-controller@1.0.0...@metamask/bridge-controller@2.0.0
[1.0.0]: https://github.com/MetaMask/core/releases/tag/@metamask/bridge-controller@1.0.0<|MERGE_RESOLUTION|>--- conflicted
+++ resolved
@@ -7,7 +7,6 @@
 
 ## [Unreleased]
 
-<<<<<<< HEAD
 ### Added
 
 - Add support for Bitcoin bridge transactions ([#6705](https://github.com/MetaMask/core/pull/6705))
@@ -24,13 +23,12 @@
 - **BREAKING:** Update Snap methods to use new unified interface for non-EVM chains ([#6705](https://github.com/MetaMask/core/pull/6705))
   - Snaps must now implement `computeFee` method instead of `getFeeForTransaction` for fee calculation
   - The `computeFee` method returns fees in native token units rather than smallest units
-=======
+
 ## [45.0.0]
 
 ### Changed
 
 - Bump `@metamask/assets-controllers` from `^76.0.0` to `^77.0.0` ([#6716](https://github.com/MetaMask/core/pull/6716), [#6629](https://github.com/MetaMask/core/pull/6716))
->>>>>>> 0156580f
 
 ## [44.0.1]
 
