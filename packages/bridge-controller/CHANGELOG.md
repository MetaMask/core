--- conflicted
+++ resolved
@@ -7,15 +7,13 @@
 
 ## [Unreleased]
 
-<<<<<<< HEAD
 ### Added
 
 - Added `SEI` network support ([#5610](https://github.com/MetaMask/core/pull/5610))
-=======
+
 ### Changed
 
 - Bump `@metamask/multichain-network-controller` dependency to `^0.5.0` ([#5669](https://github.com/MetaMask/core/pull/5669))
->>>>>>> c0f96462
 
 ## [15.0.0]
 
