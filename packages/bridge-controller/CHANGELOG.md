# Changelog

All notable changes to this project will be documented in this file.

The format is based on [Keep a Changelog](https://keepachangelog.com/en/1.0.0/),
and this project adheres to [Semantic Versioning](https://semver.org/spec/v2.0.0.html).

## [Unreleased]

<<<<<<< HEAD
### Added

- Added `SEI` network support ([#5610](https://github.com/MetaMask/core/pull/5610))
=======
## [15.0.0]

### Changed

- **BREAKING:** Bump `@metamask/assets-controllers` peer dependency to `^57.0.0` ([#5665](https://github.com/MetaMask/core/pull/5665))
>>>>>>> bf3bc4b8

## [14.0.0]

### Added

- **BREAKING:** Add `@metamask/assets-controllers` as a required peer dependency at `^56.0.0` ([#5614](https://github.com/MetaMask/core/pull/5614))
- Add `reselect` as a dependency at `^5.1.1` ([#5614](https://github.com/MetaMask/core/pull/5614))
- **BREAKING:** assetExchangeRates added to BridgeController state to support tokens which are not supported by assets controllers ([#5614](https://github.com/MetaMask/core/pull/5614))
- selectExchangeRateByChainIdAndAddress selector added, which looks up exchange rates from assets and bridge controller states ([#5614](https://github.com/MetaMask/core/pull/5614))
- selectBridgeQuotes selector added, which returns sorted quotes including their metadata ([#5614](https://github.com/MetaMask/core/pull/5614))
- selectIsQuoteExpired selector added, which returns whether quotes are expired or stale ([#5614](https://github.com/MetaMask/core/pull/5614))

### Changed

- **BREAKING:** Change TokenAmountValues key types from BigNumber to string ([#5614](https://github.com/MetaMask/core/pull/5614))
- **BREAKING:** Assets controller getState actions have been added to `AllowedActions` so clients will need to include `TokenRatesController:getState`,`MultichainAssetsRatesController:getState` and `CurrencyRateController:getState` in controller initializations ([#5614](https://github.com/MetaMask/core/pull/5614))
- Make srcAsset and destAsset optional in Step type to be optional ([#5614](https://github.com/MetaMask/core/pull/5614))
- Make QuoteResponse trade generic to support Solana quotes which have string trade data ([#5614](https://github.com/MetaMask/core/pull/5614))
- Bump `@metamask/multichain-network-controller` peer dependency to `^0.4.0` ([#5649](https://github.com/MetaMask/core/pull/5649))

## [13.0.0]

### Changed

- **BREAKING:** Bump `@metamask/transaction-controller` peer dependency to `^54.0.0` ([#5615](https://github.com/MetaMask/core/pull/5615))

## [12.0.0]

### Added

- Occurrences added to BridgeToken type ([#5572](https://github.com/MetaMask/core/pull/5572))

### Changed

- **BREAKING:** Bump `@metamask/transaction-controller` peer dependency to `^53.0.0` ([#5585](https://github.com/MetaMask/core/pull/5585))
- Bump `@metamask/controller-utils` to `^11.7.0` ([#5583](https://github.com/MetaMask/core/pull/5583))

## [11.0.0]

### Added

- BREAKING: Bump dependency @metamask/keyring-api to ^17.2.0 ([#5486](https://github.com/MetaMask/core/pull/5486))
- BREAKING: Bump dependency @metamask/multichain-network-controller to ^0.3.0 ([#5486](https://github.com/MetaMask/core/pull/5486))
- BREAKING: Bump dependency @metamask/snaps-utils to ^8.10.0 ([#5486](https://github.com/MetaMask/core/pull/5486))
- BREAKING: Bump peer dependency @metamask/snaps-controllers to ^9.19.0 ([#5486](https://github.com/MetaMask/core/pull/5486))
- Solana constants, utils, quote and token support ([#5486](https://github.com/MetaMask/core/pull/5486))
- Utilities to convert chainIds between `ChainId`, `Hex`, `string` and `CaipChainId` ([#5486](https://github.com/MetaMask/core/pull/5486))
- Add `refreshRate` feature flag to enable chain-specific quote refresh intervals ([#5486](https://github.com/MetaMask/core/pull/5486))
- `isNativeAddress` and `isSolanaChainId` utilities that can be used by both the controller and clients ([#5486](https://github.com/MetaMask/core/pull/5486))

### Changed

- Replace QuoteRequest usages with `GenericQuoteRequest` to support both EVM and multichain input parameters ([#5486](https://github.com/MetaMask/core/pull/5486))
- Make `QuoteRequest.slippage` optional ([#5486](https://github.com/MetaMask/core/pull/5486))
- Deprecate `SwapsTokenObject` and replace usages with multichain BridgeAsset ([#5486](https://github.com/MetaMask/core/pull/5486))
- Changed `bridgeFeatureFlags.extensionConfig.chains` to key configs by CAIP chainIds ([#5486](https://github.com/MetaMask/core/pull/5486))

## [10.0.0]

### Changed

- **BREAKING:** Bump `@metamask/transaction-controller` peer dependency to `^52.0.0` ([#5513](https://github.com/MetaMask/core/pull/5513))

## [9.0.0]

### Changed

- **BREAKING:** Bump peer dependency `@metamask/accounts-controller` to `^27.0.0` ([#5507](https://github.com/MetaMask/core/pull/5507))
- **BREAKING:** Bump peer dependency `@metamask/network-controller` to `^23.0.0` ([#5507](https://github.com/MetaMask/core/pull/5507))
- **BREAKING:** Bump peer dependency `@metamask/transaction-controller` to `^51.0.0` ([#5507](https://github.com/MetaMask/core/pull/5507))
- Bump `@metamask/polling-controller` to `^13.0.0` ([#5507](https://github.com/MetaMask/core/pull/5507))

## [8.0.0]

### Changed

- **BREAKING:** Bump `@metamask/transaction-controller` peer dependency to `^50.0.0` ([#5496](https://github.com/MetaMask/core/pull/5496))

## [7.0.0]

### Changed

- Bump `@metamask/accounts-controller` dev dependency to `^26.1.0` ([#5481](https://github.com/MetaMask/core/pull/5481))
- **BREAKING:** Allow changing the Bridge API url through the `config` param in the constructor. Remove previous method of doing it through `process.env`. ([#5465](https://github.com/MetaMask/core/pull/5465))

### Fixed

- Make `QuoteResponse.approval` optional to align with response from API ([#5475](https://github.com/MetaMask/core/pull/5475))
- Export enums properly rather than as types ([#5466](https://github.com/MetaMask/core/pull/5466))

## [6.0.0]

### Changed

- **BREAKING:** Bump `@metamask/transaction-controller` peer dependency to `^49.0.0` ([#5471](https://github.com/MetaMask/core/pull/5471))

## [5.0.0]

### Changed

- **BREAKING:** Bump `@metamask/accounts-controller` peer dependency to `^26.0.0` ([#5439](https://github.com/MetaMask/core/pull/5439))
- **BREAKING:** Bump `@metamask/transaction-controller` peer dependency to `^48.0.0` ([#5439](https://github.com/MetaMask/core/pull/5439))

## [4.0.0]

### Changed

- **BREAKING:** Bump `@metamask/accounts-controller` peer dependency to `^25.0.0` ([#5426](https://github.com/MetaMask/core/pull/5426))
- **BREAKING:** Bump `@metamask/transaction-controller` peer dependency to `^47.0.0` ([#5426](https://github.com/MetaMask/core/pull/5426))

## [3.0.0]

### Changed

- **BREAKING:** Switch over from `ethers` at v6 to `@ethersproject` packages at v5.7.0 for mobile compatibility ([#5416](https://github.com/MetaMask/core/pull/5416))
- Improve `BridgeController` API response validation readability by using `@metamask/superstruct` ([#5408](https://github.com/MetaMask/core/pull/5408))

## [2.0.0]

### Added

- Mobile feature flags ([#5359](https://github.com/MetaMask/core/pull/5359))

### Changed

- **BREAKING:** Change `BridgeController` state structure to have all fields at root of state ([#5406](https://github.com/MetaMask/core/pull/5406))
- **BREAKING:** Change `BridgeController` state defaults to `null` instead of `undefined` ([#5406](https://github.com/MetaMask/core/pull/5406))

## [1.0.0]

### Added

- Initial release ([#5317](https://github.com/MetaMask/core/pull/5317))

[Unreleased]: https://github.com/MetaMask/core/compare/@metamask/bridge-controller@15.0.0...HEAD
[15.0.0]: https://github.com/MetaMask/core/compare/@metamask/bridge-controller@14.0.0...@metamask/bridge-controller@15.0.0
[14.0.0]: https://github.com/MetaMask/core/compare/@metamask/bridge-controller@13.0.0...@metamask/bridge-controller@14.0.0
[13.0.0]: https://github.com/MetaMask/core/compare/@metamask/bridge-controller@12.0.0...@metamask/bridge-controller@13.0.0
[12.0.0]: https://github.com/MetaMask/core/compare/@metamask/bridge-controller@11.0.0...@metamask/bridge-controller@12.0.0
[11.0.0]: https://github.com/MetaMask/core/compare/@metamask/bridge-controller@10.0.0...@metamask/bridge-controller@11.0.0
[10.0.0]: https://github.com/MetaMask/core/compare/@metamask/bridge-controller@9.0.0...@metamask/bridge-controller@10.0.0
[9.0.0]: https://github.com/MetaMask/core/compare/@metamask/bridge-controller@8.0.0...@metamask/bridge-controller@9.0.0
[8.0.0]: https://github.com/MetaMask/core/compare/@metamask/bridge-controller@7.0.0...@metamask/bridge-controller@8.0.0
[7.0.0]: https://github.com/MetaMask/core/compare/@metamask/bridge-controller@6.0.0...@metamask/bridge-controller@7.0.0
[6.0.0]: https://github.com/MetaMask/core/compare/@metamask/bridge-controller@5.0.0...@metamask/bridge-controller@6.0.0
[5.0.0]: https://github.com/MetaMask/core/compare/@metamask/bridge-controller@4.0.0...@metamask/bridge-controller@5.0.0
[4.0.0]: https://github.com/MetaMask/core/compare/@metamask/bridge-controller@3.0.0...@metamask/bridge-controller@4.0.0
[3.0.0]: https://github.com/MetaMask/core/compare/@metamask/bridge-controller@2.0.0...@metamask/bridge-controller@3.0.0
[2.0.0]: https://github.com/MetaMask/core/compare/@metamask/bridge-controller@1.0.0...@metamask/bridge-controller@2.0.0
[1.0.0]: https://github.com/MetaMask/core/releases/tag/@metamask/bridge-controller@1.0.0<|MERGE_RESOLUTION|>--- conflicted
+++ resolved
@@ -7,17 +7,15 @@
 
 ## [Unreleased]
 
-<<<<<<< HEAD
 ### Added
 
 - Added `SEI` network support ([#5610](https://github.com/MetaMask/core/pull/5610))
-=======
+
 ## [15.0.0]
 
 ### Changed
 
 - **BREAKING:** Bump `@metamask/assets-controllers` peer dependency to `^57.0.0` ([#5665](https://github.com/MetaMask/core/pull/5665))
->>>>>>> bf3bc4b8
 
 ## [14.0.0]
 
