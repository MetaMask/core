# Changelog

All notable changes to this project will be documented in this file.

The format is based on [Keep a Changelog](https://keepachangelog.com/en/1.0.0/),
and this project adheres to [Semantic Versioning](https://semver.org/spec/v2.0.0.html).

## [Unreleased]

<<<<<<< HEAD
### Added

- Add and export `calcSlippagePercentage`, a utility that calculates the absolute slippage percentage based on the adjusted return and the sent amount ([#5723](https://github.com/MetaMask/core/pull/5723)).
=======
### Changed

- Bump `@metamask/controller-utils` to `^11.9.0` ([#5812](https://github.com/MetaMask/core/pull/5812))
>>>>>>> ebe42fb6

## [25.0.1]

### Fixed

- Use zero address as solana's default native address instead of assetId ([#5799](https://github.com/MetaMask/core/pull/5799))

## [25.0.0]

### Changed

- **BREAKING:** bump `@metamask/accounts-controller` peer dependency to `^29.0.0` ([#5802](https://github.com/MetaMask/core/pull/5802))
- **BREAKING:** bump `@metamask/assets-controllers` peer dependency to `^63.0.0` ([#5802](https://github.com/MetaMask/core/pull/5802))
- **BREAKING:** bump `@metamask/transaction-controller` peer dependency to `^56.0.0` ([#5802](https://github.com/MetaMask/core/pull/5802))

## [24.0.0]

### Added

- Sentry traces for `BridgeQuotesFetched` and `SwapQuotesFetched` events ([#5780](https://github.com/MetaMask/core/pull/5780))
- Export `isCrossChain` utility ([#5780](https://github.com/MetaMask/core/pull/5780))

### Changed

- **BREAKING:** Remove `BridgeToken` export ([#5768](https://github.com/MetaMask/core/pull/5768))
- `traceFn` added to BridgeController constructor to enable clients to pass in a custom sentry trace handler ([#5768](https://github.com/MetaMask/core/pull/5768))

## [23.0.0]

### Changed

- **BREAKING** Rename `QuoteResponse.bridgePriceData` to `priceData` ([#5784](https://github.com/MetaMask/core/pull/5784))

### Fixed

- Handle cancelled bridge quote polling gracefully by skipping state updates ([#5787](https://github.com/MetaMask/core/pull/5787))

## [22.0.0]

### Changed

- **BREAKING:** Bump `@metamask/assets-controller` peer dependency to `^62.0.0` ([#5780](https://github.com/MetaMask/core/pull/5780))
- Bump `@metamask/controller-utils` to `^11.8.0` ([#5765](https://github.com/MetaMask/core/pull/5765))

## [21.0.0]

### Changed

- **BREAKING:** Bump `@metamask/accounts-controller` peer dependency to `^28.0.0` ([#5763](https://github.com/MetaMask/core/pull/5763))
- **BREAKING:** Bump `@metamask/assets-controller` peer dependency to `^61.0.0` ([#5763](https://github.com/MetaMask/core/pull/5763))
- **BREAKING:** Bump `@metamask/transaction-controller` peer dependency to `^55.0.0` ([#5763](https://github.com/MetaMask/core/pull/5763))

## [20.0.0]

### Changed

- Bump `@metamask/base-controller` from ^8.0.0 to ^8.0.1 ([#5722](https://github.com/MetaMask/core/pull/5722))
- Update `Quote` type with `bridgePriceData`, which includes metadata about transferred amounts and the trade's priceImpact ([#5721](https://github.com/MetaMask/core/pull/5721))
- Include submitted quote's `priceImpact` as a property in analytics events ([#5721](https://github.com/MetaMask/core/pull/5721))
- **BREAKING:** Add additional required properties to Submitted, Completed, Failed and SnapConfirmationViewed events ([#5721](https://github.com/MetaMask/core/pull/5721))
- **BREAKING:** Use `RemoteFeatureFlagController` to fetch feature flags, removed client specific feature flag keys. The feature flags you receive are now client specific based on the `RemoteFeatureFlagController` state. ([#5708](https://github.com/MetaMask/core/pull/5708))

### Fixed

- Update MetricsSwapType.SINGLE to `single_chain` to match segment events schema ([#5721](https://github.com/MetaMask/core/pull/5721))

## [19.0.0]

### Changed

- **BREAKING:** Bump `@metamask/assets-controllers` peer dependency to `^60.0.0` ([#5717](https://github.com/MetaMask/core/pull/5717))

## [18.0.0]

### Changed

- **BREAKING:** Bump `@metamask/assets-controllers` peer dependency to `^59.0.0` ([#5712](https://github.com/MetaMask/core/pull/5712))

## [17.0.0]

### Added

- Add analytics events for the Unified SwapBridge experience ([#5684](https://github.com/MetaMask/core/pull/5684))

### Changed

- Bump `@metamask/multichain-network-controller` dependency to `^0.5.1` ([#5678](https://github.com/MetaMask/core/pull/5678))
- **BREAKING:** trackMetaMetricsFn added to BridgeController constructor to enable clients to pass in a custom analytics handler ([#5684](https://github.com/MetaMask/core/pull/5684))
- **BREAKING:** added a context argument to `updateBridgeQuoteRequestParams` to provide values required for analytics events ([#5684](https://github.com/MetaMask/core/pull/5684))

### Fixed

- Fixes undefined native EVM exchange rates and snap handler calls ([#5696](https://github.com/MetaMask/core/pull/5696))

## [16.0.0]

### Changed

- **BREAKING** Bump `@metamask/assets-controllers` peer dependency to `^58.0.0` ([#5672](https://github.com/MetaMask/core/pull/5672))
- **BREAKING** Bump `@metamask/snaps-controllers` peer dependency from ^9.19.0 to ^11.0.0 ([#5639](https://github.com/MetaMask/core/pull/5639))
- Bump `@metamask/multichain-network-controller` dependency to `^0.5.0` ([#5669](https://github.com/MetaMask/core/pull/5669))

## [15.0.0]

### Changed

- **BREAKING:** Bump `@metamask/assets-controllers` peer dependency to `^57.0.0` ([#5665](https://github.com/MetaMask/core/pull/5665))

## [14.0.0]

### Added

- **BREAKING:** Add `@metamask/assets-controllers` as a required peer dependency at `^56.0.0` ([#5614](https://github.com/MetaMask/core/pull/5614))
- Add `reselect` as a dependency at `^5.1.1` ([#5614](https://github.com/MetaMask/core/pull/5614))
- **BREAKING:** assetExchangeRates added to BridgeController state to support tokens which are not supported by assets controllers ([#5614](https://github.com/MetaMask/core/pull/5614))
- selectExchangeRateByChainIdAndAddress selector added, which looks up exchange rates from assets and bridge controller states ([#5614](https://github.com/MetaMask/core/pull/5614))
- selectBridgeQuotes selector added, which returns sorted quotes including their metadata ([#5614](https://github.com/MetaMask/core/pull/5614))
- selectIsQuoteExpired selector added, which returns whether quotes are expired or stale ([#5614](https://github.com/MetaMask/core/pull/5614))

### Changed

- **BREAKING:** Change TokenAmountValues key types from BigNumber to string ([#5614](https://github.com/MetaMask/core/pull/5614))
- **BREAKING:** Assets controller getState actions have been added to `AllowedActions` so clients will need to include `TokenRatesController:getState`,`MultichainAssetsRatesController:getState` and `CurrencyRateController:getState` in controller initializations ([#5614](https://github.com/MetaMask/core/pull/5614))
- Make srcAsset and destAsset optional in Step type to be optional ([#5614](https://github.com/MetaMask/core/pull/5614))
- Make QuoteResponse trade generic to support Solana quotes which have string trade data ([#5614](https://github.com/MetaMask/core/pull/5614))
- Bump `@metamask/multichain-network-controller` peer dependency to `^0.4.0` ([#5649](https://github.com/MetaMask/core/pull/5649))

## [13.0.0]

### Changed

- **BREAKING:** Bump `@metamask/transaction-controller` peer dependency to `^54.0.0` ([#5615](https://github.com/MetaMask/core/pull/5615))

## [12.0.0]

### Added

- Occurrences added to BridgeToken type ([#5572](https://github.com/MetaMask/core/pull/5572))

### Changed

- **BREAKING:** Bump `@metamask/transaction-controller` peer dependency to `^53.0.0` ([#5585](https://github.com/MetaMask/core/pull/5585))
- Bump `@metamask/controller-utils` to `^11.7.0` ([#5583](https://github.com/MetaMask/core/pull/5583))

## [11.0.0]

### Added

- BREAKING: Bump dependency @metamask/keyring-api to ^17.2.0 ([#5486](https://github.com/MetaMask/core/pull/5486))
- BREAKING: Bump dependency @metamask/multichain-network-controller to ^0.3.0 ([#5486](https://github.com/MetaMask/core/pull/5486))
- BREAKING: Bump dependency @metamask/snaps-utils to ^8.10.0 ([#5486](https://github.com/MetaMask/core/pull/5486))
- BREAKING: Bump peer dependency @metamask/snaps-controllers to ^9.19.0 ([#5486](https://github.com/MetaMask/core/pull/5486))
- Solana constants, utils, quote and token support ([#5486](https://github.com/MetaMask/core/pull/5486))
- Utilities to convert chainIds between `ChainId`, `Hex`, `string` and `CaipChainId` ([#5486](https://github.com/MetaMask/core/pull/5486))
- Add `refreshRate` feature flag to enable chain-specific quote refresh intervals ([#5486](https://github.com/MetaMask/core/pull/5486))
- `isNativeAddress` and `isSolanaChainId` utilities that can be used by both the controller and clients ([#5486](https://github.com/MetaMask/core/pull/5486))

### Changed

- Replace QuoteRequest usages with `GenericQuoteRequest` to support both EVM and multichain input parameters ([#5486](https://github.com/MetaMask/core/pull/5486))
- Make `QuoteRequest.slippage` optional ([#5486](https://github.com/MetaMask/core/pull/5486))
- Deprecate `SwapsTokenObject` and replace usages with multichain BridgeAsset ([#5486](https://github.com/MetaMask/core/pull/5486))
- Changed `bridgeFeatureFlags.extensionConfig.chains` to key configs by CAIP chainIds ([#5486](https://github.com/MetaMask/core/pull/5486))

## [10.0.0]

### Changed

- **BREAKING:** Bump `@metamask/transaction-controller` peer dependency to `^52.0.0` ([#5513](https://github.com/MetaMask/core/pull/5513))

## [9.0.0]

### Changed

- **BREAKING:** Bump peer dependency `@metamask/accounts-controller` to `^27.0.0` ([#5507](https://github.com/MetaMask/core/pull/5507))
- **BREAKING:** Bump peer dependency `@metamask/network-controller` to `^23.0.0` ([#5507](https://github.com/MetaMask/core/pull/5507))
- **BREAKING:** Bump peer dependency `@metamask/transaction-controller` to `^51.0.0` ([#5507](https://github.com/MetaMask/core/pull/5507))
- Bump `@metamask/polling-controller` to `^13.0.0` ([#5507](https://github.com/MetaMask/core/pull/5507))

## [8.0.0]

### Changed

- **BREAKING:** Bump `@metamask/transaction-controller` peer dependency to `^50.0.0` ([#5496](https://github.com/MetaMask/core/pull/5496))

## [7.0.0]

### Changed

- Bump `@metamask/accounts-controller` dev dependency to `^26.1.0` ([#5481](https://github.com/MetaMask/core/pull/5481))
- **BREAKING:** Allow changing the Bridge API url through the `config` param in the constructor. Remove previous method of doing it through `process.env`. ([#5465](https://github.com/MetaMask/core/pull/5465))

### Fixed

- Make `QuoteResponse.approval` optional to align with response from API ([#5475](https://github.com/MetaMask/core/pull/5475))
- Export enums properly rather than as types ([#5466](https://github.com/MetaMask/core/pull/5466))

## [6.0.0]

### Changed

- **BREAKING:** Bump `@metamask/transaction-controller` peer dependency to `^49.0.0` ([#5471](https://github.com/MetaMask/core/pull/5471))

## [5.0.0]

### Changed

- **BREAKING:** Bump `@metamask/accounts-controller` peer dependency to `^26.0.0` ([#5439](https://github.com/MetaMask/core/pull/5439))
- **BREAKING:** Bump `@metamask/transaction-controller` peer dependency to `^48.0.0` ([#5439](https://github.com/MetaMask/core/pull/5439))

## [4.0.0]

### Changed

- **BREAKING:** Bump `@metamask/accounts-controller` peer dependency to `^25.0.0` ([#5426](https://github.com/MetaMask/core/pull/5426))
- **BREAKING:** Bump `@metamask/transaction-controller` peer dependency to `^47.0.0` ([#5426](https://github.com/MetaMask/core/pull/5426))

## [3.0.0]

### Changed

- **BREAKING:** Switch over from `ethers` at v6 to `@ethersproject` packages at v5.7.0 for mobile compatibility ([#5416](https://github.com/MetaMask/core/pull/5416))
- Improve `BridgeController` API response validation readability by using `@metamask/superstruct` ([#5408](https://github.com/MetaMask/core/pull/5408))

## [2.0.0]

### Added

- Mobile feature flags ([#5359](https://github.com/MetaMask/core/pull/5359))

### Changed

- **BREAKING:** Change `BridgeController` state structure to have all fields at root of state ([#5406](https://github.com/MetaMask/core/pull/5406))
- **BREAKING:** Change `BridgeController` state defaults to `null` instead of `undefined` ([#5406](https://github.com/MetaMask/core/pull/5406))

## [1.0.0]

### Added

- Initial release ([#5317](https://github.com/MetaMask/core/pull/5317))

[Unreleased]: https://github.com/MetaMask/core/compare/@metamask/bridge-controller@25.0.1...HEAD
[25.0.1]: https://github.com/MetaMask/core/compare/@metamask/bridge-controller@25.0.0...@metamask/bridge-controller@25.0.1
[25.0.0]: https://github.com/MetaMask/core/compare/@metamask/bridge-controller@24.0.0...@metamask/bridge-controller@25.0.0
[24.0.0]: https://github.com/MetaMask/core/compare/@metamask/bridge-controller@23.0.0...@metamask/bridge-controller@24.0.0
[23.0.0]: https://github.com/MetaMask/core/compare/@metamask/bridge-controller@22.0.0...@metamask/bridge-controller@23.0.0
[22.0.0]: https://github.com/MetaMask/core/compare/@metamask/bridge-controller@21.0.0...@metamask/bridge-controller@22.0.0
[21.0.0]: https://github.com/MetaMask/core/compare/@metamask/bridge-controller@20.0.0...@metamask/bridge-controller@21.0.0
[20.0.0]: https://github.com/MetaMask/core/compare/@metamask/bridge-controller@19.0.0...@metamask/bridge-controller@20.0.0
[19.0.0]: https://github.com/MetaMask/core/compare/@metamask/bridge-controller@18.0.0...@metamask/bridge-controller@19.0.0
[18.0.0]: https://github.com/MetaMask/core/compare/@metamask/bridge-controller@17.0.0...@metamask/bridge-controller@18.0.0
[17.0.0]: https://github.com/MetaMask/core/compare/@metamask/bridge-controller@16.0.0...@metamask/bridge-controller@17.0.0
[16.0.0]: https://github.com/MetaMask/core/compare/@metamask/bridge-controller@15.0.0...@metamask/bridge-controller@16.0.0
[15.0.0]: https://github.com/MetaMask/core/compare/@metamask/bridge-controller@14.0.0...@metamask/bridge-controller@15.0.0
[14.0.0]: https://github.com/MetaMask/core/compare/@metamask/bridge-controller@13.0.0...@metamask/bridge-controller@14.0.0
[13.0.0]: https://github.com/MetaMask/core/compare/@metamask/bridge-controller@12.0.0...@metamask/bridge-controller@13.0.0
[12.0.0]: https://github.com/MetaMask/core/compare/@metamask/bridge-controller@11.0.0...@metamask/bridge-controller@12.0.0
[11.0.0]: https://github.com/MetaMask/core/compare/@metamask/bridge-controller@10.0.0...@metamask/bridge-controller@11.0.0
[10.0.0]: https://github.com/MetaMask/core/compare/@metamask/bridge-controller@9.0.0...@metamask/bridge-controller@10.0.0
[9.0.0]: https://github.com/MetaMask/core/compare/@metamask/bridge-controller@8.0.0...@metamask/bridge-controller@9.0.0
[8.0.0]: https://github.com/MetaMask/core/compare/@metamask/bridge-controller@7.0.0...@metamask/bridge-controller@8.0.0
[7.0.0]: https://github.com/MetaMask/core/compare/@metamask/bridge-controller@6.0.0...@metamask/bridge-controller@7.0.0
[6.0.0]: https://github.com/MetaMask/core/compare/@metamask/bridge-controller@5.0.0...@metamask/bridge-controller@6.0.0
[5.0.0]: https://github.com/MetaMask/core/compare/@metamask/bridge-controller@4.0.0...@metamask/bridge-controller@5.0.0
[4.0.0]: https://github.com/MetaMask/core/compare/@metamask/bridge-controller@3.0.0...@metamask/bridge-controller@4.0.0
[3.0.0]: https://github.com/MetaMask/core/compare/@metamask/bridge-controller@2.0.0...@metamask/bridge-controller@3.0.0
[2.0.0]: https://github.com/MetaMask/core/compare/@metamask/bridge-controller@1.0.0...@metamask/bridge-controller@2.0.0
[1.0.0]: https://github.com/MetaMask/core/releases/tag/@metamask/bridge-controller@1.0.0<|MERGE_RESOLUTION|>--- conflicted
+++ resolved
@@ -7,15 +7,13 @@
 
 ## [Unreleased]
 
-<<<<<<< HEAD
 ### Added
 
 - Add and export `calcSlippagePercentage`, a utility that calculates the absolute slippage percentage based on the adjusted return and the sent amount ([#5723](https://github.com/MetaMask/core/pull/5723)).
-=======
+
 ### Changed
 
 - Bump `@metamask/controller-utils` to `^11.9.0` ([#5812](https://github.com/MetaMask/core/pull/5812))
->>>>>>> ebe42fb6
 
 ## [25.0.1]
 
