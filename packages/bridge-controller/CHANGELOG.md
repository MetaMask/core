# Changelog

All notable changes to this project will be documented in this file.

The format is based on [Keep a Changelog](https://keepachangelog.com/en/1.0.0/),
and this project adheres to [Semantic Versioning](https://semver.org/spec/v2.0.0.html).

## [Unreleased]

### Added

<<<<<<< HEAD
- Added optional `isUnifiedUIEnabled` flag to chain-level feature-flag `ChainConfiguration` type and updated the validation schema to accept the new flag ([#5783](https://github.com/MetaMask/core/pull/5783))
=======
- Error logs for invalid getQuote responses ([#5816](https://github.com/MetaMask/core/pull/5816))
>>>>>>> 7fe7380b

### Changed

- Bump `@metamask/controller-utils` to `^11.9.0` ([#5812](https://github.com/MetaMask/core/pull/5812))

## [25.0.1]

### Fixed

- Use zero address as solana's default native address instead of assetId ([#5799](https://github.com/MetaMask/core/pull/5799))

## [25.0.0]

### Changed

- **BREAKING:** bump `@metamask/accounts-controller` peer dependency to `^29.0.0` ([#5802](https://github.com/MetaMask/core/pull/5802))
- **BREAKING:** bump `@metamask/assets-controllers` peer dependency to `^63.0.0` ([#5802](https://github.com/MetaMask/core/pull/5802))
- **BREAKING:** bump `@metamask/transaction-controller` peer dependency to `^56.0.0` ([#5802](https://github.com/MetaMask/core/pull/5802))

## [24.0.0]

### Added

- Sentry traces for `BridgeQuotesFetched` and `SwapQuotesFetched` events ([#5780](https://github.com/MetaMask/core/pull/5780))
- Export `isCrossChain` utility ([#5780](https://github.com/MetaMask/core/pull/5780))

### Changed

- **BREAKING:** Remove `BridgeToken` export ([#5768](https://github.com/MetaMask/core/pull/5768))
- `traceFn` added to BridgeController constructor to enable clients to pass in a custom sentry trace handler ([#5768](https://github.com/MetaMask/core/pull/5768))

## [23.0.0]

### Changed

- **BREAKING** Rename `QuoteResponse.bridgePriceData` to `priceData` ([#5784](https://github.com/MetaMask/core/pull/5784))

### Fixed

- Handle cancelled bridge quote polling gracefully by skipping state updates ([#5787](https://github.com/MetaMask/core/pull/5787))

## [22.0.0]

### Changed

- **BREAKING:** Bump `@metamask/assets-controller` peer dependency to `^62.0.0` ([#5780](https://github.com/MetaMask/core/pull/5780))
- Bump `@metamask/controller-utils` to `^11.8.0` ([#5765](https://github.com/MetaMask/core/pull/5765))

## [21.0.0]

### Changed

- **BREAKING:** Bump `@metamask/accounts-controller` peer dependency to `^28.0.0` ([#5763](https://github.com/MetaMask/core/pull/5763))
- **BREAKING:** Bump `@metamask/assets-controller` peer dependency to `^61.0.0` ([#5763](https://github.com/MetaMask/core/pull/5763))
- **BREAKING:** Bump `@metamask/transaction-controller` peer dependency to `^55.0.0` ([#5763](https://github.com/MetaMask/core/pull/5763))

## [20.0.0]

### Changed

- Bump `@metamask/base-controller` from ^8.0.0 to ^8.0.1 ([#5722](https://github.com/MetaMask/core/pull/5722))
- Update `Quote` type with `bridgePriceData`, which includes metadata about transferred amounts and the trade's priceImpact ([#5721](https://github.com/MetaMask/core/pull/5721))
- Include submitted quote's `priceImpact` as a property in analytics events ([#5721](https://github.com/MetaMask/core/pull/5721))
- **BREAKING:** Add additional required properties to Submitted, Completed, Failed and SnapConfirmationViewed events ([#5721](https://github.com/MetaMask/core/pull/5721))
- **BREAKING:** Use `RemoteFeatureFlagController` to fetch feature flags, removed client specific feature flag keys. The feature flags you receive are now client specific based on the `RemoteFeatureFlagController` state. ([#5708](https://github.com/MetaMask/core/pull/5708))

### Fixed

- Update MetricsSwapType.SINGLE to `single_chain` to match segment events schema ([#5721](https://github.com/MetaMask/core/pull/5721))

## [19.0.0]

### Changed

- **BREAKING:** Bump `@metamask/assets-controllers` peer dependency to `^60.0.0` ([#5717](https://github.com/MetaMask/core/pull/5717))

## [18.0.0]

### Changed

- **BREAKING:** Bump `@metamask/assets-controllers` peer dependency to `^59.0.0` ([#5712](https://github.com/MetaMask/core/pull/5712))

## [17.0.0]

### Added

- Add analytics events for the Unified SwapBridge experience ([#5684](https://github.com/MetaMask/core/pull/5684))

### Changed

- Bump `@metamask/multichain-network-controller` dependency to `^0.5.1` ([#5678](https://github.com/MetaMask/core/pull/5678))
- **BREAKING:** trackMetaMetricsFn added to BridgeController constructor to enable clients to pass in a custom analytics handler ([#5684](https://github.com/MetaMask/core/pull/5684))
- **BREAKING:** added a context argument to `updateBridgeQuoteRequestParams` to provide values required for analytics events ([#5684](https://github.com/MetaMask/core/pull/5684))

### Fixed

- Fixes undefined native EVM exchange rates and snap handler calls ([#5696](https://github.com/MetaMask/core/pull/5696))

## [16.0.0]

### Changed

- **BREAKING** Bump `@metamask/assets-controllers` peer dependency to `^58.0.0` ([#5672](https://github.com/MetaMask/core/pull/5672))
- **BREAKING** Bump `@metamask/snaps-controllers` peer dependency from ^9.19.0 to ^11.0.0 ([#5639](https://github.com/MetaMask/core/pull/5639))
- Bump `@metamask/multichain-network-controller` dependency to `^0.5.0` ([#5669](https://github.com/MetaMask/core/pull/5669))

## [15.0.0]

### Changed

- **BREAKING:** Bump `@metamask/assets-controllers` peer dependency to `^57.0.0` ([#5665](https://github.com/MetaMask/core/pull/5665))

## [14.0.0]

### Added

- **BREAKING:** Add `@metamask/assets-controllers` as a required peer dependency at `^56.0.0` ([#5614](https://github.com/MetaMask/core/pull/5614))
- Add `reselect` as a dependency at `^5.1.1` ([#5614](https://github.com/MetaMask/core/pull/5614))
- **BREAKING:** assetExchangeRates added to BridgeController state to support tokens which are not supported by assets controllers ([#5614](https://github.com/MetaMask/core/pull/5614))
- selectExchangeRateByChainIdAndAddress selector added, which looks up exchange rates from assets and bridge controller states ([#5614](https://github.com/MetaMask/core/pull/5614))
- selectBridgeQuotes selector added, which returns sorted quotes including their metadata ([#5614](https://github.com/MetaMask/core/pull/5614))
- selectIsQuoteExpired selector added, which returns whether quotes are expired or stale ([#5614](https://github.com/MetaMask/core/pull/5614))

### Changed

- **BREAKING:** Change TokenAmountValues key types from BigNumber to string ([#5614](https://github.com/MetaMask/core/pull/5614))
- **BREAKING:** Assets controller getState actions have been added to `AllowedActions` so clients will need to include `TokenRatesController:getState`,`MultichainAssetsRatesController:getState` and `CurrencyRateController:getState` in controller initializations ([#5614](https://github.com/MetaMask/core/pull/5614))
- Make srcAsset and destAsset optional in Step type to be optional ([#5614](https://github.com/MetaMask/core/pull/5614))
- Make QuoteResponse trade generic to support Solana quotes which have string trade data ([#5614](https://github.com/MetaMask/core/pull/5614))
- Bump `@metamask/multichain-network-controller` peer dependency to `^0.4.0` ([#5649](https://github.com/MetaMask/core/pull/5649))

## [13.0.0]

### Changed

- **BREAKING:** Bump `@metamask/transaction-controller` peer dependency to `^54.0.0` ([#5615](https://github.com/MetaMask/core/pull/5615))

## [12.0.0]

### Added

- Occurrences added to BridgeToken type ([#5572](https://github.com/MetaMask/core/pull/5572))

### Changed

- **BREAKING:** Bump `@metamask/transaction-controller` peer dependency to `^53.0.0` ([#5585](https://github.com/MetaMask/core/pull/5585))
- Bump `@metamask/controller-utils` to `^11.7.0` ([#5583](https://github.com/MetaMask/core/pull/5583))

## [11.0.0]

### Added

- BREAKING: Bump dependency @metamask/keyring-api to ^17.2.0 ([#5486](https://github.com/MetaMask/core/pull/5486))
- BREAKING: Bump dependency @metamask/multichain-network-controller to ^0.3.0 ([#5486](https://github.com/MetaMask/core/pull/5486))
- BREAKING: Bump dependency @metamask/snaps-utils to ^8.10.0 ([#5486](https://github.com/MetaMask/core/pull/5486))
- BREAKING: Bump peer dependency @metamask/snaps-controllers to ^9.19.0 ([#5486](https://github.com/MetaMask/core/pull/5486))
- Solana constants, utils, quote and token support ([#5486](https://github.com/MetaMask/core/pull/5486))
- Utilities to convert chainIds between `ChainId`, `Hex`, `string` and `CaipChainId` ([#5486](https://github.com/MetaMask/core/pull/5486))
- Add `refreshRate` feature flag to enable chain-specific quote refresh intervals ([#5486](https://github.com/MetaMask/core/pull/5486))
- `isNativeAddress` and `isSolanaChainId` utilities that can be used by both the controller and clients ([#5486](https://github.com/MetaMask/core/pull/5486))

### Changed

- Replace QuoteRequest usages with `GenericQuoteRequest` to support both EVM and multichain input parameters ([#5486](https://github.com/MetaMask/core/pull/5486))
- Make `QuoteRequest.slippage` optional ([#5486](https://github.com/MetaMask/core/pull/5486))
- Deprecate `SwapsTokenObject` and replace usages with multichain BridgeAsset ([#5486](https://github.com/MetaMask/core/pull/5486))
- Changed `bridgeFeatureFlags.extensionConfig.chains` to key configs by CAIP chainIds ([#5486](https://github.com/MetaMask/core/pull/5486))

## [10.0.0]

### Changed

- **BREAKING:** Bump `@metamask/transaction-controller` peer dependency to `^52.0.0` ([#5513](https://github.com/MetaMask/core/pull/5513))

## [9.0.0]

### Changed

- **BREAKING:** Bump peer dependency `@metamask/accounts-controller` to `^27.0.0` ([#5507](https://github.com/MetaMask/core/pull/5507))
- **BREAKING:** Bump peer dependency `@metamask/network-controller` to `^23.0.0` ([#5507](https://github.com/MetaMask/core/pull/5507))
- **BREAKING:** Bump peer dependency `@metamask/transaction-controller` to `^51.0.0` ([#5507](https://github.com/MetaMask/core/pull/5507))
- Bump `@metamask/polling-controller` to `^13.0.0` ([#5507](https://github.com/MetaMask/core/pull/5507))

## [8.0.0]

### Changed

- **BREAKING:** Bump `@metamask/transaction-controller` peer dependency to `^50.0.0` ([#5496](https://github.com/MetaMask/core/pull/5496))

## [7.0.0]

### Changed

- Bump `@metamask/accounts-controller` dev dependency to `^26.1.0` ([#5481](https://github.com/MetaMask/core/pull/5481))
- **BREAKING:** Allow changing the Bridge API url through the `config` param in the constructor. Remove previous method of doing it through `process.env`. ([#5465](https://github.com/MetaMask/core/pull/5465))

### Fixed

- Make `QuoteResponse.approval` optional to align with response from API ([#5475](https://github.com/MetaMask/core/pull/5475))
- Export enums properly rather than as types ([#5466](https://github.com/MetaMask/core/pull/5466))

## [6.0.0]

### Changed

- **BREAKING:** Bump `@metamask/transaction-controller` peer dependency to `^49.0.0` ([#5471](https://github.com/MetaMask/core/pull/5471))

## [5.0.0]

### Changed

- **BREAKING:** Bump `@metamask/accounts-controller` peer dependency to `^26.0.0` ([#5439](https://github.com/MetaMask/core/pull/5439))
- **BREAKING:** Bump `@metamask/transaction-controller` peer dependency to `^48.0.0` ([#5439](https://github.com/MetaMask/core/pull/5439))

## [4.0.0]

### Changed

- **BREAKING:** Bump `@metamask/accounts-controller` peer dependency to `^25.0.0` ([#5426](https://github.com/MetaMask/core/pull/5426))
- **BREAKING:** Bump `@metamask/transaction-controller` peer dependency to `^47.0.0` ([#5426](https://github.com/MetaMask/core/pull/5426))

## [3.0.0]

### Changed

- **BREAKING:** Switch over from `ethers` at v6 to `@ethersproject` packages at v5.7.0 for mobile compatibility ([#5416](https://github.com/MetaMask/core/pull/5416))
- Improve `BridgeController` API response validation readability by using `@metamask/superstruct` ([#5408](https://github.com/MetaMask/core/pull/5408))

## [2.0.0]

### Added

- Mobile feature flags ([#5359](https://github.com/MetaMask/core/pull/5359))

### Changed

- **BREAKING:** Change `BridgeController` state structure to have all fields at root of state ([#5406](https://github.com/MetaMask/core/pull/5406))
- **BREAKING:** Change `BridgeController` state defaults to `null` instead of `undefined` ([#5406](https://github.com/MetaMask/core/pull/5406))

## [1.0.0]

### Added

- Initial release ([#5317](https://github.com/MetaMask/core/pull/5317))

[Unreleased]: https://github.com/MetaMask/core/compare/@metamask/bridge-controller@25.0.1...HEAD
[25.0.1]: https://github.com/MetaMask/core/compare/@metamask/bridge-controller@25.0.0...@metamask/bridge-controller@25.0.1
[25.0.0]: https://github.com/MetaMask/core/compare/@metamask/bridge-controller@24.0.0...@metamask/bridge-controller@25.0.0
[24.0.0]: https://github.com/MetaMask/core/compare/@metamask/bridge-controller@23.0.0...@metamask/bridge-controller@24.0.0
[23.0.0]: https://github.com/MetaMask/core/compare/@metamask/bridge-controller@22.0.0...@metamask/bridge-controller@23.0.0
[22.0.0]: https://github.com/MetaMask/core/compare/@metamask/bridge-controller@21.0.0...@metamask/bridge-controller@22.0.0
[21.0.0]: https://github.com/MetaMask/core/compare/@metamask/bridge-controller@20.0.0...@metamask/bridge-controller@21.0.0
[20.0.0]: https://github.com/MetaMask/core/compare/@metamask/bridge-controller@19.0.0...@metamask/bridge-controller@20.0.0
[19.0.0]: https://github.com/MetaMask/core/compare/@metamask/bridge-controller@18.0.0...@metamask/bridge-controller@19.0.0
[18.0.0]: https://github.com/MetaMask/core/compare/@metamask/bridge-controller@17.0.0...@metamask/bridge-controller@18.0.0
[17.0.0]: https://github.com/MetaMask/core/compare/@metamask/bridge-controller@16.0.0...@metamask/bridge-controller@17.0.0
[16.0.0]: https://github.com/MetaMask/core/compare/@metamask/bridge-controller@15.0.0...@metamask/bridge-controller@16.0.0
[15.0.0]: https://github.com/MetaMask/core/compare/@metamask/bridge-controller@14.0.0...@metamask/bridge-controller@15.0.0
[14.0.0]: https://github.com/MetaMask/core/compare/@metamask/bridge-controller@13.0.0...@metamask/bridge-controller@14.0.0
[13.0.0]: https://github.com/MetaMask/core/compare/@metamask/bridge-controller@12.0.0...@metamask/bridge-controller@13.0.0
[12.0.0]: https://github.com/MetaMask/core/compare/@metamask/bridge-controller@11.0.0...@metamask/bridge-controller@12.0.0
[11.0.0]: https://github.com/MetaMask/core/compare/@metamask/bridge-controller@10.0.0...@metamask/bridge-controller@11.0.0
[10.0.0]: https://github.com/MetaMask/core/compare/@metamask/bridge-controller@9.0.0...@metamask/bridge-controller@10.0.0
[9.0.0]: https://github.com/MetaMask/core/compare/@metamask/bridge-controller@8.0.0...@metamask/bridge-controller@9.0.0
[8.0.0]: https://github.com/MetaMask/core/compare/@metamask/bridge-controller@7.0.0...@metamask/bridge-controller@8.0.0
[7.0.0]: https://github.com/MetaMask/core/compare/@metamask/bridge-controller@6.0.0...@metamask/bridge-controller@7.0.0
[6.0.0]: https://github.com/MetaMask/core/compare/@metamask/bridge-controller@5.0.0...@metamask/bridge-controller@6.0.0
[5.0.0]: https://github.com/MetaMask/core/compare/@metamask/bridge-controller@4.0.0...@metamask/bridge-controller@5.0.0
[4.0.0]: https://github.com/MetaMask/core/compare/@metamask/bridge-controller@3.0.0...@metamask/bridge-controller@4.0.0
[3.0.0]: https://github.com/MetaMask/core/compare/@metamask/bridge-controller@2.0.0...@metamask/bridge-controller@3.0.0
[2.0.0]: https://github.com/MetaMask/core/compare/@metamask/bridge-controller@1.0.0...@metamask/bridge-controller@2.0.0
[1.0.0]: https://github.com/MetaMask/core/releases/tag/@metamask/bridge-controller@1.0.0<|MERGE_RESOLUTION|>--- conflicted
+++ resolved
@@ -9,11 +9,8 @@
 
 ### Added
 
-<<<<<<< HEAD
 - Added optional `isUnifiedUIEnabled` flag to chain-level feature-flag `ChainConfiguration` type and updated the validation schema to accept the new flag ([#5783](https://github.com/MetaMask/core/pull/5783))
-=======
 - Error logs for invalid getQuote responses ([#5816](https://github.com/MetaMask/core/pull/5816))
->>>>>>> 7fe7380b
 
 ### Changed
 
