--- conflicted
+++ resolved
@@ -9,11 +9,8 @@
 
 ### Added
 
-<<<<<<< HEAD
 - Add and export `calcSlippagePercentage`, a utility that calculates the absolute slippage percentage based on the adjusted return and the sent amount ([#5723](https://github.com/MetaMask/core/pull/5723)).
-=======
 - Error logs for invalid getQuote responses ([#5816](https://github.com/MetaMask/core/pull/5816))
->>>>>>> 7fe7380b
 
 ### Changed
 
