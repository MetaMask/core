--- conflicted
+++ resolved
@@ -22,13 +22,7 @@
   BridgeAsset,
 } from '../types';
 
-<<<<<<< HEAD
-export const getClientIdHeader = (clientId: string) => ({
-=======
-const CACHE_REFRESH_TEN_MINUTES = 10 * Duration.Minute;
-
 export const getClientHeaders = (clientId: string, clientVersion?: string) => ({
->>>>>>> 4483e684
   'X-Client-Id': clientId,
   ...(clientVersion ? { 'Client-Version': clientVersion } : {}),
 });
@@ -57,13 +51,7 @@
   // If we allow selecting dest networks which the user has not imported,
   // note that the Assets controller won't be able to provide tokens. In extension we fetch+cache the token list from bridge-api to handle this
   const tokens = await fetchFn(url, {
-<<<<<<< HEAD
-    headers: getClientIdHeader(clientId),
-=======
     headers: getClientHeaders(clientId, clientVersion),
-    cacheOptions: { cacheRefreshTime: CACHE_REFRESH_TEN_MINUTES },
-    functionName: 'fetchBridgeTokens',
->>>>>>> 4483e684
   });
 
   const transformedTokens: Record<string, BridgeAsset> = {};
@@ -75,9 +63,42 @@
   return transformedTokens;
 }
 
-<<<<<<< HEAD
 const formatQueryParams = (request: GenericQuoteRequest): URLSearchParams => {
-=======
+  const destWalletAddress = request.destWalletAddress ?? request.walletAddress;
+  // Transform the generic quote request into QuoteRequest
+  const normalizedRequest: QuoteRequest = {
+    walletAddress: formatAddressToCaipReference(request.walletAddress),
+    destWalletAddress: formatAddressToCaipReference(destWalletAddress),
+    srcChainId: formatChainIdToDec(request.srcChainId),
+    destChainId: formatChainIdToDec(request.destChainId),
+    srcTokenAddress: formatAddressToCaipReference(request.srcTokenAddress),
+    destTokenAddress: formatAddressToCaipReference(request.destTokenAddress),
+    srcTokenAmount: request.srcTokenAmount,
+    insufficientBal: Boolean(request.insufficientBal),
+    resetApproval: Boolean(request.resetApproval),
+    gasIncluded: Boolean(request.gasIncluded),
+    gasIncluded7702: Boolean(request.gasIncluded7702),
+  };
+  if (request.slippage !== undefined) {
+    normalizedRequest.slippage = request.slippage;
+  }
+  if (request.noFee !== undefined) {
+    normalizedRequest.noFee = request.noFee;
+  }
+  if (request.aggIds && request.aggIds.length > 0) {
+    normalizedRequest.aggIds = request.aggIds;
+  }
+  if (request.bridgeIds && request.bridgeIds.length > 0) {
+    normalizedRequest.bridgeIds = request.bridgeIds;
+  }
+
+  const queryParams = new URLSearchParams();
+  Object.entries(normalizedRequest).forEach(([key, value]) => {
+    queryParams.append(key, value.toString());
+  });
+  return queryParams;
+};
+
 /**
  * Converts the generic quote request to the type that the bridge-api expects
  * then fetches quotes from the bridge-api
@@ -103,65 +124,6 @@
   quotes: QuoteResponse[];
   validationFailures: string[];
 }> {
->>>>>>> 4483e684
-  const destWalletAddress = request.destWalletAddress ?? request.walletAddress;
-  // Transform the generic quote request into QuoteRequest
-  const normalizedRequest: QuoteRequest = {
-    walletAddress: formatAddressToCaipReference(request.walletAddress),
-    destWalletAddress: formatAddressToCaipReference(destWalletAddress),
-    srcChainId: formatChainIdToDec(request.srcChainId),
-    destChainId: formatChainIdToDec(request.destChainId),
-    srcTokenAddress: formatAddressToCaipReference(request.srcTokenAddress),
-    destTokenAddress: formatAddressToCaipReference(request.destTokenAddress),
-    srcTokenAmount: request.srcTokenAmount,
-    insufficientBal: Boolean(request.insufficientBal),
-    resetApproval: Boolean(request.resetApproval),
-    gasIncluded: Boolean(request.gasIncluded),
-    gasIncluded7702: Boolean(request.gasIncluded7702),
-  };
-  if (request.slippage !== undefined) {
-    normalizedRequest.slippage = request.slippage;
-  }
-  if (request.noFee !== undefined) {
-    normalizedRequest.noFee = request.noFee;
-  }
-  if (request.aggIds && request.aggIds.length > 0) {
-    normalizedRequest.aggIds = request.aggIds;
-  }
-  if (request.bridgeIds && request.bridgeIds.length > 0) {
-    normalizedRequest.bridgeIds = request.bridgeIds;
-  }
-
-  const queryParams = new URLSearchParams();
-  Object.entries(normalizedRequest).forEach(([key, value]) => {
-    queryParams.append(key, value.toString());
-  });
-  return queryParams;
-};
-
-/**
- * Converts the generic quote request to the type that the bridge-api expects
- * then fetches quotes from the bridge-api
- *
- * @param request - The quote request
- * @param signal - The abort signal
- * @param clientId - The client ID for metrics
- * @param fetchFn - The fetch function to use
- * @param bridgeApiBaseUrl - The base URL for the bridge API
- * @param featureId - The feature ID to append to each quote
- * @returns A list of bridge tx quotes
- */
-export async function fetchBridgeQuotes(
-  request: GenericQuoteRequest,
-  signal: AbortSignal | null,
-  clientId: string,
-  fetchFn: FetchFunction,
-  bridgeApiBaseUrl: string,
-  featureId: FeatureId | null,
-): Promise<{
-  quotes: QuoteResponse[];
-  validationFailures: string[];
-}> {
   const queryParams = formatQueryParams(request);
 
   const url = `${bridgeApiBaseUrl}/getQuote?${queryParams}`;
@@ -231,13 +193,7 @@
   });
   const url = `https://price.api.cx.metamask.io/v3/spot-prices?${queryParams}`;
   const priceApiResponse = (await fetchFn(url, {
-<<<<<<< HEAD
-    headers: getClientIdHeader(clientId),
-=======
     headers: getClientHeaders(clientId, clientVersion),
-    cacheOptions: { cacheRefreshTime: Number(Duration.Second * 30) },
-    functionName: 'fetchAssetExchangeRates',
->>>>>>> 4483e684
   })) as Record<CaipAssetType, { [currency: string]: number }>;
   if (!priceApiResponse || typeof priceApiResponse !== 'object') {
     return {};
