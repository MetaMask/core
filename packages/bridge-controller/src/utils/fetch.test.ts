--- conflicted
+++ resolved
@@ -87,15 +87,7 @@
       expect(mockFetchFn).toHaveBeenCalledWith(
         'https://bridge.api.cx.metamask.io/getTokens?chainId=10',
         {
-<<<<<<< HEAD
-          headers: { 'X-Client-Id': 'extension' },
-=======
-          cacheOptions: {
-            cacheRefreshTime: 600000,
-          },
-          functionName: 'fetchBridgeTokens',
           headers: { 'X-Client-Id': 'extension', 'Client-Version': '1.0.0' },
->>>>>>> 4483e684
         },
       );
 
@@ -187,15 +179,7 @@
       expect(mockFetchFn).toHaveBeenCalledWith(
         'https://bridge.api.cx.metamask.io/getQuote?walletAddress=0x1f9840a85d5aF5bf1D1762F925BDADdC4201F984&destWalletAddress=0x1f9840a85d5aF5bf1D1762F925BDADdC4201F984&srcChainId=1&destChainId=10&srcTokenAddress=0x0000000000000000000000000000000000000000&destTokenAddress=0x0000000000000000000000000000000000000000&srcTokenAmount=20000&insufficientBal=false&resetApproval=false&gasIncluded=false&gasIncluded7702=false&slippage=0.5',
         {
-<<<<<<< HEAD
-          headers: { 'X-Client-Id': 'extension' },
-=======
-          cacheOptions: {
-            cacheRefreshTime: 0,
-          },
-          functionName: 'fetchBridgeQuotes',
           headers: { 'X-Client-Id': 'extension', 'Client-Version': '1.0.0' },
->>>>>>> 4483e684
           signal,
         },
       );
@@ -253,15 +237,7 @@
       expect(mockFetchFn).toHaveBeenCalledWith(
         'https://bridge.api.cx.metamask.io/getQuote?walletAddress=0x1f9840a85d5aF5bf1D1762F925BDADdC4201F984&destWalletAddress=0x1f9840a85d5aF5bf1D1762F925BDADdC4201F984&srcChainId=1&destChainId=10&srcTokenAddress=0x0000000000000000000000000000000000000000&destTokenAddress=0x0000000000000000000000000000000000000000&srcTokenAmount=20000&insufficientBal=false&resetApproval=false&gasIncluded=false&gasIncluded7702=false&slippage=0.5',
         {
-<<<<<<< HEAD
-          headers: { 'X-Client-Id': 'extension' },
-=======
-          cacheOptions: {
-            cacheRefreshTime: 0,
-          },
-          functionName: 'fetchBridgeQuotes',
           headers: { 'X-Client-Id': 'extension', 'Client-Version': '1.0.0' },
->>>>>>> 4483e684
           signal,
         },
       );
@@ -337,15 +313,7 @@
       expect(mockFetchFn).toHaveBeenCalledWith(
         'https://bridge.api.cx.metamask.io/getQuote?walletAddress=0x1f9840a85d5aF5bf1D1762F925BDADdC4201F984&destWalletAddress=0x1f9840a85d5aF5bf1D1762F925BDADdC4201F984&srcChainId=1&destChainId=10&srcTokenAddress=0x0000000000000000000000000000000000000000&destTokenAddress=0x0000000000000000000000000000000000000000&srcTokenAmount=20000&insufficientBal=false&resetApproval=false&gasIncluded=false&gasIncluded7702=false&slippage=0.5',
         {
-<<<<<<< HEAD
-          headers: { 'X-Client-Id': 'extension' },
-=======
-          cacheOptions: {
-            cacheRefreshTime: 0,
-          },
-          functionName: 'fetchBridgeQuotes',
           headers: { 'X-Client-Id': 'extension', 'Client-Version': '1.0.0' },
->>>>>>> 4483e684
           signal,
         },
       );
@@ -416,15 +384,7 @@
       expect(mockFetchFn).toHaveBeenCalledWith(
         'https://bridge.api.cx.metamask.io/getQuote?walletAddress=0x1f9840a85d5aF5bf1D1762F925BDADdC4201F984&destWalletAddress=0x1f9840a85d5aF5bf1D1762F925BDADdC4201F984&srcChainId=1&destChainId=10&srcTokenAddress=0x0000000000000000000000000000000000000000&destTokenAddress=0x0000000000000000000000000000000000000000&srcTokenAmount=20000&insufficientBal=false&resetApproval=false&gasIncluded=false&gasIncluded7702=false&slippage=0.5&noFee=true&aggIds=socket%2Clifi&bridgeIds=bridge1%2Cbridge2',
         {
-<<<<<<< HEAD
-          headers: { 'X-Client-Id': 'extension' },
-=======
-          cacheOptions: {
-            cacheRefreshTime: 0,
-          },
-          functionName: 'fetchBridgeQuotes',
           headers: { 'X-Client-Id': 'extension', 'Client-Version': '1.0.0' },
->>>>>>> 4483e684
           signal,
         },
       );
@@ -489,25 +449,13 @@
       expect(mockFetchFn).toHaveBeenCalledWith(
         'https://price.api.cx.metamask.io/v3/spot-prices?assetIds=eip155%3A1%2Ferc20%3A0x123%2Ceip155%3A1%2Ferc20%3A0x456&vsCurrency=USD',
         {
-<<<<<<< HEAD
-          headers: { 'X-Client-Id': 'test' },
-=======
           headers: { 'X-Client-Id': 'test', 'Client-Version': '1.0.0' },
-          cacheOptions: { cacheRefreshTime: 30000 },
-          functionName: 'fetchAssetExchangeRates',
->>>>>>> 4483e684
         },
       );
       expect(mockFetchFn).toHaveBeenCalledWith(
         'https://price.api.cx.metamask.io/v3/spot-prices?assetIds=eip155%3A1%2Ferc20%3A0x123%2Ceip155%3A1%2Ferc20%3A0x456&vsCurrency=EUR',
         {
-<<<<<<< HEAD
-          headers: { 'X-Client-Id': 'test' },
-=======
           headers: { 'X-Client-Id': 'test', 'Client-Version': '1.0.0' },
-          cacheOptions: { cacheRefreshTime: 30000 },
-          functionName: 'fetchAssetExchangeRates',
->>>>>>> 4483e684
         },
       );
     });
