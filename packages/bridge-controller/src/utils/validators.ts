--- conflicted
+++ resolved
@@ -248,14 +248,11 @@
       totalFeeAmountUsd: optional(string()),
     }),
   ),
-<<<<<<< HEAD
   intent: optional(IntentSchema),
-=======
   /**
    * A third party sponsors the gas. If true, then gasIncluded7702 is also true.
    */
   gasSponsored: optional(boolean()),
->>>>>>> af8b97be
 });
 
 export const TxDataSchema = type({
