--- conflicted
+++ resolved
@@ -252,15 +252,13 @@
 export type Quote = Infer<typeof QuoteSchema>;
 
 export type TxData = Infer<typeof TxDataSchema>;
-<<<<<<< HEAD
+
 export type Intent = Infer<typeof IntentSchema>;
 export type IntentOrderLike = Intent['order'];
-=======
 
 export type BitcoinTradeData = Infer<typeof BitcoinTradeDataSchema>;
 
 export type TronTradeData = Infer<typeof TronTradeDataSchema>;
->>>>>>> af8b97be
 /**
  * This is the type for the quote response from the bridge-api
  * TxDataType can be overriden to be a string when the quote is non-evm
