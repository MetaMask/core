--- conflicted
+++ resolved
@@ -407,7 +407,6 @@
   isQuoteGoingToRefresh: selectIsQuoteGoingToRefresh,
 });
 
-<<<<<<< HEAD
 type MaxBalanceButtonVisibilityClientParams = {
   isStxEnabled: boolean;
   balanceValue: string;
@@ -431,11 +430,10 @@
         new BigNumber(balanceValue ?? 0).gt(0),
     ),
 );
-=======
+
 export const selectMinimumBalanceForRentExemptionInSOL = (
   state: BridgeAppState,
 ) =>
   new BigNumber(state.minimumBalanceForRentExemptionInLamports ?? 0)
     .div(10 ** 9)
-    .toString();
->>>>>>> 90746c90
+    .toString();