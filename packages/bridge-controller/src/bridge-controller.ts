import type { BigNumber } from '@ethersproject/bignumber';
import { Contract } from '@ethersproject/contracts';
import { Web3Provider } from '@ethersproject/providers';
import type { StateMetadata } from '@metamask/base-controller/next';
import type { TraceCallback } from '@metamask/controller-utils';
import type { InternalAccount } from '@metamask/keyring-internal-api';
import { abiERC20 } from '@metamask/metamask-eth-abis';
import type { NetworkClientId } from '@metamask/network-controller';
import { StaticIntervalPollingController } from '@metamask/polling-controller';
import type { TransactionController } from '@metamask/transaction-controller';
import type { CaipAssetType, Hex } from '@metamask/utils';

import type { BridgeClientId } from './constants/bridge';
import {
  BRIDGE_CONTROLLER_NAME,
  BRIDGE_PROD_API_BASE_URL,
  DEFAULT_BRIDGE_CONTROLLER_STATE,
  METABRIDGE_CHAIN_TO_ADDRESS_MAP,
  REFRESH_INTERVAL_MS,
} from './constants/bridge';
import { TraceName } from './constants/traces';
import { selectIsAssetExchangeRateInState } from './selectors';
import type { QuoteRequest } from './types';
import {
  type L1GasFees,
  type GenericQuoteRequest,
  type NonEvmFees,
  type QuoteResponse,
  type BridgeControllerState,
  type BridgeControllerMessenger,
  type FetchFunction,
  RequestStatus,
} from './types';
import { getAssetIdsForToken, toExchangeRates } from './utils/assets';
import { hasSufficientBalance } from './utils/balance';
import {
  getDefaultBridgeControllerState,
  isCrossChain,
  isNonEvmChainId,
  isSolanaChainId,
} from './utils/bridge';
import {
  formatAddressToCaipReference,
  formatChainIdToCaip,
  formatChainIdToHex,
} from './utils/caip-formatters';
import { getBridgeFeatureFlags } from './utils/feature-flags';
import {
  fetchAssetPrices,
  fetchBridgeQuotes,
  fetchBridgeQuoteStream,
} from './utils/fetch';
import {
  AbortReason,
  MetricsActionType,
  UnifiedSwapBridgeEventName,
} from './utils/metrics/constants';
import {
  formatProviderLabel,
  getRequestParams,
  getSwapTypeFromQuote,
  isCustomSlippage,
  isHardwareWallet,
  toInputChangedPropertyKey,
  toInputChangedPropertyValue,
} from './utils/metrics/properties';
import type {
  QuoteFetchData,
  RequestMetadata,
  RequestParams,
  RequiredEventContextFromClient,
} from './utils/metrics/types';
import { type CrossChainSwapsEventProperties } from './utils/metrics/types';
import { isValidQuoteRequest, sortQuotes } from './utils/quote';
import { appendFeesToQuotes } from './utils/quote-fees';
import { getMinimumBalanceForRentExemptionInLamports } from './utils/snaps';
import type { FeatureId } from './utils/validators';

const metadata: StateMetadata<BridgeControllerState> = {
  quoteRequest: {
    includeInStateLogs: true,
    persist: false,
    includeInDebugSnapshot: false,
    usedInUi: true,
  },
  quotes: {
    includeInStateLogs: true,
    persist: false,
    includeInDebugSnapshot: false,
    usedInUi: true,
  },
  quotesInitialLoadTime: {
    includeInStateLogs: true,
    persist: false,
    includeInDebugSnapshot: false,
    usedInUi: true,
  },
  quotesLastFetched: {
    includeInStateLogs: true,
    persist: false,
    includeInDebugSnapshot: false,
    usedInUi: true,
  },
  quotesLoadingStatus: {
    includeInStateLogs: true,
    persist: false,
    includeInDebugSnapshot: false,
    usedInUi: true,
  },
  quoteFetchError: {
    includeInStateLogs: true,
    persist: false,
    includeInDebugSnapshot: false,
    usedInUi: true,
  },
  quotesRefreshCount: {
    includeInStateLogs: true,
    persist: false,
    includeInDebugSnapshot: false,
    usedInUi: true,
  },
  assetExchangeRates: {
    includeInStateLogs: true,
    persist: false,
    includeInDebugSnapshot: false,
    usedInUi: true,
  },
  minimumBalanceForRentExemptionInLamports: {
    includeInStateLogs: true,
    persist: false,
    includeInDebugSnapshot: false,
    usedInUi: true,
  },
};

/**
 * The input to start polling for the {@link BridgeController}
 *
 * @param networkClientId - The network client ID of the selected network
 * @param updatedQuoteRequest - The updated quote request
 * @param context - The context contains properties that can't be populated by the
 * controller and need to be provided by the client for analytics
 */
type BridgePollingInput = {
  networkClientId: NetworkClientId;
  updatedQuoteRequest: GenericQuoteRequest;
  context: Pick<
    RequiredEventContextFromClient,
    UnifiedSwapBridgeEventName.QuotesError
  >[UnifiedSwapBridgeEventName.QuotesError] &
    Pick<
      RequiredEventContextFromClient,
      UnifiedSwapBridgeEventName.QuotesRequested
    >[UnifiedSwapBridgeEventName.QuotesRequested];
};

export class BridgeController extends StaticIntervalPollingController<BridgePollingInput>()<
  typeof BRIDGE_CONTROLLER_NAME,
  BridgeControllerState,
  BridgeControllerMessenger
> {
  #abortController: AbortController | undefined;

  #quotesFirstFetched: number | undefined;

  readonly #clientId: BridgeClientId;

  readonly #clientVersion: string | undefined;

  readonly #getLayer1GasFee: typeof TransactionController.prototype.getLayer1GasFee;

  readonly #fetchFn: FetchFunction;

  readonly #trackMetaMetricsFn: <
    T extends
      (typeof UnifiedSwapBridgeEventName)[keyof typeof UnifiedSwapBridgeEventName],
  >(
    eventName: T,
    properties: CrossChainSwapsEventProperties<T>,
  ) => void;

  readonly #trace: TraceCallback;

  readonly #config: {
    customBridgeApiBaseUrl?: string;
  };

  constructor({
    messenger,
    state,
    clientId,
    clientVersion,
    getLayer1GasFee,
    fetchFn,
    config,
    trackMetaMetricsFn,
    traceFn,
  }: {
    messenger: BridgeControllerMessenger;
    state?: Partial<BridgeControllerState>;
    clientId: BridgeClientId;
    clientVersion?: string;
    getLayer1GasFee: typeof TransactionController.prototype.getLayer1GasFee;
    fetchFn: FetchFunction;
    config?: {
      customBridgeApiBaseUrl?: string;
    };
    trackMetaMetricsFn: <
      T extends
        (typeof UnifiedSwapBridgeEventName)[keyof typeof UnifiedSwapBridgeEventName],
    >(
      eventName: T,
      properties: CrossChainSwapsEventProperties<T>,
    ) => void;
    traceFn?: TraceCallback;
  }) {
    super({
      name: BRIDGE_CONTROLLER_NAME,
      metadata,
      messenger,
      state: {
        ...getDefaultBridgeControllerState(),
        ...state,
      },
    });

    this.setIntervalLength(REFRESH_INTERVAL_MS);

    this.#abortController = new AbortController();
    this.#getLayer1GasFee = getLayer1GasFee;
    this.#clientId = clientId;
    this.#clientVersion = clientVersion;
    this.#fetchFn = fetchFn;
    this.#trackMetaMetricsFn = trackMetaMetricsFn;
    this.#config = config ?? {};
    this.#trace = traceFn ?? (((_request, fn) => fn?.()) as TraceCallback);

    // Register action handlers
    this.messenger.registerActionHandler(
      `${BRIDGE_CONTROLLER_NAME}:setChainIntervalLength`,
      this.setChainIntervalLength.bind(this),
    );
    this.messenger.registerActionHandler(
      `${BRIDGE_CONTROLLER_NAME}:updateBridgeQuoteRequestParams`,
      this.updateBridgeQuoteRequestParams.bind(this),
    );
    this.messenger.registerActionHandler(
      `${BRIDGE_CONTROLLER_NAME}:resetState`,
      this.resetState.bind(this),
    );
    this.messenger.registerActionHandler(
      `${BRIDGE_CONTROLLER_NAME}:getBridgeERC20Allowance`,
      this.getBridgeERC20Allowance.bind(this),
    );
    this.messenger.registerActionHandler(
      `${BRIDGE_CONTROLLER_NAME}:trackUnifiedSwapBridgeEvent`,
      this.trackUnifiedSwapBridgeEvent.bind(this),
    );
    this.messenger.registerActionHandler(
      `${BRIDGE_CONTROLLER_NAME}:stopPollingForQuotes`,
      this.stopPollingForQuotes.bind(this),
    );
    this.messenger.registerActionHandler(
      `${BRIDGE_CONTROLLER_NAME}:fetchQuotes`,
      this.fetchQuotes.bind(this),
    );
  }

  _executePoll = async (pollingInput: BridgePollingInput) => {
    await this.#fetchBridgeQuotes(pollingInput);
  };

  updateBridgeQuoteRequestParams = async (
    paramsToUpdate: Partial<GenericQuoteRequest> & {
      walletAddress: GenericQuoteRequest['walletAddress'];
    },
    context: BridgePollingInput['context'],
  ) => {
    this.#trackInputChangedEvents(paramsToUpdate);
    this.resetState(AbortReason.QuoteRequestUpdated);
    const updatedQuoteRequest = {
      ...DEFAULT_BRIDGE_CONTROLLER_STATE.quoteRequest,
      ...paramsToUpdate,
    };
    this.update((state) => {
      state.quoteRequest = updatedQuoteRequest;
    });

    await this.#fetchAssetExchangeRates(updatedQuoteRequest).catch((error) =>
      console.warn('Failed to fetch asset exchange rates', error),
    );

    if (isValidQuoteRequest(updatedQuoteRequest)) {
      this.#quotesFirstFetched = Date.now();
      const providerConfig = this.#getSelectedNetworkClient()?.configuration;

      let insufficientBal: boolean | undefined;
      if (isNonEvmChainId(updatedQuoteRequest.srcChainId)) {
        // If the source chain is not an EVM network, use value from params
        insufficientBal = paramsToUpdate.insufficientBal;
      } else if (providerConfig?.rpcUrl?.includes('tenderly')) {
        // If the rpcUrl is a tenderly fork (e2e tests), set insufficientBal=true
        // The bridge-api filters out quotes if the balance on mainnet is insufficient so this override allows quotes to always be returned
        insufficientBal = true;
      } else {
        try {
          // Otherwise query the src token balance from the RPC provider
          insufficientBal =
            paramsToUpdate.insufficientBal ??
            !(await this.#hasSufficientBalance(updatedQuoteRequest));
        } catch (error) {
          console.warn('Failed to fetch balance', error);
          insufficientBal = true;
        }
      }

      const networkClientId = this.#getSelectedNetworkClientId();
      // Set refresh rate based on the source chain before starting polling
      this.setChainIntervalLength();
      this.startPolling({
        networkClientId,
        updatedQuoteRequest: {
          ...updatedQuoteRequest,
          insufficientBal,
        },
        context,
      });
    }
  };

  /**
   * Fetches quotes for specified request without updating the controller state
   * This method does not start polling for quotes and does not emit UnifiedSwapBridge events
   *
   * @param quoteRequest - The parameters for quote requests to fetch
   * @param abortSignal - The abort signal to cancel all the requests
   * @param featureId - The feature ID that maps to quoteParam overrides from LD
   * @returns A list of validated quotes
   */
  fetchQuotes = async (
    quoteRequest: GenericQuoteRequest,
    abortSignal: AbortSignal | null = null,
    featureId: FeatureId | null = null,
  ): Promise<(QuoteResponse & L1GasFees & NonEvmFees)[]> => {
    const bridgeFeatureFlags = getBridgeFeatureFlags(this.messenger);
    // If featureId is specified, retrieve the quoteRequestOverrides for that featureId
    const quoteRequestOverrides = featureId
      ? bridgeFeatureFlags.quoteRequestOverrides?.[featureId]
      : undefined;

    // If quoteRequestOverrides is specified, merge it with the quoteRequest
    const { quotes: baseQuotes, validationFailures } = await fetchBridgeQuotes(
      quoteRequestOverrides
        ? { ...quoteRequest, ...quoteRequestOverrides }
        : quoteRequest,
      abortSignal,
      this.#clientId,
      this.#fetchFn,
      this.#config.customBridgeApiBaseUrl ?? BRIDGE_PROD_API_BASE_URL,
      featureId,
      this.#clientVersion,
    );

    this.#trackResponseValidationFailures(validationFailures);

    const quotesWithFees = await appendFeesToQuotes(
      baseQuotes,
      this.messagingSystem,
      this.#getLayer1GasFee,
      this.#getMultichainSelectedAccount(quoteRequest.walletAddress),
    );

    return sortQuotes(quotesWithFees, featureId);
  };

  readonly #trackResponseValidationFailures = (
    validationFailures: string[],
  ) => {
    if (validationFailures.length === 0) {
      return;
    }
    this.trackUnifiedSwapBridgeEvent(
      UnifiedSwapBridgeEventName.QuotesValidationFailed,
      {
        failures: validationFailures,
      },
    );
  };

  readonly #getExchangeRateSources = () => {
    return {
      ...this.messenger.call('MultichainAssetsRatesController:getState'),
      ...this.messenger.call('CurrencyRateController:getState'),
      ...this.messenger.call('TokenRatesController:getState'),
      ...this.state,
    };
  };

  /**
   * Fetches the exchange rates for the assets in the quote request if they are not already in the state
   * In addition to the selected tokens, this also fetches the native asset for the source and destination chains
   *
   * @param quoteRequest - The quote request
   * @param quoteRequest.srcChainId - The source chain ID
   * @param quoteRequest.srcTokenAddress - The source token address
   * @param quoteRequest.destChainId - The destination chain ID
   * @param quoteRequest.destTokenAddress - The destination token address
   */
  readonly #fetchAssetExchangeRates = async ({
    srcChainId,
    srcTokenAddress,
    destChainId,
    destTokenAddress,
  }: Partial<GenericQuoteRequest>) => {
    const assetIds: Set<CaipAssetType> = new Set([]);
    const exchangeRateSources = this.#getExchangeRateSources();
    if (
      srcTokenAddress &&
      srcChainId &&
      !selectIsAssetExchangeRateInState(
        exchangeRateSources,
        srcChainId,
        srcTokenAddress,
      )
    ) {
      getAssetIdsForToken(srcTokenAddress, srcChainId).forEach((assetId) =>
        assetIds.add(assetId),
      );
    }
    if (
      destTokenAddress &&
      destChainId &&
      !selectIsAssetExchangeRateInState(
        exchangeRateSources,
        destChainId,
        destTokenAddress,
      )
    ) {
      getAssetIdsForToken(destTokenAddress, destChainId).forEach((assetId) =>
        assetIds.add(assetId),
      );
    }

    const currency = this.messenger.call(
      'CurrencyRateController:getState',
    ).currentCurrency;

    if (assetIds.size === 0) {
      return;
    }

    const pricesByAssetId = await fetchAssetPrices({
      assetIds,
      currencies: new Set([currency]),
      clientId: this.#clientId,
      clientVersion: this.#clientVersion,
      fetchFn: this.#fetchFn,
      signal: this.#abortController?.signal,
    });
    const exchangeRates = toExchangeRates(currency, pricesByAssetId);
    this.update((state) => {
      state.assetExchangeRates = {
        ...state.assetExchangeRates,
        ...exchangeRates,
      };
    });
  };

  readonly #hasSufficientBalance = async (
    quoteRequest: GenericQuoteRequest,
  ) => {
    const srcChainIdInHex = formatChainIdToHex(quoteRequest.srcChainId);
    const provider = this.#getSelectedNetworkClient()?.provider;
    const normalizedSrcTokenAddress = formatAddressToCaipReference(
      quoteRequest.srcTokenAddress,
    );

    return (
      provider &&
      normalizedSrcTokenAddress &&
      quoteRequest.srcTokenAmount &&
      srcChainIdInHex &&
      (await hasSufficientBalance(
        provider,
        quoteRequest.walletAddress,
        normalizedSrcTokenAddress,
        quoteRequest.srcTokenAmount,
        srcChainIdInHex,
      ))
    );
  };

  stopPollingForQuotes = (reason?: AbortReason) => {
    this.stopAllPolling();
    this.#abortController?.abort(reason);
  };

  resetState = (reason = AbortReason.ResetState) => {
    this.stopPollingForQuotes(reason);
    this.update((state) => {
      // Cannot do direct assignment to state, i.e. state = {... }, need to manually assign each field
      state.quoteRequest = DEFAULT_BRIDGE_CONTROLLER_STATE.quoteRequest;
      state.quotesInitialLoadTime =
        DEFAULT_BRIDGE_CONTROLLER_STATE.quotesInitialLoadTime;
      state.quotes = DEFAULT_BRIDGE_CONTROLLER_STATE.quotes;
      state.quotesLastFetched =
        DEFAULT_BRIDGE_CONTROLLER_STATE.quotesLastFetched;
      state.quotesLoadingStatus =
        DEFAULT_BRIDGE_CONTROLLER_STATE.quotesLoadingStatus;
      state.quoteFetchError = DEFAULT_BRIDGE_CONTROLLER_STATE.quoteFetchError;
      state.quotesRefreshCount =
        DEFAULT_BRIDGE_CONTROLLER_STATE.quotesRefreshCount;
      state.assetExchangeRates =
        DEFAULT_BRIDGE_CONTROLLER_STATE.assetExchangeRates;
      state.minimumBalanceForRentExemptionInLamports =
        DEFAULT_BRIDGE_CONTROLLER_STATE.minimumBalanceForRentExemptionInLamports;
    });
  };

  /**
   * Sets the interval length based on the source chain
   */
  setChainIntervalLength = () => {
    const { state } = this;
    const { srcChainId } = state.quoteRequest;
    const bridgeFeatureFlags = getBridgeFeatureFlags(this.messenger);

    const refreshRateOverride = srcChainId
      ? bridgeFeatureFlags.chains[formatChainIdToCaip(srcChainId)]?.refreshRate
      : undefined;
    const defaultRefreshRate = bridgeFeatureFlags.refreshRate;
    this.setIntervalLength(refreshRateOverride ?? defaultRefreshRate);
  };

  readonly #fetchBridgeQuotes = async ({
    networkClientId: _networkClientId,
    updatedQuoteRequest,
    context,
  }: BridgePollingInput) => {
    this.#abortController?.abort('New quote request');
    this.#abortController = new AbortController();

    this.trackUnifiedSwapBridgeEvent(
      UnifiedSwapBridgeEventName.QuotesRequested,
      context,
    );

    const { sseEnabled, maxRefreshCount } = getBridgeFeatureFlags(
      this.messagingSystem,
    );
    const shouldStream = Boolean(sseEnabled);

    this.update((state) => {
      state.quoteRequest = updatedQuoteRequest;
      state.quoteFetchError = DEFAULT_BRIDGE_CONTROLLER_STATE.quoteFetchError;
      state.quotesLastFetched = Date.now();
      state.quotesLoadingStatus = RequestStatus.LOADING;
    });

    try {
      await this.#trace(
        {
          name: isCrossChain(
            updatedQuoteRequest.srcChainId,
            updatedQuoteRequest.destChainId,
          )
            ? TraceName.BridgeQuotesFetched
            : TraceName.SwapQuotesFetched,
          data: {
            srcChainId: formatChainIdToCaip(updatedQuoteRequest.srcChainId),
            destChainId: formatChainIdToCaip(updatedQuoteRequest.destChainId),
          },
        },
        async () => {
          const selectedAccount = this.#getMultichainSelectedAccount(
            updatedQuoteRequest.walletAddress,
          );
          // This call is not awaited to prevent blocking quote fetching if the snap takes too long to respond
          // eslint-disable-next-line @typescript-eslint/no-floating-promises
          this.#setMinimumBalanceForRentExemptionInLamports(
            updatedQuoteRequest.srcChainId,
            selectedAccount.metadata?.snap?.id,
          );
          // Use SSE if enabled and return early
          if (shouldStream) {
            await this.#handleQuoteStreaming(
              updatedQuoteRequest,
              selectedAccount,
            );
            return;
          }
          // Otherwise use regular fetch
          const quotes = await this.fetchQuotes(
            updatedQuoteRequest,
            this.#abortController?.signal,
          );
          this.update((state) => {
            // Set the initial load time if this is the first fetch
            if (
              state.quotesRefreshCount ===
                DEFAULT_BRIDGE_CONTROLLER_STATE.quotesRefreshCount &&
              this.#quotesFirstFetched
            ) {
              state.quotesInitialLoadTime =
                Date.now() - this.#quotesFirstFetched;
            }
            state.quotes = quotes;
            state.quotesLoadingStatus = RequestStatus.FETCHED;
          });
        },
      );
    } catch (error) {
      // Reset the quotes list if the fetch fails to avoid showing stale quotes
      this.update((state) => {
        state.quotes = DEFAULT_BRIDGE_CONTROLLER_STATE.quotes;
      });
      // Ignore abort errors
      const isAbortError = (error as Error).name === 'AbortError';
      if (
        isAbortError ||
        [
          AbortReason.ResetState,
          AbortReason.NewQuoteRequest,
          AbortReason.QuoteRequestUpdated,
        ].includes(error as AbortReason)
      ) {
        // Exit the function early to prevent other state updates
        return;
      }

      // Update loading status and error message
      this.update((state) => {
        // The error object reference is not guaranteed to exist on mobile so reading
        // the message directly could cause an error.
        let errorMessage;
        try {
          errorMessage =
            (error as Error)?.message ?? (error as Error).toString();
        } catch {
          // Intentionally empty
        } finally {
          state.quoteFetchError = errorMessage ?? 'Unknown error';
        }
        state.quotesLoadingStatus = RequestStatus.ERROR;
      });
      // Track event and log error
      this.trackUnifiedSwapBridgeEvent(
        UnifiedSwapBridgeEventName.QuotesError,
        context,
      );
      console.log(
        `Failed to ${shouldStream ? 'stream' : 'fetch'} bridge quotes`,
        error,
      );
    }
<<<<<<< HEAD
    const bridgeFeatureFlags = getBridgeFeatureFlags(this.messenger);
    const { maxRefreshCount } = bridgeFeatureFlags;
=======
>>>>>>> 836d1c74

    // Update refresh count after fetching, validation and fee calculation have completed
    this.update((state) => {
      state.quotesRefreshCount += 1;
    });
    // Stop polling if the maximum number of refreshes has been reached
    if (
      updatedQuoteRequest.insufficientBal ||
      (!updatedQuoteRequest.insufficientBal &&
        this.state.quotesRefreshCount >= maxRefreshCount)
    ) {
      this.stopAllPolling();
    }
  };

  readonly #handleQuoteStreaming = async (
    updatedQuoteRequest: GenericQuoteRequest,
    selectedAccount: InternalAccount,
  ) => {
    /**
     * Tracks the number of valid quotes received from the current stream, which is used
     * to determine when to clear the quotes list and set the initial load time
     */
    let validQuotesCounter = 0;

    await fetchBridgeQuoteStream(
      this.#fetchFn,
      updatedQuoteRequest,
      this.#abortController?.signal,
      this.#clientId,
      this.#config.customBridgeApiBaseUrl ?? BRIDGE_PROD_API_BASE_URL,
      {
        onValidationFailure: this.#trackResponseValidationFailures,
        onValidQuoteReceived: async (quote: QuoteResponse) => {
          const quotesWithFees = await appendFeesToQuotes(
            [quote],
            this.messagingSystem,
            this.#getLayer1GasFee,
            selectedAccount,
          );
          if (quotesWithFees.length > 0) {
            validQuotesCounter += 1;
          }
          this.update((state) => {
            // Clear previous quotes and quotes load time when first quote in the current
            // polling loop is received
            // This enables clients to continue showing the previous quotes while new
            // quotes are loading
            // Note: If there are no valid quotes until the 2nd fetch, quotesInitialLoadTime will be > refreshRate
            if (validQuotesCounter === 1) {
              state.quotes = DEFAULT_BRIDGE_CONTROLLER_STATE.quotes;
              if (!state.quotesInitialLoadTime && this.#quotesFirstFetched) {
                // Set the initial load time after the first quote is received
                state.quotesInitialLoadTime =
                  Date.now() - this.#quotesFirstFetched;
              }
            }
            state.quotes = [...state.quotes, ...quotesWithFees];
          });
        },
        onClose: () => {
          this.update((state) => {
            // If there are no valid quotes in the current stream, clear the quotes list
            // to remove quotes from the previous stream
            if (validQuotesCounter === 0) {
              state.quotes = DEFAULT_BRIDGE_CONTROLLER_STATE.quotes;
            }
            state.quotesLoadingStatus = RequestStatus.FETCHED;
          });
        },
      },
      this.#clientVersion,
    );
  };

  readonly #setMinimumBalanceForRentExemptionInLamports = async (
    srcChainId: GenericQuoteRequest['srcChainId'],
<<<<<<< HEAD
  ): Promise<void> | undefined => {
    const selectedAccount = this.#getMultichainSelectedAccount();

    return isSolanaChainId(srcChainId) && selectedAccount?.metadata?.snap?.id
      ? this.messenger
          .call(
            'SnapController:handleRequest',
            getMinimumBalanceForRentExemptionRequest(
              selectedAccount.metadata.snap?.id,
            ),
          ) // eslint-disable-next-line promise/always-return
          .then((result) => {
            this.update((state) => {
              state.minimumBalanceForRentExemptionInLamports = String(result);
            });
          })
          .catch((error) => {
            console.error(
              'Error setting minimum balance for rent exemption',
              error,
            );
            this.update((state) => {
              state.minimumBalanceForRentExemptionInLamports =
                DEFAULT_BRIDGE_CONTROLLER_STATE.minimumBalanceForRentExemptionInLamports;
            });
          })
      : undefined;
  };

  /**
   * Appends transaction fees for non-EVM chains to quotes
   *
   * @param quotes - Array of quote responses to append fees to
   * @param walletAddress - The wallet address for which the quotes were requested
   * @returns Array of quotes with fees appended, or undefined if quotes are for EVM chains
   */
  readonly #appendNonEvmFees = async (
    quotes: QuoteResponse[],
    walletAddress: GenericQuoteRequest['walletAddress'],
  ): Promise<(QuoteResponse & NonEvmFees)[] | undefined> => {
    if (
      quotes.some(({ quote: { srcChainId } }) => !isNonEvmChainId(srcChainId))
    ) {
      return undefined;
    }

    const selectedAccount = this.#getMultichainSelectedAccount(walletAddress);
    const nonEvmFeePromises = Promise.allSettled(
      quotes.map(async (quoteResponse) => {
        const { trade, quote } = quoteResponse;

        if (selectedAccount?.metadata?.snap?.id && typeof trade === 'string') {
          const scope = formatChainIdToCaip(quote.srcChainId);

          const response = (await this.messenger.call(
            'SnapController:handleRequest',
            computeFeeRequest(
              selectedAccount.metadata.snap?.id,
              trade,
              selectedAccount.id,
              scope,
            ),
          )) as {
            type: 'base' | 'priority';
            asset: {
              unit: string;
              type: string;
              amount: string;
              fungible: true;
            };
          }[];

          const baseFee = response?.find((fee) => fee.type === 'base');
          // Store fees in native units as returned by the snap (e.g., SOL, BTC)
          const feeInNative = baseFee?.asset?.amount || '0';

          return {
            ...quoteResponse,
            nonEvmFeesInNative: feeInNative,
          };
        }
        return quoteResponse;
      }),
    );

    const quotesWithNonEvmFees = (await nonEvmFeePromises).reduce<
      (QuoteResponse & NonEvmFees)[]
    >((acc, result) => {
      if (result.status === 'fulfilled' && result.value) {
        acc.push(result.value);
      } else if (result.status === 'rejected') {
        console.error(
          'Error calculating non-EVM fees for quote',
          result.reason,
        );
      }
      return acc;
    }, []);

    return quotesWithNonEvmFees;
=======
    snapId?: string,
  ) => {
    if (!isSolanaChainId(srcChainId) || !snapId) {
      return;
    }
    const minimumBalanceForRentExemptionInLamports =
      await getMinimumBalanceForRentExemptionInLamports(
        snapId,
        this.messagingSystem,
      );
    this.update((state) => {
      state.minimumBalanceForRentExemptionInLamports =
        minimumBalanceForRentExemptionInLamports;
    });
>>>>>>> 836d1c74
  };

  #getMultichainSelectedAccount(
    walletAddress?: GenericQuoteRequest['walletAddress'],
  ) {
    const addressToUse = walletAddress ?? this.state.quoteRequest.walletAddress;
    if (!addressToUse) {
      throw new Error('Account address is required');
    }
    const selectedAccount = this.messenger.call(
      'AccountsController:getAccountByAddress',
      addressToUse,
    );
    if (!selectedAccount) {
      throw new Error('Account not found');
    }
    return selectedAccount;
  }

  #getSelectedNetworkClientId() {
    const { selectedNetworkClientId } = this.messenger.call(
      'NetworkController:getState',
    );
    return selectedNetworkClientId;
  }

  #getSelectedNetworkClient() {
    const selectedNetworkClientId = this.#getSelectedNetworkClientId();
    const networkClient = this.messenger.call(
      'NetworkController:getNetworkClientById',
      selectedNetworkClientId,
    );
    return networkClient;
  }

  readonly #getRequestParams = (): Omit<
    RequestParams,
    'token_symbol_source' | 'token_symbol_destination'
  > => {
    const srcChainIdCaip = formatChainIdToCaip(
      this.state.quoteRequest.srcChainId ||
        this.#getSelectedNetworkClient().configuration.chainId,
    );
    return getRequestParams(this.state.quoteRequest, srcChainIdCaip);
  };

  readonly #getRequestMetadata = (): Omit<
    RequestMetadata,
    | 'stx_enabled'
    | 'usd_amount_source'
    | 'security_warnings'
    | 'is_hardware_wallet'
  > => {
    return {
      slippage_limit: this.state.quoteRequest.slippage,
      swap_type: getSwapTypeFromQuote(this.state.quoteRequest),
      custom_slippage: isCustomSlippage(this.state.quoteRequest.slippage),
    };
  };

  readonly #getQuoteFetchData = (): Omit<
    QuoteFetchData,
    'best_quote_provider' | 'price_impact' | 'can_submit'
  > => {
    return {
      quotes_count: this.state.quotes.length,
      quotes_list: this.state.quotes.map(({ quote }) =>
        formatProviderLabel(quote),
      ),
      initial_load_time_all_quotes: this.state.quotesInitialLoadTime ?? 0,
    };
  };

  readonly #getEventProperties = <
    T extends
      (typeof UnifiedSwapBridgeEventName)[keyof typeof UnifiedSwapBridgeEventName],
  >(
    eventName: T,
    propertiesFromClient: Pick<RequiredEventContextFromClient, T>[T],
  ): CrossChainSwapsEventProperties<T> => {
    const baseProperties = {
      ...propertiesFromClient,
      action_type: MetricsActionType.SWAPBRIDGE_V1,
    };
    switch (eventName) {
      case UnifiedSwapBridgeEventName.ButtonClicked:
      case UnifiedSwapBridgeEventName.PageViewed:
        return {
          ...this.#getRequestParams(),
          ...baseProperties,
        };
      case UnifiedSwapBridgeEventName.QuotesValidationFailed:
        return {
          ...this.#getRequestParams(),
          refresh_count: this.state.quotesRefreshCount,
          ...baseProperties,
        };
      case UnifiedSwapBridgeEventName.QuotesReceived:
        return {
          ...this.#getRequestParams(),
          ...this.#getRequestMetadata(),
          ...this.#getQuoteFetchData(),
          is_hardware_wallet: isHardwareWallet(
            this.#getMultichainSelectedAccount(),
          ),
          refresh_count: this.state.quotesRefreshCount,
          ...baseProperties,
        };
      case UnifiedSwapBridgeEventName.QuotesRequested:
        return {
          ...this.#getRequestParams(),
          ...this.#getRequestMetadata(),
          is_hardware_wallet: isHardwareWallet(
            this.#getMultichainSelectedAccount(),
          ),
          has_sufficient_funds: !this.state.quoteRequest.insufficientBal,
          ...baseProperties,
        };
      case UnifiedSwapBridgeEventName.QuotesError:
        return {
          ...this.#getRequestParams(),
          ...this.#getRequestMetadata(),
          is_hardware_wallet: isHardwareWallet(
            this.#getMultichainSelectedAccount(),
          ),
          error_message: this.state.quoteFetchError,
          has_sufficient_funds: !this.state.quoteRequest.insufficientBal,
          ...baseProperties,
        };
      case UnifiedSwapBridgeEventName.AllQuotesOpened:
      case UnifiedSwapBridgeEventName.AllQuotesSorted:
      case UnifiedSwapBridgeEventName.QuoteSelected:
        return {
          ...this.#getRequestParams(),
          ...this.#getRequestMetadata(),
          ...this.#getQuoteFetchData(),
          is_hardware_wallet: isHardwareWallet(
            this.#getMultichainSelectedAccount(),
          ),
          ...baseProperties,
        };
      case UnifiedSwapBridgeEventName.Failed: {
        // Populate the properties that the error occurred before the tx was submitted
        return {
          ...baseProperties,
          ...this.#getRequestParams(),
          ...this.#getRequestMetadata(),
          ...this.#getQuoteFetchData(),
          ...propertiesFromClient,
        };
      }
      case UnifiedSwapBridgeEventName.AssetDetailTooltipClicked:
        return baseProperties;
      // These events may be published after the bridge-controller state is reset
      // So the BridgeStatusController populates all the properties
      case UnifiedSwapBridgeEventName.Submitted:
      case UnifiedSwapBridgeEventName.Completed:
        return propertiesFromClient;
      case UnifiedSwapBridgeEventName.InputChanged:
      default:
        return baseProperties;
    }
  };

  readonly #trackInputChangedEvents = (
    paramsToUpdate: Partial<GenericQuoteRequest>,
  ) => {
    Object.entries(paramsToUpdate).forEach(([key, value]) => {
      const inputKey = toInputChangedPropertyKey[key as keyof QuoteRequest];
      const inputValue =
        toInputChangedPropertyValue[key as keyof QuoteRequest]?.(
          paramsToUpdate,
        );
      if (
        inputKey &&
        inputValue !== undefined &&
        value !== this.state.quoteRequest[key as keyof GenericQuoteRequest]
      ) {
        this.trackUnifiedSwapBridgeEvent(
          UnifiedSwapBridgeEventName.InputChanged,
          {
            input: inputKey,
            input_value: inputValue,
          },
        );
      }
    });
  };

  /**
   * This method tracks cross-chain swaps events
   *
   * @param eventName - The name of the event to track
   * @param propertiesFromClient - Properties that can't be calculated from the event name and need to be provided by the client
   * @example
   * this.trackUnifiedSwapBridgeEvent(UnifiedSwapBridgeEventName.ActionOpened, {
   *   location: MetaMetricsSwapsEventSource.MainView,
   * });
   */
  trackUnifiedSwapBridgeEvent = <
    T extends
      (typeof UnifiedSwapBridgeEventName)[keyof typeof UnifiedSwapBridgeEventName],
  >(
    eventName: T,
    propertiesFromClient: Pick<RequiredEventContextFromClient, T>[T],
  ) => {
    try {
      const combinedPropertiesForEvent = this.#getEventProperties<T>(
        eventName,
        propertiesFromClient,
      );

      this.#trackMetaMetricsFn(eventName, combinedPropertiesForEvent);
    } catch (error) {
      console.error(
        'Error tracking cross-chain swaps MetaMetrics event',
        error,
      );
    }
  };

  /**
   *
   * @param contractAddress - The address of the ERC20 token contract
   * @param chainId - The hex chain ID of the bridge network
   * @returns The atomic allowance of the ERC20 token contract
   */
  getBridgeERC20Allowance = async (
    contractAddress: string,
    chainId: Hex,
  ): Promise<string> => {
    const provider = this.#getSelectedNetworkClient()?.provider;
    if (!provider) {
      throw new Error('No provider found');
    }

    const ethersProvider = new Web3Provider(provider);
    const contract = new Contract(contractAddress, abiERC20, ethersProvider);
    const allowance: BigNumber = await contract.allowance(
      this.state.quoteRequest.walletAddress,
      METABRIDGE_CHAIN_TO_ADDRESS_MAP[chainId],
    );
    return allowance.toString();
  };
}<|MERGE_RESOLUTION|>--- conflicted
+++ resolved
@@ -365,7 +365,7 @@
 
     const quotesWithFees = await appendFeesToQuotes(
       baseQuotes,
-      this.messagingSystem,
+      this.messenger,
       this.#getLayer1GasFee,
       this.#getMultichainSelectedAccount(quoteRequest.walletAddress),
     );
@@ -546,7 +546,7 @@
     );
 
     const { sseEnabled, maxRefreshCount } = getBridgeFeatureFlags(
-      this.messagingSystem,
+      this.messenger,
     );
     const shouldStream = Boolean(sseEnabled);
 
@@ -653,11 +653,6 @@
         error,
       );
     }
-<<<<<<< HEAD
-    const bridgeFeatureFlags = getBridgeFeatureFlags(this.messenger);
-    const { maxRefreshCount } = bridgeFeatureFlags;
-=======
->>>>>>> 836d1c74
 
     // Update refresh count after fetching, validation and fee calculation have completed
     this.update((state) => {
@@ -694,7 +689,7 @@
         onValidQuoteReceived: async (quote: QuoteResponse) => {
           const quotesWithFees = await appendFeesToQuotes(
             [quote],
-            this.messagingSystem,
+            this.messenger,
             this.#getLayer1GasFee,
             selectedAccount,
           );
@@ -735,123 +730,17 @@
 
   readonly #setMinimumBalanceForRentExemptionInLamports = async (
     srcChainId: GenericQuoteRequest['srcChainId'],
-<<<<<<< HEAD
-  ): Promise<void> | undefined => {
-    const selectedAccount = this.#getMultichainSelectedAccount();
-
-    return isSolanaChainId(srcChainId) && selectedAccount?.metadata?.snap?.id
-      ? this.messenger
-          .call(
-            'SnapController:handleRequest',
-            getMinimumBalanceForRentExemptionRequest(
-              selectedAccount.metadata.snap?.id,
-            ),
-          ) // eslint-disable-next-line promise/always-return
-          .then((result) => {
-            this.update((state) => {
-              state.minimumBalanceForRentExemptionInLamports = String(result);
-            });
-          })
-          .catch((error) => {
-            console.error(
-              'Error setting minimum balance for rent exemption',
-              error,
-            );
-            this.update((state) => {
-              state.minimumBalanceForRentExemptionInLamports =
-                DEFAULT_BRIDGE_CONTROLLER_STATE.minimumBalanceForRentExemptionInLamports;
-            });
-          })
-      : undefined;
-  };
-
-  /**
-   * Appends transaction fees for non-EVM chains to quotes
-   *
-   * @param quotes - Array of quote responses to append fees to
-   * @param walletAddress - The wallet address for which the quotes were requested
-   * @returns Array of quotes with fees appended, or undefined if quotes are for EVM chains
-   */
-  readonly #appendNonEvmFees = async (
-    quotes: QuoteResponse[],
-    walletAddress: GenericQuoteRequest['walletAddress'],
-  ): Promise<(QuoteResponse & NonEvmFees)[] | undefined> => {
-    if (
-      quotes.some(({ quote: { srcChainId } }) => !isNonEvmChainId(srcChainId))
-    ) {
-      return undefined;
-    }
-
-    const selectedAccount = this.#getMultichainSelectedAccount(walletAddress);
-    const nonEvmFeePromises = Promise.allSettled(
-      quotes.map(async (quoteResponse) => {
-        const { trade, quote } = quoteResponse;
-
-        if (selectedAccount?.metadata?.snap?.id && typeof trade === 'string') {
-          const scope = formatChainIdToCaip(quote.srcChainId);
-
-          const response = (await this.messenger.call(
-            'SnapController:handleRequest',
-            computeFeeRequest(
-              selectedAccount.metadata.snap?.id,
-              trade,
-              selectedAccount.id,
-              scope,
-            ),
-          )) as {
-            type: 'base' | 'priority';
-            asset: {
-              unit: string;
-              type: string;
-              amount: string;
-              fungible: true;
-            };
-          }[];
-
-          const baseFee = response?.find((fee) => fee.type === 'base');
-          // Store fees in native units as returned by the snap (e.g., SOL, BTC)
-          const feeInNative = baseFee?.asset?.amount || '0';
-
-          return {
-            ...quoteResponse,
-            nonEvmFeesInNative: feeInNative,
-          };
-        }
-        return quoteResponse;
-      }),
-    );
-
-    const quotesWithNonEvmFees = (await nonEvmFeePromises).reduce<
-      (QuoteResponse & NonEvmFees)[]
-    >((acc, result) => {
-      if (result.status === 'fulfilled' && result.value) {
-        acc.push(result.value);
-      } else if (result.status === 'rejected') {
-        console.error(
-          'Error calculating non-EVM fees for quote',
-          result.reason,
-        );
-      }
-      return acc;
-    }, []);
-
-    return quotesWithNonEvmFees;
-=======
     snapId?: string,
   ) => {
     if (!isSolanaChainId(srcChainId) || !snapId) {
       return;
     }
     const minimumBalanceForRentExemptionInLamports =
-      await getMinimumBalanceForRentExemptionInLamports(
-        snapId,
-        this.messagingSystem,
-      );
+      await getMinimumBalanceForRentExemptionInLamports(snapId, this.messenger);
     this.update((state) => {
       state.minimumBalanceForRentExemptionInLamports =
         minimumBalanceForRentExemptionInLamports;
     });
->>>>>>> 836d1c74
   };
 
   #getMultichainSelectedAccount(
