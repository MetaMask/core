--- conflicted
+++ resolved
@@ -773,13 +773,9 @@
         const selectedAccount = this.#getMultichainSelectedAccount();
 
         if (selectedAccount?.metadata?.snap?.id && typeof trade === 'string') {
-<<<<<<< HEAD
-          const { value: fees } = (await this.messenger.call(
-=======
           const scope = formatChainIdToCaip(quote.srcChainId);
 
-          const response = (await this.messagingSystem.call(
->>>>>>> 69a0891e
+          const response = (await this.messenger.call(
             'SnapController:handleRequest',
             computeFeeRequest(
               selectedAccount.metadata.snap?.id,
