import type { BigNumber } from '@ethersproject/bignumber';
import { Contract } from '@ethersproject/contracts';
import { Web3Provider } from '@ethersproject/providers';
import type { StateMetadata } from '@metamask/base-controller/next';
import type { TraceCallback } from '@metamask/controller-utils';
import { abiERC20 } from '@metamask/metamask-eth-abis';
import type { NetworkClientId } from '@metamask/network-controller';
import { StaticIntervalPollingController } from '@metamask/polling-controller';
import type { TransactionController } from '@metamask/transaction-controller';
import type { CaipAssetType } from '@metamask/utils';
import { numberToHex, type Hex } from '@metamask/utils';

import {
  type BridgeClientId,
  BRIDGE_CONTROLLER_NAME,
  BRIDGE_PROD_API_BASE_URL,
  DEFAULT_BRIDGE_CONTROLLER_STATE,
  METABRIDGE_CHAIN_TO_ADDRESS_MAP,
  REFRESH_INTERVAL_MS,
} from './constants/bridge';
import { CHAIN_IDS } from './constants/chains';
import { TraceName } from './constants/traces';
import { selectIsAssetExchangeRateInState } from './selectors';
import type { QuoteRequest } from './types';
import {
  type L1GasFees,
  type GenericQuoteRequest,
  type NonEvmFees,
  type QuoteResponse,
  type TxData,
  type BridgeControllerState,
  type BridgeControllerMessenger,
  type FetchFunction,
  RequestStatus,
} from './types';
import { getAssetIdsForToken, toExchangeRates } from './utils/assets';
import { hasSufficientBalance } from './utils/balance';
import {
  getDefaultBridgeControllerState,
  isCrossChain,
  isNonEvmChainId,
  isSolanaChainId,
  sumHexes,
} from './utils/bridge';
import {
  formatAddressToCaipReference,
  formatChainIdToCaip,
  formatChainIdToHex,
} from './utils/caip-formatters';
import { getBridgeFeatureFlags } from './utils/feature-flags';
import { fetchAssetPrices, fetchBridgeQuotes } from './utils/fetch';
import {
  AbortReason,
  MetricsActionType,
  UnifiedSwapBridgeEventName,
} from './utils/metrics/constants';
import {
  formatProviderLabel,
  getRequestParams,
  getSwapTypeFromQuote,
  isCustomSlippage,
  isHardwareWallet,
  toInputChangedPropertyKey,
  toInputChangedPropertyValue,
} from './utils/metrics/properties';
import type {
  QuoteFetchData,
  RequestMetadata,
  RequestParams,
  RequiredEventContextFromClient,
} from './utils/metrics/types';
import { type CrossChainSwapsEventProperties } from './utils/metrics/types';
import { isValidQuoteRequest } from './utils/quote';
import {
  computeFeeRequest,
  getMinimumBalanceForRentExemptionRequest,
} from './utils/snaps';
import { FeatureId } from './utils/validators';

const metadata: StateMetadata<BridgeControllerState> = {
  quoteRequest: {
    includeInStateLogs: true,
    persist: false,
    includeInDebugSnapshot: false,
    usedInUi: true,
  },
  quotes: {
    includeInStateLogs: true,
    persist: false,
    includeInDebugSnapshot: false,
    usedInUi: true,
  },
  quotesInitialLoadTime: {
    includeInStateLogs: true,
    persist: false,
    includeInDebugSnapshot: false,
    usedInUi: true,
  },
  quotesLastFetched: {
    includeInStateLogs: true,
    persist: false,
    includeInDebugSnapshot: false,
    usedInUi: true,
  },
  quotesLoadingStatus: {
    includeInStateLogs: true,
    persist: false,
    includeInDebugSnapshot: false,
    usedInUi: true,
  },
  quoteFetchError: {
    includeInStateLogs: true,
    persist: false,
    includeInDebugSnapshot: false,
    usedInUi: true,
  },
  quotesRefreshCount: {
    includeInStateLogs: true,
    persist: false,
    includeInDebugSnapshot: false,
    usedInUi: true,
  },
  assetExchangeRates: {
    includeInStateLogs: true,
    persist: false,
    includeInDebugSnapshot: false,
    usedInUi: true,
  },
  minimumBalanceForRentExemptionInLamports: {
    includeInStateLogs: true,
    persist: false,
    includeInDebugSnapshot: false,
    usedInUi: true,
  },
};

/**
 * The input to start polling for the {@link BridgeController}
 *
 * @param networkClientId - The network client ID of the selected network
 * @param updatedQuoteRequest - The updated quote request
 * @param context - The context contains properties that can't be populated by the
 * controller and need to be provided by the client for analytics
 */
type BridgePollingInput = {
  networkClientId: NetworkClientId;
  updatedQuoteRequest: GenericQuoteRequest;
  context: Pick<
    RequiredEventContextFromClient,
    UnifiedSwapBridgeEventName.QuotesError
  >[UnifiedSwapBridgeEventName.QuotesError] &
    Pick<
      RequiredEventContextFromClient,
      UnifiedSwapBridgeEventName.QuotesRequested
    >[UnifiedSwapBridgeEventName.QuotesRequested];
};

export class BridgeController extends StaticIntervalPollingController<BridgePollingInput>()<
  typeof BRIDGE_CONTROLLER_NAME,
  BridgeControllerState,
  BridgeControllerMessenger
> {
  #abortController: AbortController | undefined;

  #quotesFirstFetched: number | undefined;

  readonly #clientId: string;

  readonly #clientVersion: string | undefined;

  readonly #getLayer1GasFee: typeof TransactionController.prototype.getLayer1GasFee;

  readonly #fetchFn: FetchFunction;

  readonly #trackMetaMetricsFn: <
    T extends
      (typeof UnifiedSwapBridgeEventName)[keyof typeof UnifiedSwapBridgeEventName],
  >(
    eventName: T,
    properties: CrossChainSwapsEventProperties<T>,
  ) => void;

  readonly #trace: TraceCallback;

  readonly #config: {
    customBridgeApiBaseUrl?: string;
  };

  constructor({
    messenger,
    state,
    clientId,
    clientVersion,
    getLayer1GasFee,
    fetchFn,
    config,
    trackMetaMetricsFn,
    traceFn,
  }: {
    messenger: BridgeControllerMessenger;
    state?: Partial<BridgeControllerState>;
    clientId: BridgeClientId;
    clientVersion?: string;
    getLayer1GasFee: typeof TransactionController.prototype.getLayer1GasFee;
    fetchFn: FetchFunction;
    config?: {
      customBridgeApiBaseUrl?: string;
    };
    trackMetaMetricsFn: <
      T extends
        (typeof UnifiedSwapBridgeEventName)[keyof typeof UnifiedSwapBridgeEventName],
    >(
      eventName: T,
      properties: CrossChainSwapsEventProperties<T>,
    ) => void;
    traceFn?: TraceCallback;
  }) {
    super({
      name: BRIDGE_CONTROLLER_NAME,
      metadata,
      messenger,
      state: {
        ...getDefaultBridgeControllerState(),
        ...state,
      },
    });

    this.setIntervalLength(REFRESH_INTERVAL_MS);

    this.#abortController = new AbortController();
    this.#getLayer1GasFee = getLayer1GasFee;
    this.#clientId = clientId;
    this.#clientVersion = clientVersion;
    this.#fetchFn = fetchFn;
    this.#trackMetaMetricsFn = trackMetaMetricsFn;
    this.#config = config ?? {};
    this.#trace = traceFn ?? (((_request, fn) => fn?.()) as TraceCallback);

    // Register action handlers
    this.messenger.registerActionHandler(
      `${BRIDGE_CONTROLLER_NAME}:setChainIntervalLength`,
      this.setChainIntervalLength.bind(this),
    );
    this.messenger.registerActionHandler(
      `${BRIDGE_CONTROLLER_NAME}:updateBridgeQuoteRequestParams`,
      this.updateBridgeQuoteRequestParams.bind(this),
    );
    this.messenger.registerActionHandler(
      `${BRIDGE_CONTROLLER_NAME}:resetState`,
      this.resetState.bind(this),
    );
    this.messenger.registerActionHandler(
      `${BRIDGE_CONTROLLER_NAME}:getBridgeERC20Allowance`,
      this.getBridgeERC20Allowance.bind(this),
    );
    this.messenger.registerActionHandler(
      `${BRIDGE_CONTROLLER_NAME}:trackUnifiedSwapBridgeEvent`,
      this.trackUnifiedSwapBridgeEvent.bind(this),
    );
    this.messenger.registerActionHandler(
      `${BRIDGE_CONTROLLER_NAME}:stopPollingForQuotes`,
      this.stopPollingForQuotes.bind(this),
    );
    this.messenger.registerActionHandler(
      `${BRIDGE_CONTROLLER_NAME}:fetchQuotes`,
      this.fetchQuotes.bind(this),
    );
  }

  _executePoll = async (pollingInput: BridgePollingInput) => {
    await this.#fetchBridgeQuotes(pollingInput);
  };

  updateBridgeQuoteRequestParams = async (
    paramsToUpdate: Partial<GenericQuoteRequest> & {
      walletAddress: GenericQuoteRequest['walletAddress'];
    },
    context: BridgePollingInput['context'],
  ) => {
    this.stopAllPolling();
    this.#abortController?.abort(AbortReason.QuoteRequestUpdated);

    this.#trackInputChangedEvents(paramsToUpdate);

    const updatedQuoteRequest = {
      ...DEFAULT_BRIDGE_CONTROLLER_STATE.quoteRequest,
      ...paramsToUpdate,
    };

    this.update((state) => {
      state.quoteRequest = updatedQuoteRequest;
      state.quotes = DEFAULT_BRIDGE_CONTROLLER_STATE.quotes;
      state.quotesLastFetched =
        DEFAULT_BRIDGE_CONTROLLER_STATE.quotesLastFetched;
      state.quotesLoadingStatus =
        DEFAULT_BRIDGE_CONTROLLER_STATE.quotesLoadingStatus;
      state.quoteFetchError = DEFAULT_BRIDGE_CONTROLLER_STATE.quoteFetchError;
      state.quotesRefreshCount =
        DEFAULT_BRIDGE_CONTROLLER_STATE.quotesRefreshCount;
      state.quotesInitialLoadTime =
        DEFAULT_BRIDGE_CONTROLLER_STATE.quotesInitialLoadTime;
      // Reset required minimum balance if the source chain is not Solana
      if (
        updatedQuoteRequest.srcChainId &&
        !isSolanaChainId(updatedQuoteRequest.srcChainId)
      ) {
        state.minimumBalanceForRentExemptionInLamports =
          DEFAULT_BRIDGE_CONTROLLER_STATE.minimumBalanceForRentExemptionInLamports;
      }
    });

    await this.#fetchAssetExchangeRates(updatedQuoteRequest).catch((error) =>
      console.warn('Failed to fetch asset exchange rates', error),
    );

    if (isValidQuoteRequest(updatedQuoteRequest)) {
      this.#quotesFirstFetched = Date.now();
      const providerConfig = this.#getSelectedNetworkClient()?.configuration;

      let insufficientBal: boolean | undefined;
      if (isNonEvmChainId(updatedQuoteRequest.srcChainId)) {
        // If the source chain is not an EVM network, use value from params
        insufficientBal = paramsToUpdate.insufficientBal;
      } else if (providerConfig?.rpcUrl?.includes('tenderly')) {
        // If the rpcUrl is a tenderly fork (e2e tests), set insufficientBal=true
        // The bridge-api filters out quotes if the balance on mainnet is insufficient so this override allows quotes to always be returned
        insufficientBal = true;
      } else {
        // Otherwise query the src token balance from the RPC provider
        insufficientBal =
          paramsToUpdate.insufficientBal ??
          !(await this.#hasSufficientBalance(updatedQuoteRequest));
      }

      const networkClientId = this.#getSelectedNetworkClientId();
      // Set refresh rate based on the source chain before starting polling
      this.setChainIntervalLength();
      this.startPolling({
        networkClientId,
        updatedQuoteRequest: {
          ...updatedQuoteRequest,
          insufficientBal,
        },
        context,
      });
    }
  };

  /**
   * Fetches quotes for specified request without updating the controller state
   * This method does not start polling for quotes and does not emit UnifiedSwapBridge events
   *
   * @param quoteRequest - The parameters for quote requests to fetch
   * @param abortSignal - The abort signal to cancel all the requests
   * @param featureId - The feature ID that maps to quoteParam overrides from LD
   * @returns A list of validated quotes
   */
  fetchQuotes = async (
    quoteRequest: GenericQuoteRequest,
    abortSignal: AbortSignal | null = null,
    featureId: FeatureId | null = null,
<<<<<<< HEAD
  ): Promise<QuoteResponse[]> => {
    const bridgeFeatureFlags = getBridgeFeatureFlags(this.messenger);
=======
  ): Promise<(QuoteResponse & L1GasFees & NonEvmFees)[]> => {
    const bridgeFeatureFlags = getBridgeFeatureFlags(this.messagingSystem);
>>>>>>> d9480378
    // If featureId is specified, retrieve the quoteRequestOverrides for that featureId
    const quoteRequestOverrides = featureId
      ? bridgeFeatureFlags.quoteRequestOverrides?.[featureId]
      : undefined;

    // If quoteRequestOverrides is specified, merge it with the quoteRequest
    const { quotes: baseQuotes, validationFailures } = await fetchBridgeQuotes(
      quoteRequestOverrides
        ? { ...quoteRequest, ...quoteRequestOverrides }
        : quoteRequest,
      abortSignal,
      this.#clientId,
      this.#fetchFn,
      this.#config.customBridgeApiBaseUrl ?? BRIDGE_PROD_API_BASE_URL,
      featureId,
      this.#clientVersion,
    );

    this.#trackResponseValidationFailures(validationFailures);

    const quotesWithL1GasFees = await this.#appendL1GasFees(baseQuotes);
    const quotesWithNonEvmFees = await this.#appendNonEvmFees(
      baseQuotes,
      quoteRequest.walletAddress,
    );
    const quotesWithFees =
      quotesWithL1GasFees ?? quotesWithNonEvmFees ?? baseQuotes;
    // Sort perps quotes by increasing estimated processing time (fastest first)
    if (featureId === FeatureId.PERPS) {
      return quotesWithFees.sort((a, b) => {
        return (
          a.estimatedProcessingTimeInSeconds -
          b.estimatedProcessingTimeInSeconds
        );
      });
    }
    return quotesWithFees;
  };

  readonly #trackResponseValidationFailures = (
    validationFailures: string[],
  ) => {
    if (validationFailures.length === 0) {
      return;
    }
    this.trackUnifiedSwapBridgeEvent(
      UnifiedSwapBridgeEventName.QuotesValidationFailed,
      {
        failures: validationFailures,
      },
    );
  };

  readonly #getExchangeRateSources = () => {
    return {
      ...this.messenger.call('MultichainAssetsRatesController:getState'),
      ...this.messenger.call('CurrencyRateController:getState'),
      ...this.messenger.call('TokenRatesController:getState'),
      ...this.state,
    };
  };

  /**
   * Fetches the exchange rates for the assets in the quote request if they are not already in the state
   * In addition to the selected tokens, this also fetches the native asset for the source and destination chains
   *
   * @param quoteRequest - The quote request
   * @param quoteRequest.srcChainId - The source chain ID
   * @param quoteRequest.srcTokenAddress - The source token address
   * @param quoteRequest.destChainId - The destination chain ID
   * @param quoteRequest.destTokenAddress - The destination token address
   */
  readonly #fetchAssetExchangeRates = async ({
    srcChainId,
    srcTokenAddress,
    destChainId,
    destTokenAddress,
  }: Partial<GenericQuoteRequest>) => {
    const assetIds: Set<CaipAssetType> = new Set([]);
    const exchangeRateSources = this.#getExchangeRateSources();
    if (
      srcTokenAddress &&
      srcChainId &&
      !selectIsAssetExchangeRateInState(
        exchangeRateSources,
        srcChainId,
        srcTokenAddress,
      )
    ) {
      getAssetIdsForToken(srcTokenAddress, srcChainId).forEach((assetId) =>
        assetIds.add(assetId),
      );
    }
    if (
      destTokenAddress &&
      destChainId &&
      !selectIsAssetExchangeRateInState(
        exchangeRateSources,
        destChainId,
        destTokenAddress,
      )
    ) {
      getAssetIdsForToken(destTokenAddress, destChainId).forEach((assetId) =>
        assetIds.add(assetId),
      );
    }

    const currency = this.messenger.call(
      'CurrencyRateController:getState',
    ).currentCurrency;

    if (assetIds.size === 0) {
      return;
    }

    const pricesByAssetId = await fetchAssetPrices({
      assetIds,
      currencies: new Set([currency]),
      clientId: this.#clientId,
      clientVersion: this.#clientVersion,
      fetchFn: this.#fetchFn,
    });
    const exchangeRates = toExchangeRates(currency, pricesByAssetId);
    this.update((state) => {
      state.assetExchangeRates = {
        ...state.assetExchangeRates,
        ...exchangeRates,
      };
    });
  };

  readonly #hasSufficientBalance = async (
    quoteRequest: GenericQuoteRequest,
  ) => {
    // Only check balance for EVM chains
    if (isNonEvmChainId(quoteRequest.srcChainId)) {
      return true;
    }

    const srcChainIdInHex = formatChainIdToHex(quoteRequest.srcChainId);
    const provider = this.#getSelectedNetworkClient()?.provider;
    const normalizedSrcTokenAddress = formatAddressToCaipReference(
      quoteRequest.srcTokenAddress,
    );

    return (
      provider &&
      normalizedSrcTokenAddress &&
      quoteRequest.srcTokenAmount &&
      srcChainIdInHex &&
      (await hasSufficientBalance(
        provider,
        quoteRequest.walletAddress,
        normalizedSrcTokenAddress,
        quoteRequest.srcTokenAmount,
        srcChainIdInHex,
      ))
    );
  };

  stopPollingForQuotes = (reason?: AbortReason) => {
    this.stopAllPolling();
    this.#abortController?.abort(reason);
  };

  resetState = () => {
    this.stopPollingForQuotes(AbortReason.ResetState);

    this.update((state) => {
      // Cannot do direct assignment to state, i.e. state = {... }, need to manually assign each field
      state.quoteRequest = DEFAULT_BRIDGE_CONTROLLER_STATE.quoteRequest;
      state.quotesInitialLoadTime =
        DEFAULT_BRIDGE_CONTROLLER_STATE.quotesInitialLoadTime;
      state.quotes = DEFAULT_BRIDGE_CONTROLLER_STATE.quotes;
      state.quotesLastFetched =
        DEFAULT_BRIDGE_CONTROLLER_STATE.quotesLastFetched;
      state.quotesLoadingStatus =
        DEFAULT_BRIDGE_CONTROLLER_STATE.quotesLoadingStatus;
      state.quoteFetchError = DEFAULT_BRIDGE_CONTROLLER_STATE.quoteFetchError;
      state.quotesRefreshCount =
        DEFAULT_BRIDGE_CONTROLLER_STATE.quotesRefreshCount;
      state.assetExchangeRates =
        DEFAULT_BRIDGE_CONTROLLER_STATE.assetExchangeRates;
      state.minimumBalanceForRentExemptionInLamports =
        DEFAULT_BRIDGE_CONTROLLER_STATE.minimumBalanceForRentExemptionInLamports;
    });
  };

  /**
   * Sets the interval length based on the source chain
   */
  setChainIntervalLength = () => {
    const { state } = this;
    const { srcChainId } = state.quoteRequest;
    const bridgeFeatureFlags = getBridgeFeatureFlags(this.messenger);

    const refreshRateOverride = srcChainId
      ? bridgeFeatureFlags.chains[formatChainIdToCaip(srcChainId)]?.refreshRate
      : undefined;
    const defaultRefreshRate = bridgeFeatureFlags.refreshRate;
    this.setIntervalLength(refreshRateOverride ?? defaultRefreshRate);
  };

  readonly #fetchBridgeQuotes = async ({
    networkClientId: _networkClientId,
    updatedQuoteRequest,
    context,
  }: BridgePollingInput) => {
    this.#abortController?.abort('New quote request');
    this.#abortController = new AbortController();

    this.trackUnifiedSwapBridgeEvent(
      UnifiedSwapBridgeEventName.QuotesRequested,
      context,
    );
    this.update((state) => {
      state.quotesLoadingStatus = RequestStatus.LOADING;
      state.quoteRequest = updatedQuoteRequest;
      state.quoteFetchError = DEFAULT_BRIDGE_CONTROLLER_STATE.quoteFetchError;
    });

    try {
      await this.#trace(
        {
          name: isCrossChain(
            updatedQuoteRequest.srcChainId,
            updatedQuoteRequest.destChainId,
          )
            ? TraceName.BridgeQuotesFetched
            : TraceName.SwapQuotesFetched,
          data: {
            srcChainId: formatChainIdToCaip(updatedQuoteRequest.srcChainId),
            destChainId: formatChainIdToCaip(updatedQuoteRequest.destChainId),
          },
        },
        async () => {
          // This call is not awaited to prevent blocking quote fetching if the snap takes too long to respond
          // eslint-disable-next-line @typescript-eslint/no-floating-promises
          this.#setMinimumBalanceForRentExemptionInLamports(
            updatedQuoteRequest.srcChainId,
          );
          const quotes = await this.fetchQuotes(
            updatedQuoteRequest,
            // AbortController is always defined by this line, because we assign it a few lines above,
            // not sure why Jest thinks it's not
            // Linters accurately say that it's defined
            // eslint-disable-next-line @typescript-eslint/no-non-null-assertion
            this.#abortController!.signal as AbortSignal,
          );

          this.update((state) => {
            state.quotes = quotes;
            state.quotesLoadingStatus = RequestStatus.FETCHED;
          });
        },
      );
    } catch (error) {
      const isAbortError = (error as Error).name === 'AbortError';
      if (
        isAbortError ||
        [
          AbortReason.ResetState,
          AbortReason.NewQuoteRequest,
          AbortReason.QuoteRequestUpdated,
        ].includes(error as AbortReason)
      ) {
        // Exit the function early to prevent other state updates
        return;
      }

      this.update((state) => {
        state.quoteFetchError =
          error instanceof Error ? error.message : (error?.toString() ?? null);
        state.quotesLoadingStatus = RequestStatus.ERROR;
        state.quotes = DEFAULT_BRIDGE_CONTROLLER_STATE.quotes;
      });
      this.trackUnifiedSwapBridgeEvent(
        UnifiedSwapBridgeEventName.QuotesError,
        context,
      );
      console.log('Failed to fetch bridge quotes', error);
    }
    const bridgeFeatureFlags = getBridgeFeatureFlags(this.messenger);
    const { maxRefreshCount } = bridgeFeatureFlags;

    // Stop polling if the maximum number of refreshes has been reached
    if (
      updatedQuoteRequest.insufficientBal ||
      (!updatedQuoteRequest.insufficientBal &&
        this.state.quotesRefreshCount >= maxRefreshCount)
    ) {
      this.stopAllPolling();
    }

    // Update quote fetching stats
    const quotesLastFetched = Date.now();
    this.update((state) => {
      state.quotesInitialLoadTime =
        state.quotesRefreshCount === 0 && this.#quotesFirstFetched
          ? quotesLastFetched - this.#quotesFirstFetched
          : this.state.quotesInitialLoadTime;
      state.quotesLastFetched = quotesLastFetched;
      state.quotesRefreshCount += 1;
    });
  };

  readonly #appendL1GasFees = async (
    quotes: QuoteResponse[],
  ): Promise<(QuoteResponse & L1GasFees)[] | undefined> => {
    // Indicates whether some of the quotes are not for optimism or base
    const hasInvalidQuotes = quotes.some(({ quote }) => {
      const chainId = formatChainIdToCaip(quote.srcChainId);
      return ![CHAIN_IDS.OPTIMISM, CHAIN_IDS.BASE]
        .map(formatChainIdToCaip)
        .includes(chainId);
    });

    // Only append L1 gas fees if all quotes are for either optimism or base
    if (hasInvalidQuotes) {
      return undefined;
    }

    const l1GasFeePromises = Promise.allSettled(
      quotes.map(async (quoteResponse) => {
        const { quote, trade, approval } = quoteResponse;
        const chainId = numberToHex(quote.srcChainId);

        const getTxParams = (txData: TxData) => ({
          from: txData.from,
          to: txData.to,
          value: txData.value,
          data: txData.data,
          gasLimit: txData.gasLimit?.toString(),
        });
        const approvalL1GasFees = approval
          ? await this.#getLayer1GasFee({
              transactionParams: getTxParams(approval),
              chainId,
            })
          : '0x0';
        const tradeL1GasFees = await this.#getLayer1GasFee({
          transactionParams: getTxParams(trade),
          chainId,
        });

        if (approvalL1GasFees === undefined || tradeL1GasFees === undefined) {
          return undefined;
        }

        return {
          ...quoteResponse,
          l1GasFeesInHexWei: sumHexes(approvalL1GasFees, tradeL1GasFees),
        };
      }),
    );

    const quotesWithL1GasFees = (await l1GasFeePromises).reduce<
      (QuoteResponse & L1GasFees)[]
    >((acc, result) => {
      if (result.status === 'fulfilled' && result.value) {
        acc.push(result.value);
      } else if (result.status === 'rejected') {
        console.error('Error calculating L1 gas fees for quote', result.reason);
      }
      return acc;
    }, []);

    return quotesWithL1GasFees;
  };

  readonly #setMinimumBalanceForRentExemptionInLamports = (
    srcChainId: GenericQuoteRequest['srcChainId'],
  ): Promise<void> | undefined => {
    const selectedAccount = this.#getMultichainSelectedAccount();

    return isSolanaChainId(srcChainId) && selectedAccount?.metadata?.snap?.id
      ? this.messenger
          .call(
            'SnapController:handleRequest',
            getMinimumBalanceForRentExemptionRequest(
              selectedAccount.metadata.snap?.id,
            ),
          ) // eslint-disable-next-line promise/always-return
          .then((result) => {
            this.update((state) => {
              state.minimumBalanceForRentExemptionInLamports = String(result);
            });
          })
          .catch((error) => {
            console.error(
              'Error setting minimum balance for rent exemption',
              error,
            );
            this.update((state) => {
              state.minimumBalanceForRentExemptionInLamports =
                DEFAULT_BRIDGE_CONTROLLER_STATE.minimumBalanceForRentExemptionInLamports;
            });
          })
      : undefined;
  };

  /**
   * Appends transaction fees for non-EVM chains to quotes
   *
   * @param quotes - Array of quote responses to append fees to
   * @param walletAddress - The wallet address for which the quotes were requested
   * @returns Array of quotes with fees appended, or undefined if quotes are for EVM chains
   */
  readonly #appendNonEvmFees = async (
    quotes: QuoteResponse[],
    walletAddress: GenericQuoteRequest['walletAddress'],
  ): Promise<(QuoteResponse & NonEvmFees)[] | undefined> => {
    if (
      quotes.some(({ quote: { srcChainId } }) => !isNonEvmChainId(srcChainId))
    ) {
      return undefined;
    }

    const selectedAccount = this.#getMultichainSelectedAccount(walletAddress);
    const nonEvmFeePromises = Promise.allSettled(
      quotes.map(async (quoteResponse) => {
        const { trade, quote } = quoteResponse;

        if (selectedAccount?.metadata?.snap?.id && typeof trade === 'string') {
<<<<<<< HEAD
          const { value: fees } = (await this.messenger.call(
=======
          const scope = formatChainIdToCaip(quote.srcChainId);

          const response = (await this.messagingSystem.call(
>>>>>>> d9480378
            'SnapController:handleRequest',
            computeFeeRequest(
              selectedAccount.metadata.snap?.id,
              trade,
              selectedAccount.id,
              scope,
            ),
          )) as {
            type: 'base' | 'priority';
            asset: {
              unit: string;
              type: string;
              amount: string;
              fungible: true;
            };
          }[];

          const baseFee = response?.find((fee) => fee.type === 'base');
          // Store fees in native units as returned by the snap (e.g., SOL, BTC)
          const feeInNative = baseFee?.asset?.amount || '0';

          return {
            ...quoteResponse,
            nonEvmFeesInNative: feeInNative,
          };
        }
        return quoteResponse;
      }),
    );

    const quotesWithNonEvmFees = (await nonEvmFeePromises).reduce<
      (QuoteResponse & NonEvmFees)[]
    >((acc, result) => {
      if (result.status === 'fulfilled' && result.value) {
        acc.push(result.value);
      } else if (result.status === 'rejected') {
        console.error(
          'Error calculating non-EVM fees for quote',
          result.reason,
        );
      }
      return acc;
    }, []);

    return quotesWithNonEvmFees;
  };

<<<<<<< HEAD
  #getMultichainSelectedAccount() {
    return this.messenger.call(
      'AccountsController:getSelectedMultichainAccount',
=======
  #getMultichainSelectedAccount(
    walletAddress?: GenericQuoteRequest['walletAddress'],
  ) {
    const addressToUse = walletAddress ?? this.state.quoteRequest.walletAddress;
    if (!addressToUse) {
      throw new Error('Account address is required');
    }
    const selectedAccount = this.messagingSystem.call(
      'AccountsController:getAccountByAddress',
      addressToUse,
>>>>>>> d9480378
    );
    if (!selectedAccount) {
      throw new Error('Account not found');
    }
    return selectedAccount;
  }

  #getSelectedNetworkClientId() {
    const { selectedNetworkClientId } = this.messenger.call(
      'NetworkController:getState',
    );
    return selectedNetworkClientId;
  }

  #getSelectedNetworkClient() {
    const selectedNetworkClientId = this.#getSelectedNetworkClientId();
    const networkClient = this.messenger.call(
      'NetworkController:getNetworkClientById',
      selectedNetworkClientId,
    );
    return networkClient;
  }

  readonly #getRequestParams = (): Omit<
    RequestParams,
    'token_symbol_source' | 'token_symbol_destination'
  > => {
    const srcChainIdCaip = formatChainIdToCaip(
      this.state.quoteRequest.srcChainId ||
        this.#getSelectedNetworkClient().configuration.chainId,
    );
    return getRequestParams(this.state.quoteRequest, srcChainIdCaip);
  };

  readonly #getRequestMetadata = (): Omit<
    RequestMetadata,
    | 'stx_enabled'
    | 'usd_amount_source'
    | 'security_warnings'
    | 'is_hardware_wallet'
  > => {
    return {
      slippage_limit: this.state.quoteRequest.slippage,
      swap_type: getSwapTypeFromQuote(this.state.quoteRequest),
      custom_slippage: isCustomSlippage(this.state.quoteRequest.slippage),
    };
  };

  readonly #getQuoteFetchData = (): Omit<
    QuoteFetchData,
    'best_quote_provider' | 'price_impact' | 'can_submit'
  > => {
    return {
      quotes_count: this.state.quotes.length,
      quotes_list: this.state.quotes.map(({ quote }) =>
        formatProviderLabel(quote),
      ),
      initial_load_time_all_quotes: this.state.quotesInitialLoadTime ?? 0,
    };
  };

  readonly #getEventProperties = <
    T extends
      (typeof UnifiedSwapBridgeEventName)[keyof typeof UnifiedSwapBridgeEventName],
  >(
    eventName: T,
    propertiesFromClient: Pick<RequiredEventContextFromClient, T>[T],
  ): CrossChainSwapsEventProperties<T> => {
    const baseProperties = {
      ...propertiesFromClient,
      action_type: MetricsActionType.SWAPBRIDGE_V1,
    };
    switch (eventName) {
      case UnifiedSwapBridgeEventName.ButtonClicked:
      case UnifiedSwapBridgeEventName.PageViewed:
        return {
          ...this.#getRequestParams(),
          ...baseProperties,
        };
      case UnifiedSwapBridgeEventName.QuotesValidationFailed:
        return {
          ...this.#getRequestParams(),
          refresh_count: this.state.quotesRefreshCount,
          ...baseProperties,
        };
      case UnifiedSwapBridgeEventName.QuotesReceived:
        return {
          ...this.#getRequestParams(),
          ...this.#getRequestMetadata(),
          ...this.#getQuoteFetchData(),
          is_hardware_wallet: isHardwareWallet(
            this.#getMultichainSelectedAccount(),
          ),
          refresh_count: this.state.quotesRefreshCount,
          ...baseProperties,
        };
      case UnifiedSwapBridgeEventName.QuotesRequested:
        return {
          ...this.#getRequestParams(),
          ...this.#getRequestMetadata(),
          is_hardware_wallet: isHardwareWallet(
            this.#getMultichainSelectedAccount(),
          ),
          has_sufficient_funds: !this.state.quoteRequest.insufficientBal,
          ...baseProperties,
        };
      case UnifiedSwapBridgeEventName.QuotesError:
        return {
          ...this.#getRequestParams(),
          ...this.#getRequestMetadata(),
          is_hardware_wallet: isHardwareWallet(
            this.#getMultichainSelectedAccount(),
          ),
          error_message: this.state.quoteFetchError,
          has_sufficient_funds: !this.state.quoteRequest.insufficientBal,
          ...baseProperties,
        };
      case UnifiedSwapBridgeEventName.AllQuotesOpened:
      case UnifiedSwapBridgeEventName.AllQuotesSorted:
      case UnifiedSwapBridgeEventName.QuoteSelected:
        return {
          ...this.#getRequestParams(),
          ...this.#getRequestMetadata(),
          ...this.#getQuoteFetchData(),
          is_hardware_wallet: isHardwareWallet(
            this.#getMultichainSelectedAccount(),
          ),
          ...baseProperties,
        };
      case UnifiedSwapBridgeEventName.Failed: {
        // Populate the properties that the error occurred before the tx was submitted
        return {
          ...baseProperties,
          ...this.#getRequestParams(),
          ...this.#getRequestMetadata(),
          ...this.#getQuoteFetchData(),
          ...propertiesFromClient,
        };
      }
      case UnifiedSwapBridgeEventName.AssetDetailTooltipClicked:
        return baseProperties;
      // These events may be published after the bridge-controller state is reset
      // So the BridgeStatusController populates all the properties
      case UnifiedSwapBridgeEventName.Submitted:
      case UnifiedSwapBridgeEventName.Completed:
        return propertiesFromClient;
      case UnifiedSwapBridgeEventName.InputChanged:
      default:
        return baseProperties;
    }
  };

  readonly #trackInputChangedEvents = (
    paramsToUpdate: Partial<GenericQuoteRequest>,
  ) => {
    Object.entries(paramsToUpdate).forEach(([key, value]) => {
      const inputKey = toInputChangedPropertyKey[key as keyof QuoteRequest];
      const inputValue =
        toInputChangedPropertyValue[key as keyof QuoteRequest]?.(
          paramsToUpdate,
        );
      if (
        inputKey &&
        inputValue !== undefined &&
        value !== this.state.quoteRequest[key as keyof GenericQuoteRequest]
      ) {
        this.trackUnifiedSwapBridgeEvent(
          UnifiedSwapBridgeEventName.InputChanged,
          {
            input: inputKey,
            input_value: inputValue,
          },
        );
      }
    });
  };

  /**
   * This method tracks cross-chain swaps events
   *
   * @param eventName - The name of the event to track
   * @param propertiesFromClient - Properties that can't be calculated from the event name and need to be provided by the client
   * @example
   * this.trackUnifiedSwapBridgeEvent(UnifiedSwapBridgeEventName.ActionOpened, {
   *   location: MetaMetricsSwapsEventSource.MainView,
   * });
   */
  trackUnifiedSwapBridgeEvent = <
    T extends
      (typeof UnifiedSwapBridgeEventName)[keyof typeof UnifiedSwapBridgeEventName],
  >(
    eventName: T,
    propertiesFromClient: Pick<RequiredEventContextFromClient, T>[T],
  ) => {
    try {
      const combinedPropertiesForEvent = this.#getEventProperties<T>(
        eventName,
        propertiesFromClient,
      );

      this.#trackMetaMetricsFn(eventName, combinedPropertiesForEvent);
    } catch (error) {
      console.error(
        'Error tracking cross-chain swaps MetaMetrics event',
        error,
      );
    }
  };

  /**
   *
   * @param contractAddress - The address of the ERC20 token contract
   * @param chainId - The hex chain ID of the bridge network
   * @returns The atomic allowance of the ERC20 token contract
   */
  getBridgeERC20Allowance = async (
    contractAddress: string,
    chainId: Hex,
  ): Promise<string> => {
    const provider = this.#getSelectedNetworkClient()?.provider;
    if (!provider) {
      throw new Error('No provider found');
    }

    const ethersProvider = new Web3Provider(provider);
    const contract = new Contract(contractAddress, abiERC20, ethersProvider);
    const allowance: BigNumber = await contract.allowance(
      this.state.quoteRequest.walletAddress,
      METABRIDGE_CHAIN_TO_ADDRESS_MAP[chainId],
    );
    return allowance.toString();
  };
}<|MERGE_RESOLUTION|>--- conflicted
+++ resolved
@@ -359,13 +359,8 @@
     quoteRequest: GenericQuoteRequest,
     abortSignal: AbortSignal | null = null,
     featureId: FeatureId | null = null,
-<<<<<<< HEAD
-  ): Promise<QuoteResponse[]> => {
+  ): Promise<(QuoteResponse & L1GasFees & NonEvmFees)[]> => {
     const bridgeFeatureFlags = getBridgeFeatureFlags(this.messenger);
-=======
-  ): Promise<(QuoteResponse & L1GasFees & NonEvmFees)[]> => {
-    const bridgeFeatureFlags = getBridgeFeatureFlags(this.messagingSystem);
->>>>>>> d9480378
     // If featureId is specified, retrieve the quoteRequestOverrides for that featureId
     const quoteRequestOverrides = featureId
       ? bridgeFeatureFlags.quoteRequestOverrides?.[featureId]
@@ -790,13 +785,9 @@
         const { trade, quote } = quoteResponse;
 
         if (selectedAccount?.metadata?.snap?.id && typeof trade === 'string') {
-<<<<<<< HEAD
-          const { value: fees } = (await this.messenger.call(
-=======
           const scope = formatChainIdToCaip(quote.srcChainId);
 
-          const response = (await this.messagingSystem.call(
->>>>>>> d9480378
+          const response = (await this.messenger.call(
             'SnapController:handleRequest',
             computeFeeRequest(
               selectedAccount.metadata.snap?.id,
@@ -844,11 +835,6 @@
     return quotesWithNonEvmFees;
   };
 
-<<<<<<< HEAD
-  #getMultichainSelectedAccount() {
-    return this.messenger.call(
-      'AccountsController:getSelectedMultichainAccount',
-=======
   #getMultichainSelectedAccount(
     walletAddress?: GenericQuoteRequest['walletAddress'],
   ) {
@@ -856,10 +842,9 @@
     if (!addressToUse) {
       throw new Error('Account address is required');
     }
-    const selectedAccount = this.messagingSystem.call(
+    const selectedAccount = this.messenger.call(
       'AccountsController:getAccountByAddress',
       addressToUse,
->>>>>>> d9480378
     );
     if (!selectedAccount) {
       throw new Error('Account not found');
