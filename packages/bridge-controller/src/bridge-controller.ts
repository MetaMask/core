import type { BigNumber } from '@ethersproject/bignumber';
import { Contract } from '@ethersproject/contracts';
import { Web3Provider } from '@ethersproject/providers';
import type { StateMetadata } from '@metamask/base-controller';
import type { TraceCallback } from '@metamask/controller-utils';
import type { InternalAccount } from '@metamask/keyring-internal-api';
import { abiERC20 } from '@metamask/metamask-eth-abis';
import { StaticIntervalPollingController } from '@metamask/polling-controller';
import type { TransactionController } from '@metamask/transaction-controller';
import type { CaipAssetType, Hex } from '@metamask/utils';

import type { BridgeClientId } from './constants/bridge';
import {
  BRIDGE_CONTROLLER_NAME,
  BRIDGE_PROD_API_BASE_URL,
  DEFAULT_BRIDGE_CONTROLLER_STATE,
  METABRIDGE_CHAIN_TO_ADDRESS_MAP,
  REFRESH_INTERVAL_MS,
} from './constants/bridge';
import { TraceName } from './constants/traces';
import { selectIsAssetExchangeRateInState } from './selectors';
import type { QuoteRequest } from './types';
import {
  type L1GasFees,
  type GenericQuoteRequest,
  type NonEvmFees,
  type QuoteResponse,
  type BridgeControllerState,
  type BridgeControllerMessenger,
  type FetchFunction,
  RequestStatus,
} from './types';
import { getAssetIdsForToken, toExchangeRates } from './utils/assets';
import { hasSufficientBalance } from './utils/balance';
import {
  getDefaultBridgeControllerState,
  isCrossChain,
  isNonEvmChainId,
  isSolanaChainId,
} from './utils/bridge';
import {
  formatAddressToCaipReference,
  formatChainIdToCaip,
  formatChainIdToHex,
} from './utils/caip-formatters';
import {
  getBridgeFeatureFlags,
  hasMinimumRequiredVersion,
} from './utils/feature-flags';
import {
  fetchAssetPrices,
  fetchBridgeQuotes,
  fetchBridgeQuoteStream,
} from './utils/fetch';
import {
  AbortReason,
  MetricsActionType,
  UnifiedSwapBridgeEventName,
} from './utils/metrics/constants';
import {
  formatProviderLabel,
  getRequestParams,
  getSwapTypeFromQuote,
  isCustomSlippage,
  isHardwareWallet,
  toInputChangedPropertyKey,
  toInputChangedPropertyValue,
} from './utils/metrics/properties';
import type {
  QuoteFetchData,
  RequestMetadata,
  RequiredEventContextFromClient,
} from './utils/metrics/types';
import { type CrossChainSwapsEventProperties } from './utils/metrics/types';
import { isValidQuoteRequest, sortQuotes } from './utils/quote';
import { appendFeesToQuotes } from './utils/quote-fees';
import { getMinimumBalanceForRentExemptionInLamports } from './utils/snaps';
import type { FeatureId } from './utils/validators';

const metadata: StateMetadata<BridgeControllerState> = {
  quoteRequest: {
    includeInStateLogs: true,
    persist: false,
    includeInDebugSnapshot: false,
    usedInUi: true,
  },
  quotes: {
    includeInStateLogs: true,
    persist: false,
    includeInDebugSnapshot: false,
    usedInUi: true,
  },
  quotesInitialLoadTime: {
    includeInStateLogs: true,
    persist: false,
    includeInDebugSnapshot: false,
    usedInUi: true,
  },
  quotesLastFetched: {
    includeInStateLogs: true,
    persist: false,
    includeInDebugSnapshot: false,
    usedInUi: true,
  },
  quotesLoadingStatus: {
    includeInStateLogs: true,
    persist: false,
    includeInDebugSnapshot: false,
    usedInUi: true,
  },
  quoteFetchError: {
    includeInStateLogs: true,
    persist: false,
    includeInDebugSnapshot: false,
    usedInUi: true,
  },
  quotesRefreshCount: {
    includeInStateLogs: true,
    persist: false,
    includeInDebugSnapshot: false,
    usedInUi: true,
  },
  assetExchangeRates: {
    includeInStateLogs: true,
    persist: false,
    includeInDebugSnapshot: false,
    usedInUi: true,
  },
  minimumBalanceForRentExemptionInLamports: {
    includeInStateLogs: true,
    persist: false,
    includeInDebugSnapshot: false,
    usedInUi: true,
  },
};

/**
 * The input to start polling for the {@link BridgeController}
 *
 * @param updatedQuoteRequest - The updated quote request
 * @param context - The context contains properties that can't be populated by the
 * controller and need to be provided by the client for analytics
 */
type BridgePollingInput = {
  updatedQuoteRequest: GenericQuoteRequest;
  context: Pick<
    RequiredEventContextFromClient,
    UnifiedSwapBridgeEventName.QuotesError
  >[UnifiedSwapBridgeEventName.QuotesError] &
    Pick<
      RequiredEventContextFromClient,
      UnifiedSwapBridgeEventName.QuotesRequested
    >[UnifiedSwapBridgeEventName.QuotesRequested];
};

export class BridgeController extends StaticIntervalPollingController<BridgePollingInput>()<
  typeof BRIDGE_CONTROLLER_NAME,
  BridgeControllerState,
  BridgeControllerMessenger
> {
  #abortController: AbortController | undefined;

  #quotesFirstFetched: number | undefined;

  readonly #clientId: BridgeClientId;

  readonly #clientVersion: string;

  readonly #getLayer1GasFee: typeof TransactionController.prototype.getLayer1GasFee;

  readonly #fetchFn: FetchFunction;

  readonly #trackMetaMetricsFn: <
    T extends
      (typeof UnifiedSwapBridgeEventName)[keyof typeof UnifiedSwapBridgeEventName],
  >(
    eventName: T,
    properties: CrossChainSwapsEventProperties<T>,
  ) => void;

  readonly #trace: TraceCallback;

  readonly #config: {
    customBridgeApiBaseUrl?: string;
  };

  constructor({
    messenger,
    state,
    clientId,
    clientVersion,
    getLayer1GasFee,
    fetchFn,
    config,
    trackMetaMetricsFn,
    traceFn,
  }: {
    messenger: BridgeControllerMessenger;
    state?: Partial<BridgeControllerState>;
    clientId: BridgeClientId;
    clientVersion: string;
    getLayer1GasFee: typeof TransactionController.prototype.getLayer1GasFee;
    fetchFn: FetchFunction;
    config?: {
      customBridgeApiBaseUrl?: string;
    };
    trackMetaMetricsFn: <
      T extends
        (typeof UnifiedSwapBridgeEventName)[keyof typeof UnifiedSwapBridgeEventName],
    >(
      eventName: T,
      properties: CrossChainSwapsEventProperties<T>,
    ) => void;
    traceFn?: TraceCallback;
  }) {
    super({
      name: BRIDGE_CONTROLLER_NAME,
      metadata,
      messenger,
      state: {
        ...getDefaultBridgeControllerState(),
        ...state,
      },
    });

    this.setIntervalLength(REFRESH_INTERVAL_MS);

    this.#abortController = new AbortController();
    this.#getLayer1GasFee = getLayer1GasFee;
    this.#clientId = clientId;
    this.#clientVersion = clientVersion;
    this.#fetchFn = fetchFn;
    this.#trackMetaMetricsFn = trackMetaMetricsFn;
    this.#config = config ?? {};
    this.#trace = traceFn ?? (((_request, fn) => fn?.()) as TraceCallback);

    // Register action handlers
    this.messenger.registerActionHandler(
      `${BRIDGE_CONTROLLER_NAME}:setChainIntervalLength`,
      this.setChainIntervalLength.bind(this),
    );
    this.messenger.registerActionHandler(
      `${BRIDGE_CONTROLLER_NAME}:updateBridgeQuoteRequestParams`,
      this.updateBridgeQuoteRequestParams.bind(this),
    );
    this.messenger.registerActionHandler(
      `${BRIDGE_CONTROLLER_NAME}:resetState`,
      this.resetState.bind(this),
    );
    this.messenger.registerActionHandler(
      `${BRIDGE_CONTROLLER_NAME}:getBridgeERC20Allowance`,
      this.getBridgeERC20Allowance.bind(this),
    );
    this.messenger.registerActionHandler(
      `${BRIDGE_CONTROLLER_NAME}:trackUnifiedSwapBridgeEvent`,
      this.trackUnifiedSwapBridgeEvent.bind(this),
    );
    this.messenger.registerActionHandler(
      `${BRIDGE_CONTROLLER_NAME}:stopPollingForQuotes`,
      this.stopPollingForQuotes.bind(this),
    );
    this.messenger.registerActionHandler(
      `${BRIDGE_CONTROLLER_NAME}:fetchQuotes`,
      this.fetchQuotes.bind(this),
    );
  }

  _executePoll = async (pollingInput: BridgePollingInput) => {
    await this.#fetchBridgeQuotes(pollingInput);
  };

  updateBridgeQuoteRequestParams = async (
    paramsToUpdate: Partial<GenericQuoteRequest> & {
      walletAddress: GenericQuoteRequest['walletAddress'];
    },
    context: BridgePollingInput['context'],
  ) => {
    this.#trackInputChangedEvents(paramsToUpdate);
    this.resetState(AbortReason.QuoteRequestUpdated);
    const updatedQuoteRequest = {
      ...DEFAULT_BRIDGE_CONTROLLER_STATE.quoteRequest,
      ...paramsToUpdate,
    };
    this.update((state) => {
      state.quoteRequest = updatedQuoteRequest;
    });

    await this.#fetchAssetExchangeRates(updatedQuoteRequest).catch((error) =>
      console.warn('Failed to fetch asset exchange rates', error),
    );

    if (isValidQuoteRequest(updatedQuoteRequest)) {
      this.#quotesFirstFetched = Date.now();
      const isSrcChainNonEVM = isNonEvmChainId(updatedQuoteRequest.srcChainId);
      const providerConfig = isSrcChainNonEVM
        ? undefined
        : this.#getNetworkClientByChainId(
            formatChainIdToHex(updatedQuoteRequest.srcChainId),
          )?.configuration;

      let insufficientBal: boolean | undefined;
      if (isSrcChainNonEVM) {
        // If the source chain is not an EVM network, use value from params
        insufficientBal = paramsToUpdate.insufficientBal;
      } else if (providerConfig?.rpcUrl?.includes('tenderly')) {
        // If the rpcUrl is a tenderly fork (e2e tests), set insufficientBal=true
        // The bridge-api filters out quotes if the balance on mainnet is insufficient so this override allows quotes to always be returned
        insufficientBal = true;
      } else {
        try {
          // Otherwise query the src token balance from the RPC provider
          insufficientBal =
            paramsToUpdate.insufficientBal ??
            !(await this.#hasSufficientBalance(updatedQuoteRequest));
        } catch (error) {
          console.warn('Failed to fetch balance', error);
          insufficientBal = true;
        }
      }

      // Set refresh rate based on the source chain before starting polling
      this.setChainIntervalLength();
      this.startPolling({
        updatedQuoteRequest: {
          ...updatedQuoteRequest,
          insufficientBal,
        },
        context,
      });
    }
  };

  /**
   * Fetches quotes for specified request without updating the controller state
   * This method does not start polling for quotes and does not emit UnifiedSwapBridge events
   *
   * @param quoteRequest - The parameters for quote requests to fetch
   * @param abortSignal - The abort signal to cancel all the requests
   * @param featureId - The feature ID that maps to quoteParam overrides from LD
   * @returns A list of validated quotes
   */
  fetchQuotes = async (
    quoteRequest: GenericQuoteRequest,
    abortSignal: AbortSignal | null = null,
    featureId: FeatureId | null = null,
  ): Promise<(QuoteResponse & L1GasFees & NonEvmFees)[]> => {
    const bridgeFeatureFlags = getBridgeFeatureFlags(this.messenger);
    // If featureId is specified, retrieve the quoteRequestOverrides for that featureId
    const quoteRequestOverrides = featureId
      ? bridgeFeatureFlags.quoteRequestOverrides?.[featureId]
      : undefined;

    // If quoteRequestOverrides is specified, merge it with the quoteRequest
    const { quotes: baseQuotes, validationFailures } = await fetchBridgeQuotes(
      quoteRequestOverrides
        ? { ...quoteRequest, ...quoteRequestOverrides }
        : quoteRequest,
      abortSignal,
      this.#clientId,
      this.#fetchFn,
      this.#config.customBridgeApiBaseUrl ?? BRIDGE_PROD_API_BASE_URL,
      featureId,
      this.#clientVersion,
    );

    this.#trackResponseValidationFailures(validationFailures);

    const quotesWithFees = await appendFeesToQuotes(
      baseQuotes,
      this.messenger,
      this.#getLayer1GasFee,
      this.#getMultichainSelectedAccount(quoteRequest.walletAddress),
    );

    return sortQuotes(quotesWithFees, featureId);
  };

  readonly #trackResponseValidationFailures = (
    validationFailures: string[],
  ) => {
    if (validationFailures.length === 0) {
      return;
    }
    this.trackUnifiedSwapBridgeEvent(
      UnifiedSwapBridgeEventName.QuotesValidationFailed,
      {
        failures: validationFailures,
      },
    );
  };

  readonly #getExchangeRateSources = () => {
    return {
      ...this.messenger.call('MultichainAssetsRatesController:getState'),
      ...this.messenger.call('CurrencyRateController:getState'),
      ...this.messenger.call('TokenRatesController:getState'),
      ...this.state,
    };
  };

  /**
   * Fetches the exchange rates for the assets in the quote request if they are not already in the state
   * In addition to the selected tokens, this also fetches the native asset for the source and destination chains
   *
   * @param quoteRequest - The quote request
   * @param quoteRequest.srcChainId - The source chain ID
   * @param quoteRequest.srcTokenAddress - The source token address
   * @param quoteRequest.destChainId - The destination chain ID
   * @param quoteRequest.destTokenAddress - The destination token address
   */
  readonly #fetchAssetExchangeRates = async ({
    srcChainId,
    srcTokenAddress,
    destChainId,
    destTokenAddress,
  }: Partial<GenericQuoteRequest>) => {
    const assetIds: Set<CaipAssetType> = new Set([]);
    const exchangeRateSources = this.#getExchangeRateSources();
    if (
      srcTokenAddress &&
      srcChainId &&
      !selectIsAssetExchangeRateInState(
        exchangeRateSources,
        srcChainId,
        srcTokenAddress,
      )
    ) {
      getAssetIdsForToken(srcTokenAddress, srcChainId).forEach((assetId) =>
        assetIds.add(assetId),
      );
    }
    if (
      destTokenAddress &&
      destChainId &&
      !selectIsAssetExchangeRateInState(
        exchangeRateSources,
        destChainId,
        destTokenAddress,
      )
    ) {
      getAssetIdsForToken(destTokenAddress, destChainId).forEach((assetId) =>
        assetIds.add(assetId),
      );
    }

    const currency = this.messenger.call(
      'CurrencyRateController:getState',
    ).currentCurrency;

    if (assetIds.size === 0) {
      return;
    }

    const pricesByAssetId = await fetchAssetPrices({
      assetIds,
      currencies: new Set([currency]),
      clientId: this.#clientId,
      clientVersion: this.#clientVersion,
      fetchFn: this.#fetchFn,
      signal: this.#abortController?.signal,
    });
    const exchangeRates = toExchangeRates(currency, pricesByAssetId);
    this.update((state) => {
      state.assetExchangeRates = {
        ...state.assetExchangeRates,
        ...exchangeRates,
      };
    });
  };

  readonly #hasSufficientBalance = async (
    quoteRequest: GenericQuoteRequest,
  ) => {
    const srcChainIdInHex = formatChainIdToHex(quoteRequest.srcChainId);
    const provider = this.#getNetworkClientByChainId(srcChainIdInHex)?.provider;
    const normalizedSrcTokenAddress = formatAddressToCaipReference(
      quoteRequest.srcTokenAddress,
    );

    return (
      provider &&
      normalizedSrcTokenAddress &&
      quoteRequest.srcTokenAmount &&
      srcChainIdInHex &&
      (await hasSufficientBalance(
        provider,
        quoteRequest.walletAddress,
        normalizedSrcTokenAddress,
        quoteRequest.srcTokenAmount,
        srcChainIdInHex,
      ))
    );
  };

  stopPollingForQuotes = (reason?: AbortReason) => {
    this.stopAllPolling();
    this.#abortController?.abort(reason);
  };

  resetState = (reason = AbortReason.ResetState) => {
    this.stopPollingForQuotes(reason);
    this.update((state) => {
      // Cannot do direct assignment to state, i.e. state = {... }, need to manually assign each field
      state.quoteRequest = DEFAULT_BRIDGE_CONTROLLER_STATE.quoteRequest;
      state.quotesInitialLoadTime =
        DEFAULT_BRIDGE_CONTROLLER_STATE.quotesInitialLoadTime;
      state.quotes = DEFAULT_BRIDGE_CONTROLLER_STATE.quotes;
      state.quotesLastFetched =
        DEFAULT_BRIDGE_CONTROLLER_STATE.quotesLastFetched;
      state.quotesLoadingStatus =
        DEFAULT_BRIDGE_CONTROLLER_STATE.quotesLoadingStatus;
      state.quoteFetchError = DEFAULT_BRIDGE_CONTROLLER_STATE.quoteFetchError;
      state.quotesRefreshCount =
        DEFAULT_BRIDGE_CONTROLLER_STATE.quotesRefreshCount;
      state.assetExchangeRates =
        DEFAULT_BRIDGE_CONTROLLER_STATE.assetExchangeRates;
      state.minimumBalanceForRentExemptionInLamports =
        DEFAULT_BRIDGE_CONTROLLER_STATE.minimumBalanceForRentExemptionInLamports;
    });
  };

  /**
   * Sets the interval length based on the source chain
   */
  setChainIntervalLength = () => {
    const { state } = this;
    const { srcChainId } = state.quoteRequest;
    const bridgeFeatureFlags = getBridgeFeatureFlags(this.messenger);

    const refreshRateOverride = srcChainId
      ? bridgeFeatureFlags.chains[formatChainIdToCaip(srcChainId)]?.refreshRate
      : undefined;
    const defaultRefreshRate = bridgeFeatureFlags.refreshRate;
    this.setIntervalLength(refreshRateOverride ?? defaultRefreshRate);
  };

  readonly #fetchBridgeQuotes = async ({
    updatedQuoteRequest,
    context,
  }: BridgePollingInput) => {
    this.#abortController?.abort('New quote request');
    this.#abortController = new AbortController();

    this.trackUnifiedSwapBridgeEvent(
      UnifiedSwapBridgeEventName.QuotesRequested,
      context,
    );

<<<<<<< HEAD
    const { sse, maxRefreshCount } = getBridgeFeatureFlags(
      this.messagingSystem,
    );
    // const shouldStream =
    //   sse?.enabled &&
    //   hasMinimumRequiredVersion(this.#clientVersion, sse.minimumVersion);
    // TODO enable SSE again after florin backend changes are deployed
    const shouldStream = false;
=======
    const { sse, maxRefreshCount } = getBridgeFeatureFlags(this.messenger);
    const shouldStream =
      sse?.enabled &&
      hasMinimumRequiredVersion(this.#clientVersion, sse.minimumVersion);
>>>>>>> af8b97be

    this.update((state) => {
      state.quoteRequest = updatedQuoteRequest;
      state.quoteFetchError = DEFAULT_BRIDGE_CONTROLLER_STATE.quoteFetchError;
      state.quotesLastFetched = Date.now();
      state.quotesLoadingStatus = RequestStatus.LOADING;
    });

    try {
      await this.#trace(
        {
          name: isCrossChain(
            updatedQuoteRequest.srcChainId,
            updatedQuoteRequest.destChainId,
          )
            ? TraceName.BridgeQuotesFetched
            : TraceName.SwapQuotesFetched,
          data: {
            srcChainId: formatChainIdToCaip(updatedQuoteRequest.srcChainId),
            destChainId: formatChainIdToCaip(updatedQuoteRequest.destChainId),
          },
        },
        async () => {
          const selectedAccount = this.#getMultichainSelectedAccount(
            updatedQuoteRequest.walletAddress,
          );
          // This call is not awaited to prevent blocking quote fetching if the snap takes too long to respond
          // eslint-disable-next-line @typescript-eslint/no-floating-promises
          this.#setMinimumBalanceForRentExemptionInLamports(
            updatedQuoteRequest.srcChainId,
            selectedAccount.metadata?.snap?.id,
          );
          // Use SSE if enabled and return early
          if (shouldStream) {
            await this.#handleQuoteStreaming(
              updatedQuoteRequest,
              selectedAccount,
            );
            return;
          }
          // Otherwise use regular fetch
          const quotes = await this.fetchQuotes(
            updatedQuoteRequest,
            this.#abortController?.signal,
          );
          this.update((state) => {
            // Set the initial load time if this is the first fetch
            if (
              state.quotesRefreshCount ===
                DEFAULT_BRIDGE_CONTROLLER_STATE.quotesRefreshCount &&
              this.#quotesFirstFetched
            ) {
              state.quotesInitialLoadTime =
                Date.now() - this.#quotesFirstFetched;
            }
            state.quotes = quotes;
            state.quotesLoadingStatus = RequestStatus.FETCHED;
          });
        },
      );
    } catch (error) {
      // Reset the quotes list if the fetch fails to avoid showing stale quotes
      this.update((state) => {
        state.quotes = DEFAULT_BRIDGE_CONTROLLER_STATE.quotes;
      });
      // Ignore abort errors
      if (
        (error as Error).toString().includes('AbortError') ||
        (error as Error).toString().includes('FetchRequestCanceledException') ||
        [
          AbortReason.ResetState,
          AbortReason.NewQuoteRequest,
          AbortReason.QuoteRequestUpdated,
        ].includes(error as AbortReason)
      ) {
        // Exit the function early to prevent other state updates
        return;
      }

      // Update loading status and error message
      this.update((state) => {
        // The error object reference is not guaranteed to exist on mobile so reading
        // the message directly could cause an error.
        let errorMessage;
        try {
          errorMessage =
            (error as Error)?.message ?? (error as Error).toString();
        } catch {
          // Intentionally empty
        } finally {
          state.quoteFetchError = errorMessage ?? 'Unknown error';
        }
        state.quotesLoadingStatus = RequestStatus.ERROR;
      });
      // Track event and log error
      this.trackUnifiedSwapBridgeEvent(
        UnifiedSwapBridgeEventName.QuotesError,
        context,
      );
      console.log(
        `Failed to ${shouldStream ? 'stream' : 'fetch'} bridge quotes`,
        error,
      );
    }

    // Update refresh count after fetching, validation and fee calculation have completed
    this.update((state) => {
      state.quotesRefreshCount += 1;
    });
    // Stop polling if the maximum number of refreshes has been reached
    if (
      updatedQuoteRequest.insufficientBal ||
      (!updatedQuoteRequest.insufficientBal &&
        this.state.quotesRefreshCount >= maxRefreshCount)
    ) {
      this.stopAllPolling();
    }
  };

  readonly #handleQuoteStreaming = async (
    updatedQuoteRequest: GenericQuoteRequest,
    selectedAccount: InternalAccount,
  ) => {
    /**
     * Tracks the number of valid quotes received from the current stream, which is used
     * to determine when to clear the quotes list and set the initial load time
     */
    let validQuotesCounter = 0;

    await fetchBridgeQuoteStream(
      this.#fetchFn,
      updatedQuoteRequest,
      this.#abortController?.signal,
      this.#clientId,
      this.#config.customBridgeApiBaseUrl ?? BRIDGE_PROD_API_BASE_URL,
      {
        onValidationFailure: this.#trackResponseValidationFailures,
        onValidQuoteReceived: async (quote: QuoteResponse) => {
          const quotesWithFees = await appendFeesToQuotes(
            [quote],
            this.messenger,
            this.#getLayer1GasFee,
            selectedAccount,
          );
          if (quotesWithFees.length > 0) {
            validQuotesCounter += 1;
          }
          this.update((state) => {
            // Clear previous quotes and quotes load time when first quote in the current
            // polling loop is received
            // This enables clients to continue showing the previous quotes while new
            // quotes are loading
            // Note: If there are no valid quotes until the 2nd fetch, quotesInitialLoadTime will be > refreshRate
            if (validQuotesCounter === 1) {
              state.quotes = DEFAULT_BRIDGE_CONTROLLER_STATE.quotes;
              if (!state.quotesInitialLoadTime && this.#quotesFirstFetched) {
                // Set the initial load time after the first quote is received
                state.quotesInitialLoadTime =
                  Date.now() - this.#quotesFirstFetched;
              }
            }
            state.quotes = [...state.quotes, ...quotesWithFees];
          });
        },
        onClose: () => {
          this.update((state) => {
            // If there are no valid quotes in the current stream, clear the quotes list
            // to remove quotes from the previous stream
            if (validQuotesCounter === 0) {
              state.quotes = DEFAULT_BRIDGE_CONTROLLER_STATE.quotes;
            }
            state.quotesLoadingStatus = RequestStatus.FETCHED;
          });
        },
      },
      this.#clientVersion,
    );
  };

  readonly #setMinimumBalanceForRentExemptionInLamports = async (
    srcChainId: GenericQuoteRequest['srcChainId'],
    snapId?: string,
  ) => {
    if (!isSolanaChainId(srcChainId) || !snapId) {
      return;
    }
    const minimumBalanceForRentExemptionInLamports =
      await getMinimumBalanceForRentExemptionInLamports(snapId, this.messenger);
    this.update((state) => {
      state.minimumBalanceForRentExemptionInLamports =
        minimumBalanceForRentExemptionInLamports;
    });
  };

  #getMultichainSelectedAccount(
    walletAddress?: GenericQuoteRequest['walletAddress'],
  ) {
    const addressToUse = walletAddress ?? this.state.quoteRequest.walletAddress;
    if (!addressToUse) {
      throw new Error('Account address is required');
    }
    const selectedAccount = this.messenger.call(
      'AccountsController:getAccountByAddress',
      addressToUse,
    );
    if (!selectedAccount) {
      throw new Error('Account not found');
    }
    return selectedAccount;
  }

  #getNetworkClientByChainId(chainId: Hex) {
    const networkClientId = this.messenger.call(
      'NetworkController:findNetworkClientIdByChainId',
      chainId,
    );
    if (!networkClientId) {
      throw new Error(`No network client found for chainId: ${chainId}`);
    }
    const networkClient = this.messenger.call(
      'NetworkController:getNetworkClientById',
      networkClientId,
    );
    return networkClient;
  }

  readonly #getRequestMetadata = (): Omit<
    RequestMetadata,
    | 'stx_enabled'
    | 'usd_amount_source'
    | 'security_warnings'
    | 'is_hardware_wallet'
  > => {
    return {
      slippage_limit: this.state.quoteRequest.slippage,
      swap_type: getSwapTypeFromQuote(this.state.quoteRequest),
      custom_slippage: isCustomSlippage(this.state.quoteRequest.slippage),
    };
  };

  readonly #getQuoteFetchData = (): Omit<
    QuoteFetchData,
    'best_quote_provider' | 'price_impact' | 'can_submit'
  > => {
    return {
      quotes_count: this.state.quotes.length,
      quotes_list: this.state.quotes.map(({ quote }) =>
        formatProviderLabel(quote),
      ),
      initial_load_time_all_quotes: this.state.quotesInitialLoadTime ?? 0,
    };
  };

  readonly #getEventProperties = <
    T extends
      (typeof UnifiedSwapBridgeEventName)[keyof typeof UnifiedSwapBridgeEventName],
  >(
    eventName: T,
    propertiesFromClient: Pick<RequiredEventContextFromClient, T>[T],
  ): CrossChainSwapsEventProperties<T> => {
    const baseProperties = {
      ...propertiesFromClient,
      action_type: MetricsActionType.SWAPBRIDGE_V1,
    };
    switch (eventName) {
      case UnifiedSwapBridgeEventName.ButtonClicked:
      case UnifiedSwapBridgeEventName.PageViewed:
        return {
          ...getRequestParams(this.state.quoteRequest),
          ...baseProperties,
        };
      case UnifiedSwapBridgeEventName.QuotesValidationFailed:
        return {
          ...getRequestParams(this.state.quoteRequest),
          refresh_count: this.state.quotesRefreshCount,
          ...baseProperties,
        };
      case UnifiedSwapBridgeEventName.QuotesReceived:
        return {
          ...getRequestParams(this.state.quoteRequest),
          ...this.#getRequestMetadata(),
          ...this.#getQuoteFetchData(),
          is_hardware_wallet: isHardwareWallet(
            this.#getMultichainSelectedAccount(),
          ),
          refresh_count: this.state.quotesRefreshCount,
          ...baseProperties,
        };
      case UnifiedSwapBridgeEventName.QuotesRequested:
        return {
          ...getRequestParams(this.state.quoteRequest),
          ...this.#getRequestMetadata(),
          is_hardware_wallet: isHardwareWallet(
            this.#getMultichainSelectedAccount(),
          ),
          has_sufficient_funds: !this.state.quoteRequest.insufficientBal,
          ...baseProperties,
        };
      case UnifiedSwapBridgeEventName.QuotesError:
        return {
          ...getRequestParams(this.state.quoteRequest),
          ...this.#getRequestMetadata(),
          is_hardware_wallet: isHardwareWallet(
            this.#getMultichainSelectedAccount(),
          ),
          error_message: this.state.quoteFetchError,
          has_sufficient_funds: !this.state.quoteRequest.insufficientBal,
          ...baseProperties,
        };
      case UnifiedSwapBridgeEventName.AllQuotesOpened:
      case UnifiedSwapBridgeEventName.AllQuotesSorted:
      case UnifiedSwapBridgeEventName.QuoteSelected:
        return {
          ...getRequestParams(this.state.quoteRequest),
          ...this.#getRequestMetadata(),
          ...this.#getQuoteFetchData(),
          is_hardware_wallet: isHardwareWallet(
            this.#getMultichainSelectedAccount(),
          ),
          ...baseProperties,
        };
      case UnifiedSwapBridgeEventName.Failed: {
        // Populate the properties that the error occurred before the tx was submitted
        return {
          ...baseProperties,
          ...getRequestParams(this.state.quoteRequest),
          ...this.#getRequestMetadata(),
          ...this.#getQuoteFetchData(),
          ...propertiesFromClient,
        };
      }
      case UnifiedSwapBridgeEventName.AssetDetailTooltipClicked:
        return baseProperties;
      // These events may be published after the bridge-controller state is reset
      // So the BridgeStatusController populates all the properties
      case UnifiedSwapBridgeEventName.Submitted:
      case UnifiedSwapBridgeEventName.Completed:
        return propertiesFromClient;
      case UnifiedSwapBridgeEventName.InputChanged:
      default:
        return baseProperties;
    }
  };

  readonly #trackInputChangedEvents = (
    paramsToUpdate: Partial<GenericQuoteRequest>,
  ) => {
    Object.entries(paramsToUpdate).forEach(([key, value]) => {
      const inputKey = toInputChangedPropertyKey[key as keyof QuoteRequest];
      const inputValue =
        toInputChangedPropertyValue[key as keyof QuoteRequest]?.(
          paramsToUpdate,
        );
      if (
        inputKey &&
        inputValue !== undefined &&
        value !== this.state.quoteRequest[key as keyof GenericQuoteRequest]
      ) {
        this.trackUnifiedSwapBridgeEvent(
          UnifiedSwapBridgeEventName.InputChanged,
          {
            input: inputKey,
            input_value: inputValue,
          },
        );
      }
    });
  };

  /**
   * This method tracks cross-chain swaps events
   *
   * @param eventName - The name of the event to track
   * @param propertiesFromClient - Properties that can't be calculated from the event name and need to be provided by the client
   * @example
   * this.trackUnifiedSwapBridgeEvent(UnifiedSwapBridgeEventName.ActionOpened, {
   *   location: MetaMetricsSwapsEventSource.MainView,
   * });
   */
  trackUnifiedSwapBridgeEvent = <
    T extends
      (typeof UnifiedSwapBridgeEventName)[keyof typeof UnifiedSwapBridgeEventName],
  >(
    eventName: T,
    propertiesFromClient: Pick<RequiredEventContextFromClient, T>[T],
  ) => {
    try {
      const combinedPropertiesForEvent = this.#getEventProperties<T>(
        eventName,
        propertiesFromClient,
      );

      this.#trackMetaMetricsFn(eventName, combinedPropertiesForEvent);
    } catch (error) {
      console.error(
        'Error tracking cross-chain swaps MetaMetrics event',
        error,
      );
    }
  };

  /**
   *
   * @param contractAddress - The address of the ERC20 token contract
   * @param chainId - The hex chain ID of the bridge network
   * @returns The atomic allowance of the ERC20 token contract
   */
  getBridgeERC20Allowance = async (
    contractAddress: string,
    chainId: Hex,
  ): Promise<string> => {
    const networkClient = this.#getNetworkClientByChainId(chainId);
    const provider = networkClient?.provider;
    if (!provider) {
      throw new Error('No provider found');
    }

    const ethersProvider = new Web3Provider(provider);
    const contract = new Contract(contractAddress, abiERC20, ethersProvider);
    const allowance: BigNumber = await contract.allowance(
      this.state.quoteRequest.walletAddress,
      METABRIDGE_CHAIN_TO_ADDRESS_MAP[chainId],
    );
    return allowance.toString();
  };
}<|MERGE_RESOLUTION|>--- conflicted
+++ resolved
@@ -546,21 +546,10 @@
       context,
     );
 
-<<<<<<< HEAD
-    const { sse, maxRefreshCount } = getBridgeFeatureFlags(
-      this.messagingSystem,
-    );
-    // const shouldStream =
-    //   sse?.enabled &&
-    //   hasMinimumRequiredVersion(this.#clientVersion, sse.minimumVersion);
-    // TODO enable SSE again after florin backend changes are deployed
-    const shouldStream = false;
-=======
     const { sse, maxRefreshCount } = getBridgeFeatureFlags(this.messenger);
     const shouldStream =
       sse?.enabled &&
       hasMinimumRequiredVersion(this.#clientVersion, sse.minimumVersion);
->>>>>>> af8b97be
 
     this.update((state) => {
       state.quoteRequest = updatedQuoteRequest;
