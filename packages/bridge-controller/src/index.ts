export { BridgeController } from './bridge-controller';

export {
  UnifiedSwapBridgeEventName,
  UNIFIED_SWAP_BRIDGE_EVENT_CATEGORY,
} from './utils/metrics/constants';

export type {
  RequiredEventContextFromClient,
  CrossChainSwapsEventProperties,
  TradeData,
  RequestParams,
  RequestMetadata,
  TxStatusData,
} from './utils/metrics/types';

export {
  formatProviderLabel,
  getRequestParams,
  getActionType,
  getSwapType,
  isHardwareWallet,
  isCustomSlippage,
} from './utils/metrics/properties';

export type {
  ChainConfiguration,
  L1GasFees,
  SolanaFees,
  QuoteMetadata,
  GasMultiplierByChainId,
  FeatureFlagResponse,
  BridgeAsset,
  GenericQuoteRequest,
  Protocol,
  TokenAmountValues,
  Step,
  RefuelData,
  Quote,
  QuoteResponse,
  FeeData,
  TxData,
  BridgeControllerState,
  BridgeControllerAction,
  BridgeControllerActions,
  BridgeControllerEvents,
  BridgeControllerMessenger,
  FeatureFlagsPlatformConfig,
} from './types';

export { StatusTypes } from './types';

export {
  AssetType,
  SortOrder,
  ActionTypes,
  ChainId,
  RequestStatus,
  BridgeUserAction,
  BridgeBackgroundAction,
  FeeType,
} from './types';

export {
  ALLOWED_BRIDGE_CHAIN_IDS,
  BridgeClientId,
  BRIDGE_CONTROLLER_NAME,
  BRIDGE_QUOTE_MAX_ETA_SECONDS,
  BRIDGE_QUOTE_MAX_RETURN_DIFFERENCE_PERCENTAGE,
  BRIDGE_PREFERRED_GAS_ESTIMATE,
  BRIDGE_DEFAULT_SLIPPAGE,
  BRIDGE_MM_FEE_RATE,
  REFRESH_INTERVAL_MS,
  DEFAULT_MAX_REFRESH_COUNT,
  DEFAULT_BRIDGE_CONTROLLER_STATE,
  METABRIDGE_CHAIN_TO_ADDRESS_MAP,
  BRIDGE_DEV_API_BASE_URL,
  BRIDGE_PROD_API_BASE_URL,
} from './constants/bridge';

export type { AllowedBridgeChainIds } from './constants/bridge';

export {
  /**
   * @deprecated This type should not be used. Use {@link BridgeAsset} instead.
   */
  type SwapsTokenObject,
  /**
   * @deprecated This map should not be used. Use getNativeAssetForChainId" } instead.
   */
  SWAPS_CHAINID_DEFAULT_TOKEN_MAP,
} from './constants/tokens';

export { SWAPS_API_V2_BASE_URL } from './constants/swaps';

export {
  getEthUsdtResetData,
  isEthUsdt,
  isNativeAddress,
  isSolanaChainId,
  getNativeAssetForChainId,
  getDefaultBridgeControllerState,
  isCrossChain,
} from './utils/bridge';

export {
  isValidQuoteRequest,
  formatEtaInMinutes,
  calcSlippagePercentage,
} from './utils/quote';

export { calcLatestSrcBalance } from './utils/balance';

export { fetchBridgeTokens } from './utils/fetch';

export {
  formatChainIdToCaip,
  formatChainIdToHex,
  formatAddressToCaipReference,
} from './utils/caip-formatters';

export {
  selectBridgeQuotes,
  type BridgeAppState,
  selectExchangeRateByChainIdAndAddress,
  /**
   * Returns whether a quote is expired
   *
   * @param state The state of the bridge controller and its dependency controllers
   * @param currentTimeInMs The current timestamp in milliseconds (e.g. `Date.now()`)
   * @returns Whether the quote is expired
   */
  selectIsQuoteExpired,
  selectBridgeFeatureFlags,
<<<<<<< HEAD
  selectMaxBalanceButtonVisibilityForSrcToken,
} from './selectors';
=======
} from './selectors';

export { DEFAULT_FEATURE_FLAG_CONFIG } from './constants/bridge';
>>>>>>> 7a55ad32
<|MERGE_RESOLUTION|>--- conflicted
+++ resolved
@@ -132,11 +132,7 @@
    */
   selectIsQuoteExpired,
   selectBridgeFeatureFlags,
-<<<<<<< HEAD
   selectMaxBalanceButtonVisibilityForSrcToken,
 } from './selectors';
-=======
-} from './selectors';
 
-export { DEFAULT_FEATURE_FLAG_CONFIG } from './constants/bridge';
->>>>>>> 7a55ad32
+export { DEFAULT_FEATURE_FLAG_CONFIG } from './constants/bridge';