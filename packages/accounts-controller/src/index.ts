export type {
  AccountsControllerState,
  AccountsControllerGetStateAction,
  AccountsControllerSetSelectedAccountAction,
  AccountsControllerSetAccountNameAction,
  AccountsControllerListAccountsAction,
  AccountsControllerUpdateAccountsAction,
  AccountsControllerGetSelectedAccountAction,
  AccountsControllerGetAccountByAddressAction,
  AccountsControllerGetAccountAction,
  AccountsControllerGetAccountExpectAction,
  AccountsControllerActions,
  AccountsControllerChangeEvent,
  AccountsControllerSelectedAccountChangeEvent,
  AccountsControllerEvents,
  AccountsControllerMessenger,
} from './AccountsController';
export { AccountsController } from './AccountsController';
<<<<<<< HEAD
export {
  isEVMAccount,
  keyringTypeToName,
  getUUIDFromAddressOfNormalAccount,
} from './utils';
=======
export { keyringTypeToName, getUUIDFromAddressOfNormalAccount } from './utils';
export { isEVMAccount } from './utils';
export { createMockInternalAccount } from './tests/mocks';
>>>>>>> 0e5df333
<|MERGE_RESOLUTION|>--- conflicted
+++ resolved
@@ -16,14 +16,6 @@
   AccountsControllerMessenger,
 } from './AccountsController';
 export { AccountsController } from './AccountsController';
-<<<<<<< HEAD
-export {
-  isEVMAccount,
-  keyringTypeToName,
-  getUUIDFromAddressOfNormalAccount,
-} from './utils';
-=======
 export { keyringTypeToName, getUUIDFromAddressOfNormalAccount } from './utils';
 export { isEVMAccount } from './utils';
-export { createMockInternalAccount } from './tests/mocks';
->>>>>>> 0e5df333
+export { createMockInternalAccount } from './tests/mocks';