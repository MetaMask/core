--- conflicted
+++ resolved
@@ -85,17 +85,6 @@
 }
 
 /**
-<<<<<<< HEAD
- * Creates a deep clone of the given object.
- * This is to get around error `Type instantiation is excessively deep and possibly infinite.`
- *
- * @template O,T - The type of the object being cloned.
- * @param obj - The object to be cloned.
- * @returns The deep clone of the object.
- */
-export function deepCloneDraft<I, T>(obj: I): T {
-  return JSON.parse(JSON.stringify(obj)) as T;
-=======
  * WARNING: To be removed once type issue is fixed. https://github.com/MetaMask/utils/issues/168
  *
  * Creates a deep clone of the given object.
@@ -109,5 +98,16 @@
 ): AccountsControllerState {
   // We use unknown here because the type inference when using structured clone leads to the same type error.
   return deepClone(obj) as unknown as AccountsControllerState;
->>>>>>> 6cbaa1c2
+}
+
+/**
+ * Creates a deep clone of the given object.
+ * This is to get around error `Type instantiation is excessively deep and possibly infinite.`
+ *
+ * @template O,T - The type of the object being cloned.
+ * @param obj - The object to be cloned.
+ * @returns The deep clone of the object.
+ */
+export function deepCloneDraft<I, T>(obj: I): T {
+  return JSON.parse(JSON.stringify(obj)) as T;
 }