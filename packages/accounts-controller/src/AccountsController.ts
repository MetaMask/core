import type {
  ControllerGetStateAction,
  ControllerStateChangeEvent,
  ExtractEventPayload,
  RestrictedMessenger,
} from '@metamask/base-controller';
import { BaseController } from '@metamask/base-controller';
import type {
  SnapKeyringAccountAssetListUpdatedEvent,
  SnapKeyringAccountBalancesUpdatedEvent,
  SnapKeyringAccountTransactionsUpdatedEvent,
} from '@metamask/eth-snap-keyring';
import { SnapKeyring } from '@metamask/eth-snap-keyring';
import {
  EthAccountType,
  EthMethod,
  EthScope,
  isEvmAccountType,
} from '@metamask/keyring-api';
import { KeyringTypes } from '@metamask/keyring-controller';
import type {
  KeyringControllerState,
  KeyringControllerGetKeyringForAccountAction,
  KeyringControllerGetKeyringsByTypeAction,
  KeyringControllerGetAccountsAction,
  KeyringControllerStateChangeEvent,
} from '@metamask/keyring-controller';
import type { InternalAccount } from '@metamask/keyring-internal-api';
import type {
  SnapControllerState,
  SnapStateChange,
} from '@metamask/snaps-controllers';
import type { SnapId } from '@metamask/snaps-sdk';
import type { Snap } from '@metamask/snaps-utils';
import type { CaipChainId } from '@metamask/utils';
import {
  type Keyring,
  type Json,
  isCaipChainId,
  parseCaipChainId,
} from '@metamask/utils';

import {
  getUUIDFromAddressOfNormalAccount,
  isNormalKeyringType,
  keyringTypeToName,
} from './utils';

const controllerName = 'AccountsController';

export type AccountId = string;

export type AccountsControllerState = {
  internalAccounts: {
    accounts: Record<AccountId, InternalAccount>;
    selectedAccount: string; // id of the selected account
  };
};

export type AccountsControllerGetStateAction = ControllerGetStateAction<
  typeof controllerName,
  AccountsControllerState
>;

export type AccountsControllerSetSelectedAccountAction = {
  type: `${typeof controllerName}:setSelectedAccount`;
  handler: AccountsController['setSelectedAccount'];
};

export type AccountsControllerSetAccountNameAction = {
  type: `${typeof controllerName}:setAccountName`;
  handler: AccountsController['setAccountName'];
};

export type AccountsControllerListAccountsAction = {
  type: `${typeof controllerName}:listAccounts`;
  handler: AccountsController['listAccounts'];
};

export type AccountsControllerListMultichainAccountsAction = {
  type: `${typeof controllerName}:listMultichainAccounts`;
  handler: AccountsController['listMultichainAccounts'];
};

export type AccountsControllerUpdateAccountsAction = {
  type: `${typeof controllerName}:updateAccounts`;
  handler: AccountsController['updateAccounts'];
};

export type AccountsControllerGetSelectedAccountAction = {
  type: `${typeof controllerName}:getSelectedAccount`;
  handler: AccountsController['getSelectedAccount'];
};

export type AccountsControllerGetSelectedMultichainAccountAction = {
  type: `${typeof controllerName}:getSelectedMultichainAccount`;
  handler: AccountsController['getSelectedMultichainAccount'];
};

export type AccountsControllerGetAccountByAddressAction = {
  type: `${typeof controllerName}:getAccountByAddress`;
  handler: AccountsController['getAccountByAddress'];
};

export type AccountsControllerGetNextAvailableAccountNameAction = {
  type: `${typeof controllerName}:getNextAvailableAccountName`;
  handler: AccountsController['getNextAvailableAccountName'];
};

export type AccountsControllerGetAccountAction = {
  type: `${typeof controllerName}:getAccount`;
  handler: AccountsController['getAccount'];
};

export type AccountsControllerUpdateAccountMetadataAction = {
  type: `${typeof controllerName}:updateAccountMetadata`;
  handler: AccountsController['updateAccountMetadata'];
};

export type AllowedActions =
  | KeyringControllerGetKeyringForAccountAction
  | KeyringControllerGetKeyringsByTypeAction
  | KeyringControllerGetAccountsAction;

export type AccountsControllerActions =
  | AccountsControllerGetStateAction
  | AccountsControllerSetSelectedAccountAction
  | AccountsControllerListAccountsAction
  | AccountsControllerListMultichainAccountsAction
  | AccountsControllerSetAccountNameAction
  | AccountsControllerUpdateAccountsAction
  | AccountsControllerGetAccountByAddressAction
  | AccountsControllerGetSelectedAccountAction
  | AccountsControllerGetNextAvailableAccountNameAction
  | AccountsControllerGetAccountAction
  | AccountsControllerGetSelectedMultichainAccountAction
  | AccountsControllerUpdateAccountMetadataAction;

export type AccountsControllerChangeEvent = ControllerStateChangeEvent<
  typeof controllerName,
  AccountsControllerState
>;

export type AccountsControllerSelectedAccountChangeEvent = {
  type: `${typeof controllerName}:selectedAccountChange`;
  payload: [InternalAccount];
};

export type AccountsControllerSelectedEvmAccountChangeEvent = {
  type: `${typeof controllerName}:selectedEvmAccountChange`;
  payload: [InternalAccount];
};

export type AccountsControllerAccountAddedEvent = {
  type: `${typeof controllerName}:accountAdded`;
  payload: [InternalAccount];
};

export type AccountsControllerAccountRemovedEvent = {
  type: `${typeof controllerName}:accountRemoved`;
  payload: [AccountId];
};

export type AccountsControllerAccountRenamedEvent = {
  type: `${typeof controllerName}:accountRenamed`;
  payload: [InternalAccount];
};

export type AccountsControllerAccountBalancesUpdatesEvent = {
  type: `${typeof controllerName}:accountBalancesUpdated`;
  payload: SnapKeyringAccountBalancesUpdatedEvent['payload'];
};

export type AccountsControllerAccountTransactionsUpdatedEvent = {
  type: `${typeof controllerName}:accountTransactionsUpdated`;
  payload: SnapKeyringAccountTransactionsUpdatedEvent['payload'];
};

export type AccountsControllerAccountAssetListUpdatedEvent = {
  type: `${typeof controllerName}:accountAssetListUpdated`;
  payload: SnapKeyringAccountAssetListUpdatedEvent['payload'];
};

// Re-define event here to avoid circular dependency with MultichainNetworkController
type MultichainNetworkSetActiveNetworkEvent = {
  type: `MultichainNetworkController:setActiveNetwork`;
  payload: [
    {
      evmClientId?: string;
      nonEvmChainId?: CaipChainId;
    },
  ];
};

export type AllowedEvents =
  | SnapStateChange
  | KeyringControllerStateChangeEvent
  | SnapKeyringAccountAssetListUpdatedEvent
  | SnapKeyringAccountBalancesUpdatedEvent
  | SnapKeyringAccountTransactionsUpdatedEvent
  | MultichainNetworkSetActiveNetworkEvent;

export type AccountsControllerEvents =
  | AccountsControllerChangeEvent
  | AccountsControllerSelectedAccountChangeEvent
  | AccountsControllerSelectedEvmAccountChangeEvent
  | AccountsControllerAccountAddedEvent
  | AccountsControllerAccountRemovedEvent
  | AccountsControllerAccountRenamedEvent
  | AccountsControllerAccountBalancesUpdatesEvent
  | AccountsControllerAccountTransactionsUpdatedEvent
  | AccountsControllerAccountAssetListUpdatedEvent;

export type AccountsControllerMessenger = RestrictedMessenger<
  typeof controllerName,
  AccountsControllerActions | AllowedActions,
  AccountsControllerEvents | AllowedEvents,
  AllowedActions['type'],
  AllowedEvents['type']
>;

type AddressAndKeyringTypeObject = {
  address: string;
  type: string;
};

const accountsControllerMetadata = {
  internalAccounts: {
    persist: true,
    anonymous: false,
  },
};

const defaultState: AccountsControllerState = {
  internalAccounts: {
    accounts: {},
    selectedAccount: '',
  },
};

export const EMPTY_ACCOUNT = {
  id: '',
  address: '',
  options: {},
  methods: [],
  type: EthAccountType.Eoa,
  scopes: [EthScope.Eoa],
  metadata: {
    name: '',
    keyring: {
      type: '',
    },
    importTime: 0,
  },
};

/**
 * Controller that manages internal accounts.
 * The accounts controller is responsible for creating and managing internal accounts.
 * It also provides convenience methods for accessing and updating the internal accounts.
 * The accounts controller also listens for keyring state changes and updates the internal accounts accordingly.
 * The accounts controller also listens for snap state changes and updates the internal accounts accordingly.
 *
 */
export class AccountsController extends BaseController<
  typeof controllerName,
  AccountsControllerState,
  AccountsControllerMessenger
> {
  /**
   * Constructor for AccountsController.
   *
   * @param options - The controller options.
   * @param options.messenger - The messenger object.
   * @param options.state - Initial state to set on this controller
   */
  constructor({
    messenger,
    state,
  }: {
    messenger: AccountsControllerMessenger;
    state: AccountsControllerState;
  }) {
    super({
      messenger,
      name: controllerName,
      metadata: accountsControllerMetadata,
      state: {
        ...defaultState,
        ...state,
      },
    });

    this.#subscribeToMessageEvents();
    this.#registerMessageHandlers();
  }

  /**
   * Returns the internal account object for the given account ID, if it exists.
   *
   * @param accountId - The ID of the account to retrieve.
   * @returns The internal account object, or undefined if the account does not exist.
   */
  getAccount(accountId: string): InternalAccount | undefined {
    return this.state.internalAccounts.accounts[accountId];
  }

  /**
   * Returns an array of all evm internal accounts.
   *
   * @returns An array of InternalAccount objects.
   */
  listAccounts(): InternalAccount[] {
    const accounts = Object.values(this.state.internalAccounts.accounts);
    return accounts.filter((account) => isEvmAccountType(account.type));
  }

  /**
   * Returns an array of all internal accounts.
   *
   * @param chainId - The chain ID.
   * @returns An array of InternalAccount objects.
   */
  listMultichainAccounts(chainId?: CaipChainId): InternalAccount[] {
    const accounts = Object.values(this.state.internalAccounts.accounts);
    if (!chainId) {
      return accounts;
    }

    if (!isCaipChainId(chainId)) {
      throw new Error(`Invalid CAIP-2 chain ID: ${String(chainId)}`);
    }

    return accounts.filter((account) =>
      this.#isAccountCompatibleWithChain(account, chainId),
    );
  }

  /**
   * Returns the internal account object for the given account ID.
   *
   * @param accountId - The ID of the account to retrieve.
   * @returns The internal account object.
   * @throws An error if the account ID is not found.
   */
  getAccountExpect(accountId: string): InternalAccount {
    const account = this.getAccount(accountId);
    if (account === undefined) {
      throw new Error(`Account Id "${accountId}" not found`);
    }
    return account;
  }

  /**
   * Returns the last selected EVM account.
   *
   * @returns The selected internal account.
   */
  getSelectedAccount(): InternalAccount {
    // Edge case where the extension is setup but the srp is not yet created
    // certain ui elements will query the selected address before any accounts are created.
    if (this.state.internalAccounts.selectedAccount === '') {
      return EMPTY_ACCOUNT;
    }

    const selectedAccount = this.getAccountExpect(
      this.state.internalAccounts.selectedAccount,
    );
    if (isEvmAccountType(selectedAccount.type)) {
      return selectedAccount;
    }

    const accounts = this.listAccounts();

    if (!accounts.length) {
      // ! Should never reach this.
      throw new Error('No EVM accounts');
    }

    // This will never be undefined because we have already checked if accounts.length is > 0
    // eslint-disable-next-line @typescript-eslint/no-non-null-assertion
    return this.#getLastSelectedAccount(accounts)!;
  }

  /**
   * __WARNING The return value may be undefined if there isn't an account for that chain id.__
   *
   * Retrieves the last selected account by chain ID.
   *
   * @param chainId - The chain ID to filter the accounts.
   * @returns The last selected account compatible with the specified chain ID or undefined.
   */
  getSelectedMultichainAccount(
    chainId?: CaipChainId,
  ): InternalAccount | undefined {
    // Edge case where the extension is setup but the srp is not yet created
    // certain ui elements will query the selected address before any accounts are created.
    if (this.state.internalAccounts.selectedAccount === '') {
      return EMPTY_ACCOUNT;
    }

    if (!chainId) {
      return this.getAccountExpect(this.state.internalAccounts.selectedAccount);
    }

    if (!isCaipChainId(chainId)) {
      throw new Error(`Invalid CAIP-2 chain ID: ${chainId as string}`);
    }

    const accounts = Object.values(this.state.internalAccounts.accounts).filter(
      (account) => this.#isAccountCompatibleWithChain(account, chainId),
    );

    return this.#getLastSelectedAccount(accounts);
  }

  /**
   * Returns the account with the specified address.
   * ! This method will only return the first account that matches the address
   *
   * @param address - The address of the account to retrieve.
   * @returns The account with the specified address, or undefined if not found.
   */
  getAccountByAddress(address: string): InternalAccount | undefined {
    return this.listMultichainAccounts().find(
      (account) => account.address.toLowerCase() === address.toLowerCase(),
    );
  }

  /**
   * Sets the selected account by its ID.
   *
   * @param accountId - The ID of the account to be selected.
   */
  setSelectedAccount(accountId: string): void {
    const account = this.getAccountExpect(accountId);

    this.update((currentState) => {
      currentState.internalAccounts.accounts[account.id].metadata.lastSelected =
        Date.now();
      currentState.internalAccounts.selectedAccount = account.id;
    });

    this.#publishAccountChangeEvent(account);
  }

  /**
   * Sets the name of the account with the given ID.
   *
   * @param accountId - The ID of the account to set the name for.
   * @param accountName - The new name for the account.
   * @throws An error if an account with the same name already exists.
   */
  setAccountName(accountId: string, accountName: string): void {
    // This will check for name uniqueness and fire the `accountRenamed` event
    // if the account has been renamed.
    this.updateAccountMetadata(accountId, {
      name: accountName,
      nameLastUpdatedAt: Date.now(),
    });
  }

  /**
   * Updates the metadata of the account with the given ID.
   *
   * @param accountId - The ID of the account for which the metadata will be updated.
   * @param metadata - The new metadata for the account.
   */
  updateAccountMetadata(
    accountId: string,
    metadata: Partial<InternalAccount['metadata']>,
  ): void {
    const account = this.getAccountExpect(accountId);

    if (
      metadata.name &&
      this.listMultichainAccounts().find(
        (internalAccount) =>
          internalAccount.metadata.name === metadata.name &&
          internalAccount.id !== accountId,
      )
    ) {
      throw new Error('Account name already exists');
    }

    this.update((currentState) => {
      const internalAccount = {
        ...account,
        metadata: { ...account.metadata, ...metadata },
      };
      // Do not remove this comment - This error is flaky: Comment out or restore the `ts-expect-error` directive below as needed.
      // See: https://github.com/MetaMask/utils/issues/168
      // // @ts-expect-error Known issue - `Json` causes recursive error in immer `Draft`/`WritableDraft` types
      currentState.internalAccounts.accounts[accountId] = internalAccount;

      if (metadata.name) {
        this.messagingSystem.publish(
          'AccountsController:accountRenamed',
          internalAccount,
        );
      }
    });
  }

  /**
   * Updates the internal accounts list by retrieving normal and snap accounts,
   * removing duplicates, and updating the metadata of each account.
   *
   * @returns A Promise that resolves when the accounts have been updated.
   */
  async updateAccounts(): Promise<void> {
    const snapAccounts = await this.#listSnapAccounts();
    const normalAccounts = await this.#listNormalAccounts();

    // keyring type map.
    const keyringTypes = new Map<string, number>();
    const previousAccounts = this.state.internalAccounts.accounts;

    const accounts: Record<string, InternalAccount> = [
      ...normalAccounts,
      ...snapAccounts,
    ].reduce(
      (internalAccountMap, internalAccount) => {
        const keyringTypeName = keyringTypeToName(
          internalAccount.metadata.keyring.type,
        );
        const keyringAccountIndex = keyringTypes.get(keyringTypeName) ?? 0;
        if (keyringAccountIndex) {
          keyringTypes.set(keyringTypeName, keyringAccountIndex + 1);
        } else {
          keyringTypes.set(keyringTypeName, 1);
        }

        const existingAccount = previousAccounts[internalAccount.id];

        internalAccountMap[internalAccount.id] = {
          ...internalAccount,

          metadata: {
            ...internalAccount.metadata,
            name:
              this.#populateExistingMetadata(existingAccount?.id, 'name') ??
              `${keyringTypeName} ${keyringAccountIndex + 1}`,
            importTime:
              this.#populateExistingMetadata(
                existingAccount?.id,
                'importTime',
              ) ?? Date.now(),
            lastSelected:
              this.#populateExistingMetadata(
                existingAccount?.id,
                'lastSelected',
              ) ?? 0,
          },
        };

        return internalAccountMap;
      },
      {} as Record<string, InternalAccount>,
    );

    this.update((currentState) => {
      currentState.internalAccounts.accounts = accounts;

      if (
        !currentState.internalAccounts.accounts[
          currentState.internalAccounts.selectedAccount
        ]
      ) {
        const lastSelectedAccount = this.#getLastSelectedAccount(
          Object.values(accounts),
        );

        if (lastSelectedAccount) {
          currentState.internalAccounts.selectedAccount =
            lastSelectedAccount.id;
          currentState.internalAccounts.accounts[
            lastSelectedAccount.id
          ].metadata.lastSelected = this.#getLastSelectedIndex();
          this.#publishAccountChangeEvent(lastSelectedAccount);
        } else {
          // It will be undefined if there are no accounts
          currentState.internalAccounts.selectedAccount = '';
        }
      }
    });
  }

  /**
   * Loads the backup state of the accounts controller.
   *
   * @param backup - The backup state to load.
   */
  loadBackup(backup: AccountsControllerState): void {
    if (backup.internalAccounts) {
      this.update((currentState) => {
        currentState.internalAccounts = backup.internalAccounts;
      });
    }
  }

  /**
   * Generates an internal account for a non-Snap account.
   *
   * @param address - The address of the account.
   * @param type - The type of the account.
   * @returns The generated internal account.
   */
  #generateInternalAccountForNonSnapAccount(
    address: string,
    type: string,
  ): InternalAccount {
    return {
      id: getUUIDFromAddressOfNormalAccount(address),
      address,
      options: {},
      methods: [
        EthMethod.PersonalSign,
        EthMethod.Sign,
        EthMethod.SignTransaction,
        EthMethod.SignTypedDataV1,
        EthMethod.SignTypedDataV3,
        EthMethod.SignTypedDataV4,
      ],
      scopes: [EthScope.Eoa],
      type: EthAccountType.Eoa,
      metadata: {
        name: '',
        importTime: Date.now(),
        keyring: {
          type,
        },
      },
    };
  }

  /**
   * Returns a list of internal accounts created using the SnapKeyring.
   *
   * @returns A promise that resolves to an array of InternalAccount objects.
   */
  async #listSnapAccounts(): Promise<InternalAccount[]> {
    const [snapKeyring] = this.messagingSystem.call(
      'KeyringController:getKeyringsByType',
      SnapKeyring.type,
    );
    // snap keyring is not available until the first account is created in the keyring controller
    if (!snapKeyring) {
      return [];
    }

    const snapAccounts = (snapKeyring as SnapKeyring).listAccounts();

    return snapAccounts;
  }

  /**
   * Returns a list of normal accounts.
   * Note: listNormalAccounts is a temporary method until the keyrings all implement the InternalAccount interface.
   * Once all keyrings implement the InternalAccount interface, this method can be removed and getAccounts can be used instead.
   *
   * @returns A Promise that resolves to an array of InternalAccount objects.
   */
  async #listNormalAccounts(): Promise<InternalAccount[]> {
    const addresses = await this.messagingSystem.call(
      'KeyringController:getAccounts',
    );
    const internalAccounts: InternalAccount[] = [];
    for (const address of addresses) {
      const keyring = await this.messagingSystem.call(
        'KeyringController:getKeyringForAccount',
        address,
      );

      const keyringType = (keyring as Keyring<Json>).type;
      if (!isNormalKeyringType(keyringType as KeyringTypes)) {
        // We only consider "normal accounts" here, so keep looping
        continue;
      }

      const id = getUUIDFromAddressOfNormalAccount(address);

      const nameLastUpdatedAt = this.#populateExistingMetadata(
        id,
        'nameLastUpdatedAt',
      );

      internalAccounts.push({
        id,
        address,
        options: {},
        methods: [
          EthMethod.PersonalSign,
          EthMethod.Sign,
          EthMethod.SignTransaction,
          EthMethod.SignTypedDataV1,
          EthMethod.SignTypedDataV3,
          EthMethod.SignTypedDataV4,
        ],
        scopes: [EthScope.Eoa],
        type: EthAccountType.Eoa,
        metadata: {
          name: this.#populateExistingMetadata(id, 'name') ?? '',
          ...(nameLastUpdatedAt && { nameLastUpdatedAt }),
          importTime:
            this.#populateExistingMetadata(id, 'importTime') ?? Date.now(),
          lastSelected: this.#populateExistingMetadata(id, 'lastSelected') ?? 0,
          keyring: {
            type: (keyring as Keyring<Json>).type,
          },
        },
      });
    }

    return internalAccounts;
  }

  /**
   * Re-publish an account event.
   *
   * @param event - The event type. This is a unique identifier for this event.
   * @param payload - The event payload. The type of the parameters for each event handler must
   * match the type of this payload.
   * @template EventType - A Snap keyring event type.
   */
  #handleOnSnapKeyringAccountEvent<
    EventType extends AccountsControllerEvents['type'],
  >(
    event: EventType,
    ...payload: ExtractEventPayload<AccountsControllerEvents, EventType>
  ): void {
    this.messagingSystem.publish(event, ...payload);
  }

  /**
   * Handles changes in the keyring state, specifically when new accounts are added or removed.
   *
   * @param keyringState - The new state of the keyring controller.
   */
  #handleOnKeyringStateChange(keyringState: KeyringControllerState): void {
    // check if there are any new accounts added
    // TODO: change when accountAdded event is added to the keyring controller

    // We check for keyrings length to be greater than 0 because the extension client may try execute
    // submit password twice and clear the keyring state.
    // https://github.com/MetaMask/KeyringController/blob/2d73a4deed8d013913f6ef0c9f5c0bb7c614f7d3/src/KeyringController.ts#L910
    if (keyringState.isUnlocked && keyringState.keyrings.length > 0) {
      const updatedNormalKeyringAddresses: AddressAndKeyringTypeObject[] = [];
      const updatedSnapKeyringAddresses: AddressAndKeyringTypeObject[] = [];

      for (const keyring of keyringState.keyrings) {
        if (keyring.type === KeyringTypes.snap) {
          updatedSnapKeyringAddresses.push(
            ...keyring.accounts.map((address) => {
              return {
                address,
                type: keyring.type,
              };
            }),
          );
        } else {
          updatedNormalKeyringAddresses.push(
            ...keyring.accounts.map((address) => {
              return {
                address,
                type: keyring.type,
              };
            }),
          );
        }
      }

      const { previousNormalInternalAccounts, previousSnapInternalAccounts } =
        this.listMultichainAccounts().reduce(
          (accumulator, account) => {
            if (account.metadata.keyring.type === KeyringTypes.snap) {
              accumulator.previousSnapInternalAccounts.push(account);
            } else {
              accumulator.previousNormalInternalAccounts.push(account);
            }
            return accumulator;
          },
          {
            previousNormalInternalAccounts: [] as InternalAccount[],
            previousSnapInternalAccounts: [] as InternalAccount[],
          },
        );

      const addedAccounts: AddressAndKeyringTypeObject[] = [];
      const deletedAccounts: InternalAccount[] = [];

      // snap account ids are random uuid while normal accounts
      // are determininistic based on the address

      // ^NOTE: This will be removed when normal accounts also implement internal accounts
      // finding all the normal accounts that were added
      for (const account of updatedNormalKeyringAddresses) {
        if (
          !this.state.internalAccounts.accounts[
            getUUIDFromAddressOfNormalAccount(account.address)
          ]
        ) {
          addedAccounts.push(account);
        }
      }

      // finding all the snap accounts that were added
      for (const account of updatedSnapKeyringAddresses) {
        if (
          !previousSnapInternalAccounts.find(
            (internalAccount: InternalAccount) =>
              internalAccount.address.toLowerCase() ===
              account.address.toLowerCase(),
          )
        ) {
          addedAccounts.push(account);
        }
      }

      // finding all the normal accounts that were deleted
      for (const account of previousNormalInternalAccounts) {
        if (
          !updatedNormalKeyringAddresses.find(
            ({ address }) =>
              address.toLowerCase() === account.address.toLowerCase(),
          )
        ) {
          deletedAccounts.push(account);
        }
      }

      // finding all the snap accounts that were deleted
      for (const account of previousSnapInternalAccounts) {
        if (
          !updatedSnapKeyringAddresses.find(
            ({ address }) =>
              address.toLowerCase() === account.address.toLowerCase(),
          )
        ) {
          deletedAccounts.push(account);
        }
      }

      this.update((currentState) => {
        if (deletedAccounts.length > 0) {
          for (const account of deletedAccounts) {
            currentState.internalAccounts.accounts = this.#handleAccountRemoved(
              currentState.internalAccounts.accounts,
              account.id,
            );
          }
        }

        if (addedAccounts.length > 0) {
          for (const account of addedAccounts) {
            currentState.internalAccounts.accounts =
              this.#handleNewAccountAdded(
                currentState.internalAccounts.accounts,
                account,
              );
          }
        }

        // We don't use list accounts because it is not the updated state yet.
        const existingAccounts = Object.values(
          currentState.internalAccounts.accounts,
        );

        // handle if the selected account was deleted
        if (
          !currentState.internalAccounts.accounts[
            this.state.internalAccounts.selectedAccount
          ]
        ) {
          const lastSelectedAccount =
            this.#getLastSelectedAccount(existingAccounts);

          if (lastSelectedAccount) {
            currentState.internalAccounts.selectedAccount =
              lastSelectedAccount.id;
            currentState.internalAccounts.accounts[
              lastSelectedAccount.id
            ].metadata.lastSelected = this.#getLastSelectedIndex();
            this.#publishAccountChangeEvent(lastSelectedAccount);
          } else {
            // It will be undefined if there are no accounts
            currentState.internalAccounts.selectedAccount = '';
          }
        }
      });
    }
  }

  /**
   * Handles the change in SnapControllerState by updating the metadata of accounts that have a snap enabled.
   *
   * @param snapState - The new SnapControllerState.
   */
  #handleOnSnapStateChange(snapState: SnapControllerState) {
    // only check if snaps changed in status
    const { snaps } = snapState;
    const accounts = this.listMultichainAccounts().filter(
      (account) => account.metadata.snap,
    );

    this.update((currentState) => {
      accounts.forEach((account) => {
        const currentAccount =
          currentState.internalAccounts.accounts[account.id];
        if (currentAccount.metadata.snap) {
          const snapId = currentAccount.metadata.snap.id;
          const storedSnap: Snap = snaps[snapId as SnapId];
          if (storedSnap) {
            currentAccount.metadata.snap.enabled =
              storedSnap.enabled && !storedSnap.blocked;
          }
        }
      });
    });
  }

  /**
   * Returns the list of accounts for a given keyring type.
   *
   * @param keyringType - The type of keyring.
   * @param accounts - Accounts to filter by keyring type.
   * @returns The list of accounts associcated with this keyring type.
   */
  #getAccountsByKeyringType(keyringType: string, accounts?: InternalAccount[]) {
    return (accounts ?? this.listMultichainAccounts()).filter(
      (internalAccount) => {
        // We do consider `hd` and `simple` keyrings to be of same type. So we check those 2 types
        // to group those accounts together!
        if (
          keyringType === KeyringTypes.hd ||
          keyringType === KeyringTypes.simple
        ) {
          return (
            internalAccount.metadata.keyring.type === KeyringTypes.hd ||
            internalAccount.metadata.keyring.type === KeyringTypes.simple
          );
        }

        return internalAccount.metadata.keyring.type === keyringType;
      },
    );
  }

  /**
   * Returns the last selected account from the given array of accounts.
   *
   * @param accounts - An array of InternalAccount objects.
   * @returns The InternalAccount object that was last selected, or undefined if the array is empty.
   */
  #getLastSelectedAccount(
    accounts: InternalAccount[],
  ): InternalAccount | undefined {
    const [accountToSelect] = accounts.sort((accountA, accountB) => {
      // sort by lastSelected descending
      return (
        (accountB.metadata.lastSelected ?? 0) -
        (accountA.metadata.lastSelected ?? 0)
      );
    });

    return accountToSelect;
  }

  /**
   * Returns the next account number for a given keyring type.
   *
   * @param keyringType - The type of keyring.
   * @param accounts - Existing accounts to check for the next available account number.
   * @returns An object containing the account prefix and index to use.
   */
  getNextAvailableAccountName(
    keyringType: string = KeyringTypes.hd,
    accounts?: InternalAccount[],
  ): string {
    const keyringName = keyringTypeToName(keyringType);
    const keyringAccounts = this.#getAccountsByKeyringType(
      keyringType,
      accounts,
    );
    const lastDefaultIndexUsedForKeyringType = keyringAccounts.reduce(
      (maxInternalAccountIndex, internalAccount) => {
        // We **DO NOT USE** `\d+` here to only consider valid "human"
        // number (rounded decimal number)
        const match = new RegExp(`${keyringName} ([0-9]+)$`, 'u').exec(
          internalAccount.metadata.name,
        );

        if (match) {
          // Quoting `RegExp.exec` documentation:
          // > The returned array has the matched text as the first item, and then one item for
          // > each capturing group of the matched text.
          // So use `match[1]` to get the captured value
          const internalAccountIndex = parseInt(match[1], 10);
          return Math.max(maxInternalAccountIndex, internalAccountIndex);
        }

        return maxInternalAccountIndex;
      },
      0,
    );

    const index = Math.max(
      keyringAccounts.length + 1,
      lastDefaultIndexUsedForKeyringType + 1,
    );

    return `${keyringName} ${index}`;
  }

  /**
   * Checks if an account is compatible with a given chain namespace.
   *
   * @param account - The account to check compatibility for.
   * @param chainId - The CAIP2 to check compatibility with.
   * @returns Returns true if the account is compatible with the chain namespace, otherwise false.
   */
  #isAccountCompatibleWithChain(
    account: InternalAccount,
    chainId: CaipChainId,
  ): boolean {
    // TODO: Change this logic to not use account's type
    // Because we currently only use type, we can only use namespace for now.
    return account.type.startsWith(parseCaipChainId(chainId).namespace);
  }

  /**
   * Retrieves the index value for `metadata.lastSelected`.
   *
   * @returns The index value.
   */
  #getLastSelectedIndex() {
    // NOTE: For now we use the current date, since we know this value
    // will always be higher than any already selected account index.
    return Date.now();
  }

  /**
   * Handles the addition of a new account to the controller.
   * If the account is not a Snap Keyring account, generates an internal account for it and adds it to the controller.
   * If the account is a Snap Keyring account, retrieves the account from the keyring and adds it to the controller.
   *
   * @param accountsState - AccountsController accounts state that is to be mutated.
   * @param account - The address and keyring type object of the new account.
   * @returns The updated AccountsController accounts state.
   */
  #handleNewAccountAdded(
    accountsState: AccountsControllerState['internalAccounts']['accounts'],
    account: AddressAndKeyringTypeObject,
  ): AccountsControllerState['internalAccounts']['accounts'] {
    let newAccount: InternalAccount;
    if (account.type !== KeyringTypes.snap) {
      newAccount = this.#generateInternalAccountForNonSnapAccount(
        account.address,
        account.type,
      );
    } else {
      const [snapKeyring] = this.messagingSystem.call(
        'KeyringController:getKeyringsByType',
        SnapKeyring.type,
      );

      newAccount = (snapKeyring as SnapKeyring).getAccountByAddress(
        account.address,
      ) as InternalAccount;

      // The snap deleted the account before the keyring controller could add it
      if (!newAccount) {
        return accountsState;
      }
    }

    const isFirstAccount = Object.keys(accountsState).length === 0;

    // Get next account name available for this given keyring
    const accountName = this.getNextAvailableAccountName(
      newAccount.metadata.keyring.type,
      Object.values(accountsState),
    );

    const newAccountWithUpdatedMetadata = {
      ...newAccount,
      metadata: {
        ...newAccount.metadata,
        name: accountName,
        importTime: Date.now(),
        lastSelected: isFirstAccount ? this.#getLastSelectedIndex() : 0,
      },
    };
    accountsState[newAccount.id] = newAccountWithUpdatedMetadata;

    this.messagingSystem.publish(
      'AccountsController:accountAdded',
      newAccountWithUpdatedMetadata,
    );

    return accountsState;
  }

  #publishAccountChangeEvent(account: InternalAccount) {
    if (isEvmAccountType(account.type)) {
      this.messagingSystem.publish(
        'AccountsController:selectedEvmAccountChange',
        account,
      );
    }
    this.messagingSystem.publish(
      'AccountsController:selectedAccountChange',
      account,
    );
  }

  /**
   * Handles the removal of an account from the internal accounts list.
   *
   * @param accountsState - AccountsController accounts state that is to be mutated.
   * @param accountId - The ID of the account to be removed.
   * @returns The updated AccountsController state.
   */
  #handleAccountRemoved(
    accountsState: AccountsControllerState['internalAccounts']['accounts'],
    accountId: string,
  ): AccountsControllerState['internalAccounts']['accounts'] {
    delete accountsState[accountId];

    this.messagingSystem.publish(
      'AccountsController:accountRemoved',
      accountId,
    );

    return accountsState;
  }

  /**
   * Handles the change in multichain network by updating the selected account.
   *
   * @param args - The arguments to handle the multichain network change.
   * @param args.evmClientId - The ID of the EVM client.
   * @param args.nonEvmChainId - The CAIP2 of the non-EVM chain.
   */
  readonly #handleMultichainNetworkChange = ({
    evmClientId,
    nonEvmChainId,
  }: {
    evmClientId?: string;
    nonEvmChainId?: CaipChainId;
  }) => {
    let accountId: string;

    if (nonEvmChainId) {
      // Update selected account to non evm account
      const lastSelectedNonEvmAccount =
        this.getSelectedMultichainAccount(nonEvmChainId);
      // @ts-expect-error - This should never be undefined, otherwise it's a bug that should be handled
      accountId = lastSelectedNonEvmAccount.id;
    } else if (evmClientId) {
      // Update selected account to evm account
      const lastSelectedEvmAccount = this.getSelectedAccount();
      accountId = lastSelectedEvmAccount.id;
    }

    this.update((currentState) => {
      currentState.internalAccounts.accounts[accountId].metadata.lastSelected =
        Date.now();
      currentState.internalAccounts.selectedAccount = accountId;
    });
  };

  /**
   * Retrieves the value of a specific metadata key for an existing account.
   *
   * @param accountId - The ID of the account.
   * @param metadataKey - The key of the metadata to retrieve.
   * @param account - The account object to retrieve the metadata key from.
   * @returns The value of the specified metadata key, or undefined if the account or metadata key does not exist.
   */
  // TODO: Either fix this lint violation or explain why it's necessary to ignore.
  #populateExistingMetadata<T extends keyof InternalAccount['metadata']>(
    accountId: string,
    metadataKey: T,
    account?: InternalAccount,
  ): InternalAccount['metadata'][T] | undefined {
    const internalAccount = account ?? this.getAccount(accountId);
    return internalAccount ? internalAccount.metadata[metadataKey] : undefined;
  }

  /**
   * Subscribes to message events.
   */
  #subscribeToMessageEvents() {
    this.messagingSystem.subscribe(
      'SnapController:stateChange',
      (snapStateState) => this.#handleOnSnapStateChange(snapStateState),
    );

    this.messagingSystem.subscribe(
      'KeyringController:stateChange',
      (keyringState) => this.#handleOnKeyringStateChange(keyringState),
    );

    this.messagingSystem.subscribe(
      'SnapKeyring:accountAssetListUpdated',
      (snapAccountEvent) =>
        this.#handleOnSnapKeyringAccountEvent(
          'AccountsController:accountAssetListUpdated',
          snapAccountEvent,
        ),
    );

    this.messagingSystem.subscribe(
      'SnapKeyring:accountBalancesUpdated',
      (snapAccountEvent) =>
        this.#handleOnSnapKeyringAccountEvent(
          'AccountsController:accountBalancesUpdated',
          snapAccountEvent,
        ),
    );

    this.messagingSystem.subscribe(
      'SnapKeyring:accountTransactionsUpdated',
      (snapAccountEvent) =>
        this.#handleOnSnapKeyringAccountEvent(
          'AccountsController:accountTransactionsUpdated',
          snapAccountEvent,
        ),
    );

    // Handle account change when multichain network is changed
    this.messagingSystem.subscribe(
      'MultichainNetworkController:setActiveNetwork',
      this.#handleMultichainNetworkChange,
    );
  }

  /**
   * Registers message handlers for the AccountsController.
<<<<<<< HEAD
=======
   *
>>>>>>> 67c7844f
   */
  #registerMessageHandlers() {
    this.messagingSystem.registerActionHandler(
      `${controllerName}:setSelectedAccount`,
      this.setSelectedAccount.bind(this),
    );

    this.messagingSystem.registerActionHandler(
      `${controllerName}:listAccounts`,
      this.listAccounts.bind(this),
    );

    this.messagingSystem.registerActionHandler(
      `${controllerName}:listMultichainAccounts`,
      this.listMultichainAccounts.bind(this),
    );

    this.messagingSystem.registerActionHandler(
      `${controllerName}:setAccountName`,
      this.setAccountName.bind(this),
    );

    this.messagingSystem.registerActionHandler(
      `${controllerName}:updateAccounts`,
      this.updateAccounts.bind(this),
    );

    this.messagingSystem.registerActionHandler(
      `${controllerName}:getSelectedAccount`,
      this.getSelectedAccount.bind(this),
    );

    this.messagingSystem.registerActionHandler(
      `${controllerName}:getSelectedMultichainAccount`,
      this.getSelectedMultichainAccount.bind(this),
    );

    this.messagingSystem.registerActionHandler(
      `${controllerName}:getAccountByAddress`,
      this.getAccountByAddress.bind(this),
    );

    this.messagingSystem.registerActionHandler(
      `${controllerName}:getNextAvailableAccountName`,
      this.getNextAvailableAccountName.bind(this),
    );

    this.messagingSystem.registerActionHandler(
      `AccountsController:getAccount`,
      this.getAccount.bind(this),
    );

    this.messagingSystem.registerActionHandler(
      `AccountsController:updateAccountMetadata`,
      this.updateAccountMetadata.bind(this),
    );
  }
}<|MERGE_RESOLUTION|>--- conflicted
+++ resolved
@@ -1238,10 +1238,6 @@
 
   /**
    * Registers message handlers for the AccountsController.
-<<<<<<< HEAD
-=======
-   *
->>>>>>> 67c7844f
    */
   #registerMessageHandlers() {
     this.messagingSystem.registerActionHandler(
