import { BaseController } from '@metamask/base-controller';
import type {
  ControllerGetStateAction,
  ControllerStateChangeEvent,
} from '@metamask/base-controller';
import { SnapKeyring } from '@metamask/eth-snap-keyring';
import type {
  SnapKeyringAccountAssetListUpdatedEvent,
  SnapKeyringAccountBalancesUpdatedEvent,
  SnapKeyringAccountTransactionsUpdatedEvent,
} from '@metamask/eth-snap-keyring';
import type { KeyringAccountEntropyOptions } from '@metamask/keyring-api';
import {
  EthAccountType,
  EthMethod,
  EthScope,
  isEvmAccountType,
  KeyringAccountEntropyTypeOption,
} from '@metamask/keyring-api';
import { KeyringTypes } from '@metamask/keyring-controller';
import type {
  KeyringControllerGetKeyringsByTypeAction,
  KeyringControllerStateChangeEvent,
  KeyringControllerAccountAddedEvent,
  KeyringControllerAccountRemovedEvent,
  KeyringControllerGetStateAction,
  KeyringObject,
} from '@metamask/keyring-controller';
import type { InternalAccount } from '@metamask/keyring-internal-api';
import { isScopeEqualToAny } from '@metamask/keyring-utils';
import type { Messenger, ExtractEventPayload } from '@metamask/messenger';
import type { NetworkClientId } from '@metamask/network-controller';
import type {
  SnapControllerState,
  SnapStateChange,
} from '@metamask/snaps-controllers';
import type { SnapId } from '@metamask/snaps-sdk';
import { isCaipChainId } from '@metamask/utils';
import type { CaipChainId } from '@metamask/utils';
import type { WritableDraft } from 'immer/dist/internal.js';
import { cloneDeep } from 'lodash';

import type { MultichainNetworkControllerNetworkDidChangeEvent } from './types';
import type { AccountsControllerStrictState } from './typing';
import type { HdSnapKeyringAccount } from './utils';
import {
  getEvmDerivationPathForIndex,
  getEvmGroupIndexFromAddressIndex,
  getUUIDFromAddressOfNormalAccount,
  isHdKeyringType,
  isHdSnapKeyringAccount,
  isSimpleKeyringType,
  isSnapKeyringType,
  keyringTypeToName,
} from './utils';

const controllerName = 'AccountsController';

export type AccountId = string;

export type AccountsControllerState = {
  internalAccounts: {
    accounts: Record<AccountId, InternalAccount>;
    selectedAccount: string; // id of the selected account
  };
};

export type AccountsControllerGetStateAction = ControllerGetStateAction<
  typeof controllerName,
  AccountsControllerState
>;

export type AccountsControllerSetSelectedAccountAction = {
  type: `${typeof controllerName}:setSelectedAccount`;
  handler: AccountsController['setSelectedAccount'];
};

export type AccountsControllerSetAccountNameAction = {
  type: `${typeof controllerName}:setAccountName`;
  handler: AccountsController['setAccountName'];
};

export type AccountsControllerSetAccountNameAndSelectAccountAction = {
  type: `${typeof controllerName}:setAccountNameAndSelectAccount`;
  handler: AccountsController['setAccountNameAndSelectAccount'];
};

export type AccountsControllerListAccountsAction = {
  type: `${typeof controllerName}:listAccounts`;
  handler: AccountsController['listAccounts'];
};

export type AccountsControllerListMultichainAccountsAction = {
  type: `${typeof controllerName}:listMultichainAccounts`;
  handler: AccountsController['listMultichainAccounts'];
};

export type AccountsControllerUpdateAccountsAction = {
  type: `${typeof controllerName}:updateAccounts`;
  handler: AccountsController['updateAccounts'];
};

export type AccountsControllerGetSelectedAccountAction = {
  type: `${typeof controllerName}:getSelectedAccount`;
  handler: AccountsController['getSelectedAccount'];
};

export type AccountsControllerGetSelectedMultichainAccountAction = {
  type: `${typeof controllerName}:getSelectedMultichainAccount`;
  handler: AccountsController['getSelectedMultichainAccount'];
};

export type AccountsControllerGetAccountByAddressAction = {
  type: `${typeof controllerName}:getAccountByAddress`;
  handler: AccountsController['getAccountByAddress'];
};

export type AccountsControllerGetNextAvailableAccountNameAction = {
  type: `${typeof controllerName}:getNextAvailableAccountName`;
  handler: AccountsController['getNextAvailableAccountName'];
};

export type AccountsControllerGetAccountAction = {
  type: `${typeof controllerName}:getAccount`;
  handler: AccountsController['getAccount'];
};

export type AccountsControllerGetAccountsAction = {
  type: `${typeof controllerName}:getAccounts`;
  handler: AccountsController['getAccounts'];
};

export type AccountsControllerUpdateAccountMetadataAction = {
  type: `${typeof controllerName}:updateAccountMetadata`;
  handler: AccountsController['updateAccountMetadata'];
};

export type AllowedActions =
  | KeyringControllerGetKeyringsByTypeAction
  | KeyringControllerGetStateAction;

export type AccountsControllerActions =
  | AccountsControllerGetStateAction
  | AccountsControllerSetSelectedAccountAction
  | AccountsControllerListAccountsAction
  | AccountsControllerListMultichainAccountsAction
  | AccountsControllerSetAccountNameAction
  | AccountsControllerSetAccountNameAndSelectAccountAction
  | AccountsControllerUpdateAccountsAction
  | AccountsControllerGetAccountByAddressAction
  | AccountsControllerGetSelectedAccountAction
  | AccountsControllerGetNextAvailableAccountNameAction
  | AccountsControllerGetAccountAction
  | AccountsControllerGetAccountsAction
  | AccountsControllerGetSelectedMultichainAccountAction
  | AccountsControllerUpdateAccountMetadataAction;

export type AccountsControllerChangeEvent = ControllerStateChangeEvent<
  typeof controllerName,
  AccountsControllerState
>;

export type AccountsControllerSelectedAccountChangeEvent = {
  type: `${typeof controllerName}:selectedAccountChange`;
  payload: [InternalAccount];
};

export type AccountsControllerSelectedEvmAccountChangeEvent = {
  type: `${typeof controllerName}:selectedEvmAccountChange`;
  payload: [InternalAccount];
};

export type AccountsControllerAccountAddedEvent = {
  type: `${typeof controllerName}:accountAdded`;
  payload: [InternalAccount];
};

export type AccountsControllerAccountRemovedEvent = {
  type: `${typeof controllerName}:accountRemoved`;
  payload: [AccountId];
};

export type AccountsControllerAccountRenamedEvent = {
  type: `${typeof controllerName}:accountRenamed`;
  payload: [InternalAccount];
};

export type AccountsControllerAccountBalancesUpdatesEvent = {
  type: `${typeof controllerName}:accountBalancesUpdated`;
  payload: SnapKeyringAccountBalancesUpdatedEvent['payload'];
};

export type AccountsControllerAccountTransactionsUpdatedEvent = {
  type: `${typeof controllerName}:accountTransactionsUpdated`;
  payload: SnapKeyringAccountTransactionsUpdatedEvent['payload'];
};

export type AccountsControllerAccountAssetListUpdatedEvent = {
  type: `${typeof controllerName}:accountAssetListUpdated`;
  payload: SnapKeyringAccountAssetListUpdatedEvent['payload'];
};

export type AllowedEvents =
  | SnapStateChange
  | KeyringControllerStateChangeEvent
  | KeyringControllerAccountRemovedEvent
  | KeyringControllerAccountAddedEvent
  | SnapKeyringAccountAssetListUpdatedEvent
  | SnapKeyringAccountBalancesUpdatedEvent
  | SnapKeyringAccountTransactionsUpdatedEvent
  | MultichainNetworkControllerNetworkDidChangeEvent;

export type AccountsControllerEvents =
  | AccountsControllerChangeEvent
  | AccountsControllerSelectedAccountChangeEvent
  | AccountsControllerSelectedEvmAccountChangeEvent
  | AccountsControllerAccountAddedEvent
  | AccountsControllerAccountRemovedEvent
  | AccountsControllerAccountRenamedEvent
  | AccountsControllerAccountBalancesUpdatesEvent
  | AccountsControllerAccountTransactionsUpdatedEvent
  | AccountsControllerAccountAssetListUpdatedEvent;

export type AccountsControllerMessenger = Messenger<
  typeof controllerName,
  AccountsControllerActions | AllowedActions,
  AccountsControllerEvents | AllowedEvents
>;

const accountsControllerMetadata = {
  internalAccounts: {
    includeInStateLogs: true,
    persist: true,
    includeInDebugSnapshot: false,
    usedInUi: true,
  },
};

const defaultState: AccountsControllerState = {
  internalAccounts: {
    accounts: {},
    selectedAccount: '',
  },
};

export const EMPTY_ACCOUNT = {
  id: '',
  address: '',
  options: {},
  methods: [],
  type: EthAccountType.Eoa,
  scopes: [EthScope.Eoa],
  metadata: {
    name: '',
    keyring: {
      type: '',
    },
    importTime: 0,
  },
};

/**
 * A patch representing a keyring state change.
 */
type StatePatch = {
  previous: Record<string, InternalAccount>;
  added: {
    address: string;
    keyring: KeyringObject;
  }[];
  updated: InternalAccount[];
  removed: InternalAccount[];
};

/**
 * Controller that manages internal accounts.
 * The accounts controller is responsible for creating and managing internal accounts.
 * It also provides convenience methods for accessing and updating the internal accounts.
 * The accounts controller also listens for keyring state changes and updates the internal accounts accordingly.
 * The accounts controller also listens for snap state changes and updates the internal accounts accordingly.
 *
 */
export class AccountsController extends BaseController<
  typeof controllerName,
  AccountsControllerState,
  AccountsControllerMessenger
> {
  /**
   * Constructor for AccountsController.
   *
   * @param options - The controller options.
   * @param options.messenger - The messenger object.
   * @param options.state - Initial state to set on this controller
   */
  constructor({
    messenger,
    state,
  }: {
    messenger: AccountsControllerMessenger;
    state: AccountsControllerState;
  }) {
    super({
      messenger,
      name: controllerName,
      metadata: accountsControllerMetadata,
      state: {
        ...defaultState,
        ...state,
      },
    });

    this.#subscribeToMessageEvents();
    this.#registerMessageHandlers();
  }

  /**
   * Returns the internal account object for the given account ID, if it exists.
   *
   * @param accountId - The ID of the account to retrieve.
   * @returns The internal account object, or undefined if the account does not exist.
   */
  getAccount(accountId: string): InternalAccount | undefined {
    return this.state.internalAccounts.accounts[accountId];
  }

  /**
   * Returns the internal account objects for the given account IDs, if they exist.
   *
   * @param accountIds - The IDs of the accounts to retrieve.
   * @returns The internal account objects, or undefined if the account(s) do not exist.
   */
  getAccounts(accountIds: string[]): (InternalAccount | undefined)[] {
    return accountIds.map((accountId) => this.getAccount(accountId));
  }

  /**
   * Returns an array of all evm internal accounts.
   *
   * @returns An array of InternalAccount objects.
   */
  listAccounts(): InternalAccount[] {
    const accounts = Object.values(this.state.internalAccounts.accounts);
    return accounts.filter((account) => isEvmAccountType(account.type));
  }

  /**
   * Returns an array of all internal accounts.
   *
   * @param chainId - The chain ID.
   * @returns An array of InternalAccount objects.
   */
  listMultichainAccounts(chainId?: CaipChainId): InternalAccount[] {
    const accounts = Object.values(this.state.internalAccounts.accounts);
    if (!chainId) {
      return accounts;
    }

    if (!isCaipChainId(chainId)) {
      throw new Error(`Invalid CAIP-2 chain ID: ${String(chainId)}`);
    }

    return accounts.filter((account) =>
      isScopeEqualToAny(chainId, account.scopes),
    );
  }

  /**
   * Returns the internal account object for the given account ID.
   *
   * @param accountId - The ID of the account to retrieve.
   * @returns The internal account object.
   * @throws An error if the account ID is not found.
   */
  getAccountExpect(accountId: string): InternalAccount {
    const account = this.getAccount(accountId);
    if (account === undefined) {
      throw new Error(`Account Id "${accountId}" not found`);
    }
    return account;
  }

  /**
   * Returns the last selected EVM account.
   *
   * @returns The selected internal account.
   */
  getSelectedAccount(): InternalAccount {
    const {
      internalAccounts: { selectedAccount },
    } = this.state;

    // Edge case where the extension is setup but the srp is not yet created
    // certain ui elements will query the selected address before any accounts are created.
    if (selectedAccount === '') {
      return EMPTY_ACCOUNT;
    }

    const account = this.getAccountExpect(selectedAccount);
    if (isEvmAccountType(account.type)) {
      return account;
    }

    const accounts = this.listAccounts();
    if (!accounts.length) {
      // ! Should never reach this.
      throw new Error('No EVM accounts');
    }

    // This will never be undefined because we have already checked if accounts.length is > 0
    // eslint-disable-next-line @typescript-eslint/no-non-null-assertion
    return this.#getLastSelectedAccount(accounts)!;
  }

  /**
   * __WARNING The return value may be undefined if there isn't an account for that chain id.__
   *
   * Retrieves the last selected account by chain ID.
   *
   * @param chainId - The chain ID to filter the accounts.
   * @returns The last selected account compatible with the specified chain ID or undefined.
   */
  getSelectedMultichainAccount(
    chainId?: CaipChainId,
  ): InternalAccount | undefined {
    const {
      internalAccounts: { selectedAccount },
    } = this.state;

    // Edge case where the extension is setup but the srp is not yet created
    // certain ui elements will query the selected address before any accounts are created.
    if (selectedAccount === '') {
      return EMPTY_ACCOUNT;
    }

    if (!chainId) {
      return this.getAccountExpect(selectedAccount);
    }

    const accounts = this.listMultichainAccounts(chainId);
    return this.#getLastSelectedAccount(accounts);
  }

  /**
   * Returns the account with the specified address.
   * ! This method will only return the first account that matches the address
   *
   * @param address - The address of the account to retrieve.
   * @returns The account with the specified address, or undefined if not found.
   */
  getAccountByAddress(address: string): InternalAccount | undefined {
    return this.listMultichainAccounts().find(
      (account) => account.address.toLowerCase() === address.toLowerCase(),
    );
  }

  /**
   * Sets the selected account by its ID.
   *
   * @param accountId - The ID of the account to be selected.
   */
  setSelectedAccount(accountId: string): void {
    const account = this.getAccountExpect(accountId);

    if (this.state.internalAccounts.selectedAccount === account.id) {
      return;
    }

    this.#update((state) => {
      const { internalAccounts } = state;

      internalAccounts.accounts[account.id].metadata.lastSelected = Date.now();
      internalAccounts.selectedAccount = account.id;
    });
  }

  /**
   * Sets the name of the account with the given ID.
   *
   * @param accountId - The ID of the account to set the name for.
   * @param accountName - The new name for the account.
   * @throws An error if an account with the same name already exists.
   */
  setAccountName(accountId: string, accountName: string): void {
    // This will check for name uniqueness and fire the `accountRenamed` event
    // if the account has been renamed.
    this.updateAccountMetadata(accountId, {
      name: accountName,
      nameLastUpdatedAt: Date.now(),
    });
  }

  /**
   * Sets the name of the account with the given ID and select it.
   *
   * @param accountId - The ID of the account to set the name for and select.
   * @param accountName - The new name for the account.
   * @throws An error if an account with the same name already exists.
   */
  setAccountNameAndSelectAccount(accountId: string, accountName: string): void {
    const account = this.getAccountExpect(accountId);

    this.#assertAccountCanBeRenamed(account, accountName);

    const internalAccount = {
      ...account,
      metadata: {
        ...account.metadata,
        name: accountName,
        nameLastUpdatedAt: Date.now(),
        lastSelected: this.#getLastSelectedIndex(),
      },
    };

    this.#update((state) => {
      state.internalAccounts.accounts[account.id] = internalAccount;
      state.internalAccounts.selectedAccount = account.id;
    });

    this.messenger.publish(
      'AccountsController:accountRenamed',
      internalAccount,
    );
  }

  #assertAccountCanBeRenamed(
    account: InternalAccount,
    accountName: string,
  ): void {
    if (
      this.listMultichainAccounts().find(
        (internalAccount) =>
          internalAccount.metadata.name === accountName &&
          internalAccount.id !== account.id,
      )
    ) {
      throw new Error('Account name already exists');
    }
  }

  /**
   * Updates the metadata of the account with the given ID.
   *
   * @param accountId - The ID of the account for which the metadata will be updated.
   * @param metadata - The new metadata for the account.
   */
  updateAccountMetadata(
    accountId: string,
    metadata: Partial<InternalAccount['metadata']>,
  ): void {
    const account = this.getAccountExpect(accountId);

    if (metadata.name) {
      this.#assertAccountCanBeRenamed(account, metadata.name);
    }

    const internalAccount = {
      ...account,
      metadata: { ...account.metadata, ...metadata },
    };

    this.#update((state) => {
      state.internalAccounts.accounts[accountId] = internalAccount;
    });

    if (metadata.name) {
      this.messenger.publish(
        'AccountsController:accountRenamed',
        internalAccount,
      );
    }
  }

  /**
   * Updates the internal accounts list by retrieving normal and snap accounts,
   * removing duplicates, and updating the metadata of each account.
   *
   * @returns A Promise that resolves when the accounts have been updated.
   */
  async updateAccounts(): Promise<void> {
    const keyringAccountIndexes = new Map<string, number>();

    const existingInternalAccounts = this.state.internalAccounts.accounts;
    const internalAccounts: AccountsControllerState['internalAccounts']['accounts'] =
      {};

    const { keyrings } = this.messenger.call('KeyringController:getState');
    for (const keyring of keyrings) {
      const keyringTypeName = keyringTypeToName(keyring.type);

      for (const address of keyring.accounts) {
        const internalAccount = this.#getInternalAccountFromAddressAndType(
          address,
          keyring,
        );

        // This should never really happen, but if for some reason we're not
        // able to get the Snap keyring reference, this would return an
        // undefined account.
        // So we just skip it, even though, this should not really happen.
        if (!internalAccount) {
          continue;
        }

        // Get current index for this keyring (we use human indexing, so start at 1).
        const keyringAccountIndex =
          keyringAccountIndexes.get(keyringTypeName) ?? 1;

        const existingAccount = existingInternalAccounts[internalAccount.id];
        internalAccounts[internalAccount.id] = {
          ...internalAccount,

          metadata: {
            ...internalAccount.metadata,

            // Re-use existing metadata if any.
            name:
              existingAccount?.metadata.name ??
              `${keyringTypeName} ${keyringAccountIndex}`,
            importTime: existingAccount?.metadata.importTime ?? Date.now(),
            lastSelected: existingAccount?.metadata.lastSelected ?? 0,
          },
        };

        // Increment the account index for this keyring.
        keyringAccountIndexes.set(keyringTypeName, keyringAccountIndex + 1);
      }
    }

    this.#update((state) => {
      state.internalAccounts.accounts = internalAccounts;
    });
  }

  /**
   * Loads the backup state of the accounts controller.
   *
   * @param backup - The backup state to load.
   */
  loadBackup(backup: AccountsControllerState): void {
    if (backup.internalAccounts) {
      this.update(
        (currentState: WritableDraft<AccountsControllerStrictState>) => {
          currentState.internalAccounts = backup.internalAccounts;
        },
      );
    }
  }

  /**
   * Gets an internal account representation for a non-Snap account.
   *
   * @param address - The address of the account.
   * @param keyring - The keyring object of the account.
   * @returns The generated internal account.
   */
  #getInternalAccountForNonSnapAccount(
    address: string,
    keyring: KeyringObject,
  ): InternalAccount {
    const id = getUUIDFromAddressOfNormalAccount(address);

    // We might have an account for this ID already, so we'll just re-use
    // the same metadata
    const account = this.getAccount(id);
    const metadata: InternalAccount['metadata'] = {
      name: account?.metadata.name ?? '',
      ...(account?.metadata.nameLastUpdatedAt
        ? {
            nameLastUpdatedAt: account?.metadata.nameLastUpdatedAt,
          }
        : {}),
      importTime: account?.metadata.importTime ?? Date.now(),
      lastSelected: account?.metadata.lastSelected ?? 0,
      keyring: {
        type: keyring.type,
      },
    };

    let options: InternalAccount['options'] = {};
    if (isHdKeyringType(keyring.type)) {
      // We need to find the account index from its HD keyring.
      const groupIndex = getEvmGroupIndexFromAddressIndex(keyring, address);

      // If for some reason, we cannot find this address, then the caller made a mistake
      // and it did not use the proper keyring object. For now, we do not fail and just
      // consider this account as "simple account".
      if (groupIndex !== undefined) {
        // NOTE: We are not using the `hdPath` from the associated keyring here and
        // getting the keyring instance here feels a bit overkill.
        // This will be naturally fixed once every keyring start using `KeyringAccount` and implement the keyring API.
        const derivationPath = getEvmDerivationPathForIndex(groupIndex);

        // Those are "legacy options" and they were used before `KeyringAccount` added
        // support for type options. We keep those temporarily until we update everything
        // to use the new typed options.
        const legacyOptions = {
          entropySource: keyring.metadata.id,
          derivationPath,
          groupIndex,
        };

        // New typed entropy options. This is required for multichain accounts.
        const entropyOptions: { entropy: KeyringAccountEntropyOptions } = {
          entropy: {
            type: KeyringAccountEntropyTypeOption.Mnemonic,
            id: keyring.metadata.id,
            derivationPath,
            groupIndex,
          },
        };

        options = {
          ...legacyOptions,
          ...entropyOptions,
        };
      }
    }

    return {
      id,
      address,
      options,
      methods: [
        EthMethod.PersonalSign,
        EthMethod.Sign,
        EthMethod.SignTransaction,
        EthMethod.SignTypedDataV1,
        EthMethod.SignTypedDataV3,
        EthMethod.SignTypedDataV4,
      ],
      scopes: [EthScope.Eoa],
      type: EthAccountType.Eoa,
      metadata,
    };
  }

  /**
   * Get Snap keyring from the keyring controller.
   *
   * @returns The Snap keyring if available.
   */
  #getSnapKeyring(): SnapKeyring | undefined {
    const [snapKeyring] = this.messenger.call(
      'KeyringController:getKeyringsByType',
      SnapKeyring.type,
    );

    // Snap keyring is not available until the first account is created in the keyring
    // controller, so this might be undefined.
    return snapKeyring as SnapKeyring | undefined;
  }

  /**
   * Re-publish an account event.
   *
   * @param event - The event type. This is a unique identifier for this event.
   * @param payload - The event payload. The type of the parameters for each event handler must
   * match the type of this payload.
   * @template EventType - A Snap keyring event type.
   */
  #handleOnSnapKeyringAccountEvent<
    EventType extends AccountsControllerEvents['type'],
  >(
    event: EventType,
    ...payload: ExtractEventPayload<AccountsControllerEvents, EventType>
  ): void {
    this.messenger.publish(event, ...payload);
  }

  #handleOnKeyringAccountAdded(address: string, keyring: KeyringObject) {
    let account = this.#getInternalAccountFromAddressAndType(address, keyring);
    if (account) {
      // Re-compute the list of accounts everytime, so we can make sure new names
      // are also considered.
      const accounts = Object.values(this.state.internalAccounts.accounts);

      // Get next account name available for this given keyring.
      const name = this.getNextAvailableAccountName(
        account.metadata.keyring.type,
        accounts,
      );

<<<<<<< HEAD
      // If it's the first account, we need to select it.
      const lastSelected =
        accounts.length === 0 ? this.#getLastSelectedIndex() : 0;

      // Update account metadata.
      account = {
        ...account,
        metadata: {
          ...account.metadata,
          name,
          importTime: Date.now(),
          lastSelected,
        },
      };
=======
    // State patches.
    const generatePatch = (): StatePatch => {
      return {
        previous: {},
        added: [],
        updated: [],
        removed: [],
      };
    };
    const patches = {
      snap: generatePatch(),
      normal: generatePatch(),
    };

    // Gets the patch object based on the keyring type (since Snap accounts and other accounts
    // are handled differently).
    const patchOf = (type: string): StatePatch => {
      if (isSnapKeyringType(type)) {
        return patches.snap;
      }
      return patches.normal;
    };
>>>>>>> ecdca5c3

      // Not sure why, but the compiler still infers `account` as possibly undefined.
      const internalAccount: InternalAccount = account;
      this.#update(
        (state) => {
          state.internalAccounts.accounts[internalAccount.id] = internalAccount;
        },
        () => {
          // Will be published before `:selectedAccountChange` event is published.
          this.messenger.publish(
            'AccountsController:accountAdded',
            internalAccount,
          );
        },
      );
    }
  }

  #handleOnKeyringAccountRemoved(address: string) {
    const account = this.listMultichainAccounts().find(
      ({ address: accountAddress }) => accountAddress === address,
    );

    if (account) {
      this.#update((state) => {
        delete state.internalAccounts.accounts[account.id];
      });

      this.messenger.publish('AccountsController:accountRemoved', account.id);
    }
<<<<<<< HEAD
=======

    // Diff that we will use to publish events afterward.
    const diff: { removed: string[]; added: InternalAccount[] } = {
      removed: [],
      added: [],
    };

    this.#update(
      (state) => {
        const { internalAccounts } = state;

        for (const patch of [patches.snap, patches.normal]) {
          for (const account of patch.removed) {
            delete internalAccounts.accounts[account.id];

            diff.removed.push(account.id);
          }

          for (const added of patch.added) {
            const account = this.#getInternalAccountFromAddressAndType(
              added.address,
              added.keyring,
            );

            if (account) {
              // Re-compute the list of accounts everytime, so we can make sure new names
              // are also considered.
              const accounts = Object.values(
                internalAccounts.accounts,
              ) as InternalAccount[];

              // Get next account name available for this given keyring.
              const name = this.getNextAvailableAccountName(
                account.metadata.keyring.type,
                accounts,
              );

              // If it's the first account, we need to select it.
              const lastSelected =
                accounts.length === 0 ? this.#getLastSelectedIndex() : 0;

              internalAccounts.accounts[account.id] = {
                ...account,
                metadata: {
                  ...account.metadata,
                  name,
                  importTime: Date.now(),
                  lastSelected,
                },
              };

              diff.added.push(internalAccounts.accounts[account.id]);
            }
          }
        }
      },
      // Will get executed after the update, but before re-selecting an account in case
      // the current one is not valid anymore.
      () => {
        // Now publish events
        for (const id of diff.removed) {
          this.messenger.publish('AccountsController:accountRemoved', id);
        }

        for (const account of diff.added) {
          this.messenger.publish('AccountsController:accountAdded', account);
        }
      },
    );

    // NOTE: Since we also track "updated" accounts with our patches, we could fire a new event
    // like `accountUpdated` (we would still need to check if anything really changed on the account).
>>>>>>> ecdca5c3
  }

  /**
   * Update the state and fixup the currently selected account.
   *
   * @param callback - Callback for updating state, passed a draft state object.
   * @param beforeAutoSelectAccount - Callback to be executed before auto-selecting an account
   * if the current one is no longer available.
   */
  #update(
    callback: (state: WritableDraft<AccountsControllerStrictState>) => void,
    beforeAutoSelectAccount?: () => void,
  ): void {
    // The currently selected account might get deleted during the update, so keep track
    // of it before doing any change.
    const previouslySelectedAccount =
      this.state.internalAccounts.selectedAccount;

    this.update((state: WritableDraft<AccountsControllerStrictState>) => {
      callback(state);

      // If the account no longer exists (or none is selected), we need to re-select another one.
      const { internalAccounts } = state;
      if (!internalAccounts.accounts[previouslySelectedAccount]) {
        const accounts = Object.values(
          internalAccounts.accounts,
        ) as InternalAccount[];

        // Get the lastly selected account (according to the current accounts).
        const lastSelectedAccount = this.#getLastSelectedAccount(accounts);
        if (lastSelectedAccount) {
          internalAccounts.selectedAccount = lastSelectedAccount.id;
          internalAccounts.accounts[
            lastSelectedAccount.id
          ].metadata.lastSelected = this.#getLastSelectedIndex();
        } else {
          // It will be undefined if there are no accounts.
          internalAccounts.selectedAccount = '';
        }
      }
    });

    // We might want to do some pre-work before selecting a new account.
    beforeAutoSelectAccount?.();

    // Now, we compare the newly selected account, and we send event if different.
    const { selectedAccount } = this.state.internalAccounts;
    if (selectedAccount && selectedAccount !== previouslySelectedAccount) {
      const account = this.getSelectedMultichainAccount();

      // The account should always be defined at this point, since we have already checked for
      // `selectedAccount` to be non-empty.
      if (account) {
        if (isEvmAccountType(account.type)) {
          this.messenger.publish(
            'AccountsController:selectedEvmAccountChange',
            account,
          );
        }
        this.messenger.publish(
          'AccountsController:selectedAccountChange',
          account,
        );
      }
    }
  }

  /**
   * Handles the change in SnapControllerState by updating the metadata of accounts that have a snap enabled.
   *
   * @param snapState - The new SnapControllerState.
   */
  #handleOnSnapStateChange(snapState: SnapControllerState): void {
    // Only check if Snaps changed in status.
    const { snaps } = snapState;

    const accounts: { id: string; enabled: boolean }[] = [];
    for (const account of this.listMultichainAccounts()) {
      if (account.metadata.snap) {
        const snap = snaps[account.metadata.snap.id as SnapId];

        if (snap) {
          const enabled = snap.enabled && !snap.blocked;
          const metadata = account.metadata.snap;

          if (metadata.enabled !== enabled) {
            accounts.push({ id: account.id, enabled });
          }
        } else {
          // If Snap could not be found on the state, we consider it disabled.
          accounts.push({ id: account.id, enabled: false });
        }
      }
    }

    if (accounts.length > 0) {
      this.update((state) => {
        for (const { id, enabled } of accounts) {
          const account = state.internalAccounts.accounts[id];

          if (account.metadata.snap) {
            account.metadata.snap.enabled = enabled;
          }
        }
      });
    }
  }

  /**
   * Returns the list of accounts for a given keyring type.
   *
   * @param keyringType - The type of keyring.
   * @param accounts - Accounts to filter by keyring type.
   * @returns The list of accounts associcated with this keyring type.
   */
  #getAccountsByKeyringType(
    keyringType: string,
    accounts?: InternalAccount[],
  ): InternalAccount[] {
    return (accounts ?? this.listMultichainAccounts()).filter(
      (internalAccount) => {
        // We do consider `hd` and `simple` keyrings to be of same type. So we check those 2 types
        // to group those accounts together!
        if (isHdKeyringType(keyringType) || isSimpleKeyringType(keyringType)) {
          return (
            isHdKeyringType(internalAccount.metadata.keyring.type) ||
            isSimpleKeyringType(internalAccount.metadata.keyring.type)
          );
        }

        return internalAccount.metadata.keyring.type === keyringType;
      },
    );
  }

  /**
   * Returns the last selected account from the given array of accounts.
   *
   * @param accounts - An array of InternalAccount objects.
   * @returns The InternalAccount object that was last selected, or undefined if the array is empty.
   */
  #getLastSelectedAccount(
    accounts: InternalAccount[],
  ): InternalAccount | undefined {
    const [accountToSelect] = accounts.sort((accountA, accountB) => {
      // sort by lastSelected descending
      return (
        (accountB.metadata.lastSelected ?? 0) -
        (accountA.metadata.lastSelected ?? 0)
      );
    });

    return accountToSelect;
  }

  /**
   * Returns the next account number for a given keyring type.
   *
   * @param keyringType - The type of keyring.
   * @param accounts - Existing accounts to check for the next available account number.
   * @returns An object containing the account prefix and index to use.
   */
  getNextAvailableAccountName(
    keyringType: string = KeyringTypes.hd,
    accounts?: InternalAccount[],
  ): string {
    const keyringName = keyringTypeToName(keyringType);
    const keyringAccounts = this.#getAccountsByKeyringType(
      keyringType,
      accounts,
    );
    const lastDefaultIndexUsedForKeyringType = keyringAccounts.reduce(
      (maxInternalAccountIndex, internalAccount) => {
        // We **DO NOT USE** `\d+` here to only consider valid "human"
        // number (rounded decimal number)
        const match = new RegExp(`${keyringName} ([0-9]+)$`, 'u').exec(
          internalAccount.metadata.name,
        );

        if (match) {
          // Quoting `RegExp.exec` documentation:
          // > The returned array has the matched text as the first item, and then one item for
          // > each capturing group of the matched text.
          // So use `match[1]` to get the captured value
          const internalAccountIndex = parseInt(match[1], 10);
          return Math.max(maxInternalAccountIndex, internalAccountIndex);
        }

        return maxInternalAccountIndex;
      },
      0,
    );

    const index = Math.max(
      keyringAccounts.length + 1,
      lastDefaultIndexUsedForKeyringType + 1,
    );

    return `${keyringName} ${index}`;
  }

  /**
   * Retrieves the index value for `metadata.lastSelected`.
   *
   * @returns The index value.
   */
  #getLastSelectedIndex(): number {
    // NOTE: For now we use the current date, since we know this value
    // will always be higher than any already selected account index.
    return Date.now();
  }

  /**
   * Get an internal account given an address and a keyring type.
   *
   * If the account is not a Snap Keyring account, generates an internal account for it and adds it to the controller.
   * If the account is a Snap Keyring account, retrieves the account from the keyring and adds it to the controller.
   *
   * @param address - The address of the new account.
   * @param keyring - The keyring object of that new account.
   * @returns The newly generated/retrieved internal account.
   */
  #getInternalAccountFromAddressAndType(
    address: string,
    keyring: KeyringObject,
  ): InternalAccount | undefined {
    if (isSnapKeyringType(keyring.type)) {
      const snapKeyring = this.#getSnapKeyring();

      // We need the Snap keyring to retrieve the account from its address.
      if (!snapKeyring) {
        return undefined;
      }

      // This might be undefined if the Snap deleted the account before
      // reaching that point.
      let account = snapKeyring.getAccountByAddress(address);
      if (account) {
        // We force the copy here, to avoid mutating the reference returned by the Snap keyring.
        account = cloneDeep(account);

        // MIGRATION: To avoid any existing Snap account migration, we are
        // just "adding" the new typed options that we need for multichain
        // accounts. Ultimately, we would need a real Snap account migrations
        // (being handled by each Snaps).
        if (isHdSnapKeyringAccount(account)) {
          const options: HdSnapKeyringAccount['options'] = {
            ...account.options,
            entropy: {
              type: KeyringAccountEntropyTypeOption.Mnemonic,
              id: account.options.entropySource,
              groupIndex: account.options.index,
              derivationPath: account.options.derivationPath,
            },
          };
          // Inject the new typed options to the internal account copy.
          account.options = options;
        }
      }

      return account;
    }

    return this.#getInternalAccountForNonSnapAccount(address, keyring);
  }

  /**
   * Handles the change in multichain network by updating the selected account.
   *
   * @param id - The EVM client ID or non-EVM chain ID that changed.
   */
  #handleOnMultichainNetworkDidChange(id: NetworkClientId | CaipChainId): void {
    let accountId: string;

    // We only support non-EVM Caip chain IDs at the moment. Ex Solana and Bitcoin
    // MultichainNetworkController will handle throwing an error if the Caip chain ID is not supported
    if (isCaipChainId(id)) {
      // Update selected account to non evm account
      const lastSelectedNonEvmAccount = this.getSelectedMultichainAccount(id);
      // @ts-expect-error - This should never be undefined, otherwise it's a bug that should be handled
      accountId = lastSelectedNonEvmAccount.id;
    } else {
      // Update selected account to evm account
      const lastSelectedEvmAccount = this.getSelectedAccount();
      accountId = lastSelectedEvmAccount.id;
    }

    if (this.state.internalAccounts.selectedAccount === accountId) {
      return;
    }

    this.update((currentState) => {
      currentState.internalAccounts.accounts[accountId].metadata.lastSelected =
        Date.now();
      currentState.internalAccounts.selectedAccount = accountId;
    });

    // DO NOT publish AccountsController:setSelectedAccount to prevent circular listener loops
  }

  /**
   * Subscribes to message events.
   */
  #subscribeToMessageEvents(): void {
    this.messenger.subscribe('SnapController:stateChange', (snapStateState) =>
      this.#handleOnSnapStateChange(snapStateState),
    );

    this.messenger.subscribe('KeyringController:accountRemoved', (address) =>
      this.#handleOnKeyringAccountRemoved(address),
    );

    this.messenger.subscribe(
      'KeyringController:accountAdded',
      (address, keyring) => this.#handleOnKeyringAccountAdded(address, keyring),
    );

    this.messenger.subscribe(
      'SnapKeyring:accountAssetListUpdated',
      (snapAccountEvent) =>
        this.#handleOnSnapKeyringAccountEvent(
          'AccountsController:accountAssetListUpdated',
          snapAccountEvent,
        ),
    );

    this.messenger.subscribe(
      'SnapKeyring:accountBalancesUpdated',
      (snapAccountEvent) =>
        this.#handleOnSnapKeyringAccountEvent(
          'AccountsController:accountBalancesUpdated',
          snapAccountEvent,
        ),
    );

    this.messenger.subscribe(
      'SnapKeyring:accountTransactionsUpdated',
      (snapAccountEvent) =>
        this.#handleOnSnapKeyringAccountEvent(
          'AccountsController:accountTransactionsUpdated',
          snapAccountEvent,
        ),
    );

    // Handle account change when multichain network is changed
    this.messenger.subscribe(
      'MultichainNetworkController:networkDidChange',
      (id) => this.#handleOnMultichainNetworkDidChange(id),
    );
  }

  /**
   * Registers message handlers for the AccountsController.
   */
  #registerMessageHandlers(): void {
    this.messenger.registerActionHandler(
      `${controllerName}:setSelectedAccount`,
      this.setSelectedAccount.bind(this),
    );

    this.messenger.registerActionHandler(
      `${controllerName}:listAccounts`,
      this.listAccounts.bind(this),
    );

    this.messenger.registerActionHandler(
      `${controllerName}:listMultichainAccounts`,
      this.listMultichainAccounts.bind(this),
    );

    this.messenger.registerActionHandler(
      `${controllerName}:setAccountName`,
      this.setAccountName.bind(this),
    );

    this.messenger.registerActionHandler(
      `${controllerName}:setAccountNameAndSelectAccount`,
      this.setAccountNameAndSelectAccount.bind(this),
    );

    this.messenger.registerActionHandler(
      `${controllerName}:updateAccounts`,
      this.updateAccounts.bind(this),
    );

    this.messenger.registerActionHandler(
      `${controllerName}:getSelectedAccount`,
      this.getSelectedAccount.bind(this),
    );

    this.messenger.registerActionHandler(
      `${controllerName}:getSelectedMultichainAccount`,
      this.getSelectedMultichainAccount.bind(this),
    );

    this.messenger.registerActionHandler(
      `${controllerName}:getAccountByAddress`,
      this.getAccountByAddress.bind(this),
    );

    this.messenger.registerActionHandler(
      `${controllerName}:getNextAvailableAccountName`,
      this.getNextAvailableAccountName.bind(this),
    );

    this.messenger.registerActionHandler(
      `AccountsController:getAccount`,
      this.getAccount.bind(this),
    );

    this.messenger.registerActionHandler(
      `AccountsController:getAccounts`,
      this.getAccounts.bind(this),
    );

    this.messenger.registerActionHandler(
      `AccountsController:updateAccountMetadata`,
      this.updateAccountMetadata.bind(this),
    );
  }
}<|MERGE_RESOLUTION|>--- conflicted
+++ resolved
@@ -260,19 +260,6 @@
 };
 
 /**
- * A patch representing a keyring state change.
- */
-type StatePatch = {
-  previous: Record<string, InternalAccount>;
-  added: {
-    address: string;
-    keyring: KeyringObject;
-  }[];
-  updated: InternalAccount[];
-  removed: InternalAccount[];
-};
-
-/**
  * Controller that manages internal accounts.
  * The accounts controller is responsible for creating and managing internal accounts.
  * It also provides convenience methods for accessing and updating the internal accounts.
@@ -780,7 +767,6 @@
         accounts,
       );
 
-<<<<<<< HEAD
       // If it's the first account, we need to select it.
       const lastSelected =
         accounts.length === 0 ? this.#getLastSelectedIndex() : 0;
@@ -795,30 +781,6 @@
           lastSelected,
         },
       };
-=======
-    // State patches.
-    const generatePatch = (): StatePatch => {
-      return {
-        previous: {},
-        added: [],
-        updated: [],
-        removed: [],
-      };
-    };
-    const patches = {
-      snap: generatePatch(),
-      normal: generatePatch(),
-    };
-
-    // Gets the patch object based on the keyring type (since Snap accounts and other accounts
-    // are handled differently).
-    const patchOf = (type: string): StatePatch => {
-      if (isSnapKeyringType(type)) {
-        return patches.snap;
-      }
-      return patches.normal;
-    };
->>>>>>> ecdca5c3
 
       // Not sure why, but the compiler still infers `account` as possibly undefined.
       const internalAccount: InternalAccount = account;
@@ -849,81 +811,6 @@
 
       this.messenger.publish('AccountsController:accountRemoved', account.id);
     }
-<<<<<<< HEAD
-=======
-
-    // Diff that we will use to publish events afterward.
-    const diff: { removed: string[]; added: InternalAccount[] } = {
-      removed: [],
-      added: [],
-    };
-
-    this.#update(
-      (state) => {
-        const { internalAccounts } = state;
-
-        for (const patch of [patches.snap, patches.normal]) {
-          for (const account of patch.removed) {
-            delete internalAccounts.accounts[account.id];
-
-            diff.removed.push(account.id);
-          }
-
-          for (const added of patch.added) {
-            const account = this.#getInternalAccountFromAddressAndType(
-              added.address,
-              added.keyring,
-            );
-
-            if (account) {
-              // Re-compute the list of accounts everytime, so we can make sure new names
-              // are also considered.
-              const accounts = Object.values(
-                internalAccounts.accounts,
-              ) as InternalAccount[];
-
-              // Get next account name available for this given keyring.
-              const name = this.getNextAvailableAccountName(
-                account.metadata.keyring.type,
-                accounts,
-              );
-
-              // If it's the first account, we need to select it.
-              const lastSelected =
-                accounts.length === 0 ? this.#getLastSelectedIndex() : 0;
-
-              internalAccounts.accounts[account.id] = {
-                ...account,
-                metadata: {
-                  ...account.metadata,
-                  name,
-                  importTime: Date.now(),
-                  lastSelected,
-                },
-              };
-
-              diff.added.push(internalAccounts.accounts[account.id]);
-            }
-          }
-        }
-      },
-      // Will get executed after the update, but before re-selecting an account in case
-      // the current one is not valid anymore.
-      () => {
-        // Now publish events
-        for (const id of diff.removed) {
-          this.messenger.publish('AccountsController:accountRemoved', id);
-        }
-
-        for (const account of diff.added) {
-          this.messenger.publish('AccountsController:accountAdded', account);
-        }
-      },
-    );
-
-    // NOTE: Since we also track "updated" accounts with our patches, we could fire a new event
-    // like `accountUpdated` (we would still need to check if anything really changed on the account).
->>>>>>> ecdca5c3
   }
 
   /**
