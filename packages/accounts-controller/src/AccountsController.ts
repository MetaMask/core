--- conflicted
+++ resolved
@@ -1311,16 +1311,12 @@
       this.getAccount.bind(this),
     );
 
-<<<<<<< HEAD
     this.messenger.registerActionHandler(
-=======
-    this.messagingSystem.registerActionHandler(
       `AccountsController:getAccounts`,
       this.getAccounts.bind(this),
     );
 
-    this.messagingSystem.registerActionHandler(
->>>>>>> 7305664b
+    this.messenger.registerActionHandler(
       `AccountsController:updateAccountMetadata`,
       this.updateAccountMetadata.bind(this),
     );
