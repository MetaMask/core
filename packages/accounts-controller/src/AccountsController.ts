import type {
  ControllerGetStateAction,
  ControllerStateChangeEvent,
  RestrictedControllerMessenger,
} from '@metamask/base-controller';
import { BaseController } from '@metamask/base-controller';
import { SnapKeyring } from '@metamask/eth-snap-keyring';
import type { InternalAccount } from '@metamask/keyring-api';
import { EthAccountType, EthMethod } from '@metamask/keyring-api';
import { KeyringTypes } from '@metamask/keyring-controller';
import type {
  KeyringControllerState,
  KeyringControllerEvents,
  KeyringControllerGetKeyringForAccountAction,
  KeyringControllerGetKeyringsByTypeAction,
  KeyringControllerGetAccountsAction,
} from '@metamask/keyring-controller';
import type {
  SnapControllerEvents,
  SnapControllerState,
} from '@metamask/snaps-controllers';
import type { SnapId } from '@metamask/snaps-sdk';
import type { Snap } from '@metamask/snaps-utils';
import type { Keyring, Json } from '@metamask/utils';
import { sha256FromString } from 'ethereumjs-util';
import type { Draft } from 'immer';
import { v4 as uuid } from 'uuid';

import { getUUIDFromAddressOfNormalAccount, keyringTypeToName } from './utils';

const controllerName = 'AccountsController';

export type AccountsControllerState = {
  internalAccounts: {
    accounts: Record<string, InternalAccount>;
    selectedAccount: string; // id of the selected account
  };
};

export type AccountsControllerGetStateAction = ControllerGetStateAction<
  typeof controllerName,
  AccountsControllerState
>;

export type AccountsControllerSetSelectedAccountAction = {
  type: `${typeof controllerName}:setSelectedAccount`;
  handler: AccountsController['setSelectedAccount'];
};

export type AccountsControllerSetAccountNameAction = {
  type: `${typeof controllerName}:setAccountName`;
  handler: AccountsController['setAccountName'];
};

export type AccountsControllerListAccountsAction = {
  type: `${typeof controllerName}:listAccounts`;
  handler: AccountsController['listAccounts'];
};

export type AccountsControllerUpdateAccountsAction = {
  type: `${typeof controllerName}:updateAccounts`;
  handler: AccountsController['updateAccounts'];
};

export type AccountsControllerGetSelectedAccountAction = {
  type: `${typeof controllerName}:getSelectedAccount`;
  handler: AccountsController['getSelectedAccount'];
};

export type AccountsControllerGetAccountByAddressAction = {
  type: `${typeof controllerName}:getAccountByAddress`;
  handler: AccountsController['getAccountByAddress'];
};

export type AccountsControllerGetAccountAction = {
  type: `${typeof controllerName}:getAccount`;
  handler: AccountsController['getAccount'];
};

export type AccountsControllerActions =
  | AccountsControllerGetStateAction
  | AccountsControllerSetSelectedAccountAction
  | AccountsControllerListAccountsAction
  | AccountsControllerSetAccountNameAction
  | AccountsControllerUpdateAccountsAction
  | AccountsControllerGetAccountByAddressAction
  | AccountsControllerGetSelectedAccountAction
  | AccountsControllerGetAccountAction
  | KeyringControllerGetKeyringForAccountAction
  | KeyringControllerGetKeyringsByTypeAction
  | KeyringControllerGetAccountsAction;

export type AccountsControllerChangeEvent = ControllerStateChangeEvent<
  typeof controllerName,
  AccountsControllerState
>;

export type AccountsControllerSelectedAccountChangeEvent = {
  type: `${typeof controllerName}:selectedAccountChange`;
  payload: [InternalAccount];
};

export type AccountsControllerEvents =
  | AccountsControllerChangeEvent
  | AccountsControllerSelectedAccountChangeEvent
  | SnapControllerEvents
  | KeyringControllerEvents;

export type AccountsControllerMessenger = RestrictedControllerMessenger<
  typeof controllerName,
  AccountsControllerActions,
  AccountsControllerEvents,
  string,
  string
>;

type AddressAndKeyringTypeObject = {
  address: string;
  type: string;
};

const accountsControllerMetadata = {
  internalAccounts: {
    persist: true,
    anonymous: false,
  },
};

const defaultState: AccountsControllerState = {
  internalAccounts: {
    accounts: {},
    selectedAccount: '',
  },
};

/**
 * Controller that manages internal accounts.
 * The accounts controller is responsible for creating and managing internal accounts.
 * It also provides convenience methods for accessing and updating the internal accounts.
 * The accounts controller also listens for keyring state changes and updates the internal accounts accordingly.
 * The accounts controller also listens for snap state changes and updates the internal accounts accordingly.
 *
 */
export class AccountsController extends BaseController<
  typeof controllerName,
  AccountsControllerState,
  AccountsControllerMessenger
> {
  /**
   * Constructor for AccountsController.
   *
   * @param options - The controller options.
   * @param options.messenger - The messenger object.
   * @param options.state - Initial state to set on this controller
   */
  constructor({
    messenger,
    state,
  }: {
    messenger: AccountsControllerMessenger;
    state: AccountsControllerState;
  }) {
    super({
      messenger,
      name: controllerName,
      metadata: accountsControllerMetadata,
      state: {
        ...defaultState,
        ...state,
      },
    });

    this.messagingSystem.subscribe(
      'SnapController:stateChange',
      (snapStateState) => this.#handleOnSnapStateChange(snapStateState),
    );

    this.messagingSystem.subscribe(
      'KeyringController:stateChange',
      (keyringState) => this.#handleOnKeyringStateChange(keyringState),
    );

    this.#registerMessageHandlers();
  }

  /**
   * Returns the internal account object for the given account ID, if it exists.
   *
   * @param accountId - The ID of the account to retrieve.
   * @returns The internal account object, or undefined if the account does not exist.
   */
  getAccount(accountId: string): InternalAccount | undefined {
    return this.state.internalAccounts.accounts[accountId];
  }

  /**
   * Returns an array of all internal accounts.
   *
   * @returns An array of InternalAccount objects.
   */
  listAccounts(): InternalAccount[] {
    return Object.values(this.state.internalAccounts.accounts);
  }

  /**
   * Returns the internal account object for the given account ID.
   *
   * @param accountId - The ID of the account to retrieve.
   * @returns The internal account object.
   * @throws An error if the account ID is not found.
   */
  getAccountExpect(accountId: string): InternalAccount {
    // Edge case where the extension is setup but the srp is not yet created
    // certain ui elements will query the selected address before any accounts are created.
    if (!accountId) {
      return {
        id: '',
        address: '',
        options: {},
        methods: [],
        type: EthAccountType.Eoa,
        metadata: {
          name: '',
          keyring: {
            type: '',
          },
        },
      };
    }

    const account = this.getAccount(accountId);
    if (account === undefined) {
      throw new Error(`Account Id ${accountId} not found`);
    }
    return account;
  }

  /**
   * Returns the selected internal account.
   *
   * @returns The selected internal account.
   */
  getSelectedAccount(): InternalAccount {
    return this.getAccountExpect(this.state.internalAccounts.selectedAccount);
  }

  /**
   * Returns the account with the specified address.
   * ! This method will only return the first account that matches the address
   * @param address - The address of the account to retrieve.
   * @returns The account with the specified address, or undefined if not found.
   */
  getAccountByAddress(address: string): InternalAccount | undefined {
    return this.listAccounts().find(
      (account) => account.address.toLowerCase() === address.toLowerCase(),
    );
  }

  /**
   * Sets the selected account by its ID.
   *
   * @param accountId - The ID of the account to be selected.
   */
  setSelectedAccount(accountId: string): void {
    const account = this.getAccount(accountId);

    this.update((currentState: Draft<AccountsControllerState>) => {
      if (account) {
        currentState.internalAccounts.accounts[
          account.id
        ].metadata.lastSelected = Date.now();
        currentState.internalAccounts.selectedAccount = account.id;
      } else {
        currentState.internalAccounts.selectedAccount = '';
      }
    });

    if (account) {
      this.messagingSystem.publish(
        'AccountsController:selectedAccountChange',
        account,
      );
    }
  }

  /**
   * Sets the name of the account with the given ID.
   *
   * @param accountId - The ID of the account to set the name for.
   * @param accountName - The new name for the account.
   * @throws An error if an account with the same name already exists.
   */
  setAccountName(accountId: string, accountName: string): void {
    const account = this.getAccountExpect(accountId);

    if (
      this.listAccounts().find(
        (internalAccount) =>
          internalAccount.metadata.name === accountName &&
          internalAccount.id !== accountId,
      )
    ) {
      throw new Error('Account name already exists');
    }

    this.update((currentState: Draft<AccountsControllerState>) => {
      const internalAccount = {
        ...account,
        metadata: { ...account.metadata, name: accountName },
      };
      currentState.internalAccounts.accounts[accountId] =
        // @ts-expect-error Assigning a complex type `T` to `Draft<T>` causes an excessive type instantiation depth error.
        internalAccount as Draft<InternalAccount>;
    });
  }

  /**
   * Updates the internal accounts list by retrieving normal and snap accounts,
   * removing duplicates, and updating the metadata of each account.
   *
   * @returns A Promise that resolves when the accounts have been updated.
   */
  async updateAccounts(): Promise<void> {
    const snapAccounts: InternalAccount[] = await this.#listSnapAccounts();
    const normalAccounts = (await this.#listNormalAccounts()).filter(
      (account) =>
        !snapAccounts.find(
          (snapAccount) => snapAccount.address === account.address,
        ),
    );

    // keyring type map.
    const keyringTypes = new Map<string, number>();
    const previousAccounts = this.state.internalAccounts.accounts;

    const accounts: Record<string, InternalAccount> = [
      ...normalAccounts,
      ...snapAccounts,
    ].reduce((internalAccountMap, internalAccount) => {
      const keyringTypeName = keyringTypeToName(
        internalAccount.metadata.keyring.type,
      );
      const keyringAccountIndex = keyringTypes.get(keyringTypeName) ?? 0;
      if (keyringAccountIndex) {
        keyringTypes.set(keyringTypeName, keyringAccountIndex + 1);
      } else {
        keyringTypes.set(keyringTypeName, 1);
      }

      const existingAccount = previousAccounts[internalAccount.id];

      internalAccountMap[internalAccount.id] = {
        ...internalAccount,

        metadata: {
          ...internalAccount.metadata,
          name:
            existingAccount && existingAccount.metadata.name !== ''
              ? existingAccount.metadata.name
              : `${keyringTypeName} ${keyringAccountIndex + 1}`,
          lastSelected: existingAccount?.metadata?.lastSelected,
        },
      };

      return internalAccountMap;
    }, {} as Record<string, InternalAccount>);

    this.update((currentState: Draft<AccountsControllerState>) => {
      (currentState as AccountsControllerState).internalAccounts.accounts =
        accounts;
    });
  }

  /**
   * Loads the backup state of the accounts controller.
   *
   * @param backup - The backup state to load.
   */
  loadBackup(backup: AccountsControllerState): void {
    if (backup.internalAccounts) {
      this.update((currentState: Draft<AccountsControllerState>) => {
        (currentState as AccountsControllerState).internalAccounts =
          backup.internalAccounts;
      });
    }
  }

  /**
   * Generates an internal account for a non-Snap account.
   * @param address - The address of the account.
   * @param type - The type of the account.
   * @returns The generated internal account.
   */
  #generateInternalAccountForNonSnapAccount(
    address: string,
    type: string,
  ): InternalAccount {
    return {
      id: getUUIDFromAddressOfNormalAccount(address),
      address,
      options: {},
      methods: [
        EthMethod.PersonalSign,
        EthMethod.Sign,
        EthMethod.SignTransaction,
        EthMethod.SignTypedDataV1,
        EthMethod.SignTypedDataV3,
        EthMethod.SignTypedDataV4,
      ],
      type: EthAccountType.Eoa,
      metadata: {
        name: '',
        keyring: {
          type,
        },
      },
    };
  }

  /**
   * Returns a list of internal accounts created using the SnapKeyring.
   *
   * @returns A promise that resolves to an array of InternalAccount objects.
   */
  async #listSnapAccounts(): Promise<InternalAccount[]> {
    const [snapKeyring] = this.messagingSystem.call(
      'KeyringController:getKeyringsByType',
      SnapKeyring.type,
    );
    // snap keyring is not available until the first account is created in the keyring controller
    if (!snapKeyring) {
      return [];
    }

    const snapAccounts = (snapKeyring as SnapKeyring).listAccounts();

    return snapAccounts;
  }

  /**
   * Returns a list of normal accounts.
   * Note: listNormalAccounts is a temporary method until the keyrings all implement the InternalAccount interface.
   * Once all keyrings implement the InternalAccount interface, this method can be removed and getAccounts can be used instead.
   *
   * @returns A Promise that resolves to an array of InternalAccount objects.
   */
  async #listNormalAccounts(): Promise<InternalAccount[]> {
    const addresses = await this.messagingSystem.call(
      'KeyringController:getAccounts',
    );
    const internalAccounts: InternalAccount[] = [];
    for (const address of addresses) {
      const keyring = await this.messagingSystem.call(
        'KeyringController:getKeyringForAccount',
        address,
      );
      const v4options = {
        random: sha256FromString(address).slice(0, 16),
      };

      internalAccounts.push({
        id: uuid(v4options),
        address,
        options: {},
        methods: [
          EthMethod.PersonalSign,
          EthMethod.Sign,
          EthMethod.SignTransaction,
          EthMethod.SignTypedDataV1,
          EthMethod.SignTypedDataV3,
          EthMethod.SignTypedDataV4,
        ],
        type: EthAccountType.Eoa,
        metadata: {
          name: '',
          keyring: {
            type: (keyring as Keyring<Json>).type,
          },
        },
      });
    }

    return internalAccounts.filter(
      (account) => account.metadata.keyring.type !== KeyringTypes.snap,
    );
  }

  /**
   * Handles changes in the keyring state, specifically when new accounts are added or removed.
   *
   * @param keyringState - The new state of the keyring controller.
   */
  #handleOnKeyringStateChange(keyringState: KeyringControllerState): void {
    // check if there are any new accounts added
    // TODO: change when accountAdded event is added to the keyring controller

<<<<<<< HEAD
=======
    // We check for keyrings length to be greater than 0 because the extension client may try execute
    // submit password twice and clear the keyring state.
    // https://github.com/MetaMask/KeyringController/blob/2d73a4deed8d013913f6ef0c9f5c0bb7c614f7d3/src/KeyringController.ts#L910
>>>>>>> d5ad4bb4
    if (keyringState.isUnlocked && keyringState.keyrings.length > 0) {
      const updatedNormalKeyringAddresses: AddressAndKeyringTypeObject[] = [];
      const updatedSnapKeyringAddresses: AddressAndKeyringTypeObject[] = [];

      for (const keyring of keyringState.keyrings) {
        if (keyring.type === KeyringTypes.snap) {
          updatedSnapKeyringAddresses.push(
            ...keyring.accounts.map((address) => {
              return {
                address,
                type: keyring.type,
              };
            }),
          );
        } else {
          updatedNormalKeyringAddresses.push(
            ...keyring.accounts.map((address) => {
              return {
                address,
                type: keyring.type,
              };
            }),
          );
        }
      }

      const { previousNormalInternalAccounts, previousSnapInternalAccounts } =
        this.listAccounts().reduce(
          (accumulator, account) => {
            if (account.metadata.keyring.type === KeyringTypes.snap) {
              accumulator.previousSnapInternalAccounts.push(account);
            } else {
              accumulator.previousNormalInternalAccounts.push(account);
            }
            return accumulator;
          },
          {
            previousNormalInternalAccounts: [] as InternalAccount[],
            previousSnapInternalAccounts: [] as InternalAccount[],
          },
        );

      const addedAccounts: AddressAndKeyringTypeObject[] = [];
      const deletedAccounts: InternalAccount[] = [];

      // snap account ids are random uuid while normal accounts
      // are determininistic based on the address

      // ^NOTE: This will be removed when normal accounts also implement internal accounts
      // finding all the normal accounts that were added
      for (const account of updatedNormalKeyringAddresses) {
        if (
          !this.state.internalAccounts.accounts[
            getUUIDFromAddressOfNormalAccount(account.address)
          ]
        ) {
          addedAccounts.push(account);
        }
      }

      // finding all the snap accounts that were added
      for (const account of updatedSnapKeyringAddresses) {
        if (
          !previousSnapInternalAccounts.find(
            (internalAccount) =>
              internalAccount.address.toLowerCase() ===
              account.address.toLowerCase(),
          )
        ) {
          addedAccounts.push(account);
        }
      }

      // finding all the normal accounts that were deleted
      for (const account of previousNormalInternalAccounts) {
        if (
          !updatedNormalKeyringAddresses.find(
            ({ address }) =>
              address.toLowerCase() === account.address.toLowerCase(),
          )
        ) {
          deletedAccounts.push(account);
        }
      }

      // finding all the snap accounts that were deleted
      for (const account of previousSnapInternalAccounts) {
        if (
          !updatedSnapKeyringAddresses.find(
            ({ address }) =>
              address.toLowerCase() === account.address.toLowerCase(),
          )
        ) {
          deletedAccounts.push(account);
        }
      }

      if (deletedAccounts.length > 0) {
        for (const account of deletedAccounts) {
          this.#handleAccountRemoved(account.id);
        }
      }

      if (addedAccounts.length > 0) {
        for (const account of addedAccounts) {
          this.#handleNewAccountAdded(account);
        }
      }

      // handle if the selected account was deleted
      if (!this.getAccount(this.state.internalAccounts.selectedAccount)) {
        const [accountToSelect] = this.listAccounts().sort(
          (accountA, accountB) => {
            // sort by lastSelected descending
            return (
              (accountB.metadata.lastSelected ?? 0) -
              (accountA.metadata.lastSelected ?? 0)
            );
          },
        );

        // if the accountToSelect is undefined, then there are no accounts
        // it mean the keyring was reinitialized.
        this.setSelectedAccount(accountToSelect?.id);
      }
    }
  }

  /**
   * Handles the change in SnapControllerState by updating the metadata of accounts that have a snap enabled.
   *
   * @param snapState - The new SnapControllerState.
   */
  #handleOnSnapStateChange(snapState: SnapControllerState) {
    // only check if snaps changed in status
    const { snaps } = snapState;
    const accounts = this.listAccounts().filter(
      (account) => account.metadata.snap,
    );

    this.update((currentState: Draft<AccountsControllerState>) => {
      accounts.forEach((account) => {
        const currentAccount =
          currentState.internalAccounts.accounts[account.id];
        if (currentAccount.metadata.snap) {
          const snapId = currentAccount.metadata.snap.id;
          const storedSnap: Snap = snaps[snapId as SnapId];
          if (storedSnap) {
            currentAccount.metadata.snap.enabled =
              storedSnap.enabled && !storedSnap.blocked;
          }
        }
      });
    });
  }

  /**
   * Returns the next account number for a given keyring type.
   * @param keyringType - The type of keyring.
   * @returns An object containing the account prefix and index to use.
   */
  #getNextAccountNumber(keyringType: string): {
    accountPrefix: string;
    indexToUse: number;
  } {
    const keyringName = keyringTypeToName(keyringType);
    const previousKeyringAccounts = this.listAccounts().filter(
      (internalAccount) => {
        if (
          keyringType === KeyringTypes.hd ||
          keyringType === KeyringTypes.simple
        ) {
          return (
            internalAccount.metadata.keyring.type === KeyringTypes.hd ||
            internalAccount.metadata.keyring.type === KeyringTypes.simple
          );
        }
        return internalAccount.metadata.keyring.type === keyringType;
      },
    );
    const lastDefaultIndexUsedForKeyringType =
      previousKeyringAccounts
        .filter((internalAccount) =>
          new RegExp(`${keyringName} \\d+$`, 'u').test(
            internalAccount.metadata.name,
          ),
        )
        .map((internalAccount) => {
          const nameToWords = internalAccount.metadata.name.split(' '); // get the index of a default account name
          return parseInt(nameToWords[nameToWords.length], 10);
        })
        .sort((a, b) => b - a)[0] || 0;

    const indexToUse = Math.max(
      previousKeyringAccounts.length + 1,
      lastDefaultIndexUsedForKeyringType + 1,
    );

    return { accountPrefix: keyringName, indexToUse };
  }

  /**
   * Handles the addition of a new account to the controller.
   * If the account is not a Snap Keyring account, generates an internal account for it and adds it to the controller.
   * If the account is a Snap Keyring account, retrieves the account from the keyring and adds it to the controller.
   * @param account - The address and keyring type object of the new account.
   */
  #handleNewAccountAdded(account: AddressAndKeyringTypeObject) {
    let newAccount: InternalAccount;
    if (account.type !== KeyringTypes.snap) {
      newAccount = this.#generateInternalAccountForNonSnapAccount(
        account.address,
        account.type,
      );
    } else {
      const [snapKeyring] = this.messagingSystem.call(
        'KeyringController:getKeyringsByType',
        SnapKeyring.type,
      );

      newAccount = (snapKeyring as SnapKeyring).getAccountByAddress(
        account.address,
      ) as InternalAccount;

      // The snap deleted the account before the keyring controller could add it
      if (!newAccount) {
        return;
      }
    }

    // get next index number for the keyring type
    const { accountPrefix, indexToUse } = this.#getNextAccountNumber(
      newAccount.metadata.keyring.type,
    );

    const accountName = `${accountPrefix} ${indexToUse}`;

    this.update((currentState: Draft<AccountsControllerState>) => {
      (currentState as AccountsControllerState).internalAccounts.accounts[
        newAccount.id
      ] = {
        ...newAccount,
        metadata: {
          ...newAccount.metadata,
          name: accountName,
          lastSelected: Date.now(),
        },
      };
    });

    this.setSelectedAccount(newAccount.id);
  }

  /**
   * Handles the removal of an account from the internal accounts list.
   * @param accountId - The ID of the account to be removed.
   */
  #handleAccountRemoved(accountId: string) {
    this.update((currentState: Draft<AccountsControllerState>) => {
      delete currentState.internalAccounts.accounts[accountId];
    });
  }

  /**
   * Registers message handlers for the AccountsController.
   * @private
   */
  #registerMessageHandlers() {
    this.messagingSystem.registerActionHandler(
      `${controllerName}:setSelectedAccount`,
      this.setSelectedAccount.bind(this),
    );

    this.messagingSystem.registerActionHandler(
      `${controllerName}:listAccounts`,
      this.listAccounts.bind(this),
    );

    this.messagingSystem.registerActionHandler(
      `${controllerName}:setAccountName`,
      this.setAccountName.bind(this),
    );

    this.messagingSystem.registerActionHandler(
      `${controllerName}:updateAccounts`,
      this.updateAccounts.bind(this),
    );

    this.messagingSystem.registerActionHandler(
      `${controllerName}:getSelectedAccount`,
      this.getSelectedAccount.bind(this),
    );

    this.messagingSystem.registerActionHandler(
      `${controllerName}:getAccountByAddress`,
      this.getAccountByAddress.bind(this),
    );

    this.messagingSystem.registerActionHandler(
      `AccountsController:getAccount`,
      this.getAccount.bind(this),
    );
  }
}<|MERGE_RESOLUTION|>--- conflicted
+++ resolved
@@ -494,12 +494,9 @@
     // check if there are any new accounts added
     // TODO: change when accountAdded event is added to the keyring controller
 
-<<<<<<< HEAD
-=======
     // We check for keyrings length to be greater than 0 because the extension client may try execute
     // submit password twice and clear the keyring state.
     // https://github.com/MetaMask/KeyringController/blob/2d73a4deed8d013913f6ef0c9f5c0bb7c614f7d3/src/KeyringController.ts#L910
->>>>>>> d5ad4bb4
     if (keyringState.isUnlocked && keyringState.keyrings.length > 0) {
       const updatedNormalKeyringAddresses: AddressAndKeyringTypeObject[] = [];
       const updatedSnapKeyringAddresses: AddressAndKeyringTypeObject[] = [];
