--- conflicted
+++ resolved
@@ -17,24 +17,14 @@
   EthScope,
   isEvmAccountType,
 } from '@metamask/keyring-api';
-<<<<<<< HEAD
-import { KeyringTypes } from '@metamask/keyring-controller';
-import type {
-  KeyringControllerState,
-  KeyringControllerGetKeyringForAccountAction,
-  KeyringControllerGetKeyringsByTypeAction,
-  KeyringControllerGetAccountsAction,
-  KeyringControllerStateChangeEvent,
-  KeyringMetadata,
-=======
 import {
   type KeyringControllerState,
   type KeyringControllerGetKeyringForAccountAction,
   type KeyringControllerGetKeyringsByTypeAction,
   type KeyringControllerGetAccountsAction,
   type KeyringControllerStateChangeEvent,
+  type KeyringMetadata,
   KeyringTypes,
->>>>>>> ce124851
 } from '@metamask/keyring-controller';
 import type { InternalAccount } from '@metamask/keyring-internal-api';
 import type { NetworkClientId } from '@metamask/network-controller';
