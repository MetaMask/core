--- conflicted
+++ resolved
@@ -418,26 +418,12 @@
    * @throws An error if an account with the same name already exists.
    */
   setAccountName(accountId: string, accountName: string): void {
-<<<<<<< HEAD
-    if (
-      this.listMultichainAccounts().find(
-        (internalAccount) =>
-          internalAccount.metadata.name === accountName &&
-          internalAccount.id !== accountId,
-      )
-    ) {
-      throw new Error('Account name already exists');
-    }
-
+    // This will check for name uniqueness and fire the `accountRenamed` event
+    // if the account has been renamed.
     this.updateAccountMetadata(accountId, {
       name: accountName,
       nameLastUpdatedAt: Date.now(),
     });
-=======
-    // This will check for name uniqueness and fire the `accountRenamed` event
-    // if the account has been renamed.
-    this.updateAccountMetadata(accountId, { name: accountName });
->>>>>>> ee4c287d
   }
 
   /**
