--- conflicted
+++ resolved
@@ -1955,11 +1955,7 @@
         expected: mockNewerEvmAccount,
       },
     ])(
-<<<<<<< HEAD
-      'last selected account type is $lastSelectedAccount.type returns the selectedAccount with id $expected.id',
-=======
       'returns the selectedAccount with id $expected.id when last selected account type is $lastSelectedAccount.type',
->>>>>>> 22d0ca06
       ({ lastSelectedAccount, expected }) => {
         const { accountsController } = setupAccountsController({
           initialState: {
@@ -2010,6 +2006,60 @@
       );
     });
   });
+
+it('should handle keyring reinitialization with multiple accounts', async () => {
+  const messenger = buildMessenger();
+  const mockExistingAccount1 = createExpectedInternalAccount({
+    id: 'mock-id',
+    name: 'Account 1',
+    address: '0x123',
+    keyringType: KeyringTypes.hd,
+  });
+  const mockExistingAccount2 = createExpectedInternalAccount({
+    id: 'mock-id2',
+    name: 'Account 2',
+    address: '0x456',
+    keyringType: KeyringTypes.hd,
+  });
+
+  mockUUID
+    .mockReturnValueOnce('mock-id') // call to check if its a new account
+    .mockReturnValueOnce('mock-id2'); // call to check if its a new account
+
+  const { accountsController } = setupAccountsController({
+    initialState: {
+      internalAccounts: {
+        accounts: {
+          [mockExistingAccount1.id]: mockExistingAccount1,
+          [mockExistingAccount2.id]: mockExistingAccount2,
+        },
+        selectedAccount: 'unknown',
+      },
+    },
+    messenger,
+  });
+  const mockNewKeyringState = {
+    isUnlocked: true,
+    keyrings: [
+      {
+        type: KeyringTypes.hd,
+        accounts: [
+          mockExistingAccount1.address,
+          mockExistingAccount2.address,
+        ],
+      },
+    ],
+  };
+  messenger.publish(
+    'KeyringController:stateChange',
+    mockNewKeyringState,
+    [],
+  );
+
+  const selectedAccount = accountsController.getSelectedAccount();
+
+  expect(selectedAccount.id).toStrictEqual('mock-id2');
+});
 
   describe('getSelectedMultichainAccount', () => {
     const mockNonEvmAccount = createExpectedInternalAccount({
