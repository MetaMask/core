<<<<<<< HEAD
=======
import { Messenger, deriveStateFromMetadata } from '@metamask/base-controller';
>>>>>>> b77125a6
import { InfuraNetworkType } from '@metamask/controller-utils';
import type {
  AccountAssetListUpdatedEventPayload,
  AccountBalancesUpdatedEventPayload,
  AccountTransactionsUpdatedEventPayload,
  EntropySourceId,
} from '@metamask/keyring-api';
import {
  BtcAccountType,
  BtcScope,
  EthAccountType,
  EthScope,
  KeyringAccountEntropyTypeOption,
} from '@metamask/keyring-api';
import { KeyringTypes } from '@metamask/keyring-controller';
import type { InternalAccount } from '@metamask/keyring-internal-api';
import {
  MOCK_ANY_NAMESPACE,
  Messenger,
  type MessengerActions,
  type MessengerEvents,
  type MockAnyNamespace,
} from '@metamask/messenger';
import type { NetworkClientId } from '@metamask/network-controller';
import type { SnapControllerState } from '@metamask/snaps-controllers';
import { SnapStatus } from '@metamask/snaps-utils';
import type { CaipChainId } from '@metamask/utils';
import type { V4Options } from 'uuid';
import * as uuid from 'uuid';

import type {
  AccountsControllerMessenger,
  AccountsControllerState,
} from './AccountsController';
import { AccountsController, EMPTY_ACCOUNT } from './AccountsController';
import {
  createExpectedInternalAccount,
  createMockInternalAccount,
  createMockInternalAccountOptions,
  ETH_EOA_METHODS,
} from './tests/mocks';
import {
  getUUIDOptionsFromAddressOfNormalAccount,
  keyringTypeToName,
} from './utils';

type AllAccountsControllerActions =
  MessengerActions<AccountsControllerMessenger>;

type AllAccountsControllerEvents = MessengerEvents<AccountsControllerMessenger>;

type RootMessenger = Messenger<
  MockAnyNamespace,
  AllAccountsControllerActions,
  AllAccountsControllerEvents
>;

jest.mock('uuid');
const mockUUID = jest.spyOn(uuid, 'v4');
const actualUUID = jest.requireActual('uuid').v4; // We also use uuid.v4 in our mocks

const defaultState: AccountsControllerState = {
  internalAccounts: {
    accounts: {},
    selectedAccount: '',
  },
};

const mockGetKeyringByType = jest.fn();
const mockGetState = jest.fn();

const mockAccount: InternalAccount = {
  id: 'mock-id',
  address: '0x123',
  options: {},
  methods: [...ETH_EOA_METHODS],
  type: EthAccountType.Eoa,
  scopes: [EthScope.Eoa],
  metadata: {
    name: 'Account 1',
    keyring: { type: KeyringTypes.hd },
    importTime: 1691565967600,
    lastSelected: 1691565967656,
    nameLastUpdatedAt: 1691565967656,
  },
};

const mockAccount2: InternalAccount = {
  id: 'mock-id2',
  address: '0x1234',
  options: {},
  methods: [...ETH_EOA_METHODS],
  type: EthAccountType.Eoa,
  scopes: [EthScope.Eoa],
  metadata: {
    name: 'Account 2',
    keyring: { type: KeyringTypes.hd },
    importTime: 1691565967600,
    lastSelected: 1955565967656,
  },
};

const mockAccount3: InternalAccount = {
  id: 'mock-id3',
  address: '0x3333',
  options: {},
  methods: [...ETH_EOA_METHODS],
  type: EthAccountType.Eoa,
  scopes: [EthScope.Eoa],
  metadata: {
    name: '',
    keyring: { type: KeyringTypes.snap },
    snap: {
      enabled: true,
      id: 'mock-snap-id',
      name: 'snap-name',
    },
    importTime: 1691565967600,
    lastSelected: 1955565967656,
  },
};

const mockAccount4: InternalAccount = {
  id: 'mock-id4',
  address: '0x4444',
  options: {},
  methods: [...ETH_EOA_METHODS],
  type: EthAccountType.Eoa,
  scopes: [EthScope.Eoa],
  metadata: {
    name: 'Custom Name',
    keyring: { type: KeyringTypes.snap },
    snap: {
      enabled: true,
      id: 'mock-snap-id',
      name: 'snap-name',
    },
    importTime: 1955565967656,
    lastSelected: 1955565967656,
  },
};

class MockNormalAccountUUID {
  readonly #accountIds: Record<string, string> = {};

  constructor(accounts: InternalAccount[]) {
    for (const account of accounts) {
      const accountId = actualUUID(
        getUUIDOptionsFromAddressOfNormalAccount(account.address),
      );

      // Register "hard-coded" (from test) account ID with the actual account UUID
      this.#accountIds[accountId] = account.id;
    }
  }

  mock(options?: V4Options | undefined) {
    const accountId = actualUUID(options);

    // If not found, we returns the generated UUID
    return this.#accountIds[accountId] ?? accountId;
  }
}

/**
 * Mock generated normal account ID to their actual mock ID. This function will
 * automatically attaches those accounts to `mockUUID`. A random UUID will be
 * generated if an account has not been registered. See {@link MockNormalAccountUUID}.
 *
 * @param accounts - List of normal accounts to map with their mock ID.
 */
function mockUUIDWithNormalAccounts(accounts: InternalAccount[]) {
  const mockAccountUUIDs = new MockNormalAccountUUID(accounts);
  mockUUID.mockImplementation(mockAccountUUIDs.mock.bind(mockAccountUUIDs));
}

class MockExpectedInternalAccountBuilder {
  readonly #account: InternalAccount;

  constructor(account: InternalAccount) {
    this.#account = JSON.parse(JSON.stringify(account)) as InternalAccount;
  }

  static from(account: InternalAccount) {
    return new MockExpectedInternalAccountBuilder(account);
  }

  setExpectedLastSelectedAsAny(): MockExpectedInternalAccountBuilder {
    this.#account.metadata.lastSelected = expect.any(Number);
    this.#account.metadata.importTime = expect.any(Number);

    return this;
  }

  setExpectedEntropyOptions(
    keyringId: EntropySourceId,
  ): MockExpectedInternalAccountBuilder {
    this.#account.options = {
      ...this.#account.options,
      entropySource: keyringId,
      groupIndex: expect.any(Number),
      derivationPath: expect.any(String),
      // New type `KeyringAccount` options.
      entropy: {
        type: KeyringAccountEntropyTypeOption.Mnemonic,
        id: keyringId,
        groupIndex: expect.any(Number),
        derivationPath: expect.any(String),
      },
    };
    return this;
  }

  get(): InternalAccount {
    return this.#account;
  }
}

/**
 * Sets the `lastSelected` property of the given `account` to `expect.any(Number)`.
 *
 * @param account - The account to modify.
 * @returns The modified account.
 */
function setExpectedLastSelectedAsAny(
  account: InternalAccount,
): InternalAccount {
  return MockExpectedInternalAccountBuilder.from(account)
    .setExpectedLastSelectedAsAny()
    .get();
}

/**
 * Builds a new instance of the Root Messenger.
 *
 * @returns A new instance of the Root Messenger.
 */
function buildMessenger(): RootMessenger {
  return new Messenger({ namespace: MOCK_ANY_NAMESPACE });
}

/**
 * Builds a messenger for the AccountsController.
 *
 * @param rootMessenger - The parent messenger.
 * @returns The messenger for AccountsController.
 */
function buildAccountsControllerMessenger(rootMessenger = buildMessenger()) {
  const accountsControllerMessenger = new Messenger<
    'AccountsController',
    AllAccountsControllerActions,
    AllAccountsControllerEvents,
    typeof rootMessenger
  >({
    namespace: 'AccountsController',
    parent: rootMessenger,
  });
  rootMessenger.delegate({
    messenger: accountsControllerMessenger,
    actions: [
      'KeyringController:getState',
      'KeyringController:getKeyringsByType',
    ],
    events: [
      'SnapController:stateChange',
      'KeyringController:stateChange',
      'SnapKeyring:accountAssetListUpdated',
      'SnapKeyring:accountBalancesUpdated',
      'SnapKeyring:accountTransactionsUpdated',
      'MultichainNetworkController:networkDidChange',
    ],
  });
  return accountsControllerMessenger;
}

/**
 * Sets up an instance of the AccountsController class with the given initial state and callbacks.
 *
 * @param options - The options object.
 * @param [options.initialState] - The initial state to use for the AccountsController.
 * @param [options.messenger] - The root messenger to use for creating the AccountsController messenger.
 * @returns An instance of the AccountsController class.
 */
function setupAccountsController({
  initialState = {},
  messenger = buildMessenger(),
}: {
  initialState?: Partial<AccountsControllerState>;
<<<<<<< HEAD
  messenger?: RootMessenger;
}): {
=======
  messenger?: Messenger<
    AccountsControllerActions | AllowedActions,
    AccountsControllerEvents | AllowedEvents
  >;
} = {}): {
>>>>>>> b77125a6
  accountsController: AccountsController;
  messenger: RootMessenger;
  accountsControllerMessenger: AccountsControllerMessenger;
  triggerMultichainNetworkChange: (id: NetworkClientId | CaipChainId) => void;
} {
  const accountsControllerMessenger =
    buildAccountsControllerMessenger(messenger);

  const accountsController = new AccountsController({
    messenger: accountsControllerMessenger,
    state: { ...defaultState, ...initialState },
  });

  const triggerMultichainNetworkChange = (id: NetworkClientId | CaipChainId) =>
    messenger.publish('MultichainNetworkController:networkDidChange', id);

  return {
    accountsController,
    messenger,
    accountsControllerMessenger,
    triggerMultichainNetworkChange,
  };
}

describe('AccountsController', () => {
  const mockBtcAccount = createMockInternalAccount({
    id: 'mock-non-evm',
    name: 'non-evm',
    address: 'bc1qzqc2aqlw8nwa0a05ehjkk7dgt8308ac7kzw9a6',
    keyringType: KeyringTypes.snap,
    type: BtcAccountType.P2wpkh,
  });

  const mockOlderEvmAccount = createMockInternalAccount({
    id: 'mock-id-1',
    name: 'mock account 1',
    address: 'mock-address-1',
    keyringType: KeyringTypes.hd,
    lastSelected: 11111,
  });
  const mockNewerEvmAccount = createMockInternalAccount({
    id: 'mock-id-2',
    name: 'mock account 2',
    address: 'mock-address-2',
    keyringType: KeyringTypes.hd,
    lastSelected: 22222,
  });

  describe('onSnapStateChange', () => {
    it('enables an account if the Snap is enabled and not blocked', async () => {
      const messenger = buildMessenger();
      const mockSnapAccount = createMockInternalAccount({
        id: 'mock-id',
        name: 'Snap Account 1',
        address: '0x0',
        keyringType: KeyringTypes.snap,
        snap: {
          id: 'mock-snap',
          name: 'mock-snap-name',
          enabled: false,
        },
      });
      const mockSnapChangeState = {
        snaps: {
          'mock-snap': {
            enabled: true,
            id: 'mock-snap',
            blocked: false,
            status: SnapStatus.Running,
          },
        },
      } as unknown as SnapControllerState;
      const { accountsController } = setupAccountsController({
        initialState: {
          internalAccounts: {
            accounts: {
              [mockSnapAccount.id]: mockSnapAccount,
            },
            selectedAccount: mockSnapAccount.id,
          },
        },
        messenger,
      });

      messenger.publish('SnapController:stateChange', mockSnapChangeState, []);

      const updatedAccount = accountsController.getAccountExpect(
        mockSnapAccount.id,
      );

      expect(updatedAccount.metadata.snap?.enabled).toBe(true);
    });

    it('disables an account if the Snap is disabled', async () => {
      const messenger = buildMessenger();
      const mockSnapAccount = createMockInternalAccount({
        id: 'mock-id',
        name: 'Snap Account 1',
        address: '0x0',
        keyringType: KeyringTypes.snap,
        snap: {
          id: 'mock-snap',
          name: 'mock-snap-name',
          enabled: true,
        },
      });
      const mockSnapChangeState = {
        snaps: {
          'mock-snap': {
            enabled: false,
            id: 'mock-snap',
            blocked: false,
            status: SnapStatus.Running,
          },
        },
      } as unknown as SnapControllerState;
      const { accountsController } = setupAccountsController({
        initialState: {
          internalAccounts: {
            accounts: {
              [mockSnapAccount.id]: mockSnapAccount,
            },
            selectedAccount: mockSnapAccount.id,
          },
        },
        messenger,
      });

      messenger.publish('SnapController:stateChange', mockSnapChangeState, []);

      const updatedAccount = accountsController.getAccountExpect(
        mockSnapAccount.id,
      );

      expect(updatedAccount.metadata.snap?.enabled).toBe(false);
    });

    it('disables an account if the Snap is blocked', async () => {
      const messenger = buildMessenger();
      const mockSnapAccount = createMockInternalAccount({
        id: 'mock-id',
        name: 'Snap Account 1',
        address: '0x0',
        keyringType: KeyringTypes.snap,
        snap: {
          id: 'mock-snap',
          name: 'mock-snap-name',
          enabled: true,
        },
      });
      const mockSnapChangeState = {
        snaps: {
          'mock-snap': {
            enabled: true,
            id: 'mock-snap',
            blocked: true,
            status: SnapStatus.Running,
          },
        },
      } as unknown as SnapControllerState;
      const { accountsController } = setupAccountsController({
        initialState: {
          internalAccounts: {
            accounts: {
              [mockSnapAccount.id]: mockSnapAccount,
            },
            selectedAccount: mockSnapAccount.id,
          },
        },
        messenger,
      });

      messenger.publish('SnapController:stateChange', mockSnapChangeState, []);

      const updatedAccount = accountsController.getAccountExpect(
        mockSnapAccount.id,
      );

      expect(updatedAccount.metadata.snap?.enabled).toBe(false);
    });

    it('does not trigger any unnecessary updates', async () => {
      const messenger = buildMessenger();
      const mockSnapAccount = createMockInternalAccount({
        id: 'mock-id',
        name: 'Snap Account 1',
        address: '0x0',
        keyringType: KeyringTypes.snap,
        snap: {
          id: 'mock-snap',
          name: 'mock-snap-name',
          enabled: false, // Will be enabled later by a `SnapController:stateChange`.
        },
      });
      const mockSnapChangeState = {
        snaps: {
          'mock-snap': {
            enabled: true,
            id: 'mock-snap',
            blocked: false,
            status: SnapStatus.Running,
          },
        },
      } as unknown as SnapControllerState;
      const mockStateChange = jest.fn();
      const { accountsController } = setupAccountsController({
        initialState: {
          internalAccounts: {
            accounts: {
              [mockSnapAccount.id]: mockSnapAccount,
            },
            selectedAccount: mockSnapAccount.id,
          },
        },
        messenger,
      });

      messenger.subscribe('AccountsController:stateChange', mockStateChange);

      // First update will update the account's metadata, thus triggering a `AccountsController:stateChange`.
      messenger.publish('SnapController:stateChange', mockSnapChangeState, []);
      const updatedAccount = accountsController.getAccountExpect(
        mockSnapAccount.id,
      );
      expect(updatedAccount.metadata.snap?.enabled).toBe(true);
      expect(mockStateChange).toHaveBeenCalled();

      // Second update is the same, thus the account does not need any update, and SHOULD NOT trigger a `AccountsController:stateChange`.
      mockStateChange.mockReset();
      messenger.publish('SnapController:stateChange', mockSnapChangeState, []);
      expect(updatedAccount.metadata.snap?.enabled).toBe(true);
      expect(mockStateChange).not.toHaveBeenCalled();
    });

    it('considers the Snap disabled if it cannot be found on the SnapController state', () => {
      const messenger = buildMessenger();
      const mockSnapAccount = createMockInternalAccount({
        id: 'mock-id',
        name: 'Snap Account 1',
        address: '0x0',
        keyringType: KeyringTypes.snap,
        snap: {
          id: 'mock-snap',
          name: 'mock-snap-name',
          enabled: true, // This Snap was enabled initially.
        },
      });
      const mockSnapChangeState = {
        snaps: {
          // No `mock-snap` on the state, the Snap will be considered "disabled".
        },
      } as unknown as SnapControllerState;
      const { accountsController } = setupAccountsController({
        initialState: {
          internalAccounts: {
            accounts: {
              [mockSnapAccount.id]: mockSnapAccount,
            },
            selectedAccount: mockSnapAccount.id,
          },
        },
        messenger,
      });

      // Initial state
      const account = accountsController.getAccountExpect(mockSnapAccount.id);
      expect(account.metadata.snap?.enabled).toBe(true);

      // The Snap 'mock-snap' won't be found, so we will automatically consider it disabled.
      messenger.publish('SnapController:stateChange', mockSnapChangeState, []);
      const updatedAccount = accountsController.getAccountExpect(
        mockSnapAccount.id,
      );
      expect(updatedAccount.metadata.snap?.enabled).toBe(false);
    });
  });

  describe('onKeyringStateChange', () => {
    it('uses listMultichainAccounts', async () => {
      const messenger = buildMessenger();

      mockUUIDWithNormalAccounts([mockAccount, mockAccount2]);

      const { accountsController } = setupAccountsController({
        initialState: {
          internalAccounts: {
            accounts: {},
            selectedAccount: '',
          },
        },
        messenger,
      });

      const listMultichainAccountsSpy = jest.spyOn(
        accountsController,
        'listMultichainAccounts',
      );

      const mockNewKeyringState = {
        isUnlocked: true,
        keyrings: [
          {
            type: KeyringTypes.hd,
            accounts: [mockAccount.address],
            metadata: {
              id: 'mock-id',
              name: 'mock-name',
            },
          },
        ],
      };

      messenger.publish(
        'KeyringController:stateChange',
        mockNewKeyringState,
        [],
      );

      expect(listMultichainAccountsSpy).toHaveBeenCalled();
    });

    it('does not update state when only keyring is unlocked without any keyrings', async () => {
      const messenger = buildMessenger();
      const { accountsController } = setupAccountsController({
        initialState: {
          internalAccounts: {
            accounts: {},
            selectedAccount: '',
          },
        },
        messenger,
      });

      messenger.publish(
        'KeyringController:stateChange',
        { isUnlocked: true, keyrings: [] },
        [],
      );

      const accounts = accountsController.listMultichainAccounts();

      expect(accounts).toStrictEqual([]);
    });

    it('only update if the keyring is unlocked and when there are keyrings', async () => {
      const messenger = buildMessenger();

      const mockNewKeyringState = {
        isUnlocked: false,
        keyrings: [
          {
            accounts: [mockAccount.address, mockAccount2.address],
            type: KeyringTypes.hd,
            id: '123',
            metadata: {
              id: 'mock-id',
              name: 'mock-name',
            },
          },
        ],
      };
      const { accountsController } = setupAccountsController({
        initialState: {
          internalAccounts: {
            accounts: {},
            selectedAccount: '',
          },
        },
        messenger,
      });

      messenger.publish(
        'KeyringController:stateChange',
        mockNewKeyringState,
        [],
      );

      const accounts = accountsController.listMultichainAccounts();

      expect(accounts).toStrictEqual([]);
    });

    describe('adding accounts', () => {
      it('add new accounts', async () => {
        const messenger = buildMessenger();

        mockUUIDWithNormalAccounts([mockAccount, mockAccount2, mockAccount3]);

        const mockNewKeyringState = {
          isUnlocked: true,
          keyrings: [
            {
              type: KeyringTypes.hd,
              accounts: [mockAccount.address, mockAccount2.address],
              metadata: {
                id: 'mock-id',
                name: 'mock-name',
              },
            },
          ],
        };
        const { accountsController } = setupAccountsController({
          initialState: {
            internalAccounts: {
              accounts: {
                [mockAccount.id]: mockAccount,
                [mockAccount3.id]: mockAccount3,
              },
              selectedAccount: mockAccount.id,
            },
          },
          messenger,
        });

        messenger.publish(
          'KeyringController:stateChange',
          mockNewKeyringState,
          [],
        );

        const accounts = accountsController.listMultichainAccounts();

        expect(accounts).toStrictEqual([
          mockAccount,
          MockExpectedInternalAccountBuilder.from(mockAccount2)
            .setExpectedLastSelectedAsAny()
            .setExpectedEntropyOptions('mock-id')
            .get(),
        ]);
      });

      it('add Snap accounts', async () => {
        mockUUIDWithNormalAccounts([mockAccount]);

        const messenger = buildMessenger();
        messenger.registerActionHandler(
          'KeyringController:getKeyringsByType',
          mockGetKeyringByType.mockReturnValue([
            {
              type: KeyringTypes.snap,
              getAccountByAddress: jest
                .fn()
                .mockReturnValueOnce(mockAccount3)
                .mockReturnValueOnce(mockAccount4),
            },
          ]),
        );

        const mockNewKeyringState = {
          isUnlocked: true,
          keyrings: [
            {
              type: KeyringTypes.hd,
              accounts: [mockAccount.address],
              metadata: {
                id: 'mock-id',
                name: 'mock-name',
              },
            },
            {
              type: KeyringTypes.snap,
              accounts: [mockAccount3.address, mockAccount4.address],
              metadata: {
                id: 'mock-id2',
                name: 'mock-name2',
              },
            },
          ],
        };

        const { accountsController } = setupAccountsController({
          initialState: {
            internalAccounts: {
              accounts: {
                [mockAccount.id]: mockAccount,
                [mockAccount4.id]: mockAccount4,
              },
              selectedAccount: mockAccount.id,
            },
          },
          messenger,
        });

        messenger.publish(
          'KeyringController:stateChange',
          mockNewKeyringState,
          [],
        );

        const accounts = accountsController.listMultichainAccounts();

        expect(accounts).toStrictEqual([
          mockAccount,
          setExpectedLastSelectedAsAny(mockAccount4),
          setExpectedLastSelectedAsAny(
            createExpectedInternalAccount({
              id: 'mock-id3',
              name: 'Snap Account 2',
              address: mockAccount3.address,
              keyringType: mockAccount3.metadata.keyring.type as KeyringTypes,
              snap: mockAccount3.metadata.snap,
            }),
          ),
        ]);
      });

      it('handles the event when a Snap deleted the account before it was added', async () => {
        mockUUIDWithNormalAccounts([mockAccount]);

        const messenger = buildMessenger();
        messenger.registerActionHandler(
          'KeyringController:getKeyringsByType',
          mockGetKeyringByType.mockReturnValue([
            {
              type: KeyringTypes.snap,
              getAccountByAddress: jest
                .fn()
                .mockReturnValueOnce(null)
                .mockReturnValueOnce(mockAccount4),
            },
          ]),
        );

        const mockNewKeyringState = {
          isUnlocked: true,
          keyrings: [
            {
              type: KeyringTypes.hd,
              accounts: [mockAccount.address],
              metadata: {
                id: 'mock-id',
                name: 'mock-name',
              },
            },
            {
              type: KeyringTypes.snap,
              accounts: [mockAccount3.address, mockAccount4.address],
              metadata: {
                id: 'mock-id2',
                name: 'mock-name2',
              },
            },
          ],
        };

        const { accountsController } = setupAccountsController({
          initialState: {
            internalAccounts: {
              accounts: {
                [mockAccount.id]: mockAccount,
                [mockAccount4.id]: mockAccount4,
              },
              selectedAccount: mockAccount.id,
            },
          },
          messenger,
        });

        messenger.publish(
          'KeyringController:stateChange',
          mockNewKeyringState,
          [],
        );

        const accounts = accountsController.listMultichainAccounts();

        expect(accounts).toStrictEqual([
          mockAccount,
          setExpectedLastSelectedAsAny(mockAccount4),
        ]);
      });

      it('handles the event when a Snap keyring has been deleted', async () => {
        mockUUIDWithNormalAccounts([mockAccount]);

        const messenger = buildMessenger();
        messenger.registerActionHandler(
          'KeyringController:getKeyringsByType',
          // The Snap keyring will be treated as undefined
          mockGetKeyringByType.mockReturnValue([]),
        );

        const mockNewKeyringState = {
          isUnlocked: true,
          keyrings: [
            {
              type: KeyringTypes.hd,
              accounts: [mockAccount.address],
              metadata: {
                id: 'mock-id',
                name: 'mock-name',
              },
            },
            {
              type: KeyringTypes.snap,
              // Since the Snap keyring will be mocked as "unavailable", this account won't be added
              // to the state (like if the Snap did remove it right before the keyring controller
              // state change got triggered).
              accounts: [mockAccount3.address],
              metadata: {
                id: 'mock-id2',
                name: 'mock-name2',
              },
            },
          ],
        };

        const { accountsController } = setupAccountsController({
          initialState: {
            internalAccounts: {
              accounts: {
                [mockAccount.id]: mockAccount,
              },
              selectedAccount: mockAccount.id,
            },
          },
          messenger,
        });

        messenger.publish(
          'KeyringController:stateChange',
          mockNewKeyringState,
          [],
        );

        const accounts = accountsController.listMultichainAccounts();

        expect(accounts).toStrictEqual([
          setExpectedLastSelectedAsAny(mockAccount),
        ]);
      });

      it('increment the default account number when adding an account', async () => {
        const messenger = buildMessenger();

        mockUUIDWithNormalAccounts([mockAccount, mockAccount2, mockAccount3]);

        const mockNewKeyringState = {
          isUnlocked: true,
          keyrings: [
            {
              type: KeyringTypes.hd,
              accounts: [
                mockAccount.address,
                mockAccount2.address,
                mockAccount3.address,
              ],
              metadata: {
                id: 'mock-id',
                name: 'mock-name',
              },
            },
          ],
        };
        const { accountsController } = setupAccountsController({
          initialState: {
            internalAccounts: {
              accounts: {
                [mockAccount.id]: mockAccount,
                [mockAccount2.id]: mockAccount2,
              },
              selectedAccount: mockAccount.id,
            },
          },
          messenger,
        });

        messenger.publish(
          'KeyringController:stateChange',
          mockNewKeyringState,
          [],
        );

        const accounts = accountsController.listMultichainAccounts();

        expect(accounts).toStrictEqual([
          mockAccount,
          mockAccount2,
          MockExpectedInternalAccountBuilder.from(
            createExpectedInternalAccount({
              id: 'mock-id3',
              name: 'Account 3',
              address: mockAccount3.address,
              keyringType: KeyringTypes.hd,
            }),
          )
            .setExpectedLastSelectedAsAny()
            .setExpectedEntropyOptions('mock-id')
            .get(),
        ]);
      });

      it('use the next number after the total number of accounts of a keyring when adding an account, if the index is lower', async () => {
        const messenger = buildMessenger();

        mockUUIDWithNormalAccounts([mockAccount, mockAccount2, mockAccount3]);

        const mockAccount2WithCustomName = createMockInternalAccount({
          id: 'mock-id2',
          name: 'Custom Name',
          address: mockAccount2.address,
          keyringType: KeyringTypes.hd,
          importTime: 1955565967656,
          lastSelected: 1955565967656,
        });

        const mockNewKeyringState = {
          isUnlocked: true,
          keyrings: [
            {
              type: KeyringTypes.hd,
              accounts: [
                mockAccount.address,
                mockAccount2.address,
                mockAccount3.address,
              ],
              metadata: {
                id: 'mock-id',
                name: 'mock-name',
              },
            },
          ],
        };
        const { accountsController } = setupAccountsController({
          initialState: {
            internalAccounts: {
              accounts: {
                [mockAccount.id]: mockAccount,
                [mockAccount2WithCustomName.id]: mockAccount2WithCustomName,
              },
              selectedAccount: mockAccount.id,
            },
          },
          messenger,
        });

        messenger.publish(
          'KeyringController:stateChange',
          mockNewKeyringState,
          [],
        );

        const accounts = accountsController.listMultichainAccounts();

        expect(accounts.map(setExpectedLastSelectedAsAny)).toStrictEqual([
          mockAccount,
          mockAccount2WithCustomName,
          MockExpectedInternalAccountBuilder.from(
            createExpectedInternalAccount({
              id: 'mock-id3',
              name: 'Account 3',
              address: mockAccount3.address,
              keyringType: KeyringTypes.hd,
            }),
          )
            .setExpectedLastSelectedAsAny()
            .setExpectedEntropyOptions('mock-id')
            .get(),
        ]);
      });

      it('handle when the account to set as selectedAccount is undefined', async () => {
        mockUUIDWithNormalAccounts([mockAccount]);

        const messenger = buildMessenger();
        messenger.registerActionHandler(
          'KeyringController:getKeyringsByType',
          mockGetKeyringByType.mockReturnValue([
            {
              type: KeyringTypes.snap,
              getAccountByAddress: jest.fn().mockReturnValueOnce(null),
            },
          ]),
        );

        const mockNewKeyringState = {
          isUnlocked: true,
          keyrings: [
            {
              type: KeyringTypes.hd,
              accounts: [],
              metadata: {
                id: 'mock-id',
                name: 'mock-name',
              },
            },
            {
              type: KeyringTypes.snap,
              accounts: [mockAccount3.address],
              metadata: {
                id: 'mock-id2',
                name: 'mock-name2',
              },
            },
          ],
        };

        const { accountsController } = setupAccountsController({
          initialState: {
            internalAccounts: {
              accounts: {},
              selectedAccount: 'missing',
            },
          },
          messenger,
        });

        messenger.publish(
          'KeyringController:stateChange',
          mockNewKeyringState,
          [],
        );

        const { selectedAccount } = accountsController.state.internalAccounts;

        expect(selectedAccount).toBe('');
      });

      it('selectedAccount remains the same after adding a new account', async () => {
        const messenger = buildMessenger();

        mockUUIDWithNormalAccounts([mockAccount, mockAccount2, mockAccount3]);

        const mockNewKeyringState = {
          isUnlocked: true,
          keyrings: [
            {
              type: KeyringTypes.hd,
              accounts: [mockAccount.address, mockAccount2.address],
              metadata: {
                id: 'mock-id',
                name: 'mock-name',
              },
            },
          ],
        };
        const { accountsController } = setupAccountsController({
          initialState: {
            internalAccounts: {
              accounts: {
                [mockAccount.id]: mockAccount,
                [mockAccount3.id]: mockAccount3,
              },
              selectedAccount: mockAccount.id,
            },
          },
          messenger,
        });

        messenger.publish(
          'KeyringController:stateChange',
          mockNewKeyringState,
          [],
        );

        const accounts = accountsController.listMultichainAccounts();

        expect(accounts).toStrictEqual([
          mockAccount,
          MockExpectedInternalAccountBuilder.from(mockAccount2)
            .setExpectedLastSelectedAsAny()
            .setExpectedEntropyOptions('mock-id')
            .get(),
        ]);
        expect(accountsController.getSelectedAccount().id).toBe(mockAccount.id);
      });

      it('publishes accountAdded event', async () => {
        const messenger = buildMessenger();

        mockUUIDWithNormalAccounts([mockAccount, mockAccount2]);

        const { accountsControllerMessenger } = setupAccountsController({
          initialState: {
            internalAccounts: {
              accounts: {
                [mockAccount.id]: mockAccount,
              },
              selectedAccount: mockAccount.id,
            },
          },
          messenger,
        });

        const messengerSpy = jest.spyOn(accountsControllerMessenger, 'publish');

        const mockNewKeyringState = {
          isUnlocked: true,
          keyrings: [
            {
              type: KeyringTypes.hd,
              accounts: [mockAccount.address, mockAccount2.address],
              metadata: {
                id: 'mock-id',
                name: 'mock-name',
              },
            },
          ],
        };

        messenger.publish(
          'KeyringController:stateChange',
          mockNewKeyringState,
          [],
        );

        // First call is 'AccountsController:stateChange'
        expect(messengerSpy).toHaveBeenNthCalledWith(
          // 1. AccountsController:stateChange
          2,
          'AccountsController:accountAdded',
          MockExpectedInternalAccountBuilder.from(mockAccount2)
            .setExpectedLastSelectedAsAny()
            .setExpectedEntropyOptions('mock-id')
            .get(),
        );
      });
    });

    describe('deleting account', () => {
      it('delete accounts if its gone from the keyring state', async () => {
        const messenger = buildMessenger();

        mockUUIDWithNormalAccounts([mockAccount2]);

        const mockNewKeyringState = {
          isUnlocked: true,
          keyrings: [
            {
              type: KeyringTypes.hd,
              accounts: [mockAccount2.address],
              metadata: {
                id: 'mock-id',
                name: 'mock-name',
              },
            },
          ],
        };
        const { accountsController } = setupAccountsController({
          initialState: {
            internalAccounts: {
              accounts: {
                [mockAccount.id]: mockAccount,
                [mockAccount2.id]: mockAccount2,
              },
              selectedAccount: mockAccount.id,
            },
          },
          messenger,
        });

        messenger.publish(
          'KeyringController:stateChange',
          mockNewKeyringState,
          [],
        );

        const accounts = accountsController.listMultichainAccounts();

        expect(accounts).toStrictEqual([
          setExpectedLastSelectedAsAny(mockAccount2),
        ]);
        expect(accountsController.getSelectedAccount()).toStrictEqual(
          setExpectedLastSelectedAsAny(mockAccount2),
        );
      });

      it('delete accounts and set the most recent lastSelected account', async () => {
        const messenger = buildMessenger();

        mockUUIDWithNormalAccounts([mockAccount, mockAccount2]);

        const mockNewKeyringState = {
          isUnlocked: true,
          keyrings: [
            {
              type: KeyringTypes.hd,
              accounts: [mockAccount.address, mockAccount2.address],
              metadata: {
                id: 'mock-id',
                name: 'mock-name',
              },
            },
          ],
        };
        const { accountsController } = setupAccountsController({
          initialState: {
            internalAccounts: {
              accounts: {
                'missing-account': {
                  id: 'missing-account',
                  address: '0x999',
                  metadata: {
                    keyring: {
                      type: KeyringTypes.hd,
                    },
                  },
                } as unknown as InternalAccount,
                [mockAccount.id]: mockAccount,
                [mockAccount2.id]: mockAccount2,
              },
              selectedAccount: 'missing-account',
            },
          },
          messenger,
        });

        messenger.publish(
          'KeyringController:stateChange',
          mockNewKeyringState,
          [],
        );

        const accounts = accountsController.listMultichainAccounts();

        expect(accounts).toStrictEqual([
          setExpectedLastSelectedAsAny(mockAccount),
          setExpectedLastSelectedAsAny(mockAccount2),
        ]);
        expect(accountsController.getSelectedAccount()).toStrictEqual(
          setExpectedLastSelectedAsAny(mockAccount2),
        );
      });

      it('delete accounts and set the most recent lastSelected account when there are accounts that have never been selected', async () => {
        const messenger = buildMessenger();

        mockUUIDWithNormalAccounts([mockAccount, mockAccount2]);

        const mockAccount2WithoutLastSelected = {
          ...mockAccount2,
          metadata: {
            ...mockAccount2.metadata,
            lastSelected: undefined,
          },
        };
        const mockNewKeyringState = {
          isUnlocked: true,
          keyrings: [
            {
              type: KeyringTypes.hd,
              accounts: [mockAccount.address, mockAccount2.address],
              metadata: {
                id: 'mock-id',
                name: 'mock-name',
              },
            },
          ],
        };
        const { accountsController } = setupAccountsController({
          initialState: {
            internalAccounts: {
              accounts: {
                'missing-account': {
                  id: 'missing-account',
                  address: '0x999',
                  metadata: {
                    keyring: {
                      type: KeyringTypes.hd,
                    },
                  },
                } as unknown as InternalAccount,
                [mockAccount.id]: mockAccount,
                [mockAccount2.id]: mockAccount2WithoutLastSelected,
              },
              selectedAccount: 'missing-account',
            },
          },
          messenger,
        });

        messenger.publish(
          'KeyringController:stateChange',
          mockNewKeyringState,
          [],
        );

        const accounts = accountsController.listMultichainAccounts();

        expect(accounts).toStrictEqual([
          setExpectedLastSelectedAsAny(mockAccount),
          mockAccount2WithoutLastSelected,
        ]);
        expect(accountsController.getSelectedAccount()).toStrictEqual(
          setExpectedLastSelectedAsAny(mockAccount),
        );
      });

      it('delete the account and select the account with the most recent lastSelected', async () => {
        const currentTime = Date.now();
        const messenger = buildMessenger();

        mockUUIDWithNormalAccounts([mockAccount, mockAccount2]);

        const mockAccountWithoutLastSelected = {
          ...mockAccount,
          metadata: {
            ...mockAccount.metadata,
            lastSelected: undefined,
          },
        };

        const mockAccount2WithoutLastSelected = {
          ...mockAccount2,
          metadata: {
            ...mockAccount2.metadata,
            lastSelected: undefined,
          },
        };

        const mockNewKeyringState = {
          isUnlocked: true,
          keyrings: [
            {
              type: KeyringTypes.hd,
              accounts: [
                mockAccountWithoutLastSelected.address,
                mockAccount2.address,
              ],
              metadata: {
                id: 'mock-id',
                name: 'mock-name',
              },
            },
          ],
        };
        const { accountsController } = setupAccountsController({
          initialState: {
            internalAccounts: {
              accounts: {
                'missing-account': createMockInternalAccount({
                  address: '0x999',
                  id: 'missing-account',
                }),
                [mockAccount.id]: mockAccountWithoutLastSelected,
                [mockAccount2.id]: mockAccount2WithoutLastSelected,
              },
              selectedAccount: 'missing-account',
            },
          },
          messenger,
        });

        messenger.publish(
          'KeyringController:stateChange',
          mockNewKeyringState,
          [],
        );

        const accounts = accountsController.listMultichainAccounts();

        expect(accounts).toStrictEqual([
          {
            ...mockAccountWithoutLastSelected,
            metadata: {
              ...mockAccountWithoutLastSelected.metadata,
              lastSelected: expect.any(Number),
            },
          },
          mockAccount2WithoutLastSelected,
        ]);

        const selectedAccount = accountsController.getSelectedAccount();
        expect(selectedAccount.metadata.lastSelected).toBeGreaterThanOrEqual(
          currentTime,
        );
      });

      it('publishes accountRemoved event', async () => {
        const messenger = buildMessenger();

        mockUUIDWithNormalAccounts([mockAccount, mockAccount2]);

        const { accountsControllerMessenger } = setupAccountsController({
          initialState: {
            internalAccounts: {
              accounts: {
                [mockAccount.id]: mockAccount,
                [mockAccount3.id]: mockAccount3,
              },
              selectedAccount: mockAccount.id,
            },
          },
          messenger,
        });

        const messengerSpy = jest.spyOn(accountsControllerMessenger, 'publish');

        const mockNewKeyringState = {
          isUnlocked: true,
          keyrings: [
            {
              type: KeyringTypes.hd,
              accounts: [mockAccount.address, mockAccount2.address],
              metadata: {
                id: 'mock-id',
                name: 'mock-name',
              },
            },
          ],
        };
        messenger.publish(
          'KeyringController:stateChange',
          mockNewKeyringState,
          [],
        );

        // First call is 'AccountsController:stateChange'
        expect(messengerSpy).toHaveBeenNthCalledWith(
          // 1. AccountsController:stateChange
          2,
          'AccountsController:accountRemoved',
          mockAccount3.id,
        );
      });
    });

    it('handle keyring reinitialization', async () => {
      const messenger = buildMessenger();
      const mockInitialAccount = createMockInternalAccount({
        id: 'mock-id',
        name: 'Account 1',
        address: '0x123',
        keyringType: KeyringTypes.hd,
      });
      const mockReinitialisedAccount = createMockInternalAccount({
        id: 'mock-id2',
        name: 'Account 1',
        address: '0x456',
        keyringType: KeyringTypes.hd,
        // Entropy options are added automatically by the controller.
      });

      mockUUIDWithNormalAccounts([
        mockInitialAccount,
        mockReinitialisedAccount,
      ]);

      const mockNewKeyringState = {
        isUnlocked: true,
        keyrings: [
          {
            type: KeyringTypes.hd,
            accounts: [mockReinitialisedAccount.address],
            metadata: {
              id: 'mock-id',
              name: 'mock-name',
            },
          },
        ],
      };
      const { accountsController } = setupAccountsController({
        initialState: {
          internalAccounts: {
            accounts: {
              [mockInitialAccount.id]: mockInitialAccount,
            },
            selectedAccount: mockInitialAccount.id,
          },
        },
        messenger,
      });

      messenger.publish(
        'KeyringController:stateChange',
        mockNewKeyringState,
        [],
      );

      const selectedAccount = accountsController.getSelectedAccount();
      const accounts = accountsController.listMultichainAccounts();
      const expectedAccount = MockExpectedInternalAccountBuilder.from(
        mockReinitialisedAccount,
      )
        .setExpectedLastSelectedAsAny()
        .setExpectedEntropyOptions('mock-id')
        .get();

      expect(selectedAccount).toStrictEqual(expectedAccount);
      expect(accounts).toStrictEqual([expectedAccount]);
    });

    it.each([
      {
        lastSelectedForAccount1: 1111,
        lastSelectedForAccount2: 9999,
        expectedSelectedId: 'mock-id2',
      },
      {
        lastSelectedForAccount1: undefined,
        lastSelectedForAccount2: 9999,
        expectedSelectedId: 'mock-id2',
      },
      {
        lastSelectedForAccount1: 1111,
        lastSelectedForAccount2: undefined,
        expectedSelectedId: 'mock-id',
      },
      {
        lastSelectedForAccount1: 1111,
        lastSelectedForAccount2: 0,
        expectedSelectedId: 'mock-id',
      },
    ])(
      'handle keyring reinitialization with multiple accounts. Account 1 lastSelected $lastSelectedForAccount1, Account 2 lastSelected $lastSelectedForAccount2. Expected selected account: $expectedSelectedId',
      async ({
        lastSelectedForAccount1,
        lastSelectedForAccount2,
        expectedSelectedId,
      }) => {
        const messenger = buildMessenger();
        const mockExistingAccount1 = createMockInternalAccount({
          id: 'mock-id',
          name: 'Account 1',
          address: '0x123',
          keyringType: KeyringTypes.hd,
        });
        mockExistingAccount1.metadata.lastSelected = lastSelectedForAccount1;
        const mockExistingAccount2 = createMockInternalAccount({
          id: 'mock-id2',
          name: 'Account 2',
          address: '0x456',
          keyringType: KeyringTypes.hd,
        });
        mockExistingAccount2.metadata.lastSelected = lastSelectedForAccount2;

        mockUUIDWithNormalAccounts([mockAccount, mockAccount2]);

        const { accountsController } = setupAccountsController({
          initialState: {
            internalAccounts: {
              accounts: {
                [mockExistingAccount1.id]: mockExistingAccount1,
                [mockExistingAccount2.id]: mockExistingAccount2,
              },
              selectedAccount: 'unknown',
            },
          },
          messenger,
        });
        const mockNewKeyringState = {
          isUnlocked: true,
          keyrings: [
            {
              type: KeyringTypes.hd,
              accounts: [
                mockExistingAccount1.address,
                mockExistingAccount2.address,
              ],
              metadata: {
                id: 'mock-id',
                name: 'mock-name',
              },
            },
          ],
        };
        messenger.publish(
          'KeyringController:stateChange',
          mockNewKeyringState,
          [],
        );

        const selectedAccount = accountsController.getSelectedAccount();

        expect(selectedAccount.id).toStrictEqual(expectedSelectedId);
      },
    );

    it('fires :accountAdded before :selectedAccountChange', async () => {
      const messenger = buildMessenger();

      mockUUIDWithNormalAccounts([mockAccount, mockAccount2]);

      const { accountsController } = setupAccountsController({
        initialState: {
          internalAccounts: {
            accounts: {},
            selectedAccount: '',
          },
        },
        messenger,
      });

      const mockNewKeyringState = {
        isUnlocked: true,
        keyrings: [
          {
            type: KeyringTypes.hd,
            accounts: [mockAccount.address],
            metadata: {
              id: 'mock-id',
              name: 'mock-name',
            },
          },
        ],
      };

      const mockEventsOrder = jest.fn();

      messenger.subscribe('AccountsController:accountAdded', () => {
        mockEventsOrder('AccountsController:accountAdded');
      });
      messenger.subscribe('AccountsController:selectedAccountChange', () => {
        mockEventsOrder('AccountsController:selectedAccountChange');
      });

      expect(accountsController.getSelectedAccount()).toBe(EMPTY_ACCOUNT);

      messenger.publish(
        'KeyringController:stateChange',
        mockNewKeyringState,
        [],
      );

      expect(mockEventsOrder).toHaveBeenNthCalledWith(
        1,
        'AccountsController:accountAdded',
      );
      expect(mockEventsOrder).toHaveBeenNthCalledWith(
        2,
        'AccountsController:selectedAccountChange',
      );
    });
  });

  describe('onSnapKeyringEvents', () => {
    const setupTest = () => {
      const account = createMockInternalAccount({
        id: 'mock-id',
        name: 'Bitcoin Account',
        address: 'tb1q4q7h8wuplrpmkxqvv6rrrq7qyhhjsj5uqcsxqu',
        keyringType: KeyringTypes.snap,
        snap: {
          id: 'mock-snap',
          name: 'mock-snap-name',
          enabled: true,
        },
        type: BtcAccountType.P2wpkh,
      });

      const messenger = buildMessenger();
      const { accountsController } = setupAccountsController({
        initialState: {
          internalAccounts: {
            accounts: {
              [account.id]: account,
            },
            selectedAccount: account.id,
          },
        },
        messenger,
      });

      return { messenger, account, accountsController };
    };

    it('re-publishes keyring events: SnapKeyring:accountBalancesUpdated', () => {
      const { account, messenger } = setupTest();

      const payload: AccountBalancesUpdatedEventPayload = {
        balances: {
          [account.id]: {
            'bip122:000000000019d6689c085ae165831e93/slip44:0': {
              amount: '0.1',
              unit: 'BTC',
            },
          },
        },
      };

      const mockRePublishedCallback = jest.fn();
      messenger.subscribe(
        'AccountsController:accountBalancesUpdated',
        mockRePublishedCallback,
      );
      messenger.publish('SnapKeyring:accountBalancesUpdated', payload);
      expect(mockRePublishedCallback).toHaveBeenCalledWith(payload);
    });

    it('re-publishes keyring events: SnapKeyring:accountAssetListUpdated', () => {
      const { account, messenger } = setupTest();

      const payload: AccountAssetListUpdatedEventPayload = {
        assets: {
          [account.id]: {
            added: ['bip122:000000000019d6689c085ae165831e93/slip44:0'],
            removed: ['bip122:000000000933ea01ad0ee984209779ba/slip44:0'],
          },
        },
      };

      const mockRePublishedCallback = jest.fn();
      messenger.subscribe(
        'AccountsController:accountAssetListUpdated',
        mockRePublishedCallback,
      );
      messenger.publish('SnapKeyring:accountAssetListUpdated', payload);
      expect(mockRePublishedCallback).toHaveBeenCalledWith(payload);
    });

    it('re-publishes keyring events: SnapKeyring:accountTransactionsUpdated', () => {
      const { account, messenger } = setupTest();

      const payload: AccountTransactionsUpdatedEventPayload = {
        transactions: {
          [account.id]: [
            {
              id: 'f5d8ee39a430901c91a5917b9f2dc19d6d1a0e9cea205b009ca73dd04470b9a6',
              timestamp: null,
              chain: 'bip122:000000000019d6689c085ae165831e93',
              status: 'submitted',
              type: 'receive',
              account: account.id,
              from: [],
              to: [],
              fees: [
                {
                  type: 'base',
                  asset: {
                    fungible: true,
                    type: 'bip122:000000000019d6689c085ae165831e93/slip44:0',
                    unit: 'BTC',
                    amount: '0.0001',
                  },
                },
              ],
              events: [],
            },
          ],
        },
      };

      const mockRePublishedCallback = jest.fn();
      messenger.subscribe(
        'AccountsController:accountTransactionsUpdated',
        mockRePublishedCallback,
      );
      messenger.publish('SnapKeyring:accountTransactionsUpdated', payload);
      expect(mockRePublishedCallback).toHaveBeenCalledWith(payload);
    });
  });

  describe('handle MultichainNetworkController:networkDidChange event', () => {
    it('should update selected account to non-EVM account when switching to non-EVM network', () => {
      const messenger = buildMessenger();
      const { accountsController, triggerMultichainNetworkChange } =
        setupAccountsController({
          initialState: {
            internalAccounts: {
              accounts: {
                [mockOlderEvmAccount.id]: mockOlderEvmAccount,
                [mockNewerEvmAccount.id]: mockNewerEvmAccount,
                [mockBtcAccount.id]: mockBtcAccount,
              },
              selectedAccount: mockNewerEvmAccount.id,
            },
          },
          messenger,
        });

      // Triggered from network switch to Bitcoin mainnet
      triggerMultichainNetworkChange(BtcScope.Mainnet);

      // BTC account is now selected
      expect(accountsController.state.internalAccounts.selectedAccount).toBe(
        mockBtcAccount.id,
      );
    });

    it('should update selected account to EVM account when switching to EVM network', () => {
      const messenger = buildMessenger();
      const { accountsController, triggerMultichainNetworkChange } =
        setupAccountsController({
          initialState: {
            internalAccounts: {
              accounts: {
                [mockOlderEvmAccount.id]: mockOlderEvmAccount,
                [mockBtcAccount.id]: mockBtcAccount,
              },
              selectedAccount: mockBtcAccount.id,
            },
          },
          messenger,
        });

      // Triggered from network switch to Bitcoin mainnet
      triggerMultichainNetworkChange(InfuraNetworkType.mainnet);

      // ETH mainnet account is now selected
      expect(accountsController.state.internalAccounts.selectedAccount).toBe(
        mockOlderEvmAccount.id,
      );
    });

    it('should not emit an update if the selected account does not change', () => {
      const messenger = buildMessenger();
      const spy = jest.spyOn(messenger, 'publish');
      const { accountsController, triggerMultichainNetworkChange } =
        setupAccountsController({
          initialState: {
            internalAccounts: {
              accounts: {
                [mockOlderEvmAccount.id]: mockOlderEvmAccount,
              },
              selectedAccount: mockOlderEvmAccount.id,
            },
          },
          messenger,
        });

      triggerMultichainNetworkChange(InfuraNetworkType.mainnet);

      expect(spy).not.toHaveBeenCalledWith(
        'AccountsController:stateChange',
        expect.any(Object),
        expect.any(Array),
      );

      expect(accountsController.state.internalAccounts.selectedAccount).toBe(
        mockOlderEvmAccount.id,
      );
    });
  });

  describe('updateAccounts', () => {
    const mockAddress1 = '0x123';
    const mockAddress2 = '0x456';
    let mockSnapAccount: InternalAccount;
    let mockSnapAccount2: InternalAccount;

    // Creating deep clones
    beforeEach(() => {
      mockSnapAccount = JSON.parse(
        JSON.stringify({
          ...mockAccount,
          metadata: {
            ...mockAccount.metadata,
            keyring: {
              type: KeyringTypes.snap,
            },
            snap: {
              enabled: true,
              id: 'mock-snap-id',
              name: '',
            },
            lastSelected: undefined,
          },
        }),
      );
      mockSnapAccount2 = JSON.parse(
        JSON.stringify({
          ...mockAccount2,
          metadata: {
            ...mockAccount2.metadata,
            keyring: {
              type: KeyringTypes.snap,
            },
            snap: {
              enabled: true,
              id: 'mock-snap-id2',
              name: 'snap-name',
            },
            lastSelected: undefined,
          },
        }),
      );
    });

    it('update accounts with normal accounts', async () => {
      mockUUIDWithNormalAccounts([mockAccount, mockAccount2]);

      const messenger = buildMessenger();

      messenger.registerActionHandler(
        'KeyringController:getState',
        mockGetState.mockReturnValue({
          keyrings: [
            {
              type: KeyringTypes.hd,
              accounts: [mockAddress1, mockAddress2],
              metadata: {
                id: 'mock-keyring-id-0',
                name: 'mock-keyring-id-name',
              },
            },
          ],
        }),
      );

      messenger.registerActionHandler(
        'KeyringController:getKeyringsByType',
        mockGetKeyringByType.mockReturnValue([
          {
            type: KeyringTypes.snap,
            listAccounts: async () => [],
          },
        ]),
      );

      const { accountsController } = setupAccountsController({
        initialState: {
          internalAccounts: {
            accounts: {},
            selectedAccount: '',
          },
        },
        messenger,
      });
      const expectedAccounts = [
        createExpectedInternalAccount({
          name: 'Account 1',
          id: 'mock-id',
          address: mockAddress1,
          keyringType: KeyringTypes.hd,
          options: createMockInternalAccountOptions(0, KeyringTypes.hd, 0),
        }),
        createExpectedInternalAccount({
          name: 'Account 2',
          id: 'mock-id2',
          address: mockAddress2,
          keyringType: KeyringTypes.hd,
          options: createMockInternalAccountOptions(0, KeyringTypes.hd, 1),
        }),
      ];
      mockUUIDWithNormalAccounts(expectedAccounts);

      await accountsController.updateAccounts();

      expect(accountsController.listMultichainAccounts()).toStrictEqual(
        expectedAccounts,
      );
    });

    it('update accounts with Snap accounts when snap keyring is defined and has accounts', async () => {
      const messenger = buildMessenger();
      messenger.registerActionHandler(
        'KeyringController:getState',
        mockGetState.mockReturnValue({
          keyrings: [
            {
              type: KeyringTypes.snap,
              accounts: [mockSnapAccount, mockSnapAccount2],
              metadata: {
                id: 'mock-keyring-id-1',
                name: 'mock-keyring-id-name',
              },
            },
          ],
        }),
      );

      messenger.registerActionHandler(
        'KeyringController:getKeyringsByType',
        mockGetKeyringByType.mockReturnValue([
          {
            type: KeyringTypes.snap,
            getAccountByAddress: jest
              .fn()
              .mockReturnValueOnce(mockSnapAccount)
              .mockReturnValueOnce(mockSnapAccount2),
          },
        ]),
      );

      const { accountsController } = setupAccountsController({
        initialState: {
          internalAccounts: {
            accounts: {},
            selectedAccount: '',
          },
        },
        messenger,
      });

      const expectedAccount1 = {
        ...mockSnapAccount,
        metadata: {
          ...mockSnapAccount.metadata,
          name: 'Snap Account 1',
          lastSelected: expect.any(Number),
          importTime: expect.any(Number),
        },
      };

      const expectedAccount2 = {
        ...mockSnapAccount2,
        metadata: {
          ...mockSnapAccount2.metadata,
          name: 'Snap Account 2',
          lastSelected: expect.any(Number),
          importTime: expect.any(Number),
        },
      };

      const expectedAccounts = [expectedAccount1, expectedAccount2];

      await accountsController.updateAccounts();

      expect(
        accountsController
          .listMultichainAccounts()
          .map(setExpectedLastSelectedAsAny),
      ).toStrictEqual(expectedAccounts);
    });

    it('return an empty array if the Snap keyring is not defined', async () => {
      const messenger = buildMessenger();
      messenger.registerActionHandler(
        'KeyringController:getState',
        mockGetState.mockReturnValue({ keyrings: [] }),
      );

      messenger.registerActionHandler(
        'KeyringController:getKeyringsByType',
        mockGetKeyringByType.mockReturnValueOnce([undefined]),
      );

      const { accountsController } = setupAccountsController({
        initialState: {
          internalAccounts: {
            accounts: {},
            selectedAccount: '',
          },
        },
        messenger,
      });

      const expectedAccounts: InternalAccount[] = [];

      await accountsController.updateAccounts();

      expect(accountsController.listMultichainAccounts()).toStrictEqual(
        expectedAccounts,
      );
    });

    it('set the account with the correct index', async () => {
      mockUUIDWithNormalAccounts([mockAccount]);

      const messenger = buildMessenger();
      messenger.registerActionHandler(
        'KeyringController:getState',
        mockGetState.mockReturnValue({
          keyrings: [
            {
              type: KeyringTypes.hd,
              accounts: [mockAddress1, mockAddress2],
              metadata: {
                id: 'mock-keyring-id-0',
                name: 'mock-keyring-id-name',
              },
            },
          ],
        }),
      );

      messenger.registerActionHandler(
        'KeyringController:getKeyringsByType',
        mockGetKeyringByType.mockReturnValue([
          {
            type: KeyringTypes.snap,
            listAccounts: async () => [],
          },
        ]),
      );

      const { accountsController } = setupAccountsController({
        initialState: {
          internalAccounts: {
            accounts: {
              [mockAccount.id]: mockAccount,
            },
            selectedAccount: mockAccount.id,
          },
        },
        messenger,
      });
      const expectedAccounts = [
        {
          ...mockAccount,
          options: createMockInternalAccountOptions(0, KeyringTypes.hd, 0),
        },
        createExpectedInternalAccount({
          name: 'Account 2',
          id: 'mock-id2',
          address: mockAddress2,
          keyringType: KeyringTypes.hd,
          options: createMockInternalAccountOptions(0, KeyringTypes.hd, 1),
        }),
      ];
      mockUUIDWithNormalAccounts(expectedAccounts);

      await accountsController.updateAccounts();

      expect(accountsController.listMultichainAccounts()).toStrictEqual(
        expectedAccounts,
      );
    });

    it('filter Snap accounts from normalAccounts', async () => {
      mockUUIDWithNormalAccounts([mockAccount]);

      const messenger = buildMessenger();
      messenger.registerActionHandler(
        'KeyringController:getKeyringsByType',
        mockGetKeyringByType.mockReturnValueOnce([
          {
            type: KeyringTypes.snap,
            getAccountByAddress: () => mockSnapAccount2,
          },
        ]),
      );

      // first account will be normal, second will be a snap account
      messenger.registerActionHandler(
        'KeyringController:getState',
        mockGetState.mockReturnValue({
          keyrings: [
            {
              type: KeyringTypes.hd,
              accounts: [mockAddress1],
              metadata: {
                id: 'mock-keyring-id-0',
                name: 'mock-keyring-id-name',
              },
            },
            {
              type: KeyringTypes.snap,
              accounts: ['0x1234'],
              metadata: {
                id: 'mock-keyring-id-1',
                name: 'mock-keyring-id-name2',
              },
            },
          ],
        }),
      );

      const { accountsController } = setupAccountsController({
        initialState: {
          internalAccounts: {
            accounts: {},
            selectedAccount: '',
          },
        },
        messenger,
      });
      const expectedAccounts = [
        createExpectedInternalAccount({
          name: 'Account 1',
          id: 'mock-id',
          address: mockAddress1,
          keyringType: KeyringTypes.hd,
          options: createMockInternalAccountOptions(0, KeyringTypes.hd, 0),
        }),
        createExpectedInternalAccount({
          name: 'Snap Account 1', // it is Snap Account 1 because it is the only snap account
          id: mockSnapAccount2.id,
          address: mockSnapAccount2.address,
          keyringType: KeyringTypes.snap,
          snap: mockSnapAccount2.metadata.snap,
        }),
      ];

      await accountsController.updateAccounts();

      expect(accountsController.listMultichainAccounts()).toStrictEqual(
        expectedAccounts,
      );
    });

    it('filter Snap accounts from normalAccounts even if the snap account is listed before normal accounts', async () => {
      mockUUIDWithNormalAccounts([mockAccount]);

      const messenger = buildMessenger();
      messenger.registerActionHandler(
        'KeyringController:getKeyringsByType',
        mockGetKeyringByType.mockReturnValueOnce([
          {
            type: KeyringTypes.snap,
            getAccountByAddress: () => mockSnapAccount2,
          },
        ]),
      );

      // first account will be normal, second will be a snap account
      messenger.registerActionHandler(
        'KeyringController:getState',
        mockGetState.mockReturnValue({
          keyrings: [
            {
              type: KeyringTypes.snap,
              accounts: ['0x1234'],
              metadata: {
                id: 'mock-keyring-id-0',
                name: 'mock-keyring-id-name',
              },
            },
            {
              type: KeyringTypes.hd,
              accounts: [mockAddress1],
              metadata: {
                id: 'mock-keyring-id-1',
                name: 'mock-keyring-id-name2',
              },
            },
          ],
        }),
      );

      const { accountsController } = setupAccountsController({
        initialState: {
          internalAccounts: {
            accounts: {},
            selectedAccount: '',
          },
        },
        messenger,
      });
      const expectedAccounts = [
        createExpectedInternalAccount({
          name: 'Snap Account 1', // it is Snap Account 1 because it is the only snap account
          id: mockSnapAccount2.id,
          address: mockSnapAccount2.address,
          keyringType: KeyringTypes.snap,
          snap: mockSnapAccount2.metadata.snap,
        }),
        createExpectedInternalAccount({
          name: 'Account 1',
          id: 'mock-id',
          address: mockAddress1,
          keyringType: KeyringTypes.hd,
          options: createMockInternalAccountOptions(1, KeyringTypes.hd, 0),
        }),
      ];

      await accountsController.updateAccounts();

      expect(accountsController.listMultichainAccounts()).toStrictEqual(
        expectedAccounts,
      );
    });

    it.each([
      KeyringTypes.simple,
      KeyringTypes.hd,
      KeyringTypes.trezor,
      KeyringTypes.oneKey,
      KeyringTypes.ledger,
      KeyringTypes.lattice,
      KeyringTypes.qr,
    ])('should add accounts for %s type', async (keyringType) => {
      mockUUIDWithNormalAccounts([mockAccount]);

      const messenger = buildMessenger();

      messenger.registerActionHandler(
        'KeyringController:getState',
        mockGetState.mockReturnValue({
          keyrings: [
            {
              type: keyringType,
              accounts: [mockAddress1],
              metadata: {
                id: 'mock-keyring-id-0',
                name: 'mock-keyring-id-name',
              },
            },
          ],
        }),
      );

      messenger.registerActionHandler(
        'KeyringController:getKeyringsByType',
        mockGetKeyringByType.mockReturnValue([
          {
            type: KeyringTypes.snap,
            listAccounts: async () => [],
          },
        ]),
      );

      const { accountsController } = setupAccountsController({
        initialState: {
          internalAccounts: {
            accounts: {},
            selectedAccount: '',
          },
        },
        messenger,
      });

      const expectedAccounts = [
        createExpectedInternalAccount({
          name: `${keyringTypeToName(keyringType)} 1`,
          id: 'mock-id',
          address: mockAddress1,
          keyringType: keyringType as KeyringTypes,
          options: createMockInternalAccountOptions(0, keyringType, 0),
        }),
      ];

      await accountsController.updateAccounts();

      expect(
        accountsController
          .listMultichainAccounts()
          .map(setExpectedLastSelectedAsAny),
      ).toStrictEqual(expectedAccounts);
    });

    it('throw an error if the keyring type is unknown', async () => {
      mockUUIDWithNormalAccounts([mockAccount]);

      const messenger = buildMessenger();
      messenger.registerActionHandler(
        'KeyringController:getState',
        mockGetState.mockReturnValue({
          keyrings: [{ type: 'unknown', accounts: [mockAddress1] }],
        }),
      );

      messenger.registerActionHandler(
        'KeyringController:getKeyringsByType',
        mockGetKeyringByType.mockReturnValue([
          {
            type: KeyringTypes.snap,
            listAccounts: async () => [],
          },
        ]),
      );

      const { accountsController } = setupAccountsController({
        initialState: {
          internalAccounts: {
            accounts: {},
            selectedAccount: '',
          },
        },
        messenger,
      });

      await expect(accountsController.updateAccounts()).rejects.toThrow(
        'Unknown keyring unknown',
      );
    });

    it.each([
      {
        lastSelectedForAccount1: 1111,
        lastSelectedForAccount2: 9999,
        expectedSelectedId: 'mock-id2',
      },
      {
        lastSelectedForAccount1: undefined,
        lastSelectedForAccount2: 9999,
        expectedSelectedId: 'mock-id2',
      },
      {
        lastSelectedForAccount1: 1111,
        lastSelectedForAccount2: undefined,
        expectedSelectedId: 'mock-id',
      },
      {
        lastSelectedForAccount1: 1111,
        lastSelectedForAccount2: 0,
        expectedSelectedId: 'mock-id',
      },
    ])(
      'handle missing selected account. Account 1 lastSelected $lastSelectedForAccount1, Account 2 lastSelected $lastSelectedForAccount2. Expected selected account: $expectedSelectedId',
      async ({
        lastSelectedForAccount1,
        lastSelectedForAccount2,
        expectedSelectedId,
      }) => {
        const messenger = buildMessenger();
        const mockExistingAccount1 = createMockInternalAccount({
          id: 'mock-id',
          name: 'Account 1',
          address: '0x123',
          keyringType: KeyringTypes.hd,
        });
        mockExistingAccount1.metadata.lastSelected = lastSelectedForAccount1;
        const mockExistingAccount2 = createMockInternalAccount({
          id: 'mock-id2',
          name: 'Account 2',
          address: '0x456',
          keyringType: KeyringTypes.hd,
        });
        mockExistingAccount2.metadata.lastSelected = lastSelectedForAccount2;

        mockUUIDWithNormalAccounts([mockAccount, mockAccount2]);

        messenger.registerActionHandler(
          'KeyringController:getKeyringsByType',
          mockGetKeyringByType.mockReturnValueOnce([
            {
              type: KeyringTypes.snap,
              getAccountByAddress: () => mockSnapAccount2,
            },
          ]),
        );

        // first account will be normal, second will be a snap account
        messenger.registerActionHandler(
          'KeyringController:getState',
          mockGetState.mockReturnValue({
            keyrings: [
              {
                type: KeyringTypes.snap,
                accounts: ['0x1234'],
                metadata: {
                  id: 'mock-keyring-id-1',
                  name: 'mock-keyring-id-name',
                },
              },
              {
                type: KeyringTypes.hd,
                accounts: [mockAddress1],
                metadata: {
                  id: 'mock-keyring-id-2',
                  name: 'mock-keyring-id-name2',
                },
              },
            ],
          }),
        );

        const { accountsController } = setupAccountsController({
          initialState: {
            internalAccounts: {
              accounts: {
                [mockExistingAccount1.id]: mockExistingAccount1,
                [mockExistingAccount2.id]: mockExistingAccount2,
              },
              selectedAccount: 'unknown',
            },
          },
          messenger,
        });

        await accountsController.updateAccounts();

        const selectedAccount = accountsController.getSelectedAccount();

        expect(selectedAccount.id).toStrictEqual(expectedSelectedId);
      },
    );

    it('auto-migrates HD Snap accounts with new options', async () => {
      const messenger = buildMessenger();

      const mockHdKeyringId = 'mock-hd-keyring-id';

      const mockHdAccount = createMockInternalAccount({
        id: 'mock-id',
        name: 'Account 1',
        address: '0x123',
        keyringType: KeyringTypes.hd,
      });

      const mockHdSnapAccountOptions = {
        entropySource: mockHdKeyringId,
        derivationPath: 'm/',
        index: 0,
      };
      const mockHdSnapAccount = createMockInternalAccount({
        id: 'mock-snap-id',
        name: 'Solana Account 1',
        address: '5VDKSDZ1sT4rMkkGWsQav3tzZLbydWF9As1cxdUDUq41',
        keyringType: KeyringTypes.snap,
        // This is required for HD Snap accounts:
        options: mockHdSnapAccountOptions,
      });

      const mockKeyrings = [
        {
          type: KeyringTypes.hd,
          accounts: [mockHdAccount.address],
          metadata: {
            id: mockHdKeyringId,
            name: 'mock-keyring-id-name-1',
          },
        },
        {
          type: KeyringTypes.snap,
          accounts: [mockHdSnapAccount.address],
          metadata: {
            id: 'mock-keyring-id-2',
            name: 'mock-keyring-id-name-2',
          },
        },
      ];

      messenger.registerActionHandler(
        'KeyringController:getKeyringsByType',
        mockGetKeyringByType.mockReturnValueOnce([
          {
            type: KeyringTypes.snap,
            getAccountByAddress: () => mockHdSnapAccount,
          },
        ]),
      );

      messenger.registerActionHandler(
        'KeyringController:getState',
        mockGetState.mockReturnValue({
          keyrings: mockKeyrings,
        }),
      );

      const { accountsController } = setupAccountsController({
        initialState: {
          internalAccounts: {
            accounts: {
              [mockHdAccount.id]: mockHdAccount,
            },
            selectedAccount: mockHdAccount.id,
          },
        },
        messenger,
      });

      // Will automatically re-create the internal account list.
      await accountsController.updateAccounts();

      const account = accountsController.getAccount(mockHdSnapAccount.id);
      expect(account?.options).toStrictEqual({
        // We keep the original options.
        ...mockHdSnapAccount.options,
        // We add new ones to match the new "typed options" for keyring accounts.
        entropy: {
          type: KeyringAccountEntropyTypeOption.Mnemonic,
          id: mockHdSnapAccountOptions.entropySource,
          derivationPath: mockHdSnapAccountOptions.derivationPath,
          groupIndex: mockHdSnapAccountOptions.index,
        },
      });
    });

    it('skips account if it cannot get the Snap keyring instance', async () => {
      const messenger = buildMessenger();

      const mockHdKeyringId = 'mock-hd-keyring-id';

      const mockHdAccount = createMockInternalAccount({
        id: 'mock-id',
        name: 'Account 1',
        address: '0x123',
        keyringType: KeyringTypes.hd,
      });

      const mockHdSnapAccountOptions = {
        entropySource: mockHdKeyringId,
        derivationPath: 'm/',
        index: 0,
      };
      const mockHdSnapAccount = createMockInternalAccount({
        id: 'mock-snap-id',
        name: 'Solana Account 1',
        address: '5VDKSDZ1sT4rMkkGWsQav3tzZLbydWF9As1cxdUDUq41',
        keyringType: KeyringTypes.snap,
        // This is required for HD Snap accounts:
        options: mockHdSnapAccountOptions,
      });

      const mockKeyrings = [
        {
          type: KeyringTypes.hd,
          accounts: [mockHdAccount.address],
          metadata: {
            id: mockHdKeyringId,
            name: 'mock-keyring-id-name-1',
          },
        },
        {
          type: KeyringTypes.snap,
          accounts: [mockHdSnapAccount.address],
          metadata: {
            id: 'mock-keyring-id-2',
            name: 'mock-keyring-id-name-2',
          },
        },
      ];

      // Make sure we cannot get a reference to the Snap keyring.
      messenger.registerActionHandler(
        'KeyringController:getKeyringsByType',
        mockGetKeyringByType.mockReturnValue([]),
      );

      messenger.registerActionHandler(
        'KeyringController:getState',
        mockGetState.mockReturnValue({
          keyrings: mockKeyrings,
        }),
      );

      const { accountsController } = setupAccountsController({
        initialState: {
          internalAccounts: {
            accounts: {
              [mockHdAccount.id]: mockHdAccount,
            },
            selectedAccount: mockHdAccount.id,
          },
        },
        messenger,
      });

      // Will automatically re-create the internal account list.
      await accountsController.updateAccounts();

      // This account has been skipped.
      expect(
        accountsController.getAccount(mockHdSnapAccount.id),
      ).toBeUndefined();
      expect(mockGetKeyringByType).toHaveBeenCalledTimes(1);
    });

    it.todo(
      'does not re-fire a accountChanged event if the account is still the same',
    );
  });

  describe('loadBackup', () => {
    it('load a backup', async () => {
      const { accountsController } = setupAccountsController({
        initialState: {
          internalAccounts: {
            accounts: {},
            selectedAccount: '',
          },
        },
      });

      accountsController.loadBackup({
        internalAccounts: {
          accounts: {
            [mockAccount.id]: mockAccount,
          },
          selectedAccount: mockAccount.id,
        },
      });

      expect(accountsController.state).toStrictEqual({
        internalAccounts: {
          accounts: {
            [mockAccount.id]: mockAccount,
          },
          selectedAccount: mockAccount.id,
        },
      });
    });

    it('not load backup if the data is undefined', () => {
      const { accountsController } = setupAccountsController({
        initialState: {
          internalAccounts: {
            accounts: { [mockAccount.id]: mockAccount },
            selectedAccount: mockAccount.id,
          },
        },
      });

      // @ts-expect-error incorrect state
      accountsController.loadBackup({});

      expect(accountsController.state).toStrictEqual({
        internalAccounts: {
          accounts: {
            [mockAccount.id]: mockAccount,
          },
          selectedAccount: mockAccount.id,
        },
      });
    });
  });

  describe('getAccount', () => {
    it('return an account by ID', () => {
      const { accountsController } = setupAccountsController({
        initialState: {
          internalAccounts: {
            accounts: { [mockAccount.id]: mockAccount },
            selectedAccount: mockAccount.id,
          },
        },
      });

      const result = accountsController.getAccount(mockAccount.id);

      expect(result).toStrictEqual(setExpectedLastSelectedAsAny(mockAccount));
    });
    it('return undefined for an unknown account ID', () => {
      const { accountsController } = setupAccountsController({
        initialState: {
          internalAccounts: {
            accounts: { [mockAccount.id]: mockAccount },
            selectedAccount: mockAccount.id,
          },
        },
      });

      const result = accountsController.getAccount("I don't exist");

      expect(result).toBeUndefined();
    });
  });

  describe('getSelectedAccount', () => {
    it.each([
      {
        lastSelectedAccount: mockNewerEvmAccount,
        expected: mockNewerEvmAccount,
      },
      {
        lastSelectedAccount: mockOlderEvmAccount,
        expected: mockOlderEvmAccount,
      },
      {
        lastSelectedAccount: mockBtcAccount,
        expected: mockNewerEvmAccount,
      },
    ])(
      'last selected account type is $lastSelectedAccount.type should return the selectedAccount with id $expected.id',
      ({ lastSelectedAccount, expected }) => {
        const { accountsController } = setupAccountsController({
          initialState: {
            internalAccounts: {
              accounts: {
                [mockOlderEvmAccount.id]: mockOlderEvmAccount,
                [mockNewerEvmAccount.id]: mockNewerEvmAccount,
                [mockBtcAccount.id]: mockBtcAccount,
              },
              selectedAccount: lastSelectedAccount.id,
            },
          },
        });

        expect(accountsController.getSelectedAccount()).toStrictEqual(expected);
      },
    );

    it("throw error if there aren't any EVM accounts", () => {
      const { accountsController } = setupAccountsController({
        initialState: {
          internalAccounts: {
            accounts: {
              [mockBtcAccount.id]: mockBtcAccount,
            },
            selectedAccount: mockBtcAccount.id,
          },
        },
      });

      expect(() => accountsController.getSelectedAccount()).toThrow(
        'No EVM accounts',
      );
    });

    it('handle the edge case of undefined accountId during onboarding', async () => {
      const { accountsController } = setupAccountsController({
        initialState: {
          internalAccounts: {
            accounts: {},
            selectedAccount: '',
          },
        },
      });

      expect(accountsController.getSelectedAccount()).toStrictEqual(
        EMPTY_ACCOUNT,
      );
    });
  });

  describe('getSelectedMultichainAccount', () => {
    it.each([
      {
        chainId: undefined,
        selectedAccount: mockNewerEvmAccount,
        expected: mockNewerEvmAccount,
      },
      {
        chainId: undefined,
        selectedAccount: mockBtcAccount,
        expected: mockBtcAccount,
      },
      {
        chainId: 'eip155:1',
        selectedAccount: mockBtcAccount,
        expected: mockNewerEvmAccount,
      },
      {
        chainId: 'bip122:000000000019d6689c085ae165831e93',
        selectedAccount: mockBtcAccount,
        expected: mockBtcAccount,
      },
    ])(
      "chainId $chainId with selectedAccount '$selectedAccount.id' should return $expected.id",
      ({ chainId, selectedAccount, expected }) => {
        const { accountsController } = setupAccountsController({
          initialState: {
            internalAccounts: {
              accounts: {
                [mockOlderEvmAccount.id]: mockOlderEvmAccount,
                [mockNewerEvmAccount.id]: mockNewerEvmAccount,
                [mockBtcAccount.id]: mockBtcAccount,
              },
              selectedAccount: selectedAccount.id,
            },
          },
        });

        expect(
          accountsController.getSelectedMultichainAccount(
            chainId as CaipChainId,
          ),
        ).toStrictEqual(expected);
      },
    );

    // Testing error cases
    it.each([['eip155.'], ['bip122'], ['bip122:...']])(
      'invalid chainId %s will throw',
      (chainId) => {
        const { accountsController } = setupAccountsController({
          initialState: {
            internalAccounts: {
              accounts: {
                [mockOlderEvmAccount.id]: mockOlderEvmAccount,
                [mockNewerEvmAccount.id]: mockNewerEvmAccount,
                [mockBtcAccount.id]: mockBtcAccount,
              },
              selectedAccount: mockBtcAccount.id,
            },
          },
        });

        expect(() =>
          accountsController.getSelectedMultichainAccount(
            chainId as CaipChainId,
          ),
        ).toThrow(`Invalid CAIP-2 chain ID: ${chainId}`);
      },
    );

    it('handle the edge case of undefined accountId during onboarding', () => {
      const { accountsController } = setupAccountsController({
        initialState: {
          internalAccounts: {
            accounts: {},
            selectedAccount: '',
          },
        },
      });

      expect(accountsController.getSelectedMultichainAccount()).toStrictEqual(
        EMPTY_ACCOUNT,
      );
    });
  });

  describe('listAccounts', () => {
    it('returns a list of evm accounts', () => {
      const mockNonEvmAccount = createMockInternalAccount({
        id: 'mock-id-non-evm',
        address: 'mock-non-evm-address',
        type: BtcAccountType.P2wpkh,
        keyringType: KeyringTypes.snap,
      });

      const { accountsController } = setupAccountsController({
        initialState: {
          internalAccounts: {
            accounts: {
              [mockAccount.id]: mockAccount,
              [mockAccount2.id]: mockAccount2,
              [mockNonEvmAccount.id]: mockNonEvmAccount,
            },
            selectedAccount: mockAccount.id,
          },
        },
      });

      expect(accountsController.listAccounts()).toStrictEqual([
        mockAccount,
        mockAccount2,
      ]);
    });
  });

  describe('listMultichainAccounts', () => {
    const mockErc4337MainnetAccount = createMockInternalAccount({
      id: 'mock-erc4337-mainnet-id',
      address: 'mock-erc4337-mainnet-address',
      type: EthAccountType.Erc4337,
      scopes: [EthScope.Mainnet],
    });
    const mockErc4337TestnetAccount = createMockInternalAccount({
      id: 'mock-erc4337-testnet-id',
      address: 'mock-erc4337-testnet-address',
      type: EthAccountType.Erc4337,
      scopes: [EthScope.Testnet],
    });
    const mockBtcMainnetAccount = createMockInternalAccount({
      id: 'mock-btc-mainnet-id',
      address: 'mock-btc-mainnet-address',
      type: BtcAccountType.P2wpkh,
      keyringType: KeyringTypes.snap,
      scopes: [BtcScope.Mainnet],
    });
    const mockBtcMainnetAccount2 = createMockInternalAccount({
      id: 'mock-btc-mainnet-id2',
      address: 'mock-btc-mainnet-address2',
      type: BtcAccountType.P2wpkh,
      keyringType: KeyringTypes.snap,
      scopes: [BtcScope.Mainnet],
    });
    const mockBtcTestnetAccount = createMockInternalAccount({
      id: 'mock-btc-testnet-id',
      address: 'mock-btc-testnet-address',
      type: BtcAccountType.P2wpkh,
      keyringType: KeyringTypes.snap,
      scopes: [BtcScope.Testnet],
    });

    it.each([
      [
        undefined,
        [
          mockAccount,
          mockAccount2,
          mockErc4337MainnetAccount,
          mockErc4337TestnetAccount,
          mockBtcMainnetAccount,
          mockBtcMainnetAccount2,
          mockBtcTestnetAccount,
        ],
      ],
      // EVM EOA matches: eip155:*
      [
        EthScope.Eoa,
        [
          mockAccount,
          mockAccount2,
          mockErc4337MainnetAccount,
          mockErc4337TestnetAccount,
        ],
      ],
      // EVM mainnet matches: eip155:0 (EOA) + eip155:1
      [
        EthScope.Mainnet,
        [mockAccount, mockAccount2, mockErc4337MainnetAccount],
      ],
      // EVM testnet matches: eip155:0 (EOA) + eip155:11155111
      [
        EthScope.Testnet,
        [mockAccount, mockAccount2, mockErc4337TestnetAccount],
      ],
      // Non-EVM: (there's no special case like eip155:0 for EOA in this case)
      [BtcScope.Mainnet, [mockBtcMainnetAccount, mockBtcMainnetAccount2]],
      [BtcScope.Testnet, [mockBtcTestnetAccount]],
    ])(`%s should return %s`, (chainId, expected) => {
      const { accountsController } = setupAccountsController({
        initialState: {
          internalAccounts: {
            accounts: {
              [mockAccount.id]: mockAccount,
              [mockAccount2.id]: mockAccount2,
              [mockErc4337MainnetAccount.id]: mockErc4337MainnetAccount,
              [mockErc4337TestnetAccount.id]: mockErc4337TestnetAccount,
              [mockBtcMainnetAccount.id]: mockBtcMainnetAccount,
              [mockBtcMainnetAccount2.id]: mockBtcMainnetAccount2,
              [mockBtcTestnetAccount.id]: mockBtcTestnetAccount,
            },
            selectedAccount: mockAccount.id,
          },
        },
      });
      expect(
        accountsController.listMultichainAccounts(chainId as CaipChainId),
      ).toStrictEqual(expected);
    });

    it('throw if invalid CAIP-2 was passed', () => {
      const { accountsController } = setupAccountsController({
        initialState: {
          internalAccounts: {
            accounts: {
              [mockAccount.id]: mockAccount,
              [mockAccount2.id]: mockAccount2,
            },
            selectedAccount: mockAccount.id,
          },
        },
      });

      const invalidCaip2 = 'ethereum';

      expect(() =>
        // @ts-expect-error testing invalid caip2
        accountsController.listMultichainAccounts(invalidCaip2),
      ).toThrow(`Invalid CAIP-2 chain ID: ${invalidCaip2}`);
    });
  });

  describe('getAccountExpect', () => {
    it('return an account by ID', () => {
      const { accountsController } = setupAccountsController({
        initialState: {
          internalAccounts: {
            accounts: { [mockAccount.id]: mockAccount },
            selectedAccount: mockAccount.id,
          },
        },
      });
      const result = accountsController.getAccountExpect(mockAccount.id);

      expect(result).toStrictEqual(setExpectedLastSelectedAsAny(mockAccount));
    });

    it('throw an error for an unknown account ID', () => {
      const accountId = 'unknown id';
      const { accountsController } = setupAccountsController({
        initialState: {
          internalAccounts: {
            accounts: { [mockAccount.id]: mockAccount },
            selectedAccount: mockAccount.id,
          },
        },
      });

      expect(() => accountsController.getAccountExpect(accountId)).toThrow(
        `Account Id "${accountId}" not found`,
      );
    });
  });

  describe('setSelectedAccount', () => {
    it('set the selected account', () => {
      const { accountsController } = setupAccountsController({
        initialState: {
          internalAccounts: {
            accounts: {
              [mockAccount.id]: mockAccount,
              [mockAccount2.id]: mockAccount2,
            },
            selectedAccount: mockAccount.id,
          },
        },
      });

      accountsController.setSelectedAccount(mockAccount2.id);

      expect(
        accountsController.state.internalAccounts.selectedAccount,
      ).toStrictEqual(mockAccount2.id);
    });

    it('does not emit setSelectedEvmAccountChange if the account is non-EVM', () => {
      const mockNonEvmAccount = createMockInternalAccount({
        id: 'mock-non-evm',
        name: 'non-evm',
        address: 'bc1qzqc2aqlw8nwa0a05ehjkk7dgt8308ac7kzw9a6',
        keyringType: KeyringTypes.snap,
        snap: {
          id: 'mock-non-evm-snap',
          name: 'mock-non-evm-snap-name',
          enabled: true,
        },
        type: BtcAccountType.P2wpkh,
      });
      const { accountsController, accountsControllerMessenger } =
        setupAccountsController({
          initialState: {
            internalAccounts: {
              accounts: {
                [mockAccount.id]: mockAccount,
                [mockNonEvmAccount.id]: mockNonEvmAccount,
              },
              selectedAccount: mockAccount.id,
            },
          },
        });

      const messengerSpy = jest.spyOn(accountsControllerMessenger, 'publish');

      accountsController.setSelectedAccount(mockNonEvmAccount.id);

      expect(
        accountsController.state.internalAccounts.selectedAccount,
      ).toStrictEqual(mockNonEvmAccount.id);

      expect(messengerSpy.mock.calls).toHaveLength(2); // state change and then selectedAccountChange

      expect(messengerSpy).not.toHaveBeenLastCalledWith(
        'AccountsController:selectedEvmAccountChange',
        mockNonEvmAccount,
      );

      expect(messengerSpy).toHaveBeenLastCalledWith(
        'AccountsController:selectedAccountChange',
        setExpectedLastSelectedAsAny(mockNonEvmAccount),
      );
    });
  });

  describe('setAccountNameAndSelect', () => {
    const newAccountName = 'New Account Name';
    const mockState = {
      initialState: {
        internalAccounts: {
          accounts: { [mockAccount.id]: mockAccount },
          selectedAccount: mockAccount.id,
        },
      },
    };

    it('sets the name of an existing account', () => {
      const { accountsController } = setupAccountsController(mockState);

      accountsController.setAccountNameAndSelectAccount(
        mockAccount.id,
        newAccountName,
      );

      expect(
        accountsController.getAccountExpect(mockAccount.id).metadata.name,
      ).toBe(newAccountName);
      expect(accountsController.state.internalAccounts.selectedAccount).toBe(
        mockAccount.id,
      );
    });

    it('sets the name of an existing account and select the account', () => {
      const { accountsController } = setupAccountsController({
        initialState: {
          internalAccounts: {
            accounts: {
              [mockAccount.id]: mockAccount,
              [mockAccount2.id]: mockAccount2,
            },
            selectedAccount: mockAccount.id,
          },
        },
      });

      accountsController.setAccountNameAndSelectAccount(
        mockAccount2.id,
        newAccountName,
      );

      expect(
        accountsController.getAccountExpect(mockAccount2.id).metadata.name,
      ).toBe(newAccountName);
      expect(accountsController.state.internalAccounts.selectedAccount).toBe(
        mockAccount2.id,
      );
    });

    it('sets the nameLastUpdatedAt timestamp when setting the name of an existing account', () => {
      const expectedTimestamp = Number(new Date('2024-01-02'));

      jest.spyOn(Date, 'now').mockImplementation(() => expectedTimestamp);

      const { accountsController } = setupAccountsController(mockState);

      accountsController.setAccountNameAndSelectAccount(
        mockAccount.id,
        newAccountName,
      );

      expect(
        accountsController.getAccountExpect(mockAccount.id).metadata
          .nameLastUpdatedAt,
      ).toBe(expectedTimestamp);
    });

    it('publishes the accountRenamed event', () => {
      const { accountsController, accountsControllerMessenger } =
        setupAccountsController(mockState);

      const messengerSpy = jest.spyOn(accountsControllerMessenger, 'publish');

      accountsController.setAccountNameAndSelectAccount(
        mockAccount.id,
        newAccountName,
      );

      expect(messengerSpy).toHaveBeenCalledWith(
        'AccountsController:accountRenamed',
        accountsController.getAccountExpect(mockAccount.id),
      );
    });

    it('throw an error if the account name already exists', () => {
      const { accountsController } = setupAccountsController({
        initialState: {
          internalAccounts: {
            accounts: {
              [mockAccount.id]: mockAccount,
              [mockAccount2.id]: mockAccount2,
            },
            selectedAccount: mockAccount.id,
          },
        },
      });

      expect(() =>
        accountsController.setAccountNameAndSelectAccount(
          mockAccount.id,
          mockAccount2.metadata.name,
        ),
      ).toThrow('Account name already exists');
    });
  });

  describe('setAccountName', () => {
    it('sets the name of an existing account', () => {
      const { accountsController } = setupAccountsController({
        initialState: {
          internalAccounts: {
            accounts: { [mockAccount.id]: mockAccount },
            selectedAccount: mockAccount.id,
          },
        },
      });
      accountsController.setAccountName(mockAccount.id, 'new name');

      expect(
        accountsController.getAccountExpect(mockAccount.id).metadata.name,
      ).toBe('new name');
    });

    it('sets the nameLastUpdatedAt timestamp when setting the name of an existing account', () => {
      const expectedTimestamp = Number(new Date('2024-01-02'));

      jest.spyOn(Date, 'now').mockImplementationOnce(() => expectedTimestamp);

      const { accountsController } = setupAccountsController({
        initialState: {
          internalAccounts: {
            accounts: { [mockAccount.id]: mockAccount },
            selectedAccount: mockAccount.id,
          },
        },
      });

      accountsController.setAccountName(mockAccount.id, 'new name');

      expect(
        accountsController.getAccountExpect(mockAccount.id).metadata
          .nameLastUpdatedAt,
      ).toBe(expectedTimestamp);
    });

    it('publishes the accountRenamed event', () => {
      const { accountsController, accountsControllerMessenger } =
        setupAccountsController({
          initialState: {
            internalAccounts: {
              accounts: { [mockAccount.id]: mockAccount },
              selectedAccount: mockAccount.id,
            },
          },
        });

      const messengerSpy = jest.spyOn(accountsControllerMessenger, 'publish');

      accountsController.setAccountName(mockAccount.id, 'new name');

      expect(messengerSpy).toHaveBeenCalledWith(
        'AccountsController:accountRenamed',
        accountsController.getAccountExpect(mockAccount.id),
      );
    });

    it('throw an error if the account name already exists', () => {
      const { accountsController } = setupAccountsController({
        initialState: {
          internalAccounts: {
            accounts: {
              [mockAccount.id]: mockAccount,
              [mockAccount2.id]: mockAccount2,
            },
            selectedAccount: mockAccount.id,
          },
        },
      });

      expect(() =>
        accountsController.setAccountName(mockAccount.id, 'Account 2'),
      ).toThrow('Account name already exists');
    });
  });

  describe('updateAccountMetadata', () => {
    it('updates the metadata of an existing account', () => {
      const { accountsController } = setupAccountsController({
        initialState: {
          internalAccounts: {
            accounts: { [mockAccount.id]: mockAccount },
            selectedAccount: mockAccount.id,
          },
        },
      });
      accountsController.updateAccountMetadata(mockAccount.id, {
        lastSelected: 1,
      });

      expect(
        accountsController.getAccountExpect(mockAccount.id).metadata
          .lastSelected,
      ).toBe(1);
    });
  });

  describe('#getNextAccountNumber', () => {
    // Account names start at 2 since have 1 HD account + 2 simple keypair accounts (and both
    // those keyring types are "grouped" together)
    const mockSimpleKeyring1 = createMockInternalAccount({
      id: 'mock-id2',
      name: 'Account 2',
      address: '0x555',
      keyringType: KeyringTypes.simple,
    });
    const mockSimpleKeyring2 = createMockInternalAccount({
      id: 'mock-id3',
      name: 'Account 3',
      address: '0x666',
      keyringType: KeyringTypes.simple,
    });
    const mockSimpleKeyring3 = createMockInternalAccount({
      id: 'mock-id4',
      name: 'Account 4',
      address: '0x777',
      keyringType: KeyringTypes.simple,
    });

    const mockNewKeyringStateWith = (simpleAddressess: string[]) => {
      return {
        isUnlocked: true,
        keyrings: [
          {
            type: 'HD Key Tree',
            accounts: [mockAccount.address],
            metadata: {
              id: 'mock-id',
              name: 'mock-name',
            },
          },
          {
            type: 'Simple Key Pair',
            accounts: simpleAddressess,
            metadata: {
              id: 'mock-id2',
              name: 'mock-name2',
            },
          },
        ],
      };
    };

    it('return the next account number', async () => {
      const messenger = buildMessenger();

      mockUUIDWithNormalAccounts([
        mockAccount,
        mockSimpleKeyring1,
        mockSimpleKeyring2,
      ]);

      const { accountsController } = setupAccountsController({
        initialState: {
          internalAccounts: {
            accounts: {
              [mockAccount.id]: mockAccount,
            },
            selectedAccount: mockAccount.id,
          },
        },
        messenger,
      });

      messenger.publish(
        'KeyringController:stateChange',
        mockNewKeyringStateWith([
          mockSimpleKeyring1.address,
          mockSimpleKeyring2.address,
        ]),
        [],
      );

      const accounts = accountsController.listMultichainAccounts();
      expect(accounts).toStrictEqual([
        mockAccount,
        setExpectedLastSelectedAsAny(mockSimpleKeyring1),
        setExpectedLastSelectedAsAny(mockSimpleKeyring2),
      ]);
    });

    it('return the next account number even with an index gap', async () => {
      const messenger = buildMessenger();

      mockUUIDWithNormalAccounts([
        mockAccount,
        mockSimpleKeyring1,
        mockSimpleKeyring2,
        mockSimpleKeyring3,
      ]);

      const { accountsController } = setupAccountsController({
        initialState: {
          internalAccounts: {
            accounts: {
              [mockAccount.id]: mockAccount,
            },
            selectedAccount: mockAccount.id,
          },
        },
        messenger,
      });

      messenger.publish(
        'KeyringController:stateChange',
        mockNewKeyringStateWith([
          mockSimpleKeyring1.address,
          mockSimpleKeyring2.address,
        ]),
        [],
      );

      // We then remove "Acccount 2" to create a gap
      messenger.publish(
        'KeyringController:stateChange',
        mockNewKeyringStateWith([mockSimpleKeyring2.address]),
        [],
      );

      // Finally we add a 3rd account, and it should be named "Account 4" (despite having a gap
      // since "Account 2" no longer exists)
      messenger.publish(
        'KeyringController:stateChange',
        mockNewKeyringStateWith([
          mockSimpleKeyring2.address,
          mockSimpleKeyring3.address,
        ]),
        [],
      );

      const accounts = accountsController.listMultichainAccounts();
      expect(accounts).toStrictEqual([
        mockAccount,
        setExpectedLastSelectedAsAny(mockSimpleKeyring2),
        setExpectedLastSelectedAsAny(mockSimpleKeyring3),
      ]);
    });
  });

  describe('getAccountByAddress', () => {
    it('return an account by address', async () => {
      const { accountsController } = setupAccountsController({
        initialState: {
          internalAccounts: {
            accounts: { [mockAccount.id]: mockAccount },
            selectedAccount: mockAccount.id,
          },
        },
      });

      const account = accountsController.getAccountByAddress(
        mockAccount.address,
      );

      expect(account).toStrictEqual(mockAccount);
    });

    it("should return undefined if there isn't an account with the address", () => {
      const { accountsController } = setupAccountsController({
        initialState: {
          internalAccounts: {
            accounts: { [mockAccount.id]: mockAccount },
            selectedAccount: mockAccount.id,
          },
        },
      });

      const account = accountsController.getAccountByAddress('unknown address');

      expect(account).toBeUndefined();
    });

    it('returns a non-EVM account by address', async () => {
      const mockNonEvmAccount = createMockInternalAccount({
        id: 'mock-non-evm',
        name: 'non-evm',
        address: 'bc1qzqc2aqlw8nwa0a05ehjkk7dgt8308ac7kzw9a6',
        keyringType: KeyringTypes.snap,
        type: BtcAccountType.P2wpkh,
      });
      const { accountsController } = setupAccountsController({
        initialState: {
          internalAccounts: {
            accounts: {
              [mockAccount.id]: mockAccount,
              [mockNonEvmAccount.id]: mockNonEvmAccount,
            },
            selectedAccount: mockAccount.id,
          },
        },
      });

      const account = accountsController.getAccountByAddress(
        mockNonEvmAccount.address,
      );

      expect(account).toStrictEqual(mockNonEvmAccount);
    });
  });

  describe('actions', () => {
    beforeEach(() => {
      jest.spyOn(AccountsController.prototype, 'setSelectedAccount');
      jest.spyOn(AccountsController.prototype, 'listAccounts');
      jest.spyOn(AccountsController.prototype, 'listMultichainAccounts');
      jest.spyOn(AccountsController.prototype, 'setAccountName');
      jest.spyOn(AccountsController.prototype, 'updateAccounts');
      jest.spyOn(AccountsController.prototype, 'getAccountByAddress');
      jest.spyOn(AccountsController.prototype, 'getSelectedAccount');
      jest.spyOn(AccountsController.prototype, 'getAccount');
      jest.spyOn(
        AccountsController.prototype,
        'setAccountNameAndSelectAccount',
      );
    });

    describe('setSelectedAccount', () => {
      it('set the selected account', async () => {
        const messenger = buildMessenger();
        const { accountsController } = setupAccountsController({
          initialState: {
            internalAccounts: {
              accounts: { [mockAccount.id]: mockAccount },
              selectedAccount: mockAccount.id,
            },
          },
          messenger,
        });

        messenger.call('AccountsController:setSelectedAccount', 'mock-id');
        expect(accountsController.setSelectedAccount).toHaveBeenCalledWith(
          'mock-id',
        );
      });
    });

    describe('listAccounts', () => {
      it('retrieve a list of accounts', async () => {
        const mockNonEvmAccount = createMockInternalAccount({
          id: 'mock-non-evm',
          name: 'non-evm',
          address: 'bc1qzqc2aqlw8nwa0a05ehjkk7dgt8308ac7kzw9a6',
          keyringType: KeyringTypes.snap,
          type: BtcAccountType.P2wpkh,
        });
        const messenger = buildMessenger();
        const { accountsController } = setupAccountsController({
          initialState: {
            internalAccounts: {
              accounts: {
                [mockAccount.id]: mockAccount,
                [mockNonEvmAccount.id]: mockNonEvmAccount,
              },
              selectedAccount: mockAccount.id,
            },
          },
          messenger,
        });

        const result = messenger.call('AccountsController:listAccounts');
        expect(accountsController.listAccounts).toHaveBeenCalledWith();
        expect(result).toStrictEqual([mockAccount]);
      });
    });

    describe('listMultichainAccounts', () => {
      it('retrieve a list of multichain accounts', async () => {
        const mockNonEvmAccount = createMockInternalAccount({
          id: 'mock-non-evm',
          name: 'non-evm',
          address: 'bc1qzqc2aqlw8nwa0a05ehjkk7dgt8308ac7kzw9a6',
          keyringType: KeyringTypes.snap,
          type: BtcAccountType.P2wpkh,
        });
        const messenger = buildMessenger();
        const { accountsController } = setupAccountsController({
          initialState: {
            internalAccounts: {
              accounts: {
                [mockAccount.id]: mockAccount,
                [mockNonEvmAccount.id]: mockNonEvmAccount,
              },
              selectedAccount: mockAccount.id,
            },
          },
          messenger,
        });

        const result = messenger.call(
          'AccountsController:listMultichainAccounts',
        );
        expect(
          accountsController.listMultichainAccounts,
        ).toHaveBeenCalledWith();
        expect(result).toStrictEqual([mockAccount, mockNonEvmAccount]);
      });
    });

    describe('setAccountName', () => {
      it('set the account name', async () => {
        const messenger = buildMessenger();
        const { accountsController } = setupAccountsController({
          initialState: {
            internalAccounts: {
              accounts: { [mockAccount.id]: mockAccount },
              selectedAccount: mockAccount.id,
            },
          },
          messenger,
        });

        messenger.call(
          'AccountsController:setAccountName',
          'mock-id',
          'new name',
        );
        expect(accountsController.setAccountName).toHaveBeenCalledWith(
          'mock-id',
          'new name',
        );
      });
    });

    describe('setAccountNameAndSelectAccount', () => {
      it('set the account name and select the account', async () => {
        const messenger = buildMessenger();
        const { accountsController } = setupAccountsController({
          initialState: {
            internalAccounts: {
              accounts: {
                [mockAccount.id]: mockAccount,
                [mockAccount2.id]: mockAccount2,
              },
              selectedAccount: mockAccount.id,
            },
          },
          messenger,
        });

        const newAccountName = 'New Account Name';
        messenger.call(
          'AccountsController:setAccountNameAndSelectAccount',
          mockAccount2.id,
          newAccountName,
        );
        expect(
          accountsController.setAccountNameAndSelectAccount,
        ).toHaveBeenCalledWith(mockAccount2.id, newAccountName);
        expect(accountsController.state.internalAccounts.selectedAccount).toBe(
          mockAccount2.id,
        );
      });
    });

    describe('updateAccounts', () => {
      it('update accounts', async () => {
        const messenger = buildMessenger();
        messenger.registerActionHandler(
          'KeyringController:getState',
          mockGetState.mockReturnValue({ keyrings: [] }),
        );
        messenger.registerActionHandler(
          'KeyringController:getKeyringsByType',
          mockGetKeyringByType.mockReturnValueOnce([]),
        );

        const { accountsController } = setupAccountsController({
          initialState: {
            internalAccounts: {
              accounts: { [mockAccount.id]: mockAccount },
              selectedAccount: mockAccount.id,
            },
          },
          messenger,
        });

        await messenger.call('AccountsController:updateAccounts');
        expect(accountsController.updateAccounts).toHaveBeenCalledWith();
      });
    });

    describe('getAccountByAddress', () => {
      it('get account by address', async () => {
        const messenger = buildMessenger();

        const { accountsController } = setupAccountsController({
          initialState: {
            internalAccounts: {
              accounts: { [mockAccount.id]: mockAccount },
              selectedAccount: mockAccount.id,
            },
          },
          messenger,
        });

        const account = messenger.call(
          'AccountsController:getAccountByAddress',
          mockAccount.address,
        );
        expect(accountsController.getAccountByAddress).toHaveBeenCalledWith(
          mockAccount.address,
        );
        expect(account).toStrictEqual(mockAccount);
      });
    });

    describe('getSelectedAccount', () => {
      it('get account by address', async () => {
        const messenger = buildMessenger();

        const { accountsController } = setupAccountsController({
          initialState: {
            internalAccounts: {
              accounts: { [mockAccount.id]: mockAccount },
              selectedAccount: mockAccount.id,
            },
          },
          messenger,
        });

        const account = messenger.call('AccountsController:getSelectedAccount');
        expect(accountsController.getSelectedAccount).toHaveBeenCalledWith();
        expect(account).toStrictEqual(mockAccount);
      });
    });

    describe('getAccount', () => {
      it('get account by id', async () => {
        const messenger = buildMessenger();

        const { accountsController } = setupAccountsController({
          initialState: {
            internalAccounts: {
              accounts: { [mockAccount.id]: mockAccount },
              selectedAccount: mockAccount.id,
            },
          },
          messenger,
        });

        const account = messenger.call(
          'AccountsController:getAccount',
          mockAccount.id,
        );
        expect(accountsController.getAccount).toHaveBeenCalledWith(
          mockAccount.id,
        );
        expect(account).toStrictEqual(mockAccount);
      });

      describe('getNextAvailableAccountName', () => {
        it('gets the next account name', async () => {
          const messenger = buildMessenger();

          // eslint-disable-next-line @typescript-eslint/no-unused-vars
          const accountsController = setupAccountsController({
            initialState: {
              internalAccounts: {
                accounts: {
                  [mockAccount.id]: mockAccount,
                  // Next name should be: "Account 2"
                },
                selectedAccount: mockAccount.id,
              },
            },
            messenger,
          });

          const accountName = messenger.call(
            'AccountsController:getNextAvailableAccountName',
          );
          expect(accountName).toBe('Account 2');
        });

        it('gets the next account name with a gap', async () => {
          const messenger = buildMessenger();

          // eslint-disable-next-line @typescript-eslint/no-unused-vars
          const accountsController = setupAccountsController({
            initialState: {
              internalAccounts: {
                accounts: {
                  [mockAccount.id]: mockAccount,
                  // We have a gap, cause there is no "Account 2"
                  [mockAccount3.id]: {
                    ...mockAccount3,
                    metadata: {
                      ...mockAccount3.metadata,
                      name: 'Account 3',
                      keyring: { type: KeyringTypes.hd },
                    },
                  },
                  // Next name should be: "Account 4"
                },
                selectedAccount: mockAccount.id,
              },
            },
            messenger,
          });

          const accountName = messenger.call(
            'AccountsController:getNextAvailableAccountName',
          );
          expect(accountName).toBe('Account 4');
        });
      });
    });
  });

  describe('metadata', () => {
    it('includes expected state in debug snapshots', () => {
      const { accountsController: controller } = setupAccountsController();

      expect(
        deriveStateFromMetadata(
          controller.state,
          controller.metadata,
          'anonymous',
        ),
      ).toMatchInlineSnapshot(`Object {}`);
    });

    it('includes expected state in state logs', () => {
      const { accountsController: controller } = setupAccountsController();

      expect(
        deriveStateFromMetadata(
          controller.state,
          controller.metadata,
          'includeInStateLogs',
        ),
      ).toMatchInlineSnapshot(`
        Object {
          "internalAccounts": Object {
            "accounts": Object {},
            "selectedAccount": "",
          },
        }
      `);
    });

    it('persists expected state', () => {
      const { accountsController: controller } = setupAccountsController();

      expect(
        deriveStateFromMetadata(
          controller.state,
          controller.metadata,
          'persist',
        ),
      ).toMatchInlineSnapshot(`
        Object {
          "internalAccounts": Object {
            "accounts": Object {},
            "selectedAccount": "",
          },
        }
      `);
    });

    it('exposes expected state to UI', () => {
      const { accountsController: controller } = setupAccountsController();

      expect(
        deriveStateFromMetadata(
          controller.state,
          controller.metadata,
          'usedInUi',
        ),
      ).toMatchInlineSnapshot(`
        Object {
          "internalAccounts": Object {
            "accounts": Object {},
            "selectedAccount": "",
          },
        }
      `);
    });
  });
});<|MERGE_RESOLUTION|>--- conflicted
+++ resolved
@@ -1,7 +1,4 @@
-<<<<<<< HEAD
-=======
-import { Messenger, deriveStateFromMetadata } from '@metamask/base-controller';
->>>>>>> b77125a6
+import { deriveStateFromMetadata } from '@metamask/base-controller/next';
 import { InfuraNetworkType } from '@metamask/controller-utils';
 import type {
   AccountAssetListUpdatedEventPayload,
@@ -290,16 +287,8 @@
   messenger = buildMessenger(),
 }: {
   initialState?: Partial<AccountsControllerState>;
-<<<<<<< HEAD
   messenger?: RootMessenger;
 }): {
-=======
-  messenger?: Messenger<
-    AccountsControllerActions | AllowedActions,
-    AccountsControllerEvents | AllowedEvents
-  >;
-} = {}): {
->>>>>>> b77125a6
   accountsController: AccountsController;
   messenger: RootMessenger;
   accountsControllerMessenger: AccountsControllerMessenger;
