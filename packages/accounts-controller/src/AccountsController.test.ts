--- conflicted
+++ resolved
@@ -157,13 +157,8 @@
  * @param props.snapId - The id of the snap.
  * @param props.snapEnabled - The status of the snap
  * @param props.type - Account Type to create
-<<<<<<< HEAD
- * @param props.lastSelected - The last selected time of the account.
- * @param props.importTime - The import time of the account.
-=======
  * @param props.importTime - The import time of the account.
  * @param props.lastSelected - The last selected time of the account.
->>>>>>> a1297d70
  * @returns The `InternalAccount` object created from the normal account properties.
  */
 function createExpectedInternalAccount({
@@ -1654,11 +1649,7 @@
   });
 
   describe('loadBackup', () => {
-<<<<<<< HEAD
-    it('should load a backup', async () => {
-=======
     it('load a backup', async () => {
->>>>>>> a1297d70
       const { accountsController } = setupAccountsController({
         initialState: {
           internalAccounts: {
@@ -1687,11 +1678,7 @@
       });
     });
 
-<<<<<<< HEAD
-    it('should not load backup if the data is undefined', () => {
-=======
     it('not load backup if the data is undefined', () => {
->>>>>>> a1297d70
       const { accountsController } = setupAccountsController({
         initialState: {
           internalAccounts: {
@@ -1716,11 +1703,7 @@
   });
 
   describe('getAccount', () => {
-<<<<<<< HEAD
-    it('should return an account by ID', () => {
-=======
     it('return an account by ID', () => {
->>>>>>> a1297d70
       const { accountsController } = setupAccountsController({
         initialState: {
           internalAccounts: {
@@ -1736,11 +1719,7 @@
         setLastSelectedAsAny(mockAccount as InternalAccount),
       );
     });
-<<<<<<< HEAD
-    it('should return undefined for an unknown account ID', () => {
-=======
     it('return undefined for an unknown account ID', () => {
->>>>>>> a1297d70
       const { accountsController } = setupAccountsController({
         initialState: {
           internalAccounts: {
@@ -1781,17 +1760,6 @@
     });
 
     it.each([
-<<<<<<< HEAD
-      [undefined, mockNewerEvmAccount, mockNewerEvmAccount],
-      [undefined, mockNonEvmAccount, mockNewerEvmAccount],
-      ['eip155:*', mockNonEvmAccount, mockNewerEvmAccount],
-      ['eip155:1', mockNonEvmAccount, mockNewerEvmAccount],
-      ['bip122:1', mockNewerEvmAccount, mockNewerEvmAccount], // nonevm chain ids should always return the selectedAccount
-      ['bip122:1', mockNonEvmAccount, mockNonEvmAccount], // nonevm chain ids should always return the selectedAccount
-    ])(
-      "chainId %s with selectedAccount '%s' should return %s",
-      (chainId, currentSelectedAccount, expected) => {
-=======
       {
         lastSelectedAccount: mockNewerEvmAccount,
         expected: mockNewerEvmAccount,
@@ -1807,7 +1775,6 @@
     ])(
       'last selected account type is $lastSelectedAccount.type should return the selectedAccount with id $expected.id',
       ({ lastSelectedAccount, expected }) => {
->>>>>>> a1297d70
         const { accountsController } = setupAccountsController({
           initialState: {
             internalAccounts: {
@@ -1816,20 +1783,6 @@
                 [mockNewerEvmAccount.id]: mockNewerEvmAccount,
                 [mockNonEvmAccount.id]: mockNonEvmAccount,
               },
-<<<<<<< HEAD
-              selectedAccount: currentSelectedAccount.id,
-            },
-          },
-        });
-
-        expect(
-          accountsController.getSelectedAccount(chainId as CaipChainId),
-        ).toStrictEqual(expected);
-      },
-    );
-
-    it("should throw error if there aren't any evm accounts", () => {
-=======
               selectedAccount: lastSelectedAccount.id,
             },
           },
@@ -1840,7 +1793,6 @@
     );
 
     it("throw error if there aren't any EVM accounts", () => {
->>>>>>> a1297d70
       const { accountsController } = setupAccountsController({
         initialState: {
           internalAccounts: {
@@ -1852,46 +1804,6 @@
         },
       });
 
-<<<<<<< HEAD
-      expect(() => accountsController.getSelectedAccount('eip155:1')).toThrow(
-        'AccountsController: No evm accounts',
-      );
-    });
-
-    it('should throw if an invalid caip2 chain id was passed', () => {
-      const { accountsController } = setupAccountsController({
-        initialState: {
-          internalAccounts: {
-            accounts: { [mockAccount.id]: mockAccount },
-            selectedAccount: mockAccount.id,
-          },
-        },
-      });
-
-      const invalidCaip2 = 'ethereum';
-
-      // @ts-expect-error testing invalid caip2
-      expect(() => accountsController.getSelectedAccount(invalidCaip2)).toThrow(
-        `Invalid CAIP2 id ${invalidCaip2}`,
-      );
-    });
-  });
-
-  describe('listAccounts', () => {
-    const nonEvmAccount = createMockInternalAccount({
-      id: 'mock-id-non-evm',
-      address: 'mock-non-evm-address',
-      type: BtcAccountType.P2wpkh,
-      keyringType: KeyringTypes.snap,
-    });
-
-    it.each([
-      [undefined, [mockAccount, mockAccount2, nonEvmAccount]],
-      ['eip155:1', [mockAccount, mockAccount2]],
-      ['eip155:*', [mockAccount, mockAccount2]],
-      ['bip122:1', [nonEvmAccount]],
-    ])(`%s should return %s`, (chainId, expected) => {
-=======
       expect(() => accountsController.getSelectedAccount()).toThrow(
         'No EVM accounts',
       );
@@ -2002,54 +1914,23 @@
         keyringType: KeyringTypes.snap,
       });
 
->>>>>>> a1297d70
       const { accountsController } = setupAccountsController({
         initialState: {
           internalAccounts: {
             accounts: {
               [mockAccount.id]: mockAccount,
               [mockAccount2.id]: mockAccount2,
-<<<<<<< HEAD
-              [nonEvmAccount.id]: nonEvmAccount,
-=======
               [mockNonEvmAccount.id]: mockNonEvmAccount,
->>>>>>> a1297d70
             },
             selectedAccount: mockAccount.id,
           },
         },
       });
-      expect(
-        accountsController.listAccounts(chainId as CaipChainId),
-      ).toStrictEqual(expected);
-    });
-
-<<<<<<< HEAD
-    it('should throw if invalid caip2 was passed', () => {
-      const { accountsController } = setupAccountsController({
-        initialState: {
-          internalAccounts: {
-            accounts: {
-              [mockAccount.id]: mockAccount,
-              [mockAccount2.id]: mockAccount2,
-            },
-            selectedAccount: mockAccount.id,
-          },
-        },
-      });
-
-      const invalidCaip2 = 'ethereum';
-
-      // @ts-expect-error testing invalid caip2
-      expect(() => accountsController.listAccounts(invalidCaip2)).toThrow(
-        `Invalid CAIP2 id ${invalidCaip2}`,
-      );
-=======
+
       expect(accountsController.listAccounts()).toStrictEqual([
         mockAccount,
         mockAccount2,
       ]);
->>>>>>> a1297d70
     });
   });
 
@@ -2106,11 +1987,7 @@
   });
 
   describe('getAccountExpect', () => {
-<<<<<<< HEAD
-    it('should return an account by ID', () => {
-=======
     it('return an account by ID', () => {
->>>>>>> a1297d70
       const { accountsController } = setupAccountsController({
         initialState: {
           internalAccounts: {
@@ -2141,23 +2018,81 @@
         `Account Id "${accountId}" not found`,
       );
     });
-
-<<<<<<< HEAD
-    it('should handle the edge case of undefined accountId during onboarding', async () => {
-=======
+  });
+
+  describe('setSelectedAccount', () => {
+    it('set the selected account', () => {
+      const { accountsController } = setupAccountsController({
+        initialState: {
+          internalAccounts: {
+            accounts: {
+              [mockAccount.id]: mockAccount,
+              [mockAccount2.id]: mockAccount2,
+            },
+            selectedAccount: mockAccount.id,
+          },
+        },
+      });
+
+      accountsController.setSelectedAccount(mockAccount2.id);
+
+      expect(
+        accountsController.state.internalAccounts.selectedAccount,
+      ).toStrictEqual(mockAccount2.id);
+    });
+
+    it('not emit setSelectedEvmAccountChange if the account is non-EVM', () => {
+      const mockNonEvmAccount = createExpectedInternalAccount({
+        id: 'mock-non-evm',
+        name: 'non-evm',
+        address: 'bc1qzqc2aqlw8nwa0a05ehjkk7dgt8308ac7kzw9a6',
+        keyringType: KeyringTypes.snap,
+        type: BtcAccountType.P2wpkh,
+      });
+      const { accountsController, messenger } = setupAccountsController({
+        initialState: {
+          internalAccounts: {
+            accounts: {
+              [mockAccount.id]: mockAccount,
+              [mockNonEvmAccount.id]: mockNonEvmAccount,
+            },
+            selectedAccount: mockAccount.id,
+          },
+        },
+      });
+
+      const messengerSpy = jest.spyOn(messenger, 'publish');
+
+      accountsController.setSelectedAccount(mockNonEvmAccount.id);
+
+      expect(
+        accountsController.state.internalAccounts.selectedAccount,
+      ).toStrictEqual(mockNonEvmAccount.id);
+
+      expect(messengerSpy.mock.calls).toHaveLength(2); // state change and then selectedAccountChange
+
+      expect(messengerSpy).not.toHaveBeenCalledWith(
+        'AccountsController:selectedEvmAccountChange',
+        mockNonEvmAccount,
+      );
+
+      expect(messengerSpy).toHaveBeenCalledWith(
+        'AccountsController:selectedAccountChange',
+        mockNonEvmAccount,
+      );
+    });
+
     it('handle the edge case of undefined accountId during onboarding', async () => {
->>>>>>> a1297d70
-      const { accountsController } = setupAccountsController({
-        initialState: {
-          internalAccounts: {
-            accounts: { [mockAccount.id]: mockAccount },
-            selectedAccount: mockAccount.id,
-          },
-        },
-      });
-
-      // @ts-expect-error forcing undefined accountId
-      expect(accountsController.getAccountExpect(undefined)).toStrictEqual({
+      const { accountsController } = setupAccountsController({
+        initialState: {
+          internalAccounts: {
+            accounts: {},
+            selectedAccount: '',
+          },
+        },
+      });
+
+      expect(accountsController.getSelectedAccount()).toStrictEqual({
         id: '',
         address: '',
         options: {},
@@ -2174,83 +2109,8 @@
     });
   });
 
-  describe('setSelectedAccount', () => {
-<<<<<<< HEAD
-    it('should set the selected account', () => {
-=======
-    it('set the selected account', () => {
->>>>>>> a1297d70
-      const { accountsController } = setupAccountsController({
-        initialState: {
-          internalAccounts: {
-            accounts: {
-              [mockAccount.id]: mockAccount,
-              [mockAccount2.id]: mockAccount2,
-            },
-            selectedAccount: mockAccount.id,
-          },
-        },
-      });
-
-      accountsController.setSelectedAccount(mockAccount2.id);
-
-      expect(
-        accountsController.state.internalAccounts.selectedAccount,
-      ).toStrictEqual(mockAccount2.id);
-    });
-
-<<<<<<< HEAD
-    it('should not emit setSelectedEvmAccountChange if the account is non-evm', () => {
-=======
-    it('not emit setSelectedEvmAccountChange if the account is non-EVM', () => {
->>>>>>> a1297d70
-      const mockNonEvmAccount = createExpectedInternalAccount({
-        id: 'mock-non-evm',
-        name: 'non-evm',
-        address: 'bc1qzqc2aqlw8nwa0a05ehjkk7dgt8308ac7kzw9a6',
-        keyringType: KeyringTypes.snap,
-        type: BtcAccountType.P2wpkh,
-      });
-      const { accountsController, messenger } = setupAccountsController({
-        initialState: {
-          internalAccounts: {
-            accounts: {
-              [mockAccount.id]: mockAccount,
-              [mockNonEvmAccount.id]: mockNonEvmAccount,
-            },
-            selectedAccount: mockAccount.id,
-          },
-        },
-      });
-
-      const messengerSpy = jest.spyOn(messenger, 'publish');
-
-      accountsController.setSelectedAccount(mockNonEvmAccount.id);
-
-      expect(
-        accountsController.state.internalAccounts.selectedAccount,
-      ).toStrictEqual(mockNonEvmAccount.id);
-
-      expect(messengerSpy.mock.calls).toHaveLength(2); // state change and then selectedAccountChange
-
-      expect(messengerSpy).not.toHaveBeenCalledWith(
-        'AccountsController:selectedEvmAccountChange',
-        mockNonEvmAccount,
-      );
-
-      expect(messengerSpy).toHaveBeenCalledWith(
-        'AccountsController:selectedAccountChange',
-        mockNonEvmAccount,
-      );
-    });
-  });
-
   describe('setAccountName', () => {
-<<<<<<< HEAD
-    it('should set the name of an existing account', () => {
-=======
     it('set the name of an existing account', () => {
->>>>>>> a1297d70
       const { accountsController } = setupAccountsController({
         initialState: {
           internalAccounts: {
@@ -2266,11 +2126,7 @@
       ).toBe('new name');
     });
 
-<<<<<<< HEAD
-    it('should throw an error if the account name already exists', () => {
-=======
     it('throw an error if the account name already exists', () => {
->>>>>>> a1297d70
       const { accountsController } = setupAccountsController({
         initialState: {
           internalAccounts: {
@@ -2424,11 +2280,7 @@
   });
 
   describe('getAccountByAddress', () => {
-<<<<<<< HEAD
-    it('should return an account by address', async () => {
-=======
     it('return an account by address', async () => {
->>>>>>> a1297d70
       const { accountsController } = setupAccountsController({
         initialState: {
           internalAccounts: {
