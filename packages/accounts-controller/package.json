--- conflicted
+++ resolved
@@ -43,13 +43,8 @@
   "dependencies": {
     "@ethereumjs/util": "^8.1.0",
     "@metamask/base-controller": "^6.0.0",
-<<<<<<< HEAD
-    "@metamask/eth-snap-keyring": "^4.1.1",
-    "@metamask/keyring-api": "^6.1.1",
-=======
     "@metamask/eth-snap-keyring": "^4.3.1",
     "@metamask/keyring-api": "^8.0.0",
->>>>>>> 190f08c0
     "@metamask/snaps-sdk": "^4.2.0",
     "@metamask/snaps-utils": "^7.4.0",
     "@metamask/utils": "^8.3.0",
