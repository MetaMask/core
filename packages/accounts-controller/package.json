{
  "name": "@metamask/accounts-controller",
  "version": "7.0.0",
  "description": "Manages internal accounts",
  "keywords": [
    "MetaMask",
    "Ethereum"
  ],
  "homepage": "https://github.com/MetaMask/core/tree/main/packages/accounts-controller#readme",
  "bugs": {
    "url": "https://github.com/MetaMask/core/issues"
  },
  "repository": {
    "type": "git",
    "url": "https://github.com/MetaMask/core.git"
  },
  "license": "MIT",
  "main": "./dist/index.js",
  "types": "./dist/index.d.ts",
  "files": [
    "dist/"
  ],
  "scripts": {
    "build:docs": "typedoc",
    "changelog:update": "../../scripts/update-changelog.sh @metamask/accounts-controller",
    "changelog:validate": "../../scripts/validate-changelog.sh @metamask/accounts-controller",
    "publish:preview": "yarn npm publish --tag preview",
    "test": "jest --reporters=jest-silent-reporter",
    "test:clean": "jest --clearCache",
    "test:verbose": "jest --verbose",
    "test:watch": "jest --watch"
  },
  "dependencies": {
    "@metamask/base-controller": "^4.0.1",
    "@metamask/eth-snap-keyring": "^2.0.0",
    "@metamask/keyring-api": "^1.1.0",
    "@metamask/snaps-utils": "^3.2.0",
    "@metamask/utils": "^8.2.0",
    "deepmerge": "^4.2.2",
    "ethereumjs-util": "^7.0.10",
    "immer": "^9.0.6",
    "uuid": "^8.3.2"
  },
  "devDependencies": {
    "@metamask/auto-changelog": "^3.4.4",
    "@metamask/keyring-controller": "^11.0.0",
    "@metamask/snaps-controllers": "^3.2.0",
    "@types/jest": "^27.4.1",
    "@types/readable-stream": "^2.3.0",
    "jest": "^27.5.1",
    "ts-jest": "^27.1.4",
    "typedoc": "^0.24.8",
    "typedoc-plugin-missing-exports": "^2.0.0",
    "typescript": "~4.8.4"
  },
  "peerDependencies": {
<<<<<<< HEAD
    "@metamask/keyring-controller": "^11.0.0"
=======
    "@metamask/keyring-controller": "^10.0.0",
    "@metamask/snaps-controllers": "^3.2.0"
>>>>>>> ca4baa00
  },
  "engines": {
    "node": ">=16.0.0"
  },
  "publishConfig": {
    "access": "public",
    "registry": "https://registry.npmjs.org/"
  }
}<|MERGE_RESOLUTION|>--- conflicted
+++ resolved
@@ -54,12 +54,8 @@
     "typescript": "~4.8.4"
   },
   "peerDependencies": {
-<<<<<<< HEAD
-    "@metamask/keyring-controller": "^11.0.0"
-=======
-    "@metamask/keyring-controller": "^10.0.0",
+    "@metamask/keyring-controller": "^11.0.0",
     "@metamask/snaps-controllers": "^3.2.0"
->>>>>>> ca4baa00
   },
   "engines": {
     "node": ">=16.0.0"
