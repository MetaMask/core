{
  "name": "@metamask/accounts-controller",
  "version": "18.0.0",
  "description": "Manages internal accounts",
  "keywords": [
    "MetaMask",
    "Ethereum"
  ],
  "homepage": "https://github.com/MetaMask/core/tree/main/packages/accounts-controller#readme",
  "bugs": {
    "url": "https://github.com/MetaMask/core/issues"
  },
  "repository": {
    "type": "git",
    "url": "https://github.com/MetaMask/core.git"
  },
  "license": "MIT",
  "sideEffects": false,
  "exports": {
    ".": {
      "import": "./dist/index.mjs",
      "require": "./dist/index.js",
      "types": "./dist/types/index.d.ts"
    },
    "./package.json": "./package.json"
  },
  "main": "./dist/index.js",
  "types": "./dist/types/index.d.ts",
  "files": [
    "dist/"
  ],
  "scripts": {
    "build": "tsup --config ../../tsup.config.ts --tsconfig ./tsconfig.build.json --clean",
    "build:docs": "typedoc",
    "changelog:update": "../../scripts/update-changelog.sh @metamask/accounts-controller",
    "changelog:validate": "../../scripts/validate-changelog.sh @metamask/accounts-controller",
    "publish:preview": "yarn npm publish --tag preview",
    "test": "NODE_OPTIONS=--experimental-vm-modules jest --reporters=jest-silent-reporter",
    "test:clean": "NODE_OPTIONS=--experimental-vm-modules jest --clearCache",
    "test:verbose": "NODE_OPTIONS=--experimental-vm-modules jest --verbose",
    "test:watch": "NODE_OPTIONS=--experimental-vm-modules jest --watch"
  },
  "dependencies": {
    "@ethereumjs/util": "^8.1.0",
    "@metamask/base-controller": "^6.0.2",
    "@metamask/eth-snap-keyring": "^4.3.1",
    "@metamask/keyring-api": "^8.0.1",
<<<<<<< HEAD
    "@metamask/keyring-controller": "^17.1.2",
=======
>>>>>>> c2f0b5cb
    "@metamask/snaps-sdk": "^6.1.1",
    "@metamask/snaps-utils": "^7.8.1",
    "@metamask/utils": "^9.1.0",
    "deepmerge": "^4.2.2",
    "ethereum-cryptography": "^2.1.2",
    "immer": "^9.0.6",
    "uuid": "^8.3.2"
  },
  "devDependencies": {
    "@metamask/auto-changelog": "^3.4.4",
    "@metamask/keyring-controller": "^17.1.1",
    "@metamask/snaps-controllers": "^9.3.1",
    "@types/jest": "^27.4.1",
    "@types/readable-stream": "^2.3.0",
    "jest": "^27.5.1",
    "ts-jest": "^27.1.4",
    "typedoc": "^0.24.8",
    "typedoc-plugin-missing-exports": "^2.0.0",
    "typescript": "~5.0.4"
  },
  "peerDependencies": {
    "@metamask/keyring-controller": "^17.0.0",
    "@metamask/snaps-controllers": "^9.3.0"
  },
  "engines": {
    "node": "^18.18 || >=20"
  },
  "publishConfig": {
    "access": "public",
    "registry": "https://registry.npmjs.org/"
  }
}<|MERGE_RESOLUTION|>--- conflicted
+++ resolved
@@ -45,10 +45,6 @@
     "@metamask/base-controller": "^6.0.2",
     "@metamask/eth-snap-keyring": "^4.3.1",
     "@metamask/keyring-api": "^8.0.1",
-<<<<<<< HEAD
-    "@metamask/keyring-controller": "^17.1.2",
-=======
->>>>>>> c2f0b5cb
     "@metamask/snaps-sdk": "^6.1.1",
     "@metamask/snaps-utils": "^7.8.1",
     "@metamask/utils": "^9.1.0",
