--- conflicted
+++ resolved
@@ -31,19 +31,11 @@
     "test:watch": "jest --watch"
   },
   "dependencies": {
-<<<<<<< HEAD
-    "@metamask/base-controller": "^4.1.0",
-    "@metamask/eth-snap-keyring": "^2.0.0",
-    "@metamask/keyring-api": "^2.0.0",
-    "@metamask/snaps-sdk": "^1.3.1",
-    "@metamask/snaps-utils": "^5.1.1",
-=======
     "@metamask/base-controller": "^4.1.1",
     "@metamask/eth-snap-keyring": "^2.1.1",
     "@metamask/keyring-api": "^3.0.0",
     "@metamask/snaps-sdk": "^1.3.2",
     "@metamask/snaps-utils": "^5.1.2",
->>>>>>> 3f05a948
     "@metamask/utils": "^8.3.0",
     "deepmerge": "^4.2.2",
     "ethereumjs-util": "^7.0.10",
