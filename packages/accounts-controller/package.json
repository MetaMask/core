{
  "name": "@metamask/accounts-controller",
  "version": "20.0.0",
  "description": "Manages internal accounts",
  "keywords": [
    "MetaMask",
    "Ethereum"
  ],
  "homepage": "https://github.com/MetaMask/core/tree/main/packages/accounts-controller#readme",
  "bugs": {
    "url": "https://github.com/MetaMask/core/issues"
  },
  "repository": {
    "type": "git",
    "url": "https://github.com/MetaMask/core.git"
  },
  "license": "MIT",
  "sideEffects": false,
  "exports": {
    ".": {
      "import": {
        "types": "./dist/index.d.mts",
        "default": "./dist/index.mjs"
      },
      "require": {
        "types": "./dist/index.d.cts",
        "default": "./dist/index.cjs"
      }
    },
    "./package.json": "./package.json"
  },
  "main": "./dist/index.cjs",
  "types": "./dist/index.d.cts",
  "files": [
    "dist/"
  ],
  "scripts": {
    "build": "ts-bridge --project tsconfig.build.json --verbose --clean --no-references",
    "build:docs": "typedoc",
    "changelog:update": "../../scripts/update-changelog.sh @metamask/accounts-controller",
    "changelog:validate": "../../scripts/validate-changelog.sh @metamask/accounts-controller",
    "publish:preview": "yarn npm publish --tag preview",
    "since-latest-release": "../../scripts/since-latest-release.sh",
    "test": "NODE_OPTIONS=--experimental-vm-modules jest --reporters=jest-silent-reporter",
    "test:clean": "NODE_OPTIONS=--experimental-vm-modules jest --clearCache",
    "test:verbose": "NODE_OPTIONS=--experimental-vm-modules jest --verbose",
    "test:watch": "NODE_OPTIONS=--experimental-vm-modules jest --watch"
  },
  "dependencies": {
    "@ethereumjs/util": "^8.1.0",
    "@metamask/base-controller": "^7.0.2",
    "@metamask/eth-snap-keyring": "^5.0.1",
    "@metamask/keyring-api": "^10.1.0",
    "@metamask/snaps-sdk": "^6.7.0",
    "@metamask/snaps-utils": "^8.3.0",
    "@metamask/utils": "^10.0.0",
    "deepmerge": "^4.2.2",
    "ethereum-cryptography": "^2.1.2",
    "immer": "^9.0.6",
    "uuid": "^8.3.2"
  },
  "devDependencies": {
    "@metamask/auto-changelog": "^3.4.4",
    "@metamask/keyring-controller": "^19.0.0",
    "@metamask/snaps-controllers": "^9.10.0",
    "@types/jest": "^27.4.1",
    "@types/readable-stream": "^2.3.0",
    "jest": "^27.5.1",
    "ts-jest": "^27.1.4",
    "typedoc": "^0.24.8",
    "typedoc-plugin-missing-exports": "^2.0.0",
    "typescript": "~5.2.2"
  },
  "peerDependencies": {
<<<<<<< HEAD
    "@metamask/keyring-controller": "^19.0.0",
    "@metamask/snaps-controllers": "^9.10.0"
=======
    "@metamask/keyring-controller": "^18.0.0",
    "@metamask/snaps-controllers": "^9.7.0"
>>>>>>> 954e4b79
  },
  "engines": {
    "node": "^18.18 || >=20"
  },
  "publishConfig": {
    "access": "public",
    "registry": "https://registry.npmjs.org/"
  }
}<|MERGE_RESOLUTION|>--- conflicted
+++ resolved
@@ -72,13 +72,8 @@
     "typescript": "~5.2.2"
   },
   "peerDependencies": {
-<<<<<<< HEAD
     "@metamask/keyring-controller": "^19.0.0",
-    "@metamask/snaps-controllers": "^9.10.0"
-=======
-    "@metamask/keyring-controller": "^18.0.0",
     "@metamask/snaps-controllers": "^9.7.0"
->>>>>>> 954e4b79
   },
   "engines": {
     "node": "^18.18 || >=20"
