{
  "name": "@metamask/accounts-controller",
  "version": "17.2.0",
  "description": "Manages internal accounts",
  "keywords": [
    "MetaMask",
    "Ethereum"
  ],
  "homepage": "https://github.com/MetaMask/core/tree/main/packages/accounts-controller#readme",
  "bugs": {
    "url": "https://github.com/MetaMask/core/issues"
  },
  "repository": {
    "type": "git",
    "url": "https://github.com/MetaMask/core.git"
  },
  "license": "MIT",
  "sideEffects": false,
  "exports": {
    ".": {
      "import": "./dist/index.mjs",
      "require": "./dist/index.js",
      "types": "./dist/types/index.d.ts"
    },
    "./package.json": "./package.json"
  },
  "main": "./dist/index.js",
  "types": "./dist/types/index.d.ts",
  "files": [
    "dist/"
  ],
  "scripts": {
    "build": "tsup --config ../../tsup.config.ts --tsconfig ./tsconfig.build.json --clean",
    "build:docs": "typedoc",
    "changelog:update": "../../scripts/update-changelog.sh @metamask/accounts-controller",
    "changelog:validate": "../../scripts/validate-changelog.sh @metamask/accounts-controller",
    "publish:preview": "yarn npm publish --tag preview",
    "test": "NODE_OPTIONS=--experimental-vm-modules jest --reporters=jest-silent-reporter",
    "test:clean": "NODE_OPTIONS=--experimental-vm-modules jest --clearCache",
    "test:verbose": "NODE_OPTIONS=--experimental-vm-modules jest --verbose",
    "test:watch": "NODE_OPTIONS=--experimental-vm-modules jest --watch"
  },
  "dependencies": {
    "@ethereumjs/util": "^8.1.0",
    "@metamask/base-controller": "^6.0.1",
    "@metamask/eth-snap-keyring": "^4.3.1",
    "@metamask/keyring-api": "^8.0.1",
    "@metamask/keyring-controller": "^17.1.1",
<<<<<<< HEAD
    "@metamask/snaps-sdk": "^6.0.0",
    "@metamask/snaps-utils": "^7.7.0",
    "@metamask/utils": "^9.0.0",
=======
    "@metamask/snaps-sdk": "^4.2.0",
    "@metamask/snaps-utils": "^7.4.0",
    "@metamask/utils": "^9.1.0",
>>>>>>> 30df5f0b
    "deepmerge": "^4.2.2",
    "ethereum-cryptography": "^2.1.2",
    "immer": "^9.0.6",
    "uuid": "^8.3.2"
  },
  "devDependencies": {
    "@metamask/auto-changelog": "^3.4.4",
    "@metamask/snaps-controllers": "^8.1.1",
    "@types/jest": "^27.4.1",
    "@types/readable-stream": "^2.3.0",
    "jest": "^27.5.1",
    "ts-jest": "^27.1.4",
    "typedoc": "^0.24.8",
    "typedoc-plugin-missing-exports": "^2.0.0",
    "typescript": "~5.0.4"
  },
  "peerDependencies": {
    "@metamask/keyring-controller": "^17.0.0",
    "@metamask/snaps-controllers": "^8.1.1"
  },
  "engines": {
    "node": "^18.18 || >=20"
  },
  "publishConfig": {
    "access": "public",
    "registry": "https://registry.npmjs.org/"
  }
}<|MERGE_RESOLUTION|>--- conflicted
+++ resolved
@@ -46,15 +46,9 @@
     "@metamask/eth-snap-keyring": "^4.3.1",
     "@metamask/keyring-api": "^8.0.1",
     "@metamask/keyring-controller": "^17.1.1",
-<<<<<<< HEAD
     "@metamask/snaps-sdk": "^6.0.0",
     "@metamask/snaps-utils": "^7.7.0",
-    "@metamask/utils": "^9.0.0",
-=======
-    "@metamask/snaps-sdk": "^4.2.0",
-    "@metamask/snaps-utils": "^7.4.0",
     "@metamask/utils": "^9.1.0",
->>>>>>> 30df5f0b
     "deepmerge": "^4.2.2",
     "ethereum-cryptography": "^2.1.2",
     "immer": "^9.0.6",
