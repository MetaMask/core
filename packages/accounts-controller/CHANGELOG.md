--- conflicted
+++ resolved
@@ -7,14 +7,12 @@
 
 ## [Unreleased]
 
-<<<<<<< HEAD
 ### Changed
 
 - **BREAKING:** Bump `@metamask/providers` peer dependency from `^21.0.0` to `^22.0.0` ([#5871](https://github.com/MetaMask/core/pull/5871))
 - **BREAKING:** Bump `@metamask/snaps-controllers` peer dependency from `^11.0.0` to `^12.0.0` ([#5871](https://github.com/MetaMask/core/pull/5871))
-=======
+
 ## [29.0.1]
->>>>>>> b309158f
 
 ### Fixed
 
