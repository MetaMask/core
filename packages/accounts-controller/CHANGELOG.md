# Changelog

All notable changes to this project will be documented in this file.

The format is based on [Keep a Changelog](https://keepachangelog.com/en/1.0.0/),
and this project adheres to [Semantic Versioning](https://semver.org/spec/v2.0.0.html).

## [Unreleased]

<<<<<<< HEAD
### Added

- Add a `getAccounts` method (and its associated action) that is the plural version of `getAccount` ([#6654](https://github.com/MetaMask/core/pull/6708))
  - This method is added to primarily be consumed in the `MultichainAccountService`.
=======
### Changed

- Bump `@metamask/base-controller` from `^8.4.1` to `^8.4.2` ([#6917](https://github.com/MetaMask/core/pull/6917))
>>>>>>> 17e48a4e

## [33.1.1]

### Changed

- Bump `@metamask/utils` from `^11.4.2` to `^11.8.1` ([#6588](https://github.com/MetaMask/core/pull/6588), [#6708](https://github.com/MetaMask/core/pull/6708))
- Bump `@metamask/base-controller` from `^8.3.0` to `^8.4.1` ([#6632](https://github.com/MetaMask/core/pull/6632), [#6807](https://github.com/MetaMask/core/pull/6807))
- Bump `@metamask/network-controller` from `^24.2.2` to `^24.3.0` ([#6883](https://github.com/MetaMask/core/pull/6883))

## [33.1.0]

### Added

- Add two new controller state metadata properties: `includeInStateLogs` and `usedInUi` ([#6470](https://github.com/MetaMask/core/pull/6470))

### Changed

- Bump `@metamask/base-controller` from `^8.1.0` to `^8.3.0` ([#6355](https://github.com/MetaMask/core/pull/6355), [#6465](https://github.com/MetaMask/core/pull/6465))
- Bump `@metamask/keyring-api` from `^20.1.0` to `^21.0.0` ([#6560](https://github.com/MetaMask/core/pull/6560))
- Bump `@metamask/keyring-internal-api` from `^8.1.0` to `^9.0.0` ([#6560](https://github.com/MetaMask/core/pull/6560))
- Bump `@metamask/eth-snap-keyring` from `^16.1.0` to `^17.0.0` ([#6560](https://github.com/MetaMask/core/pull/6560))

### Fixed

- Now publish `:accountAdded` before `:selectedAccountChange` on `KeyringController:stateChange` ([#6567](https://github.com/MetaMask/core/pull/6567))
  - This was preventing the `AccountTreeController` to properly create its account group before trying to select it.

## [33.0.0]

### Changed

- **BREAKING:** Bump peer dependency `@metamask/keyring-controller` from `^22.0.0` to `^23.0.0` ([#6345](https://github.com/MetaMask/core/pull/6345))
- Bump `@metamask/base-controller` from `^8.0.1` to `^8.1.0` ([#6284](https://github.com/MetaMask/core/pull/6284))
- Bump accounts related packages ([#6309](https://github.com/MetaMask/core/pull/6309))
  - Bump `@metamask/keyring-api` from `^20.0.0` to `^20.1.0`
  - Bump `@metamask/keyring-internal-api` from `^8.0.0` to `^8.1.0`
  - Bump `@metamask/eth-snap-keyring` from `^16.0.0` to `^16.1.0`

## [32.0.2]

### Changed

- Bump `@metamask/keyring-api` from `^19.0.0` to `^20.0.0` ([#6248](https://github.com/MetaMask/core/pull/6248))
- Bump `@metamask/keyring-internal-api` from `^7.0.0` to `^8.0.0` ([#6248](https://github.com/MetaMask/core/pull/6248))
- Bump `@metamask/eth-snap-keyring` from `^14.0.0` to `^16.0.0` ([#6248](https://github.com/MetaMask/core/pull/6248))

### Fixed

- Stop updating `selectedAccount` unnecesarily ([#6218](https://github.com/MetaMask/core/pull/6218))

## [32.0.1]

### Fixed

- Allow extra `options` properties when detecting BIP-44 Snap account ([#6189](https://github.com/MetaMask/core/pull/6189))

## [32.0.0]

### Added

- Use new typed `KeyringAccount.options` for BIP-44 compatible accounts ([#6122](https://github.com/MetaMask/core/pull/6122)), ([#6147](https://github.com/MetaMask/core/pull/6147))

### Changed

- **BREAKING:** Bump peer dependency `@metamask/snaps-controllers` from `^12.0.0` to `^14.0.0` ([#6035](https://github.com/MetaMask/core/pull/6035))
- Bump `@metamask/snaps-sdk` from `^7.1.0` to `^9.0.0` ([#6035](https://github.com/MetaMask/core/pull/6035))
- Bump `@metamask/snaps-utils` from `^9.4.0` to `^11.0.0` ([#6035](https://github.com/MetaMask/core/pull/6035))
- Bump `@metamask/keyring-api` from `^18.0.0` to `^19.0.0` ([#6146](https://github.com/MetaMask/core/pull/6146))
- Bump `@metamask/keyring-internal-api` from `^6.2.0` to `^7.0.0` ([#6146](https://github.com/MetaMask/core/pull/6146))
- Bump `@metamask/keyring-utils` from `^3.0.0` to `^3.1.0` ([#6146](https://github.com/MetaMask/core/pull/6146))
- Bump `@metamask/eth-snap-keyring` from `^13.0.0` to `^14.0.0` ([#6146](https://github.com/MetaMask/core/pull/6146))
- Bump `@metamask/utils` from `^11.2.0` to `^11.4.2` ([#6054](https://github.com/MetaMask/core/pull/6054))

## [31.0.0]

### Changed

- **BREAKING:** Bump peer dependency `@metamask/network-controller` to `^24.0.0` ([#5999](https://github.com/MetaMask/core/pull/5999))

## [30.0.0]

### Changed

- **BREAKING:** Bump `@metamask/providers` peer dependency from `^21.0.0` to `^22.0.0` ([#5871](https://github.com/MetaMask/core/pull/5871))
- **BREAKING:** Bump `@metamask/snaps-controllers` peer dependency from `^11.0.0` to `^12.0.0` ([#5871](https://github.com/MetaMask/core/pull/5871))

## [29.0.1]

### Fixed

- Prevent use of `undefined` Snap during `SnapController:stateChange` ([#5884](https://github.com/MetaMask/core/pull/5884))
  - We were assuming that the Snap will always be defined, but this might not always be true.
- Populate `.options.entropySource` for new `InternalAccount`s before publishing `:accountAdded` ([#5841](https://github.com/MetaMask/core/pull/5841))

## [29.0.0]

### Changed

- **BREAKING:** bump `@metamask/keyring-controller` peer dependency to `^22.0.0` ([#5802](https://github.com/MetaMask/core/pull/5802))

## [28.0.0]

### Added

- Add new `setAccountNameAndSelectAccount` action ([#5714](https://github.com/MetaMask/core/pull/5714))
- Add `entropySource` and `derivationPath` to EVM HD account options ([#5618](https://github.com/MetaMask/core/pull/5618))

### Changed

- **BREAKING:** Bump `@metamask/snaps-controllers` peer dependency from `^9.19.0` to `^11.0.0` ([#5639](https://github.com/MetaMask/core/pull/5639))
- **BREAKING:** Bump `@metamask/providers` peer dependency from `^18.1.0` to `^21.0.0` ([#5639](https://github.com/MetaMask/core/pull/5639))
- Bump `@metamask/base-controller` from `^8.0.0` to `^8.0.1` ([#5722](https://github.com/MetaMask/core/pull/5722))
- Bump `@metamask/snaps-sdk` from `^6.17.1` to `^6.22.0` ([#5639](https://github.com/MetaMask/core/pull/5639))
- Bump `@metamask/snaps-utils` from `^8.10.0` to `^9.2.0` ([#5639](https://github.com/MetaMask/core/pull/5639))
- Bump `@metamask/eth-snap-keyring` from `^12.0.0` to `^12.1.1` ([#5565](https://github.com/MetaMask/core/pull/5565))
- Bump `@metamask/keyring-api` from `^17.2.0` to `^17.4.0` ([#5565](https://github.com/MetaMask/core/pull/5565))
- Bump `@metamask/keyring-internal-api` from `^6.0.0` to `^6.0.1` ([#5565](https://github.com/MetaMask/core/pull/5565))

### Fixed

- Do not fire events during `update` blocks ([#5555](https://github.com/MetaMask/core/pull/5555))
- Prevent unnecessary state updates when updating `InternalAccount.metadata.snap` ([#5735](https://github.com/MetaMask/core/pull/5735))

## [27.0.0]

### Changed

- **BREAKING:** Bump peer dependency `@metamask/network-controller` to `^23.0.0` ([#5507](https://github.com/MetaMask/core/pull/5507))

### Fixed

- `@metamask/network-controller` peer dependency is no longer also a direct dependency ([#5464](https://github.com/MetaMask/core/pull/5464)))

## [26.1.0]

### Changed

- Simplify account iteration logic ([#5445](https://github.com/MetaMask/core/pull/5445))

## [26.0.0]

### Changed

- **BREAKING:** Bump `@metamask/keyring-controller` peer dependency to `^21.0.0` ([#5439](https://github.com/MetaMask/core/pull/5439))
- **BREAKING:** Bump `@metamask/keyring-utils` from `^2.3.1` to `^3.0.0` ([#5347](https://github.com/MetaMask/core/pull/5347))
- **BREAKING:** Bump `@metamask/keyring-internal-api` from `^5.0.0` to `^6.0.0` ([#5347](https://github.com/MetaMask/core/pull/5347))
- **BREAKING:** Bump `@metamask/eth-snap-keyring` from `^11.1.0` to `^12.0.0` ([#5347](https://github.com/MetaMask/core/pull/5347))
- **BREAKING:** Bump `@ethereumjs/util` from `^8.1.0` to `^9.1.0` ([#5347](https://github.com/MetaMask/core/pull/5347))

## [25.0.0]

### Changed

- **BREAKING:** Bump `@metamask/keyring-controller` peer dependency to `^20.0.0` ([#5426](https://github.com/MetaMask/core/pull/5426))
- Bump `@metamask/keyring-internal-api` from `^4.0.3` to `^5.0.0` ([#5405](https://github.com/MetaMask/core/pull/5405))

## [24.1.0]

### Changed

- Use `account.scopes` in `listMultichainAccounts` ([#5388](https://github.com/MetaMask/core/pull/5388))
  - The previous logic was fragile and was relying on the account's type mainly.

## [24.0.1]

### Changed

- Bump `@metamask/keyring-controller"` from `^19.1.0` to `^19.2.0` ([#5357](https://github.com/MetaMask/core/pull/5357))
- Bump `@metamask/keyring-api"` from `^17.0.0` to `^17.2.0` ([#5366](https://github.com/MetaMask/core/pull/5366))
- Bump `@metamask/keyring-internal-api` from `^4.0.1` to `^4.0.3` ([#5356](https://github.com/MetaMask/core/pull/5356)), ([#5366](https://github.com/MetaMask/core/pull/5366))
- Bump `@metamask/eth-snap-keyring` from `^10.0.0` to `^11.1.0` ([#5366](https://github.com/MetaMask/core/pull/5366))
- Bump `@metamask/utils` from `^11.1.0` to `^11.2.0` ([#5301](https://github.com/MetaMask/core/pull/5301))

## [24.0.0]

### Added

- **BREAKING:** Now requires `MultichainNetworkController:didNetworkChange` event to be registered on the messenger ([#5215](https://github.com/MetaMask/core/pull/5215))
  - This will be used to keep accounts in sync with EVM and non-EVM network changes.

### Changed

- **BREAKING:** Add `@metamask/network-controller@^22.0.0` peer dependency ([#5215](https://github.com/MetaMask/core/pull/5215)), ([#5327](https://github.com/MetaMask/core/pull/5327))

## [23.1.0]

### Added

- Add new keyring type for OneKey ([#5216](https://github.com/MetaMask/core/pull/5216))

## [23.0.1]

### Changed

- Bump `@metamask/base-controller` from `^7.1.1` to `^8.0.0` ([#5305](https://github.com/MetaMask/core/pull/5305))

## [23.0.0]

### Changed

- **BREAKING:** Bump `@metamask/snaps-controllers` peer dependency from `^9.7.0` to `^9.19.0` ([#5265](https://github.com/MetaMask/core/pull/5265))
- Bump `@metamask/keyring-api"` from `^16.1.0` to `^17.0.0` ([#5280](https://github.com/MetaMask/core/pull/5280))
- Bump `@metamask/eth-snap-keyring` from `^9.1.1` to `^10.0.0` ([#5280](https://github.com/MetaMask/core/pull/5280))
- Bump `@metamask/snaps-sdk` from `^6.7.0` to `^6.17.1` ([#5220](https://github.com/MetaMask/core/pull/5220)), ([#5265](https://github.com/MetaMask/core/pull/5265))
- Bump `@metamask/snaps-utils` from `^8.9.0` to `^8.10.0` ([#5265](https://github.com/MetaMask/core/pull/5265))
- Bump `@metamask/utils` from `^11.0.1` to `^11.1.0` ([#5223](https://github.com/MetaMask/core/pull/5223))

### Fixed

- Properly exports public members ([#5224](https://github.com/MetaMask/core/pull/5224))
  - The new events (`AccountsController:account{AssetList,Balances,Transactions}Updated`) from the previous versions but were not exported.

## [22.0.0]

### Added

- Add `AccountsController:account{AssetList,Balances,Transactions}Updated` events ([#5190](https://github.com/MetaMask/core/pull/5190))
  - Those events are being sent from Account Snaps (through the Snap keyring) and are being re-published by the `AccountController`.

### Changed

- **BREAKING:** Now requires `SnapKeyring:account{AssetList,Balances,Transactions}Updated` events to be registered on the messenger ([#5190](https://github.com/MetaMask/core/pull/5190))
- Bump `@metamask/keyring-api` from `^14.0.0` to `^16.1.0` ([#5190](https://github.com/MetaMask/core/pull/5190)), ([#5208](https://github.com/MetaMask/core/pull/5208))
- Bump `@metamask/keyring-internal-api` from `^2.0.1` to `^4.0.1` ([#5190](https://github.com/MetaMask/core/pull/5190)), ([#5208](https://github.com/MetaMask/core/pull/5208))
- Bump `@metamask/eth-snap-keyring` from `^8.1.1` to `^9.1.1` ([#5190](https://github.com/MetaMask/core/pull/5190)), ([#5208](https://github.com/MetaMask/core/pull/5208))

## [21.0.2]

### Changed

- Bump `@metamask/keyring-api` from `^13.0.0` to `^14.0.0` ([#5177](https://github.com/MetaMask/core/pull/5177))
- Bump `@metamask/keyring-internal-api` from `^2.0.0` to `^2.0.1` ([#5177](https://github.com/MetaMask/core/pull/5177))
- Bump `@metamask/eth-snap-keyring` from `^8.1.0` to `^8.1.1` ([#5177](https://github.com/MetaMask/core/pull/5177))

## [21.0.1]

### Changed

- Bump `@metamask/eth-snap-keyring` from `^8.0.0` to `^8.1.0` ([#5167](https://github.com/MetaMask/core/pull/5167))

## [21.0.0]

### Changed

- **BREAKING:** Add `scopes` field to `KeyringAccount` ([#5066](https://github.com/MetaMask/core/pull/5066)), ([#5136](https://github.com/MetaMask/core/pull/5136))
  - This field is now required and will be used to identify the supported chains (using CAIP-2 chain IDs) for every accounts.
- Bump `@metamask/base-controller` from `^7.0.0` to `^7.1.1` ([#5079](https://github.com/MetaMask/core/pull/5079)), ([#5135](https://github.com/MetaMask/core/pull/5135))
- Bump `@metamask/utils` to `^11.0.1` ([#5080](https://github.com/MetaMask/core/pull/5080))
- Bump `@metamask/rpc-errors` to `^7.0.2` ([#5080](https://github.com/MetaMask/core/pull/5080))

## [20.0.2]

### Changed

- Use new `@metamask/keyring-internal-api@^1.0.0` ([#4695](https://github.com/MetaMask/core/pull/4695))
  - This package has been split out from the Keyring API.
- Bump `@metamask/keyring-api` from `^10.1.0` to `^12.0.0` ([#4695](https://github.com/MetaMask/core/pull/4695))
- Bump `@metamask/eth-snap-keyring` from `^5.0.1` to `^7.0.0` ([#4695](https://github.com/MetaMask/core/pull/4695))
  - ESM/CommonJS support.

## [20.0.1]

### Fixed

- Make implicit peer dependencies explicit ([#4974](https://github.com/MetaMask/core/pull/4974))
  - Add the following packages as peer dependencies of this package to satisfy peer dependency requirements from other dependencies:
    - `@metamask/providers` `^18.1.0` (required by `@metamask/keyring-api`)
    - `webextension-polyfill` `^0.10.0 || ^0.11.0 || ^0.12.0` (required by `@metamask/providers`)
  - These dependencies really should be present in projects that consume this package (e.g. MetaMask clients), and this change ensures that they now are.
  - Furthermore, we are assuming that clients already use these dependencies, since otherwise it would be impossible to consume this package in its entirety or even create a working build. Hence, the addition of these peer dependencies is really a formality and should not be breaking.
- Correct ESM-compatible build so that imports of the following packages that re-export other modules via `export *` are no longer corrupted: ([#5011](https://github.com/MetaMask/core/pull/5011))
  - `@metamask/keyring-api`
  - `@metamask/eth-snap-keyring`

## [20.0.0]

### Changed

- **BREAKING:** Bump peer dependency `@metamask/keyring-controller` from `^18.0.0` to `^19.0.0` ([#4915](https://github.com/MetaMask/core/pull/4956))
- **BREAKING:** Bump `@metamask/keyring-api` from `^8.1.3` to `^10.1.0` ([#4948](https://github.com/MetaMask/core/pull/4948))
  - If you are depending on `@metamask/providers` directly, you will need to upgrade to `18.1.0`.
- Bump `@metamask/eth-snap-keyring` from `^4.3.6` to `^5.0.1` ([#4948](https://github.com/MetaMask/core/pull/4948))
- Bump `@metamask/snaps-utils` from `^4.3.6` to `^8.3.0` ([#4948](https://github.com/MetaMask/core/pull/4948))
- Bump `@metamask/snaps-sdk` from `^6.5.0` to `^6.7.0` ([#4948](https://github.com/MetaMask/core/pull/4948))

## [19.0.0]

### Changed

- **BREAKING:** Bump peer dependency `@metamask/keyring-controller` from `^17.0.0` to `^18.0.0` ([#4915](https://github.com/MetaMask/core/pull/4915))

## [18.2.3]

### Changed

- Bump `@metamask/base-controller` from `^7.0.1` to `^7.0.2` ([#4862](https://github.com/MetaMask/core/pull/4862))
- Bump `@metamask/utils` from `^9.1.0` to `^10.0.0` ([#4831](https://github.com/MetaMask/core/pull/4831))
- Bump dev dependency `@metamask/keyring-controller` from `^17.2.2` to `^17.3.1` ([#4810](https://github.com/MetaMask/core/pull/4810), [#4870](https://github.com/MetaMask/core/pull/4870))

## [18.2.2]

### Changed

- Bump accounts related packages ([#4713](https://github.com/MetaMask/core/pull/4713)), ([#4728](https://github.com/MetaMask/core/pull/4728))
  - Those packages are now built slightly differently and are part of the [accounts monorepo](https://github.com/MetaMask/accounts).
  - Bump `@metamask/keyring-api` from `^8.1.0` to `^8.1.4`
  - Bump `@metamask/eth-snap-keyring` from `^4.3.3` to `^4.3.6`

## [18.2.1]

### Changed

- Bump `@metamask/eth-snap-keyring` from `^4.3.1` to `^4.3.3` ([#4689](https://github.com/MetaMask/core/pull/4689))
- Bump `@metamask/snaps-sdk` from `^6.1.1` to `^6.5.0` ([#4689](https://github.com/MetaMask/core/pull/4689))
- Bump `@metamask/snaps-utils` from `^7.8.1` to `^8.1.1` ([#4689](https://github.com/MetaMask/core/pull/4689))
- Bump peer dependency `@metamask/snaps-controllers` from `^9.3.0` to `^9.7.0` ([#4689](https://github.com/MetaMask/core/pull/4689))

### Fixed

- Produce and export ESM-compatible TypeScript type declaration files in addition to CommonJS-compatible declaration files ([#4648](https://github.com/MetaMask/core/pull/4648))
  - Previously, this package shipped with only one variant of type declaration
    files, and these files were only CommonJS-compatible, and the `exports`
    field in `package.json` linked to these files. This is an anti-pattern and
    was rightfully flagged by the
    ["Are the Types Wrong?"](https://arethetypeswrong.github.io/) tool as
    ["masquerading as CJS"](https://github.com/arethetypeswrong/arethetypeswrong.github.io/blob/main/docs/problems/FalseCJS.md).
    All of the ATTW checks now pass.
- Remove chunk files ([#4648](https://github.com/MetaMask/core/pull/4648)).
  - Previously, the build tool we used to generate JavaScript files extracted
    common code to "chunk" files. While this was intended to make this package
    more tree-shakeable, it also made debugging more difficult for our
    development teams. These chunk files are no longer present.

## [18.2.0]

### Added

- Add event `AccountsController:accountRenamed` and export corresponding event type `AccountsControllerAccountRenamedEvent` ([#4664](https://github.com/MetaMask/core/pull/4664)), ([#4660](https://github.com/MetaMask/core/pull/4660))
- Add new `nameLastUpdatedAt` timestamp to account's metadata ([#4589](https://github.com/MetaMask/core/pull/4589))

### Changed

- Consolidate `setAccountName` logic in `updateAccountMetadata` ([#4663](https://github.com/MetaMask/core/pull/4663))
  - Moved the logic for checking account name uniqueness and triggering the `accountRenamed` event from`setAccountName` to `updateAccountMetadata`. The `setAccountName` method now calls`updateAccountMetadata` to handle these tasks.

## [18.1.1]

### Changed

- Bump `@metamask/base-controller` from `^6.0.3` to `^7.0.0` ([#4643](https://github.com/MetaMask/core/pull/4643))

## [18.1.0]

### Added

- Export `AccountsControllerUpdateAccountMetadataAction` action ([#4590](https://github.com/MetaMask/core/pull/4590))
- Add new method `updateAccountMetadata` ([#4568](https://github.com/MetaMask/core/pull/4568))

### Changed

- Bump `@metamask/keyring-api` to version `8.1.0` ([#4594](https://github.com/MetaMask/core/pull/4594))

### Fixed

- Handle undefined `selectedAccount` in `updateAccounts` ([#4623](https://github.com/MetaMask/core/pull/4623))
- Fix `AccountsControllerUpdateAccountMetadataAction` action type name ([#4590](https://github.com/MetaMask/core/pull/4590))

## [18.0.0]

### Changed

- **BREAKING:** Bump peerDependency `@metamask/snaps-controllers` from `^8.1.1` to `^9.3.0` ([#3645](https://github.com/MetaMask/core/pull/3645))
- Remove `@metamask/keyring-controller` dependency [#4556](https://github.com/MetaMask/core/pull/4556)
  - This was listed under `peerDependencies` already, so it was redundant as a dependency.
- Upgrade TypeScript version to `~5.0.4` and set `moduleResolution` option to `Node16` ([#3645](https://github.com/MetaMask/core/pull/3645))
- Bump `@metamask/base-controller` from `^6.0.0` to `^6.0.2` ([#4517](https://github.com/MetaMask/core/pull/4517), [#4544](https://github.com/MetaMask/core/pull/4544))
- Bump `@metamask/keyring-api` from `^8.0.0` to `^8.0.1` ([#3645](https://github.com/MetaMask/core/pull/3645))
- Bump `@metamask/snaps-sdk` from `^4.2.0` to `^6.1.1` ([#3645](https://github.com/MetaMask/core/pull/3645), [#4547](https://github.com/MetaMask/core/pull/4547))
- Bump `@metamask/snaps-utils` from `^7.4.0` to `^7.8.1` ([#3645](https://github.com/MetaMask/core/pull/3645), [#4547](https://github.com/MetaMask/core/pull/4547))
- Bump `@metamask/utils` from `^8.3.0` to `^9.1.0` ([#4516](https://github.com/MetaMask/core/pull/4516), [#4529](https://github.com/MetaMask/core/pull/4529))

## [17.2.0]

### Added

- Add internal actions and events to `AccountsController` ([#4496](https://github.com/MetaMask/core/pull/4496), [#4497](https://github.com/MetaMask/core/pull/4497))
  - Add events `AccountsController:accountAdded`, `AccountsController:accountRemoved`, and export corresponding event types `AccountsControllerAccountAddedEvent`, `AccountsControllerAccountRemovedEvent`.
  - Export action types `AccountsControllerListMultichainAccountsAction`, `AccountsControllerGetSelectedMultichainAccountAction`, `AccountsControllerGetNextAvailableAccountNameAction`.

### Changed

- Improve support of non-EVM accounts ([#4494](https://github.com/MetaMask/core/pull/4494))
  - We now use `listMultichainAccounts` instead of `listAccounts` for non-EVM specific multichain methods
- Emit `selectedAccountChange` and update `lastSelected` for initial account ([#4494](https://github.com/MetaMask/core/pull/4494))

## [17.1.1]

### Fixed

- Handle edge case of undefined `selectedAccount` during onboarding for `getSelectedMultichainAccount` ([#4466](https://github.com/MetaMask/core/pull/4466))

## [17.1.0]

### Added

- Add `AccountsController:listMultichainAccounts` action ([#4426](https://github.com/MetaMask/core/pull/4426))

### Fixed

- Refactored `getSelectedAccount` to handle case when there are no accounts to return. The logic was previously contained in `getAccountExpect` has been transferred to `getSelectedAccount`. ([#4322](https://github.com/MetaMask/core/pull/4322))
- Updated `handleAccountRemoved` to automatically select the most recent account if the removed account was the currently selected account. ([#4322](https://github.com/MetaMask/core/pull/4322))
- Move `@metamask/keyring-controller` to dependency ([#4425](https://github.com/MetaMask/core/pull/4425))

## [17.0.0]

### Changed

- **BREAKING:** Newly added account is no longer set as the last selected account ([#4363](https://github.com/MetaMask/core/pull/4363))
- Bump `@metamask/eth-snap-keyring` to `^4.3.1` ([#4405](https://github.com/MetaMask/core/pull/4405))
- Bump `@metamask/keyring-api` to `^8.0.0` ([#4405](https://github.com/MetaMask/core/pull/4405))
- Bump `@metamask/keyring-controller` to `^17.1.0` (`devDependencies`) ([#4413](https://github.com/MetaMask/core/pull/4413))

### Fixed

- Use `listMultichainAccount` in `getAccountByAddress` ([#4375](https://github.com/MetaMask/core/pull/4375))

## [16.0.0]

### Changed

- **BREAKING:** Bump minimum Node version to 18.18 ([#3611](https://github.com/MetaMask/core/pull/3611))
- **BREAKING:** Bump peer dependency `@metamask/keyring-controller` to `^17.0.0` ([#4352](https://github.com/MetaMask/core/pull/4352))
- Bump `@metamask/base-controller` to `^6.0.0` ([#4352](https://github.com/MetaMask/core/pull/4352))

## [15.0.0]

### Added

- Add `getNextAvailableAccountName` method and `AccountsController:getNextAvailableAccountName` controller action ([#4326](https://github.com/MetaMask/core/pull/4326))
- Add `listMultichainAccounts` method for getting accounts on a specific chain or the default chain ([#4330](https://github.com/MetaMask/core/pull/4330))
- Add `getSelectedMultichainAccount` method and `AccountsController:getSelectedMultichainAccount` controller action for getting the selected account on a specific chain or the default chain ([#4330](https://github.com/MetaMask/core/pull/4330))

### Changed

- **BREAKING:** Bump peer dependency `@metamask/snaps-controllers` to `^8.1.1` ([#4262](https://github.com/MetaMask/core/pull/4262))
- **BREAKING:** Bump peer dependency `@metamask/keyring-controller` to `^16.1.0` ([#4342](https://github.com/MetaMask/core/pull/4342))
- **BREAKING:** `listAccounts` now filters the list of accounts in state to EVM accounts ([#4330](https://github.com/MetaMask/core/pull/4330))
- **BREAKING:** `getSelectedAccount` now throws if the selected account is not an EVM account ([#4330](https://github.com/MetaMask/core/pull/4330))
- Bump `@metamask/eth-snap-keyring` to `^4.1.1` ([#4262](https://github.com/MetaMask/core/pull/4262))
- Bump `@metamask/keyring-api` to `^6.1.1` ([#4262](https://github.com/MetaMask/core/pull/4262))
- Bump `@metamask/snaps-sdk` to `^4.2.0` ([#4262](https://github.com/MetaMask/core/pull/4262))
- Bump `@metamask/snaps-utils` to `^7.4.0` ([#4262](https://github.com/MetaMask/core/pull/4262))

### Fixed

- Fix "Type instantiation is excessively deep and possibly infinite" TypeScript error ([#4331](https://github.com/MetaMask/core/pull/4331))

## [14.0.0]

### Changed

- **BREAKING** Bump `@metamask/keyring-controller` peer dependency to ^16.0.0 ([#4234](https://github.com/MetaMask/core/pull/4234))
- Bump `@metamask/keyring-api` to 6.0.0, `@metamask/eth-snap-keyring` to 4.0.0 and snap dependencies ([#4193](https://github.com/MetaMask/core/pull/4193))
- Bump `@metamask/base-controller` to `^5.0.2` ([#4232](https://github.com/MetaMask/core/pull/4232))

## [13.0.0]

### Changed

- Fix update setSelectedAccount to throw if the id is not found ([#4167](https://github.com/MetaMask/core/pull/4167))
- Fix normal account indexing naming with index gap ([#4089](https://github.com/MetaMask/core/pull/4089))
- **BREAKING** Bump peer dependency `@metamask/snaps-controllers` to `^6.0.3` and dependencies `@metamask/snaps-sdk` to `^3.1.1`, `@metamask/eth-snap-keyring` to `^3.0.0`([#4090](https://github.com/MetaMask/core/pull/4090))

## [12.0.1]

### Fixed

- Fix `types` field in `package.json` ([#4047](https://github.com/MetaMask/core/pull/4047))

## [12.0.0]

### Added

- **BREAKING**: Add ESM build ([#3998](https://github.com/MetaMask/core/pull/3998))
  - It's no longer possible to import files from `./dist` directly.

### Changed

- **BREAKING:** Bump `@metamask/base-controller` to `^5.0.0` ([#4039](https://github.com/MetaMask/core/pull/4039))
  - This version has a number of breaking changes. See the changelog for more.
- **BREAKING:** Bump peer dependency on `@metamask/keyring-controller` to `^14.0.0` ([#4039](https://github.com/MetaMask/core/pull/4039))

### Removed

- **BREAKING:** Remove action and event types unrelated to `AccountsController` from `AccountsControllerActions` and `AccountsControllerEvents` ([#4031](https://github.com/MetaMask/core/pull/4031))

### Fixed

- **BREAKING:** Narrow allowed actions and event type for `AccountsController` messenger ([#4021](https://github.com/MetaMask/core/pull/4021), [#4031](https://github.com/MetaMask/core/pull/4031))
  - Narrow type parameter `AllowedAction` from `string` to `(KeyringControllerGetKeyringForAccountAction | KeyringControllerGetKeyringsByTypeAction | KeyringControllerGetAccountsAction)['type']`.
  - Narrow type parameter `AllowedEvent` from `string` to `(SnapStateChange | KeyringControllerStateChangeEvent)['type']`, removing other events from `SnapController` and `KeyringController`.

## [11.0.0]

### Changed

- **BREAKING:** Bump `@metamask/keyring-controller` peer dependency to `^13.0.0` ([#4007](https://github.com/MetaMask/core/pull/4007))
- Replace `ethereumjs-util` with `@ethereumjs/util` and `ethereum-cryptography` ([#3943](https://github.com/MetaMask/core/pull/3943))

### Fixed

- Update `keyringTypeToName` to return the correct name for custody keyrings ([#3899](https://github.com/MetaMask/core/pull/3899))

## [10.0.0]

### Changed

- **BREAKING:** Bump `@metamask/keyring-controller` peer dependency to `^12.2.0` ([#3821](https://github.com/MetaMask/core/pull/3821))
- Bump `@metamask/base-controller` to `^4.1.1` ([#3821](https://github.com/MetaMask/core/pull/3821))

## [9.0.0]

### Added

- Add methods to support ERC-4337 accounts ([#3602](https://github.com/MetaMask/core/pull/3602))
- Add getAccount action to AccountsController ([#1892](https://github.com/MetaMask/core/pull/1892))

### Changed

- **BREAKING:** Bump `@metamask/keyring-controller` peer dependency to ^12.1.0 ([#3747](https://github.com/MetaMask/core/pull/3747), [#3810](https://github.com/MetaMask/core/pull/3810))
- **BREAKING:** Bump `@metamask/snaps-controllers` peer dependency to ^4.0.0 ([#3747](https://github.com/MetaMask/core/pull/3747))
- Bump `@metamask/keyring-api` to ^3.0.0 ([#3747](https://github.com/MetaMask/core/pull/3747))
- Bump `@metamask/utils` to `^8.3.0`([#3769](https://github.com/MetaMask/core/pull/3769))

### Fixed

- Fix quick succession of submit password causing Accounts Controller state to be cleared ([#3802](https://github.com/MetaMask/core/pull/3802))

## [8.0.0]

### Changed

- **BREAKING:** Bump `@metamask/keyring-controller` to ^12.0.0

## [7.0.1]

### Changed

- Bump snaps dependencies ([#3734](https://github.com/MetaMask/core/pull/3734))

## [7.0.0]

### Changed

- **BREAKING:** Bump `@metamask/keyring-controller` peer dependency from `^10.0.0` to `^11.0.0` ([#3695](https://github.com/MetaMask/core/pull/3695))
- **BREAKING:** Add `@metamask/snaps-controllers` as a peer dependency ([#3607](https://github.com/MetaMask/core/pull/3607))
- Bump `@metamask/base-controller` to `^4.0.1` ([#3695](https://github.com/MetaMask/core/pull/3695))

## [6.0.0]

### Changed

- **BREAKING:** Bump `@metamask/base-controller` to ^4.0.0 ([#2063](https://github.com/MetaMask/core/pull/2063))
  - This is breaking because the type of the `messenger` has backward-incompatible changes. See the changelog for this package for more.
- Bump `@metamask/keyring-controller` to ^10.0.0 ([#2063](https://github.com/MetaMask/core/pull/2063))

## [5.0.0]

### Changed

- **BREAKING:** Bump dependency and peer dependency on `@metamask/keyring-controller` to ^9.0.0
- Bump `@metamask/snaps-utils` and `@metamask/snaps-controller` to 3.2.0 ([#1917](https://github.com/MetaMask/core/pull/1917), [#1944](https://github.com/MetaMask/core/pull/1944), [#1977](https://github.com/MetaMask/core/pull/1977))
- Bump @metamask/utils from 8.1.0 to 8.2.0 ([#1957](https://github.com/MetaMask/core/pull/1957))
- Bump @metamask/keyring-api from 1.0.0 to 1.1.0 ([#1951](https://github.com/MetaMask/core/pull/1951))

## [4.0.0]

### Changed

- **BREAKING** Update the `onKeyringStateChange` and `onSnapStateChange` methods, and remove the `keyringApiEnabled` from the AccountsController ([#1839](https://github.com/MetaMask/core/pull/1839))
- Add getSelectedAccount and getAccountByAddress actions to AccountsController ([#1858](https://github.com/MetaMask/core/pull/1858))

## [3.0.0]

### Changed

- **BREAKING:** Bump dependency on `@metamask/eth-snap-keyring` to ^1.0.0 ([#1735](https://github.com/MetaMask/core/pull/1735))
- **BREAKING:** Bump dependency on `@metamask/keyring-api` to ^1.0.0 ([#1735](https://github.com/MetaMask/core/pull/1735))
- **BREAKING:** Bump dependency on `@metamask/snaps-utils` to ^3.0.0 ([#1735](https://github.com/MetaMask/core/pull/1735))
- Bump dependency and peer dependency on `@metamask/keyring-controller` to ^8.0.3

## [2.0.2]

### Changed

- Bump dependency on `@metamask/utils` to ^8.1.0 ([#1639](https://github.com/MetaMask/core/pull/1639))
- Bump dependency on `@metamask/base-controller` to ^3.2.3
- Bump peer dependency on `@metamask/keyring-controller` to ^8.0.2

## [2.0.1]

### Changed

- Update TypeScript to v4.8.x ([#1718](https://github.com/MetaMask/core/pull/1718))

### Fixed

- Remove unused `selectedAccount` from state metadata ([#1734](https://github.com/MetaMask/core/pull/1734))

## [2.0.0]

### Changed

- **BREAKING:** Bump peer dependency on `@metamask/keyring-controller` to ^8.0.0

## [1.0.0]

### Added

- Initial release ([#1637](https://github.com/MetaMask/core/pull/1637))

[Unreleased]: https://github.com/MetaMask/core/compare/@metamask/accounts-controller@33.1.1...HEAD
[33.1.1]: https://github.com/MetaMask/core/compare/@metamask/accounts-controller@33.1.0...@metamask/accounts-controller@33.1.1
[33.1.0]: https://github.com/MetaMask/core/compare/@metamask/accounts-controller@33.0.0...@metamask/accounts-controller@33.1.0
[33.0.0]: https://github.com/MetaMask/core/compare/@metamask/accounts-controller@32.0.2...@metamask/accounts-controller@33.0.0
[32.0.2]: https://github.com/MetaMask/core/compare/@metamask/accounts-controller@32.0.1...@metamask/accounts-controller@32.0.2
[32.0.1]: https://github.com/MetaMask/core/compare/@metamask/accounts-controller@32.0.0...@metamask/accounts-controller@32.0.1
[32.0.0]: https://github.com/MetaMask/core/compare/@metamask/accounts-controller@31.0.0...@metamask/accounts-controller@32.0.0
[31.0.0]: https://github.com/MetaMask/core/compare/@metamask/accounts-controller@30.0.0...@metamask/accounts-controller@31.0.0
[30.0.0]: https://github.com/MetaMask/core/compare/@metamask/accounts-controller@29.0.1...@metamask/accounts-controller@30.0.0
[29.0.1]: https://github.com/MetaMask/core/compare/@metamask/accounts-controller@29.0.0...@metamask/accounts-controller@29.0.1
[29.0.0]: https://github.com/MetaMask/core/compare/@metamask/accounts-controller@28.0.0...@metamask/accounts-controller@29.0.0
[28.0.0]: https://github.com/MetaMask/core/compare/@metamask/accounts-controller@27.0.0...@metamask/accounts-controller@28.0.0
[27.0.0]: https://github.com/MetaMask/core/compare/@metamask/accounts-controller@26.1.0...@metamask/accounts-controller@27.0.0
[26.1.0]: https://github.com/MetaMask/core/compare/@metamask/accounts-controller@26.0.0...@metamask/accounts-controller@26.1.0
[26.0.0]: https://github.com/MetaMask/core/compare/@metamask/accounts-controller@25.0.0...@metamask/accounts-controller@26.0.0
[25.0.0]: https://github.com/MetaMask/core/compare/@metamask/accounts-controller@24.1.0...@metamask/accounts-controller@25.0.0
[24.1.0]: https://github.com/MetaMask/core/compare/@metamask/accounts-controller@24.0.1...@metamask/accounts-controller@24.1.0
[24.0.1]: https://github.com/MetaMask/core/compare/@metamask/accounts-controller@24.0.0...@metamask/accounts-controller@24.0.1
[24.0.0]: https://github.com/MetaMask/core/compare/@metamask/accounts-controller@23.1.0...@metamask/accounts-controller@24.0.0
[23.1.0]: https://github.com/MetaMask/core/compare/@metamask/accounts-controller@23.0.1...@metamask/accounts-controller@23.1.0
[23.0.1]: https://github.com/MetaMask/core/compare/@metamask/accounts-controller@23.0.0...@metamask/accounts-controller@23.0.1
[23.0.0]: https://github.com/MetaMask/core/compare/@metamask/accounts-controller@22.0.0...@metamask/accounts-controller@23.0.0
[22.0.0]: https://github.com/MetaMask/core/compare/@metamask/accounts-controller@21.0.2...@metamask/accounts-controller@22.0.0
[21.0.2]: https://github.com/MetaMask/core/compare/@metamask/accounts-controller@21.0.1...@metamask/accounts-controller@21.0.2
[21.0.1]: https://github.com/MetaMask/core/compare/@metamask/accounts-controller@21.0.0...@metamask/accounts-controller@21.0.1
[21.0.0]: https://github.com/MetaMask/core/compare/@metamask/accounts-controller@20.0.2...@metamask/accounts-controller@21.0.0
[20.0.2]: https://github.com/MetaMask/core/compare/@metamask/accounts-controller@20.0.1...@metamask/accounts-controller@20.0.2
[20.0.1]: https://github.com/MetaMask/core/compare/@metamask/accounts-controller@20.0.0...@metamask/accounts-controller@20.0.1
[20.0.0]: https://github.com/MetaMask/core/compare/@metamask/accounts-controller@19.0.0...@metamask/accounts-controller@20.0.0
[19.0.0]: https://github.com/MetaMask/core/compare/@metamask/accounts-controller@18.2.3...@metamask/accounts-controller@19.0.0
[18.2.3]: https://github.com/MetaMask/core/compare/@metamask/accounts-controller@18.2.2...@metamask/accounts-controller@18.2.3
[18.2.2]: https://github.com/MetaMask/core/compare/@metamask/accounts-controller@18.2.1...@metamask/accounts-controller@18.2.2
[18.2.1]: https://github.com/MetaMask/core/compare/@metamask/accounts-controller@18.2.0...@metamask/accounts-controller@18.2.1
[18.2.0]: https://github.com/MetaMask/core/compare/@metamask/accounts-controller@18.1.1...@metamask/accounts-controller@18.2.0
[18.1.1]: https://github.com/MetaMask/core/compare/@metamask/accounts-controller@18.1.0...@metamask/accounts-controller@18.1.1
[18.1.0]: https://github.com/MetaMask/core/compare/@metamask/accounts-controller@18.0.0...@metamask/accounts-controller@18.1.0
[18.0.0]: https://github.com/MetaMask/core/compare/@metamask/accounts-controller@17.2.0...@metamask/accounts-controller@18.0.0
[17.2.0]: https://github.com/MetaMask/core/compare/@metamask/accounts-controller@17.1.1...@metamask/accounts-controller@17.2.0
[17.1.1]: https://github.com/MetaMask/core/compare/@metamask/accounts-controller@17.1.0...@metamask/accounts-controller@17.1.1
[17.1.0]: https://github.com/MetaMask/core/compare/@metamask/accounts-controller@17.0.0...@metamask/accounts-controller@17.1.0
[17.0.0]: https://github.com/MetaMask/core/compare/@metamask/accounts-controller@16.0.0...@metamask/accounts-controller@17.0.0
[16.0.0]: https://github.com/MetaMask/core/compare/@metamask/accounts-controller@15.0.0...@metamask/accounts-controller@16.0.0
[15.0.0]: https://github.com/MetaMask/core/compare/@metamask/accounts-controller@14.0.0...@metamask/accounts-controller@15.0.0
[14.0.0]: https://github.com/MetaMask/core/compare/@metamask/accounts-controller@13.0.0...@metamask/accounts-controller@14.0.0
[13.0.0]: https://github.com/MetaMask/core/compare/@metamask/accounts-controller@12.0.1...@metamask/accounts-controller@13.0.0
[12.0.1]: https://github.com/MetaMask/core/compare/@metamask/accounts-controller@12.0.0...@metamask/accounts-controller@12.0.1
[12.0.0]: https://github.com/MetaMask/core/compare/@metamask/accounts-controller@11.0.0...@metamask/accounts-controller@12.0.0
[11.0.0]: https://github.com/MetaMask/core/compare/@metamask/accounts-controller@10.0.0...@metamask/accounts-controller@11.0.0
[10.0.0]: https://github.com/MetaMask/core/compare/@metamask/accounts-controller@9.0.0...@metamask/accounts-controller@10.0.0
[9.0.0]: https://github.com/MetaMask/core/compare/@metamask/accounts-controller@8.0.0...@metamask/accounts-controller@9.0.0
[8.0.0]: https://github.com/MetaMask/core/compare/@metamask/accounts-controller@7.0.1...@metamask/accounts-controller@8.0.0
[7.0.1]: https://github.com/MetaMask/core/compare/@metamask/accounts-controller@7.0.0...@metamask/accounts-controller@7.0.1
[7.0.0]: https://github.com/MetaMask/core/compare/@metamask/accounts-controller@6.0.0...@metamask/accounts-controller@7.0.0
[6.0.0]: https://github.com/MetaMask/core/compare/@metamask/accounts-controller@5.0.0...@metamask/accounts-controller@6.0.0
[5.0.0]: https://github.com/MetaMask/core/compare/@metamask/accounts-controller@4.0.0...@metamask/accounts-controller@5.0.0
[4.0.0]: https://github.com/MetaMask/core/compare/@metamask/accounts-controller@3.0.0...@metamask/accounts-controller@4.0.0
[3.0.0]: https://github.com/MetaMask/core/compare/@metamask/accounts-controller@2.0.2...@metamask/accounts-controller@3.0.0
[2.0.2]: https://github.com/MetaMask/core/compare/@metamask/accounts-controller@2.0.1...@metamask/accounts-controller@2.0.2
[2.0.1]: https://github.com/MetaMask/core/compare/@metamask/accounts-controller@2.0.0...@metamask/accounts-controller@2.0.1
[2.0.0]: https://github.com/MetaMask/core/compare/@metamask/accounts-controller@1.0.0...@metamask/accounts-controller@2.0.0
[1.0.0]: https://github.com/MetaMask/core/releases/tag/@metamask/accounts-controller@1.0.0<|MERGE_RESOLUTION|>--- conflicted
+++ resolved
@@ -7,16 +7,14 @@
 
 ## [Unreleased]
 
-<<<<<<< HEAD
 ### Added
 
 - Add a `getAccounts` method (and its associated action) that is the plural version of `getAccount` ([#6654](https://github.com/MetaMask/core/pull/6708))
   - This method is added to primarily be consumed in the `MultichainAccountService`.
-=======
+
 ### Changed
 
 - Bump `@metamask/base-controller` from `^8.4.1` to `^8.4.2` ([#6917](https://github.com/MetaMask/core/pull/6917))
->>>>>>> 17e48a4e
 
 ## [33.1.1]
 
