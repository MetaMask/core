{
  "name": "@metamask/delegation-controller",
  "version": "0.8.0",
  "description": "Manages delegations for MetaMask",
  "keywords": [
    "MetaMask",
    "Ethereum"
  ],
  "homepage": "https://github.com/MetaMask/core/tree/main/packages/delegation-controller#readme",
  "bugs": {
    "url": "https://github.com/MetaMask/core/issues"
  },
  "repository": {
    "type": "git",
    "url": "https://github.com/MetaMask/core.git"
  },
  "license": "MIT",
  "sideEffects": false,
  "exports": {
    ".": {
      "import": {
        "types": "./dist/index.d.mts",
        "default": "./dist/index.mjs"
      },
      "require": {
        "types": "./dist/index.d.cts",
        "default": "./dist/index.cjs"
      }
    },
    "./package.json": "./package.json"
  },
  "main": "./dist/index.cjs",
  "types": "./dist/index.d.cts",
  "files": [
    "dist/"
  ],
  "scripts": {
    "build": "ts-bridge --project tsconfig.build.json --verbose --clean --no-references",
    "build:docs": "typedoc",
    "changelog:update": "../../scripts/update-changelog.sh @metamask/delegation-controller",
    "changelog:validate": "../../scripts/validate-changelog.sh @metamask/delegation-controller",
    "publish:preview": "yarn npm publish --tag preview",
    "since-latest-release": "../../scripts/since-latest-release.sh",
    "test": "NODE_OPTIONS=--experimental-vm-modules jest --reporters=jest-silent-reporter",
    "test:clean": "NODE_OPTIONS=--experimental-vm-modules jest --clearCache",
    "test:verbose": "NODE_OPTIONS=--experimental-vm-modules jest --verbose",
    "test:watch": "NODE_OPTIONS=--experimental-vm-modules jest --watch"
  },
  "dependencies": {
<<<<<<< HEAD
    "@metamask/base-controller": "^8.4.0",
    "@metamask/messenger": "^0.3.0",
    "@metamask/utils": "^11.8.0"
=======
    "@metamask/base-controller": "^8.4.1",
    "@metamask/utils": "^11.8.1"
>>>>>>> 9f480c8a
  },
  "devDependencies": {
    "@metamask/accounts-controller": "^33.1.1",
    "@metamask/auto-changelog": "^3.4.4",
    "@metamask/keyring-controller": "^23.1.1",
    "@ts-bridge/cli": "^0.6.1",
    "@types/jest": "^27.4.1",
    "deepmerge": "^4.2.2",
    "jest": "^27.5.1",
    "ts-jest": "^27.1.4",
    "typedoc": "^0.24.8",
    "typedoc-plugin-missing-exports": "^2.0.0",
    "typescript": "~5.2.2"
  },
  "peerDependencies": {
    "@metamask/accounts-controller": "^33.0.0",
    "@metamask/keyring-controller": "^23.0.0"
  },
  "engines": {
    "node": "^18.18 || >=20"
  },
  "publishConfig": {
    "access": "public",
    "registry": "https://registry.npmjs.org/"
  }
}<|MERGE_RESOLUTION|>--- conflicted
+++ resolved
@@ -47,14 +47,9 @@
     "test:watch": "NODE_OPTIONS=--experimental-vm-modules jest --watch"
   },
   "dependencies": {
-<<<<<<< HEAD
-    "@metamask/base-controller": "^8.4.0",
+    "@metamask/base-controller": "^8.4.1",
     "@metamask/messenger": "^0.3.0",
-    "@metamask/utils": "^11.8.0"
-=======
-    "@metamask/base-controller": "^8.4.1",
     "@metamask/utils": "^11.8.1"
->>>>>>> 9f480c8a
   },
   "devDependencies": {
     "@metamask/accounts-controller": "^33.1.1",
