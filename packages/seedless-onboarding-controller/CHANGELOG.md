--- conflicted
+++ resolved
@@ -7,12 +7,11 @@
 
 ## [Unreleased]
 
-<<<<<<< HEAD
 ### Changed
 
 - `SeedlessOnboardingController` now accepts an optional `SupportedKeyDerivationOptions` type parameter ([#5963](https://github.com/MetaMask/core/pull/5963))
   - The type parameter can be used to specify which key derivation algorithms are supported by the controller instance.
-=======
+
 ## [6.1.0]
 
 ### Changed
@@ -23,7 +22,6 @@
 ### Fixed
 
 - Fixed `InvalidRevokeToken` issue in `refreshAuthTokens` method. ([#7012](https://github.com/MetaMask/core/pull/7012))
->>>>>>> cfc47aab
 
 ## [6.0.0]
 
