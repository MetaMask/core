# Changelog

All notable changes to this project will be documented in this file.

The format is based on [Keep a Changelog](https://keepachangelog.com/en/1.0.0/),
and this project adheres to [Semantic Versioning](https://semver.org/spec/v2.0.0.html).

## [Unreleased]

## [1.0.0]

### Added

<<<<<<< HEAD
- Initial implementation of the seedless onboarding controller. ([#5874](https://github.com/MetaMask/core/pull/5874))
  - Authenticate OAuth user using the seedless onboarding flow and determine if the user is already registered or not
  - Create a new Toprf key and backup seed phrase
  - Add a new seed phrase backup to the metadata store
  - Add array of new seed phrase backups to the metadata store in batch (useful in multi-srp flow)
  - Fetch seed phrase metadata from the metadata store
  - Update the password of the seedless onboarding flow
- Support multi SRP sync using social login. ([#5875](https://github.com/MetaMask/core/pull/5875))
  - Update Metadata to support multiple types of secrets (SRP, PrivateKey).
  - Add `Controller Lock` which will sync with `Keyring Lock`.
  - Updated `VaultEncryptor` type in constructor args and is compulsory to provided relevant encryptor to constructor.
  - Added new non-persisted states, `encryptionKey` and `encryptionSalt` to decrypt the vault when password is not available.
  - Update `password` param in `fetchAllSeedPhrases` method to optional. If password is not provided, `cached EncryptionKey` will be used.
- Password sync features implementation. ([#5877](https://github.com/MetaMask/core/pull/5877))
  - checkIsPasswordOutdated to check current password is outdated compare to global password
  - Add password outdated check to add SRPs / change password
  - recover old password using latest global password
  - sync latest global password to reset vault to use latest password and persist latest auth pubkey
- Updated `toprf-secure-backup` to `0.3.1`. ([#5880](https://github.com/MetaMask/core/pull/5880))
  - added an optional constructor param, `topfKeyDeriver` to assist the `Key derivation` in `toprf-seucre-backup` sdk and adds an additinal security
  - added new state value, `recoveryRatelimitCache` to the controller to parse the `RecoveryError` correctly and synchroize the error data (numberOfAttempts) across multiple devices.
- Add refresh and revoke token handling ([#5917](https://github.com/MetaMask/core/pull/5917))
  - persist refresh token in state
  - store revoke token in vault
  - check for token expired in toprf call, refresh token and retry if expired
  - revoke refresh token and replace with new one after password submit to prevent malicious use if refresh token leak in persisted state
=======
- Initial release of the seedless onboarding controller ([#5874](https://github.com/MetaMask/core/pull/5874), [#5875](https://github.com/MetaMask/core/pull/5875), [#5880](https://github.com/MetaMask/core/pull/5880))
  - This controller allows MM extension and mobile users to login with google, apple accounts. This controller communicates with web3auth nodes + relies on toprf sdk (unreleased) to perform CRU operations related to backing up srps.
  - The controller contains the following methods:
    - `authenticate`: Authenticate OAuth user, generate Valid Authentication Token to interact with TOPRF Services and determine if the user has already registered or not.
    - `createToprfKeyAndBackupSeedPhrase`: Create a new TOPRF encryption key using given password, encrypt the Seed Phrase and store the encrypted data in the metadata store.
    - `addNewSeedPhraseBackup`: Add and encrypt a new seed phrase backup to the metadata store without create a new TOPRF encryption key.
    - `fetchAllSeedPhrases`: Retrieve the encrypted backed-up Seed Phrases from the metadatastore and return decrypted Seed Phrases.
    - `changePassword`: Update the password of the seedless onboarding flow
    - `updateBackupMetadataState`: Update the backup metadata state of the controller.
    - `verifyVaultPassword`: Verify the password validity by decrypting the vault
    - `getSeedPhraseBackupHash`: Get the hash of the seed phrase backup for the given seed phrase from the state.
    - `submitPassword`: Validate a password and unlock the controller.
    - `setLocked`: Remove secrets from state and set the controller status to locked.
    - `syncLatestGlobalPassword`: Sync the latest global password to the controller. This is useful for syncing the password change update across multiple devices.
    - `recoverCurrentDevicePassword`:
      - Recover the vault which is encrypted with the outdated password with the new password.
      - This is useful when user wants to sync the current device without logging out.
      - e.g. User enters the new password, decrypts the current vault (which was initially encrypted with old password) using the new password and recover the Key data.
    - `checkIsPasswordOutdated`: Check if the password is current device is outdated, i.e. user changed password in another device.
    - `clearState`: Reset the state of the controller to the defaults.
>>>>>>> b324d9b8

[Unreleased]: https://github.com/MetaMask/core/compare/@metamask/seedless-onboarding-controller@1.0.0...HEAD
[1.0.0]: https://github.com/MetaMask/core/releases/tag/@metamask/seedless-onboarding-controller@1.0.0<|MERGE_RESOLUTION|>--- conflicted
+++ resolved
@@ -11,34 +11,6 @@
 
 ### Added
 
-<<<<<<< HEAD
-- Initial implementation of the seedless onboarding controller. ([#5874](https://github.com/MetaMask/core/pull/5874))
-  - Authenticate OAuth user using the seedless onboarding flow and determine if the user is already registered or not
-  - Create a new Toprf key and backup seed phrase
-  - Add a new seed phrase backup to the metadata store
-  - Add array of new seed phrase backups to the metadata store in batch (useful in multi-srp flow)
-  - Fetch seed phrase metadata from the metadata store
-  - Update the password of the seedless onboarding flow
-- Support multi SRP sync using social login. ([#5875](https://github.com/MetaMask/core/pull/5875))
-  - Update Metadata to support multiple types of secrets (SRP, PrivateKey).
-  - Add `Controller Lock` which will sync with `Keyring Lock`.
-  - Updated `VaultEncryptor` type in constructor args and is compulsory to provided relevant encryptor to constructor.
-  - Added new non-persisted states, `encryptionKey` and `encryptionSalt` to decrypt the vault when password is not available.
-  - Update `password` param in `fetchAllSeedPhrases` method to optional. If password is not provided, `cached EncryptionKey` will be used.
-- Password sync features implementation. ([#5877](https://github.com/MetaMask/core/pull/5877))
-  - checkIsPasswordOutdated to check current password is outdated compare to global password
-  - Add password outdated check to add SRPs / change password
-  - recover old password using latest global password
-  - sync latest global password to reset vault to use latest password and persist latest auth pubkey
-- Updated `toprf-secure-backup` to `0.3.1`. ([#5880](https://github.com/MetaMask/core/pull/5880))
-  - added an optional constructor param, `topfKeyDeriver` to assist the `Key derivation` in `toprf-seucre-backup` sdk and adds an additinal security
-  - added new state value, `recoveryRatelimitCache` to the controller to parse the `RecoveryError` correctly and synchroize the error data (numberOfAttempts) across multiple devices.
-- Add refresh and revoke token handling ([#5917](https://github.com/MetaMask/core/pull/5917))
-  - persist refresh token in state
-  - store revoke token in vault
-  - check for token expired in toprf call, refresh token and retry if expired
-  - revoke refresh token and replace with new one after password submit to prevent malicious use if refresh token leak in persisted state
-=======
 - Initial release of the seedless onboarding controller ([#5874](https://github.com/MetaMask/core/pull/5874), [#5875](https://github.com/MetaMask/core/pull/5875), [#5880](https://github.com/MetaMask/core/pull/5880))
   - This controller allows MM extension and mobile users to login with google, apple accounts. This controller communicates with web3auth nodes + relies on toprf sdk (unreleased) to perform CRU operations related to backing up srps.
   - The controller contains the following methods:
@@ -59,7 +31,6 @@
       - e.g. User enters the new password, decrypts the current vault (which was initially encrypted with old password) using the new password and recover the Key data.
     - `checkIsPasswordOutdated`: Check if the password is current device is outdated, i.e. user changed password in another device.
     - `clearState`: Reset the state of the controller to the defaults.
->>>>>>> b324d9b8
 
 [Unreleased]: https://github.com/MetaMask/core/compare/@metamask/seedless-onboarding-controller@1.0.0...HEAD
 [1.0.0]: https://github.com/MetaMask/core/releases/tag/@metamask/seedless-onboarding-controller@1.0.0