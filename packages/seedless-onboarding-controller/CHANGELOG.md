--- conflicted
+++ resolved
@@ -7,11 +7,10 @@
 
 ## [Unreleased]
 
-<<<<<<< HEAD
 ### Changed
 
 - **BREAKING:** `SeedlessOnboardingController` now requires an additional `SupportedKeyDerivationOptions` type parameter ([#5963](https://github.com/MetaMask/core/pull/5963))
-=======
+
 ## [2.5.1]
 
 ### Changed
@@ -23,7 +22,6 @@
 ### Fixed
 
 - Fixed the vault creation with incorrect revokeToken value after fetching new revoke token asynchronously. ([#6272](https://github.com/MetaMask/core/pull/6272))
->>>>>>> e424891b
 
 ## [2.5.0]
 
