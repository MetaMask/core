--- conflicted
+++ resolved
@@ -7,15 +7,14 @@
 
 ## [Unreleased]
 
-<<<<<<< HEAD
 ### Changed
 
 - Add refresh and revoke token handling ([#5917](https://github.com/MetaMask/core/pull/5917))
   - **BREAKING:** `authenticate` need extra `refreshToken` and `revokeToken` params, persist refresh token in state and store revoke token temporarily for user in next step
-  - `createToprfKeyAndBackupSeedPhrase`, `fetchAllSeedPhrases` store revoke token in vault
+  - `createToprfKeyAndBackupSeedPhrase`, `fetchAllSecretData` store revoke token in vault
   - check for token expired in toprf call, refresh token and retry if expired
   - `submitPassword` revoke refresh token and replace with new one after password submit to prevent malicious use if refresh token leak in persisted state
-=======
+
 ### Added
 
 - Added `PrivateKey sync` feature to the controller. ([#5948](https://github.com/MetaMask/core/pull/5948))
@@ -24,7 +23,6 @@
   - added `addNewSecretData` method implementation to support adding different secret data types.
   - renamed `fetchAllSeedPhrases` method to `fetchAllSecretData` and updated the return value to `Record<SecretType, Uint8Array[]>`.
   - added new error message, `MissingKeyringId` which will throw if no `keyringId` is provided during seed phrase (Mnemonic) backup.
->>>>>>> 938912d9
 
 ## [1.0.0]
 
