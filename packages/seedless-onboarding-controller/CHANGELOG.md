--- conflicted
+++ resolved
@@ -19,15 +19,13 @@
 - Moved `@noble/ciphers` from dev dependencies to main dependencies and bumped from `^0.5.2` to `^1.3.0` ([#6101](https://github.com/MetaMask/core/pull/6101))
 - Moved `@noble/curves` from dev dependencies to main dependencies and bumped from `^1.2.0` to `^1.9.2` ([#6101](https://github.com/MetaMask/core/pull/6101))
 
-<<<<<<< HEAD
 ### Removed
 
 - Removed `revokeRefreshToken` method ([#6272](https://github.com/MetaMask/core/pull/6272))
-=======
+
 ### Fixed
 
 - Fixed the vault creation with incorrect revokeToken value after fetching new revoke token asynchronously. ([#6272](https://github.com/MetaMask/core/pull/6272))
->>>>>>> 92492073
 
 ## [2.5.0]
 
