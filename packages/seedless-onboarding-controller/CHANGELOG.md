--- conflicted
+++ resolved
@@ -7,7 +7,6 @@
 
 ## [Unreleased]
 
-<<<<<<< HEAD
 ### Added
 
 - Added `renewRefreshToken` options in SeedlessOnboardingController constructor - A function to renew the refresh token and get new revoke token. ([#6272](https://github.com/MetaMask/core/pull/6272))
@@ -17,11 +16,10 @@
 ### Removed
 
 - Removed `revokeRefreshToken` method ([#6272](https://github.com/MetaMask/core/pull/6272))
-=======
+
 ### Changed
 
 - Bump `@metamask/base-controller` from `^8.1.0` to `^8.2.0` ([#6355](https://github.com/MetaMask/core/pull/6355))
->>>>>>> de5d86ab
 
 ## [3.0.0]
 
