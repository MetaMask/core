# Changelog

All notable changes to this project will be documented in this file.

The format is based on [Keep a Changelog](https://keepachangelog.com/en/1.0.0/),
and this project adheres to [Semantic Versioning](https://semver.org/spec/v2.0.0.html).

## [Unreleased]

<<<<<<< HEAD
## [2.2.0]
=======
### Added

- Added a optional param `maxKeyChainLength` in `submitGlobalPassword` function.([#6134](https://github.com/MetaMask/core/pull/6134))
>>>>>>> e25ba881

### Fixed

- Bug fix ([#6135](https://github.com/MetaMask/core/pull/6135))
  - remove `access_token` validation when the wallet is locked. ([#6133](https://github.com/MetaMask/core/pull/6133))

## [2.1.0]

### Added

- Added `access_token` and `metadata_access_token` in seedless controller state. ([#6060](https://github.com/MetaMask/core/pull/6060))
  - `access_token` can be used by profile sync pairing and for other apis access after wallet is unlocked.
  - `metadata_access_token` is used to give access for web3auth metadata apis.

## [2.0.1]

### Fixed

- remove buffer usage in seedless controller ([#6080](https://github.com/MetaMask/core/pull/6080))

## [2.0.0]

### Added

- Added `PrivateKey sync` feature to the controller ([#5948](https://github.com/MetaMask/core/pull/5948)).
  - **BREAKING** Updated controller methods signatures.
  - removed `addNewSeedPhraseBackup` and replaced with `addNewSecretData` method.
  - added `addNewSecretData` method implementation to support adding different secret data types.
  - renamed `fetchAllSeedPhrases` method to `fetchAllSecretData` and updated the return value to `Record<SecretType, Uint8Array[]>`.
  - added new error message, `MissingKeyringId` which will throw if no `keyringId` is provided during seed phrase (Mnemonic) backup.
- Added a check for `duplicate data` before adding it to the metadata store. ([#5955](https://github.com/MetaMask/core/pull/5955))
  - renamed `getSeedPhraseBackupHash` to `getSecretDataBackupState` and added optional param (`type`) to look for data with specific type in the controller backup state.
  - updated `updateBackupMetadataState` method param with `{ keyringId?: string; data: Uint8Array; type: SecretType }`. Previously , `{ keyringId: string; seedPhrase: Uint8Array }`.
- Added `submitGlobalPassword`. ([#5995](https://github.com/MetaMask/core/pull/5995))
- Added `storeKeyringEncryptionKey` and `loadKeyringEncryptionKey`. ([#5995](https://github.com/MetaMask/core/pull/5995))
- Added validations in `fetchAllSecretData`. ([#6047](https://github.com/MetaMask/core/pull/6047))
  - Throwing `NoSecretDataFound` error when the client receives the empty secret data from the metadata store.
  - Throwing `InvalidPrimarySecretDataType` error when the first secret data backup is not a `Mnemonic`. First backup must always be a `Mnemonic`
    since generating a new mnemonic (SRP) is the only way to create a new wallet for a Social Login user.

### Changed

- Refresh and revoke token handling ([#5917](https://github.com/MetaMask/core/pull/5917))
  - **BREAKING:** `authenticate` need extra `refreshToken` and `revokeToken` params, persist refresh token in state and store revoke token temporarily for user in next step
  - `createToprfKeyAndBackupSeedPhrase`, `fetchAllSecretData` store revoke token in vault
  - check for token expired in toprf call, refresh token and retry if expired
  - `submitPassword` revoke refresh token and replace with new one after password submit to prevent malicious use if refresh token leak in persisted state
- Removed `recoveryRatelimitCache` from the controller state. ([#5976](https://github.com/MetaMask/core/pull/5976)).
- **BREAKING:** Changed `syncLatestGlobalPassword`. ([#5995](https://github.com/MetaMask/core/pull/5995))
  - removed parameter `oldPassword`
  - no longer verifying old password
  - explicitly requring unlocked controller
- **BREAKING** Changed data structure of return values from `fetchAllSecretData`. ([#6047](https://github.com/MetaMask/core/pull/6047))
  - Now returns `SecretMetadata[]` object instead of `Record<SecretType, Uint8Array[]>`
- Bump `@metamask/utils` from `^11.2.0` to `^11.4.2` ([#6054](https://github.com/MetaMask/core/pull/6054))

### Removed

- Removed `recoverCurrentDevicePassword`. ([#5995](https://github.com/MetaMask/core/pull/5995))

## [1.0.0]

### Added

- Initial release of the seedless onboarding controller ([#5874](https://github.com/MetaMask/core/pull/5874), [#5875](https://github.com/MetaMask/core/pull/5875), [#5880](https://github.com/MetaMask/core/pull/5880))
  - This controller allows MM extension and mobile users to login with google, apple accounts. This controller communicates with web3auth nodes + relies on toprf sdk (unreleased) to perform CRU operations related to backing up srps.
  - The controller contains the following methods:
    - `authenticate`: Authenticate OAuth user, generate Valid Authentication Token to interact with TOPRF Services and determine if the user has already registered or not.
    - `createToprfKeyAndBackupSeedPhrase`: Create a new TOPRF encryption key using given password, encrypt the Seed Phrase and store the encrypted data in the metadata store.
    - `addNewSeedPhraseBackup`: Add and encrypt a new seed phrase backup to the metadata store without create a new TOPRF encryption key.
    - `fetchAllSeedPhrases`: Retrieve the encrypted backed-up Seed Phrases from the metadatastore and return decrypted Seed Phrases.
    - `changePassword`: Update the password of the seedless onboarding flow
    - `updateBackupMetadataState`: Update the backup metadata state of the controller.
    - `verifyVaultPassword`: Verify the password validity by decrypting the vault
    - `getSeedPhraseBackupHash`: Get the hash of the seed phrase backup for the given seed phrase from the state.
    - `submitPassword`: Validate a password and unlock the controller.
    - `setLocked`: Remove secrets from state and set the controller status to locked.
    - `syncLatestGlobalPassword`: Sync the latest global password to the controller. This is useful for syncing the password change update across multiple devices.
    - `recoverCurrentDevicePassword`:
      - Recover the vault which is encrypted with the outdated password with the new password.
      - This is useful when user wants to sync the current device without logging out.
      - e.g. User enters the new password, decrypts the current vault (which was initially encrypted with old password) using the new password and recover the Key data.
    - `checkIsPasswordOutdated`: Check if the password is current device is outdated, i.e. user changed password in another device.
    - `clearState`: Reset the state of the controller to the defaults.

[Unreleased]: https://github.com/MetaMask/core/compare/@metamask/seedless-onboarding-controller@2.2.0...HEAD
[2.2.0]: https://github.com/MetaMask/core/compare/@metamask/seedless-onboarding-controller@2.1.0...@metamask/seedless-onboarding-controller@2.2.0
[2.1.0]: https://github.com/MetaMask/core/compare/@metamask/seedless-onboarding-controller@2.0.1...@metamask/seedless-onboarding-controller@2.1.0
[2.0.1]: https://github.com/MetaMask/core/compare/@metamask/seedless-onboarding-controller@2.0.0...@metamask/seedless-onboarding-controller@2.0.1
[2.0.0]: https://github.com/MetaMask/core/compare/@metamask/seedless-onboarding-controller@1.0.0...@metamask/seedless-onboarding-controller@2.0.0
[1.0.0]: https://github.com/MetaMask/core/releases/tag/@metamask/seedless-onboarding-controller@1.0.0<|MERGE_RESOLUTION|>--- conflicted
+++ resolved
@@ -7,18 +7,15 @@
 
 ## [Unreleased]
 
-<<<<<<< HEAD
 ## [2.2.0]
-=======
+
 ### Added
 
 - Added a optional param `maxKeyChainLength` in `submitGlobalPassword` function.([#6134](https://github.com/MetaMask/core/pull/6134))
->>>>>>> e25ba881
 
 ### Fixed
 
-- Bug fix ([#6135](https://github.com/MetaMask/core/pull/6135))
-  - remove `access_token` validation when the wallet is locked. ([#6133](https://github.com/MetaMask/core/pull/6133))
+- remove `access_token` validation when the wallet is locked. ([#6133](https://github.com/MetaMask/core/pull/6133))
 
 ## [2.1.0]
 
