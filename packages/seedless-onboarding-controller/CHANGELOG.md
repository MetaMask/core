--- conflicted
+++ resolved
@@ -27,11 +27,8 @@
   - Add password outdated check to add SRPs / change password
   - recover old password using latest global password
   - sync latest global password to reset vault to use latest password and persist latest auth pubkey
-<<<<<<< HEAD
-- Updated `toprf-secure-backup` to `0.3.0`. ([#5880](https://github.com/MetaMask/core/pull/5880))
+- Updated `toprf-secure-backup` to `0.3.1`. ([#5880](https://github.com/MetaMask/core/pull/5880))
   - added an optional constructor param, `topfKeyDeriver` to assist the `Key derivation` in `toprf-seucre-backup` sdk and adds an additinal security
   - added new state value, `recoveryRatelimitCache` to the controller to parse the `RecoveryError` correctly and synchroize the error data (numberOfAttempts) across multiple devices.
-=======
->>>>>>> d669c941
 
 [Unreleased]: https://github.com/MetaMask/core/