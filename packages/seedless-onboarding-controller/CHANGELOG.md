# Changelog

All notable changes to this project will be documented in this file.

The format is based on [Keep a Changelog](https://keepachangelog.com/en/1.0.0/),
and this project adheres to [Semantic Versioning](https://semver.org/spec/v2.0.0.html).

## [Unreleased]

<<<<<<< HEAD
### Added

- Added `renewRefreshToken` options in SeedlessOnboardingController constructor - A function to renew the refresh token and get new revoke token. ([#6272](https://github.com/MetaMask/core/pull/6272))
- Added `renewRefreshToken` method to renew refresh token from client ([#6272](https://github.com/MetaMask/core/pull/6272))
- Added `revokePendingRefreshTokens` method to revoke all pending old refresh tokens instead from client ([#6272](https://github.com/MetaMask/core/pull/6272))

### Removed

- Removed `revokeRefreshToken` method ([#6272](https://github.com/MetaMask/core/pull/6272))
=======
## [3.0.0]

### Changed

- **BREAKING:** Bump peer dependency `@metamask/keyring-controller` from `^22.0.0` to `^23.0.0` ([#6345](https://github.com/MetaMask/core/pull/6345))

## [2.6.0]

### Added

- Added new persisted state value, `isSeedlessOnboardingUserAuthenticated`. ([#6288](https://github.com/MetaMask/core/pull/6288))
  - This is for the UI state in the clients, to avoid querying sensistive controller state data to determine the social login authentication state.

### Changed

- Bump `@metamask/base-controller` from `^8.0.1` to `^8.1.0` ([#6284](https://github.com/MetaMask/core/pull/6284))

### Fixed

- Set `anonymous` to `false` for sensitive fields in the controller state. ([#6283](https://github.com/MetaMask/core/pull/6283))
>>>>>>> 5feebfbc

## [2.5.1]

### Changed

- Moved `@noble/hashes` from dev dependencies to main dependencies and bumped from `^1.4.0` to `^1.8.0` ([#6101](https://github.com/MetaMask/core/pull/6101))
- Moved `@noble/ciphers` from dev dependencies to main dependencies and bumped from `^0.5.2` to `^1.3.0` ([#6101](https://github.com/MetaMask/core/pull/6101))
- Moved `@noble/curves` from dev dependencies to main dependencies and bumped from `^1.2.0` to `^1.9.2` ([#6101](https://github.com/MetaMask/core/pull/6101))

### Fixed

- Fixed the vault creation with incorrect revokeToken value after fetching new revoke token asynchronously. ([#6272](https://github.com/MetaMask/core/pull/6272))

## [2.5.0]

### Added

- Added an optional parameter, `passwordOutdatedCacheTTL` to the constructor params and exported `SecretMetadata` class from the controller.([#6169](https://github.com/MetaMask/core/pull/6169))

- Added `revokeRefreshToken` function to revoke refresh token and update vault with the new revoke token.([#6187](https://github.com/MetaMask/core/pull/6187))

## [2.4.0]

### Fixed

- Retrieve `accessToken` from the encrypted vault if it's not available as an in-memory state. ([#6155](https://github.com/MetaMask/core/pull/6155))

## [2.3.0]

### Added

- Added a optional param `maxKeyChainLength` in `submitGlobalPassword` function.([#6134](https://github.com/MetaMask/core/pull/6134))
- Separated vault update logic from `revokeRefreshToken`, `revokeRefreshToken` now accepts a revokeToken instead of password. ([#6134](https://github.com/MetaMask/core/pull/6134))

### Changed

- `revokeRefreshToken` is removed and a private function named `revokeRefreshTokenAndUpdateState` is added as a replacement.([#6136](https://github.com/MetaMask/core/pull/6136))

### Fixed

- Seedless onboarding controller: Remove usage of `Buffer` ([#6140](https://github.com/MetaMask/core/pull/6140))

## [2.2.0]

### Fixed

- Removed `access_token` validation when the wallet is locked. ([#6133](https://github.com/MetaMask/core/pull/6133))
- Removed `revoke_token` validation from `#parseVault` and `createNewVaultWithAuthData` to handle the case when max key chain length exceeds. ([#6136](https://github.com/MetaMask/core/pull/6136))

## [2.1.0]

### Added

- Added `access_token` and `metadata_access_token` in seedless controller state. ([#6060](https://github.com/MetaMask/core/pull/6060))
  - `access_token` can be used by profile sync pairing and for other apis access after wallet is unlocked.
  - `metadata_access_token` is used to give access for web3auth metadata apis.

## [2.0.1]

### Fixed

- remove buffer usage in seedless controller ([#6080](https://github.com/MetaMask/core/pull/6080))

## [2.0.0]

### Added

- Added `PrivateKey sync` feature to the controller ([#5948](https://github.com/MetaMask/core/pull/5948)).
  - **BREAKING** Updated controller methods signatures.
  - removed `addNewSeedPhraseBackup` and replaced with `addNewSecretData` method.
  - added `addNewSecretData` method implementation to support adding different secret data types.
  - renamed `fetchAllSeedPhrases` method to `fetchAllSecretData` and updated the return value to `Record<SecretType, Uint8Array[]>`.
  - added new error message, `MissingKeyringId` which will throw if no `keyringId` is provided during seed phrase (Mnemonic) backup.
- Added a check for `duplicate data` before adding it to the metadata store. ([#5955](https://github.com/MetaMask/core/pull/5955))
  - renamed `getSeedPhraseBackupHash` to `getSecretDataBackupState` and added optional param (`type`) to look for data with specific type in the controller backup state.
  - updated `updateBackupMetadataState` method param with `{ keyringId?: string; data: Uint8Array; type: SecretType }`. Previously , `{ keyringId: string; seedPhrase: Uint8Array }`.
- Added `submitGlobalPassword`. ([#5995](https://github.com/MetaMask/core/pull/5995))
- Added `storeKeyringEncryptionKey` and `loadKeyringEncryptionKey`. ([#5995](https://github.com/MetaMask/core/pull/5995))
- Added validations in `fetchAllSecretData`. ([#6047](https://github.com/MetaMask/core/pull/6047))
  - Throwing `NoSecretDataFound` error when the client receives the empty secret data from the metadata store.
  - Throwing `InvalidPrimarySecretDataType` error when the first secret data backup is not a `Mnemonic`. First backup must always be a `Mnemonic`
    since generating a new mnemonic (SRP) is the only way to create a new wallet for a Social Login user.

### Changed

- Refresh and revoke token handling ([#5917](https://github.com/MetaMask/core/pull/5917))
  - **BREAKING:** `authenticate` need extra `refreshToken` and `revokeToken` params, persist refresh token in state and store revoke token temporarily for user in next step
  - `createToprfKeyAndBackupSeedPhrase`, `fetchAllSecretData` store revoke token in vault
  - check for token expired in toprf call, refresh token and retry if expired
  - `submitPassword` revoke refresh token and replace with new one after password submit to prevent malicious use if refresh token leak in persisted state
- Removed `recoveryRatelimitCache` from the controller state. ([#5976](https://github.com/MetaMask/core/pull/5976)).
- **BREAKING:** Changed `syncLatestGlobalPassword`. ([#5995](https://github.com/MetaMask/core/pull/5995))
  - removed parameter `oldPassword`
  - no longer verifying old password
  - explicitly requring unlocked controller
- **BREAKING** Changed data structure of return values from `fetchAllSecretData`. ([#6047](https://github.com/MetaMask/core/pull/6047))
  - Now returns `SecretMetadata[]` object instead of `Record<SecretType, Uint8Array[]>`
- Bump `@metamask/utils` from `^11.2.0` to `^11.4.2` ([#6054](https://github.com/MetaMask/core/pull/6054))

### Removed

- Removed `recoverCurrentDevicePassword`. ([#5995](https://github.com/MetaMask/core/pull/5995))

## [1.0.0]

### Added

- Initial release of the seedless onboarding controller ([#5874](https://github.com/MetaMask/core/pull/5874), [#5875](https://github.com/MetaMask/core/pull/5875), [#5880](https://github.com/MetaMask/core/pull/5880))
  - This controller allows MM extension and mobile users to login with google, apple accounts. This controller communicates with web3auth nodes + relies on toprf sdk (unreleased) to perform CRU operations related to backing up srps.
  - The controller contains the following methods:
    - `authenticate`: Authenticate OAuth user, generate Valid Authentication Token to interact with TOPRF Services and determine if the user has already registered or not.
    - `createToprfKeyAndBackupSeedPhrase`: Create a new TOPRF encryption key using given password, encrypt the Seed Phrase and store the encrypted data in the metadata store.
    - `addNewSeedPhraseBackup`: Add and encrypt a new seed phrase backup to the metadata store without create a new TOPRF encryption key.
    - `fetchAllSeedPhrases`: Retrieve the encrypted backed-up Seed Phrases from the metadatastore and return decrypted Seed Phrases.
    - `changePassword`: Update the password of the seedless onboarding flow
    - `updateBackupMetadataState`: Update the backup metadata state of the controller.
    - `verifyVaultPassword`: Verify the password validity by decrypting the vault
    - `getSeedPhraseBackupHash`: Get the hash of the seed phrase backup for the given seed phrase from the state.
    - `submitPassword`: Validate a password and unlock the controller.
    - `setLocked`: Remove secrets from state and set the controller status to locked.
    - `syncLatestGlobalPassword`: Sync the latest global password to the controller. This is useful for syncing the password change update across multiple devices.
    - `recoverCurrentDevicePassword`:
      - Recover the vault which is encrypted with the outdated password with the new password.
      - This is useful when user wants to sync the current device without logging out.
      - e.g. User enters the new password, decrypts the current vault (which was initially encrypted with old password) using the new password and recover the Key data.
    - `checkIsPasswordOutdated`: Check if the password is current device is outdated, i.e. user changed password in another device.
    - `clearState`: Reset the state of the controller to the defaults.

[Unreleased]: https://github.com/MetaMask/core/compare/@metamask/seedless-onboarding-controller@3.0.0...HEAD
[3.0.0]: https://github.com/MetaMask/core/compare/@metamask/seedless-onboarding-controller@2.6.0...@metamask/seedless-onboarding-controller@3.0.0
[2.6.0]: https://github.com/MetaMask/core/compare/@metamask/seedless-onboarding-controller@2.5.1...@metamask/seedless-onboarding-controller@2.6.0
[2.5.1]: https://github.com/MetaMask/core/compare/@metamask/seedless-onboarding-controller@2.5.0...@metamask/seedless-onboarding-controller@2.5.1
[2.5.0]: https://github.com/MetaMask/core/compare/@metamask/seedless-onboarding-controller@2.4.0...@metamask/seedless-onboarding-controller@2.5.0
[2.4.0]: https://github.com/MetaMask/core/compare/@metamask/seedless-onboarding-controller@2.3.0...@metamask/seedless-onboarding-controller@2.4.0
[2.3.0]: https://github.com/MetaMask/core/compare/@metamask/seedless-onboarding-controller@2.2.0...@metamask/seedless-onboarding-controller@2.3.0
[2.2.0]: https://github.com/MetaMask/core/compare/@metamask/seedless-onboarding-controller@2.1.0...@metamask/seedless-onboarding-controller@2.2.0
[2.1.0]: https://github.com/MetaMask/core/compare/@metamask/seedless-onboarding-controller@2.0.1...@metamask/seedless-onboarding-controller@2.1.0
[2.0.1]: https://github.com/MetaMask/core/compare/@metamask/seedless-onboarding-controller@2.0.0...@metamask/seedless-onboarding-controller@2.0.1
[2.0.0]: https://github.com/MetaMask/core/compare/@metamask/seedless-onboarding-controller@1.0.0...@metamask/seedless-onboarding-controller@2.0.0
[1.0.0]: https://github.com/MetaMask/core/releases/tag/@metamask/seedless-onboarding-controller@1.0.0<|MERGE_RESOLUTION|>--- conflicted
+++ resolved
@@ -7,7 +7,6 @@
 
 ## [Unreleased]
 
-<<<<<<< HEAD
 ### Added
 
 - Added `renewRefreshToken` options in SeedlessOnboardingController constructor - A function to renew the refresh token and get new revoke token. ([#6272](https://github.com/MetaMask/core/pull/6272))
@@ -17,7 +16,7 @@
 ### Removed
 
 - Removed `revokeRefreshToken` method ([#6272](https://github.com/MetaMask/core/pull/6272))
-=======
+
 ## [3.0.0]
 
 ### Changed
@@ -38,7 +37,6 @@
 ### Fixed
 
 - Set `anonymous` to `false` for sensitive fields in the controller state. ([#6283](https://github.com/MetaMask/core/pull/6283))
->>>>>>> 5feebfbc
 
 ## [2.5.1]
 
