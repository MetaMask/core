# Changelog

All notable changes to this project will be documented in this file.

The format is based on [Keep a Changelog](https://keepachangelog.com/en/1.0.0/),
and this project adheres to [Semantic Versioning](https://semver.org/spec/v2.0.0.html).

## [Unreleased]

<<<<<<< HEAD
### Changed

- **BREAKING:** `SeedlessOnboardingController` now requires an additional `SupportedKeyDerivationOptions` type parameter ([#5963](https://github.com/MetaMask/core/pull/5963))
=======
## [6.0.0]

### Added

- Added new public method, `checkIsSeedlessOnboardingUserAuthenticated` to validate the controller authenticate tokens state. ([#6998](https://github.com/MetaMask/core/pull/6998))

### Changed

- **BREAKING** Update `refreshToken` and `revokeToken` params as required in `Authenticate` method. ([#6998](https://github.com/MetaMask/core/pull/6998))
- Refactor `refreshAuthTokens` method, separately catch refreshJWTToken and authenticate errors. ([#6998](https://github.com/MetaMask/core/pull/6998))
- Bump `@metamask/toprf-secure-backup` package to `0.10.0`. ([#6998](https://github.com/MetaMask/core/pull/6998))

### Fixed

- Fixed `Invalid Access Token` error during rehydration. ([#6998](https://github.com/MetaMask/core/pull/6998))
>>>>>>> 6e289ff0

## [5.0.0]

### Changed

- **BREAKING:** Use new `Messenger` from `@metamask/messenger` ([#6364](https://github.com/MetaMask/core/pull/6364))
  - Previously, `SeedlessOnboardingController` accepted a `RestrictedMessenger` instance from `@metamask/base-controller`.
- **BREAKING:** Metadata property `anonymous` renamed to `includeInDebugSnapshot` ([#6364](https://github.com/MetaMask/core/pull/6364))
- **BREAKING:** Bump `@metamask/keyring-controller` from `^23.0.0` to `^24.0.0` ([#6962](https://github.com/MetaMask/core/pull/6962))
- Bump `@metamask/base-controller` from `^8.4.2` to `^9.0.0` ([#6962](https://github.com/MetaMask/core/pull/6962))

## [4.1.1]

### Changed

- Bump `@metamask/base-controller` from `^8.4.1` to `^8.4.2` ([#6917](https://github.com/MetaMask/core/pull/6917))

## [4.1.0]

### Added

- Add two new controller state metadata properties: `includeInStateLogs` and `usedInUi` ([#6504](https://github.com/MetaMask/core/pull/6504))

### Changed

- Bump `@metamask/utils` from `^11.4.2` to `^11.8.1` ([#6588](https://github.com/MetaMask/core/pull/6588), [#6708](https://github.com/MetaMask/core/pull/6708))
- Bump `@metamask/base-controller` from `^8.3.0` to `^8.4.1` ([#6632](https://github.com/MetaMask/core/pull/6632), [#6807](https://github.com/MetaMask/core/pull/6807))

## [4.0.0]

### Added

- Added `renewRefreshToken` options in SeedlessOnboardingController constructor - A function to renew the refresh token and get new revoke token. ([#6275](https://github.com/MetaMask/core/pull/6275))
- Added `renewRefreshToken` method to renew refresh token from client ([#6275](https://github.com/MetaMask/core/pull/6275))
- Added `revokePendingRefreshTokens` method to revoke all pending old refresh tokens instead from client ([#6275](https://github.com/MetaMask/core/pull/6275))

### Changed

- **BREAKING:** Updated ControllerMessenger `AllowedEvents`. ([#6292](https://github.com/MetaMask/core/pull/6292))
- Update `setLocked()` method with `mutex` and it becomes `async` method. ([#6292](https://github.com/MetaMask/core/pull/6292))
- Bump `@metamask/base-controller` from `^8.1.0` to `^8.3.0` ([#6355](https://github.com/MetaMask/core/pull/6355), [#6465](https://github.com/MetaMask/core/pull/6465))
- refactor: cache vault data while unlock ([#6205](https://github.com/MetaMask/core/pull/6205))

### Removed

- **BREAKING:** Removed `Keyring:lock` and `Keyring:unlock` events from the controller allowed events. ([#6292](https://github.com/MetaMask/core/pull/6292))
- Removed `revokeRefreshToken` method ([#6275](https://github.com/MetaMask/core/pull/6275))

## [3.0.0]

### Changed

- **BREAKING:** Bump peer dependency `@metamask/keyring-controller` from `^22.0.0` to `^23.0.0` ([#6345](https://github.com/MetaMask/core/pull/6345))

## [2.6.0]

### Added

- Added new persisted state value, `isSeedlessOnboardingUserAuthenticated`. ([#6288](https://github.com/MetaMask/core/pull/6288))
  - This is for the UI state in the clients, to avoid querying sensistive controller state data to determine the social login authentication state.

### Changed

- Bump `@metamask/base-controller` from `^8.0.1` to `^8.1.0` ([#6284](https://github.com/MetaMask/core/pull/6284))

### Fixed

- Set `anonymous` to `false` for sensitive fields in the controller state. ([#6283](https://github.com/MetaMask/core/pull/6283))

## [2.5.1]

### Changed

- Moved `@noble/hashes` from dev dependencies to main dependencies and bumped from `^1.4.0` to `^1.8.0` ([#6101](https://github.com/MetaMask/core/pull/6101))
- Moved `@noble/ciphers` from dev dependencies to main dependencies and bumped from `^0.5.2` to `^1.3.0` ([#6101](https://github.com/MetaMask/core/pull/6101))
- Moved `@noble/curves` from dev dependencies to main dependencies and bumped from `^1.2.0` to `^1.9.2` ([#6101](https://github.com/MetaMask/core/pull/6101))

### Fixed

- Fixed the vault creation with incorrect revokeToken value after fetching new revoke token asynchronously. ([#6272](https://github.com/MetaMask/core/pull/6272))

## [2.5.0]

### Added

- Added an optional parameter, `passwordOutdatedCacheTTL` to the constructor params and exported `SecretMetadata` class from the controller.([#6169](https://github.com/MetaMask/core/pull/6169))
- Added `revokeRefreshToken` function to revoke refresh token and update vault with the new revoke token.([#6187](https://github.com/MetaMask/core/pull/6187))

## [2.4.0]

### Fixed

- Retrieve `accessToken` from the encrypted vault if it's not available as an in-memory state. ([#6155](https://github.com/MetaMask/core/pull/6155))

## [2.3.0]

### Added

- Added a optional param `maxKeyChainLength` in `submitGlobalPassword` function.([#6134](https://github.com/MetaMask/core/pull/6134))
- Separated vault update logic from `revokeRefreshToken`, `revokeRefreshToken` now accepts a revokeToken instead of password. ([#6134](https://github.com/MetaMask/core/pull/6134))

### Changed

- `revokeRefreshToken` is removed and a private function named `revokeRefreshTokenAndUpdateState` is added as a replacement.([#6136](https://github.com/MetaMask/core/pull/6136))

### Fixed

- Seedless onboarding controller: Remove usage of `Buffer` ([#6140](https://github.com/MetaMask/core/pull/6140))

## [2.2.0]

### Fixed

- Removed `access_token` validation when the wallet is locked. ([#6133](https://github.com/MetaMask/core/pull/6133))
- Removed `revoke_token` validation from `#parseVault` and `createNewVaultWithAuthData` to handle the case when max key chain length exceeds. ([#6136](https://github.com/MetaMask/core/pull/6136))

## [2.1.0]

### Added

- Added `access_token` and `metadata_access_token` in seedless controller state. ([#6060](https://github.com/MetaMask/core/pull/6060))
  - `access_token` can be used by profile sync pairing and for other apis access after wallet is unlocked.
  - `metadata_access_token` is used to give access for web3auth metadata apis.

## [2.0.1]

### Fixed

- remove buffer usage in seedless controller ([#6080](https://github.com/MetaMask/core/pull/6080))

## [2.0.0]

### Added

- Added `PrivateKey sync` feature to the controller ([#5948](https://github.com/MetaMask/core/pull/5948)).
  - **BREAKING** Updated controller methods signatures.
  - removed `addNewSeedPhraseBackup` and replaced with `addNewSecretData` method.
  - added `addNewSecretData` method implementation to support adding different secret data types.
  - renamed `fetchAllSeedPhrases` method to `fetchAllSecretData` and updated the return value to `Record<SecretType, Uint8Array[]>`.
  - added new error message, `MissingKeyringId` which will throw if no `keyringId` is provided during seed phrase (Mnemonic) backup.
- Added a check for `duplicate data` before adding it to the metadata store. ([#5955](https://github.com/MetaMask/core/pull/5955))
  - renamed `getSeedPhraseBackupHash` to `getSecretDataBackupState` and added optional param (`type`) to look for data with specific type in the controller backup state.
  - updated `updateBackupMetadataState` method param with `{ keyringId?: string; data: Uint8Array; type: SecretType }`. Previously , `{ keyringId: string; seedPhrase: Uint8Array }`.
- Added `submitGlobalPassword`. ([#5995](https://github.com/MetaMask/core/pull/5995))
- Added `storeKeyringEncryptionKey` and `loadKeyringEncryptionKey`. ([#5995](https://github.com/MetaMask/core/pull/5995))
- Added validations in `fetchAllSecretData`. ([#6047](https://github.com/MetaMask/core/pull/6047))
  - Throwing `NoSecretDataFound` error when the client receives the empty secret data from the metadata store.
  - Throwing `InvalidPrimarySecretDataType` error when the first secret data backup is not a `Mnemonic`. First backup must always be a `Mnemonic`
    since generating a new mnemonic (SRP) is the only way to create a new wallet for a Social Login user.

### Changed

- Refresh and revoke token handling ([#5917](https://github.com/MetaMask/core/pull/5917))
  - **BREAKING:** `authenticate` need extra `refreshToken` and `revokeToken` params, persist refresh token in state and store revoke token temporarily for user in next step
  - `createToprfKeyAndBackupSeedPhrase`, `fetchAllSecretData` store revoke token in vault
  - check for token expired in toprf call, refresh token and retry if expired
  - `submitPassword` revoke refresh token and replace with new one after password submit to prevent malicious use if refresh token leak in persisted state
- Removed `recoveryRatelimitCache` from the controller state. ([#5976](https://github.com/MetaMask/core/pull/5976)).
- **BREAKING:** Changed `syncLatestGlobalPassword`. ([#5995](https://github.com/MetaMask/core/pull/5995))
  - removed parameter `oldPassword`
  - no longer verifying old password
  - explicitly requring unlocked controller
- **BREAKING** Changed data structure of return values from `fetchAllSecretData`. ([#6047](https://github.com/MetaMask/core/pull/6047))
  - Now returns `SecretMetadata[]` object instead of `Record<SecretType, Uint8Array[]>`
- Bump `@metamask/utils` from `^11.2.0` to `^11.4.2` ([#6054](https://github.com/MetaMask/core/pull/6054))

### Removed

- Removed `recoverCurrentDevicePassword`. ([#5995](https://github.com/MetaMask/core/pull/5995))

## [1.0.0]

### Added

- Initial release of the seedless onboarding controller ([#5874](https://github.com/MetaMask/core/pull/5874), [#5875](https://github.com/MetaMask/core/pull/5875), [#5880](https://github.com/MetaMask/core/pull/5880))
  - This controller allows MM extension and mobile users to login with google, apple accounts. This controller communicates with web3auth nodes + relies on toprf sdk (unreleased) to perform CRU operations related to backing up srps.
  - The controller contains the following methods:
    - `authenticate`: Authenticate OAuth user, generate Valid Authentication Token to interact with TOPRF Services and determine if the user has already registered or not.
    - `createToprfKeyAndBackupSeedPhrase`: Create a new TOPRF encryption key using given password, encrypt the Seed Phrase and store the encrypted data in the metadata store.
    - `addNewSeedPhraseBackup`: Add and encrypt a new seed phrase backup to the metadata store without create a new TOPRF encryption key.
    - `fetchAllSeedPhrases`: Retrieve the encrypted backed-up Seed Phrases from the metadatastore and return decrypted Seed Phrases.
    - `changePassword`: Update the password of the seedless onboarding flow
    - `updateBackupMetadataState`: Update the backup metadata state of the controller.
    - `verifyVaultPassword`: Verify the password validity by decrypting the vault
    - `getSeedPhraseBackupHash`: Get the hash of the seed phrase backup for the given seed phrase from the state.
    - `submitPassword`: Validate a password and unlock the controller.
    - `setLocked`: Remove secrets from state and set the controller status to locked.
    - `syncLatestGlobalPassword`: Sync the latest global password to the controller. This is useful for syncing the password change update across multiple devices.
    - `recoverCurrentDevicePassword`:
      - Recover the vault which is encrypted with the outdated password with the new password.
      - This is useful when user wants to sync the current device without logging out.
      - e.g. User enters the new password, decrypts the current vault (which was initially encrypted with old password) using the new password and recover the Key data.
    - `checkIsPasswordOutdated`: Check if the password is current device is outdated, i.e. user changed password in another device.
    - `clearState`: Reset the state of the controller to the defaults.

[Unreleased]: https://github.com/MetaMask/core/compare/@metamask/seedless-onboarding-controller@6.0.0...HEAD
[6.0.0]: https://github.com/MetaMask/core/compare/@metamask/seedless-onboarding-controller@5.0.0...@metamask/seedless-onboarding-controller@6.0.0
[5.0.0]: https://github.com/MetaMask/core/compare/@metamask/seedless-onboarding-controller@4.1.1...@metamask/seedless-onboarding-controller@5.0.0
[4.1.1]: https://github.com/MetaMask/core/compare/@metamask/seedless-onboarding-controller@4.1.0...@metamask/seedless-onboarding-controller@4.1.1
[4.1.0]: https://github.com/MetaMask/core/compare/@metamask/seedless-onboarding-controller@4.0.0...@metamask/seedless-onboarding-controller@4.1.0
[4.0.0]: https://github.com/MetaMask/core/compare/@metamask/seedless-onboarding-controller@3.0.0...@metamask/seedless-onboarding-controller@4.0.0
[3.0.0]: https://github.com/MetaMask/core/compare/@metamask/seedless-onboarding-controller@2.6.0...@metamask/seedless-onboarding-controller@3.0.0
[2.6.0]: https://github.com/MetaMask/core/compare/@metamask/seedless-onboarding-controller@2.5.1...@metamask/seedless-onboarding-controller@2.6.0
[2.5.1]: https://github.com/MetaMask/core/compare/@metamask/seedless-onboarding-controller@2.5.0...@metamask/seedless-onboarding-controller@2.5.1
[2.5.0]: https://github.com/MetaMask/core/compare/@metamask/seedless-onboarding-controller@2.4.0...@metamask/seedless-onboarding-controller@2.5.0
[2.4.0]: https://github.com/MetaMask/core/compare/@metamask/seedless-onboarding-controller@2.3.0...@metamask/seedless-onboarding-controller@2.4.0
[2.3.0]: https://github.com/MetaMask/core/compare/@metamask/seedless-onboarding-controller@2.2.0...@metamask/seedless-onboarding-controller@2.3.0
[2.2.0]: https://github.com/MetaMask/core/compare/@metamask/seedless-onboarding-controller@2.1.0...@metamask/seedless-onboarding-controller@2.2.0
[2.1.0]: https://github.com/MetaMask/core/compare/@metamask/seedless-onboarding-controller@2.0.1...@metamask/seedless-onboarding-controller@2.1.0
[2.0.1]: https://github.com/MetaMask/core/compare/@metamask/seedless-onboarding-controller@2.0.0...@metamask/seedless-onboarding-controller@2.0.1
[2.0.0]: https://github.com/MetaMask/core/compare/@metamask/seedless-onboarding-controller@1.0.0...@metamask/seedless-onboarding-controller@2.0.0
[1.0.0]: https://github.com/MetaMask/core/releases/tag/@metamask/seedless-onboarding-controller@1.0.0<|MERGE_RESOLUTION|>--- conflicted
+++ resolved
@@ -7,11 +7,10 @@
 
 ## [Unreleased]
 
-<<<<<<< HEAD
 ### Changed
 
 - **BREAKING:** `SeedlessOnboardingController` now requires an additional `SupportedKeyDerivationOptions` type parameter ([#5963](https://github.com/MetaMask/core/pull/5963))
-=======
+
 ## [6.0.0]
 
 ### Added
@@ -27,7 +26,6 @@
 ### Fixed
 
 - Fixed `Invalid Access Token` error during rehydration. ([#6998](https://github.com/MetaMask/core/pull/6998))
->>>>>>> 6e289ff0
 
 ## [5.0.0]
 
