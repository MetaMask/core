{
  "name": "@metamask/seedless-onboarding-controller",
  "version": "0.0.0",
  "description": "Backup and rehydrate SRP(s) using social login and password",
  "keywords": [
    "MetaMask",
    "Ethereum"
  ],
  "homepage": "https://github.com/MetaMask/core/tree/main/packages/seedless-onboarding-controller#readme",
  "bugs": {
    "url": "https://github.com/MetaMask/core/issues"
  },
  "repository": {
    "type": "git",
    "url": "https://github.com/MetaMask/core.git"
  },
  "license": "MIT",
  "sideEffects": false,
  "exports": {
    ".": {
      "import": {
        "types": "./dist/index.d.mts",
        "default": "./dist/index.mjs"
      },
      "require": {
        "types": "./dist/index.d.cts",
        "default": "./dist/index.cjs"
      }
    },
    "./package.json": "./package.json"
  },
  "main": "./dist/index.cjs",
  "types": "./dist/index.d.cts",
  "files": [
    "dist/"
  ],
  "scripts": {
    "build": "ts-bridge --project tsconfig.build.json --verbose --clean --no-references",
    "build:docs": "typedoc",
    "changelog:update": "../../scripts/update-changelog.sh @metamask/seedless-onboarding-controller",
    "changelog:validate": "../../scripts/validate-changelog.sh @metamask/seedless-onboarding-controller",
    "publish:preview": "yarn npm publish --tag preview",
    "test": "NODE_OPTIONS=--experimental-vm-modules jest --reporters=jest-silent-reporter",
    "test:clean": "NODE_OPTIONS=--experimental-vm-modules jest --clearCache",
    "test:verbose": "NODE_OPTIONS=--experimental-vm-modules jest --verbose",
    "test:watch": "NODE_OPTIONS=--experimental-vm-modules jest --watch",
    "since-latest-release": "../../scripts/since-latest-release.sh"
  },
  "dependencies": {
    "@metamask/auth-network-utils": "^0.1.0",
<<<<<<< HEAD
    "@metamask/base-controller": "^8.0.0",
=======
    "@metamask/base-controller": "^8.0.1",
    "@metamask/browser-passworder": "^4.3.0",
>>>>>>> 6fbd735f
    "@metamask/toprf-secure-backup": "^0.1.0",
    "@metamask/utils": "^11.2.0",
    "async-mutex": "^0.5.0"
  },
  "devDependencies": {
    "@metamask/auto-changelog": "^3.4.4",
    "@metamask/browser-passworder": "^4.3.0",
    "@metamask/keyring-controller": "^21.0.3",
    "@noble/ciphers": "^0.5.2",
    "@noble/curves": "^1.2.0",
    "@noble/hashes": "^1.4.0",
    "@types/elliptic": "^6",
    "@types/jest": "^27.4.1",
    "deepmerge": "^4.2.2",
    "jest": "^27.5.1",
    "jest-environment-node": "^27.5.1",
    "nock": "^13.3.1",
    "ts-jest": "^27.1.4",
    "typedoc": "^0.24.8",
    "typedoc-plugin-missing-exports": "^2.0.0",
    "typescript": "~5.2.2"
  },
  "peerDependencies": {
    "@metamask/keyring-controller": "^21.0.0"
  },
  "engines": {
    "node": "^18.18 || >=20"
  },
  "publishConfig": {
    "access": "public",
    "registry": "https://registry.npmjs.org/"
  }
}<|MERGE_RESOLUTION|>--- conflicted
+++ resolved
@@ -48,12 +48,7 @@
   },
   "dependencies": {
     "@metamask/auth-network-utils": "^0.1.0",
-<<<<<<< HEAD
-    "@metamask/base-controller": "^8.0.0",
-=======
     "@metamask/base-controller": "^8.0.1",
-    "@metamask/browser-passworder": "^4.3.0",
->>>>>>> 6fbd735f
     "@metamask/toprf-secure-backup": "^0.1.0",
     "@metamask/utils": "^11.2.0",
     "async-mutex": "^0.5.0"
@@ -61,7 +56,7 @@
   "devDependencies": {
     "@metamask/auto-changelog": "^3.4.4",
     "@metamask/browser-passworder": "^4.3.0",
-    "@metamask/keyring-controller": "^21.0.3",
+    "@metamask/keyring-controller": "^21.0.6",
     "@noble/ciphers": "^0.5.2",
     "@noble/curves": "^1.2.0",
     "@noble/hashes": "^1.4.0",
