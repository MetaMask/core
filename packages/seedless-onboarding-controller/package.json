{
  "name": "@metamask/seedless-onboarding-controller",
  "version": "4.1.1",
  "description": "Backup and rehydrate SRP(s) using social login and password",
  "keywords": [
    "MetaMask",
    "Ethereum"
  ],
  "homepage": "https://github.com/MetaMask/core/tree/main/packages/seedless-onboarding-controller#readme",
  "bugs": {
    "url": "https://github.com/MetaMask/core/issues"
  },
  "repository": {
    "type": "git",
    "url": "https://github.com/MetaMask/core.git"
  },
  "license": "MIT",
  "sideEffects": false,
  "exports": {
    ".": {
      "import": {
        "types": "./dist/index.d.mts",
        "default": "./dist/index.mjs"
      },
      "require": {
        "types": "./dist/index.d.cts",
        "default": "./dist/index.cjs"
      }
    },
    "./package.json": "./package.json"
  },
  "main": "./dist/index.cjs",
  "types": "./dist/index.d.cts",
  "files": [
    "dist/"
  ],
  "scripts": {
    "build": "ts-bridge --project tsconfig.build.json --verbose --clean --no-references",
    "build:docs": "typedoc",
    "changelog:update": "../../scripts/update-changelog.sh @metamask/seedless-onboarding-controller",
    "changelog:validate": "../../scripts/validate-changelog.sh @metamask/seedless-onboarding-controller",
    "publish:preview": "yarn npm publish --tag preview",
    "test": "NODE_OPTIONS=--experimental-vm-modules jest --reporters=jest-silent-reporter",
    "test:clean": "NODE_OPTIONS=--experimental-vm-modules jest --clearCache",
    "test:verbose": "NODE_OPTIONS=--experimental-vm-modules jest --verbose",
    "test:watch": "NODE_OPTIONS=--experimental-vm-modules jest --watch",
    "since-latest-release": "../../scripts/since-latest-release.sh"
  },
  "dependencies": {
    "@metamask/auth-network-utils": "^0.3.0",
<<<<<<< HEAD
    "@metamask/base-controller": "^8.4.1",
    "@metamask/messenger": "^0.3.0",
=======
    "@metamask/base-controller": "^8.4.2",
>>>>>>> e4f2a09c
    "@metamask/toprf-secure-backup": "^0.7.1",
    "@metamask/utils": "^11.8.1",
    "@noble/ciphers": "^1.3.0",
    "@noble/curves": "^1.9.2",
    "@noble/hashes": "^1.8.0",
    "async-mutex": "^0.5.0"
  },
  "devDependencies": {
    "@lavamoat/allow-scripts": "^3.0.4",
    "@lavamoat/preinstall-always-fail": "^2.1.0",
    "@metamask/auto-changelog": "^3.4.4",
    "@metamask/browser-passworder": "^4.3.0",
    "@metamask/keyring-controller": "^23.2.0",
    "@types/elliptic": "^6",
    "@types/jest": "^27.4.1",
    "@types/json-stable-stringify-without-jsonify": "^1.0.2",
    "deepmerge": "^4.2.2",
    "jest": "^27.5.1",
    "jest-environment-node": "^27.5.1",
    "nock": "^13.3.1",
    "ts-jest": "^27.1.4",
    "typedoc": "^0.24.8",
    "typedoc-plugin-missing-exports": "^2.0.0",
    "typescript": "~5.2.2"
  },
  "peerDependencies": {
    "@metamask/keyring-controller": "^23.0.0"
  },
  "engines": {
    "node": "^18.18 || >=20"
  },
  "publishConfig": {
    "access": "public",
    "registry": "https://registry.npmjs.org/"
  },
  "lavamoat": {
    "allowScripts": {
      "@lavamoat/preinstall-always-fail": false,
      "@metamask/toprf-secure-backup": true,
      "@metamask/keyring-controller>ethereumjs-wallet>ethereum-cryptography>keccak": false,
      "@metamask/keyring-controller>ethereumjs-wallet>ethereum-cryptography>secp256k1": false
    }
  }
}<|MERGE_RESOLUTION|>--- conflicted
+++ resolved
@@ -48,12 +48,8 @@
   },
   "dependencies": {
     "@metamask/auth-network-utils": "^0.3.0",
-<<<<<<< HEAD
-    "@metamask/base-controller": "^8.4.1",
+    "@metamask/base-controller": "^8.4.2",
     "@metamask/messenger": "^0.3.0",
-=======
-    "@metamask/base-controller": "^8.4.2",
->>>>>>> e4f2a09c
     "@metamask/toprf-secure-backup": "^0.7.1",
     "@metamask/utils": "^11.8.1",
     "@noble/ciphers": "^1.3.0",
