import type { ControllerGetStateAction } from '@metamask/base-controller';
import type { ControllerStateChangeEvent } from '@metamask/base-controller';
<<<<<<< HEAD
import type {
  ExportableKeyEncryptor,
  KeyringControllerLockEvent,
  KeyringControllerUnlockEvent,
} from '@metamask/keyring-controller';
import type { Messenger } from '@metamask/messenger';
import type { NodeAuthTokens } from '@metamask/toprf-secure-backup';
=======
import type { ExportableKeyEncryptor } from '@metamask/keyring-controller';
import type { KeyPair, NodeAuthTokens } from '@metamask/toprf-secure-backup';
>>>>>>> 6ff9a66c
import type { MutexInterface } from 'async-mutex';

import type {
  AuthConnection,
  controllerName,
  SecretMetadataVersion,
  SecretType,
  Web3AuthNetwork,
} from './constants';

/**
 * The backup state of the secret data.
 * Each secret data added/restored will be stored in the state locally.
 *
 * This is used to track the backup status of the secret data.
 */
export type SocialBackupsMetadata = {
  /**
   * The hash of the secret data.
   */
  hash: string;

  /**
   * The type of the secret data.
   */
  type: SecretType;

  /**
   * The optional keyringId to identify the keyring that the secret data belongs to.
   *
   * This is only required for `Mnemonic` secret data.
   */
  keyringId?: string;
};

export type AuthenticatedUserDetails = {
  /**
   * Type of social login provider.
   */
  authConnection: AuthConnection;

  /**
   * The node auth tokens from OAuth User authentication after the Social login.
   *
   * This values are used to authenticate users when they go through the Seedless Onboarding flow.
   */
  nodeAuthTokens: NodeAuthTokens;

  /**
   * OAuth connection id from web3auth dashboard.
   */
  authConnectionId: string;

  /**
   * The optional grouped authConnectionId to authenticate the user with Web3Auth network.
   */
  groupedAuthConnectionId?: string;

  /**
   * The user email or ID from Social login.
   */
  userId: string;

  /**
   * The user email from Social login.
   */
  socialLoginEmail: string;

  /**
   * The refresh token used to refresh expired nodeAuthTokens.
   */
  refreshToken: string;
};

export type SRPBackedUpUserDetails = {
  /**
   * The public key of the authentication key pair in base64 format.
   *
   * This value is used to check if the password is outdated compare to the global password and find backed up old password.
   */
  authPubKey: string;
};

/**
 * The data of the recovery error.
 */
export type RecoveryErrorData = {
  /**
   * The remaining time in seconds before the user can try again.
   */
  remainingTime: number;

  /**
   * The number of attempts made by the user.
   */
  numberOfAttempts: number;
};

// State
export type SeedlessOnboardingControllerState =
  Partial<AuthenticatedUserDetails> &
    Partial<SRPBackedUpUserDetails> & {
      /**
       * Encrypted array of serialized keyrings data.
       */
      vault?: string;

      /**
       * The hashes of the seed phrase backups.
       *
       * This is to facilitate the UI to display backup status of the seed phrases.
       */
      socialBackupsMetadata: SocialBackupsMetadata[];

      /**
       * The encryption key derived from the password and used to encrypt
       * the vault.
       */
      vaultEncryptionKey?: string;

      /**
       * The salt used to derive the encryption key from the password.
       */
      vaultEncryptionSalt?: string;

      /**
       * Cache for checkIsPasswordOutdated result and timestamp.
       */
      passwordOutdatedCache?: { isExpiredPwd: boolean; timestamp: number };

      /**
       * The refresh token used to refresh expired nodeAuthTokens.
       * This is persisted in state.
       */
      refreshToken?: string;

      /**
       * The revoke token used to revoke refresh token and get new refresh token and new revoke token.
       * This is temporarily stored in state during authentication and then persisted in the vault.
       */
      revokeToken?: string;

      /**
       * The refresh token and revoke token to be revoked.
       * This is persisted in state to revoke old refresh token when possible.
       */
      pendingToBeRevokedTokens?: {
        refreshToken: string;
        revokeToken: string;
      }[];

      /**
       * The encrypted seedless encryption key used to encrypt the seedless vault.
       */
      encryptedSeedlessEncryptionKey?: string;

      /**
       * The encrypted keyring encryption key used to encrypt the keyring vault.
       */
      encryptedKeyringEncryptionKey?: string;

      /**
       * The access token used for pairing with profile sync auth service and to access other services.
       */
      accessToken?: string;

      /**
       * The metadata access token used to access the metadata service.
       *
       * This token is used to access the metadata service before the vault is created or unlocked.
       */
      metadataAccessToken?: string;

      /**
       * Whether the user is authenticated with social login and TOPRF service.
       */
      isSeedlessOnboardingUserAuthenticated: boolean;
    };

// Actions
export type SeedlessOnboardingControllerGetStateAction =
  ControllerGetStateAction<
    typeof controllerName,
    SeedlessOnboardingControllerState
  >;
export type SeedlessOnboardingControllerActions =
  SeedlessOnboardingControllerGetStateAction;

type AllowedActions = never;

// Events
export type SeedlessOnboardingControllerStateChangeEvent =
  ControllerStateChangeEvent<
    typeof controllerName,
    SeedlessOnboardingControllerState
  >;
export type SeedlessOnboardingControllerEvents =
  SeedlessOnboardingControllerStateChangeEvent;

type AllowedEvents = never;

// Messenger
export type SeedlessOnboardingControllerMessenger = Messenger<
  typeof controllerName,
  SeedlessOnboardingControllerActions | AllowedActions,
  SeedlessOnboardingControllerEvents | AllowedEvents
>;

/**
 * Encryptor interface for encrypting and decrypting seedless onboarding vault.
 */
export type VaultEncryptor<EncryptionKey> = Omit<
  ExportableKeyEncryptor<EncryptionKey>,
  'encryptWithKey'
>;

/**
 * Additional key deriver for the TOPRF client.
 *
 * This is a function that takes a seed and salt and returns a key in bytes (Uint8Array).
 * It is used as an additional step during key derivation. This can be used, for example, to inject a slow key
 * derivation step to protect against local brute force attacks on the password.
 *
 * @default browser-passworder @link https://github.com/MetaMask/browser-passworder
 */
export type ToprfKeyDeriver = {
  /**
   * Derive a key from a seed and salt.
   *
   * @param seed - The seed to derive the key from.
   * @param salt - The salt to derive the key from.
   * @returns The derived key.
   */
  deriveKey: (seed: Uint8Array, salt: Uint8Array) => Promise<Uint8Array>;
};

export type RefreshJWTToken = (params: {
  connection: AuthConnection;
  refreshToken: string;
}) => Promise<{
  idTokens: string[];
  accessToken: string;
  metadataAccessToken: string;
}>;

export type RevokeRefreshToken = (params: {
  connection: AuthConnection;
  revokeToken: string;
}) => Promise<void>;

export type RenewRefreshToken = (params: {
  connection: AuthConnection;
  revokeToken: string;
}) => Promise<{
  newRevokeToken: string;
  newRefreshToken: string;
}>;

/**
 * Seedless Onboarding Controller Options.
 *
 * @param messenger - The messenger to use for this controller.
 * @param state - The initial state to set on this controller.
 * @param encryptor - The encryptor to use for encrypting and decrypting seedless onboarding vault.
 */
export type SeedlessOnboardingControllerOptions<EncryptionKey> = {
  messenger: SeedlessOnboardingControllerMessenger;

  /**
   * Initial state to set on this controller.
   */
  state?: Partial<SeedlessOnboardingControllerState>;

  /**
   * Encryptor to use for encrypting and decrypting seedless onboarding vault.
   *
   * @default browser-passworder @link https://github.com/MetaMask/browser-passworder
   */
  encryptor: VaultEncryptor<EncryptionKey>;

  /**
   * A function to get a new jwt token using refresh token.
   */
  refreshJWTToken: RefreshJWTToken;

  /**
   * A function to revoke the refresh token.
   */
  revokeRefreshToken: RevokeRefreshToken;

  /**
   * A function to renew the refresh token and get new revoke token.
   */
  renewRefreshToken: RenewRefreshToken;

  /**
   * Optional key derivation interface for the TOPRF client.
   *
   * If provided, it will be used as an additional step during
   * key derivation. This can be used, for example, to inject a slow key
   * derivation step to protect against local brute force attacks on the
   * password.
   *
   * @default browser-passworder @link https://github.com/MetaMask/browser-passworder
   */
  toprfKeyDeriver?: ToprfKeyDeriver;

  /**
   * Type of Web3Auth network to be used for the Seedless Onboarding flow.
   *
   * @default Web3AuthNetwork.Mainnet
   */
  network?: Web3AuthNetwork;

  /**
   * The TTL of the password outdated cache in milliseconds.
   *
   * @default PASSWORD_OUTDATED_CACHE_TTL_MS
   */
  passwordOutdatedCacheTTL?: number;
};

/**
 * A function executed within a mutually exclusive lock, with
 * a mutex releaser in its option bag.
 *
 * @param releaseLock - A function to release the lock.
 */
export type MutuallyExclusiveCallback<Result> = ({
  releaseLock,
}: {
  releaseLock: MutexInterface.Releaser;
}) => Promise<Result>;

/**
 * The structure of the data which is serialized and stored in the vault.
 */
export type VaultData = {
  /**
   * The encryption key to encrypt the seed phrase.
   */
  toprfEncryptionKey: string;
  /**
   * The encryption key to encrypt the password.
   */
  toprfPwEncryptionKey: string;
  /**
   * The authentication key pair to authenticate the TOPRF.
   */
  toprfAuthKeyPair: string;
  /**
   * The revoke token to revoke refresh token and get new refresh token and new revoke token.
   * The revoke token may no longer be available after a large number of password changes. In this case, re-authentication is advised.
   */
  revokeToken?: string;
  /**
   * The access token used for pairing with profile sync auth service and to access other services.
   */
  accessToken: string;
};

export type DeserializedVaultData = Pick<
  VaultData,
  'accessToken' | 'revokeToken'
> & {
  toprfEncryptionKey: Uint8Array;
  toprfPwEncryptionKey: Uint8Array;
  toprfAuthKeyPair: KeyPair;
};

export type SecretDataType = Uint8Array | string | number;

/**
 * The constructor options for the seed phrase metadata.
 */
export type SecretMetadataOptions = {
  /**
   * The timestamp when the seed phrase was created.
   */
  timestamp: number;
  /**
   * The type of the seed phrase.
   */
  type: SecretType;
  /**
   * The version of the seed phrase metadata.
   */
  version: SecretMetadataVersion;
};

export type DecodedNodeAuthToken = {
  /**
   * The expiration time of the token in seconds.
   */
  exp: number;
  temp_key_x: string;
  temp_key_y: string;
  aud: string;
  verifier_name: string;
  verifier_id: string;
  scope: string;
  signature: string;
};

export type DecodedBaseJWTToken = {
  /**
   * The expiration time of the token in seconds.
   */
  exp: number;
  /**
   * The issued at time of the token in seconds.
   */
  iat: number;
  /**
   * The audience of the token.
   */
  aud: string;
  /**
   * The issuer of the token.
   */
  iss: string;
  /**
   * The subject of the token.
   */
  sub: string;
};<|MERGE_RESOLUTION|>--- conflicted
+++ resolved
@@ -1,17 +1,10 @@
-import type { ControllerGetStateAction } from '@metamask/base-controller';
-import type { ControllerStateChangeEvent } from '@metamask/base-controller';
-<<<<<<< HEAD
 import type {
-  ExportableKeyEncryptor,
-  KeyringControllerLockEvent,
-  KeyringControllerUnlockEvent,
-} from '@metamask/keyring-controller';
+  ControllerGetStateAction,
+  ControllerStateChangeEvent,
+} from '@metamask/base-controller';
+import type { ExportableKeyEncryptor } from '@metamask/keyring-controller';
 import type { Messenger } from '@metamask/messenger';
-import type { NodeAuthTokens } from '@metamask/toprf-secure-backup';
-=======
-import type { ExportableKeyEncryptor } from '@metamask/keyring-controller';
 import type { KeyPair, NodeAuthTokens } from '@metamask/toprf-secure-backup';
->>>>>>> 6ff9a66c
 import type { MutexInterface } from 'async-mutex';
 
 import type {
