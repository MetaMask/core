import { keccak256AndHexify } from '@metamask/auth-network-utils';
import type { StateMetadata } from '@metamask/base-controller';
import { BaseController } from '@metamask/base-controller';
import type {
  KeyPair,
  NodeAuthTokens,
  RecoverEncryptionKeyResult,
  SEC1EncodedPublicKey,
} from '@metamask/toprf-secure-backup';
import {
  ToprfSecureBackup,
  TOPRFErrorCode,
  TOPRFError,
} from '@metamask/toprf-secure-backup';
import { base64ToBytes, bytesToBase64, bigIntToHex } from '@metamask/utils';
import { gcm } from '@noble/ciphers/aes';
import { bytesToUtf8, utf8ToBytes } from '@noble/ciphers/utils';
import { managedNonce } from '@noble/ciphers/webcrypto';
import { secp256k1 } from '@noble/curves/secp256k1';
import { Mutex } from 'async-mutex';

import type { AuthConnection } from './constants';
import {
  controllerName,
  PASSWORD_OUTDATED_CACHE_TTL_MS,
  SecretType,
  SeedlessOnboardingControllerErrorMessage,
  Web3AuthNetwork,
} from './constants';
import { PasswordSyncError, RecoveryError } from './errors';
import { projectLogger, createModuleLogger } from './logger';
import { SecretMetadata } from './SecretMetadata';
import type {
  MutuallyExclusiveCallback,
  SeedlessOnboardingControllerMessenger,
  SeedlessOnboardingControllerOptions,
  SeedlessOnboardingControllerState,
  VaultData,
  AuthenticatedUserDetails,
  SocialBackupsMetadata,
  SRPBackedUpUserDetails,
  VaultEncryptor,
  RefreshJWTToken,
  RevokeRefreshToken,
  DecodedNodeAuthToken,
} from './types';

const log = createModuleLogger(projectLogger, controllerName);

/**
 * Get the default state for the Seedless Onboarding Controller.
 *
 * @returns The default state for the Seedless Onboarding Controller.
 */
export function getDefaultSeedlessOnboardingControllerState(): SeedlessOnboardingControllerState {
  return {
    socialBackupsMetadata: [],
  };
}

/**
 * Seedless Onboarding Controller State Metadata.
 *
 * This allows us to choose if fields of the state should be persisted or not
 * using the `persist` flag; and if they can be sent to Sentry or not, using
 * the `anonymous` flag.
 */
const seedlessOnboardingMetadata: StateMetadata<SeedlessOnboardingControllerState> =
  {
    vault: {
      persist: true,
      anonymous: false,
    },
    socialBackupsMetadata: {
      persist: true,
      anonymous: true,
    },
    nodeAuthTokens: {
      persist: true,
      anonymous: true,
    },
    authConnection: {
      persist: true,
      anonymous: true,
    },
    authConnectionId: {
      persist: true,
      anonymous: true,
    },
    groupedAuthConnectionId: {
      persist: true,
      anonymous: true,
    },
    userId: {
      persist: true,
      anonymous: true,
    },
    socialLoginEmail: {
      persist: true,
      anonymous: true,
    },
    vaultEncryptionKey: {
      persist: false,
      anonymous: true,
    },
    vaultEncryptionSalt: {
      persist: false,
      anonymous: true,
    },
    authPubKey: {
      persist: true,
      anonymous: true,
    },
    passwordOutdatedCache: {
      persist: true,
      anonymous: true,
    },
    refreshToken: {
      persist: true,
      anonymous: true,
    },
    revokeToken: {
      persist: false,
      anonymous: true,
    },
    encryptedSeedlessEncryptionKey: {
      persist: true,
      anonymous: true,
    },
    encryptedKeyringEncryptionKey: {
      persist: true,
      anonymous: true,
    },
  };

export class SeedlessOnboardingController<EncryptionKey> extends BaseController<
  typeof controllerName,
  SeedlessOnboardingControllerState,
  SeedlessOnboardingControllerMessenger
> {
  readonly #vaultEncryptor: VaultEncryptor<EncryptionKey>;

  readonly #controllerOperationMutex = new Mutex();

  readonly #vaultOperationMutex = new Mutex();

  readonly toprfClient: ToprfSecureBackup;

  readonly #refreshJWTToken: RefreshJWTToken;

  readonly #revokeRefreshToken: RevokeRefreshToken;

  /**
   * Controller lock state.
   *
   * The controller lock is synchronized with the keyring lock.
   */
  #isUnlocked = false;

  /**
   * Creates a new SeedlessOnboardingController instance.
   *
   * @param options - The options for the SeedlessOnboardingController.
   * @param options.messenger - A restricted messenger.
   * @param options.state - Initial state to set on this controller.
   * @param options.encryptor - An optional encryptor to use for encrypting and decrypting seedless onboarding vault.
   * @param options.toprfKeyDeriver - An optional key derivation interface for the TOPRF client.
   * @param options.network - The network to be used for the Seedless Onboarding flow.
   * @param options.refreshJWTToken - A function to get a new jwt token using refresh token.
   * @param options.revokeRefreshToken - A function to revoke the refresh token.
   */
  constructor({
    messenger,
    state,
    encryptor,
    toprfKeyDeriver,
    network = Web3AuthNetwork.Mainnet,
    refreshJWTToken,
    revokeRefreshToken,
  }: SeedlessOnboardingControllerOptions<EncryptionKey>) {
    super({
      name: controllerName,
      metadata: seedlessOnboardingMetadata,
      state: {
        ...getDefaultSeedlessOnboardingControllerState(),
        ...state,
      },
      messenger,
    });

    this.#vaultEncryptor = encryptor;
    this.toprfClient = new ToprfSecureBackup({
      network,
      keyDeriver: toprfKeyDeriver,
    });
    this.#refreshJWTToken = refreshJWTToken;
    this.#revokeRefreshToken = revokeRefreshToken;

    // setup subscriptions to the keyring lock event
    // when the keyring is locked (wallet is locked), the controller will be cleared of its credentials
    this.messagingSystem.subscribe('KeyringController:lock', () => {
      this.setLocked();
    });
    this.messagingSystem.subscribe('KeyringController:unlock', () => {
      this.#setUnlocked();
    });
  }

  /**
   * Authenticate OAuth user using the seedless onboarding flow
   * and determine if the user is already registered or not.
   *
   * @param params - The parameters for authenticate OAuth user.
   * @param params.idTokens - The ID token(s) issued by OAuth verification service. Currently this array only contains a single idToken which is verified by all the nodes, in future we are considering to issue a unique idToken for each node.
   * @param params.authConnection - The social login provider.
   * @param params.authConnectionId - OAuth authConnectionId from dashboard
   * @param params.userId - user email or id from Social login
   * @param params.groupedAuthConnectionId - Optional grouped authConnectionId to be used for the authenticate request.
   * @param params.socialLoginEmail - The user email from Social login.
   * @param params.refreshToken - refresh token for refreshing expired nodeAuthTokens.
   * @param params.revokeToken - revoke token for revoking refresh token and get new refresh token and new revoke token.
   * @param params.skipLock - Optional flag to skip acquiring the controller lock. (to prevent deadlock in case the caller already acquired the lock)
   * @returns A promise that resolves to the authentication result.
   */
  async authenticate(params: {
    idTokens: string[];
    authConnection: AuthConnection;
    authConnectionId: string;
    userId: string;
    groupedAuthConnectionId?: string;
    socialLoginEmail?: string;
    refreshToken?: string;
    revokeToken?: string;
    skipLock?: boolean;
  }) {
    const doAuthenticateWithNodes = async () => {
      try {
        const {
          idTokens,
          authConnectionId,
          groupedAuthConnectionId,
          userId,
          authConnection,
          socialLoginEmail,
          refreshToken,
          revokeToken,
        } = params;

        const authenticationResult = await this.toprfClient.authenticate({
          authConnectionId,
          userId,
          idTokens,
          groupedAuthConnectionId,
        });
        // update the state with the authenticated user info
        this.update((state) => {
          state.nodeAuthTokens = authenticationResult.nodeAuthTokens;
          state.authConnectionId = authConnectionId;
          state.groupedAuthConnectionId = groupedAuthConnectionId;
          state.userId = userId;
          state.authConnection = authConnection;
          state.socialLoginEmail = socialLoginEmail;
          if (refreshToken) {
            state.refreshToken = refreshToken;
          }
          if (revokeToken) {
            // Temporarily store revoke token in state for later vault creation
            state.revokeToken = revokeToken;
          }
        });

        return authenticationResult;
      } catch (error) {
        log('Error authenticating user', error);
        throw new Error(
          SeedlessOnboardingControllerErrorMessage.AuthenticationError,
        );
      }
    };
    return params.skipLock
      ? await doAuthenticateWithNodes()
      : await this.#withControllerLock(doAuthenticateWithNodes);
  }

  /**
   * Create a new TOPRF encryption key using given password and backups the provided seed phrase.
   *
   * @param password - The password used to create new wallet and seedphrase
   * @param seedPhrase - The initial seed phrase (Mnemonic) created together with the wallet.
   * @param keyringId - The keyring id of the backup seed phrase
   * @returns A promise that resolves to the encrypted seed phrase and the encryption key.
   */
  async createToprfKeyAndBackupSeedPhrase(
    password: string,
    seedPhrase: Uint8Array,
    keyringId: string,
  ): Promise<void> {
    return await this.#withControllerLock(async () => {
      // to make sure that fail fast,
      // assert that the user is authenticated before creating the TOPRF key and backing up the seed phrase
      this.#assertIsAuthenticatedUser(this.state);

      // locally evaluate the encryption key from the password
      const { encKey, pwEncKey, authKeyPair, oprfKey } =
        await this.toprfClient.createLocalKey({
          password,
        });
      const performKeyCreationAndBackup = async (): Promise<void> => {
        // encrypt and store the secret data
        await this.#encryptAndStoreSecretData({
          data: seedPhrase,
          type: SecretType.Mnemonic,
          encKey,
          authKeyPair,
          options: {
            keyringId,
          },
        });

        // store/persist the encryption key shares
        // We store the secret metadata in the metadata store first. If this operation fails,
        // we avoid persisting the encryption key shares to prevent a situation where a user appears
        // to have an account but with no associated data.
        await this.#persistOprfKey(oprfKey, authKeyPair.pk);
        // create a new vault with the resulting authentication data
        await this.#createNewVaultWithAuthData({
          password,
          rawToprfEncryptionKey: encKey,
          rawToprfPwEncryptionKey: pwEncKey,
          rawToprfAuthKeyPair: authKeyPair,
        });
      };

      await this.#executeWithTokenRefresh(
        performKeyCreationAndBackup,
        'createToprfKeyAndBackupSeedPhrase',
      );
    });
  }

  /**
   * encrypt and add a new secret data to the metadata store.
   *
   * @param data - The data to add.
   * @param type - The type of the secret data.
   * @param options - Optional options object, which includes optional data to be added to the metadata store.
   * @param options.keyringId - The keyring id of the backup keyring (SRP).
   * @returns A promise that resolves to the success of the operation.
   */
  async addNewSecretData(
    data: Uint8Array,
    type: SecretType,
    options?: {
      keyringId?: string;
    },
  ): Promise<void> {
    return await this.#withControllerLock(async () => {
      this.#assertIsUnlocked();

      await this.#assertPasswordInSync({
        skipCache: true,
        skipLock: true, // skip lock since we already have the lock
      });

      const performBackup = async (): Promise<void> => {
        // verify the password and unlock the vault
        const { toprfEncryptionKey, toprfAuthKeyPair } =
          await this.#unlockVaultAndGetBackupEncKey();

        // encrypt and store the secret data
        await this.#encryptAndStoreSecretData({
          data,
          type,
          encKey: toprfEncryptionKey,
          authKeyPair: toprfAuthKeyPair,
          options,
        });
      };

      await this.#executeWithTokenRefresh(performBackup, 'addNewSecretData');
    });
  }

  /**
   * Fetches all encrypted secret data and metadata for user's account from the metadata store.
   *
   * Decrypts the secret data and returns the decrypted secret data using the recovered encryption key from the password.
   *
   * @param password - The optional password used to create new wallet. If not provided, `cached Encryption Key` will be used.
   * @returns A promise that resolves to the secret data.
   */
  async fetchAllSecretData(password?: string): Promise<SecretMetadata[]> {
    return await this.#withControllerLock(async () => {
      // assert that the user is authenticated before fetching the secret data
      this.#assertIsAuthenticatedUser(this.state);

      let encKey: Uint8Array;
      let pwEncKey: Uint8Array;
      let authKeyPair: KeyPair;

      if (password) {
        const recoverEncKeyResult = await this.#recoverEncKey(password);
        encKey = recoverEncKeyResult.encKey;
        pwEncKey = recoverEncKeyResult.pwEncKey;
        authKeyPair = recoverEncKeyResult.authKeyPair;
      } else {
        this.#assertIsUnlocked();
        // verify the password and unlock the vault
        const keysFromVault = await this.#unlockVaultAndGetBackupEncKey();
        encKey = keysFromVault.toprfEncryptionKey;
        pwEncKey = keysFromVault.toprfPwEncryptionKey;
        authKeyPair = keysFromVault.toprfAuthKeyPair;
      }

<<<<<<< HEAD
      const performFetch = async (): Promise<SecretMetadata[]> => {
        const secrets = await this.#fetchAllSecretDataFromMetadataStore(
          encKey,
          authKeyPair,
        );
=======
      try {
        const performFetch = async (): Promise<
          Record<SecretType, Uint8Array[]>
        > => {
          const secretData = await this.toprfClient.fetchAllSecretDataItems({
            decKey: encKey,
            authKeyPair,
          });

          if (secretData?.length > 0 && password) {
            // if password is provided, we need to create a new vault with the auth data. (supposedly the user is trying to rehydrate the wallet)
            await this.#createNewVaultWithAuthData({
              password,
              rawToprfEncryptionKey: encKey,
              rawToprfPwEncryptionKey: pwEncKey,
              rawToprfAuthKeyPair: authKeyPair,
            });
          }
>>>>>>> 72537ba6

        if (password) {
          // if password is provided, we need to create a new vault with the auth data. (supposedly the user is trying to rehydrate the wallet)
          await this.#createNewVaultWithAuthData({
            password,
            rawToprfEncryptionKey: encKey,
            rawToprfPwEncryptionKey: pwEncKey,
            rawToprfAuthKeyPair: authKeyPair,
          });

          this.#persistAuthPubKey({
            authPubKey: authKeyPair.pk,
          });
        }

        return secrets;
      };

      return await this.#executeWithTokenRefresh(
        performFetch,
        'fetchAllSecretData',
      );
    });
  }

  /**
   * Update the password of the seedless onboarding flow.
   *
   * Changing password will also update the encryption key, metadata store and the vault with new encrypted values.
   *
   * @param newPassword - The new password to update.
   * @param oldPassword - The old password to verify.
   * @returns A promise that resolves to the success of the operation.
   */
  async changePassword(newPassword: string, oldPassword: string) {
    return await this.#withControllerLock(async () => {
      this.#assertIsUnlocked();
      // verify the old password of the encrypted vault
      await this.verifyVaultPassword(oldPassword, {
        skipLock: true, // skip lock since we already have the lock
      });
      await this.#assertPasswordInSync({
        skipCache: true,
        skipLock: true, // skip lock since we already have the lock
      });

      const attemptChangePassword = async (): Promise<void> => {
        // load keyring encryption key if it exists
        let keyringEncryptionKey: string | undefined;
        if (this.state.encryptedKeyringEncryptionKey) {
          keyringEncryptionKey = await this.loadKeyringEncryptionKey();
        }

        // update the encryption key with new password and update the Metadata Store
        const {
          encKey: newEncKey,
          pwEncKey: newPwEncKey,
          authKeyPair: newAuthKeyPair,
        } = await this.#changeEncryptionKey({
          oldPassword,
          newPassword,
        });

        // update and encrypt the vault with new password
        await this.#createNewVaultWithAuthData({
          password: newPassword,
          rawToprfEncryptionKey: newEncKey,
          rawToprfPwEncryptionKey: newPwEncKey,
          rawToprfAuthKeyPair: newAuthKeyPair,
        });

        this.#resetPasswordOutdatedCache();

        // store the keyring encryption key if it exists
        if (keyringEncryptionKey) {
          await this.storeKeyringEncryptionKey(keyringEncryptionKey);
        }
      };

      try {
        await this.#executeWithTokenRefresh(
          attemptChangePassword,
          'changePassword',
        );
      } catch (error) {
        log('Error changing password', error);
        throw new Error(
          SeedlessOnboardingControllerErrorMessage.FailedToChangePassword,
        );
      }
    });
  }

  /**
   * Update the backup metadata state for the given secret data.
   *
   * @param secretData - The data to backup, can be a single backup or array of backups.
   * @param secretData.keyringId - The keyring id associated with the backup secret data.
   * @param secretData.data - The secret data to update the backup metadata state.
   */
  updateBackupMetadataState(
    secretData:
      | (Omit<SocialBackupsMetadata, 'hash'> & { data: Uint8Array })
      | (Omit<SocialBackupsMetadata, 'hash'> & { data: Uint8Array })[],
  ) {
    this.#assertIsUnlocked();

    this.#filterDupesAndUpdateSocialBackupsMetadata(secretData);
  }

  /**
   * Verify the password validity by decrypting the vault.
   *
   * @param password - The password to verify.
   * @param options - Optional options object.
   * @param options.skipLock - Whether to skip the lock acquisition. (to prevent deadlock in case the caller already acquired the lock)
   * @returns A promise that resolves to the success of the operation.
   * @throws {Error} If the password is invalid or the vault is not initialized.
   */
  async verifyVaultPassword(
    password: string,
    options?: {
      skipLock?: boolean;
    },
  ): Promise<void> {
    const doVerify = async () => {
      if (!this.state.vault) {
        throw new Error(SeedlessOnboardingControllerErrorMessage.VaultError);
      }
      await this.#vaultEncryptor.decrypt(password, this.state.vault);
    };
    return options?.skipLock
      ? await doVerify()
      : await this.#withControllerLock(doVerify);
  }

  /**
   * Get backup state of the given secret data, from the controller state.
   *
   * If the given secret data is not backed up and not found in the state, it will return `undefined`.
   *
   * @param data - The data to get the backup state of.
   * @param type - The type of the secret data.
   * @returns The backup state of the given secret data.
   */
  getSecretDataBackupState(
    data: Uint8Array,
    type: SecretType = SecretType.Mnemonic,
  ): SocialBackupsMetadata | undefined {
    const secretDataHash = keccak256AndHexify(data);
    return this.state.socialBackupsMetadata.find(
      (backup) => backup.hash === secretDataHash && backup.type === type,
    );
  }

  /**
   * Submit the password to the controller, verify the password validity and unlock the controller.
   *
   * This method will be used especially when user rehydrate/unlock the wallet.
   * The provided password will be verified against the encrypted vault, encryption key will be derived and saved in the controller state.
   *
   * This operation is useful when user performs some actions that requires the user password/encryption key. e.g. add new srp backup
   *
   * @param password - The password to submit.
   * @returns A promise that resolves to the success of the operation.
   */
  async submitPassword(password: string): Promise<void> {
    return await this.#withControllerLock(async () => {
      await this.#unlockVaultAndGetBackupEncKey(password);
      this.#setUnlocked();
      // revoke and recyle refresh token after unlock to keep refresh token fresh, avoid malicious use of leaked refresh token
      await this.revokeRefreshToken(password);
    });
  }

  /**
   * Set the controller to locked state, and deallocate the secrets (vault encryption key and salt).
   *
   * When the controller is locked, the user will not be able to perform any operations on the controller/vault.
   */
  setLocked() {
    this.update((state) => {
      delete state.vaultEncryptionKey;
      delete state.vaultEncryptionSalt;
      delete state.revokeToken;
    });

    this.#isUnlocked = false;
  }

  /**
   * Sync the latest global password to the controller.
   * reset vault with latest globalPassword,
   * persist the latest global password authPubKey
   *
   * @param params - The parameters for syncing the latest global password.
   * @param params.globalPassword - The latest global password.
   * @returns A promise that resolves to the success of the operation.
   */
  async syncLatestGlobalPassword({
    globalPassword,
  }: {
    globalPassword: string;
  }) {
    return await this.#withControllerLock(async () => {
      this.#assertIsUnlocked();
      const doSyncPassword = async () => {
        // update vault with latest globalPassword
        const { encKey, pwEncKey, authKeyPair } =
          await this.#recoverEncKey(globalPassword);
        // update and encrypt the vault with new password
        await this.#createNewVaultWithAuthData({
          password: globalPassword,
          rawToprfEncryptionKey: encKey,
          rawToprfPwEncryptionKey: pwEncKey,
          rawToprfAuthKeyPair: authKeyPair,
        });

        this.#resetPasswordOutdatedCache();
      };
      return await this.#executeWithTokenRefresh(
        doSyncPassword,
        'syncLatestGlobalPassword',
      );
    });
  }

  /**
   * @description Unlock the controller with the latest global password.
   *
   * @param params - The parameters for unlocking the controller.
   * @param params.globalPassword - The latest global password.
   * @returns A promise that resolves to the success of the operation.
   */
  async submitGlobalPassword({
    globalPassword,
  }: {
    globalPassword: string;
  }): Promise<void> {
    return await this.#withControllerLock(async () => {
      return await this.#executeWithTokenRefresh(async () => {
        const currentDeviceAuthPubKey = this.#recoverAuthPubKey();
        await this.#submitGlobalPassword({
          targetAuthPubKey: currentDeviceAuthPubKey,
          globalPassword,
        });
      }, 'submitGlobalPassword');
    });
  }

  /**
   * @description Submit the global password to the controller, verify the
   * password validity and unlock the controller.
   *
   * @param params - The parameters for submitting the global password.
   * @param params.targetAuthPubKey - The target public key of the keyring
   * encryption key to recover.
   * @param params.globalPassword - The latest global password.
   * @returns A promise that resolves to the keyring encryption key
   * corresponding to the current authPubKey in state.
   */
  async #submitGlobalPassword({
    targetAuthPubKey,
    globalPassword,
  }: {
    targetAuthPubKey: SEC1EncodedPublicKey;
    globalPassword: string;
  }): Promise<void> {
    const { pwEncKey: curPwEncKey, authKeyPair: curAuthKeyPair } =
      await this.#recoverEncKey(globalPassword);

    try {
      // Recover vault encryption key.
      const res = await this.toprfClient.recoverPwEncKey({
        targetAuthPubKey,
        curPwEncKey,
        curAuthKeyPair,
      });
      const { pwEncKey } = res;
      const vaultKey = await this.#loadSeedlessEncryptionKey(pwEncKey);

      // Unlock the controller
      await this.#unlockVaultAndGetBackupEncKey(undefined, vaultKey);
      this.#setUnlocked();
      // revoke and recyle refresh token after unlock to keep refresh token fresh, avoid malicious use of leaked refresh token
      await this.revokeRefreshToken(globalPassword);
    } catch (error) {
      if (this.#isTokenExpiredError(error)) {
        throw error;
      }
      throw PasswordSyncError.getInstance(error);
    }
  }

  /**
   * @description Check if the current password is outdated compare to the global password.
   *
   * @param options - Optional options object.
   * @param options.skipCache - If true, bypass the cache and force a fresh check.
   * @param options.skipLock - Whether to skip the lock acquisition. (to prevent deadlock in case the caller already acquired the lock)
   * @returns A promise that resolves to true if the password is outdated, false otherwise.
   */
  async checkIsPasswordOutdated(options?: {
    skipCache?: boolean;
    skipLock?: boolean;
  }): Promise<boolean> {
    const doCheckIsPasswordExpired = async () => {
      this.#assertIsAuthenticatedUser(this.state);

      // cache result to reduce load on infra
      // Check cache first unless skipCache is true
      if (!options?.skipCache) {
        const { passwordOutdatedCache } = this.state;
        const now = Date.now();
        const isCacheValid =
          passwordOutdatedCache &&
          now - passwordOutdatedCache.timestamp <
            PASSWORD_OUTDATED_CACHE_TTL_MS;

        if (isCacheValid) {
          return passwordOutdatedCache.isExpiredPwd;
        }
      }

      const {
        nodeAuthTokens,
        authConnectionId,
        groupedAuthConnectionId,
        userId,
      } = this.state;

      const currentDeviceAuthPubKey = this.#recoverAuthPubKey();

      const { authPubKey: globalAuthPubKey } =
        await this.toprfClient.fetchAuthPubKey({
          nodeAuthTokens,
          authConnectionId,
          groupedAuthConnectionId,
          userId,
        });

      // use noble lib to deserialize and compare curve point
      const isExpiredPwd = !secp256k1.ProjectivePoint.fromHex(
        currentDeviceAuthPubKey,
      ).equals(secp256k1.ProjectivePoint.fromHex(globalAuthPubKey));
      // Cache the result in state
      this.update((state) => {
        state.passwordOutdatedCache = { isExpiredPwd, timestamp: Date.now() };
      });
      return isExpiredPwd;
    };

    return await this.#executeWithTokenRefresh(
      async () =>
        options?.skipLock
          ? await doCheckIsPasswordExpired()
          : await this.#withControllerLock(doCheckIsPasswordExpired),
      'checkIsPasswordOutdated',
    );
  }

  #setUnlocked(): void {
    this.#isUnlocked = true;
  }

  /**
   * Clears the current state of the SeedlessOnboardingController.
   */
  clearState() {
    const defaultState = getDefaultSeedlessOnboardingControllerState();
    this.update(() => {
      return defaultState;
    });
  }

  /**
   * Persist the encryption key for the seedless onboarding flow.
   *
   * @param oprfKey - The OPRF key to be splited and persisted.
   * @param authPubKey - The authentication public key.
   * @returns A promise that resolves to the success of the operation.
   */
  async #persistOprfKey(oprfKey: bigint, authPubKey: SEC1EncodedPublicKey) {
    this.#assertIsAuthenticatedUser(this.state);
    const { authConnectionId, groupedAuthConnectionId, userId } = this.state;

    try {
      await this.toprfClient.persistLocalKey({
        nodeAuthTokens: this.state.nodeAuthTokens,
        authConnectionId,
        groupedAuthConnectionId,
        userId,
        oprfKey,
        authPubKey,
      });
    } catch (error) {
      if (this.#isTokenExpiredError(error)) {
        throw error;
      }
      log('Error persisting local encryption key', error);
      throw new Error(
        SeedlessOnboardingControllerErrorMessage.FailedToPersistOprfKey,
      );
    }
  }

  /**
   * Persist the authentication public key for the seedless onboarding flow.
   * convert to suitable format before persisting.
   *
   * @param params - The parameters for persisting the authentication public key.
   * @param params.authPubKey - The authentication public key to be persisted.
   */
  #persistAuthPubKey(params: { authPubKey: SEC1EncodedPublicKey }): void {
    this.update((state) => {
      state.authPubKey = bytesToBase64(params.authPubKey);
    });
  }

  /**
   * Store the keyring encryption key in state, encrypted under the current
   * encryption key.
   *
   * @param keyringEncryptionKey - The keyring encryption key.
   */
  async storeKeyringEncryptionKey(keyringEncryptionKey: string) {
    const { toprfPwEncryptionKey: encKey } =
      await this.#unlockVaultAndGetBackupEncKey();
    await this.#storeKeyringEncryptionKey(encKey, keyringEncryptionKey);
  }

  /**
   * Load the keyring encryption key from state, decrypted under the current
   * encryption key.
   *
   * @returns The keyring encryption key.
   */
  async loadKeyringEncryptionKey() {
    const { toprfPwEncryptionKey: encKey } =
      await this.#unlockVaultAndGetBackupEncKey();
    return await this.#loadKeyringEncryptionKey(encKey);
  }

  /**
   * Encrypt the keyring encryption key and store it in state.
   *
   * @param encKey - The encryption key.
   * @param keyringEncryptionKey - The keyring encryption key.
   */
  async #storeKeyringEncryptionKey(
    encKey: Uint8Array,
    keyringEncryptionKey: string,
  ) {
    const aes = managedNonce(gcm)(encKey);
    const encryptedKeyringEncryptionKey = aes.encrypt(
      utf8ToBytes(keyringEncryptionKey),
    );
    this.update((state) => {
      state.encryptedKeyringEncryptionKey = bytesToBase64(
        encryptedKeyringEncryptionKey,
      );
    });
  }

  /**
   * Decrypt the keyring encryption key from state.
   *
   * @param encKey - The encryption key.
   * @returns The keyring encryption key.
   */
  async #loadKeyringEncryptionKey(encKey: Uint8Array) {
    const { encryptedKeyringEncryptionKey: encryptedKey } = this.state;
    assertIsEncryptedKeyringEncryptionKeySet(encryptedKey);
    const encryptedPasswordBytes = base64ToBytes(encryptedKey);
    const aes = managedNonce(gcm)(encKey);
    const password = aes.decrypt(encryptedPasswordBytes);
    return bytesToUtf8(password);
  }

  /**
   * Decrypt the seedless encryption key from state.
   *
   * @param encKey - The encryption key.
   * @returns The seedless encryption key.
   */
  async #loadSeedlessEncryptionKey(encKey: Uint8Array) {
    const { encryptedSeedlessEncryptionKey: encryptedKey } = this.state;
    assertIsEncryptedSeedlessEncryptionKeySet(encryptedKey);
    const encryptedKeyBytes = base64ToBytes(encryptedKey);
    const aes = managedNonce(gcm)(encKey);
    const seedlessEncryptionKey = aes.decrypt(encryptedKeyBytes);
    return bytesToUtf8(seedlessEncryptionKey);
  }

  /**
   * Recover the authentication public key from the state.
   * convert to pubkey format before recovering.
   *
   * @returns The authentication public key.
   */
  #recoverAuthPubKey(): SEC1EncodedPublicKey {
    this.#assertIsSRPBackedUpUser(this.state);
    const { authPubKey } = this.state;

    return base64ToBytes(authPubKey);
  }

  /**
   * Recover the encryption key from password.
   *
   * @param password - The password used to derive/recover the encryption key.
   * @returns A promise that resolves to the encryption key and authentication key pair.
   * @throws RecoveryError - If failed to recover the encryption key.
   */
  async #recoverEncKey(
    password: string,
  ): Promise<Omit<RecoverEncryptionKeyResult, 'rateLimitResetResult'>> {
    this.#assertIsAuthenticatedUser(this.state);

    const { authConnectionId, groupedAuthConnectionId, userId } = this.state;

    try {
      const recoverEncKeyResult = await this.toprfClient.recoverEncKey({
        nodeAuthTokens: this.state.nodeAuthTokens,
        password,
        authConnectionId,
        groupedAuthConnectionId,
        userId,
      });
      return recoverEncKeyResult;
    } catch (error) {
      // throw token expired error for token refresh handler
      if (this.#isTokenExpiredError(error)) {
        throw error;
      }

      throw RecoveryError.getInstance(error);
    }
  }

  async #fetchAllSecretDataFromMetadataStore(
    encKey: Uint8Array,
    authKeyPair: KeyPair,
  ) {
    let secretData: Uint8Array[] = [];
    try {
      // fetch and decrypt the secret data from the metadata store
      secretData = await this.toprfClient.fetchAllSecretDataItems({
        decKey: encKey,
        authKeyPair,
      });
    } catch (error) {
      log('Error fetching secret data', error);
      if (this.#isTokenExpiredError(error)) {
        throw error;
      }
      throw new Error(
        SeedlessOnboardingControllerErrorMessage.FailedToFetchSecretMetadata,
      );
    }

    // user must have at least one secret data
    if (secretData.length === 0) {
      throw new Error(
        SeedlessOnboardingControllerErrorMessage.NoSecretDataFound,
      );
    }

    const secrets = SecretMetadata.parseSecretsFromMetadataStore(secretData);
    // validate the primary secret data is a mnemonic (SRP)
    const primarySecret = secrets[0];
    if (primarySecret.type !== SecretType.Mnemonic) {
      throw new Error(
        SeedlessOnboardingControllerErrorMessage.InvalidPrimarySecretDataType,
      );
    }
    return secrets;
  }

  /**
   * Update the encryption key with new password and update the Metadata Store with new encryption key.
   *
   * @param params - The function parameters.
   * @param params.oldPassword - The old password to verify.
   * @param params.newPassword - The new password to update.
   * @returns A promise that resolves to new encryption key and authentication key pair.
   */
  async #changeEncryptionKey({
    oldPassword,
    newPassword,
  }: {
    newPassword: string;
    oldPassword: string;
  }) {
    this.#assertIsAuthenticatedUser(this.state);
    const { authConnectionId, groupedAuthConnectionId, userId } = this.state;

    const {
      encKey,
      pwEncKey,
      authKeyPair,
      keyShareIndex: newKeyShareIndex,
    } = await this.#recoverEncKey(oldPassword);

    const result = await this.toprfClient.changeEncKey({
      nodeAuthTokens: this.state.nodeAuthTokens,
      authConnectionId,
      groupedAuthConnectionId,
      userId,
      oldEncKey: encKey,
      oldPwEncKey: pwEncKey,
      oldAuthKeyPair: authKeyPair,
      newKeyShareIndex,
      newPassword,
    });
    return result;
  }

  /**
   * Encrypt and store the secret data backup in the metadata store.
   *
   * @param params - The parameters for encrypting and storing the secret data backup.
   * @param params.data - The secret data to store.
   * @param params.type - The type of the secret data.
   * @param params.encKey - The encryption key to store.
   * @param params.authKeyPair - The authentication key pair to store.
   * @param params.options - Optional options object, which includes optional data to be added to the metadata store.
   * @param params.options.keyringId - The keyring id of the backup keyring (SRP).
   *
   * @returns A promise that resolves to the success of the operation.
   */
  async #encryptAndStoreSecretData(params: {
    data: Uint8Array;
    type: SecretType;
    encKey: Uint8Array;
    authKeyPair: KeyPair;
    options?: {
      keyringId?: string;
    };
  }): Promise<void> {
    const { options, data, encKey, authKeyPair, type } = params;

    // before encrypting and create backup, we will check the state if the secret data is already backed up
    const backupState = this.getSecretDataBackupState(data, type);
    if (backupState) {
      return;
    }

    const secretMetadata = new SecretMetadata(data, {
      type,
    });
    const secretData = secretMetadata.toBytes();

    const keyringId = options?.keyringId as string;
    if (type === SecretType.Mnemonic && !keyringId) {
      throw new Error(
        SeedlessOnboardingControllerErrorMessage.MissingKeyringId,
      );
    }

    try {
      await this.#withPersistedSecretMetadataBackupsState(async () => {
        await this.toprfClient.addSecretDataItem({
          encKey,
          secretData,
          authKeyPair,
        });
        return {
          keyringId,
          data,
          type,
        };
      });
    } catch (error) {
      if (this.#isTokenExpiredError(error)) {
        throw error;
      }
      log('Error encrypting and storing secret data backup', error);
      throw new Error(
        SeedlessOnboardingControllerErrorMessage.FailedToEncryptAndStoreSecretData,
      );
    }
  }

  /**
   * Unlocks the encrypted vault using the provided password and returns the decrypted vault data.
   * This method ensures thread-safety by using a mutex lock when accessing the vault.
   *
   * @param password - The optional password to unlock the vault.
   * @param encryptionKey - The optional encryption key to unlock the vault.
   * @returns A promise that resolves to an object containing:
   * - nodeAuthTokens: Authentication tokens to communicate with the TOPRF service
   * - toprfEncryptionKey: The decrypted TOPRF encryption key
   * - toprfAuthKeyPair: The decrypted TOPRF authentication key pair
   * @throws {Error} If:
   * - The password is invalid or empty
   * - The vault is not initialized
   * - The password is incorrect (from encryptor.decrypt)
   * - The decrypted vault data is malformed
   */
  async #unlockVaultAndGetBackupEncKey(
    password?: string,
    encryptionKey?: string,
  ): Promise<{
    nodeAuthTokens: NodeAuthTokens;
    toprfEncryptionKey: Uint8Array;
    toprfPwEncryptionKey: Uint8Array;
    toprfAuthKeyPair: KeyPair;
    revokeToken: string;
  }> {
    return this.#withVaultLock(async () => {
      let { vaultEncryptionKey } = this.state;
      const { vault: encryptedVault, vaultEncryptionSalt } = this.state;

      if (!encryptedVault) {
        throw new Error(SeedlessOnboardingControllerErrorMessage.VaultError);
      }

      if (encryptionKey) {
        vaultEncryptionKey = encryptionKey;
      }

      let decryptedVaultData: unknown;
      const updatedState: Partial<SeedlessOnboardingControllerState> = {};

      if (password) {
        assertIsValidPassword(password);
        // Note that vault decryption using the password is a very costly operation as it involves deriving the encryption key
        // from the password using an intentionally slow key derivation function.
        // We should make sure that we only call it very intentionally.
        const result = await this.#vaultEncryptor.decryptWithDetail(
          password,
          encryptedVault,
        );
        decryptedVaultData = result.vault;
        updatedState.vaultEncryptionKey = result.exportedKeyString;
        updatedState.vaultEncryptionSalt = result.salt;
      } else {
        assertIsVaultEncryptionKeyDefined(vaultEncryptionKey);

        const parsedEncryptedVault = JSON.parse(encryptedVault);

        if (
          vaultEncryptionSalt &&
          vaultEncryptionSalt !== parsedEncryptedVault.salt
        ) {
          throw new Error(
            SeedlessOnboardingControllerErrorMessage.ExpiredCredentials,
          );
        }

        const key = await this.#vaultEncryptor.importKey(vaultEncryptionKey);
        decryptedVaultData = await this.#vaultEncryptor.decryptWithKey(
          key,
          parsedEncryptedVault,
        );
        updatedState.vaultEncryptionKey = vaultEncryptionKey;
        updatedState.vaultEncryptionSalt = vaultEncryptionSalt;
      }

      const {
        nodeAuthTokens,
        toprfEncryptionKey,
        toprfPwEncryptionKey,
        toprfAuthKeyPair,
        revokeToken,
      } = this.#parseVaultData(decryptedVaultData);

      // update the state with the restored nodeAuthTokens
      this.update((state) => {
        state.nodeAuthTokens = nodeAuthTokens;
        state.vaultEncryptionKey = updatedState.vaultEncryptionKey;
        state.vaultEncryptionSalt = updatedState.vaultEncryptionSalt;
        state.revokeToken = revokeToken;
      });

      return {
        nodeAuthTokens,
        toprfEncryptionKey,
        toprfPwEncryptionKey,
        toprfAuthKeyPair,
        revokeToken,
      };
    });
  }

  /**
   * Executes a callback function that creates or restores secret data and persists their hashes in the controller state.
   *
   * This method:
   * 1. Executes the provided callback to create/restore secret data
   * 2. Generates keccak256 hashes of the secret data
   * 3. Merges new hashes with existing ones in the state, ensuring uniqueness
   * 4. Updates the controller state with the combined hashes
   *
   * This is a wrapper method that should be used around any operation that creates
   * or restores secret data to ensure their hashes are properly tracked.
   *
   * @param createSecretMetadataBackupCallback - function that returns either a single secret data
   * or an array of secret data as Uint8Array(s)
   * @returns The original secret data(s) returned by the callback
   * @throws Rethrows any errors from the callback with additional logging
   */
  async #withPersistedSecretMetadataBackupsState(
    createSecretMetadataBackupCallback: () => Promise<
      Omit<SocialBackupsMetadata, 'hash'> & { data: Uint8Array }
    >,
  ): Promise<Omit<SocialBackupsMetadata, 'hash'> & { data: Uint8Array }> {
    try {
      const newBackup = await createSecretMetadataBackupCallback();

      this.#filterDupesAndUpdateSocialBackupsMetadata(newBackup);

      return newBackup;
    } catch (error) {
      log('Error persisting secret data backups', error);
      throw error;
    }
  }

  /**
   * Updates the social backups metadata state by adding new unique secret data backups.
   * This method ensures no duplicate backups are stored by checking the hash of each secret data.
   *
   * @param secretData - The backup data to add to the state
   * @param secretData.data - The secret data to backup as a Uint8Array
   * @param secretData.keyringId - The optional keyring id of the backup keyring (SRP).
   * @param secretData.type - The type of the secret data.
   */
  #filterDupesAndUpdateSocialBackupsMetadata(
    secretData:
      | {
          data: Uint8Array;
          keyringId?: string;
          type: SecretType;
        }
      | {
          data: Uint8Array;
          keyringId?: string;
          type: SecretType;
        }[],
  ) {
    const currentBackupsMetadata = this.state.socialBackupsMetadata;

    const newBackupsMetadata = Array.isArray(secretData)
      ? secretData
      : [secretData];
    const filteredNewBackupsMetadata: SocialBackupsMetadata[] = [];

    // filter out the backed up metadata that already exists in the state
    // to prevent duplicates
    newBackupsMetadata.forEach((item) => {
      const { keyringId, data, type } = item;
      const backupHash = keccak256AndHexify(data);

      const backupStateAlreadyExisted = currentBackupsMetadata.some(
        (backup) => backup.hash === backupHash && backup.type === type,
      );

      if (!backupStateAlreadyExisted) {
        filteredNewBackupsMetadata.push({
          keyringId,
          hash: backupHash,
          type,
        });
      }
    });

    if (filteredNewBackupsMetadata.length > 0) {
      this.update((state) => {
        state.socialBackupsMetadata = [
          ...state.socialBackupsMetadata,
          ...filteredNewBackupsMetadata,
        ];
      });
    }
  }

  /**
   * Create a new vault with the given authentication data.
   *
   * Serialize the authentication and key data which will be stored in the vault.
   *
   * @param params - The parameters for creating a new vault.
   * @param params.password - The password to encrypt the vault.
   * @param params.rawToprfEncryptionKey - The encryption key to encrypt the vault.
   * @param params.rawToprfPwEncryptionKey - The encryption key to encrypt the password.
   * @param params.rawToprfAuthKeyPair - The authentication key pair to encrypt the vault.
   */
  async #createNewVaultWithAuthData({
    password,
    rawToprfEncryptionKey,
    rawToprfPwEncryptionKey,
    rawToprfAuthKeyPair,
  }: {
    password: string;
    rawToprfEncryptionKey: Uint8Array;
    rawToprfPwEncryptionKey: Uint8Array;
    rawToprfAuthKeyPair: KeyPair;
  }): Promise<void> {
    this.#assertIsAuthenticatedUser(this.state);

    if (!this.state.revokeToken) {
      throw new Error(
        SeedlessOnboardingControllerErrorMessage.InvalidRevokeToken,
      );
    }

    this.#setUnlocked();

    const { toprfEncryptionKey, toprfPwEncryptionKey, toprfAuthKeyPair } =
      this.#serializeKeyData(
        rawToprfEncryptionKey,
        rawToprfPwEncryptionKey,
        rawToprfAuthKeyPair,
      );

    const serializedVaultData = JSON.stringify({
      authTokens: this.state.nodeAuthTokens,
      toprfEncryptionKey,
      toprfPwEncryptionKey,
      toprfAuthKeyPair,
      revokeToken: this.state.revokeToken,
    });

    await this.#updateVault({
      password,
      serializedVaultData,
      pwEncKey: rawToprfPwEncryptionKey,
    });

    // update the authPubKey in the state
    this.#persistAuthPubKey({
      authPubKey: rawToprfAuthKeyPair.pk,
    });
  }

  /**
   * Encrypt and update the vault with the given authentication data.
   *
   * @param params - The parameters for updating the vault.
   * @param params.password - The password to encrypt the vault.
   * @param params.serializedVaultData - The serialized authentication data to update the vault with.
   * @param params.pwEncKey - The global password encryption key.
   * @returns A promise that resolves to the updated vault.
   */
  async #updateVault({
    password,
    serializedVaultData,
    pwEncKey,
  }: {
    password: string;
    serializedVaultData: string;
    pwEncKey: Uint8Array;
  }): Promise<void> {
    await this.#withVaultLock(async () => {
      assertIsValidPassword(password);

      // Note that vault encryption using the password is a very costly operation as it involves deriving the encryption key
      // from the password using an intentionally slow key derivation function.
      // We should make sure that we only call it very intentionally.
      const { vault, exportedKeyString } =
        await this.#vaultEncryptor.encryptWithDetail(
          password,
          serializedVaultData,
        );

      // Encrypt vault key.
      const aes = managedNonce(gcm)(pwEncKey);
      const encryptedKey = aes.encrypt(utf8ToBytes(exportedKeyString));

      this.update((state) => {
        state.vault = vault;
        state.vaultEncryptionKey = exportedKeyString;
        state.vaultEncryptionSalt = JSON.parse(vault).salt;
        state.encryptedSeedlessEncryptionKey = bytesToBase64(encryptedKey);
      });
    });
  }

  /**
   * Lock the controller mutex before executing the given function,
   * and release it after the function is resolved or after an
   * error is thrown.
   *
   * This wrapper ensures that each mutable operation that interacts with the
   * controller and that changes its state is executed in a mutually exclusive way,
   * preventing unsafe concurrent access that could lead to unpredictable behavior.
   *
   * @param callback - The function to execute while the controller mutex is locked.
   * @returns The result of the function.
   */
  async #withControllerLock<Result>(
    callback: MutuallyExclusiveCallback<Result>,
  ): Promise<Result> {
    return await withLock(this.#controllerOperationMutex, callback);
  }

  /**
   * Lock the vault mutex before executing the given function,
   * and release it after the function is resolved or after an
   * error is thrown.
   *
   * This ensures that each operation that interacts with the vault
   * is executed in a mutually exclusive way.
   *
   * @param callback - The function to execute while the vault mutex is locked.
   * @returns The result of the function.
   */
  async #withVaultLock<Result>(
    callback: MutuallyExclusiveCallback<Result>,
  ): Promise<Result> {
    return await withLock(this.#vaultOperationMutex, callback);
  }

  /**
   * Serialize the encryption key and authentication key pair.
   *
   * @param encKey - The encryption key to serialize.
   * @param pwEncKey - The password encryption key to serialize.
   * @param authKeyPair - The authentication key pair to serialize.
   * @returns The serialized encryption key and authentication key pair.
   */
  #serializeKeyData(
    encKey: Uint8Array,
    pwEncKey: Uint8Array,
    authKeyPair: KeyPair,
  ): {
    toprfEncryptionKey: string;
    toprfPwEncryptionKey: string;
    toprfAuthKeyPair: string;
  } {
    const b64EncodedEncKey = bytesToBase64(encKey);
    const b64EncodedPwEncKey = bytesToBase64(pwEncKey);
    const b64EncodedAuthKeyPair = JSON.stringify({
      sk: bigIntToHex(authKeyPair.sk), // Convert BigInt to hex string
      pk: bytesToBase64(authKeyPair.pk),
    });

    return {
      toprfEncryptionKey: b64EncodedEncKey,
      toprfPwEncryptionKey: b64EncodedPwEncKey,
      toprfAuthKeyPair: b64EncodedAuthKeyPair,
    };
  }

  /**
   * Parse and deserialize the authentication data from the vault.
   *
   * @param data - The decrypted vault data.
   * @returns The parsed authentication data.
   * @throws If the vault data is not valid.
   */
  #parseVaultData(data: unknown): {
    nodeAuthTokens: NodeAuthTokens;
    toprfEncryptionKey: Uint8Array;
    toprfPwEncryptionKey: Uint8Array;
    toprfAuthKeyPair: KeyPair;
    revokeToken: string;
  } {
    if (typeof data !== 'string') {
      throw new Error(
        SeedlessOnboardingControllerErrorMessage.InvalidVaultData,
      );
    }

    let parsedVaultData: unknown;
    try {
      parsedVaultData = JSON.parse(data);
    } catch {
      throw new Error(
        SeedlessOnboardingControllerErrorMessage.InvalidVaultData,
      );
    }

    this.#assertIsValidVaultData(parsedVaultData);

    const rawToprfEncryptionKey = base64ToBytes(
      parsedVaultData.toprfEncryptionKey,
    );
    const rawToprfPwEncryptionKey = base64ToBytes(
      parsedVaultData.toprfPwEncryptionKey,
    );
    const parsedToprfAuthKeyPair = JSON.parse(parsedVaultData.toprfAuthKeyPair);
    const rawToprfAuthKeyPair = {
      sk: BigInt(parsedToprfAuthKeyPair.sk),
      pk: base64ToBytes(parsedToprfAuthKeyPair.pk),
    };

    return {
      nodeAuthTokens: parsedVaultData.authTokens,
      toprfEncryptionKey: rawToprfEncryptionKey,
      toprfPwEncryptionKey: rawToprfPwEncryptionKey,
      toprfAuthKeyPair: rawToprfAuthKeyPair,
      revokeToken: parsedVaultData.revokeToken,
    };
  }

  #assertIsUnlocked(): void {
    if (!this.#isUnlocked) {
      throw new Error(
        SeedlessOnboardingControllerErrorMessage.ControllerLocked,
      );
    }
  }

  /**
   * Assert that the provided value contains valid authenticated user information.
   *
   * This method checks that the value is an object containing:
   * - nodeAuthTokens: A non-empty array of authentication tokens
   * - authConnectionId: A string identifier for the OAuth connection
   * - groupedAuthConnectionId: A string identifier for grouped OAuth connections
   * - userId: A string identifier for the authenticated user
   *
   * @param value - The value to validate.
   * @throws {Error} If the value does not contain valid authenticated user information.
   */
  #assertIsAuthenticatedUser(
    value: unknown,
  ): asserts value is AuthenticatedUserDetails {
    if (
      !value ||
      typeof value !== 'object' ||
      !('authConnectionId' in value) ||
      typeof value.authConnectionId !== 'string' ||
      !('userId' in value) ||
      typeof value.userId !== 'string'
    ) {
      throw new Error(
        SeedlessOnboardingControllerErrorMessage.MissingAuthUserInfo,
      );
    }

    if (
      !('nodeAuthTokens' in value) ||
      typeof value.nodeAuthTokens !== 'object' ||
      !Array.isArray(value.nodeAuthTokens) ||
      value.nodeAuthTokens.length < 3 // At least 3 auth tokens are required for Threshold OPRF service
    ) {
      throw new Error(
        SeedlessOnboardingControllerErrorMessage.InsufficientAuthToken,
      );
    }

    if (!('refreshToken' in value) || typeof value.refreshToken !== 'string') {
      throw new Error(
        SeedlessOnboardingControllerErrorMessage.InvalidRefreshToken,
      );
    }
  }

  #assertIsSRPBackedUpUser(
    value: unknown,
  ): asserts value is SRPBackedUpUserDetails {
    if (!this.state.authPubKey) {
      throw new Error(
        SeedlessOnboardingControllerErrorMessage.SRPNotBackedUpError,
      );
    }
  }

  /**
   * Assert that the password is in sync with the global password.
   *
   * @param options - The options for asserting the password is in sync.
   * @param options.skipCache - Whether to skip the cache check.
   * @param options.skipLock - Whether to skip the lock acquisition. (to prevent deadlock in case the caller already acquired the lock)
   * @throws If the password is outdated.
   */
  async #assertPasswordInSync(options?: {
    skipCache?: boolean;
    skipLock?: boolean;
  }): Promise<void> {
    const isPasswordOutdated = await this.checkIsPasswordOutdated(options);
    if (isPasswordOutdated) {
      throw new Error(
        SeedlessOnboardingControllerErrorMessage.OutdatedPassword,
      );
    }
  }

  #resetPasswordOutdatedCache(): void {
    this.update((state) => {
      delete state.passwordOutdatedCache;
    });
  }

  /**
   * Check if the provided value is a valid vault data.
   *
   * @param value - The value to check.
   * @throws If the value is not a valid vault data.
   */
  #assertIsValidVaultData(value: unknown): asserts value is VaultData {
    // value is not valid vault data if any of the following conditions are true:
    if (
      !value || // value is not defined
      typeof value !== 'object' || // value is not an object
      !('authTokens' in value) || // authTokens is not defined
      typeof value.authTokens !== 'object' || // authTokens is not an object
      !('toprfEncryptionKey' in value) || // toprfEncryptionKey is not defined
      typeof value.toprfEncryptionKey !== 'string' || // toprfEncryptionKey is not a string
      !('toprfPwEncryptionKey' in value) || // toprfPwEncryptionKey is not defined
      typeof value.toprfPwEncryptionKey !== 'string' || // toprfPwEncryptionKey is not a string
      !('toprfAuthKeyPair' in value) || // toprfAuthKeyPair is not defined
      typeof value.toprfAuthKeyPair !== 'string' || // toprfAuthKeyPair is not a string
      !('revokeToken' in value) || // revokeToken is not defined
      typeof value.revokeToken !== 'string' // revokeToken is not a string
    ) {
      throw new Error(SeedlessOnboardingControllerErrorMessage.VaultDataError);
    }
  }

  /**
   * Refresh expired nodeAuthTokens using the stored refresh token.
   *
   * This method retrieves the refresh token from the vault and uses it to obtain
   * new nodeAuthTokens when the current ones have expired.
   *
   * @returns A promise that resolves to the new nodeAuthTokens.
   */
  async refreshNodeAuthTokens(): Promise<void> {
    this.#assertIsAuthenticatedUser(this.state);
    const { refreshToken } = this.state;

    try {
      const res = await this.#refreshJWTToken({
        connection: this.state.authConnection,
        refreshToken,
      });
      const { idTokens } = res;
      // re-authenticate with the new id tokens to set new node auth tokens
      await this.authenticate({
        idTokens,
        authConnection: this.state.authConnection,
        authConnectionId: this.state.authConnectionId,
        groupedAuthConnectionId: this.state.groupedAuthConnectionId,
        userId: this.state.userId,
        skipLock: true,
      });
    } catch (error) {
      log('Error refreshing node auth tokens', error);
      throw new Error(
        SeedlessOnboardingControllerErrorMessage.AuthenticationError,
      );
    }
  }

  /**
   * Revoke the refresh token and get new refresh token and new revoke token.
   * This method is to be called after unlock
   *
   * @param password - The password to re-encrypt new token in the vault.
   */
  async revokeRefreshToken(password: string) {
    this.#assertIsUnlocked();
    this.#assertIsAuthenticatedUser(this.state);
    // get revoke token and backup encryption key from vault (should be unlocked already)
    const {
      revokeToken,
      toprfEncryptionKey,
      toprfPwEncryptionKey,
      toprfAuthKeyPair,
    } = await this.#unlockVaultAndGetBackupEncKey();

    const { newRevokeToken, newRefreshToken } = await this.#revokeRefreshToken({
      connection: this.state.authConnection,
      revokeToken,
    });

    this.update((state) => {
      // set new revoke token in state temporarily for persisting in vault
      state.revokeToken = newRevokeToken;
      // set new refresh token to persist in state
      state.refreshToken = newRefreshToken;
    });

    await this.#createNewVaultWithAuthData({
      password,
      rawToprfEncryptionKey: toprfEncryptionKey,
      rawToprfPwEncryptionKey: toprfPwEncryptionKey,
      rawToprfAuthKeyPair: toprfAuthKeyPair,
    });
  }

  /**
   * Check if the provided error is a token expiration error.
   *
   * This method checks if the error is a TOPRF error with AuthTokenExpired code.
   *
   * @param error - The error to check.
   * @returns True if the error indicates token expiration, false otherwise.
   */
  #isTokenExpiredError(error: unknown): boolean {
    if (error instanceof TOPRFError) {
      // eslint-disable-next-line @typescript-eslint/no-unsafe-enum-comparison
      return error.code === TOPRFErrorCode.AuthTokenExpired;
    }

    return false;
  }

  /**
   * Executes an operation with automatic token refresh on expiration.
   *
   * This wrapper method automatically handles token expiration by refreshing tokens
   * and retrying the operation. It can be used by any method that might encounter
   * token expiration errors.
   *
   * @param operation - The operation to execute that might require valid tokens.
   * @param operationName - A descriptive name for the operation (used in error messages).
   * @returns A promise that resolves to the result of the operation.
   * @throws The original error if it's not token-related, or refresh error if token refresh fails.
   */
  async #executeWithTokenRefresh<T>(
    operation: () => Promise<T>,
    operationName: string,
  ): Promise<T> {
    try {
      // proactively check for expired tokens and refresh them if needed
      const isNodeAuthTokenExpired = this.checkNodeAuthTokenExpired();
      if (isNodeAuthTokenExpired) {
        log(
          `JWT token expired during ${operationName}, attempting to refresh tokens`,
          'node auth token exp check',
        );
        await this.refreshNodeAuthTokens();
      }

      return await operation();
    } catch (error) {
      // Check if this is a token expiration error
      if (this.#isTokenExpiredError(error)) {
        log(
          `Token expired during ${operationName}, attempting to refresh tokens`,
          error,
        );
        try {
          // Refresh the tokens
          await this.refreshNodeAuthTokens();
          // Retry the operation with fresh tokens
          return await operation();
        } catch (refreshError) {
          log(`Error refreshing tokens during ${operationName}`, refreshError);
          throw refreshError;
        }
      } else {
        // Re-throw non-token-related errors
        throw error;
      }
    }
  }

  /**
   * Check if the current node auth token is expired.
   *
   * @returns True if the current node auth token is expired, false otherwise.
   */
  public checkNodeAuthTokenExpired(): boolean {
    this.#assertIsAuthenticatedUser(this.state);

    const { nodeAuthTokens } = this.state;
    // all auth tokens should be expired at the same time so we can check the first one
    const firstAuthToken = nodeAuthTokens[0]?.authToken;
    // node auth token is base64 encoded json object
    const decodedToken = this.decodeNodeAuthToken(firstAuthToken);
    // check if the token is expired
    return decodedToken.exp < Date.now() / 1000;
  }

  /**
   * Decode the node auth token from base64 to json object.
   *
   * @param token - The node auth token to decode.
   * @returns The decoded node auth token.
   */
  decodeNodeAuthToken(token: string): DecodedNodeAuthToken {
    return JSON.parse(Buffer.from(token, 'base64').toString());
  }
}

/**
 * Assert that the provided password is a valid non-empty string.
 *
 * @param password - The password to check.
 * @throws If the password is not a valid string.
 */
function assertIsValidPassword(password: unknown): asserts password is string {
  if (typeof password !== 'string') {
    throw new Error(SeedlessOnboardingControllerErrorMessage.WrongPasswordType);
  }

  if (!password || !password.length) {
    throw new Error(
      SeedlessOnboardingControllerErrorMessage.InvalidEmptyPassword,
    );
  }
}

/**
 * Lock the given mutex before executing the given function,
 * and release it after the function is resolved or after an
 * error is thrown.
 *
 * @param mutex - The mutex to lock.
 * @param callback - The function to execute while the mutex is locked.
 * @returns The result of the function.
 */
async function withLock<Result>(
  mutex: Mutex,
  callback: MutuallyExclusiveCallback<Result>,
): Promise<Result> {
  const releaseLock = await mutex.acquire();

  try {
    return await callback({ releaseLock });
  } finally {
    releaseLock();
  }
}

/**
 * Assert that the provided encrypted keyring encryption key is a valid non-empty string.
 *
 * @param encryptedKeyringEncryptionKey - The encrypted keyring encryption key to check.
 * @throws If the encrypted keyring encryption key is not a valid string.
 */
function assertIsEncryptedKeyringEncryptionKeySet(
  encryptedKeyringEncryptionKey: string | undefined,
): asserts encryptedKeyringEncryptionKey is string {
  if (!encryptedKeyringEncryptionKey) {
    throw new Error(
      SeedlessOnboardingControllerErrorMessage.EncryptedKeyringEncryptionKeyNotSet,
    );
  }
}

/**
 * Assert that the provided encrypted seedless encryption key is a valid non-empty string.
 *
 * @param encryptedSeedlessEncryptionKey - The encrypted seedless encryption key to check.
 * @throws If the encrypted seedless encryption key is not a valid string.
 */
function assertIsEncryptedSeedlessEncryptionKeySet(
  encryptedSeedlessEncryptionKey: string | undefined,
): asserts encryptedSeedlessEncryptionKey is string {
  if (!encryptedSeedlessEncryptionKey) {
    throw new Error(
      SeedlessOnboardingControllerErrorMessage.EncryptedSeedlessEncryptionKeyNotSet,
    );
  }
}

/**
 * Assert that the provided vault encryption key is a valid non-empty string.
 *
 * @param vaultEncryptionKey - The vault encryption key to check.
 * @throws If the vault encryption key is not a valid string.
 */
function assertIsVaultEncryptionKeyDefined(
  vaultEncryptionKey: string | undefined,
): asserts vaultEncryptionKey is string {
  if (!vaultEncryptionKey) {
    throw new Error(
      SeedlessOnboardingControllerErrorMessage.VaultEncryptionKeyUndefined,
    );
  }
}<|MERGE_RESOLUTION|>--- conflicted
+++ resolved
@@ -412,32 +412,11 @@
         authKeyPair = keysFromVault.toprfAuthKeyPair;
       }
 
-<<<<<<< HEAD
       const performFetch = async (): Promise<SecretMetadata[]> => {
         const secrets = await this.#fetchAllSecretDataFromMetadataStore(
           encKey,
           authKeyPair,
         );
-=======
-      try {
-        const performFetch = async (): Promise<
-          Record<SecretType, Uint8Array[]>
-        > => {
-          const secretData = await this.toprfClient.fetchAllSecretDataItems({
-            decKey: encKey,
-            authKeyPair,
-          });
-
-          if (secretData?.length > 0 && password) {
-            // if password is provided, we need to create a new vault with the auth data. (supposedly the user is trying to rehydrate the wallet)
-            await this.#createNewVaultWithAuthData({
-              password,
-              rawToprfEncryptionKey: encKey,
-              rawToprfPwEncryptionKey: pwEncKey,
-              rawToprfAuthKeyPair: authKeyPair,
-            });
-          }
->>>>>>> 72537ba6
 
         if (password) {
           // if password is provided, we need to create a new vault with the auth data. (supposedly the user is trying to rehydrate the wallet)
@@ -446,10 +425,6 @@
             rawToprfEncryptionKey: encKey,
             rawToprfPwEncryptionKey: pwEncKey,
             rawToprfAuthKeyPair: authKeyPair,
-          });
-
-          this.#persistAuthPubKey({
-            authPubKey: authKeyPair.pk,
           });
         }
 
