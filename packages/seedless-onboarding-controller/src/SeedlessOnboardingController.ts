import { keccak256AndHexify } from '@metamask/auth-network-utils';
import type { StateMetadata } from '@metamask/base-controller';
import { BaseController } from '@metamask/base-controller';
import type {
  KeyPair,
  NodeAuthTokens,
  SEC1EncodedPublicKey,
} from '@metamask/toprf-secure-backup';
import { ToprfSecureBackup } from '@metamask/toprf-secure-backup';
import {
  base64ToBytes,
  bytesToBase64,
  stringToBytes,
  remove0x,
  bigIntToHex,
} from '@metamask/utils';
import { Mutex } from 'async-mutex';

import {
  type AuthConnection,
  controllerName,
<<<<<<< HEAD
  SecretType,
  SeedlessOnboardingControllerError,
=======
  SeedlessOnboardingControllerErrorMessage,
>>>>>>> cacd5bcf
  Web3AuthNetwork,
} from './constants';
import { RecoveryError } from './errors';
import { projectLogger, createModuleLogger } from './logger';
import { SecretMetadata } from './SecretMetadata';
import type {
  MutuallyExclusiveCallback,
  SeedlessOnboardingControllerMessenger,
  SeedlessOnboardingControllerOptions,
  SeedlessOnboardingControllerState,
  VaultData,
  AuthenticatedUserDetails,
  SocialBackupsMetadata,
  VaultEncryptor,
} from './types';

const log = createModuleLogger(projectLogger, controllerName);

/**
 * Get the default state for the Seedless Onboarding Controller.
 *
 * @returns The default state for the Seedless Onboarding Controller.
 */
export function getDefaultSeedlessOnboardingControllerState(): SeedlessOnboardingControllerState {
  return {
    socialBackupsMetadata: [],
  };
}

/**
 * Seedless Onboarding Controller State Metadata.
 *
 * This allows us to choose if fields of the state should be persisted or not
 * using the `persist` flag; and if they can be sent to Sentry or not, using
 * the `anonymous` flag.
 */
const seedlessOnboardingMetadata: StateMetadata<SeedlessOnboardingControllerState> =
  {
    vault: {
      persist: true,
      anonymous: false,
    },
    socialBackupsMetadata: {
      persist: true,
      anonymous: true,
    },
    nodeAuthTokens: {
      persist: false,
      anonymous: true,
    },
    authConnection: {
      persist: true,
      anonymous: true,
    },
    authConnectionId: {
      persist: true,
      anonymous: true,
    },
    groupedAuthConnectionId: {
      persist: true,
      anonymous: true,
    },
    userId: {
      persist: true,
      anonymous: true,
    },
    socialLoginEmail: {
      persist: true,
      anonymous: true,
    },
    vaultEncryptionKey: {
      persist: false,
      anonymous: true,
    },
    vaultEncryptionSalt: {
      persist: false,
      anonymous: true,
    },
  };

export class SeedlessOnboardingController<EncryptionKey> extends BaseController<
  typeof controllerName,
  SeedlessOnboardingControllerState,
  SeedlessOnboardingControllerMessenger
> {
  readonly #vaultEncryptor: VaultEncryptor<EncryptionKey>;

  readonly #vaultOperationMutex = new Mutex();

  readonly toprfClient: ToprfSecureBackup;

  /**
   * Controller lock state.
   *
   * The controller lock is synchronized with the keyring lock.
   */
  #isUnlocked = false;

  /**
   * Creates a new SeedlessOnboardingController instance.
   *
   * @param options - The options for the SeedlessOnboardingController.
   * @param options.messenger - A restricted messenger.
   * @param options.state - Initial state to set on this controller.
   * @param options.encryptor - An optional encryptor to use for encrypting and decrypting seedless onboarding vault.
   * @param options.network - The network to be used for the Seedless Onboarding flow.
   */
  constructor({
    messenger,
    state,
    encryptor,
    network = Web3AuthNetwork.Mainnet,
  }: SeedlessOnboardingControllerOptions<EncryptionKey>) {
    super({
      name: controllerName,
      metadata: seedlessOnboardingMetadata,
      state: {
        ...getDefaultSeedlessOnboardingControllerState(),
        ...state,
      },
      messenger,
    });

    this.#vaultEncryptor = encryptor;
    this.toprfClient = new ToprfSecureBackup({
      network,
    });

    // setup subscriptions to the keyring lock event
    // when the keyring is locked (wallet is locked), the controller will be cleared of its credentials
    this.messagingSystem.subscribe('KeyringController:lock', () => {
      this.setLocked();
    });
    this.messagingSystem.subscribe('KeyringController:unlock', () => {
      this.#setUnlocked();
    });
  }

  /**
   * Authenticate OAuth user using the seedless onboarding flow
   * and determine if the user is already registered or not.
   *
   * @param params - The parameters for authenticate OAuth user.
   * @param params.idTokens - The ID token(s) issued by OAuth verification service. Currently this array only contains a single idToken which is verified by all the nodes, in future we are considering to issue a unique idToken for each node.
   * @param params.authConnection - The social login provider.
   * @param params.authConnectionId - OAuth authConnectionId from dashboard
   * @param params.userId - user email or id from Social login
   * @param params.groupedAuthConnectionId - Optional grouped authConnectionId to be used for the authenticate request.
   * @param params.socialLoginEmail - The user email from Social login.
   * You can pass this to use aggregate multiple OAuth connections. Useful when you want user to have same account while using different OAuth connections.
   * @returns A promise that resolves to the authentication result.
   */
  async authenticate(params: {
    idTokens: string[];
    authConnection: AuthConnection;
    authConnectionId: string;
    userId: string;
    groupedAuthConnectionId?: string;
    socialLoginEmail?: string;
  }) {
    try {
      const {
        idTokens,
        authConnectionId,
        groupedAuthConnectionId,
        userId,
        authConnection,
        socialLoginEmail,
      } = params;
      const hashedIdTokenHexes = idTokens.map((idToken) => {
        return remove0x(keccak256AndHexify(stringToBytes(idToken)));
      });
      const authenticationResult = await this.toprfClient.authenticate({
        authConnectionId: groupedAuthConnectionId || authConnectionId,
        userId,
        idTokens: hashedIdTokenHexes,
        groupedAuthConnectionParams: {
          authConnectionId,
          idTokens,
        },
      });
      // update the state with the authenticated user info
      this.update((state) => {
        state.nodeAuthTokens = authenticationResult.nodeAuthTokens;
        state.authConnectionId = authConnectionId;
        state.groupedAuthConnectionId = groupedAuthConnectionId;
        state.userId = userId;
        state.authConnection = authConnection;
        state.socialLoginEmail = socialLoginEmail;
      });
      return authenticationResult;
    } catch (error) {
      log('Error authenticating user', error);
      throw new Error(
        SeedlessOnboardingControllerErrorMessage.AuthenticationError,
      );
    }
  }

  /**
   * Create a new TOPRF encryption key using given password and backups the provided seed phrase.
   *
   * @param password - The password used to create new wallet and seedphrase
   * @param seedPhrase - The seed phrase to backup
   * @param keyringId - The keyring id of the backup seed phrase
   * @returns A promise that resolves to the encrypted seed phrase and the encryption key.
   */
  async createToprfKeyAndBackupSeedPhrase(
    password: string,
    seedPhrase: Uint8Array,
    keyringId: string,
  ): Promise<void> {
    // to make sure that fail fast,
    // assert that the user is authenticated before creating the TOPRF key and backing up the seed phrase
    this.#assertIsAuthenticatedUser(this.state);

    // locally evaluate the encryption key from the password
    const { encKey, authKeyPair, oprfKey } = this.toprfClient.createLocalKey({
      password,
    });

    // encrypt and store the seed phrase backup
    await this.#encryptAndStoreSeedPhraseBackup({
      keyringId,
      seedPhrase,
      encKey,
      authKeyPair,
    });

    // store/persist the encryption key shares
    // We store the seed phrase metadata in the metadata store first. If this operation fails,
    // we avoid persisting the encryption key shares to prevent a situation where a user appears
    // to have an account but with no associated data.
    await this.#persistOprfKey(oprfKey, authKeyPair.pk);
    // create a new vault with the resulting authentication data
    await this.#createNewVaultWithAuthData({
      password,
      rawToprfEncryptionKey: encKey,
      rawToprfAuthKeyPair: authKeyPair,
    });
  }

  /**
   * Add a new seed phrase backup to the metadata store.
   *
   * @param seedPhrase - The seed phrase to backup.
   * @param keyringId - The keyring id of the backup seed phrase.
   * @returns A promise that resolves to the success of the operation.
   */
  async addNewSeedPhraseBackup(
    seedPhrase: Uint8Array,
    keyringId: string,
  ): Promise<void> {
    this.#assertIsUnlocked();
    // verify the password and unlock the vault
    const { toprfEncryptionKey, toprfAuthKeyPair } =
      await this.#unlockVaultAndGetBackupEncKey();

    // encrypt and store the seed phrase backup
    await this.#encryptAndStoreSeedPhraseBackup({
      keyringId,
      seedPhrase,
      encKey: toprfEncryptionKey,
      authKeyPair: toprfAuthKeyPair,
    });
  }

  /**
   * Fetches all encrypted seed phrases and metadata for user's account from the metadata store.
   *
   * Decrypts the seed phrases and returns the decrypted seed phrases using the recovered encryption key from the password.
   *
   * @param password - The password used to create new wallet and seedphrase
   * @returns A promise that resolves to the seed phrase metadata.
   */
  async fetchAllSeedPhrases(password: string): Promise<Uint8Array[]> {
    // assert that the user is authenticated before fetching the seed phrases
    this.#assertIsAuthenticatedUser(this.state);

    const { encKey, authKeyPair } = await this.#recoverEncKey(password);

    try {
      const secretData = await this.toprfClient.fetchAllSecretDataItems({
        decKey: encKey,
        authKeyPair,
      });

      if (secretData?.length > 0) {
        await this.#createNewVaultWithAuthData({
          password,
          rawToprfEncryptionKey: encKey,
          rawToprfAuthKeyPair: authKeyPair,
        });
      }

      const secrets = SecretMetadata.parseSecretsFromMetadataStore(
        secretData,
        SecretType.Mnemonic,
      );
      return secrets.map((secret) => secret.data);
    } catch (error) {
      log('Error fetching seed phrase metadata', error);
      throw new Error(
        SeedlessOnboardingControllerErrorMessage.FailedToFetchSeedPhraseMetadata,
      );
    }
  }

  /**
   * Update the password of the seedless onboarding flow.
   *
   * Changing password will also update the encryption key, metadata store and the vault with new encrypted values.
   *
   * @param newPassword - The new password to update.
   * @param oldPassword - The old password to verify.
   */
  async changePassword(newPassword: string, oldPassword: string) {
    this.#assertIsUnlocked();
    // verify the old password of the encrypted vault
    await this.verifyPassword(oldPassword);

    try {
      // update the encryption key with new password and update the Metadata Store
      const { encKey: newEncKey, authKeyPair: newAuthKeyPair } =
        await this.#changeEncryptionKey(newPassword, oldPassword);

      // update and encrypt the vault with new password
      await this.#createNewVaultWithAuthData({
        password: newPassword,
        rawToprfEncryptionKey: newEncKey,
        rawToprfAuthKeyPair: newAuthKeyPair,
      });
    } catch (error) {
      log('Error changing password', error);
      throw new Error(
        SeedlessOnboardingControllerErrorMessage.FailedToChangePassword,
      );
    }
  }

  /**
   * Update the backup metadata state for the given seed phrase.
   *
   * @param data - The data to backup, can be a single backup or array of backups.
   * @param data.keyringId - The keyring id associated with the backup seed phrase.
   * @param data.seedPhrase - The seed phrase to update the backup metadata state.
   */
  updateBackupMetadataState(
    data:
      | {
          keyringId: string;
          seedPhrase: Uint8Array;
        }
      | {
          keyringId: string;
          seedPhrase: Uint8Array;
        }[],
  ) {
    this.#assertIsUnlocked();

    this.#filterDupesAndUpdateSocialBackupsMetadata(data);
  }

  /**
   * Verify the password validity by decrypting the vault.
   *
   * @param password - The password to verify.
   * @throws {Error} If the password is invalid or the vault is not initialized.
   */
  async verifyPassword(password: string): Promise<void> {
    if (!this.state.vault) {
      throw new Error(SeedlessOnboardingControllerError.VaultError);
    }

    await this.#vaultEncryptor.decrypt(password, this.state.vault);
  }

  /**
   * Get the hash of the seed phrase backup for the given seed phrase, from the state.
   *
   * If the given seed phrase is not backed up and not found in the state, it will return `undefined`.
   *
   * @param seedPhrase - The seed phrase to get the hash of.
   * @returns A promise that resolves to the hash of the seed phrase backup.
   */
  getSeedPhraseBackupHash(
    seedPhrase: Uint8Array,
  ): SocialBackupsMetadata | undefined {
    const seedPhraseHash = keccak256AndHexify(seedPhrase);
    return this.state.socialBackupsMetadata.find(
      (backup) => backup.hash === seedPhraseHash,
    );
  }

  /**
   * Submit the password to the controller, verify the password validity and unlock the controller.
   *
   * This method will be used especially when user rehydrate/unlock the wallet.
   * The provided password will be verified against the encrypted vault, encryption key will be derived and saved in the controller state.
   *
   * This operation is useful when user performs some actions that requires the user password/encryption key. e.g. add new srp backup
   *
   * @param password - The password to submit.
   */
  async submitPassword(password: string): Promise<void> {
    await this.#unlockVaultAndGetBackupEncKey(password);
    this.#setUnlocked();
  }

  /**
   * Set the controller to locked state, and deallocate the secrets (vault encryption key and salt).
   *
   * When the controller is locked, the user will not be able to perform any operations on the controller/vault.
   */
  setLocked(): void {
    this.update((state) => {
      delete state.vaultEncryptionKey;
      delete state.vaultEncryptionSalt;
    });

    this.#isUnlocked = false;
  }

  #setUnlocked(): void {
    this.#isUnlocked = true;
  }

  /**
   * Clears the current state of the SeedlessOnboardingController.
   */
  clearState() {
    const defaultState = getDefaultSeedlessOnboardingControllerState();
    this.update(() => {
      return defaultState;
    });
  }

  /**
   * Persist the encryption key for the seedless onboarding flow.
   *
   * @param oprfKey - The OPRF key to be splited and persisted.
   * @param authPubKey - The authentication public key.
   * @returns A promise that resolves to the success of the operation.
   */
  async #persistOprfKey(oprfKey: bigint, authPubKey: SEC1EncodedPublicKey) {
    this.#assertIsAuthenticatedUser(this.state);
    const authConnectionId =
      this.state.groupedAuthConnectionId || this.state.authConnectionId;

    try {
      await this.toprfClient.persistLocalKey({
        nodeAuthTokens: this.state.nodeAuthTokens,
        authConnectionId,
        userId: this.state.userId,
        oprfKey,
        authPubKey,
      });
    } catch (error) {
      log('Error persisting local encryption key', error);
      throw new Error(
        SeedlessOnboardingControllerErrorMessage.FailedToPersistOprfKey,
      );
    }
  }

  /**
   * Recover the encryption key from password.
   *
   * @param password - The password used to derive/recover the encryption key.
   * @returns A promise that resolves to the encryption key and authentication key pair.
   * @throws RecoveryError - If failed to recover the encryption key.
   */
  async #recoverEncKey(password: string) {
    this.#assertIsAuthenticatedUser(this.state);
    const authConnectionId =
      this.state.groupedAuthConnectionId || this.state.authConnectionId;

    try {
      const recoverEncKeyResult = await this.toprfClient.recoverEncKey({
        nodeAuthTokens: this.state.nodeAuthTokens,
        password,
        authConnectionId,
        userId: this.state.userId,
      });
      return recoverEncKeyResult;
    } catch (error) {
      throw RecoveryError.getInstance(error);
    }
  }

  /**
   * Update the encryption key with new password and update the Metadata Store with new encryption key.
   *
   * @param newPassword - The new password to update.
   * @param oldPassword - The old password to verify.
   * @returns A promise that resolves to new encryption key and authentication key pair.
   */
  async #changeEncryptionKey(newPassword: string, oldPassword: string) {
    this.#assertIsAuthenticatedUser(this.state);
    const authConnectionId =
      this.state.groupedAuthConnectionId || this.state.authConnectionId;

    const {
      encKey,
      authKeyPair,
      keyShareIndex: newKeyShareIndex,
    } = await this.#recoverEncKey(oldPassword);

    return await this.toprfClient.changeEncKey({
      nodeAuthTokens: this.state.nodeAuthTokens,
      authConnectionId,
      userId: this.state.userId,
      oldEncKey: encKey,
      oldAuthKeyPair: authKeyPair,
      newKeyShareIndex,
      oldPassword,
      newPassword,
    });
  }

  /**
   * Encrypt and store the seed phrase backup in the metadata store.
   *
   * @param params - The parameters for encrypting and storing the seed phrase backup.
   * @param params.keyringId - The keyring id of the backup seed phrase.
   * @param params.seedPhrase - The seed phrase to store.
   * @param params.encKey - The encryption key to store.
   * @param params.authKeyPair - The authentication key pair to store.
   *
   * @returns A promise that resolves to the success of the operation.
   */
  async #encryptAndStoreSeedPhraseBackup(params: {
    keyringId: string;
    seedPhrase: Uint8Array;
    encKey: Uint8Array;
    authKeyPair: KeyPair;
  }): Promise<void> {
    try {
      const { keyringId, seedPhrase, encKey, authKeyPair } = params;

      const seedPhraseMetadata = new SecretMetadata(seedPhrase);
      const secretData = seedPhraseMetadata.toBytes();
      await this.#withPersistedSeedPhraseBackupsState(async () => {
        await this.toprfClient.addSecretDataItem({
          encKey,
          secretData,
          authKeyPair,
        });
        return {
          keyringId,
          seedPhrase,
        };
      });
    } catch (error) {
      log('Error encrypting and storing seed phrase backup', error);
      throw new Error(
        SeedlessOnboardingControllerErrorMessage.FailedToEncryptAndStoreSeedPhraseBackup,
      );
    }
  }

  /**
   * Unlocks the encrypted vault using the provided password and returns the decrypted vault data.
   * This method ensures thread-safety by using a mutex lock when accessing the vault.
   *
   * @param password - The optional password to unlock the vault.
   * @returns A promise that resolves to an object containing:
   * - nodeAuthTokens: Authentication tokens to communicate with the TOPRF service
   * - toprfEncryptionKey: The decrypted TOPRF encryption key
   * - toprfAuthKeyPair: The decrypted TOPRF authentication key pair
   * @throws {Error} If:
   * - The password is invalid or empty
   * - The vault is not initialized
   * - The password is incorrect (from encryptor.decrypt)
   * - The decrypted vault data is malformed
   */
  async #unlockVaultAndGetBackupEncKey(password?: string): Promise<{
    nodeAuthTokens: NodeAuthTokens;
    toprfEncryptionKey: Uint8Array;
    toprfAuthKeyPair: KeyPair;
  }> {
    return this.#withVaultLock(async () => {
      const {
        vault: encryptedVault,
        vaultEncryptionKey,
        vaultEncryptionSalt,
      } = this.state;

      if (!encryptedVault) {
        throw new Error(SeedlessOnboardingControllerErrorMessage.VaultError);
      }

      if (!vaultEncryptionKey && !password) {
        throw new Error(SeedlessOnboardingControllerError.MissingCredentials);
      }

      let decryptedVaultData: unknown;
      const updatedState: Partial<SeedlessOnboardingControllerState> = {};

      if (password) {
        assertIsValidPassword(password);
        // Note that vault decryption using the password is a very costly operation as it involves deriving the encryption key
        // from the password using an intentionally slow key derivation function.
        // We should make sure that we only call it very intentionally.
        const result = await this.#vaultEncryptor.decryptWithDetail(
          password,
          encryptedVault,
        );
        decryptedVaultData = result.vault;
        updatedState.vaultEncryptionKey = result.exportedKeyString;
        updatedState.vaultEncryptionSalt = result.salt;
      } else {
        const parsedEncryptedVault = JSON.parse(encryptedVault);

        if (vaultEncryptionSalt !== parsedEncryptedVault.salt) {
          throw new Error(SeedlessOnboardingControllerError.ExpiredCredentials);
        }

        if (typeof vaultEncryptionKey !== 'string') {
          throw new TypeError(
            SeedlessOnboardingControllerError.WrongPasswordType,
          );
        }

        const key = await this.#vaultEncryptor.importKey(vaultEncryptionKey);
        decryptedVaultData = await this.#vaultEncryptor.decryptWithKey(
          key,
          parsedEncryptedVault,
        );
        updatedState.vaultEncryptionKey = vaultEncryptionKey;
        updatedState.vaultEncryptionSalt = vaultEncryptionSalt;
      }

      const { nodeAuthTokens, toprfEncryptionKey, toprfAuthKeyPair } =
        this.#parseVaultData(decryptedVaultData);

      // update the state with the restored nodeAuthTokens
      this.update((state) => {
        state.nodeAuthTokens = nodeAuthTokens;
        state.vaultEncryptionKey = updatedState.vaultEncryptionKey;
        state.vaultEncryptionSalt = updatedState.vaultEncryptionSalt;
      });

      return { nodeAuthTokens, toprfEncryptionKey, toprfAuthKeyPair };
    });
  }

  /**
   * Executes a callback function that creates or restores seed phrases and persists their hashes in the controller state.
   *
   * This method:
   * 1. Executes the provided callback to create/restore seed phrases
   * 2. Generates keccak256 hashes of the seed phrases
   * 3. Merges new hashes with existing ones in the state, ensuring uniqueness
   * 4. Updates the controller state with the combined hashes
   *
   * This is a wrapper method that should be used around any operation that creates
   * or restores seed phrases to ensure their hashes are properly tracked.
   *
   * @param createSeedPhraseBackupCallback - function that returns either a single seed phrase
   * or an array of seed phrases as Uint8Array(s)
   * @returns The original seed phrase(s) returned by the callback
   * @throws Rethrows any errors from the callback with additional logging
   */
  async #withPersistedSeedPhraseBackupsState(
    createSeedPhraseBackupCallback: () => Promise<{
      keyringId: string;
      seedPhrase: Uint8Array;
    }>,
  ): Promise<{
    keyringId: string;
    seedPhrase: Uint8Array;
  }> {
    try {
      const newBackup = await createSeedPhraseBackupCallback();

      this.#filterDupesAndUpdateSocialBackupsMetadata(newBackup);

      return newBackup;
    } catch (error) {
      log('Error persisting seed phrase backups', error);
      throw error;
    }
  }

  /**
<<<<<<< HEAD
   * Updates the social backups metadata state by adding new unique seed phrase backups.
   * This method ensures no duplicate backups are stored by checking the hash of each seed phrase.
   *
   * @param data - The backup data to add to the state
   * @param data.id - The identifier for the backup
   * @param data.seedPhrase - The seed phrase to backup as a Uint8Array
   */
  #filterDupesAndUpdateSocialBackupsMetadata(
    data:
      | {
          keyringId: string;
          seedPhrase: Uint8Array;
        }
      | {
          keyringId: string;
          seedPhrase: Uint8Array;
        }[],
  ) {
    const currentBackupsMetadata = this.state.socialBackupsMetadata;

    const newBackupsMetadata = Array.isArray(data) ? data : [data];
    const filteredNewBackupsMetadata: SocialBackupsMetadata[] = [];

=======
   * Update the existing social backups metadata state with the new backup metadata.
   *
   * @param newSocialBackupMetadata - The new social backup metadata to update.
   */
  #updateSocialBackupsMetadata(newSocialBackupMetadata: SocialBackupsMetadata) {
>>>>>>> cacd5bcf
    // filter out the backed up metadata that already exists in the state
    // to prevent duplicates
    newBackupsMetadata.forEach((item) => {
      const { keyringId, seedPhrase } = item;
      const backupHash = keccak256AndHexify(seedPhrase);

      const backupStateAlreadyExisted = currentBackupsMetadata.some(
        (backup) => backup.hash === backupHash,
      );

      if (!backupStateAlreadyExisted) {
        filteredNewBackupsMetadata.push({
          id: keyringId,
          hash: backupHash,
        });
      }
    });

    if (filteredNewBackupsMetadata.length > 0) {
      this.update((state) => {
        state.socialBackupsMetadata = [
          ...state.socialBackupsMetadata,
          ...filteredNewBackupsMetadata,
        ];
      });
    }
  }

  /**
   * Create a new vault with the given authentication data.
   *
   * Serialize the authentication and key data which will be stored in the vault.
   *
   * @param params - The parameters for creating a new vault.
   * @param params.password - The password to encrypt the vault.
   * @param params.rawToprfEncryptionKey - The encryption key to encrypt the vault.
   * @param params.rawToprfAuthKeyPair - The authentication key pair to encrypt the vault.
   */
  async #createNewVaultWithAuthData({
    password,
    rawToprfEncryptionKey,
    rawToprfAuthKeyPair,
  }: {
    password: string;
    rawToprfEncryptionKey: Uint8Array;
    rawToprfAuthKeyPair: KeyPair;
  }): Promise<void> {
    this.#assertIsAuthenticatedUser(this.state);
    this.#setUnlocked();

    const { toprfEncryptionKey, toprfAuthKeyPair } = this.#serializeKeyData(
      rawToprfEncryptionKey,
      rawToprfAuthKeyPair,
    );

    const serializedVaultData = JSON.stringify({
      authTokens: this.state.nodeAuthTokens,
      toprfEncryptionKey,
      toprfAuthKeyPair,
    });

    await this.#updateVault({
      password,
      serializedVaultData,
    });
  }

  /**
   * Encrypt and update the vault with the given authentication data.
   *
   * @param params - The parameters for updating the vault.
   * @param params.password - The password to encrypt the vault.
   * @param params.serializedVaultData - The serialized authentication data to update the vault with.
   * @returns A promise that resolves to the updated vault.
   */
  async #updateVault({
    password,
    serializedVaultData,
  }: {
    password: string;
    serializedVaultData: string;
  }): Promise<void> {
    await this.#withVaultLock(async () => {
      assertIsValidPassword(password);

      // Note that vault encryption using the password is a very costly operation as it involves deriving the encryption key
      // from the password using an intentionally slow key derivation function.
      // We should make sure that we only call it very intentionally.
      const { vault, exportedKeyString } =
        await this.#vaultEncryptor.encryptWithDetail(
          password,
          serializedVaultData,
        );

      this.update((state) => {
        state.vault = vault;
        state.vaultEncryptionKey = exportedKeyString;
        state.vaultEncryptionSalt = JSON.parse(vault).salt;
      });
    });
  }

  /**
   * Lock the vault mutex before executing the given function,
   * and release it after the function is resolved or after an
   * error is thrown.
   *
   * This ensures that each operation that interacts with the vault
   * is executed in a mutually exclusive way.
   *
   * @param callback - The function to execute while the vault mutex is locked.
   * @returns The result of the function.
   */
  async #withVaultLock<Result>(
    callback: MutuallyExclusiveCallback<Result>,
  ): Promise<Result> {
    return await withLock(this.#vaultOperationMutex, callback);
  }

  /**
   * Serialize the encryption key and authentication key pair.
   *
   * @param encKey - The encryption key to serialize.
   * @param authKeyPair - The authentication key pair to serialize.
   * @returns The serialized encryption key and authentication key pair.
   */
  #serializeKeyData(
    encKey: Uint8Array,
    authKeyPair: KeyPair,
  ): {
    toprfEncryptionKey: string;
    toprfAuthKeyPair: string;
  } {
    const b64EncodedEncKey = bytesToBase64(encKey);
    const b64EncodedAuthKeyPair = JSON.stringify({
      sk: bigIntToHex(authKeyPair.sk), // Convert BigInt to hex string
      pk: bytesToBase64(authKeyPair.pk),
    });

    return {
      toprfEncryptionKey: b64EncodedEncKey,
      toprfAuthKeyPair: b64EncodedAuthKeyPair,
    };
  }

  /**
   * Parse and deserialize the authentication data from the vault.
   *
   * @param data - The decrypted vault data.
   * @returns The parsed authentication data.
   * @throws If the vault data is not valid.
   */
  #parseVaultData(data: unknown): {
    nodeAuthTokens: NodeAuthTokens;
    toprfEncryptionKey: Uint8Array;
    toprfAuthKeyPair: KeyPair;
  } {
    if (typeof data !== 'string') {
      throw new Error(
        SeedlessOnboardingControllerErrorMessage.InvalidVaultData,
      );
    }

    let parsedVaultData: unknown;
    try {
      parsedVaultData = JSON.parse(data);
    } catch {
      throw new Error(
        SeedlessOnboardingControllerErrorMessage.InvalidVaultData,
      );
    }

    this.#assertIsValidVaultData(parsedVaultData);

    const rawToprfEncryptionKey = base64ToBytes(
      parsedVaultData.toprfEncryptionKey,
    );
    const parsedToprfAuthKeyPair = JSON.parse(parsedVaultData.toprfAuthKeyPair);
    const rawToprfAuthKeyPair = {
      sk: BigInt(parsedToprfAuthKeyPair.sk),
      pk: base64ToBytes(parsedToprfAuthKeyPair.pk),
    };

    return {
      nodeAuthTokens: parsedVaultData.authTokens,
      toprfEncryptionKey: rawToprfEncryptionKey,
      toprfAuthKeyPair: rawToprfAuthKeyPair,
    };
  }

  #assertIsUnlocked(): void {
    if (!this.#isUnlocked) {
      throw new Error(SeedlessOnboardingControllerError.ControllerLocked);
    }
  }

  /**
   * Assert that the provided value contains valid authenticated user information.
   *
   * This method checks that the value is an object containing:
   * - nodeAuthTokens: A non-empty array of authentication tokens
   * - authConnectionId: A string identifier for the OAuth connection
   * - groupedAuthConnectionId: A string identifier for grouped OAuth connections
   * - userId: A string identifier for the authenticated user
   *
   * @param value - The value to validate.
   * @throws {Error} If the value does not contain valid authenticated user information.
   */
  #assertIsAuthenticatedUser(
    value: unknown,
  ): asserts value is AuthenticatedUserDetails {
    if (
      !value ||
      typeof value !== 'object' ||
      !('authConnectionId' in value) ||
      typeof value.authConnectionId !== 'string' ||
      !('userId' in value) ||
      typeof value.userId !== 'string'
    ) {
      throw new Error(
        SeedlessOnboardingControllerErrorMessage.MissingAuthUserInfo,
      );
    }

    if (
      !('nodeAuthTokens' in value) ||
      typeof value.nodeAuthTokens !== 'object' ||
      !Array.isArray(value.nodeAuthTokens) ||
      value.nodeAuthTokens.length < 3 // At least 3 auth tokens are required for Threshold OPRF service
    ) {
      throw new Error(
        SeedlessOnboardingControllerErrorMessage.InsufficientAuthToken,
      );
    }
  }

  /**
   * Check if the provided value is a valid vault data.
   *
   * @param value - The value to check.
   * @throws If the value is not a valid vault data.
   */
  #assertIsValidVaultData(value: unknown): asserts value is VaultData {
    // value is not valid vault data if any of the following conditions are true:
    if (
      !value || // value is not defined
      typeof value !== 'object' || // value is not an object
      !('authTokens' in value) || // authTokens is not defined
      typeof value.authTokens !== 'object' || // authTokens is not an object
      !('toprfEncryptionKey' in value) || // toprfEncryptionKey is not defined
      typeof value.toprfEncryptionKey !== 'string' || // toprfEncryptionKey is not a string
      !('toprfAuthKeyPair' in value) || // toprfAuthKeyPair is not defined
      typeof value.toprfAuthKeyPair !== 'string' // toprfAuthKeyPair is not a string
    ) {
      throw new Error(SeedlessOnboardingControllerErrorMessage.VaultDataError);
    }
  }
}

/**
 * Assert that the provided password is a valid non-empty string.
 *
 * @param password - The password to check.
 * @throws If the password is not a valid string.
 */
function assertIsValidPassword(password: unknown): asserts password is string {
  if (typeof password !== 'string') {
    throw new Error(SeedlessOnboardingControllerErrorMessage.WrongPasswordType);
  }

  if (!password || !password.length) {
    throw new Error(
      SeedlessOnboardingControllerErrorMessage.InvalidEmptyPassword,
    );
  }
}

/**
 * Lock the given mutex before executing the given function,
 * and release it after the function is resolved or after an
 * error is thrown.
 *
 * @param mutex - The mutex to lock.
 * @param callback - The function to execute while the mutex is locked.
 * @returns The result of the function.
 */
async function withLock<Result>(
  mutex: Mutex,
  callback: MutuallyExclusiveCallback<Result>,
): Promise<Result> {
  const releaseLock = await mutex.acquire();

  try {
    return await callback({ releaseLock });
  } finally {
    releaseLock();
  }
}<|MERGE_RESOLUTION|>--- conflicted
+++ resolved
@@ -19,12 +19,8 @@
 import {
   type AuthConnection,
   controllerName,
-<<<<<<< HEAD
   SecretType,
-  SeedlessOnboardingControllerError,
-=======
   SeedlessOnboardingControllerErrorMessage,
->>>>>>> cacd5bcf
   Web3AuthNetwork,
 } from './constants';
 import { RecoveryError } from './errors';
@@ -711,13 +707,17 @@
   }
 
   /**
-<<<<<<< HEAD
    * Updates the social backups metadata state by adding new unique seed phrase backups.
    * This method ensures no duplicate backups are stored by checking the hash of each seed phrase.
    *
    * @param data - The backup data to add to the state
    * @param data.id - The identifier for the backup
    * @param data.seedPhrase - The seed phrase to backup as a Uint8Array
+   */
+  /**
+   * Update the existing social backups metadata state with the new backup metadata.
+   *
+   * @param newSocialBackupMetadata - The new social backup metadata to update.
    */
   #filterDupesAndUpdateSocialBackupsMetadata(
     data:
@@ -735,13 +735,6 @@
     const newBackupsMetadata = Array.isArray(data) ? data : [data];
     const filteredNewBackupsMetadata: SocialBackupsMetadata[] = [];
 
-=======
-   * Update the existing social backups metadata state with the new backup metadata.
-   *
-   * @param newSocialBackupMetadata - The new social backup metadata to update.
-   */
-  #updateSocialBackupsMetadata(newSocialBackupMetadata: SocialBackupsMetadata) {
->>>>>>> cacd5bcf
     // filter out the backed up metadata that already exists in the state
     // to prevent duplicates
     newBackupsMetadata.forEach((item) => {
