--- conflicted
+++ resolved
@@ -1290,11 +1290,7 @@
     encKey: Uint8Array,
     authKeyPair: KeyPair,
   ): Promise<SecretMetadata[]> {
-<<<<<<< HEAD
     let secretDataItems: FetchedSecretDataItem[] = [];
-=======
-    let secretData: Uint8Array[] = [];
->>>>>>> 8f621ec0
     try {
       // fetch and decrypt the secret data from the metadata store
       secretDataItems = await this.toprfClient.fetchAllSecretDataItems({
