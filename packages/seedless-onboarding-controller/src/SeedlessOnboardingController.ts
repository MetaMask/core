--- conflicted
+++ resolved
@@ -169,16 +169,12 @@
     encryptor,
     toprfKeyDeriver,
     network = Web3AuthNetwork.Mainnet,
-<<<<<<< HEAD
+    refreshJWTToken,
+    revokeRefreshToken,
   }: SeedlessOnboardingControllerOptions<
     EncryptionKey,
     SupportedKeyDerivationOptions
   >) {
-=======
-    refreshJWTToken,
-    revokeRefreshToken,
-  }: SeedlessOnboardingControllerOptions<EncryptionKey>) {
->>>>>>> d732d284
     super({
       name: controllerName,
       metadata: seedlessOnboardingMetadata,
