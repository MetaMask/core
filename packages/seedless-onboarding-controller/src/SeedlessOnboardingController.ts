--- conflicted
+++ resolved
@@ -300,14 +300,16 @@
         });
       const performKeyCreationAndBackup = async (): Promise<void> => {
         // encrypt and store the seed phrase backup
-        await this.#encryptAndStoreSeedPhraseBackup({
-          keyringId,
-          seedPhrase,
+        await this.#encryptAndStoreSecretData({
+          data: seedPhrase,
+          type: SecretType.Mnemonic,
           encKey,
           authKeyPair,
+          options: {
+            keyringId,
+          },
         });
 
-<<<<<<< HEAD
         // store/persist the encryption key shares
         // We store the seed phrase metadata in the metadata store first. If this operation fails,
         // we avoid persisting the encryption key shares to prevent a situation where a user appears
@@ -323,18 +325,6 @@
           authPubKey: authKeyPair.pk,
         });
       };
-=======
-      // encrypt and store the seed phrase backup
-      await this.#encryptAndStoreSecretData({
-        data: seedPhrase,
-        type: SecretType.Mnemonic,
-        encKey,
-        authKeyPair,
-        options: {
-          keyringId,
-        },
-      });
->>>>>>> 938912d9
 
       await this.#executeWithTokenRefresh(
         performKeyCreationAndBackup,
@@ -367,18 +357,18 @@
         skipLock: true, // skip lock since we already have the lock
       });
 
-<<<<<<< HEAD
       const performBackup = async (): Promise<void> => {
         // verify the password and unlock the vault
         const { toprfEncryptionKey, toprfAuthKeyPair } =
           await this.#unlockVaultAndGetBackupEncKey();
 
         // encrypt and store the seed phrase backup
-        await this.#encryptAndStoreSeedPhraseBackup({
-          keyringId,
-          seedPhrase,
+        await this.#encryptAndStoreSecretData({
+          data,
+          type,
           encKey: toprfEncryptionKey,
           authKeyPair: toprfAuthKeyPair,
+          options,
         });
       };
 
@@ -386,20 +376,6 @@
         performBackup,
         'addNewSeedPhraseBackup',
       );
-=======
-      // verify the password and unlock the vault
-      const { toprfEncryptionKey, toprfAuthKeyPair } =
-        await this.#unlockVaultAndGetBackupEncKey();
-
-      // encrypt and store the seed phrase backup
-      await this.#encryptAndStoreSecretData({
-        data,
-        type,
-        encKey: toprfEncryptionKey,
-        authKeyPair: toprfAuthKeyPair,
-        options,
-      });
->>>>>>> 938912d9
     });
   }
 
@@ -411,16 +387,9 @@
    * @param password - The optional password used to create new wallet and seedphrase. If not provided, `cached Encryption Key` will be used.
    * @returns A promise that resolves to the secret data.
    */
-<<<<<<< HEAD
-  async fetchAllSeedPhrases(password?: string): Promise<Uint8Array[]> {
-=======
   async fetchAllSecretData(
     password?: string,
   ): Promise<Record<SecretType, Uint8Array[]>> {
-    // assert that the user is authenticated before fetching the seed phrases
-    this.#assertIsAuthenticatedUser(this.state);
-
->>>>>>> 938912d9
     return await this.#withControllerLock(async () => {
       // assert that the user is authenticated before fetching the seed phrases
       this.#assertIsAuthenticatedUser(this.state);
@@ -441,7 +410,9 @@
       }
 
       try {
-        const performFetch = async (): Promise<Uint8Array[]> => {
+        const performFetch = async (): Promise<
+          Record<SecretType, Uint8Array[]>
+        > => {
           const secretData = await this.toprfClient.fetchAllSecretDataItems({
             decKey: encKey,
             authKeyPair,
@@ -460,32 +431,24 @@
             });
           }
 
-          const secrets = SecretMetadata.parseSecretsFromMetadataStore(
-            secretData,
-            SecretType.Mnemonic,
-          );
-          return secrets.map((secret) => secret.data);
+          const result: Record<SecretType, Uint8Array[]> = {
+            mnemonic: [],
+            privateKey: [],
+          };
+          const secrets =
+            SecretMetadata.parseSecretsFromMetadataStore(secretData);
+
+          secrets.forEach((secret) => {
+            result[secret.type].push(secret.data);
+          });
+
+          return result;
         };
 
-<<<<<<< HEAD
         return await this.#executeWithTokenRefresh(
           performFetch,
-          'fetchAllSeedPhrases',
+          'fetchAllSecretData',
         );
-=======
-        const result: Record<SecretType, Uint8Array[]> = {
-          mnemonic: [],
-          privateKey: [],
-        };
-        const secrets =
-          SecretMetadata.parseSecretsFromMetadataStore(secretData);
-
-        secrets.forEach((secret) => {
-          result[secret.type].push(secret.data);
-        });
-
-        return result;
->>>>>>> 938912d9
       } catch (error) {
         log('Error fetching seed phrase metadata', error);
         throw new Error(
