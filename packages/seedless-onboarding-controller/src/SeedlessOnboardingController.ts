--- conflicted
+++ resolved
@@ -407,7 +407,6 @@
   }
 
   /**
-<<<<<<< HEAD
    * Submit the password to the controller, verify the password validity and unlock the controller.
    *
    * This method will be used especially when user rehydrate/unlock the wallet.
@@ -438,7 +437,9 @@
 
   #setUnlocked(): void {
     this.#isUnlocked = true;
-=======
+  }
+
+  /**
    * Clears the current state of the SeedlessOnboardingController.
    */
   clearState() {
@@ -446,7 +447,6 @@
     this.update(() => {
       return defaultState;
     });
->>>>>>> 38879928
   }
 
   /**
