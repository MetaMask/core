import { keccak256AndHexify } from '@metamask/auth-network-utils';
import type { StateMetadata } from '@metamask/base-controller';
import { BaseController } from '@metamask/base-controller';
import type {
  KeyPair,
  NodeAuthTokens,
  SEC1EncodedPublicKey,
} from '@metamask/toprf-secure-backup';
import { ToprfSecureBackup } from '@metamask/toprf-secure-backup';
import {
  base64ToBytes,
  bytesToBase64,
  stringToBytes,
  remove0x,
  bigIntToHex,
} from '@metamask/utils';
import { secp256k1 } from '@noble/curves/secp256k1';
import { Mutex } from 'async-mutex';

import {
  type AuthConnection,
  controllerName,
  PASSWORD_OUTDATED_CACHE_TTL_MS,
  SecretType,
  SeedlessOnboardingControllerErrorMessage,
  Web3AuthNetwork,
} from './constants';
import { PasswordSyncError, RecoveryError } from './errors';
import { projectLogger, createModuleLogger } from './logger';
import { SecretMetadata } from './SecretMetadata';
import type {
  MutuallyExclusiveCallback,
  SeedlessOnboardingControllerMessenger,
  SeedlessOnboardingControllerOptions,
  SeedlessOnboardingControllerState,
  VaultData,
  AuthenticatedUserDetails,
  SocialBackupsMetadata,
  SRPBackedUpUserDetails,
  VaultEncryptor,
} from './types';

const log = createModuleLogger(projectLogger, controllerName);

/**
 * Get the default state for the Seedless Onboarding Controller.
 *
 * @returns The default state for the Seedless Onboarding Controller.
 */
export function getDefaultSeedlessOnboardingControllerState(): SeedlessOnboardingControllerState {
  return {
    socialBackupsMetadata: [],
  };
}

/**
 * Seedless Onboarding Controller State Metadata.
 *
 * This allows us to choose if fields of the state should be persisted or not
 * using the `persist` flag; and if they can be sent to Sentry or not, using
 * the `anonymous` flag.
 */
const seedlessOnboardingMetadata: StateMetadata<SeedlessOnboardingControllerState> =
  {
    vault: {
      persist: true,
      anonymous: false,
    },
    socialBackupsMetadata: {
      persist: true,
      anonymous: true,
    },
    nodeAuthTokens: {
      persist: true,
      anonymous: true,
    },
    authConnection: {
      persist: true,
      anonymous: true,
    },
    authConnectionId: {
      persist: true,
      anonymous: true,
    },
    groupedAuthConnectionId: {
      persist: true,
      anonymous: true,
    },
    userId: {
      persist: true,
      anonymous: true,
    },
    socialLoginEmail: {
      persist: true,
      anonymous: true,
    },
    vaultEncryptionKey: {
      persist: false,
      anonymous: true,
    },
    vaultEncryptionSalt: {
      persist: false,
      anonymous: true,
    },
    authPubKey: {
      persist: true,
      anonymous: true,
    },
    passwordOutdatedCache: {
      persist: true,
      anonymous: true,
    },
  };

export class SeedlessOnboardingController<EncryptionKey> extends BaseController<
  typeof controllerName,
  SeedlessOnboardingControllerState,
  SeedlessOnboardingControllerMessenger
> {
  readonly #vaultEncryptor: VaultEncryptor<EncryptionKey>;

  readonly #controllerOperationMutex = new Mutex();

  readonly #vaultOperationMutex = new Mutex();

  readonly toprfClient: ToprfSecureBackup;

  /**
   * Controller lock state.
   *
   * The controller lock is synchronized with the keyring lock.
   */
  #isUnlocked = false;

  /**
   * Creates a new SeedlessOnboardingController instance.
   *
   * @param options - The options for the SeedlessOnboardingController.
   * @param options.messenger - A restricted messenger.
   * @param options.state - Initial state to set on this controller.
   * @param options.encryptor - An optional encryptor to use for encrypting and decrypting seedless onboarding vault.
   * @param options.network - The network to be used for the Seedless Onboarding flow.
   */
  constructor({
    messenger,
    state,
    encryptor,
    network = Web3AuthNetwork.Mainnet,
  }: SeedlessOnboardingControllerOptions<EncryptionKey>) {
    super({
      name: controllerName,
      metadata: seedlessOnboardingMetadata,
      state: {
        ...getDefaultSeedlessOnboardingControllerState(),
        ...state,
      },
      messenger,
    });

    this.#vaultEncryptor = encryptor;
    this.toprfClient = new ToprfSecureBackup({
      network,
    });

    // setup subscriptions to the keyring lock event
    // when the keyring is locked (wallet is locked), the controller will be cleared of its credentials
    this.messagingSystem.subscribe('KeyringController:lock', () => {
      this.setLocked();
    });
    this.messagingSystem.subscribe('KeyringController:unlock', () => {
      this.#setUnlocked();
    });
  }

  /**
   * Authenticate OAuth user using the seedless onboarding flow
   * and determine if the user is already registered or not.
   *
   * @param params - The parameters for authenticate OAuth user.
   * @param params.idTokens - The ID token(s) issued by OAuth verification service. Currently this array only contains a single idToken which is verified by all the nodes, in future we are considering to issue a unique idToken for each node.
   * @param params.authConnection - The social login provider.
   * @param params.authConnectionId - OAuth authConnectionId from dashboard
   * @param params.userId - user email or id from Social login
   * @param params.groupedAuthConnectionId - Optional grouped authConnectionId to be used for the authenticate request.
   * @param params.socialLoginEmail - The user email from Social login.
   * You can pass this to use aggregate multiple OAuth connections. Useful when you want user to have same account while using different OAuth connections.
   * @returns A promise that resolves to the authentication result.
   */
  async authenticate(params: {
    idTokens: string[];
    authConnection: AuthConnection;
    authConnectionId: string;
    userId: string;
    groupedAuthConnectionId?: string;
    socialLoginEmail?: string;
  }) {
    return await this.#withControllerLock(async () => {
      try {
        const {
          idTokens,
<<<<<<< HEAD
          authConnectionId,
          groupedAuthConnectionId,
          userId,
          authConnection,
          socialLoginEmail,
        } = params;
        const hashedIdTokenHexes = idTokens.map((idToken) => {
          return remove0x(keccak256AndHexify(stringToBytes(idToken)));
        });
        const authenticationResult = await this.toprfClient.authenticate({
          authConnectionId: groupedAuthConnectionId || authConnectionId,
          userId,
          idTokens: hashedIdTokenHexes,
          groupedAuthConnectionParams: {
            authConnectionId,
            idTokens,
          },
        });
        // update the state with the authenticated user info
        this.update((state) => {
          state.nodeAuthTokens = authenticationResult.nodeAuthTokens;
          state.authConnectionId = authConnectionId;
          state.groupedAuthConnectionId = groupedAuthConnectionId;
          state.userId = userId;
          state.authConnection = authConnection;
          state.socialLoginEmail = socialLoginEmail;
        });
        return authenticationResult;
      } catch (error) {
        log('Error authenticating user', error);
        throw new Error(SeedlessOnboardingControllerError.AuthenticationError);
      }
    });
=======
        },
      });
      // update the state with the authenticated user info
      this.update((state) => {
        state.nodeAuthTokens = authenticationResult.nodeAuthTokens;
        state.authConnectionId = authConnectionId;
        state.groupedAuthConnectionId = groupedAuthConnectionId;
        state.userId = userId;
        state.authConnection = authConnection;
        state.socialLoginEmail = socialLoginEmail;
      });
      return authenticationResult;
    } catch (error) {
      log('Error authenticating user', error);
      throw new Error(
        SeedlessOnboardingControllerErrorMessage.AuthenticationError,
      );
    }
>>>>>>> d00bf53d
  }

  /**
   * Create a new TOPRF encryption key using given password and backups the provided seed phrase.
   *
   * @param password - The password used to create new wallet and seedphrase
   * @param seedPhrase - The seed phrase to backup
   * @param keyringId - The keyring id of the backup seed phrase
   * @returns A promise that resolves to the encrypted seed phrase and the encryption key.
   */
  async createToprfKeyAndBackupSeedPhrase(
    password: string,
    seedPhrase: Uint8Array,
    keyringId: string,
  ): Promise<void> {
    // to make sure that fail fast,
    // assert that the user is authenticated before creating the TOPRF key and backing up the seed phrase
    this.#assertIsAuthenticatedUser(this.state);

    return await this.#withControllerLock(async () => {
      // locally evaluate the encryption key from the password
      const { encKey, authKeyPair, oprfKey } = this.toprfClient.createLocalKey({
        password,
      });

      // encrypt and store the seed phrase backup
      await this.#encryptAndStoreSeedPhraseBackup({
        keyringId,
        seedPhrase,
        encKey,
        authKeyPair,
      });

      // store/persist the encryption key shares
      // We store the seed phrase metadata in the metadata store first. If this operation fails,
      // we avoid persisting the encryption key shares to prevent a situation where a user appears
      // to have an account but with no associated data.
      await this.#persistOprfKey(oprfKey, authKeyPair.pk);
      // create a new vault with the resulting authentication data
      await this.#createNewVaultWithAuthData({
        password,
        rawToprfEncryptionKey: encKey,
        rawToprfAuthKeyPair: authKeyPair,
      });
      this.#persistAuthPubKey({
        authPubKey: authKeyPair.pk,
      });
    });
  }

  /**
   * Add a new seed phrase backup to the metadata store.
   *
   * @param seedPhrase - The seed phrase to backup.
   * @param keyringId - The keyring id of the backup seed phrase.
   * @returns A promise that resolves to the success of the operation.
   */
  async addNewSeedPhraseBackup(
    seedPhrase: Uint8Array,
    keyringId: string,
  ): Promise<void> {
    this.#assertIsUnlocked();
    await this.#assertPasswordInSync({
      skipCache: true,
    });
    // NOTE don't include #assertPasswordInSync in #withControllerLock since #assertPasswordInSync already acquires the controller lock
    return await this.#withControllerLock(async () => {
      // verify the password and unlock the vault
      const { toprfEncryptionKey, toprfAuthKeyPair } =
        await this.#unlockVaultAndGetBackupEncKey();

      // encrypt and store the seed phrase backup
      await this.#encryptAndStoreSeedPhraseBackup({
        keyringId,
        seedPhrase,
        encKey: toprfEncryptionKey,
        authKeyPair: toprfAuthKeyPair,
      });
    });
  }

  /**
   * Fetches all encrypted seed phrases and metadata for user's account from the metadata store.
   *
   * Decrypts the seed phrases and returns the decrypted seed phrases using the recovered encryption key from the password.
   *
   * @param password - The password used to create new wallet and seedphrase
   * @returns A promise that resolves to the seed phrase metadata.
   */
  async fetchAllSeedPhrases(password: string): Promise<Uint8Array[]> {
    // assert that the user is authenticated before fetching the seed phrases
    this.#assertIsAuthenticatedUser(this.state);

    return await this.#withControllerLock(async () => {
      const { encKey, authKeyPair } = await this.#recoverEncKey(password);

      try {
        const secretData = await this.toprfClient.fetchAllSecretDataItems({
          decKey: encKey,
          authKeyPair,
        });

<<<<<<< HEAD
        if (secretData?.length > 0) {
          await this.#createNewVaultWithAuthData({
            password,
            rawToprfEncryptionKey: encKey,
            rawToprfAuthKeyPair: authKeyPair,
          });

          this.#persistAuthPubKey({
            authPubKey: authKeyPair.pk,
          });
        }

        const secrets = SecretMetadata.parseSecretsFromMetadataStore(
          secretData,
          SecretType.Mnemonic,
        );
        return secrets.map((secret) => secret.data);
      } catch (error) {
        log('Error fetching seed phrase metadata', error);
        throw new Error(
          SeedlessOnboardingControllerError.FailedToFetchSeedPhraseMetadata,
        );
      }
    });
=======
      const secrets = SecretMetadata.parseSecretsFromMetadataStore(
        secretData,
        SecretType.Mnemonic,
      );
      return secrets.map((secret) => secret.data);
    } catch (error) {
      log('Error fetching seed phrase metadata', error);
      throw new Error(
        SeedlessOnboardingControllerErrorMessage.FailedToFetchSeedPhraseMetadata,
      );
    }
>>>>>>> d00bf53d
  }

  /**
   * Update the password of the seedless onboarding flow.
   *
   * Changing password will also update the encryption key, metadata store and the vault with new encrypted values.
   *
   * @param newPassword - The new password to update.
   * @param oldPassword - The old password to verify.
   * @returns A promise that resolves to the success of the operation.
   */
  async changePassword(newPassword: string, oldPassword: string) {
    this.#assertIsUnlocked();
    // verify the old password of the encrypted vault
    await this.verifyVaultPassword(oldPassword);
    await this.#assertPasswordInSync({
      skipCache: true,
    });

    // NOTE don't include verifyPassword and #assertPasswordInSync in #withControllerLock since verifyPassword and #assertPasswordInSync already acquires the controller lock
    return await this.#withControllerLock(async () => {
      try {
        // update the encryption key with new password and update the Metadata Store
        const { encKey: newEncKey, authKeyPair: newAuthKeyPair } =
          await this.#changeEncryptionKey(newPassword, oldPassword);

<<<<<<< HEAD
        // update and encrypt the vault with new password
        await this.#createNewVaultWithAuthData({
          password: newPassword,
          rawToprfEncryptionKey: newEncKey,
          rawToprfAuthKeyPair: newAuthKeyPair,
        });

        this.#persistAuthPubKey({
          authPubKey: newAuthKeyPair.pk,
        });
        this.#resetPasswordOutdatedCache();
      } catch (error) {
        log('Error changing password', error);
        throw new Error(
          SeedlessOnboardingControllerError.FailedToChangePassword,
        );
      }
    });
=======
      // update and encrypt the vault with new password
      await this.#createNewVaultWithAuthData({
        password: newPassword,
        rawToprfEncryptionKey: newEncKey,
        rawToprfAuthKeyPair: newAuthKeyPair,
      });
    } catch (error) {
      log('Error changing password', error);
      throw new Error(
        SeedlessOnboardingControllerErrorMessage.FailedToChangePassword,
      );
    }
>>>>>>> d00bf53d
  }

  /**
   * Update the backup metadata state for the given seed phrase.
   *
   * @param data - The data to backup, can be a single backup or array of backups.
   * @param data.keyringId - The keyring id associated with the backup seed phrase.
   * @param data.seedPhrase - The seed phrase to update the backup metadata state.
   */
  updateBackupMetadataState(
    data:
      | {
          keyringId: string;
          seedPhrase: Uint8Array;
        }
      | {
          keyringId: string;
          seedPhrase: Uint8Array;
        }[],
  ) {
    this.#assertIsUnlocked();

    this.#filterDupesAndUpdateSocialBackupsMetadata(data);
  }

  /**
   * Verify the password validity by decrypting the vault.
   *
   * @param password - The password to verify.
   * @returns A promise that resolves to the success of the operation.
   * @throws {Error} If the password is invalid or the vault is not initialized.
   */
<<<<<<< HEAD
  async verifyVaultPassword(password: string): Promise<void> {
    return await this.#withControllerLock(async () => {
      if (!this.state.vault) {
        throw new Error(SeedlessOnboardingControllerError.VaultError);
      }
      await this.#vaultEncryptor.decrypt(password, this.state.vault);
    });
=======
  async verifyPassword(password: string): Promise<void> {
    if (!this.state.vault) {
      throw new Error(SeedlessOnboardingControllerErrorMessage.VaultError);
    }

    await this.#vaultEncryptor.decrypt(password, this.state.vault);
>>>>>>> d00bf53d
  }

  /**
   * Get the hash of the seed phrase backup for the given seed phrase, from the state.
   *
   * If the given seed phrase is not backed up and not found in the state, it will return `undefined`.
   *
   * @param seedPhrase - The seed phrase to get the hash of.
   * @returns A promise that resolves to the hash of the seed phrase backup.
   */
  getSeedPhraseBackupHash(
    seedPhrase: Uint8Array,
  ): SocialBackupsMetadata | undefined {
    const seedPhraseHash = keccak256AndHexify(seedPhrase);
    return this.state.socialBackupsMetadata.find(
      (backup) => backup.hash === seedPhraseHash,
    );
  }

  /**
   * Submit the password to the controller, verify the password validity and unlock the controller.
   *
   * This method will be used especially when user rehydrate/unlock the wallet.
   * The provided password will be verified against the encrypted vault, encryption key will be derived and saved in the controller state.
   *
   * This operation is useful when user performs some actions that requires the user password/encryption key. e.g. add new srp backup
   *
   * @param password - The password to submit.
   * @returns A promise that resolves to the success of the operation.
   */
  async submitPassword(password: string): Promise<void> {
    return await this.#withControllerLock(async () => {
      await this.#unlockVaultAndGetBackupEncKey(password);
      this.#setUnlocked();
    });
  }

  /**
   * Set the controller to locked state, and deallocate the secrets (vault encryption key and salt).
   *
   * When the controller is locked, the user will not be able to perform any operations on the controller/vault.
   */
  setLocked() {
    this.update((state) => {
      delete state.vaultEncryptionKey;
      delete state.vaultEncryptionSalt;
    });

    this.#isUnlocked = false;
  }

  /**
   * Sync the latest global password to the controller.
   * reset vault with latest globalPassword,
   * persist the latest global password authPubKey
   *
   * @param params - The parameters for syncing the latest global password.
   * @param params.oldPassword - The old password to verify.
   * @param params.globalPassword - The latest global password.
   * @returns A promise that resolves to the success of the operation.
   */
  async syncLatestGlobalPassword({
    oldPassword,
    globalPassword,
  }: {
    oldPassword: string;
    globalPassword: string;
  }) {
    // verify correct old password
    await this.verifyVaultPassword(oldPassword);
    // NOTE don't include verifyPassword in #withControllerLock since verifyPassword already acquires the controller lock
    return await this.#withControllerLock(async () => {
      // update vault with latest globalPassword
      const { encKey, authKeyPair } = await this.#recoverEncKey(globalPassword);
      // update and encrypt the vault with new password
      await this.#createNewVaultWithAuthData({
        password: globalPassword,
        rawToprfEncryptionKey: encKey,
        rawToprfAuthKeyPair: authKeyPair,
      });
      // persist the latest global password authPubKey
      this.#persistAuthPubKey({
        authPubKey: authKeyPair.pk,
      });
      this.#resetPasswordOutdatedCache();
    });
  }

  /**
   * @description Fetch the password corresponding to the current authPubKey in state (current device password which is already out of sync with the current global password).
   * then we use this recovered old password to unlock the vault and set the password to the new global password.
   *
   * @param params - The parameters for fetching the password.
   * @param params.globalPassword - The latest global password.
   * @returns A promise that resolves to the password corresponding to the current authPubKey in state.
   */
  async recoverCurrentDevicePassword({
    globalPassword,
  }: {
    globalPassword: string;
  }): Promise<{ password: string }> {
    return await this.#withControllerLock(async () => {
      const currentDeviceAuthPubKey = this.#recoverAuthPubKey();
      const { password: currentDevicePassword } = await this.#recoverPassword({
        targetPwPubKey: currentDeviceAuthPubKey,
        globalPassword,
      });
      return {
        password: currentDevicePassword,
      };
    });
  }

  /**
   * @description Fetch the password corresponding to the targetPwPubKey.
   *
   * @param params - The parameters for fetching the password.
   * @param params.targetPwPubKey - The target public key of the password to recover.
   * @param params.globalPassword - The latest global password.
   * @returns A promise that resolves to the password corresponding to the current authPubKey in state.
   */
  async #recoverPassword({
    targetPwPubKey,
    globalPassword,
  }: {
    targetPwPubKey: SEC1EncodedPublicKey;
    globalPassword: string;
  }): Promise<{ password: string }> {
    const { encKey: latestPwEncKey, authKeyPair: latestPwAuthKeyPair } =
      await this.#recoverEncKey(globalPassword);

    try {
      const res = await this.toprfClient.recoverPassword({
        targetPwPubKey,
        curEncKey: latestPwEncKey,
        curAuthKeyPair: latestPwAuthKeyPair,
      });
      return res;
    } catch (error) {
      throw PasswordSyncError.getInstance(error);
    }
  }

  /**
   * @description Check if the current password is outdated compare to the global password.
   *
   * @param options - Optional options object.
   * @param options.skipCache - If true, bypass the cache and force a fresh check.
   * @returns A promise that resolves to true if the password is outdated, false otherwise.
   */
  async checkIsPasswordOutdated(options?: {
    skipCache?: boolean;
  }): Promise<boolean> {
    // cache result to reduce load on infra
    // Check cache first unless skipCache is true
    if (!options?.skipCache) {
      const { passwordOutdatedCache } = this.state;
      const now = Date.now();
      const isCacheValid =
        passwordOutdatedCache &&
        now - passwordOutdatedCache.timestamp < PASSWORD_OUTDATED_CACHE_TTL_MS;

      if (isCacheValid) {
        return passwordOutdatedCache.isExpiredPwd;
      }
    }
    return await this.#withControllerLock(async () => {
      this.#assertIsAuthenticatedUser(this.state);
      const {
        nodeAuthTokens,
        authConnectionId,
        groupedAuthConnectionId,
        userId,
      } = this.state;

      const currentDeviceAuthPubKey = this.#recoverAuthPubKey();

      const { authPubKey: globalAuthPubKey } =
        await this.toprfClient.fetchAuthPubKey({
          nodeAuthTokens,
          authConnectionId: groupedAuthConnectionId || authConnectionId,
          userId,
        });

      // use noble lib to deserialize and compare curve point
      const isExpiredPwd = !secp256k1.ProjectivePoint.fromHex(
        currentDeviceAuthPubKey,
      ).equals(secp256k1.ProjectivePoint.fromHex(globalAuthPubKey));
      // Cache the result in state
      this.update((state) => {
        state.passwordOutdatedCache = { isExpiredPwd, timestamp: Date.now() };
      });
      return isExpiredPwd;
    });
  }

  #setUnlocked(): void {
    this.#isUnlocked = true;
  }

  /**
   * Clears the current state of the SeedlessOnboardingController.
   */
  clearState() {
    const defaultState = getDefaultSeedlessOnboardingControllerState();
    this.update(() => {
      return defaultState;
    });
  }

  /**
   * Persist the encryption key for the seedless onboarding flow.
   *
   * @param oprfKey - The OPRF key to be splited and persisted.
   * @param authPubKey - The authentication public key.
   * @returns A promise that resolves to the success of the operation.
   */
  async #persistOprfKey(oprfKey: bigint, authPubKey: SEC1EncodedPublicKey) {
    this.#assertIsAuthenticatedUser(this.state);
    const authConnectionId =
      this.state.groupedAuthConnectionId || this.state.authConnectionId;

    try {
      await this.toprfClient.persistLocalKey({
        nodeAuthTokens: this.state.nodeAuthTokens,
        authConnectionId,
        userId: this.state.userId,
        oprfKey,
        authPubKey,
      });
    } catch (error) {
      log('Error persisting local encryption key', error);
      throw new Error(
        SeedlessOnboardingControllerErrorMessage.FailedToPersistOprfKey,
      );
    }
  }

  /**
   * Persist the authentication public key for the seedless onboarding flow.
   * convert to suitable format before persisting.
   *
   * @param params - The parameters for persisting the authentication public key.
   * @param params.authPubKey - The authentication public key to be persisted.
   */
  #persistAuthPubKey(params: { authPubKey: SEC1EncodedPublicKey }): void {
    this.update((state) => {
      state.authPubKey = bytesToBase64(params.authPubKey);
    });
  }

  /**
   * Recover the authentication public key from the state.
   * convert to pubkey format before recovering.
   *
   * @returns The authentication public key.
   */
  #recoverAuthPubKey(): SEC1EncodedPublicKey {
    this.#assertIsSRPBackedUpUser(this.state);
    const { authPubKey } = this.state;

    return base64ToBytes(authPubKey);
  }

  /**
   * Recover the encryption key from password.
   *
   * @param password - The password used to derive/recover the encryption key.
   * @returns A promise that resolves to the encryption key and authentication key pair.
   * @throws RecoveryError - If failed to recover the encryption key.
   */
  async #recoverEncKey(password: string) {
    this.#assertIsAuthenticatedUser(this.state);
    const authConnectionId =
      this.state.groupedAuthConnectionId || this.state.authConnectionId;

    try {
      const recoverEncKeyResult = await this.toprfClient.recoverEncKey({
        nodeAuthTokens: this.state.nodeAuthTokens,
        password,
        authConnectionId,
        userId: this.state.userId,
      });
      return recoverEncKeyResult;
    } catch (error) {
      throw RecoveryError.getInstance(error);
    }
  }

  /**
   * Update the encryption key with new password and update the Metadata Store with new encryption key.
   *
   * @param newPassword - The new password to update.
   * @param oldPassword - The old password to verify.
   * @returns A promise that resolves to new encryption key and authentication key pair.
   */
  async #changeEncryptionKey(newPassword: string, oldPassword: string) {
    this.#assertIsAuthenticatedUser(this.state);
    const authConnectionId =
      this.state.groupedAuthConnectionId || this.state.authConnectionId;

    const {
      encKey,
      authKeyPair,
      keyShareIndex: newKeyShareIndex,
    } = await this.#recoverEncKey(oldPassword);

    return await this.toprfClient.changeEncKey({
      nodeAuthTokens: this.state.nodeAuthTokens,
      authConnectionId,
      userId: this.state.userId,
      oldEncKey: encKey,
      oldAuthKeyPair: authKeyPair,
      newKeyShareIndex,
      oldPassword,
      newPassword,
    });
  }

  /**
   * Encrypt and store the seed phrase backup in the metadata store.
   *
   * @param params - The parameters for encrypting and storing the seed phrase backup.
   * @param params.keyringId - The keyring id of the backup seed phrase.
   * @param params.seedPhrase - The seed phrase to store.
   * @param params.encKey - The encryption key to store.
   * @param params.authKeyPair - The authentication key pair to store.
   *
   * @returns A promise that resolves to the success of the operation.
   */
  async #encryptAndStoreSeedPhraseBackup(params: {
    keyringId: string;
    seedPhrase: Uint8Array;
    encKey: Uint8Array;
    authKeyPair: KeyPair;
  }): Promise<void> {
    try {
      const { keyringId, seedPhrase, encKey, authKeyPair } = params;

      const seedPhraseMetadata = new SecretMetadata(seedPhrase);
      const secretData = seedPhraseMetadata.toBytes();
      await this.#withPersistedSeedPhraseBackupsState(async () => {
        await this.toprfClient.addSecretDataItem({
          encKey,
          secretData,
          authKeyPair,
        });
        return {
          keyringId,
          seedPhrase,
        };
      });
    } catch (error) {
      log('Error encrypting and storing seed phrase backup', error);
      throw new Error(
        SeedlessOnboardingControllerErrorMessage.FailedToEncryptAndStoreSeedPhraseBackup,
      );
    }
  }

  /**
   * Unlocks the encrypted vault using the provided password and returns the decrypted vault data.
   * This method ensures thread-safety by using a mutex lock when accessing the vault.
   *
   * @param password - The optional password to unlock the vault.
   * @returns A promise that resolves to an object containing:
   * - nodeAuthTokens: Authentication tokens to communicate with the TOPRF service
   * - toprfEncryptionKey: The decrypted TOPRF encryption key
   * - toprfAuthKeyPair: The decrypted TOPRF authentication key pair
   * @throws {Error} If:
   * - The password is invalid or empty
   * - The vault is not initialized
   * - The password is incorrect (from encryptor.decrypt)
   * - The decrypted vault data is malformed
   */
  async #unlockVaultAndGetBackupEncKey(password?: string): Promise<{
    nodeAuthTokens: NodeAuthTokens;
    toprfEncryptionKey: Uint8Array;
    toprfAuthKeyPair: KeyPair;
  }> {
    return this.#withVaultLock(async () => {
      const {
        vault: encryptedVault,
        vaultEncryptionKey,
        vaultEncryptionSalt,
      } = this.state;

      if (!encryptedVault) {
        throw new Error(SeedlessOnboardingControllerErrorMessage.VaultError);
      }

      if (!vaultEncryptionKey && !password) {
        throw new Error(
          SeedlessOnboardingControllerErrorMessage.MissingCredentials,
        );
      }

      let decryptedVaultData: unknown;
      const updatedState: Partial<SeedlessOnboardingControllerState> = {};

      if (password) {
        assertIsValidPassword(password);
        // Note that vault decryption using the password is a very costly operation as it involves deriving the encryption key
        // from the password using an intentionally slow key derivation function.
        // We should make sure that we only call it very intentionally.
        const result = await this.#vaultEncryptor.decryptWithDetail(
          password,
          encryptedVault,
        );
        decryptedVaultData = result.vault;
        updatedState.vaultEncryptionKey = result.exportedKeyString;
        updatedState.vaultEncryptionSalt = result.salt;
      } else {
        const parsedEncryptedVault = JSON.parse(encryptedVault);

        if (vaultEncryptionSalt !== parsedEncryptedVault.salt) {
          throw new Error(
            SeedlessOnboardingControllerErrorMessage.ExpiredCredentials,
          );
        }

        if (typeof vaultEncryptionKey !== 'string') {
          throw new TypeError(
            SeedlessOnboardingControllerErrorMessage.WrongPasswordType,
          );
        }

        const key = await this.#vaultEncryptor.importKey(vaultEncryptionKey);
        decryptedVaultData = await this.#vaultEncryptor.decryptWithKey(
          key,
          parsedEncryptedVault,
        );
        updatedState.vaultEncryptionKey = vaultEncryptionKey;
        updatedState.vaultEncryptionSalt = vaultEncryptionSalt;
      }

      const { nodeAuthTokens, toprfEncryptionKey, toprfAuthKeyPair } =
        this.#parseVaultData(decryptedVaultData);

      // update the state with the restored nodeAuthTokens
      this.update((state) => {
        state.nodeAuthTokens = nodeAuthTokens;
        state.vaultEncryptionKey = updatedState.vaultEncryptionKey;
        state.vaultEncryptionSalt = updatedState.vaultEncryptionSalt;
      });

      return { nodeAuthTokens, toprfEncryptionKey, toprfAuthKeyPair };
    });
  }

  /**
   * Executes a callback function that creates or restores seed phrases and persists their hashes in the controller state.
   *
   * This method:
   * 1. Executes the provided callback to create/restore seed phrases
   * 2. Generates keccak256 hashes of the seed phrases
   * 3. Merges new hashes with existing ones in the state, ensuring uniqueness
   * 4. Updates the controller state with the combined hashes
   *
   * This is a wrapper method that should be used around any operation that creates
   * or restores seed phrases to ensure their hashes are properly tracked.
   *
   * @param createSeedPhraseBackupCallback - function that returns either a single seed phrase
   * or an array of seed phrases as Uint8Array(s)
   * @returns The original seed phrase(s) returned by the callback
   * @throws Rethrows any errors from the callback with additional logging
   */
  async #withPersistedSeedPhraseBackupsState(
    createSeedPhraseBackupCallback: () => Promise<{
      keyringId: string;
      seedPhrase: Uint8Array;
    }>,
  ): Promise<{
    keyringId: string;
    seedPhrase: Uint8Array;
  }> {
    try {
      const newBackup = await createSeedPhraseBackupCallback();

      this.#filterDupesAndUpdateSocialBackupsMetadata(newBackup);

      return newBackup;
    } catch (error) {
      log('Error persisting seed phrase backups', error);
      throw error;
    }
  }

  /**
   * Updates the social backups metadata state by adding new unique seed phrase backups.
   * This method ensures no duplicate backups are stored by checking the hash of each seed phrase.
   *
   * @param data - The backup data to add to the state
   * @param data.id - The identifier for the backup
   * @param data.seedPhrase - The seed phrase to backup as a Uint8Array
   */
  #filterDupesAndUpdateSocialBackupsMetadata(
    data:
      | {
          keyringId: string;
          seedPhrase: Uint8Array;
        }
      | {
          keyringId: string;
          seedPhrase: Uint8Array;
        }[],
  ) {
    const currentBackupsMetadata = this.state.socialBackupsMetadata;

    const newBackupsMetadata = Array.isArray(data) ? data : [data];
    const filteredNewBackupsMetadata: SocialBackupsMetadata[] = [];

    // filter out the backed up metadata that already exists in the state
    // to prevent duplicates
    newBackupsMetadata.forEach((item) => {
      const { keyringId, seedPhrase } = item;
      const backupHash = keccak256AndHexify(seedPhrase);

      const backupStateAlreadyExisted = currentBackupsMetadata.some(
        (backup) => backup.hash === backupHash,
      );

      if (!backupStateAlreadyExisted) {
        filteredNewBackupsMetadata.push({
          id: keyringId,
          hash: backupHash,
        });
      }
    });

    if (filteredNewBackupsMetadata.length > 0) {
      this.update((state) => {
        state.socialBackupsMetadata = [
          ...state.socialBackupsMetadata,
          ...filteredNewBackupsMetadata,
        ];
      });
    }
  }

  /**
   * Create a new vault with the given authentication data.
   *
   * Serialize the authentication and key data which will be stored in the vault.
   *
   * @param params - The parameters for creating a new vault.
   * @param params.password - The password to encrypt the vault.
   * @param params.rawToprfEncryptionKey - The encryption key to encrypt the vault.
   * @param params.rawToprfAuthKeyPair - The authentication key pair to encrypt the vault.
   */
  async #createNewVaultWithAuthData({
    password,
    rawToprfEncryptionKey,
    rawToprfAuthKeyPair,
  }: {
    password: string;
    rawToprfEncryptionKey: Uint8Array;
    rawToprfAuthKeyPair: KeyPair;
  }): Promise<void> {
    this.#assertIsAuthenticatedUser(this.state);
    this.#setUnlocked();

    const { toprfEncryptionKey, toprfAuthKeyPair } = this.#serializeKeyData(
      rawToprfEncryptionKey,
      rawToprfAuthKeyPair,
    );

    const serializedVaultData = JSON.stringify({
      authTokens: this.state.nodeAuthTokens,
      toprfEncryptionKey,
      toprfAuthKeyPair,
    });

    await this.#updateVault({
      password,
      serializedVaultData,
    });
  }

  /**
   * Encrypt and update the vault with the given authentication data.
   *
   * @param params - The parameters for updating the vault.
   * @param params.password - The password to encrypt the vault.
   * @param params.serializedVaultData - The serialized authentication data to update the vault with.
   * @returns A promise that resolves to the updated vault.
   */
  async #updateVault({
    password,
    serializedVaultData,
  }: {
    password: string;
    serializedVaultData: string;
  }): Promise<void> {
    await this.#withVaultLock(async () => {
      assertIsValidPassword(password);

      // Note that vault encryption using the password is a very costly operation as it involves deriving the encryption key
      // from the password using an intentionally slow key derivation function.
      // We should make sure that we only call it very intentionally.
      const { vault, exportedKeyString } =
        await this.#vaultEncryptor.encryptWithDetail(
          password,
          serializedVaultData,
        );

      this.update((state) => {
        state.vault = vault;
        state.vaultEncryptionKey = exportedKeyString;
        state.vaultEncryptionSalt = JSON.parse(vault).salt;
      });
    });
  }

  /**
   * Lock the controller mutex before executing the given function,
   * and release it after the function is resolved or after an
   * error is thrown.
   *
   * This wrapper ensures that each mutable operation that interacts with the
   * controller and that changes its state is executed in a mutually exclusive way,
   * preventing unsafe concurrent access that could lead to unpredictable behavior.
   *
   * @param callback - The function to execute while the controller mutex is locked.
   * @returns The result of the function.
   */
  async #withControllerLock<Result>(
    callback: MutuallyExclusiveCallback<Result>,
  ): Promise<Result> {
    return await withLock(this.#controllerOperationMutex, callback);
  }

  /**
   * Lock the vault mutex before executing the given function,
   * and release it after the function is resolved or after an
   * error is thrown.
   *
   * This ensures that each operation that interacts with the vault
   * is executed in a mutually exclusive way.
   *
   * @param callback - The function to execute while the vault mutex is locked.
   * @returns The result of the function.
   */
  async #withVaultLock<Result>(
    callback: MutuallyExclusiveCallback<Result>,
  ): Promise<Result> {
    return await withLock(this.#vaultOperationMutex, callback);
  }

  /**
   * Serialize the encryption key and authentication key pair.
   *
   * @param encKey - The encryption key to serialize.
   * @param authKeyPair - The authentication key pair to serialize.
   * @returns The serialized encryption key and authentication key pair.
   */
  #serializeKeyData(
    encKey: Uint8Array,
    authKeyPair: KeyPair,
  ): {
    toprfEncryptionKey: string;
    toprfAuthKeyPair: string;
  } {
    const b64EncodedEncKey = bytesToBase64(encKey);
    const b64EncodedAuthKeyPair = JSON.stringify({
      sk: bigIntToHex(authKeyPair.sk), // Convert BigInt to hex string
      pk: bytesToBase64(authKeyPair.pk),
    });

    return {
      toprfEncryptionKey: b64EncodedEncKey,
      toprfAuthKeyPair: b64EncodedAuthKeyPair,
    };
  }

  /**
   * Parse and deserialize the authentication data from the vault.
   *
   * @param data - The decrypted vault data.
   * @returns The parsed authentication data.
   * @throws If the vault data is not valid.
   */
  #parseVaultData(data: unknown): {
    nodeAuthTokens: NodeAuthTokens;
    toprfEncryptionKey: Uint8Array;
    toprfAuthKeyPair: KeyPair;
  } {
    if (typeof data !== 'string') {
      throw new Error(
        SeedlessOnboardingControllerErrorMessage.InvalidVaultData,
      );
    }

    let parsedVaultData: unknown;
    try {
      parsedVaultData = JSON.parse(data);
    } catch {
      throw new Error(
        SeedlessOnboardingControllerErrorMessage.InvalidVaultData,
      );
    }

    this.#assertIsValidVaultData(parsedVaultData);

    const rawToprfEncryptionKey = base64ToBytes(
      parsedVaultData.toprfEncryptionKey,
    );
    const parsedToprfAuthKeyPair = JSON.parse(parsedVaultData.toprfAuthKeyPair);
    const rawToprfAuthKeyPair = {
      sk: BigInt(parsedToprfAuthKeyPair.sk),
      pk: base64ToBytes(parsedToprfAuthKeyPair.pk),
    };

    return {
      nodeAuthTokens: parsedVaultData.authTokens,
      toprfEncryptionKey: rawToprfEncryptionKey,
      toprfAuthKeyPair: rawToprfAuthKeyPair,
    };
  }

  #assertIsUnlocked(): void {
    if (!this.#isUnlocked) {
      throw new Error(
        SeedlessOnboardingControllerErrorMessage.ControllerLocked,
      );
    }
  }

  /**
   * Assert that the provided value contains valid authenticated user information.
   *
   * This method checks that the value is an object containing:
   * - nodeAuthTokens: A non-empty array of authentication tokens
   * - authConnectionId: A string identifier for the OAuth connection
   * - groupedAuthConnectionId: A string identifier for grouped OAuth connections
   * - userId: A string identifier for the authenticated user
   *
   * @param value - The value to validate.
   * @throws {Error} If the value does not contain valid authenticated user information.
   */
  #assertIsAuthenticatedUser(
    value: unknown,
  ): asserts value is AuthenticatedUserDetails {
    if (
      !value ||
      typeof value !== 'object' ||
      !('authConnectionId' in value) ||
      typeof value.authConnectionId !== 'string' ||
      !('userId' in value) ||
      typeof value.userId !== 'string'
    ) {
      throw new Error(
        SeedlessOnboardingControllerErrorMessage.MissingAuthUserInfo,
      );
    }

    if (
      !('nodeAuthTokens' in value) ||
      typeof value.nodeAuthTokens !== 'object' ||
      !Array.isArray(value.nodeAuthTokens) ||
      value.nodeAuthTokens.length < 3 // At least 3 auth tokens are required for Threshold OPRF service
    ) {
      throw new Error(
        SeedlessOnboardingControllerErrorMessage.InsufficientAuthToken,
      );
    }
  }

  #assertIsSRPBackedUpUser(
    value: unknown,
  ): asserts value is SRPBackedUpUserDetails {
    if (!this.state.authPubKey) {
      throw new Error(SeedlessOnboardingControllerError.SRPNotBackedUpError);
    }
  }

  /**
   * Assert that the password is in sync with the global password.
   *
   * @param options - The options for asserting the password is in sync.
   * @param options.skipCache - Whether to skip the cache check.
   * @throws If the password is outdated.
   */
  async #assertPasswordInSync(options?: {
    skipCache?: boolean;
  }): Promise<void> {
    const isPasswordOutdated = await this.checkIsPasswordOutdated(options);
    if (isPasswordOutdated) {
      throw new Error(SeedlessOnboardingControllerError.OutdatedPassword);
    }
  }

  #resetPasswordOutdatedCache(): void {
    this.update((state) => {
      delete state.passwordOutdatedCache;
    });
  }

  /**
   * Check if the provided value is a valid vault data.
   *
   * @param value - The value to check.
   * @throws If the value is not a valid vault data.
   */
  #assertIsValidVaultData(value: unknown): asserts value is VaultData {
    // value is not valid vault data if any of the following conditions are true:
    if (
      !value || // value is not defined
      typeof value !== 'object' || // value is not an object
      !('authTokens' in value) || // authTokens is not defined
      typeof value.authTokens !== 'object' || // authTokens is not an object
      !('toprfEncryptionKey' in value) || // toprfEncryptionKey is not defined
      typeof value.toprfEncryptionKey !== 'string' || // toprfEncryptionKey is not a string
      !('toprfAuthKeyPair' in value) || // toprfAuthKeyPair is not defined
      typeof value.toprfAuthKeyPair !== 'string' // toprfAuthKeyPair is not a string
    ) {
      throw new Error(SeedlessOnboardingControllerErrorMessage.VaultDataError);
    }
  }
}

/**
 * Assert that the provided password is a valid non-empty string.
 *
 * @param password - The password to check.
 * @throws If the password is not a valid string.
 */
function assertIsValidPassword(password: unknown): asserts password is string {
  if (typeof password !== 'string') {
    throw new Error(SeedlessOnboardingControllerErrorMessage.WrongPasswordType);
  }

  if (!password || !password.length) {
    throw new Error(
      SeedlessOnboardingControllerErrorMessage.InvalidEmptyPassword,
    );
  }
}

/**
 * Lock the given mutex before executing the given function,
 * and release it after the function is resolved or after an
 * error is thrown.
 *
 * @param mutex - The mutex to lock.
 * @param callback - The function to execute while the mutex is locked.
 * @returns The result of the function.
 */
async function withLock<Result>(
  mutex: Mutex,
  callback: MutuallyExclusiveCallback<Result>,
): Promise<Result> {
  const releaseLock = await mutex.acquire();

  try {
    return await callback({ releaseLock });
  } finally {
    releaseLock();
  }
}<|MERGE_RESOLUTION|>--- conflicted
+++ resolved
@@ -198,7 +198,6 @@
       try {
         const {
           idTokens,
-<<<<<<< HEAD
           authConnectionId,
           groupedAuthConnectionId,
           userId,
@@ -229,29 +228,11 @@
         return authenticationResult;
       } catch (error) {
         log('Error authenticating user', error);
-        throw new Error(SeedlessOnboardingControllerError.AuthenticationError);
+        throw new Error(
+          SeedlessOnboardingControllerErrorMessage.AuthenticationError,
+        );
       }
     });
-=======
-        },
-      });
-      // update the state with the authenticated user info
-      this.update((state) => {
-        state.nodeAuthTokens = authenticationResult.nodeAuthTokens;
-        state.authConnectionId = authConnectionId;
-        state.groupedAuthConnectionId = groupedAuthConnectionId;
-        state.userId = userId;
-        state.authConnection = authConnection;
-        state.socialLoginEmail = socialLoginEmail;
-      });
-      return authenticationResult;
-    } catch (error) {
-      log('Error authenticating user', error);
-      throw new Error(
-        SeedlessOnboardingControllerErrorMessage.AuthenticationError,
-      );
-    }
->>>>>>> d00bf53d
   }
 
   /**
@@ -354,7 +335,6 @@
           authKeyPair,
         });
 
-<<<<<<< HEAD
         if (secretData?.length > 0) {
           await this.#createNewVaultWithAuthData({
             password,
@@ -375,23 +355,10 @@
       } catch (error) {
         log('Error fetching seed phrase metadata', error);
         throw new Error(
-          SeedlessOnboardingControllerError.FailedToFetchSeedPhraseMetadata,
+          SeedlessOnboardingControllerErrorMessage.FailedToFetchSeedPhraseMetadata,
         );
       }
     });
-=======
-      const secrets = SecretMetadata.parseSecretsFromMetadataStore(
-        secretData,
-        SecretType.Mnemonic,
-      );
-      return secrets.map((secret) => secret.data);
-    } catch (error) {
-      log('Error fetching seed phrase metadata', error);
-      throw new Error(
-        SeedlessOnboardingControllerErrorMessage.FailedToFetchSeedPhraseMetadata,
-      );
-    }
->>>>>>> d00bf53d
   }
 
   /**
@@ -418,7 +385,6 @@
         const { encKey: newEncKey, authKeyPair: newAuthKeyPair } =
           await this.#changeEncryptionKey(newPassword, oldPassword);
 
-<<<<<<< HEAD
         // update and encrypt the vault with new password
         await this.#createNewVaultWithAuthData({
           password: newPassword,
@@ -433,24 +399,10 @@
       } catch (error) {
         log('Error changing password', error);
         throw new Error(
-          SeedlessOnboardingControllerError.FailedToChangePassword,
+          SeedlessOnboardingControllerErrorMessage.FailedToChangePassword,
         );
       }
     });
-=======
-      // update and encrypt the vault with new password
-      await this.#createNewVaultWithAuthData({
-        password: newPassword,
-        rawToprfEncryptionKey: newEncKey,
-        rawToprfAuthKeyPair: newAuthKeyPair,
-      });
-    } catch (error) {
-      log('Error changing password', error);
-      throw new Error(
-        SeedlessOnboardingControllerErrorMessage.FailedToChangePassword,
-      );
-    }
->>>>>>> d00bf53d
   }
 
   /**
@@ -483,22 +435,13 @@
    * @returns A promise that resolves to the success of the operation.
    * @throws {Error} If the password is invalid or the vault is not initialized.
    */
-<<<<<<< HEAD
   async verifyVaultPassword(password: string): Promise<void> {
     return await this.#withControllerLock(async () => {
       if (!this.state.vault) {
-        throw new Error(SeedlessOnboardingControllerError.VaultError);
+        throw new Error(SeedlessOnboardingControllerErrorMessage.VaultError);
       }
       await this.#vaultEncryptor.decrypt(password, this.state.vault);
     });
-=======
-  async verifyPassword(password: string): Promise<void> {
-    if (!this.state.vault) {
-      throw new Error(SeedlessOnboardingControllerErrorMessage.VaultError);
-    }
-
-    await this.#vaultEncryptor.decrypt(password, this.state.vault);
->>>>>>> d00bf53d
   }
 
   /**
@@ -1271,7 +1214,9 @@
     value: unknown,
   ): asserts value is SRPBackedUpUserDetails {
     if (!this.state.authPubKey) {
-      throw new Error(SeedlessOnboardingControllerError.SRPNotBackedUpError);
+      throw new Error(
+        SeedlessOnboardingControllerErrorMessage.SRPNotBackedUpError,
+      );
     }
   }
 
@@ -1287,7 +1232,9 @@
   }): Promise<void> {
     const isPasswordOutdated = await this.checkIsPasswordOutdated(options);
     if (isPasswordOutdated) {
-      throw new Error(SeedlessOnboardingControllerError.OutdatedPassword);
+      throw new Error(
+        SeedlessOnboardingControllerErrorMessage.OutdatedPassword,
+      );
     }
   }
 
