import {
  type RateLimitErrorData,
  TOPRFError,
  TOPRFErrorCode,
} from '@metamask/toprf-secure-backup';

import { SeedlessOnboardingControllerErrorMessage } from './constants';

/**
 * Get the error message from the TOPRF error code.
 *
 * @param errorCode - The TOPRF error code.
 * @param defaultMessage - The default error message if the error code is not found.
 * @returns The error message.
 */
function getErrorMessageFromTOPRFErrorCode(
  errorCode: TOPRFErrorCode,
  defaultMessage: string,
): string {
  switch (errorCode) {
    case TOPRFErrorCode.RateLimitExceeded:
      return SeedlessOnboardingControllerErrorMessage.TooManyLoginAttempts;
    case TOPRFErrorCode.CouldNotDeriveEncryptionKey:
<<<<<<< HEAD
      return SeedlessOnboardingControllerError.IncorrectPassword;
    case TOPRFErrorCode.CouldNotFetchPassword:
      return SeedlessOnboardingControllerError.CouldNotRecoverPassword;
=======
      return SeedlessOnboardingControllerErrorMessage.IncorrectPassword;
>>>>>>> d00bf53d
    default:
      return defaultMessage;
  }
}

/**
<<<<<<< HEAD
 * The PasswordSyncError class is used to handle errors that occur during the password sync process.
 */
export class PasswordSyncError extends Error {
  constructor(message: string) {
    super(message);
    this.name = 'SeedlessOnboardingController - PasswordSyncError';
  }

  /**
   * Get an instance of the PasswordSyncError class.
   *
   * @param error - The error to get the instance of.
   * @returns The instance of the PasswordSyncError class.
   */
  static getInstance(error: unknown): PasswordSyncError {
    if (error instanceof TOPRFError) {
      const errorMessage = getErrorMessageFromTOPRFErrorCode(
        error.code,
        SeedlessOnboardingControllerError.CouldNotRecoverPassword,
      );
      return new PasswordSyncError(errorMessage);
    }
    return new PasswordSyncError(
      SeedlessOnboardingControllerError.CouldNotRecoverPassword,
    );
  }
=======
 * Check if the provided error is a rate limit error triggered by too many login attempts.
 *
 * Return a new TooManyLoginAttemptsError if the error is a rate limit error, otherwise undefined.
 *
 * @param error - The error to check.
 * @returns The rate limit error if the error is a rate limit error, otherwise undefined.
 */
function getRateLimitErrorData(
  error: TOPRFError,
): RateLimitErrorData | undefined {
  if (
    error.meta && // error metadata must be present
    error.code === TOPRFErrorCode.RateLimitExceeded &&
    typeof error.meta.rateLimitDetails === 'object' &&
    error.meta.rateLimitDetails !== null &&
    'remainingTime' in error.meta.rateLimitDetails &&
    typeof error.meta.rateLimitDetails.remainingTime === 'number' &&
    'message' in error.meta.rateLimitDetails &&
    typeof error.meta.rateLimitDetails.message === 'string'
  ) {
    return {
      remainingTime: error.meta.rateLimitDetails.remainingTime,
      message: error.meta.rateLimitDetails.message,
    };
  }
  return undefined;
>>>>>>> d00bf53d
}

/**
 * The RecoveryError class is used to handle errors that occur during the recover encryption key process from the passwrord.
 * It extends the Error class and includes a data property that can be used to store additional information.
 */
export class RecoveryError extends Error {
  data: RateLimitErrorData | undefined;

  constructor(message: string, data?: RateLimitErrorData) {
    super(message);
    this.data = data;
    this.name = 'SeedlessOnboardingController - RecoveryError';
  }

  /**
   * Get an instance of the RecoveryError class.
   *
   * @param error - The error to get the instance of.
   * @returns The instance of the RecoveryError class.
   */
  static getInstance(error: unknown): RecoveryError {
    if (error instanceof TOPRFError) {
      const rateLimitErrorData = getRateLimitErrorData(error);
      const errorMessage = getErrorMessageFromTOPRFErrorCode(
        error.code,
        SeedlessOnboardingControllerErrorMessage.LoginFailedError,
      );
      return new RecoveryError(errorMessage, rateLimitErrorData);
    }
    return new RecoveryError(
      SeedlessOnboardingControllerErrorMessage.LoginFailedError,
    );
  }
}<|MERGE_RESOLUTION|>--- conflicted
+++ resolved
@@ -21,47 +21,15 @@
     case TOPRFErrorCode.RateLimitExceeded:
       return SeedlessOnboardingControllerErrorMessage.TooManyLoginAttempts;
     case TOPRFErrorCode.CouldNotDeriveEncryptionKey:
-<<<<<<< HEAD
-      return SeedlessOnboardingControllerError.IncorrectPassword;
+      return SeedlessOnboardingControllerErrorMessage.IncorrectPassword;
     case TOPRFErrorCode.CouldNotFetchPassword:
-      return SeedlessOnboardingControllerError.CouldNotRecoverPassword;
-=======
-      return SeedlessOnboardingControllerErrorMessage.IncorrectPassword;
->>>>>>> d00bf53d
+      return SeedlessOnboardingControllerErrorMessage.CouldNotRecoverPassword;
     default:
       return defaultMessage;
   }
 }
 
 /**
-<<<<<<< HEAD
- * The PasswordSyncError class is used to handle errors that occur during the password sync process.
- */
-export class PasswordSyncError extends Error {
-  constructor(message: string) {
-    super(message);
-    this.name = 'SeedlessOnboardingController - PasswordSyncError';
-  }
-
-  /**
-   * Get an instance of the PasswordSyncError class.
-   *
-   * @param error - The error to get the instance of.
-   * @returns The instance of the PasswordSyncError class.
-   */
-  static getInstance(error: unknown): PasswordSyncError {
-    if (error instanceof TOPRFError) {
-      const errorMessage = getErrorMessageFromTOPRFErrorCode(
-        error.code,
-        SeedlessOnboardingControllerError.CouldNotRecoverPassword,
-      );
-      return new PasswordSyncError(errorMessage);
-    }
-    return new PasswordSyncError(
-      SeedlessOnboardingControllerError.CouldNotRecoverPassword,
-    );
-  }
-=======
  * Check if the provided error is a rate limit error triggered by too many login attempts.
  *
  * Return a new TooManyLoginAttemptsError if the error is a rate limit error, otherwise undefined.
@@ -88,7 +56,35 @@
     };
   }
   return undefined;
->>>>>>> d00bf53d
+}
+
+/**
+ * The PasswordSyncError class is used to handle errors that occur during the password sync process.
+ */
+export class PasswordSyncError extends Error {
+  constructor(message: string) {
+    super(message);
+    this.name = 'SeedlessOnboardingController - PasswordSyncError';
+  }
+
+  /**
+   * Get an instance of the PasswordSyncError class.
+   *
+   * @param error - The error to get the instance of.
+   * @returns The instance of the PasswordSyncError class.
+   */
+  static getInstance(error: unknown): PasswordSyncError {
+    if (error instanceof TOPRFError) {
+      const errorMessage = getErrorMessageFromTOPRFErrorCode(
+        error.code,
+        SeedlessOnboardingControllerErrorMessage.CouldNotRecoverPassword,
+      );
+      return new PasswordSyncError(errorMessage);
+    }
+    return new PasswordSyncError(
+      SeedlessOnboardingControllerErrorMessage.CouldNotRecoverPassword,
+    );
+  }
 }
 
 /**
