--- conflicted
+++ resolved
@@ -180,13 +180,8 @@
 
   const mockRefreshJWTToken = jest.fn().mockResolvedValue({
     idTokens: ['newIdToken'],
-<<<<<<< HEAD
-    accessToken: 'newAccessToken',
-    metadataAccessToken: 'newMetadataAccessToken',
-=======
     metadataAccessToken: 'mock-metadata-access-token',
     accessToken: 'mock-access-token',
->>>>>>> 5feebfbc
   });
   const mockRevokeRefreshToken = jest.fn().mockResolvedValue(undefined);
   const mockRenewRefreshToken = jest.fn().mockResolvedValue({
@@ -700,7 +695,8 @@
       const mockRefreshJWTToken = jest.fn().mockResolvedValue({
         idTokens: ['newIdToken'],
       });
-      const mockRevokeRefreshToken = jest.fn().mockResolvedValue({
+      const mockRevokeRefreshToken = jest.fn().mockResolvedValue(undefined);
+      const mockRenewRefreshToken = jest.fn().mockResolvedValue({
         newRevokeToken: 'newRevokeToken',
         newRefreshToken: 'newRefreshToken',
       });
@@ -722,6 +718,7 @@
         encryptor: getDefaultSeedlessOnboardingVaultEncryptor(),
         refreshJWTToken: mockRefreshJWTToken,
         revokeRefreshToken: mockRevokeRefreshToken,
+        renewRefreshToken: mockRenewRefreshToken,
         state: initialState,
       });
       expect(controller).toBeDefined();
@@ -732,7 +729,8 @@
       const mockRefreshJWTToken = jest.fn().mockResolvedValue({
         idTokens: ['newIdToken'],
       });
-      const mockRevokeRefreshToken = jest.fn().mockResolvedValue({
+      const mockRevokeRefreshToken = jest.fn().mockResolvedValue(undefined);
+      const mockRenewRefreshToken = jest.fn().mockResolvedValue({
         newRevokeToken: 'newRevokeToken',
         newRefreshToken: 'newRefreshToken',
       });
@@ -743,6 +741,7 @@
           messenger,
           refreshJWTToken: mockRefreshJWTToken,
           revokeRefreshToken: mockRevokeRefreshToken,
+          renewRefreshToken: mockRenewRefreshToken,
           // @ts-expect-error - test invalid password outdated cache TTL
           passwordOutdatedCacheTTL: 'Invalid Value',
         });
