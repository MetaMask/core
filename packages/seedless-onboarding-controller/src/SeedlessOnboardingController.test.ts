--- conflicted
+++ resolved
@@ -15,19 +15,11 @@
   generateSalt as generateSaltBrowserPassworder,
   keyFromPassword as keyFromPasswordBrowserPassworder,
 } from '@metamask/browser-passworder';
-<<<<<<< HEAD
 import {
+  EncAccountDataType,
   TOPRFError,
-  EncAccountDataType,
-  type FetchAuthPubKeyResult,
-  type SEC1EncodedPublicKey,
-  type ChangeEncryptionKeyResult,
-  type KeyPair,
-  type RecoverEncryptionKeyResult,
-  type ToprfSecureBackup,
   TOPRFErrorCode,
-=======
-import { TOPRFError, TOPRFErrorCode } from '@metamask/toprf-secure-backup';
+} from '@metamask/toprf-secure-backup';
 import type {
   FetchAuthPubKeyResult,
   SEC1EncodedPublicKey,
@@ -35,7 +27,6 @@
   KeyPair,
   RecoverEncryptionKeyResult,
   ToprfSecureBackup,
->>>>>>> 8f621ec0
 } from '@metamask/toprf-secure-backup';
 import {
   base64ToBytes,
