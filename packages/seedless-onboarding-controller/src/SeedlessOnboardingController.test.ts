--- conflicted
+++ resolved
@@ -446,13 +446,14 @@
     state.authPubKey = options.authPubKey ?? MOCK_AUTH_PUB_KEY;
   }
 
-<<<<<<< HEAD
+  if (options?.withMockAuthPubKey || options?.authPubKey) {
+    state.authPubKey = options.authPubKey ?? MOCK_AUTH_PUB_KEY;
+  }
+
   if (options?.recoveryRatelimitCache) {
     state.recoveryRatelimitCache = options.recoveryRatelimitCache;
   }
 
-=======
->>>>>>> d669c941
   return state;
 }
 
