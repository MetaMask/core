--- conflicted
+++ resolved
@@ -89,11 +89,9 @@
     this.#timestamp = options?.timestamp ?? Date.now();
     this.#type = options?.type ?? SecretType.Mnemonic;
     this.#version = options?.version ?? SecretMetadataVersion.V1;
-<<<<<<< HEAD
     this.#itemId = storageMetadata?.itemId;
     this.#dataType = storageMetadata?.dataType;
     this.#createdAt = storageMetadata?.createdAt;
-=======
   }
 
   /**
@@ -125,7 +123,6 @@
         type: data.options?.type,
       });
     });
->>>>>>> 8f621ec0
   }
 
   /**
