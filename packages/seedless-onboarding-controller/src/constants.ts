export const controllerName = 'SeedlessOnboardingController';

export const PASSWORD_OUTDATED_CACHE_TTL_MS = 10_000; // 10 seconds

export enum Web3AuthNetwork {
  Mainnet = 'sapphire_mainnet',
  Devnet = 'sapphire_devnet',
}

/**
 * The type of social login provider.
 */
export enum AuthConnection {
  Google = 'google',
  Apple = 'apple',
}

export enum SecretType {
  Mnemonic = 'mnemonic',
  PrivateKey = 'privateKey',
}

export enum SecretMetadataVersion {
  V1 = 'v1',
}

export enum SeedlessOnboardingControllerErrorMessage {
  ControllerLocked = `${controllerName} - The operation cannot be completed while the controller is locked.`,
  AuthenticationError = `${controllerName} - Authentication error`,
  MissingAuthUserInfo = `${controllerName} - Missing authenticated user information`,
  FailedToPersistOprfKey = `${controllerName} - Failed to persist OPRF key`,
  LoginFailedError = `${controllerName} - Login failed`,
  InsufficientAuthToken = `${controllerName} - Insufficient auth token`,
  InvalidRefreshToken = `${controllerName} - Invalid refresh token`,
  InvalidRevokeToken = `${controllerName} - Invalid revoke token`,
  InvalidAccessToken = `${controllerName} - Invalid access token`,
  InvalidMetadataAccessToken = `${controllerName} - Invalid metadata access token`,
  MissingCredentials = `${controllerName} - Cannot unlock vault without password and encryption key`,
  ExpiredCredentials = `${controllerName} - Encryption key and salt provided are expired`,
  InvalidEmptyPassword = `${controllerName} - Password cannot be empty.`,
  WrongPasswordType = `${controllerName} - Password must be of type string.`,
  InvalidVaultData = `${controllerName} - Invalid vault data`,
  VaultDataError = `${controllerName} - The decrypted vault has an unexpected shape.`,
  VaultError = `${controllerName} - Cannot unlock without a previous vault.`,
  InvalidSecretMetadata = `${controllerName} - Invalid secret metadata`,
  MissingKeyringId = `${controllerName} - Keyring ID is required to store SRP backups.`,
  FailedToEncryptAndStoreSecretData = `${controllerName} - Failed to encrypt and store secret data`,
  FailedToFetchSecretMetadata = `${controllerName} - Failed to fetch secret metadata`,
  NoSecretDataFound = `${controllerName} - No secret data found`,
  InvalidPrimarySecretDataType = `${controllerName} - Primary secret data must be of type mnemonic.`,
  FailedToChangePassword = `${controllerName} - Failed to change password`,
  TooManyLoginAttempts = `${controllerName} - Too many login attempts`,
  IncorrectPassword = `${controllerName} - Incorrect password`,
  OutdatedPassword = `${controllerName} - Outdated password`,
  CouldNotRecoverPassword = `${controllerName} - Could not recover password`,
  SRPNotBackedUpError = `${controllerName} - SRP not backed up`,
  EncryptedKeyringEncryptionKeyNotSet = `${controllerName} - Encrypted keyring encryption key is not set`,
  EncryptedSeedlessEncryptionKeyNotSet = `${controllerName} - Encrypted seedless encryption key is not set`,
  VaultEncryptionKeyUndefined = `${controllerName} - Vault encryption key is not available`,
  MaxKeyChainLengthExceeded = `${controllerName} - Max key chain length exceeded`,
<<<<<<< HEAD
  FailedToFetchAuthPubKey = `${controllerName} - Failed to fetch latest auth pub key`,
=======
  InvalidPasswordOutdatedCache = `${controllerName} - Invalid password outdated cache provided.`,
>>>>>>> ce37868b
}<|MERGE_RESOLUTION|>--- conflicted
+++ resolved
@@ -58,9 +58,6 @@
   EncryptedSeedlessEncryptionKeyNotSet = `${controllerName} - Encrypted seedless encryption key is not set`,
   VaultEncryptionKeyUndefined = `${controllerName} - Vault encryption key is not available`,
   MaxKeyChainLengthExceeded = `${controllerName} - Max key chain length exceeded`,
-<<<<<<< HEAD
   FailedToFetchAuthPubKey = `${controllerName} - Failed to fetch latest auth pub key`,
-=======
   InvalidPasswordOutdatedCache = `${controllerName} - Invalid password outdated cache provided.`,
->>>>>>> ce37868b
 }