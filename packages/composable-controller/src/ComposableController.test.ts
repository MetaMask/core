<<<<<<< HEAD
import {
  BaseController,
  ControllerStateChangeEvent,
  type ControllerGetStateAction,
  StateConstraint,
} from '@metamask/base-controller/next';
=======
import type { RestrictedMessenger } from '@metamask/base-controller';
import {
  BaseController,
  Messenger,
  deriveStateFromMetadata,
} from '@metamask/base-controller';
>>>>>>> 654158c9
import { JsonRpcEngine } from '@metamask/json-rpc-engine';
import {
  MOCK_ANY_NAMESPACE,
  Messenger,
  MessengerActions,
  MessengerEvents,
  MockAnyNamespace,
} from '@metamask/messenger';
import type { Patch } from 'immer';
import * as sinon from 'sinon';

import type {
  ChildControllerStateChangeEvents,
  ComposableControllerActions,
  ComposableControllerEvents,
} from './ComposableController';
import {
  ComposableController,
  INVALID_CONTROLLER_ERROR,
} from './ComposableController';

// Mock BaseController classes

type RootMessenger = Messenger<
  MockAnyNamespace,
  MessengerActions<FooMessenger> | MessengerActions<QuzMessenger>,
  MessengerEvents<FooMessenger> | MessengerEvents<QuzMessenger>
>;

type FooControllerState = {
  foo: string;
};
type FooControllerAction = ControllerGetStateAction<
  'FooController',
  FooControllerState
>;
type FooControllerEvent = {
  type: `FooController:stateChange`;
  payload: [FooControllerState, Patch[]];
};

type FooMessenger = Messenger<
  'FooController',
  FooControllerAction,
  FooControllerEvent | QuzControllerEvent,
  RootMessenger
>;

const fooControllerStateMetadata = {
  foo: {
    persist: true,
    anonymous: true,
  },
};

class FooController extends BaseController<
  'FooController',
  FooControllerState,
  FooMessenger
> {
  constructor(messagingSystem: FooMessenger) {
    super({
      messenger: messagingSystem,
      metadata: fooControllerStateMetadata,
      name: 'FooController',
      state: { foo: 'foo' },
    });
  }

  updateFoo(foo: string) {
    super.update((state) => {
      state.foo = foo;
    });
  }
}

type QuzControllerState = {
  quz: string;
};
type QuzControllerAction = ControllerGetStateAction<
  'QuzController',
  QuzControllerState
>;
type QuzControllerEvent = {
  type: `QuzController:stateChange`;
  payload: [QuzControllerState, Patch[]];
};

type QuzMessenger = Messenger<
  'QuzController',
  QuzControllerAction,
  QuzControllerEvent,
  RootMessenger
>;

const quzControllerStateMetadata = {
  quz: {
    persist: true,
    anonymous: true,
  },
};

class QuzController extends BaseController<
  'QuzController',
  QuzControllerState,
  QuzMessenger
> {
  constructor(messagingSystem: QuzMessenger) {
    super({
      messenger: messagingSystem,
      metadata: quzControllerStateMetadata,
      name: 'QuzController',
      state: { quz: 'quz' },
    });
  }

  updateQuz(quz: string) {
    super.update((state) => {
      state.quz = quz;
    });
  }
}

type ComposableControllerMessenger<State extends StateConstraint> = Messenger<
  'ComposableController',
  ControllerGetStateAction<'ComposableController', State>,
  | ControllerStateChangeEvent<'ComposableController', State>
  | FooControllerEvent,
  RootMessenger
>;

type ControllersMap = {
  FooController: FooController;
  QuzController: QuzController;
};

describe('ComposableController', () => {
  afterEach(() => {
    sinon.restore();
  });

  describe('BaseController', () => {
    it('should compose controller state', () => {
      type ComposableControllerState = {
        QuzController: QuzControllerState;
        FooController: FooControllerState;
      };
      const messenger: RootMessenger = new Messenger({
        namespace: MOCK_ANY_NAMESPACE,
      });
      const fooMessenger: FooMessenger = new Messenger({
        namespace: 'FooController',
        parent: messenger,
      });
      messenger.delegate({
        messenger: fooMessenger,
        events: ['QuzController:stateChange'],
      });
      const quzMessenger: QuzMessenger = new Messenger({
        namespace: 'QuzController',
        parent: messenger,
      });
      const fooController = new FooController(fooMessenger);
      const quzController = new QuzController(quzMessenger);

      const composableControllerMessenger = new Messenger<
        'ComposableController',
        never,
        FooControllerEvent | QuzControllerEvent,
        RootMessenger
      >({
        namespace: 'ComposableController',
        parent: messenger,
      });
      composableControllerMessenger.delegate({
        messenger: fooMessenger,
        events: ['FooController:stateChange', 'QuzController:stateChange'],
      });
      const composableController = new ComposableController<
        ComposableControllerState,
        Pick<ControllersMap, keyof ComposableControllerState>
      >({
        controllers: {
          FooController: fooController,
          QuzController: quzController,
        },
        messenger: composableControllerMessenger,
      });
      expect(composableController.state).toStrictEqual({
        FooController: { foo: 'foo' },
        QuzController: { quz: 'quz' },
      });
    });

    it('should notify listeners of nested state change', () => {
      type ComposableControllerState = {
        FooController: FooControllerState;
      };
      const messenger = new Messenger<
        MockAnyNamespace,
        | FooControllerAction
        | ComposableControllerActions<ComposableControllerState>,
        | FooControllerEvent
        | ComposableControllerEvents<ComposableControllerState>
      >({
        namespace: MOCK_ANY_NAMESPACE,
      });
      const fooControllerMessenger = new Messenger<
        'FooController',
        FooControllerAction,
        FooControllerEvent,
        typeof messenger
      >({
        namespace: 'FooController',
        parent: messenger,
      });
      const fooController = new FooController(fooControllerMessenger);
      const composableControllerMessenger: ComposableControllerMessenger<ComposableControllerState> =
        new Messenger({
          namespace: 'ComposableController',
          parent: messenger,
        });
      composableControllerMessenger.delegate({
        messenger: fooControllerMessenger,
        events: ['FooController:stateChange'],
      });
      new ComposableController<
        ComposableControllerState,
        Pick<ControllersMap, keyof ComposableControllerState>
      >({
        controllers: {
          FooController: fooController,
        },
        messenger: composableControllerMessenger,
      });

      const listener = sinon.stub();
      messenger.subscribe('ComposableController:stateChange', listener);
      fooController.updateFoo('qux');

      expect(listener.calledOnce).toBe(true);
      expect(listener.getCall(0).args[0]).toStrictEqual({
        FooController: {
          foo: 'qux',
        },
      });
    });
  });

  it('should notify listeners of BaseController state change', () => {
    type ComposableControllerState = {
      QuzController: QuzControllerState;
      FooController: FooControllerState;
    };
    const messenger = new Messenger<
      MockAnyNamespace,
      | ComposableControllerActions<ComposableControllerState>
      | QuzControllerAction
      | FooControllerAction,
      | ComposableControllerEvents<ComposableControllerState>
      | ChildControllerStateChangeEvents<ComposableControllerState>
    >({ namespace: MOCK_ANY_NAMESPACE });
    const quzControllerMessenger = new Messenger<
      'QuzController',
      QuzControllerAction,
      QuzControllerEvent,
      typeof messenger
    >({
      namespace: 'QuzController',
      parent: messenger,
    });
    const quzController = new QuzController(quzControllerMessenger);
    const fooControllerMessenger = new Messenger<
      'FooController',
      FooControllerAction,
      FooControllerEvent,
      typeof messenger
    >({
      namespace: 'FooController',
      parent: messenger,
    });
    const fooController = new FooController(fooControllerMessenger);
    const composableControllerMessenger = new Messenger<
      'ComposableController',
      ComposableControllerActions<ComposableControllerState>,
      | ComposableControllerEvents<ComposableControllerState>
      | FooControllerEvent
      | QuzControllerEvent,
      typeof messenger
    >({
      namespace: 'ComposableController',
      parent: messenger,
    });
    messenger.delegate({
      messenger: composableControllerMessenger,
      events: ['QuzController:stateChange', 'FooController:stateChange'],
    });
    new ComposableController<
      ComposableControllerState,
      Pick<ControllersMap, keyof ComposableControllerState>
    >({
      controllers: {
        QuzController: quzController,
        FooController: fooController,
      },
      messenger: composableControllerMessenger,
    });

    const listener = sinon.stub();
    messenger.subscribe('ComposableController:stateChange', listener);
    fooController.updateFoo('qux');

    expect(listener.calledOnce).toBe(true);
    expect(listener.getCall(0).args[0]).toStrictEqual({
      QuzController: {
        quz: 'quz',
      },
      FooController: {
        foo: 'qux',
      },
    });
  });

  it('should throw if controller messenger not provided', () => {
    const messenger = new Messenger<
      MockAnyNamespace,
      QuzControllerAction | FooControllerAction,
      QuzControllerEvent | FooControllerEvent
    >({ namespace: MOCK_ANY_NAMESPACE });
    const quzControllerMessenger = new Messenger<
      'QuzController',
      QuzControllerAction,
      QuzControllerEvent,
      typeof messenger
    >({
      namespace: 'QuzController',
      parent: messenger,
    });
    const quzController = new QuzController(quzControllerMessenger);
    const fooControllerMessenger = new Messenger<
      'FooController',
      FooControllerAction,
      FooControllerEvent,
      typeof messenger
    >({
      namespace: 'FooController',
      parent: messenger,
    });
    const fooController = new FooController(fooControllerMessenger);
    expect(
      () =>
        // @ts-expect-error - Suppressing type error to test for runtime error handling
        new ComposableController({
          controllers: {
            QuzController: quzController,
            FooController: fooController,
          },
        }),
    ).toThrow('Messaging system is required');
  });

  it('should throw if composing a controller that does not extend from BaseController', () => {
    type ComposableControllerState = {
      FooController: FooControllerState;
    };
    const notController = new JsonRpcEngine();
    const messenger = new Messenger<
      MockAnyNamespace,
      | ComposableControllerActions<ComposableControllerState>
      | FooControllerAction,
      ComposableControllerEvents<ComposableControllerState> | FooControllerEvent
    >({ namespace: MOCK_ANY_NAMESPACE });
    const fooControllerMessenger = new Messenger<
      'FooController',
      FooControllerAction,
      FooControllerEvent,
      typeof messenger
    >({
      namespace: 'FooController',
      parent: messenger,
    });
    const fooController = new FooController(fooControllerMessenger);
    const composableControllerMessenger = new Messenger<
      'ComposableController',
      ComposableControllerActions<ComposableControllerState>,
      | ComposableControllerEvents<ComposableControllerState>
      | FooControllerEvent,
      typeof messenger
    >({
      namespace: 'ComposableController',
      parent: messenger,
    });
    messenger.delegate({
      messenger: composableControllerMessenger,
      events: ['FooController:stateChange'],
    });
    expect(
      () =>
        new ComposableController<
          // @ts-expect-error - Suppressing type error to test for runtime error handling
          ComposableControllerState & {
            JsonRpcEngine: Record<string, unknown>;
          },
          {
            JsonRpcEngine: typeof notController;
            FooController: FooController;
          }
        >({
          controllers: {
            JsonRpcEngine: notController,
            FooController: fooController,
          },
          messenger: composableControllerMessenger,
        }),
    ).toThrow(INVALID_CONTROLLER_ERROR);
  });
<<<<<<< HEAD
=======

  it('should not throw if composing a controller without a `stateChange` event', () => {
    const messenger = new Messenger<never, FooControllerEvent>();
    const controllerWithoutStateChangeEventMessenger = messenger.getRestricted({
      name: 'ControllerWithoutStateChangeEvent',
      allowedActions: [],
      allowedEvents: [],
    });
    const controllerWithoutStateChangeEvent =
      new ControllerWithoutStateChangeEvent(
        controllerWithoutStateChangeEventMessenger,
      );
    const fooControllerMessenger = messenger.getRestricted({
      name: 'FooController',
      allowedActions: [],
      allowedEvents: [],
    });
    const fooController = new FooController(fooControllerMessenger);
    expect(
      () =>
        new ComposableController({
          controllers: {
            ControllerWithoutStateChangeEvent:
              controllerWithoutStateChangeEvent,
            FooController: fooController,
          },
          messenger: messenger.getRestricted({
            name: 'ComposableController',
            allowedActions: [],
            allowedEvents: ['FooController:stateChange'],
          }),
        }),
    ).not.toThrow();
  });

  it('should not throw if a child controller `stateChange` event is missing from the messenger events allowlist', () => {
    const messenger = new Messenger<
      never,
      FooControllerEvent | QuzControllerEvent
    >();
    const QuzControllerMessenger = messenger.getRestricted({
      name: 'QuzController',
      allowedActions: [],
      allowedEvents: [],
    });
    const quzController = new QuzController(QuzControllerMessenger);
    const fooControllerMessenger = messenger.getRestricted({
      name: 'FooController',
      allowedActions: [],
      allowedEvents: [],
    });
    const fooController = new FooController(fooControllerMessenger);
    expect(
      () =>
        new ComposableController({
          controllers: {
            QuzController: quzController,
            FooController: fooController,
          },
          messenger: messenger.getRestricted({
            name: 'ComposableController',
            allowedActions: [],
            allowedEvents: ['FooController:stateChange'],
          }),
        }),
    ).not.toThrow();
  });

  describe('metadata', () => {
    it('includes expected state in debug snapshots', () => {
      type ComposableControllerState = {
        FooController: FooControllerState;
      };
      const messenger = new Messenger<
        never,
        | ComposableControllerEvents<ComposableControllerState>
        | FooControllerEvent
      >();
      const fooMessenger = messenger.getRestricted<
        'FooController',
        never,
        never
      >({
        name: 'FooController',
        allowedActions: [],
        allowedEvents: [],
      });
      const fooController = new FooController(fooMessenger);
      const composableControllerMessenger = messenger.getRestricted({
        name: 'ComposableController',
        allowedActions: [],
        allowedEvents: ['FooController:stateChange'],
      });
      const controller = new ComposableController<
        ComposableControllerState,
        Pick<ControllersMap, keyof ComposableControllerState>
      >({
        controllers: {
          FooController: fooController,
        },
        messenger: composableControllerMessenger,
      });

      expect(
        deriveStateFromMetadata(
          controller.state,
          controller.metadata,
          'anonymous',
        ),
      ).toMatchInlineSnapshot(`
        Object {
          "FooController": Object {
            "foo": "foo",
          },
        }
      `);
    });

    it('includes expected state in state logs', () => {
      type ComposableControllerState = {
        FooController: FooControllerState;
      };
      const messenger = new Messenger<
        never,
        | ComposableControllerEvents<ComposableControllerState>
        | FooControllerEvent
      >();
      const fooMessenger = messenger.getRestricted<
        'FooController',
        never,
        never
      >({
        name: 'FooController',
        allowedActions: [],
        allowedEvents: [],
      });
      const fooController = new FooController(fooMessenger);
      const composableControllerMessenger = messenger.getRestricted({
        name: 'ComposableController',
        allowedActions: [],
        allowedEvents: ['FooController:stateChange'],
      });
      const controller = new ComposableController<
        ComposableControllerState,
        Pick<ControllersMap, keyof ComposableControllerState>
      >({
        controllers: {
          FooController: fooController,
        },
        messenger: composableControllerMessenger,
      });

      expect(
        deriveStateFromMetadata(
          controller.state,
          controller.metadata,
          'includeInStateLogs',
        ),
      ).toMatchInlineSnapshot(`Object {}`);
    });

    it('persists expected state', () => {
      type ComposableControllerState = {
        FooController: FooControllerState;
      };
      const messenger = new Messenger<
        never,
        | ComposableControllerEvents<ComposableControllerState>
        | FooControllerEvent
      >();
      const fooMessenger = messenger.getRestricted<
        'FooController',
        never,
        never
      >({
        name: 'FooController',
        allowedActions: [],
        allowedEvents: [],
      });
      const fooController = new FooController(fooMessenger);
      const composableControllerMessenger = messenger.getRestricted({
        name: 'ComposableController',
        allowedActions: [],
        allowedEvents: ['FooController:stateChange'],
      });
      const controller = new ComposableController<
        ComposableControllerState,
        Pick<ControllersMap, keyof ComposableControllerState>
      >({
        controllers: {
          FooController: fooController,
        },
        messenger: composableControllerMessenger,
      });

      expect(
        deriveStateFromMetadata(
          controller.state,
          controller.metadata,
          'persist',
        ),
      ).toMatchInlineSnapshot(`
        Object {
          "FooController": Object {
            "foo": "foo",
          },
        }
      `);
    });

    it('exposes expected state to UI', () => {
      type ComposableControllerState = {
        FooController: FooControllerState;
      };
      const messenger = new Messenger<
        never,
        | ComposableControllerEvents<ComposableControllerState>
        | FooControllerEvent
      >();
      const fooMessenger = messenger.getRestricted<
        'FooController',
        never,
        never
      >({
        name: 'FooController',
        allowedActions: [],
        allowedEvents: [],
      });
      const fooController = new FooController(fooMessenger);
      const composableControllerMessenger = messenger.getRestricted({
        name: 'ComposableController',
        allowedActions: [],
        allowedEvents: ['FooController:stateChange'],
      });
      const controller = new ComposableController<
        ComposableControllerState,
        Pick<ControllersMap, keyof ComposableControllerState>
      >({
        controllers: {
          FooController: fooController,
        },
        messenger: composableControllerMessenger,
      });

      expect(
        deriveStateFromMetadata(
          controller.state,
          controller.metadata,
          'usedInUi',
        ),
      ).toMatchInlineSnapshot(`Object {}`);
    });
  });
>>>>>>> 654158c9
});<|MERGE_RESOLUTION|>--- conflicted
+++ resolved
@@ -1,25 +1,17 @@
-<<<<<<< HEAD
 import {
   BaseController,
-  ControllerStateChangeEvent,
+  type ControllerStateChangeEvent,
   type ControllerGetStateAction,
-  StateConstraint,
+  type StateConstraint,
+  deriveStateFromMetadata,
 } from '@metamask/base-controller/next';
-=======
-import type { RestrictedMessenger } from '@metamask/base-controller';
-import {
-  BaseController,
-  Messenger,
-  deriveStateFromMetadata,
-} from '@metamask/base-controller';
->>>>>>> 654158c9
 import { JsonRpcEngine } from '@metamask/json-rpc-engine';
 import {
   MOCK_ANY_NAMESPACE,
   Messenger,
-  MessengerActions,
-  MessengerEvents,
-  MockAnyNamespace,
+  type MessengerActions,
+  type MessengerEvents,
+  type MockAnyNamespace,
 } from '@metamask/messenger';
 import type { Patch } from 'immer';
 import * as sinon from 'sinon';
@@ -429,75 +421,6 @@
         }),
     ).toThrow(INVALID_CONTROLLER_ERROR);
   });
-<<<<<<< HEAD
-=======
-
-  it('should not throw if composing a controller without a `stateChange` event', () => {
-    const messenger = new Messenger<never, FooControllerEvent>();
-    const controllerWithoutStateChangeEventMessenger = messenger.getRestricted({
-      name: 'ControllerWithoutStateChangeEvent',
-      allowedActions: [],
-      allowedEvents: [],
-    });
-    const controllerWithoutStateChangeEvent =
-      new ControllerWithoutStateChangeEvent(
-        controllerWithoutStateChangeEventMessenger,
-      );
-    const fooControllerMessenger = messenger.getRestricted({
-      name: 'FooController',
-      allowedActions: [],
-      allowedEvents: [],
-    });
-    const fooController = new FooController(fooControllerMessenger);
-    expect(
-      () =>
-        new ComposableController({
-          controllers: {
-            ControllerWithoutStateChangeEvent:
-              controllerWithoutStateChangeEvent,
-            FooController: fooController,
-          },
-          messenger: messenger.getRestricted({
-            name: 'ComposableController',
-            allowedActions: [],
-            allowedEvents: ['FooController:stateChange'],
-          }),
-        }),
-    ).not.toThrow();
-  });
-
-  it('should not throw if a child controller `stateChange` event is missing from the messenger events allowlist', () => {
-    const messenger = new Messenger<
-      never,
-      FooControllerEvent | QuzControllerEvent
-    >();
-    const QuzControllerMessenger = messenger.getRestricted({
-      name: 'QuzController',
-      allowedActions: [],
-      allowedEvents: [],
-    });
-    const quzController = new QuzController(QuzControllerMessenger);
-    const fooControllerMessenger = messenger.getRestricted({
-      name: 'FooController',
-      allowedActions: [],
-      allowedEvents: [],
-    });
-    const fooController = new FooController(fooControllerMessenger);
-    expect(
-      () =>
-        new ComposableController({
-          controllers: {
-            QuzController: quzController,
-            FooController: fooController,
-          },
-          messenger: messenger.getRestricted({
-            name: 'ComposableController',
-            allowedActions: [],
-            allowedEvents: ['FooController:stateChange'],
-          }),
-        }),
-    ).not.toThrow();
-  });
 
   describe('metadata', () => {
     it('includes expected state in debug snapshots', () => {
@@ -684,5 +607,4 @@
       ).toMatchInlineSnapshot(`Object {}`);
     });
   });
->>>>>>> 654158c9
 });