{
  "name": "@metamask/approval-controller",
  "version": "7.1.3",
  "description": "Manages requests that require user approval",
  "keywords": [
    "MetaMask",
    "Ethereum"
  ],
  "homepage": "https://github.com/MetaMask/core/tree/main/packages/approval-controller#readme",
  "bugs": {
    "url": "https://github.com/MetaMask/core/issues"
  },
  "repository": {
    "type": "git",
    "url": "https://github.com/MetaMask/core.git"
  },
  "license": "MIT",
  "sideEffects": false,
  "exports": {
    ".": {
      "import": {
        "types": "./dist/index.d.mts",
        "default": "./dist/index.mjs"
      },
      "require": {
        "types": "./dist/index.d.cts",
        "default": "./dist/index.cjs"
      }
    },
    "./package.json": "./package.json"
  },
  "main": "./dist/index.cjs",
  "types": "./dist/index.d.cts",
  "files": [
    "dist/"
  ],
  "scripts": {
    "build": "ts-bridge --project tsconfig.build.json --verbose --clean --no-references",
    "build:docs": "typedoc",
    "changelog:update": "../../scripts/update-changelog.sh @metamask/approval-controller",
    "changelog:validate": "../../scripts/validate-changelog.sh @metamask/approval-controller",
    "publish:preview": "yarn npm publish --tag preview",
    "since-latest-release": "../../scripts/since-latest-release.sh",
    "test": "NODE_OPTIONS=--experimental-vm-modules jest --reporters=jest-silent-reporter",
    "test:clean": "NODE_OPTIONS=--experimental-vm-modules jest --clearCache",
    "test:verbose": "NODE_OPTIONS=--experimental-vm-modules jest --verbose",
    "test:watch": "NODE_OPTIONS=--experimental-vm-modules jest --watch"
  },
  "dependencies": {
<<<<<<< HEAD
    "@metamask/base-controller": "^8.2.0",
    "@metamask/messenger": "^0.1.0",
=======
    "@metamask/base-controller": "^8.4.0",
>>>>>>> a8e82baf
    "@metamask/rpc-errors": "^7.0.2",
    "@metamask/utils": "^11.8.0",
    "nanoid": "^3.3.8"
  },
  "devDependencies": {
    "@metamask/auto-changelog": "^3.4.4",
    "@types/jest": "^27.4.1",
    "deepmerge": "^4.2.2",
    "jest": "^27.5.1",
    "sinon": "^9.2.4",
    "ts-jest": "^27.1.4",
    "typedoc": "^0.24.8",
    "typedoc-plugin-missing-exports": "^2.0.0",
    "typescript": "~5.2.2"
  },
  "engines": {
    "node": "^18.18 || >=20"
  },
  "publishConfig": {
    "access": "public",
    "registry": "https://registry.npmjs.org/"
  }
}<|MERGE_RESOLUTION|>--- conflicted
+++ resolved
@@ -47,12 +47,8 @@
     "test:watch": "NODE_OPTIONS=--experimental-vm-modules jest --watch"
   },
   "dependencies": {
-<<<<<<< HEAD
-    "@metamask/base-controller": "^8.2.0",
-    "@metamask/messenger": "^0.1.0",
-=======
     "@metamask/base-controller": "^8.4.0",
->>>>>>> a8e82baf
+    "@metamask/messenger": "^0.3.0",
     "@metamask/rpc-errors": "^7.0.2",
     "@metamask/utils": "^11.8.0",
     "nanoid": "^3.3.8"
