/* eslint-disable @typescript-eslint/no-explicit-any */
import type {
  AddApprovalRequest,
  AcceptResultCallbacks,
  AddResult,
} from '@metamask/approval-controller';
import type {
  ControllerGetStateAction,
  ControllerStateChangeEvent,
  RestrictedControllerMessenger,
} from '@metamask/base-controller';
import { BaseController } from '@metamask/base-controller';
import { ApprovalType, ORIGIN_METAMASK } from '@metamask/controller-utils';
import type { TraceCallback, TraceContext } from '@metamask/controller-utils';
import type {
  KeyringControllerSignMessageAction,
  KeyringControllerSignPersonalMessageAction,
  KeyringControllerSignTypedMessageAction,
  SignTypedDataVersion,
} from '@metamask/keyring-controller';
import type { AddLog } from '@metamask/logging-controller';
<<<<<<< HEAD
import { providerErrors } from '@metamask/rpc-errors';
=======
import type {
  PersonalMessageParams,
  PersonalMessageParamsMetamask,
  TypedMessageParams,
  TypedMessageParamsMetamask,
  AbstractMessageManager,
  AbstractMessage,
  MessageManagerState,
  AbstractMessageParams,
  AbstractMessageParamsMetamask,
  OriginalRequest,
  TypedMessage,
  PersonalMessage,
} from '@metamask/message-manager';
import {
  PersonalMessageManager,
  TypedMessageManager,
} from '@metamask/message-manager';
>>>>>>> 58600d88
import type { Hex, Json } from '@metamask/utils';
import EventEmitter from 'events';
import { v1 as random } from 'uuid';

import { projectLogger as log } from './logger';
import { SignatureRequestStatus, SignatureRequestType } from './types';
import type {
  MessageParamsPersonal,
  MessageParamsTyped,
  JsonRequest,
  SignatureRequest,
  MessageParamsEthSign,
  MessageParams,
} from './types';

const controllerName = 'SignatureController';

const stateMetadata = {
<<<<<<< HEAD
  signatureRequests: { persist: false, anonymous: false },
  // Legacy + Generated
  unapprovedMsgs: { persist: false, anonymous: false },
=======
>>>>>>> 58600d88
  unapprovedPersonalMsgs: { persist: false, anonymous: false },
  unapprovedTypedMessages: { persist: false, anonymous: false },
  unapprovedPersonalMsgCount: { persist: false, anonymous: false },
  unapprovedTypedMessagesCount: { persist: false, anonymous: false },
};

const getDefaultState = () => ({
<<<<<<< HEAD
  signatureRequests: {},
  // Legacy + Generated
  unapprovedMsgs: {},
=======
>>>>>>> 58600d88
  unapprovedPersonalMsgs: {},
  unapprovedTypedMessages: {},
  unapprovedPersonalMsgCount: 0,
  unapprovedTypedMessagesCount: 0,
});

type SignatureControllerState = {
<<<<<<< HEAD
  signatureRequests: Record<string, SignatureRequest>;
  // Legacy + Generated
  unapprovedMsgs: Record<string, any>;
  unapprovedPersonalMsgs: Record<string, any>;
  unapprovedTypedMessages: Record<string, any>;
  unapprovedMsgCount: number;
=======
  unapprovedPersonalMsgs: Record<string, StateMessage>;
  unapprovedTypedMessages: Record<string, StateMessage>;
>>>>>>> 58600d88
  unapprovedPersonalMsgCount: number;
  unapprovedTypedMessagesCount: number;
};

type AllowedActions =
  | AddApprovalRequest
  | KeyringControllerSignMessageAction
  | KeyringControllerSignPersonalMessageAction
  | KeyringControllerSignTypedMessageAction
  | AddLog;

export type GetSignatureState = ControllerGetStateAction<
  typeof controllerName,
  SignatureControllerState
>;

export type SignatureStateChange = ControllerStateChangeEvent<
  typeof controllerName,
  SignatureControllerState
>;

export type SignatureControllerActions = GetSignatureState;

export type SignatureControllerEvents = SignatureStateChange;

export type SignatureControllerMessenger = RestrictedControllerMessenger<
  typeof controllerName,
  SignatureControllerActions | AllowedActions,
  SignatureControllerEvents,
  AllowedActions['type'],
  never
>;

export type SignatureControllerOptions = {
  getAllState: () => unknown;
  getCurrentChainId: () => Hex;
  messenger: SignatureControllerMessenger;
  securityProviderRequest?: (
    // TODO: Replace `any` with type
    // eslint-disable-next-line @typescript-eslint/no-explicit-any
    requestData: any,
    methodName: string,
    // TODO: Replace `any` with type
    // eslint-disable-next-line @typescript-eslint/no-explicit-any
  ) => Promise<any>;
  trace?: TraceCallback;
};

/**
 * Controller for creating signing requests requiring user approval.
 */
export class SignatureController extends BaseController<
  typeof controllerName,
  SignatureControllerState,
  SignatureControllerMessenger
> {
  hub: EventEmitter;

  // TODO: Replace `any` with type
  // eslint-disable-next-line @typescript-eslint/no-explicit-any
  #getAllState: () => any;

<<<<<<< HEAD
=======
  #personalMessageManager: PersonalMessageManager;

  #typedMessageManager: TypedMessageManager;

  #trace: TraceCallback;

>>>>>>> 58600d88
  /**
   * Construct a Sign controller.
   *
   * @param options - The controller options.
   * @param options.messenger - The restricted controller messenger for the sign controller.
   * @param options.getAllState - Callback to retrieve all user state.
<<<<<<< HEAD
=======
   * @param options.securityProviderRequest - A function for verifying a message, whether it is malicious or not.
   * @param options.getCurrentChainId - A function for retrieving the current chainId.
   * @param options.trace - Callback to generate trace information.
>>>>>>> 58600d88
   */
  constructor({
    getAllState,
<<<<<<< HEAD
=======
    getCurrentChainId,
    messenger,
    securityProviderRequest,
    trace,
>>>>>>> 58600d88
  }: SignatureControllerOptions) {
    super({
      name: controllerName,
      metadata: stateMetadata,
      messenger,
      state: getDefaultState(),
    });

    this.#getAllState = getAllState;
    this.hub = new EventEmitter();
<<<<<<< HEAD
  }

  /**
   * A getter for the number of 'unapproved' Messages in this.messages.
   *
   * @returns The number of 'unapproved' Messages in this.messages
   */
  get unapprovedMsgCount(): number {
    return this.state.unapprovedMsgCount;
  }

  /**
=======
    this.#personalMessageManager = new PersonalMessageManager(
      undefined,
      undefined,
      securityProviderRequest,
    );
    this.#typedMessageManager = new TypedMessageManager(
      undefined,
      undefined,
      securityProviderRequest,
      undefined,
      getCurrentChainId,
    );
    this.#trace = trace ?? (((_request, fn) => fn?.()) as TraceCallback);

    this.#handleMessageManagerEvents(
      this.#personalMessageManager,
      'unapprovedPersonalMessage',
    );
    this.#handleMessageManagerEvents(
      this.#typedMessageManager,
      'unapprovedTypedMessage',
    );

    this.#subscribeToMessageState(
      this.#personalMessageManager,
      (state, newMessages, messageCount) => {
        state.unapprovedPersonalMsgs = newMessages;
        state.unapprovedPersonalMsgCount = messageCount;
      },
    );

    this.#subscribeToMessageState(
      this.#typedMessageManager,
      (state, newMessages, messageCount) => {
        state.unapprovedTypedMessages = newMessages;
        state.unapprovedTypedMessagesCount = messageCount;
      },
    );
  }

  /**
>>>>>>> 58600d88
   * A getter for the number of 'unapproved' PersonalMessages in this.messages.
   *
   * @returns The number of 'unapproved' PersonalMessages in this.messages
   */
  get unapprovedPersonalMessagesCount(): number {
    return this.state.unapprovedPersonalMsgCount;
  }

  /**
   * A getter for the number of 'unapproved' TypedMessages in this.messages.
   *
   * @returns The number of 'unapproved' TypedMessages in this.messages
   */
  get unapprovedTypedMessagesCount(): number {
    return this.state.unapprovedTypedMessagesCount;
  }

  /**
   * A getter for returning all messages.
   *
   * @returns The object containing all messages.
   */
<<<<<<< HEAD
  get messages(): { [id: string]: SignatureRequest } {
    return this.state.signatureRequests;
=======
  get messages(): { [id: string]: PersonalMessage | TypedMessage } {
    const messages = [
      ...this.#typedMessageManager.getAllMessages(),
      ...this.#personalMessageManager.getAllMessages(),
    ];

    const messagesObject = messages.reduce<{
      [id: string]: PersonalMessage | TypedMessage;
    }>((acc, message) => {
      acc[message.id] = message;
      return acc;
    }, {});

    return messagesObject;
>>>>>>> 58600d88
  }

  /**
   * Reset the controller state to the initial state.
   */
  resetState() {
    this.#updateState(() => getDefaultState());
  }

  /**
   * Reject all unapproved messages of any type.
   *
   * @param reason - A message to indicate why.
   */
  rejectUnapproved(reason?: string) {
<<<<<<< HEAD
    const unapprovedSignatureRequests = Object.values(
      this.state.signatureRequests,
    ).filter(
      (metadata) => metadata.status === SignatureRequestStatus.Unapproved,
    );

    for (const metadata of unapprovedSignatureRequests) {
      this.#rejectSignatureRequest(metadata.id, reason);
    }
=======
    this.#rejectUnapproved(this.#personalMessageManager, reason);
    this.#rejectUnapproved(this.#typedMessageManager, reason);
>>>>>>> 58600d88
  }

  /**
   * Clears all unapproved messages from memory.
   */
  clearUnapproved() {
<<<<<<< HEAD
    this.#updateState((state) => {
      Object.values(state.signatureRequests)
        .filter(
          (metadata) => metadata.status === SignatureRequestStatus.Unapproved,
        )
        .forEach((metadata) => delete state.signatureRequests[metadata.id]);
    });
  }

  async newUnsignedMessage(
    messageParams: MessageParamsEthSign,
    request: JsonRequest,
  ): Promise<string> {
    return this.#processSignatureRequest({
      messageParams,
      request,
      type: SignatureRequestType.EthSign,
      approvalType: ApprovalType.EthSign,
    });
  }

  async newUnsignedPersonalMessage(
    messageParams: MessageParamsPersonal,
    request: JsonRequest,
  ): Promise<string> {
    return this.#processSignatureRequest({
      messageParams,
      request,
      type: SignatureRequestType.PersonalSign,
      approvalType: ApprovalType.PersonalSign,
    });
  }

  async newUnsignedTypedMessage(
    messageParams: MessageParamsTyped,
    request: JsonRequest,
    version: SignTypedDataVersion,
    _signingOpts: any,
  ): Promise<string> {
    return this.#processSignatureRequest({
      messageParams,
      request,
      type: SignatureRequestType.TypedSign,
      approvalType: ApprovalType.EthSignTypedData,
      version,
    });
=======
    this.#clearUnapproved(this.#personalMessageManager);
    this.#clearUnapproved(this.#typedMessageManager);
  }

  /**
   * Called when a dapp uses the personal_sign method.
   *
   * We currently define personal_sign mostly for legacy Dapps.
   *
   * @param messageParams - The params of the message to sign & return to the Dapp.
   * @param req - The original request, containing the origin.
   * @param options - An options bag for the method.
   * @param options.traceContext - The parent context for any new traces.
   * @returns Promise resolving to the raw data of the signature request.
   */
  async newUnsignedPersonalMessage(
    messageParams: PersonalMessageParams,
    req: OriginalRequest,
    options: { traceContext?: TraceContext } = {},
  ): Promise<string> {
    return this.#newUnsignedAbstractMessage(
      this.#personalMessageManager,
      ApprovalType.PersonalSign,
      SigningMethod.PersonalSign,
      'Personal Message',
      // TODO: Either fix this lint violation or explain why it's necessary to ignore.
      // eslint-disable-next-line @typescript-eslint/no-misused-promises
      this.#signPersonalMessage.bind(this),
      messageParams,
      req,
      undefined,
      undefined,
      options.traceContext,
    );
  }

  /**
   * Called when a dapp uses the eth_signTypedData method, per EIP 712.
   *
   * @param messageParams - The params passed to eth_signTypedData.
   * @param req - The original request, containing the origin.
   * @param version - The version indicating the format of the typed data.
   * @param signingOpts - An options bag for signing.
   * @param signingOpts.parseJsonData - Whether to parse the JSON before signing.
   * @param options - An options bag for the method.
   * @param options.traceContext - The parent context for any new traces.
   * @returns Promise resolving to the raw data of the signature request.
   */
  async newUnsignedTypedMessage(
    messageParams: TypedMessageParams,
    req: OriginalRequest,
    version: string,
    signingOpts: TypedMessageSigningOptions,
    options: { traceContext?: TraceContext } = {},
  ): Promise<string> {
    const signTypeForLogger = this.#getSignTypeForLogger(version);
    return this.#newUnsignedAbstractMessage(
      this.#typedMessageManager,
      ApprovalType.EthSignTypedData,
      signTypeForLogger,
      'Typed Message',
      // TODO: Either fix this lint violation or explain why it's necessary to ignore.
      // eslint-disable-next-line @typescript-eslint/no-misused-promises
      this.#signTypedMessage.bind(this),
      messageParams,
      req,
      version,
      signingOpts,
      options.traceContext,
    );
>>>>>>> 58600d88
  }

  setDeferredSignSuccess(_messageId: string, _signature: any) {
    throw new Error('Method not implemented.');
  }

  setMessageMetadata(_messageId: string, _metadata: Json) {
    throw new Error('Method not implemented.');
  }

  setDeferredSignError(_messageId: string) {
    throw new Error('Method not implemented.');
  }

  setTypedMessageInProgress(_messageId: string) {
    throw new Error('Method not implemented.');
  }

  setPersonalMessageInProgress(_messageId: string) {
    throw new Error('Method not implemented.');
  }

<<<<<<< HEAD
  async #processSignatureRequest({
    messageParams,
    request,
    type,
    approvalType,
    version,
  }: {
    messageParams: MessageParams;
    request: JsonRequest;
    type: SignatureRequestType;
    approvalType: ApprovalType;
    version?: SignTypedDataVersion;
  }): Promise<string> {
    log('Processing signature request', messageParams, request);

    const { securityAlertResponse } = request;

=======
  async #newUnsignedAbstractMessage<
    // TODO: Either fix this lint violation or explain why it's necessary to ignore.
    // eslint-disable-next-line @typescript-eslint/naming-convention
    M extends AbstractMessage,
    // TODO: Either fix this lint violation or explain why it's necessary to ignore.
    // eslint-disable-next-line @typescript-eslint/naming-convention
    P extends AbstractMessageParams,
    // TODO: Either fix this lint violation or explain why it's necessary to ignore.
    // eslint-disable-next-line @typescript-eslint/naming-convention
    PM extends AbstractMessageParamsMetamask,
    // TODO: Either fix this lint violation or explain why it's necessary to ignore.
    // eslint-disable-next-line @typescript-eslint/naming-convention
    SO,
  >(
    messageManager: AbstractMessageManager<M, P, PM>,
    approvalType: ApprovalType,
    signTypeForLogger: SigningMethod,
    messageName: string,
    signMessage: (messageParams: PM, signingOpts?: SO) => void,
    messageParams: PM,
    req: OriginalRequest,
    version?: string,
    signingOpts?: SO,
    traceContext?: TraceContext,
  ) {
>>>>>>> 58600d88
    let resultCallbacks: AcceptResultCallbacks | undefined;

    try {
      const metadata = {
        id: random(),
        request: messageParams,
        securityAlertResponse,
        status: SignatureRequestStatus.Unapproved,
        time: Date.now(),
        type,
        version,
      } as SignatureRequest;

      this.#updateState((state) => {
        state.signatureRequests[metadata.id] = metadata;
      });

      this.hub.emit('unapprovedMessage', {
        messageParams,
        metamaskId: metadata.id,
      });

      const finishedPromise = this.#waitForSignatureRequestFinished(
        metadata.id,
      );

      try {
<<<<<<< HEAD
        const acceptResult = await this.#requestApproval(
          metadata,
          approvalType,
        );

        resultCallbacks = acceptResult.resultCallbacks;
      } catch {
        log('User rejected request', metadata.id);

        this.#rejectSignatureRequest(metadata.id);

        throw providerErrors.userRejectedRequest('User rejected the request.');
      }

      await this.#approveAndSignRequest(metadata);
=======
        // Signature request is proposed to the user
        this.#addLog(
          signTypeForLogger,
          SigningStage.Proposed,
          messageParamsWithId,
        );

        const acceptResult = await this.#trace(
          { name: 'Await Approval', parentContext: traceContext },
          (context) =>
            this.#requestApproval(messageParamsWithId, approvalType, {
              traceContext: context,
              actionId: req?.id?.toString(),
            }),
        );

        resultCallbacks = acceptResult.resultCallbacks;
      } catch (error) {
        // User rejected the signature request
        this.#addLog(
          signTypeForLogger,
          SigningStage.Rejected,
          messageParamsWithId,
        );

        this.#cancelAbstractMessage(messageManager, messageId);
        throw error;
      }

      // TODO: Either fix this lint violation or explain why it's necessary to ignore.
      // eslint-disable-next-line @typescript-eslint/await-thenable

      await this.#trace({ name: 'Sign', parentContext: traceContext }, () =>
        signMessage(messageParamsWithId, signingOpts),
      );
>>>>>>> 58600d88

      const signature = await finishedPromise;

      log('Signature request finished', metadata.id, signature);

      resultCallbacks?.success(signature);

      return signature;
    } catch (error) {
      log('Signature request failed', error);
      resultCallbacks?.error(error as Error);
      throw error;
    }
  }

<<<<<<< HEAD
  async #approveAndSignRequest(metadata: SignatureRequest) {
    const { id } = metadata;

=======
  /**
   * Signifies a user's approval to sign a personal_sign message in queue.
   * Triggers signing, and the callback function from newUnsignedPersonalMessage.
   *
   * @param msgParams - The params of the message to sign & return to the Dapp.
   * @returns Signature result from signing.
   */
  async #signPersonalMessage(msgParams: PersonalMessageParamsMetamask) {
    return await this.#signAbstractMessage(
      this.#personalMessageManager,
      ApprovalType.PersonalSign,
      msgParams,
      async (cleanMsgParams) =>
        await this.messagingSystem.call(
          'KeyringController:signPersonalMessage',
          cleanMsgParams,
        ),
    );
  }

  /**
   * The method for a user approving a call to eth_signTypedData, per EIP 712.
   * Triggers the callback in newUnsignedTypedMessage.
   *
   * @param msgParams - The params passed to eth_signTypedData.
   * @param opts - The options for the method.
   * @param opts.parseJsonData - Whether to parse JSON data before calling the KeyringController.
   * @returns Signature result from signing.
   */
  async #signTypedMessage(
    msgParams: TypedMessageParamsMetamask,
    /* istanbul ignore next */
    opts = { parseJsonData: true },
    // TODO: Replace `any` with type
    // eslint-disable-next-line @typescript-eslint/no-explicit-any
  ): Promise<any> {
    const { version } = msgParams;
    return await this.#signAbstractMessage(
      this.#typedMessageManager,
      ApprovalType.EthSignTypedData,
      msgParams,
      async (cleanMsgParams) => {
        const finalMessageParams = opts.parseJsonData
          ? this.#removeJsonData(cleanMsgParams, version as string)
          : cleanMsgParams;

        return await this.messagingSystem.call(
          'KeyringController:signTypedMessage',
          finalMessageParams,
          version as SignTypedDataVersion,
        );
      },
    );
  }

  #tryForEachMessageManager(
    callbackFn: (
      // TODO: Replace `any` with type
      // eslint-disable-next-line @typescript-eslint/no-explicit-any
      messageManager: AbstractMessageManager<any, any, any>,
      // TODO: Replace `any` with type
      // eslint-disable-next-line @typescript-eslint/no-explicit-any
      ...args: any[]
    ) => boolean,
    // TODO: Replace `any` with type
    // eslint-disable-next-line @typescript-eslint/no-explicit-any
    ...args: any
  ) {
    const messageManagers = [
      this.#personalMessageManager,
      this.#typedMessageManager,
    ];

    for (const manager of messageManagers) {
      if (callbackFn(manager, ...args)) {
        return true;
      }
    }
    throw new Error('Message not found');
  }

  #trySetDeferredSignSuccess(
    // TODO: Replace `any` with type
    // eslint-disable-next-line @typescript-eslint/no-explicit-any
    messageManager: AbstractMessageManager<any, any, any>,
    messageId: string,
    // TODO: Replace `any` with type
    // eslint-disable-next-line @typescript-eslint/no-explicit-any
    signature: any,
  ) {
    try {
      messageManager.setMessageStatusSigned(messageId, signature);
      return true;
    } catch (error) {
      return false;
    }
  }

  #trySetMessageMetadata(
    // TODO: Replace `any` with type
    // eslint-disable-next-line @typescript-eslint/no-explicit-any
    messageManager: AbstractMessageManager<any, any, any>,
    messageId: string,
    metadata: Json,
  ) {
>>>>>>> 58600d88
    try {
      this.#updateMetadata(id, (draftMetadata) => {
        draftMetadata.status = SignatureRequestStatus.Approved;
      });

      await this.#signRequest(metadata);
    } catch (error) {
      this.#rejectSignatureRequest(id);
      throw error;
    }
  }

<<<<<<< HEAD
  async #signRequest(metadata: SignatureRequest) {
    const { id, request, type } = metadata;
=======
  #rejectUnapproved<
    // TODO: Either fix this lint violation or explain why it's necessary to ignore.
    // eslint-disable-next-line @typescript-eslint/naming-convention
    M extends AbstractMessage,
    // TODO: Either fix this lint violation or explain why it's necessary to ignore.
    // eslint-disable-next-line @typescript-eslint/naming-convention
    P extends AbstractMessageParams,
    // TODO: Either fix this lint violation or explain why it's necessary to ignore.
    // eslint-disable-next-line @typescript-eslint/naming-convention
    PM extends AbstractMessageParamsMetamask,
  >(messageManager: AbstractMessageManager<M, P, PM>, reason?: string) {
    Object.keys(messageManager.getUnapprovedMessages()).forEach((messageId) => {
      this.#cancelAbstractMessage(messageManager, messageId, reason);
    });
  }

  #clearUnapproved<
    // TODO: Either fix this lint violation or explain why it's necessary to ignore.
    // eslint-disable-next-line @typescript-eslint/naming-convention
    M extends AbstractMessage,
    // TODO: Either fix this lint violation or explain why it's necessary to ignore.
    // eslint-disable-next-line @typescript-eslint/naming-convention
    P extends AbstractMessageParams,
    // TODO: Either fix this lint violation or explain why it's necessary to ignore.
    // eslint-disable-next-line @typescript-eslint/naming-convention
    PM extends AbstractMessageParamsMetamask,
  >(messageManager: AbstractMessageManager<M, P, PM>) {
    messageManager.update({
      unapprovedMessages: {},
      unapprovedMessagesCount: 0,
    });
  }

  async #signAbstractMessage<
    // TODO: Either fix this lint violation or explain why it's necessary to ignore.
    // eslint-disable-next-line @typescript-eslint/naming-convention
    M extends AbstractMessage,
    // TODO: Either fix this lint violation or explain why it's necessary to ignore.
    // eslint-disable-next-line @typescript-eslint/naming-convention
    P extends AbstractMessageParams,
    // TODO: Either fix this lint violation or explain why it's necessary to ignore.
    // eslint-disable-next-line @typescript-eslint/naming-convention
    PM extends AbstractMessageParamsMetamask,
  >(
    messageManager: AbstractMessageManager<M, P, PM>,
    methodName: string,
    msgParams: PM,
    // TODO: Replace `any` with type
    // eslint-disable-next-line @typescript-eslint/no-explicit-any
    getSignature: (cleanMessageParams: P) => Promise<any>,
  ) {
    console.info(`MetaMaskController - ${methodName}`);

    const messageId = msgParams.metamaskId as string;
>>>>>>> 58600d88

    try {
      let signature: string;

      switch (type) {
        case SignatureRequestType.EthSign:
          signature = await this.messagingSystem.call(
            'KeyringController:signMessage',
            request,
          );
          break;

        case SignatureRequestType.PersonalSign:
          signature = await this.messagingSystem.call(
            'KeyringController:signPersonalMessage',
            request,
          );
          break;

        case SignatureRequestType.TypedSign:
          signature = await this.messagingSystem.call(
            'KeyringController:signTypedMessage',
            request,
            metadata.version as SignTypedDataVersion,
          );
          break;

        default:
          throw new Error(`Unknown signature request type: ${type}`);
      }

      this.hub.emit(`${type}:signed`, { signature, messageId: id });

      if (request.deferSetAsSigned) {
        return;
      }

      const finalMetadata = this.#updateMetadata(id, (draftMetadata) => {
        draftMetadata.signature = signature;
        draftMetadata.status = SignatureRequestStatus.Signed;
      });

      this.hub.emit(`${id}:finished`, finalMetadata);
    } catch (error) {
      this.hub.emit(`${id}:signError`, { error });
      throw error;
    }
  }

<<<<<<< HEAD
  #rejectSignatureRequest(signatureRequestId: string, reason?: string) {
=======
  #errorMessage<
    // TODO: Either fix this lint violation or explain why it's necessary to ignore.
    // eslint-disable-next-line @typescript-eslint/naming-convention
    M extends AbstractMessage,
    // TODO: Either fix this lint violation or explain why it's necessary to ignore.
    // eslint-disable-next-line @typescript-eslint/naming-convention
    P extends AbstractMessageParams,
    // TODO: Either fix this lint violation or explain why it's necessary to ignore.
    // eslint-disable-next-line @typescript-eslint/naming-convention
    PM extends AbstractMessageParamsMetamask,
  >(
    messageManager: AbstractMessageManager<M, P, PM>,
    messageId: string,
    error: string,
  ) {
    if (messageManager instanceof TypedMessageManager) {
      messageManager.setMessageStatusErrored(messageId, error);
    } else {
      this.#cancelAbstractMessage(messageManager, messageId);
    }
  }

  #cancelAbstractMessage<
    // TODO: Either fix this lint violation or explain why it's necessary to ignore.
    // eslint-disable-next-line @typescript-eslint/naming-convention
    M extends AbstractMessage,
    // TODO: Either fix this lint violation or explain why it's necessary to ignore.
    // eslint-disable-next-line @typescript-eslint/naming-convention
    P extends AbstractMessageParams,
    // TODO: Either fix this lint violation or explain why it's necessary to ignore.
    // eslint-disable-next-line @typescript-eslint/naming-convention
    PM extends AbstractMessageParamsMetamask,
  >(
    messageManager: AbstractMessageManager<M, P, PM>,
    messageId: string,
    reason?: string,
  ) {
>>>>>>> 58600d88
    if (reason) {
      const metadata = this.state.signatureRequests[signatureRequestId];
      this.hub.emit('cancelWithReason', { metadata, reason });
    }

<<<<<<< HEAD
    this.#updateMetadata(signatureRequestId, (draftMetadata) => {
      draftMetadata.status = SignatureRequestStatus.Rejected;
=======
  #handleMessageManagerEvents<
    // TODO: Either fix this lint violation or explain why it's necessary to ignore.
    // eslint-disable-next-line @typescript-eslint/naming-convention
    M extends AbstractMessage,
    // TODO: Either fix this lint violation or explain why it's necessary to ignore.
    // eslint-disable-next-line @typescript-eslint/naming-convention
    P extends AbstractMessageParams,
    // TODO: Either fix this lint violation or explain why it's necessary to ignore.
    // eslint-disable-next-line @typescript-eslint/naming-convention
    PM extends AbstractMessageParamsMetamask,
  >(messageManager: AbstractMessageManager<M, P, PM>, eventName: string) {
    messageManager.hub.on('updateBadge', () => {
      this.hub.emit('updateBadge');
>>>>>>> 58600d88
    });
  }

<<<<<<< HEAD
  async #waitForSignatureRequestFinished(id: string): Promise<string> {
    return new Promise((resolve, reject) => {
      this.hub.once(`${id}:finished`, (metadata: SignatureRequest) => {
        const { error, request, signature, status, type } = metadata;

        switch (status) {
          case SignatureRequestStatus.Signed:
            return resolve(signature as string);

          case SignatureRequestStatus.Rejected:
            return reject(
              new Error(
                `MetaMask ${type} Signature: User denied message signature.`,
              ),
            );

          case SignatureRequestStatus.Errored:
            return reject(new Error(`MetaMask ${type} Signature: ${error}`));

          default:
            return reject(
              new Error(
                `MetaMask ${type} Signature: Unknown problem: ${JSON.stringify(
                  request,
                )}`,
              ),
            );
        }
      });
    });
  }

=======
  #subscribeToMessageState<
    // TODO: Either fix this lint violation or explain why it's necessary to ignore.
    // eslint-disable-next-line @typescript-eslint/naming-convention
    M extends AbstractMessage,
    // TODO: Either fix this lint violation or explain why it's necessary to ignore.
    // eslint-disable-next-line @typescript-eslint/naming-convention
    P extends AbstractMessageParams,
    // TODO: Either fix this lint violation or explain why it's necessary to ignore.
    // eslint-disable-next-line @typescript-eslint/naming-convention
    PM extends AbstractMessageParamsMetamask,
  >(
    messageManager: AbstractMessageManager<M, P, PM>,
    updateState: (
      state: SignatureControllerState,
      newMessages: Record<string, StateMessage>,
      messageCount: number,
    ) => void,
  ) {
    messageManager.subscribe((state: MessageManagerState<AbstractMessage>) => {
      const newMessages = this.#migrateMessages(
        // TODO: Replace `any` with type
        // eslint-disable-next-line @typescript-eslint/no-explicit-any
        state.unapprovedMessages as any,
      );

      this.update(() => {
        const newState = { ...this.state };
        updateState(newState, newMessages, state.unapprovedMessagesCount);
        return newState;
      });
    });
  }

  #migrateMessages(
    coreMessages: Record<string, CoreMessage>,
  ): Record<string, StateMessage> {
    const stateMessages: Record<string, StateMessage> = {};

    for (const messageId of Object.keys(coreMessages)) {
      const coreMessage = coreMessages[messageId];
      const stateMessage = this.#migrateMessage(coreMessage);

      stateMessages[messageId] = stateMessage;
    }

    return stateMessages;
  }

  #migrateMessage(coreMessage: CoreMessage): StateMessage {
    const { messageParams, ...coreMessageData } = coreMessage;

    // Core message managers use messageParams but frontend uses msgParams with lots of references
    const stateMessage = {
      ...coreMessageData,
      msgParams: messageParams,
    };

    return stateMessage as StateMessage;
  }

  #getMessage(messageId: string): StateMessage {
    return {
      ...this.state.unapprovedPersonalMsgs,
      ...this.state.unapprovedTypedMessages,
    }[messageId];
  }

>>>>>>> 58600d88
  async #requestApproval(
    metadata: SignatureRequest,
    type: ApprovalType,
    {
      traceContext,
      actionId,
    }: { traceContext?: TraceContext; actionId?: string },
  ): Promise<AddResult> {
    const { id, request } = metadata;
    const origin = request.origin || ORIGIN_METAMASK;

<<<<<<< HEAD
=======
    // We are explicitly cloning the message params here to prevent the mutation errors on development mode
    // Because sending it through the messaging system will make the object read only
    const clonedMsgParams = cloneDeep(msgParams);

    await this.#trace({
      name: 'Notification Display',
      id: actionId,
      parentContext: traceContext,
    });

>>>>>>> 58600d88
    return (await this.messagingSystem.call(
      'ApprovalController:addRequest',
      {
        id,
        origin,
        type,
        requestData: { ...request } as any,
        expectsResult: true,
      },
      true,
    )) as Promise<AddResult>;
  }

  #updateMetadata(
    id: string,
    callback: (metadata: SignatureRequest) => void,
  ): SignatureRequest {
    const { nextState } = this.#updateState((state) => {
      const metadata = state.signatureRequests[id];

      if (!metadata) {
        throw new Error(`Signature request with id ${id} not found`);
      }

      callback(metadata);
    });

    return nextState.signatureRequests[id];
  }

  #updateState(callback: (state: SignatureControllerState) => void) {
    return this.update((state) => {
      // eslint-disable-next-line n/callback-return, n/no-callback-literal
      callback(state as any);

      const unapprovedRequests = Object.values(state.signatureRequests).filter(
        (request) => request.status === SignatureRequestStatus.Unapproved,
      );

      state.unapprovedMsgs = unapprovedRequests
        .filter((request) => request.type === 'eth_sign')
        .reduce(
          (acc, request) => ({
            ...acc,
            [request.id]: { ...request, msgParams: request.request },
          }),
          {},
        );

      state.unapprovedMsgCount = Object.values(state.unapprovedMsgs).length;

      state.unapprovedPersonalMsgs = unapprovedRequests
        .filter((request) => request.type === 'personal_sign')
        .reduce(
          (acc, request) => ({
            ...acc,
            [request.id]: { ...request, msgParams: request.request },
          }),
          {},
        );

      state.unapprovedPersonalMsgCount = Object.values(
        state.unapprovedPersonalMsgs,
      ).length;

      state.unapprovedTypedMessages = unapprovedRequests
        .filter((request) => request.type === 'eth_signTypedData')
        .reduce(
          (acc, request) => ({
            ...acc,
            [request.id]: { ...request, msgParams: request.request },
          }),
          {},
        );

      state.unapprovedTypedMessagesCount = Object.values(
        state.unapprovedTypedMessages,
      ).length;
    });
  }
}<|MERGE_RESOLUTION|>--- conflicted
+++ resolved
@@ -11,7 +11,6 @@
 } from '@metamask/base-controller';
 import { BaseController } from '@metamask/base-controller';
 import { ApprovalType, ORIGIN_METAMASK } from '@metamask/controller-utils';
-import type { TraceCallback, TraceContext } from '@metamask/controller-utils';
 import type {
   KeyringControllerSignMessageAction,
   KeyringControllerSignPersonalMessageAction,
@@ -19,28 +18,7 @@
   SignTypedDataVersion,
 } from '@metamask/keyring-controller';
 import type { AddLog } from '@metamask/logging-controller';
-<<<<<<< HEAD
 import { providerErrors } from '@metamask/rpc-errors';
-=======
-import type {
-  PersonalMessageParams,
-  PersonalMessageParamsMetamask,
-  TypedMessageParams,
-  TypedMessageParamsMetamask,
-  AbstractMessageManager,
-  AbstractMessage,
-  MessageManagerState,
-  AbstractMessageParams,
-  AbstractMessageParamsMetamask,
-  OriginalRequest,
-  TypedMessage,
-  PersonalMessage,
-} from '@metamask/message-manager';
-import {
-  PersonalMessageManager,
-  TypedMessageManager,
-} from '@metamask/message-manager';
->>>>>>> 58600d88
 import type { Hex, Json } from '@metamask/utils';
 import EventEmitter from 'events';
 import { v1 as random } from 'uuid';
@@ -52,19 +30,14 @@
   MessageParamsTyped,
   JsonRequest,
   SignatureRequest,
-  MessageParamsEthSign,
   MessageParams,
 } from './types';
 
 const controllerName = 'SignatureController';
 
 const stateMetadata = {
-<<<<<<< HEAD
   signatureRequests: { persist: false, anonymous: false },
   // Legacy + Generated
-  unapprovedMsgs: { persist: false, anonymous: false },
-=======
->>>>>>> 58600d88
   unapprovedPersonalMsgs: { persist: false, anonymous: false },
   unapprovedTypedMessages: { persist: false, anonymous: false },
   unapprovedPersonalMsgCount: { persist: false, anonymous: false },
@@ -72,12 +45,8 @@
 };
 
 const getDefaultState = () => ({
-<<<<<<< HEAD
   signatureRequests: {},
   // Legacy + Generated
-  unapprovedMsgs: {},
-=======
->>>>>>> 58600d88
   unapprovedPersonalMsgs: {},
   unapprovedTypedMessages: {},
   unapprovedPersonalMsgCount: 0,
@@ -85,17 +54,10 @@
 });
 
 type SignatureControllerState = {
-<<<<<<< HEAD
   signatureRequests: Record<string, SignatureRequest>;
   // Legacy + Generated
-  unapprovedMsgs: Record<string, any>;
   unapprovedPersonalMsgs: Record<string, any>;
   unapprovedTypedMessages: Record<string, any>;
-  unapprovedMsgCount: number;
-=======
-  unapprovedPersonalMsgs: Record<string, StateMessage>;
-  unapprovedTypedMessages: Record<string, StateMessage>;
->>>>>>> 58600d88
   unapprovedPersonalMsgCount: number;
   unapprovedTypedMessagesCount: number;
 };
@@ -130,9 +92,9 @@
 >;
 
 export type SignatureControllerOptions = {
+  messenger: SignatureControllerMessenger;
+  isEthSignEnabled: () => boolean;
   getAllState: () => unknown;
-  getCurrentChainId: () => Hex;
-  messenger: SignatureControllerMessenger;
   securityProviderRequest?: (
     // TODO: Replace `any` with type
     // eslint-disable-next-line @typescript-eslint/no-explicit-any
@@ -141,7 +103,7 @@
     // TODO: Replace `any` with type
     // eslint-disable-next-line @typescript-eslint/no-explicit-any
   ) => Promise<any>;
-  trace?: TraceCallback;
+  getCurrentChainId: () => Hex;
 };
 
 /**
@@ -154,42 +116,13 @@
 > {
   hub: EventEmitter;
 
-  // TODO: Replace `any` with type
-  // eslint-disable-next-line @typescript-eslint/no-explicit-any
-  #getAllState: () => any;
-
-<<<<<<< HEAD
-=======
-  #personalMessageManager: PersonalMessageManager;
-
-  #typedMessageManager: TypedMessageManager;
-
-  #trace: TraceCallback;
-
->>>>>>> 58600d88
   /**
    * Construct a Sign controller.
    *
    * @param options - The controller options.
    * @param options.messenger - The restricted controller messenger for the sign controller.
-   * @param options.getAllState - Callback to retrieve all user state.
-<<<<<<< HEAD
-=======
-   * @param options.securityProviderRequest - A function for verifying a message, whether it is malicious or not.
-   * @param options.getCurrentChainId - A function for retrieving the current chainId.
-   * @param options.trace - Callback to generate trace information.
->>>>>>> 58600d88
-   */
-  constructor({
-    getAllState,
-<<<<<<< HEAD
-=======
-    getCurrentChainId,
-    messenger,
-    securityProviderRequest,
-    trace,
->>>>>>> 58600d88
-  }: SignatureControllerOptions) {
+   */
+  constructor({ messenger }: SignatureControllerOptions) {
     super({
       name: controllerName,
       metadata: stateMetadata,
@@ -197,64 +130,10 @@
       state: getDefaultState(),
     });
 
-    this.#getAllState = getAllState;
     this.hub = new EventEmitter();
-<<<<<<< HEAD
-  }
-
-  /**
-   * A getter for the number of 'unapproved' Messages in this.messages.
-   *
-   * @returns The number of 'unapproved' Messages in this.messages
-   */
-  get unapprovedMsgCount(): number {
-    return this.state.unapprovedMsgCount;
-  }
-
-  /**
-=======
-    this.#personalMessageManager = new PersonalMessageManager(
-      undefined,
-      undefined,
-      securityProviderRequest,
-    );
-    this.#typedMessageManager = new TypedMessageManager(
-      undefined,
-      undefined,
-      securityProviderRequest,
-      undefined,
-      getCurrentChainId,
-    );
-    this.#trace = trace ?? (((_request, fn) => fn?.()) as TraceCallback);
-
-    this.#handleMessageManagerEvents(
-      this.#personalMessageManager,
-      'unapprovedPersonalMessage',
-    );
-    this.#handleMessageManagerEvents(
-      this.#typedMessageManager,
-      'unapprovedTypedMessage',
-    );
-
-    this.#subscribeToMessageState(
-      this.#personalMessageManager,
-      (state, newMessages, messageCount) => {
-        state.unapprovedPersonalMsgs = newMessages;
-        state.unapprovedPersonalMsgCount = messageCount;
-      },
-    );
-
-    this.#subscribeToMessageState(
-      this.#typedMessageManager,
-      (state, newMessages, messageCount) => {
-        state.unapprovedTypedMessages = newMessages;
-        state.unapprovedTypedMessagesCount = messageCount;
-      },
-    );
-  }
-
-  /**
->>>>>>> 58600d88
+  }
+
+  /**
    * A getter for the number of 'unapproved' PersonalMessages in this.messages.
    *
    * @returns The number of 'unapproved' PersonalMessages in this.messages
@@ -277,25 +156,8 @@
    *
    * @returns The object containing all messages.
    */
-<<<<<<< HEAD
   get messages(): { [id: string]: SignatureRequest } {
     return this.state.signatureRequests;
-=======
-  get messages(): { [id: string]: PersonalMessage | TypedMessage } {
-    const messages = [
-      ...this.#typedMessageManager.getAllMessages(),
-      ...this.#personalMessageManager.getAllMessages(),
-    ];
-
-    const messagesObject = messages.reduce<{
-      [id: string]: PersonalMessage | TypedMessage;
-    }>((acc, message) => {
-      acc[message.id] = message;
-      return acc;
-    }, {});
-
-    return messagesObject;
->>>>>>> 58600d88
   }
 
   /**
@@ -311,7 +173,6 @@
    * @param reason - A message to indicate why.
    */
   rejectUnapproved(reason?: string) {
-<<<<<<< HEAD
     const unapprovedSignatureRequests = Object.values(
       this.state.signatureRequests,
     ).filter(
@@ -321,35 +182,18 @@
     for (const metadata of unapprovedSignatureRequests) {
       this.#rejectSignatureRequest(metadata.id, reason);
     }
-=======
-    this.#rejectUnapproved(this.#personalMessageManager, reason);
-    this.#rejectUnapproved(this.#typedMessageManager, reason);
->>>>>>> 58600d88
   }
 
   /**
    * Clears all unapproved messages from memory.
    */
   clearUnapproved() {
-<<<<<<< HEAD
     this.#updateState((state) => {
       Object.values(state.signatureRequests)
         .filter(
           (metadata) => metadata.status === SignatureRequestStatus.Unapproved,
         )
         .forEach((metadata) => delete state.signatureRequests[metadata.id]);
-    });
-  }
-
-  async newUnsignedMessage(
-    messageParams: MessageParamsEthSign,
-    request: JsonRequest,
-  ): Promise<string> {
-    return this.#processSignatureRequest({
-      messageParams,
-      request,
-      type: SignatureRequestType.EthSign,
-      approvalType: ApprovalType.EthSign,
     });
   }
 
@@ -378,78 +222,6 @@
       approvalType: ApprovalType.EthSignTypedData,
       version,
     });
-=======
-    this.#clearUnapproved(this.#personalMessageManager);
-    this.#clearUnapproved(this.#typedMessageManager);
-  }
-
-  /**
-   * Called when a dapp uses the personal_sign method.
-   *
-   * We currently define personal_sign mostly for legacy Dapps.
-   *
-   * @param messageParams - The params of the message to sign & return to the Dapp.
-   * @param req - The original request, containing the origin.
-   * @param options - An options bag for the method.
-   * @param options.traceContext - The parent context for any new traces.
-   * @returns Promise resolving to the raw data of the signature request.
-   */
-  async newUnsignedPersonalMessage(
-    messageParams: PersonalMessageParams,
-    req: OriginalRequest,
-    options: { traceContext?: TraceContext } = {},
-  ): Promise<string> {
-    return this.#newUnsignedAbstractMessage(
-      this.#personalMessageManager,
-      ApprovalType.PersonalSign,
-      SigningMethod.PersonalSign,
-      'Personal Message',
-      // TODO: Either fix this lint violation or explain why it's necessary to ignore.
-      // eslint-disable-next-line @typescript-eslint/no-misused-promises
-      this.#signPersonalMessage.bind(this),
-      messageParams,
-      req,
-      undefined,
-      undefined,
-      options.traceContext,
-    );
-  }
-
-  /**
-   * Called when a dapp uses the eth_signTypedData method, per EIP 712.
-   *
-   * @param messageParams - The params passed to eth_signTypedData.
-   * @param req - The original request, containing the origin.
-   * @param version - The version indicating the format of the typed data.
-   * @param signingOpts - An options bag for signing.
-   * @param signingOpts.parseJsonData - Whether to parse the JSON before signing.
-   * @param options - An options bag for the method.
-   * @param options.traceContext - The parent context for any new traces.
-   * @returns Promise resolving to the raw data of the signature request.
-   */
-  async newUnsignedTypedMessage(
-    messageParams: TypedMessageParams,
-    req: OriginalRequest,
-    version: string,
-    signingOpts: TypedMessageSigningOptions,
-    options: { traceContext?: TraceContext } = {},
-  ): Promise<string> {
-    const signTypeForLogger = this.#getSignTypeForLogger(version);
-    return this.#newUnsignedAbstractMessage(
-      this.#typedMessageManager,
-      ApprovalType.EthSignTypedData,
-      signTypeForLogger,
-      'Typed Message',
-      // TODO: Either fix this lint violation or explain why it's necessary to ignore.
-      // eslint-disable-next-line @typescript-eslint/no-misused-promises
-      this.#signTypedMessage.bind(this),
-      messageParams,
-      req,
-      version,
-      signingOpts,
-      options.traceContext,
-    );
->>>>>>> 58600d88
   }
 
   setDeferredSignSuccess(_messageId: string, _signature: any) {
@@ -472,7 +244,6 @@
     throw new Error('Method not implemented.');
   }
 
-<<<<<<< HEAD
   async #processSignatureRequest({
     messageParams,
     request,
@@ -490,33 +261,6 @@
 
     const { securityAlertResponse } = request;
 
-=======
-  async #newUnsignedAbstractMessage<
-    // TODO: Either fix this lint violation or explain why it's necessary to ignore.
-    // eslint-disable-next-line @typescript-eslint/naming-convention
-    M extends AbstractMessage,
-    // TODO: Either fix this lint violation or explain why it's necessary to ignore.
-    // eslint-disable-next-line @typescript-eslint/naming-convention
-    P extends AbstractMessageParams,
-    // TODO: Either fix this lint violation or explain why it's necessary to ignore.
-    // eslint-disable-next-line @typescript-eslint/naming-convention
-    PM extends AbstractMessageParamsMetamask,
-    // TODO: Either fix this lint violation or explain why it's necessary to ignore.
-    // eslint-disable-next-line @typescript-eslint/naming-convention
-    SO,
-  >(
-    messageManager: AbstractMessageManager<M, P, PM>,
-    approvalType: ApprovalType,
-    signTypeForLogger: SigningMethod,
-    messageName: string,
-    signMessage: (messageParams: PM, signingOpts?: SO) => void,
-    messageParams: PM,
-    req: OriginalRequest,
-    version?: string,
-    signingOpts?: SO,
-    traceContext?: TraceContext,
-  ) {
->>>>>>> 58600d88
     let resultCallbacks: AcceptResultCallbacks | undefined;
 
     try {
@@ -544,7 +288,6 @@
       );
 
       try {
-<<<<<<< HEAD
         const acceptResult = await this.#requestApproval(
           metadata,
           approvalType,
@@ -560,43 +303,6 @@
       }
 
       await this.#approveAndSignRequest(metadata);
-=======
-        // Signature request is proposed to the user
-        this.#addLog(
-          signTypeForLogger,
-          SigningStage.Proposed,
-          messageParamsWithId,
-        );
-
-        const acceptResult = await this.#trace(
-          { name: 'Await Approval', parentContext: traceContext },
-          (context) =>
-            this.#requestApproval(messageParamsWithId, approvalType, {
-              traceContext: context,
-              actionId: req?.id?.toString(),
-            }),
-        );
-
-        resultCallbacks = acceptResult.resultCallbacks;
-      } catch (error) {
-        // User rejected the signature request
-        this.#addLog(
-          signTypeForLogger,
-          SigningStage.Rejected,
-          messageParamsWithId,
-        );
-
-        this.#cancelAbstractMessage(messageManager, messageId);
-        throw error;
-      }
-
-      // TODO: Either fix this lint violation or explain why it's necessary to ignore.
-      // eslint-disable-next-line @typescript-eslint/await-thenable
-
-      await this.#trace({ name: 'Sign', parentContext: traceContext }, () =>
-        signMessage(messageParamsWithId, signingOpts),
-      );
->>>>>>> 58600d88
 
       const signature = await finishedPromise;
 
@@ -612,117 +318,9 @@
     }
   }
 
-<<<<<<< HEAD
   async #approveAndSignRequest(metadata: SignatureRequest) {
     const { id } = metadata;
 
-=======
-  /**
-   * Signifies a user's approval to sign a personal_sign message in queue.
-   * Triggers signing, and the callback function from newUnsignedPersonalMessage.
-   *
-   * @param msgParams - The params of the message to sign & return to the Dapp.
-   * @returns Signature result from signing.
-   */
-  async #signPersonalMessage(msgParams: PersonalMessageParamsMetamask) {
-    return await this.#signAbstractMessage(
-      this.#personalMessageManager,
-      ApprovalType.PersonalSign,
-      msgParams,
-      async (cleanMsgParams) =>
-        await this.messagingSystem.call(
-          'KeyringController:signPersonalMessage',
-          cleanMsgParams,
-        ),
-    );
-  }
-
-  /**
-   * The method for a user approving a call to eth_signTypedData, per EIP 712.
-   * Triggers the callback in newUnsignedTypedMessage.
-   *
-   * @param msgParams - The params passed to eth_signTypedData.
-   * @param opts - The options for the method.
-   * @param opts.parseJsonData - Whether to parse JSON data before calling the KeyringController.
-   * @returns Signature result from signing.
-   */
-  async #signTypedMessage(
-    msgParams: TypedMessageParamsMetamask,
-    /* istanbul ignore next */
-    opts = { parseJsonData: true },
-    // TODO: Replace `any` with type
-    // eslint-disable-next-line @typescript-eslint/no-explicit-any
-  ): Promise<any> {
-    const { version } = msgParams;
-    return await this.#signAbstractMessage(
-      this.#typedMessageManager,
-      ApprovalType.EthSignTypedData,
-      msgParams,
-      async (cleanMsgParams) => {
-        const finalMessageParams = opts.parseJsonData
-          ? this.#removeJsonData(cleanMsgParams, version as string)
-          : cleanMsgParams;
-
-        return await this.messagingSystem.call(
-          'KeyringController:signTypedMessage',
-          finalMessageParams,
-          version as SignTypedDataVersion,
-        );
-      },
-    );
-  }
-
-  #tryForEachMessageManager(
-    callbackFn: (
-      // TODO: Replace `any` with type
-      // eslint-disable-next-line @typescript-eslint/no-explicit-any
-      messageManager: AbstractMessageManager<any, any, any>,
-      // TODO: Replace `any` with type
-      // eslint-disable-next-line @typescript-eslint/no-explicit-any
-      ...args: any[]
-    ) => boolean,
-    // TODO: Replace `any` with type
-    // eslint-disable-next-line @typescript-eslint/no-explicit-any
-    ...args: any
-  ) {
-    const messageManagers = [
-      this.#personalMessageManager,
-      this.#typedMessageManager,
-    ];
-
-    for (const manager of messageManagers) {
-      if (callbackFn(manager, ...args)) {
-        return true;
-      }
-    }
-    throw new Error('Message not found');
-  }
-
-  #trySetDeferredSignSuccess(
-    // TODO: Replace `any` with type
-    // eslint-disable-next-line @typescript-eslint/no-explicit-any
-    messageManager: AbstractMessageManager<any, any, any>,
-    messageId: string,
-    // TODO: Replace `any` with type
-    // eslint-disable-next-line @typescript-eslint/no-explicit-any
-    signature: any,
-  ) {
-    try {
-      messageManager.setMessageStatusSigned(messageId, signature);
-      return true;
-    } catch (error) {
-      return false;
-    }
-  }
-
-  #trySetMessageMetadata(
-    // TODO: Replace `any` with type
-    // eslint-disable-next-line @typescript-eslint/no-explicit-any
-    messageManager: AbstractMessageManager<any, any, any>,
-    messageId: string,
-    metadata: Json,
-  ) {
->>>>>>> 58600d88
     try {
       this.#updateMetadata(id, (draftMetadata) => {
         draftMetadata.status = SignatureRequestStatus.Approved;
@@ -735,77 +333,13 @@
     }
   }
 
-<<<<<<< HEAD
   async #signRequest(metadata: SignatureRequest) {
     const { id, request, type } = metadata;
-=======
-  #rejectUnapproved<
-    // TODO: Either fix this lint violation or explain why it's necessary to ignore.
-    // eslint-disable-next-line @typescript-eslint/naming-convention
-    M extends AbstractMessage,
-    // TODO: Either fix this lint violation or explain why it's necessary to ignore.
-    // eslint-disable-next-line @typescript-eslint/naming-convention
-    P extends AbstractMessageParams,
-    // TODO: Either fix this lint violation or explain why it's necessary to ignore.
-    // eslint-disable-next-line @typescript-eslint/naming-convention
-    PM extends AbstractMessageParamsMetamask,
-  >(messageManager: AbstractMessageManager<M, P, PM>, reason?: string) {
-    Object.keys(messageManager.getUnapprovedMessages()).forEach((messageId) => {
-      this.#cancelAbstractMessage(messageManager, messageId, reason);
-    });
-  }
-
-  #clearUnapproved<
-    // TODO: Either fix this lint violation or explain why it's necessary to ignore.
-    // eslint-disable-next-line @typescript-eslint/naming-convention
-    M extends AbstractMessage,
-    // TODO: Either fix this lint violation or explain why it's necessary to ignore.
-    // eslint-disable-next-line @typescript-eslint/naming-convention
-    P extends AbstractMessageParams,
-    // TODO: Either fix this lint violation or explain why it's necessary to ignore.
-    // eslint-disable-next-line @typescript-eslint/naming-convention
-    PM extends AbstractMessageParamsMetamask,
-  >(messageManager: AbstractMessageManager<M, P, PM>) {
-    messageManager.update({
-      unapprovedMessages: {},
-      unapprovedMessagesCount: 0,
-    });
-  }
-
-  async #signAbstractMessage<
-    // TODO: Either fix this lint violation or explain why it's necessary to ignore.
-    // eslint-disable-next-line @typescript-eslint/naming-convention
-    M extends AbstractMessage,
-    // TODO: Either fix this lint violation or explain why it's necessary to ignore.
-    // eslint-disable-next-line @typescript-eslint/naming-convention
-    P extends AbstractMessageParams,
-    // TODO: Either fix this lint violation or explain why it's necessary to ignore.
-    // eslint-disable-next-line @typescript-eslint/naming-convention
-    PM extends AbstractMessageParamsMetamask,
-  >(
-    messageManager: AbstractMessageManager<M, P, PM>,
-    methodName: string,
-    msgParams: PM,
-    // TODO: Replace `any` with type
-    // eslint-disable-next-line @typescript-eslint/no-explicit-any
-    getSignature: (cleanMessageParams: P) => Promise<any>,
-  ) {
-    console.info(`MetaMaskController - ${methodName}`);
-
-    const messageId = msgParams.metamaskId as string;
->>>>>>> 58600d88
 
     try {
       let signature: string;
 
       switch (type) {
-        case SignatureRequestType.EthSign:
-          signature = await this.messagingSystem.call(
-            'KeyringController:signMessage',
-            request,
-          );
-          break;
-
         case SignatureRequestType.PersonalSign:
           signature = await this.messagingSystem.call(
             'KeyringController:signPersonalMessage',
@@ -822,7 +356,7 @@
           break;
 
         default:
-          throw new Error(`Unknown signature request type: ${type}`);
+          throw new Error(`Unknown signature request type: ${type as string}`);
       }
 
       this.hub.emit(`${type}:signed`, { signature, messageId: id });
@@ -843,74 +377,17 @@
     }
   }
 
-<<<<<<< HEAD
   #rejectSignatureRequest(signatureRequestId: string, reason?: string) {
-=======
-  #errorMessage<
-    // TODO: Either fix this lint violation or explain why it's necessary to ignore.
-    // eslint-disable-next-line @typescript-eslint/naming-convention
-    M extends AbstractMessage,
-    // TODO: Either fix this lint violation or explain why it's necessary to ignore.
-    // eslint-disable-next-line @typescript-eslint/naming-convention
-    P extends AbstractMessageParams,
-    // TODO: Either fix this lint violation or explain why it's necessary to ignore.
-    // eslint-disable-next-line @typescript-eslint/naming-convention
-    PM extends AbstractMessageParamsMetamask,
-  >(
-    messageManager: AbstractMessageManager<M, P, PM>,
-    messageId: string,
-    error: string,
-  ) {
-    if (messageManager instanceof TypedMessageManager) {
-      messageManager.setMessageStatusErrored(messageId, error);
-    } else {
-      this.#cancelAbstractMessage(messageManager, messageId);
-    }
-  }
-
-  #cancelAbstractMessage<
-    // TODO: Either fix this lint violation or explain why it's necessary to ignore.
-    // eslint-disable-next-line @typescript-eslint/naming-convention
-    M extends AbstractMessage,
-    // TODO: Either fix this lint violation or explain why it's necessary to ignore.
-    // eslint-disable-next-line @typescript-eslint/naming-convention
-    P extends AbstractMessageParams,
-    // TODO: Either fix this lint violation or explain why it's necessary to ignore.
-    // eslint-disable-next-line @typescript-eslint/naming-convention
-    PM extends AbstractMessageParamsMetamask,
-  >(
-    messageManager: AbstractMessageManager<M, P, PM>,
-    messageId: string,
-    reason?: string,
-  ) {
->>>>>>> 58600d88
     if (reason) {
       const metadata = this.state.signatureRequests[signatureRequestId];
       this.hub.emit('cancelWithReason', { metadata, reason });
     }
 
-<<<<<<< HEAD
     this.#updateMetadata(signatureRequestId, (draftMetadata) => {
       draftMetadata.status = SignatureRequestStatus.Rejected;
-=======
-  #handleMessageManagerEvents<
-    // TODO: Either fix this lint violation or explain why it's necessary to ignore.
-    // eslint-disable-next-line @typescript-eslint/naming-convention
-    M extends AbstractMessage,
-    // TODO: Either fix this lint violation or explain why it's necessary to ignore.
-    // eslint-disable-next-line @typescript-eslint/naming-convention
-    P extends AbstractMessageParams,
-    // TODO: Either fix this lint violation or explain why it's necessary to ignore.
-    // eslint-disable-next-line @typescript-eslint/naming-convention
-    PM extends AbstractMessageParamsMetamask,
-  >(messageManager: AbstractMessageManager<M, P, PM>, eventName: string) {
-    messageManager.hub.on('updateBadge', () => {
-      this.hub.emit('updateBadge');
->>>>>>> 58600d88
-    });
-  }
-
-<<<<<<< HEAD
+    });
+  }
+
   async #waitForSignatureRequestFinished(id: string): Promise<string> {
     return new Promise((resolve, reject) => {
       this.hub.once(`${id}:finished`, (metadata: SignatureRequest) => {
@@ -928,7 +405,9 @@
             );
 
           case SignatureRequestStatus.Errored:
-            return reject(new Error(`MetaMask ${type} Signature: ${error}`));
+            return reject(
+              new Error(`MetaMask ${type} Signature: ${error as string}`),
+            );
 
           default:
             return reject(
@@ -943,99 +422,13 @@
     });
   }
 
-=======
-  #subscribeToMessageState<
-    // TODO: Either fix this lint violation or explain why it's necessary to ignore.
-    // eslint-disable-next-line @typescript-eslint/naming-convention
-    M extends AbstractMessage,
-    // TODO: Either fix this lint violation or explain why it's necessary to ignore.
-    // eslint-disable-next-line @typescript-eslint/naming-convention
-    P extends AbstractMessageParams,
-    // TODO: Either fix this lint violation or explain why it's necessary to ignore.
-    // eslint-disable-next-line @typescript-eslint/naming-convention
-    PM extends AbstractMessageParamsMetamask,
-  >(
-    messageManager: AbstractMessageManager<M, P, PM>,
-    updateState: (
-      state: SignatureControllerState,
-      newMessages: Record<string, StateMessage>,
-      messageCount: number,
-    ) => void,
-  ) {
-    messageManager.subscribe((state: MessageManagerState<AbstractMessage>) => {
-      const newMessages = this.#migrateMessages(
-        // TODO: Replace `any` with type
-        // eslint-disable-next-line @typescript-eslint/no-explicit-any
-        state.unapprovedMessages as any,
-      );
-
-      this.update(() => {
-        const newState = { ...this.state };
-        updateState(newState, newMessages, state.unapprovedMessagesCount);
-        return newState;
-      });
-    });
-  }
-
-  #migrateMessages(
-    coreMessages: Record<string, CoreMessage>,
-  ): Record<string, StateMessage> {
-    const stateMessages: Record<string, StateMessage> = {};
-
-    for (const messageId of Object.keys(coreMessages)) {
-      const coreMessage = coreMessages[messageId];
-      const stateMessage = this.#migrateMessage(coreMessage);
-
-      stateMessages[messageId] = stateMessage;
-    }
-
-    return stateMessages;
-  }
-
-  #migrateMessage(coreMessage: CoreMessage): StateMessage {
-    const { messageParams, ...coreMessageData } = coreMessage;
-
-    // Core message managers use messageParams but frontend uses msgParams with lots of references
-    const stateMessage = {
-      ...coreMessageData,
-      msgParams: messageParams,
-    };
-
-    return stateMessage as StateMessage;
-  }
-
-  #getMessage(messageId: string): StateMessage {
-    return {
-      ...this.state.unapprovedPersonalMsgs,
-      ...this.state.unapprovedTypedMessages,
-    }[messageId];
-  }
-
->>>>>>> 58600d88
   async #requestApproval(
     metadata: SignatureRequest,
     type: ApprovalType,
-    {
-      traceContext,
-      actionId,
-    }: { traceContext?: TraceContext; actionId?: string },
   ): Promise<AddResult> {
     const { id, request } = metadata;
     const origin = request.origin || ORIGIN_METAMASK;
 
-<<<<<<< HEAD
-=======
-    // We are explicitly cloning the message params here to prevent the mutation errors on development mode
-    // Because sending it through the messaging system will make the object read only
-    const clonedMsgParams = cloneDeep(msgParams);
-
-    await this.#trace({
-      name: 'Notification Display',
-      id: actionId,
-      parentContext: traceContext,
-    });
-
->>>>>>> 58600d88
     return (await this.messagingSystem.call(
       'ApprovalController:addRequest',
       {
@@ -1075,18 +468,6 @@
         (request) => request.status === SignatureRequestStatus.Unapproved,
       );
 
-      state.unapprovedMsgs = unapprovedRequests
-        .filter((request) => request.type === 'eth_sign')
-        .reduce(
-          (acc, request) => ({
-            ...acc,
-            [request.id]: { ...request, msgParams: request.request },
-          }),
-          {},
-        );
-
-      state.unapprovedMsgCount = Object.values(state.unapprovedMsgs).length;
-
       state.unapprovedPersonalMsgs = unapprovedRequests
         .filter((request) => request.type === 'personal_sign')
         .reduce(
