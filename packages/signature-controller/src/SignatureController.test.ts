import type { SIWEMessage } from '@metamask/controller-utils';
import { detectSIWE, ORIGIN_METAMASK } from '@metamask/controller-utils';
import { SignTypedDataVersion } from '@metamask/keyring-controller';
import { LogType, SigningStage } from '@metamask/logging-controller';
import { v1 } from 'uuid';

import { flushPromises } from '../../../tests/helpers';
import type {
  SignatureControllerMessenger,
  SignatureControllerOptions,
  SignatureControllerState,
} from './SignatureController';
import { SignatureController } from './SignatureController';
import type {
  MessageParamsPersonal,
<<<<<<< HEAD
=======
  MessageParamsTyped,
>>>>>>> 6f5f6e17
  OriginalRequest,
  SignatureRequest,
} from './types';
import { SignatureRequestStatus, SignatureRequestType } from './types';
import {
  normalizePersonalMessageParams,
  normalizeTypedMessageParams,
} from './utils/normalize';

jest.mock('uuid');
jest.mock('./utils/validation');
jest.mock('./utils/normalize');

jest.mock('@metamask/controller-utils', () => ({
  ...jest.requireActual('@metamask/controller-utils'),
  detectSIWE: jest.fn(),
}));

const ID_MOCK = '123-456';
const CHAIN_ID_MOCK = '0x1';
const NETWORK_CLIENT_ID_MOCK = 'testNetworkClientId';
const FROM_MOCK = '0x456DEF';
const DATA_MOCK = '0xABC123';
const SIGNATURE_HASH_MOCK = '0x123ABC';
const ERROR_MESSAGE_MOCK = 'Test Error Message';
const ERROR_CODE_MOCK = 1234;
const ORIGIN_MOCK = 'testOrigin';

const PARAMS_MOCK = {
  data: DATA_MOCK,
  from: FROM_MOCK,
  metamaskId: ID_MOCK,
  origin: ORIGIN_MOCK,
  version: SignTypedDataVersion.V1,
};

const REQUEST_MOCK = {
  networkClientId: NETWORK_CLIENT_ID_MOCK,
};

const SIGNATURE_REQUEST_MOCK: SignatureRequest = {
  chainId: CHAIN_ID_MOCK,
  id: ID_MOCK,
  messageParams: PARAMS_MOCK,
  networkClientId: NETWORK_CLIENT_ID_MOCK,
  status: SignatureRequestStatus.Signed,
  time: Date.now(),
  type: SignatureRequestType.PersonalSign,
};

/**
 * Create a mock messenger instance.
 * @returns The mock messenger instance plus individual mock functions for each action.
 */
function createMessengerMock() {
  const loggingControllerAddMock = jest.fn();
  const approvalControllerAddRequestMock = jest.fn();
  const keyringControllerSignPersonalMessageMock = jest.fn();
  const keyringControllerSignTypedMessageMock = jest.fn();
  const networkControllerGetNetworkClientByIdMock = jest.fn();

  // eslint-disable-next-line @typescript-eslint/no-explicit-any
  const callMock = (method: string, ...args: any[]) => {
    switch (method) {
      case 'LoggingController:add':
        return loggingControllerAddMock(...args);
      case 'ApprovalController:addRequest':
        return approvalControllerAddRequestMock(...args);
      case 'KeyringController:signPersonalMessage':
        return keyringControllerSignPersonalMessageMock(...args);
      case 'KeyringController:signTypedMessage':
        return keyringControllerSignTypedMessageMock(...args);
      case 'NetworkController:getNetworkClientById':
        return networkControllerGetNetworkClientByIdMock(...args);
      default:
        throw new Error(`Messenger method not recognised: ${method}`);
    }
  };

  const messenger = {
    registerActionHandler: jest.fn(),
    registerInitialEventPayload: jest.fn(),
    publish: jest.fn(),
    call: callMock,
  } as unknown as jest.Mocked<SignatureControllerMessenger>;

  approvalControllerAddRequestMock.mockResolvedValue({});
  loggingControllerAddMock.mockResolvedValue({});

  networkControllerGetNetworkClientByIdMock.mockReturnValue({
    configuration: {
      chainId: CHAIN_ID_MOCK,
    },
  });

  return {
    approvalControllerAddRequestMock,
    keyringControllerSignPersonalMessageMock,
    keyringControllerSignTypedMessageMock,
    loggingControllerAddMock,
    messenger,
  };
}

/**
 * Create a new instance of the SignatureController.
 * @param options - Optional overrides for the default options.
 * @returns The controller instance plus individual mock functions for each action.
 */
function createController(options?: Partial<SignatureControllerOptions>) {
  const messengerMocks = createMessengerMock();

  const controller = new SignatureController({
    messenger: messengerMocks.messenger,
    getCurrentChainId: () => CHAIN_ID_MOCK,
    ...options,
  });

  return { controller, ...messengerMocks };
}

/**
 * Create a mock error.
 * @returns The mock error instance.
 */
function createErrorMock(): Error {
  const errorMock = new Error(ERROR_MESSAGE_MOCK);
  // eslint-disable-next-line @typescript-eslint/no-explicit-any
  (errorMock as any).code = ERROR_CODE_MOCK;
  return errorMock;
}

describe('SignatureController', () => {
  const normalizePersonalMessageParamsMock = jest.mocked(
    normalizePersonalMessageParams,
  );

  const normalizeTypedMessageParamsMock = jest.mocked(
    normalizeTypedMessageParams,
  );

  const detectSIWEMock = jest.mocked(detectSIWE);
  const uuidV1Mock = jest.mocked(v1);

  beforeEach(() => {
    jest.resetAllMocks();

    normalizePersonalMessageParamsMock.mockImplementation((params) => params);
    normalizeTypedMessageParamsMock.mockImplementation((params) => params);
    uuidV1Mock.mockReturnValue(ID_MOCK);
  });

  describe('unapprovedPersonalMessagesCount', () => {
    it('returns the number of unapproved personal messages in state', () => {
      const { controller } = createController({
        state: {
          unapprovedPersonalMsgCount: 3,
        } as SignatureControllerState,
      });

      expect(controller.unapprovedPersonalMessagesCount).toBe(3);
    });
  });

  describe('unapprovedTypedMessagesCount', () => {
    it('returns the number of unapproved typed messages in state', () => {
      const { controller } = createController({
        state: {
          unapprovedTypedMessagesCount: 3,
        } as SignatureControllerState,
      });

      expect(controller.unapprovedTypedMessagesCount).toBe(3);
    });
  });

  describe('messages', () => {
    it('returns the signature requests in state', () => {
      const { controller } = createController({
        state: {
          signatureRequests: {
            [ID_MOCK]: SIGNATURE_REQUEST_MOCK,
            '2': SIGNATURE_REQUEST_MOCK,
          },
        } as unknown as SignatureControllerState,
      });

      expect(controller.messages).toStrictEqual({
        [ID_MOCK]: SIGNATURE_REQUEST_MOCK,
        '2': SIGNATURE_REQUEST_MOCK,
      });
    });
  });

  describe('resetState', () => {
    it('resets the state to default state', () => {
      const { controller } = createController({
        state: {
          signatureRequests: {
            [ID_MOCK]: SIGNATURE_REQUEST_MOCK,
          },
          unapprovedPersonalMsgs: {
            [ID_MOCK]: SIGNATURE_REQUEST_MOCK,
          },
          unapprovedTypedMessages: {
            [ID_MOCK]: SIGNATURE_REQUEST_MOCK,
          },
          unapprovedPersonalMsgCount: 1,
          unapprovedTypedMessagesCount: 1,
        } as unknown as SignatureControllerState,
      });

      controller.resetState();

      expect(controller.state).toStrictEqual({
        signatureRequests: {},
        unapprovedPersonalMsgs: {},
        unapprovedTypedMessages: {},
        unapprovedPersonalMsgCount: 0,
        unapprovedTypedMessagesCount: 0,
      });
    });
  });

  describe('rejectUnapproved', () => {
    it('rejects all signature requests with unapproved status', () => {
      const signatureRequests = {
        '1': SIGNATURE_REQUEST_MOCK,
        '2': {
          ...SIGNATURE_REQUEST_MOCK,
          id: '2',
          status: SignatureRequestStatus.Unapproved,
        },
        '3': {
          ...SIGNATURE_REQUEST_MOCK,
          id: '3',
          type: SignatureRequestType.TypedSign,
          status: SignatureRequestStatus.Unapproved,
        },
      };

      const { controller } = createController({
        state: {
          signatureRequests,
        } as unknown as SignatureControllerState,
      });

      controller.rejectUnapproved();

      expect(controller.state.signatureRequests).toStrictEqual({
        '1': signatureRequests['1'],
        '2': {
          ...signatureRequests['2'],
          status: SignatureRequestStatus.Rejected,
        },
        '3': {
          ...signatureRequests['3'],
          status: SignatureRequestStatus.Rejected,
        },
      });
    });

    it('emits event if reason provided', () => {
      const signatureRequests = {
        '1': SIGNATURE_REQUEST_MOCK,
        '2': {
          ...SIGNATURE_REQUEST_MOCK,
          id: '2',
          status: SignatureRequestStatus.Unapproved,
        },
        '3': {
          ...SIGNATURE_REQUEST_MOCK,
          id: '3',
          type: SignatureRequestType.TypedSign,
          status: SignatureRequestStatus.Unapproved,
        },
      };

      const listener = jest.fn();

      const { controller } = createController({
        state: {
          signatureRequests,
        } as unknown as SignatureControllerState,
      });

      controller.hub.on('cancelWithReason', listener);

      controller.rejectUnapproved('Custom reason');

      expect(listener).toHaveBeenCalledTimes(2);

      expect(listener).toHaveBeenCalledWith({
        metadata: signatureRequests['2'],
        reason: 'Custom reason',
      });

      expect(listener).toHaveBeenCalledWith({
        metadata: signatureRequests['3'],
        reason: 'Custom reason',
      });
    });
  });

  describe('clearUnapproved', () => {
    it('deletes all signature requests with unapproved status', () => {
      const signatureRequests = {
        '1': SIGNATURE_REQUEST_MOCK,
        '2': {
          ...SIGNATURE_REQUEST_MOCK,
          id: '2',
          status: SignatureRequestStatus.Unapproved,
        },
        '3': {
          ...SIGNATURE_REQUEST_MOCK,
          id: '3',
          type: SignatureRequestType.TypedSign,
          status: SignatureRequestStatus.Unapproved,
        },
      };

      const { controller } = createController({
        state: {
          signatureRequests,
        } as unknown as SignatureControllerState,
      });

      controller.clearUnapproved();

      expect(controller.state.signatureRequests).toStrictEqual({
        '1': signatureRequests['1'],
      });
    });
  });

  describe.each([
    [
      'newUnsignedPersonalMessage',
<<<<<<< HEAD
      (controller: SignatureController, request: OriginalRequest) =>
        controller.newUnsignedPersonalMessage({ ...PARAMS_MOCK }, request),
=======
      (
        controller: SignatureController,
        request?: OriginalRequest,
        params?: Partial<MessageParamsPersonal>,
      ) =>
        controller.newUnsignedPersonalMessage(
          { ...PARAMS_MOCK, ...params },
          request,
        ),
>>>>>>> 6f5f6e17
      SignatureRequestType.PersonalSign,
    ],
    [
      'newUnsignedTypedMessage',
<<<<<<< HEAD
      (controller: SignatureController, request: OriginalRequest) =>
=======
      (
        controller: SignatureController,
        request?: OriginalRequest,
        params?: Partial<MessageParamsTyped>,
      ) =>
>>>>>>> 6f5f6e17
        controller.newUnsignedTypedMessage(
          { ...PARAMS_MOCK, ...params },
          request,
          SignTypedDataVersion.V1,
          { parseJsonData: false },
        ),
      SignatureRequestType.TypedSign,
    ],
  ])('%s', (_title: string, fn, type) => {
    it('throws if rejected', async () => {
      const { controller, approvalControllerAddRequestMock } =
        createController();

      const error = createErrorMock();

      approvalControllerAddRequestMock.mockRejectedValueOnce(error);

      await expect(
        controller.newUnsignedPersonalMessage({ ...PARAMS_MOCK }, REQUEST_MOCK),
      ).rejects.toMatchObject({
        message: ERROR_MESSAGE_MOCK,
        code: ERROR_CODE_MOCK,
      });
    });

    it('invokes success callback if approved', async () => {
      const resultCallbackSuccessMock = jest.fn();

      const {
        controller,
        approvalControllerAddRequestMock,
        keyringControllerSignPersonalMessageMock,
        keyringControllerSignTypedMessageMock,
      } = createController();

      approvalControllerAddRequestMock.mockResolvedValueOnce({
        resultCallbacks: {
          success: resultCallbackSuccessMock,
        },
      });

      keyringControllerSignPersonalMessageMock.mockResolvedValueOnce(
        SIGNATURE_HASH_MOCK,
      );

      keyringControllerSignTypedMessageMock.mockResolvedValueOnce(
        SIGNATURE_HASH_MOCK,
      );

      await fn(controller, REQUEST_MOCK);

      expect(resultCallbackSuccessMock).toHaveBeenCalledTimes(1);
      expect(resultCallbackSuccessMock).toHaveBeenCalledWith(
        SIGNATURE_HASH_MOCK,
      );
    });

    it('emits finished event if approved', async () => {
      const listener = jest.fn();

      const { controller } = createController();

      controller.hub.on(`${ID_MOCK}:finished`, listener);

      await fn(controller, REQUEST_MOCK);

      const state = controller.state.signatureRequests[ID_MOCK];

      expect(listener).toHaveBeenCalledTimes(1);
      expect(listener).toHaveBeenCalledWith(state);
    });

    it('emits finished event if rejected', async () => {
      const listener = jest.fn();

      const { controller, approvalControllerAddRequestMock } =
        createController();

      controller.hub.on(`${ID_MOCK}:finished`, listener);

      const errorMock = createErrorMock();

      approvalControllerAddRequestMock.mockRejectedValueOnce(errorMock);

      await fn(controller, REQUEST_MOCK).catch(() => {
        // Ignore error
      });

      const state = controller.state.signatureRequests[ID_MOCK];

      expect(listener).toHaveBeenCalledTimes(1);
      expect(listener).toHaveBeenCalledWith(state);
    });

    it('adds logs to logging controller if approved', async () => {
      const { controller, loggingControllerAddMock } = createController();

      await fn(controller, REQUEST_MOCK);

      expect(loggingControllerAddMock).toHaveBeenCalledTimes(2);

      expect(loggingControllerAddMock).toHaveBeenCalledWith({
        type: LogType.EthSignLog,
        data: {
          signingMethod: expect.any(String),
          stage: SigningStage.Proposed,
          signingData: expect.any(Object),
        },
      });

      expect(loggingControllerAddMock).toHaveBeenCalledWith({
        type: LogType.EthSignLog,
        data: {
          signingMethod: expect.any(String),
          stage: SigningStage.Signed,
          signingData: expect.any(Object),
        },
      });
    });

    it('adds logs to logging controller if rejected', async () => {
      const {
        controller,
        loggingControllerAddMock,
        approvalControllerAddRequestMock,
      } = createController();

      const errorMock = createErrorMock();

      approvalControllerAddRequestMock.mockRejectedValueOnce(errorMock);

      await expect(fn(controller, REQUEST_MOCK)).rejects.toThrow(errorMock);

      expect(loggingControllerAddMock).toHaveBeenCalledTimes(2);

      expect(loggingControllerAddMock).toHaveBeenCalledWith({
        type: LogType.EthSignLog,
        data: {
          signingMethod: expect.any(String),
          stage: SigningStage.Proposed,
          signingData: expect.any(Object),
        },
      });

      expect(loggingControllerAddMock).toHaveBeenCalledWith({
        type: LogType.EthSignLog,
        data: {
          signingMethod: expect.any(String),
          stage: SigningStage.Rejected,
          signingData: expect.any(Object),
        },
      });
    });

    it('populates origin from request if present', async () => {
      const { controller } = createController();

      await fn(controller, { ...REQUEST_MOCK, origin: 'test' });

      expect(
        controller.state.signatureRequests[ID_MOCK].messageParams.origin,
      ).toBe('test');
    });

    it('populates origin from message params if no request', async () => {
      const { controller } = createController();

      await fn(controller);

      expect(
        controller.state.signatureRequests[ID_MOCK].messageParams.origin,
      ).toBe(ORIGIN_MOCK);
    });

    it('populates request ID from request', async () => {
      const { controller } = createController();

<<<<<<< HEAD
      await fn(controller, { ...REQUEST_MOCK, id: 123 });
=======
      await fn(controller, { id: 123 });
>>>>>>> 6f5f6e17

      expect(
        controller.state.signatureRequests[ID_MOCK].messageParams.requestId,
      ).toBe(123);
    });

<<<<<<< HEAD
    it('throws if no network client ID in request', async () => {
      const { controller } = createController();

      await expect(fn(controller, {} as OriginalRequest)).rejects.toThrow(
        'Network client ID not found in request',
      );
=======
    it('populates metamask ID using ID', async () => {
      const { controller } = createController();

      await fn(controller);

      expect(
        controller.state.signatureRequests[ID_MOCK].messageParams.metamaskId,
      ).toBe(ID_MOCK);
>>>>>>> 6f5f6e17
    });

    it('emits unapproved message event', async () => {
      const listener = jest.fn();

      const { controller } = createController();

      controller.hub.on('unapprovedMessage', listener);

      await fn(controller, REQUEST_MOCK);

      expect(listener).toHaveBeenCalledTimes(1);
      expect(listener).toHaveBeenCalledWith({
        messageParams: PARAMS_MOCK,
        metamaskId: ID_MOCK,
      });
    });

    it('emits signed event after sign', async () => {
      const listener = jest.fn();

      const {
        controller,
        keyringControllerSignPersonalMessageMock,
        keyringControllerSignTypedMessageMock,
      } = createController();

      keyringControllerSignPersonalMessageMock.mockResolvedValueOnce(
        SIGNATURE_HASH_MOCK,
      );

      keyringControllerSignTypedMessageMock.mockResolvedValueOnce(
        SIGNATURE_HASH_MOCK,
      );

      controller.hub.on(`${type}:signed`, listener);

      await fn(controller, REQUEST_MOCK);

      expect(listener).toHaveBeenCalledTimes(1);
      expect(listener).toHaveBeenCalledWith({
        signature: SIGNATURE_HASH_MOCK,
        messageId: ID_MOCK,
      });
    });

    it('emits sign error event if signing fails', async () => {
      const errorMock = createErrorMock();

      const listener = jest.fn();

      const {
        controller,
        keyringControllerSignTypedMessageMock,
        keyringControllerSignPersonalMessageMock,
      } = createController();

      controller.hub.on(`${ID_MOCK}:signError`, listener);

      keyringControllerSignPersonalMessageMock.mockRejectedValueOnce(errorMock);
      keyringControllerSignTypedMessageMock.mockRejectedValueOnce(errorMock);

      await fn(controller, REQUEST_MOCK).catch(() => {
        // Ignore error
      });

      expect(listener).toHaveBeenCalledTimes(1);
      expect(listener).toHaveBeenCalledWith({
        error: errorMock,
      });
    });

    it('invokes error callback if signing fails', async () => {
      const resultCallbackErrorMock = jest.fn();

      const errorMock = createErrorMock();

      const {
        controller,
        approvalControllerAddRequestMock,
        keyringControllerSignPersonalMessageMock,
        keyringControllerSignTypedMessageMock,
      } = createController();

      approvalControllerAddRequestMock.mockResolvedValueOnce({
        resultCallbacks: {
          error: resultCallbackErrorMock,
        },
      });

      keyringControllerSignPersonalMessageMock.mockRejectedValueOnce(errorMock);
      keyringControllerSignTypedMessageMock.mockRejectedValueOnce(errorMock);

      await expect(fn(controller, REQUEST_MOCK)).rejects.toThrow(
        ERROR_MESSAGE_MOCK,
      );

      expect(resultCallbackErrorMock).toHaveBeenCalledTimes(1);
      expect(resultCallbackErrorMock).toHaveBeenCalledWith(errorMock);
    });

    it('requests approval', async () => {
      const { controller, approvalControllerAddRequestMock } =
        createController();

      await fn(controller);

      expect(approvalControllerAddRequestMock).toHaveBeenCalledTimes(1);
      expect(approvalControllerAddRequestMock).toHaveBeenCalledWith(
        {
          expectsResult: true,
          id: ID_MOCK,
          origin: ORIGIN_MOCK,
          requestData: expect.objectContaining({
            data: PARAMS_MOCK.data,
            from: PARAMS_MOCK.from,
          }),
          type,
        },
        true,
      );
    });

    it('requests approval with internal origin if no origin provided', async () => {
      const { controller, approvalControllerAddRequestMock } =
        createController();

      await fn(controller, undefined, { origin: undefined });

      expect(approvalControllerAddRequestMock).toHaveBeenCalledTimes(1);
      expect(approvalControllerAddRequestMock).toHaveBeenCalledWith(
        {
          expectsResult: true,
          id: ID_MOCK,
          origin: ORIGIN_METAMASK,
          requestData: expect.objectContaining({
            data: PARAMS_MOCK.data,
            from: PARAMS_MOCK.from,
          }),
          type,
        },
        true,
      );
    });
  });

  describe('newUnsignedPersonalMessage', () => {
    it('returns signature hash if approved', async () => {
      const { controller, keyringControllerSignPersonalMessageMock } =
        createController();

      keyringControllerSignPersonalMessageMock.mockResolvedValueOnce(
        SIGNATURE_HASH_MOCK,
      );

      const result = await controller.newUnsignedPersonalMessage(
        { ...PARAMS_MOCK },
        REQUEST_MOCK,
      );

      expect(result).toBe(SIGNATURE_HASH_MOCK);
    });

    it('adds SIWE data', async () => {
      const { controller } = createController();

      const siweMock = {
        isSIWEMessage: true,
        parsedMessage: { domain: 'test' },
      } as SIWEMessage;

      detectSIWEMock.mockReturnValueOnce(siweMock);

      await controller.newUnsignedPersonalMessage(
        { ...PARAMS_MOCK },
        REQUEST_MOCK,
      );

      const messageParams = controller.state.signatureRequests[ID_MOCK]
        .messageParams as MessageParamsPersonal;

      expect(messageParams.siwe).toStrictEqual(siweMock);
    });
  });

  describe('newUnsignedTypedMessage', () => {
    it('returns signature hash if approved', async () => {
      const { controller, keyringControllerSignTypedMessageMock } =
        createController();

      keyringControllerSignTypedMessageMock.mockResolvedValueOnce(
        SIGNATURE_HASH_MOCK,
      );

      const result = await controller.newUnsignedTypedMessage(
        PARAMS_MOCK,
        REQUEST_MOCK,
        SignTypedDataVersion.V1,
        { parseJsonData: false },
      );

      expect(result).toBe(SIGNATURE_HASH_MOCK);
    });

    it.each([SignTypedDataVersion.V3, SignTypedDataVersion.V4])(
      'supports data as string with version %s',
      async (version) => {
        const { controller, keyringControllerSignTypedMessageMock } =
          createController();

        keyringControllerSignTypedMessageMock.mockResolvedValueOnce(
          SIGNATURE_HASH_MOCK,
        );

        const result = await controller.newUnsignedTypedMessage(
          {
            ...PARAMS_MOCK,
            data: JSON.stringify({ test: 123 }),
          },
          REQUEST_MOCK,
          version as SignTypedDataVersion,
          { parseJsonData: true },
        );

        expect(keyringControllerSignTypedMessageMock).toHaveBeenCalledWith(
          {
            ...PARAMS_MOCK,
            data: { test: 123 },
            version,
          },
          version,
        );

        expect(result).toBe(SIGNATURE_HASH_MOCK);
      },
    );

    it('ignores parseJsonData if version is V1', async () => {
      const { controller, keyringControllerSignTypedMessageMock } =
        createController();

      keyringControllerSignTypedMessageMock.mockResolvedValueOnce(
        SIGNATURE_HASH_MOCK,
      );

      const result = await controller.newUnsignedTypedMessage(
        {
          ...PARAMS_MOCK,
          data: JSON.stringify({ test: 123 }),
        },
        REQUEST_MOCK,
        SignTypedDataVersion.V1,
        { parseJsonData: true },
      );

      expect(keyringControllerSignTypedMessageMock).toHaveBeenCalledWith(
        {
          ...PARAMS_MOCK,
          data: JSON.stringify({ test: 123 }),
        },
        SignTypedDataVersion.V1,
      );

      expect(result).toBe(SIGNATURE_HASH_MOCK);
    });

    it('sets status to errored if signing fails', async () => {
      const { controller, keyringControllerSignTypedMessageMock } =
        createController();

      const errorMock = createErrorMock();

      keyringControllerSignTypedMessageMock.mockRejectedValueOnce(errorMock);

      await expect(
        controller.newUnsignedTypedMessage(
          PARAMS_MOCK,
          REQUEST_MOCK,
          SignTypedDataVersion.V3,
          { parseJsonData: false },
        ),
      ).rejects.toThrow(errorMock);

      expect(controller.state.signatureRequests[ID_MOCK].status).toBe(
        SignatureRequestStatus.Errored,
      );
      expect(controller.state.signatureRequests[ID_MOCK].error).toBe(
        ERROR_MESSAGE_MOCK,
      );
    });

    it('populates version in params', async () => {
      const { controller } = createController();

      await controller.newUnsignedTypedMessage(
        PARAMS_MOCK,
        {},
        SignTypedDataVersion.V3,
        { parseJsonData: false },
      );

      expect(
        (
          controller.state.signatureRequests[ID_MOCK]
            .messageParams as MessageParamsTyped
        ).version,
      ).toBe(SignTypedDataVersion.V3);
    });
  });

  describe('setDeferredSignSuccess', () => {
    it('sets the signature and status on the signature request', () => {
      const { controller } = createController({
        state: {
          signatureRequests: {
            [ID_MOCK]: {
              ...SIGNATURE_REQUEST_MOCK,
              status: SignatureRequestStatus.InProgress,
            },
          },
        } as unknown as SignatureControllerState,
      });

      controller.setDeferredSignSuccess(ID_MOCK, SIGNATURE_HASH_MOCK);

      expect(controller.state.signatureRequests[ID_MOCK].rawSig).toBe(
        SIGNATURE_HASH_MOCK,
      );

      expect(controller.state.signatureRequests[ID_MOCK].status).toBe(
        SignatureRequestStatus.Signed,
      );
    });

    it('resolves defered signature request', async () => {
      const { controller } = createController();
      let resolved = false;

      const signaturePromise = controller
        .newUnsignedPersonalMessage(
          {
            ...PARAMS_MOCK,
            deferSetAsSigned: true,
          },
          REQUEST_MOCK,
        )
        .then((result) => {
          resolved = true;
          return result;
        });

      await flushPromises();

      expect(resolved).toBe(false);

      controller.setDeferredSignSuccess(ID_MOCK, SIGNATURE_HASH_MOCK);

      await flushPromises();

      expect(resolved).toBe(true);
      expect(await signaturePromise).toBe(SIGNATURE_HASH_MOCK);
    });

    it('throws if signature request not found', () => {
      const { controller } = createController();

      expect(() => {
        controller.setDeferredSignSuccess(ID_MOCK, SIGNATURE_HASH_MOCK);
      }).toThrow(`Signature request with id ${ID_MOCK} not found`);
    });
  });

  describe('setMessageMetadata', () => {
    it('sets the metadata on the signature request', () => {
      const { controller } = createController({
        state: {
          signatureRequests: {
            [ID_MOCK]: SIGNATURE_REQUEST_MOCK,
          },
        } as unknown as SignatureControllerState,
      });

      controller.setMessageMetadata(ID_MOCK, { test: 123 });

      expect(
        controller.state.signatureRequests[ID_MOCK].metadata,
      ).toStrictEqual({
        test: 123,
      });
    });
  });

  describe('setDeferredSignError', () => {
    it('sets the status on the signature request to rejected', () => {
      const { controller } = createController({
        state: {
          signatureRequests: {
            [ID_MOCK]: {
              ...SIGNATURE_REQUEST_MOCK,
              status: SignatureRequestStatus.InProgress,
            },
          },
        } as unknown as SignatureControllerState,
      });

      controller.setDeferredSignError(ID_MOCK);

      expect(controller.state.signatureRequests[ID_MOCK].status).toBe(
        SignatureRequestStatus.Rejected,
      );
    });

    it('rejects defered signature request', async () => {
      const { controller } = createController();
      let rejectedError;

      controller
        .newUnsignedPersonalMessage(
          {
            ...PARAMS_MOCK,
            deferSetAsSigned: true,
          },
          REQUEST_MOCK,
        )
        .catch((error) => {
          rejectedError = error;
        });

      await flushPromises();

      expect(rejectedError).toBeUndefined();

      controller.setDeferredSignError(ID_MOCK);

      await flushPromises();

      expect(rejectedError).toStrictEqual(
        new Error(
          'MetaMask personal_sign Signature: User denied message signature.',
        ),
      );
    });
  });

  describe.each([
    'setTypedMessageInProgress',
    'setPersonalMessageInProgress',
  ] as const)('%s', (fn) => {
    it('sets the status on the signature request to in progress', () => {
      const { controller } = createController({
        state: {
          signatureRequests: {
            [ID_MOCK]: {
              ...SIGNATURE_REQUEST_MOCK,
              status: SignatureRequestStatus.Unapproved,
            },
          },
        } as unknown as SignatureControllerState,
      });

      controller[fn](ID_MOCK);

      expect(controller.state.signatureRequests[ID_MOCK].status).toBe(
        SignatureRequestStatus.InProgress,
      );
    });
  });
});<|MERGE_RESOLUTION|>--- conflicted
+++ resolved
@@ -13,10 +13,7 @@
 import { SignatureController } from './SignatureController';
 import type {
   MessageParamsPersonal,
-<<<<<<< HEAD
-=======
   MessageParamsTyped,
->>>>>>> 6f5f6e17
   OriginalRequest,
   SignatureRequest,
 } from './types';
@@ -355,33 +352,24 @@
   describe.each([
     [
       'newUnsignedPersonalMessage',
-<<<<<<< HEAD
-      (controller: SignatureController, request: OriginalRequest) =>
-        controller.newUnsignedPersonalMessage({ ...PARAMS_MOCK }, request),
-=======
       (
         controller: SignatureController,
-        request?: OriginalRequest,
+        request: OriginalRequest,
         params?: Partial<MessageParamsPersonal>,
       ) =>
         controller.newUnsignedPersonalMessage(
           { ...PARAMS_MOCK, ...params },
           request,
         ),
->>>>>>> 6f5f6e17
       SignatureRequestType.PersonalSign,
     ],
     [
       'newUnsignedTypedMessage',
-<<<<<<< HEAD
-      (controller: SignatureController, request: OriginalRequest) =>
-=======
       (
         controller: SignatureController,
-        request?: OriginalRequest,
+        request: OriginalRequest,
         params?: Partial<MessageParamsTyped>,
       ) =>
->>>>>>> 6f5f6e17
         controller.newUnsignedTypedMessage(
           { ...PARAMS_MOCK, ...params },
           request,
@@ -549,7 +537,7 @@
     it('populates origin from message params if no request', async () => {
       const { controller } = createController();
 
-      await fn(controller);
+      await fn(controller, REQUEST_MOCK);
 
       expect(
         controller.state.signatureRequests[ID_MOCK].messageParams.origin,
@@ -559,34 +547,29 @@
     it('populates request ID from request', async () => {
       const { controller } = createController();
 
-<<<<<<< HEAD
       await fn(controller, { ...REQUEST_MOCK, id: 123 });
-=======
-      await fn(controller, { id: 123 });
->>>>>>> 6f5f6e17
 
       expect(
         controller.state.signatureRequests[ID_MOCK].messageParams.requestId,
       ).toBe(123);
     });
 
-<<<<<<< HEAD
-    it('throws if no network client ID in request', async () => {
-      const { controller } = createController();
-
-      await expect(fn(controller, {} as OriginalRequest)).rejects.toThrow(
-        'Network client ID not found in request',
-      );
-=======
     it('populates metamask ID using ID', async () => {
       const { controller } = createController();
 
-      await fn(controller);
+      await fn(controller, REQUEST_MOCK);
 
       expect(
         controller.state.signatureRequests[ID_MOCK].messageParams.metamaskId,
       ).toBe(ID_MOCK);
->>>>>>> 6f5f6e17
+    });
+
+    it('throws if no network client ID in request', async () => {
+      const { controller } = createController();
+
+      await expect(fn(controller, {} as OriginalRequest)).rejects.toThrow(
+        'Network client ID not found in request',
+      );
     });
 
     it('emits unapproved message event', async () => {
@@ -692,7 +675,7 @@
       const { controller, approvalControllerAddRequestMock } =
         createController();
 
-      await fn(controller);
+      await fn(controller, REQUEST_MOCK);
 
       expect(approvalControllerAddRequestMock).toHaveBeenCalledTimes(1);
       expect(approvalControllerAddRequestMock).toHaveBeenCalledWith(
@@ -714,7 +697,7 @@
       const { controller, approvalControllerAddRequestMock } =
         createController();
 
-      await fn(controller, undefined, { origin: undefined });
+      await fn(controller, REQUEST_MOCK, { origin: undefined });
 
       expect(approvalControllerAddRequestMock).toHaveBeenCalledTimes(1);
       expect(approvalControllerAddRequestMock).toHaveBeenCalledWith(
@@ -731,6 +714,19 @@
         true,
       );
     });
+
+    it('persists network client ID and chain ID in metadata', async () => {
+      const { controller } = createController();
+
+      await fn(controller, REQUEST_MOCK);
+
+      expect(controller.state.signatureRequests[ID_MOCK]).toStrictEqual(
+        expect.objectContaining({
+          chainId: CHAIN_ID_MOCK,
+          networkClientId: NETWORK_CLIENT_ID_MOCK,
+        }),
+      );
+    });
   });
 
   describe('newUnsignedPersonalMessage', () => {
@@ -883,7 +879,7 @@
 
       await controller.newUnsignedTypedMessage(
         PARAMS_MOCK,
-        {},
+        REQUEST_MOCK,
         SignTypedDataVersion.V3,
         { parseJsonData: false },
       );
