--- conflicted
+++ resolved
@@ -33,7 +33,7 @@
     "@metamask/approval-controller": "^4.1.0",
     "@metamask/base-controller": "^3.2.3",
     "@metamask/controller-utils": "^5.0.2",
-    "@metamask/keyring-controller": "^8.1.0",
+    "@metamask/keyring-controller": "^9.0.0",
     "@metamask/logging-controller": "^1.0.4",
     "@metamask/message-manager": "^7.3.5",
     "@metamask/rpc-errors": "^6.1.0",
@@ -43,10 +43,6 @@
   },
   "devDependencies": {
     "@metamask/auto-changelog": "^3.4.3",
-<<<<<<< HEAD
-    "@metamask/keyring-controller": "^9.0.0",
-=======
->>>>>>> 8d9c0625
     "@types/jest": "^27.4.1",
     "deepmerge": "^4.2.2",
     "jest": "^27.5.1",
@@ -57,7 +53,7 @@
   },
   "peerDependencies": {
     "@metamask/approval-controller": "^4.1.0",
-    "@metamask/keyring-controller": "^8.1.0",
+    "@metamask/keyring-controller": "^9.0.0",
     "@metamask/logging-controller": "^1.0.4"
   },
   "engines": {
