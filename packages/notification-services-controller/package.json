--- conflicted
+++ resolved
@@ -44,11 +44,6 @@
     "@contentful/rich-text-html-renderer": "^16.5.2",
     "@metamask/base-controller": "^6.0.2",
     "@metamask/controller-utils": "^11.0.2",
-<<<<<<< HEAD
-    "@metamask/keyring-controller": "^17.1.2",
-    "@metamask/profile-sync-controller": "^0.2.0",
-=======
->>>>>>> c2f0b5cb
     "bignumber.js": "^4.1.0",
     "contentful": "^10.3.6",
     "firebase": "^10.11.0",
