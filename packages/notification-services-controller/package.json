--- conflicted
+++ resolved
@@ -101,12 +101,8 @@
   "dependencies": {
     "@contentful/rich-text-html-renderer": "^16.5.2",
     "@metamask/base-controller": "^7.0.1",
-<<<<<<< HEAD
-    "@metamask/controller-utils": "^11.3.0",
-=======
     "@metamask/controller-utils": "^11.4.0",
     "@metamask/utils": "^9.1.0",
->>>>>>> ca28cf74
     "bignumber.js": "^9.1.2",
     "firebase": "^10.11.0",
     "loglevel": "^1.8.1",
