<<<<<<< HEAD
import { ControllerMessenger } from '@metamask/base-controller';
import type { InternalAccount } from '@metamask/keyring-internal-api';
=======
import type { InternalAccount } from '@metamask/keyring-api';
>>>>>>> 5eec2efd
import type nock from 'nock';

import encryption, { createSHA256Hash } from '../../shared/encryption';
import { USER_STORAGE_FEATURE_NAMES } from '../../shared/storage-schema';
import {
  MOCK_INTERNAL_ACCOUNTS,
  MOCK_USER_STORAGE_ACCOUNTS,
} from './__fixtures__/mockAccounts';
import { mockUserStorageMessenger as _mockUserStorageMessenger } from './__fixtures__/mockMessenger';
import {
  mockEndpointBatchUpsertUserStorage,
  mockEndpointGetUserStorage,
  mockEndpointGetUserStorageAllFeatureEntries,
  mockEndpointUpsertUserStorage,
  mockEndpointDeleteUserStorageAllFeatureEntries,
  mockEndpointDeleteUserStorage,
  mockEndpointBatchDeleteUserStorage,
} from './__fixtures__/mockServices';
import {
  MOCK_STORAGE_DATA,
  MOCK_STORAGE_KEY,
} from './__fixtures__/mockStorage';
import { waitFor } from './__fixtures__/test-utils';
import * as AccountsUserStorageModule from './accounts/user-storage';
import * as NetworkSyncIntegrationModule from './network-syncing/controller-integration';
import type {
  GetUserStorageAllFeatureEntriesResponse,
  GetUserStorageResponse,
  UserStorageBaseOptions,
} from './services';
import UserStorageController, { defaultState } from './UserStorageController';

describe('user-storage/user-storage-controller - constructor() tests', () => {
  const arrangeMocks = () => {
    return {
      messengerMocks: mockUserStorageMessenger(),
    };
  };

  it('creates UserStorage with default state', () => {
    const { messengerMocks } = arrangeMocks();
    const controller = new UserStorageController({
      messenger: messengerMocks.messenger,
      getMetaMetricsState: () => true,
    });

    expect(controller.state.isProfileSyncingEnabled).toBe(true);
  });

  it('should call startNetworkSyncing', async () => {
    // Arrange Mock Syncing
    const mockStartNetworkSyncing = jest.spyOn(
      NetworkSyncIntegrationModule,
      'startNetworkSyncing',
    );
    let storageConfig: UserStorageBaseOptions | null = null;
    let isSyncingBlocked: boolean | null = null;
    mockStartNetworkSyncing.mockImplementation(
      ({ getStorageConfig, isMutationSyncBlocked }) => {
        // eslint-disable-next-line no-void
        void getStorageConfig().then((s) => (storageConfig = s));

        isSyncingBlocked = isMutationSyncBlocked();
      },
    );

    const { messengerMocks } = arrangeMocks();
    new UserStorageController({
      messenger: messengerMocks.messenger,
      getMetaMetricsState: () => true,
      env: {
        isNetworkSyncingEnabled: true,
      },
      state: {
        ...defaultState,
        hasNetworkSyncingSyncedAtLeastOnce: true,
      },
    });

    // Assert Syncing Properties
    await waitFor(() => expect(storageConfig).toBeDefined());
    expect(isSyncingBlocked).toBe(false);
  });
});

describe('user-storage/user-storage-controller - performGetStorage() tests', () => {
  const arrangeMocks = async () => {
    return {
      messengerMocks: mockUserStorageMessenger(),
      mockAPI: await mockEndpointGetUserStorage(),
    };
  };

  it('returns users notification storage', async () => {
    const { messengerMocks, mockAPI } = await arrangeMocks();
    const controller = new UserStorageController({
      messenger: messengerMocks.messenger,
      getMetaMetricsState: () => true,
    });

    const result = await controller.performGetStorage(
      `${USER_STORAGE_FEATURE_NAMES.notifications}.notification_settings`,
    );
    mockAPI.done();
    expect(result).toBe(MOCK_STORAGE_DATA);
  });

  it('rejects if UserStorage is not enabled', async () => {
    const { messengerMocks } = await arrangeMocks();
    const controller = new UserStorageController({
      messenger: messengerMocks.messenger,
      getMetaMetricsState: () => true,
      state: {
        isProfileSyncingEnabled: false,
        isProfileSyncingUpdateLoading: false,
        hasAccountSyncingSyncedAtLeastOnce: false,
        isAccountSyncingReadyToBeDispatched: false,
      },
    });

    await expect(
      controller.performGetStorage(
        `${USER_STORAGE_FEATURE_NAMES.notifications}.notification_settings`,
      ),
    ).rejects.toThrow(expect.any(Error));
  });

  it.each([
    [
      'fails when no bearer token is found (auth errors)',
      (messengerMocks: ReturnType<typeof mockUserStorageMessenger>) =>
        messengerMocks.mockAuthGetBearerToken.mockRejectedValue(
          new Error('MOCK FAILURE'),
        ),
    ],
    [
      'fails when no session identifier is found (auth errors)',
      (messengerMocks: ReturnType<typeof mockUserStorageMessenger>) =>
        messengerMocks.mockAuthGetSessionProfile.mockRejectedValue(
          new Error('MOCK FAILURE'),
        ),
    ],
  ])(
    'rejects on auth failure - %s',
    async (
      _: string,
      arrangeFailureCase: (
        messengerMocks: ReturnType<typeof mockUserStorageMessenger>,
      ) => void,
    ) => {
      const { messengerMocks } = await arrangeMocks();
      arrangeFailureCase(messengerMocks);
      const controller = new UserStorageController({
        messenger: messengerMocks.messenger,
        getMetaMetricsState: () => true,
      });

      await expect(
        controller.performGetStorage(
          `${USER_STORAGE_FEATURE_NAMES.notifications}.notification_settings`,
        ),
      ).rejects.toThrow(expect.any(Error));
    },
  );
});

describe('user-storage/user-storage-controller - performGetStorageAllFeatureEntries() tests', () => {
  const arrangeMocks = async () => {
    return {
      messengerMocks: mockUserStorageMessenger(),
      mockAPI: await mockEndpointGetUserStorageAllFeatureEntries(),
    };
  };

  it('returns users notification storage', async () => {
    const { messengerMocks, mockAPI } = await arrangeMocks();
    const controller = new UserStorageController({
      messenger: messengerMocks.messenger,
      getMetaMetricsState: () => true,
    });

    const result = await controller.performGetStorageAllFeatureEntries(
      'notifications',
    );
    mockAPI.done();
    expect(result).toStrictEqual([MOCK_STORAGE_DATA]);
  });

  it('rejects if UserStorage is not enabled', async () => {
    const { messengerMocks } = await arrangeMocks();
    const controller = new UserStorageController({
      messenger: messengerMocks.messenger,
      getMetaMetricsState: () => true,
      state: {
        isProfileSyncingEnabled: false,
        isProfileSyncingUpdateLoading: false,
        hasAccountSyncingSyncedAtLeastOnce: false,
        isAccountSyncingReadyToBeDispatched: false,
      },
    });

    await expect(
      controller.performGetStorageAllFeatureEntries(
        USER_STORAGE_FEATURE_NAMES.notifications,
      ),
    ).rejects.toThrow(expect.any(Error));
  });

  it.each([
    [
      'fails when no bearer token is found (auth errors)',
      (messengerMocks: ReturnType<typeof mockUserStorageMessenger>) =>
        messengerMocks.mockAuthGetBearerToken.mockRejectedValue(
          new Error('MOCK FAILURE'),
        ),
    ],
    [
      'fails when no session identifier is found (auth errors)',
      (messengerMocks: ReturnType<typeof mockUserStorageMessenger>) =>
        messengerMocks.mockAuthGetSessionProfile.mockRejectedValue(
          new Error('MOCK FAILURE'),
        ),
    ],
  ])(
    'rejects on auth failure - %s',
    async (
      _: string,
      arrangeFailureCase: (
        messengerMocks: ReturnType<typeof mockUserStorageMessenger>,
      ) => void,
    ) => {
      const { messengerMocks } = await arrangeMocks();
      arrangeFailureCase(messengerMocks);
      const controller = new UserStorageController({
        messenger: messengerMocks.messenger,
        getMetaMetricsState: () => true,
      });

      await expect(
        controller.performGetStorageAllFeatureEntries(
          USER_STORAGE_FEATURE_NAMES.notifications,
        ),
      ).rejects.toThrow(expect.any(Error));
    },
  );
});

describe('user-storage/user-storage-controller - performSetStorage() tests', () => {
  const arrangeMocks = (overrides?: { mockAPI?: nock.Scope }) => {
    return {
      messengerMocks: mockUserStorageMessenger(),
      mockAPI: overrides?.mockAPI ?? mockEndpointUpsertUserStorage(),
    };
  };

  it('saves users storage', async () => {
    const { messengerMocks, mockAPI } = arrangeMocks();
    const controller = new UserStorageController({
      messenger: messengerMocks.messenger,
      getMetaMetricsState: () => true,
    });

    await controller.performSetStorage(
      `${USER_STORAGE_FEATURE_NAMES.notifications}.notification_settings`,
      'new data',
    );
    expect(mockAPI.isDone()).toBe(true);
  });

  it('rejects if UserStorage is not enabled', async () => {
    const { messengerMocks } = arrangeMocks();
    const controller = new UserStorageController({
      messenger: messengerMocks.messenger,
      getMetaMetricsState: () => true,
      state: {
        isProfileSyncingEnabled: false,
        isProfileSyncingUpdateLoading: false,
        hasAccountSyncingSyncedAtLeastOnce: false,
        isAccountSyncingReadyToBeDispatched: false,
      },
    });

    await expect(
      controller.performSetStorage(
        `${USER_STORAGE_FEATURE_NAMES.notifications}.notification_settings`,
        'new data',
      ),
    ).rejects.toThrow(expect.any(Error));
  });

  it.each([
    [
      'fails when no bearer token is found (auth errors)',
      (messengerMocks: ReturnType<typeof mockUserStorageMessenger>) =>
        messengerMocks.mockAuthGetBearerToken.mockRejectedValue(
          new Error('MOCK FAILURE'),
        ),
    ],
    [
      'fails when no session identifier is found (auth errors)',
      (messengerMocks: ReturnType<typeof mockUserStorageMessenger>) =>
        messengerMocks.mockAuthGetSessionProfile.mockRejectedValue(
          new Error('MOCK FAILURE'),
        ),
    ],
  ])(
    'rejects on auth failure - %s',
    async (
      _: string,
      arrangeFailureCase: (
        messengerMocks: ReturnType<typeof mockUserStorageMessenger>,
      ) => void,
    ) => {
      const { messengerMocks } = arrangeMocks();
      arrangeFailureCase(messengerMocks);
      const controller = new UserStorageController({
        messenger: messengerMocks.messenger,
        getMetaMetricsState: () => true,
      });

      await expect(
        controller.performSetStorage(
          `${USER_STORAGE_FEATURE_NAMES.notifications}.notification_settings`,
          'new data',
        ),
      ).rejects.toThrow(expect.any(Error));
    },
  );

  it('rejects if api call fails', async () => {
    const { messengerMocks } = arrangeMocks({
      mockAPI: mockEndpointUpsertUserStorage(
        `${USER_STORAGE_FEATURE_NAMES.notifications}.notification_settings`,
        { status: 500 },
      ),
    });
    const controller = new UserStorageController({
      messenger: messengerMocks.messenger,
      getMetaMetricsState: () => true,
    });
    await expect(
      controller.performSetStorage(
        `${USER_STORAGE_FEATURE_NAMES.notifications}.notification_settings`,
        'new data',
      ),
    ).rejects.toThrow(expect.any(Error));
  });
});

describe('user-storage/user-storage-controller - performBatchSetStorage() tests', () => {
  const arrangeMocks = (mockResponseStatus?: number) => {
    return {
      messengerMocks: mockUserStorageMessenger(),
      mockAPI: mockEndpointBatchUpsertUserStorage(
        USER_STORAGE_FEATURE_NAMES.notifications,
        mockResponseStatus ? { status: mockResponseStatus } : undefined,
      ),
    };
  };

  it('batch saves to user storage', async () => {
    const { messengerMocks, mockAPI } = arrangeMocks();
    const controller = new UserStorageController({
      messenger: messengerMocks.messenger,
      getMetaMetricsState: () => true,
    });

    await controller.performBatchSetStorage(
      USER_STORAGE_FEATURE_NAMES.notifications,
      [['notification_settings', 'new data']],
    );
    expect(mockAPI.isDone()).toBe(true);
  });

  it('rejects if UserStorage is not enabled', async () => {
    const { messengerMocks } = arrangeMocks();
    const controller = new UserStorageController({
      messenger: messengerMocks.messenger,
      getMetaMetricsState: () => true,
      state: {
        isProfileSyncingEnabled: false,
        isProfileSyncingUpdateLoading: false,
        hasAccountSyncingSyncedAtLeastOnce: false,
        isAccountSyncingReadyToBeDispatched: false,
      },
    });

    await expect(
      controller.performBatchSetStorage(
        USER_STORAGE_FEATURE_NAMES.notifications,
        [['notification_settings', 'new data']],
      ),
    ).rejects.toThrow(expect.any(Error));
  });

  it.each([
    [
      'fails when no bearer token is found (auth errors)',
      (messengerMocks: ReturnType<typeof mockUserStorageMessenger>) =>
        messengerMocks.mockAuthGetBearerToken.mockRejectedValue(
          new Error('MOCK FAILURE'),
        ),
    ],
    [
      'fails when no session identifier is found (auth errors)',
      (messengerMocks: ReturnType<typeof mockUserStorageMessenger>) =>
        messengerMocks.mockAuthGetSessionProfile.mockRejectedValue(
          new Error('MOCK FAILURE'),
        ),
    ],
  ])(
    'rejects on auth failure - %s',
    async (
      _: string,
      arrangeFailureCase: (
        messengerMocks: ReturnType<typeof mockUserStorageMessenger>,
      ) => void,
    ) => {
      const { messengerMocks } = arrangeMocks();
      arrangeFailureCase(messengerMocks);
      const controller = new UserStorageController({
        messenger: messengerMocks.messenger,
        getMetaMetricsState: () => true,
      });

      await expect(
        controller.performBatchSetStorage(
          USER_STORAGE_FEATURE_NAMES.notifications,
          [['notification_settings', 'new data']],
        ),
      ).rejects.toThrow(expect.any(Error));
    },
  );

  it('rejects if api call fails', async () => {
    const { messengerMocks, mockAPI } = arrangeMocks(500);
    const controller = new UserStorageController({
      messenger: messengerMocks.messenger,
      getMetaMetricsState: () => true,
    });

    await expect(
      controller.performBatchSetStorage(
        USER_STORAGE_FEATURE_NAMES.notifications,
        [['notification_settings', 'new data']],
      ),
    ).rejects.toThrow(expect.any(Error));
    mockAPI.done();
  });
});

describe('user-storage/user-storage-controller - performBatchDeleteStorage() tests', () => {
  const arrangeMocks = (mockResponseStatus?: number) => {
    return {
      messengerMocks: mockUserStorageMessenger(),
      mockAPI: mockEndpointBatchDeleteUserStorage(
        'notifications',
        mockResponseStatus ? { status: mockResponseStatus } : undefined,
      ),
    };
  };

  it('batch deletes entries in user storage', async () => {
    const { messengerMocks, mockAPI } = arrangeMocks();
    const controller = new UserStorageController({
      messenger: messengerMocks.messenger,
      getMetaMetricsState: () => true,
    });

    await controller.performBatchDeleteStorage('notifications', [
      'notification_settings',
      'notification_settings',
    ]);
    expect(mockAPI.isDone()).toBe(true);
  });

  it('rejects if UserStorage is not enabled', async () => {
    const { messengerMocks } = arrangeMocks();
    const controller = new UserStorageController({
      messenger: messengerMocks.messenger,
      getMetaMetricsState: () => true,
      state: {
        isProfileSyncingEnabled: false,
        isProfileSyncingUpdateLoading: false,
        hasAccountSyncingSyncedAtLeastOnce: false,
        isAccountSyncingReadyToBeDispatched: false,
      },
    });

    await expect(
      controller.performBatchDeleteStorage('notifications', [
        'notification_settings',
        'notification_settings',
      ]),
    ).rejects.toThrow(expect.any(Error));
  });

  it.each([
    [
      'fails when no bearer token is found (auth errors)',
      (messengerMocks: ReturnType<typeof mockUserStorageMessenger>) =>
        messengerMocks.mockAuthGetBearerToken.mockRejectedValue(
          new Error('MOCK FAILURE'),
        ),
    ],
    [
      'fails when no session identifier is found (auth errors)',
      (messengerMocks: ReturnType<typeof mockUserStorageMessenger>) =>
        messengerMocks.mockAuthGetSessionProfile.mockRejectedValue(
          new Error('MOCK FAILURE'),
        ),
    ],
  ])(
    'rejects on auth failure - %s',
    async (
      _: string,
      arrangeFailureCase: (
        messengerMocks: ReturnType<typeof mockUserStorageMessenger>,
      ) => void,
    ) => {
      const { messengerMocks } = arrangeMocks();
      arrangeFailureCase(messengerMocks);
      const controller = new UserStorageController({
        messenger: messengerMocks.messenger,
        getMetaMetricsState: () => true,
      });

      await expect(
        controller.performBatchDeleteStorage('notifications', [
          'notification_settings',
          'notification_settings',
        ]),
      ).rejects.toThrow(expect.any(Error));
    },
  );

  it('rejects if api call fails', async () => {
    const { messengerMocks, mockAPI } = arrangeMocks(500);
    const controller = new UserStorageController({
      messenger: messengerMocks.messenger,
      getMetaMetricsState: () => true,
    });

    await expect(
      controller.performBatchDeleteStorage('notifications', [
        'notification_settings',
        'notification_settings',
      ]),
    ).rejects.toThrow(expect.any(Error));
    mockAPI.done();
  });
});

describe('user-storage/user-storage-controller - performDeleteStorage() tests', () => {
  const arrangeMocks = async (mockResponseStatus?: number) => {
    return {
      messengerMocks: mockUserStorageMessenger(),
      mockAPI: mockEndpointDeleteUserStorage(
        `${USER_STORAGE_FEATURE_NAMES.notifications}.notification_settings`,
        mockResponseStatus ? { status: mockResponseStatus } : undefined,
      ),
    };
  };

  it('deletes a user storage entry', async () => {
    const { messengerMocks, mockAPI } = await arrangeMocks();
    const controller = new UserStorageController({
      messenger: messengerMocks.messenger,
      getMetaMetricsState: () => true,
    });

    await controller.performDeleteStorage(
      `${USER_STORAGE_FEATURE_NAMES.notifications}.notification_settings`,
    );
    mockAPI.done();

    expect(mockAPI.isDone()).toBe(true);
  });

  it('rejects if UserStorage is not enabled', async () => {
    const { messengerMocks } = await arrangeMocks();
    const controller = new UserStorageController({
      messenger: messengerMocks.messenger,
      getMetaMetricsState: () => true,
      state: {
        isProfileSyncingEnabled: false,
        isProfileSyncingUpdateLoading: false,
        hasAccountSyncingSyncedAtLeastOnce: false,
        isAccountSyncingReadyToBeDispatched: false,
      },
    });

    await expect(
      controller.performDeleteStorage(
        `${USER_STORAGE_FEATURE_NAMES.notifications}.notification_settings`,
      ),
    ).rejects.toThrow(expect.any(Error));
  });

  it.each([
    [
      'fails when no bearer token is found (auth errors)',
      (messengerMocks: ReturnType<typeof mockUserStorageMessenger>) =>
        messengerMocks.mockAuthGetBearerToken.mockRejectedValue(
          new Error('MOCK FAILURE'),
        ),
    ],
    [
      'fails when no session identifier is found (auth errors)',
      (messengerMocks: ReturnType<typeof mockUserStorageMessenger>) =>
        messengerMocks.mockAuthGetSessionProfile.mockRejectedValue(
          new Error('MOCK FAILURE'),
        ),
    ],
  ])(
    'rejects on auth failure - %s',
    async (
      _: string,
      arrangeFailureCase: (
        messengerMocks: ReturnType<typeof mockUserStorageMessenger>,
      ) => void,
    ) => {
      const { messengerMocks } = await arrangeMocks();
      arrangeFailureCase(messengerMocks);
      const controller = new UserStorageController({
        messenger: messengerMocks.messenger,
        getMetaMetricsState: () => true,
      });

      await expect(
        controller.performDeleteStorage(
          `${USER_STORAGE_FEATURE_NAMES.notifications}.notification_settings`,
        ),
      ).rejects.toThrow(expect.any(Error));
    },
  );

  it('rejects if api call fails', async () => {
    const { messengerMocks, mockAPI } = await arrangeMocks(500);
    const controller = new UserStorageController({
      messenger: messengerMocks.messenger,
      getMetaMetricsState: () => true,
    });

    await expect(
      controller.performDeleteStorage(
        `${USER_STORAGE_FEATURE_NAMES.notifications}.notification_settings`,
      ),
    ).rejects.toThrow(expect.any(Error));
    mockAPI.done();
  });
});

describe('user-storage/user-storage-controller - performDeleteStorageAllFeatureEntries() tests', () => {
  const arrangeMocks = async (mockResponseStatus?: number) => {
    return {
      messengerMocks: mockUserStorageMessenger(),
      mockAPI: mockEndpointDeleteUserStorageAllFeatureEntries(
        USER_STORAGE_FEATURE_NAMES.notifications,
        mockResponseStatus ? { status: mockResponseStatus } : undefined,
      ),
    };
  };

  it('deletes all user storage entries for a feature', async () => {
    const { messengerMocks, mockAPI } = await arrangeMocks();
    const controller = new UserStorageController({
      messenger: messengerMocks.messenger,
      getMetaMetricsState: () => true,
    });

    await controller.performDeleteStorageAllFeatureEntries(
      USER_STORAGE_FEATURE_NAMES.notifications,
    );
    mockAPI.done();

    expect(mockAPI.isDone()).toBe(true);
  });

  it('rejects if UserStorage is not enabled', async () => {
    const { messengerMocks } = await arrangeMocks();
    const controller = new UserStorageController({
      messenger: messengerMocks.messenger,
      getMetaMetricsState: () => true,
      state: {
        isProfileSyncingEnabled: false,
        isProfileSyncingUpdateLoading: false,
        hasAccountSyncingSyncedAtLeastOnce: false,
        isAccountSyncingReadyToBeDispatched: false,
      },
    });

    await expect(
      controller.performDeleteStorageAllFeatureEntries(
        USER_STORAGE_FEATURE_NAMES.notifications,
      ),
    ).rejects.toThrow(expect.any(Error));
  });

  it.each([
    [
      'fails when no bearer token is found (auth errors)',
      (messengerMocks: ReturnType<typeof mockUserStorageMessenger>) =>
        messengerMocks.mockAuthGetBearerToken.mockRejectedValue(
          new Error('MOCK FAILURE'),
        ),
    ],
    [
      'fails when no session identifier is found (auth errors)',
      (messengerMocks: ReturnType<typeof mockUserStorageMessenger>) =>
        messengerMocks.mockAuthGetSessionProfile.mockRejectedValue(
          new Error('MOCK FAILURE'),
        ),
    ],
  ])(
    'rejects on auth failure - %s',
    async (
      _: string,
      arrangeFailureCase: (
        messengerMocks: ReturnType<typeof mockUserStorageMessenger>,
      ) => void,
    ) => {
      const { messengerMocks } = await arrangeMocks();
      arrangeFailureCase(messengerMocks);
      const controller = new UserStorageController({
        messenger: messengerMocks.messenger,
        getMetaMetricsState: () => true,
      });

      await expect(
        controller.performDeleteStorageAllFeatureEntries(
          USER_STORAGE_FEATURE_NAMES.notifications,
        ),
      ).rejects.toThrow(expect.any(Error));
    },
  );

  it('rejects if api call fails', async () => {
    const { messengerMocks, mockAPI } = await arrangeMocks(500);
    const controller = new UserStorageController({
      messenger: messengerMocks.messenger,
      getMetaMetricsState: () => true,
    });

    await expect(
      controller.performDeleteStorageAllFeatureEntries(
        USER_STORAGE_FEATURE_NAMES.notifications,
      ),
    ).rejects.toThrow(expect.any(Error));
    mockAPI.done();
  });
});

describe('user-storage/user-storage-controller - getStorageKey() tests', () => {
  const arrangeMocks = async () => {
    return {
      messengerMocks: mockUserStorageMessenger(),
    };
  };

  it('should return a storage key', async () => {
    const { messengerMocks } = await arrangeMocks();
    const controller = new UserStorageController({
      messenger: messengerMocks.messenger,
      getMetaMetricsState: () => true,
    });

    const result = await controller.getStorageKey();
    expect(result).toBe(MOCK_STORAGE_KEY);
  });

  it('rejects if UserStorage is not enabled', async () => {
    const { messengerMocks } = await arrangeMocks();
    const controller = new UserStorageController({
      messenger: messengerMocks.messenger,
      getMetaMetricsState: () => true,
      state: {
        isProfileSyncingEnabled: false,
        isProfileSyncingUpdateLoading: false,
        hasAccountSyncingSyncedAtLeastOnce: false,
        isAccountSyncingReadyToBeDispatched: false,
      },
    });

    await expect(controller.getStorageKey()).rejects.toThrow(expect.any(Error));
  });
});

describe('user-storage/user-storage-controller - disableProfileSyncing() tests', () => {
  const arrangeMocks = async () => {
    return {
      messengerMocks: mockUserStorageMessenger(),
    };
  };

  it('should disable user storage / profile syncing when called', async () => {
    const { messengerMocks } = await arrangeMocks();
    const controller = new UserStorageController({
      messenger: messengerMocks.messenger,
      getMetaMetricsState: () => true,
    });

    expect(controller.state.isProfileSyncingEnabled).toBe(true);
    await controller.disableProfileSyncing();
    expect(controller.state.isProfileSyncingEnabled).toBe(false);
  });
});

describe('user-storage/user-storage-controller - enableProfileSyncing() tests', () => {
  const arrangeMocks = async () => {
    return {
      messengerMocks: mockUserStorageMessenger(),
    };
  };

  it('should enable user storage / profile syncing', async () => {
    const { messengerMocks } = await arrangeMocks();
    messengerMocks.mockAuthIsSignedIn.mockReturnValue(false); // mock that auth is not enabled

    const controller = new UserStorageController({
      messenger: messengerMocks.messenger,
      getMetaMetricsState: () => true,
      state: {
        isProfileSyncingEnabled: false,
        isProfileSyncingUpdateLoading: false,
        hasAccountSyncingSyncedAtLeastOnce: false,
        isAccountSyncingReadyToBeDispatched: false,
      },
    });

    expect(controller.state.isProfileSyncingEnabled).toBe(false);
    await controller.enableProfileSyncing();
    expect(controller.state.isProfileSyncingEnabled).toBe(true);
    expect(messengerMocks.mockAuthIsSignedIn).toHaveBeenCalled();
    expect(messengerMocks.mockAuthPerformSignIn).toHaveBeenCalled();
  });
});

describe('user-storage/user-storage-controller - syncInternalAccountsWithUserStorage() tests', () => {
  it('returns void if UserStorage is not enabled', async () => {
    const arrangeMocks = async () => {
      return {
        messengerMocks: mockUserStorageMessenger(),
        mockAPI: mockEndpointGetUserStorage(),
      };
    };

    const { messengerMocks } = await arrangeMocks();
    const controller = new UserStorageController({
      messenger: messengerMocks.messenger,
      getMetaMetricsState: () => true,
      env: {
        isAccountSyncingEnabled: true,
      },
      state: {
        isProfileSyncingEnabled: false,
        isProfileSyncingUpdateLoading: false,
        hasAccountSyncingSyncedAtLeastOnce: false,
        isAccountSyncingReadyToBeDispatched: false,
      },
    });

    await controller.syncInternalAccountsWithUserStorage();

    expect(messengerMocks.mockAccountsListAccounts).not.toHaveBeenCalled();
  });

  it('returns void if account syncing feature flag is disabled', async () => {
    const arrangeMocks = async () => {
      return {
        messengerMocks: mockUserStorageMessenger(),
        mockAPI: {
          mockEndpointGetUserStorage:
            await mockEndpointGetUserStorageAllFeatureEntries(
              USER_STORAGE_FEATURE_NAMES.accounts,
            ),
        },
      };
    };

    const { messengerMocks, mockAPI } = await arrangeMocks();
    const controller = new UserStorageController({
      messenger: messengerMocks.messenger,
      getMetaMetricsState: () => true,
      env: {
        isAccountSyncingEnabled: false,
      },
    });

    await controller.syncInternalAccountsWithUserStorage();
    expect(mockAPI.mockEndpointGetUserStorage.isDone()).toBe(false);
  });

  it('throws if AccountsController:listAccounts fails or returns an empty list', async () => {
    const mockUserStorageAccountsResponse = async () => {
      return {
        status: 200,
        body: await createMockUserStorageEntries(
          MOCK_USER_STORAGE_ACCOUNTS.SAME_AS_INTERNAL_ALL,
        ),
      };
    };

    const arrangeMocksForAccounts = async () => {
      return {
        messengerMocks: mockUserStorageMessenger({
          accounts: {
            accountsList: [],
          },
        }),
        mockAPI: {
          mockEndpointGetUserStorage:
            await mockEndpointGetUserStorageAllFeatureEntries(
              USER_STORAGE_FEATURE_NAMES.accounts,
              await mockUserStorageAccountsResponse(),
            ),
        },
      };
    };

    const { messengerMocks, mockAPI } = await arrangeMocksForAccounts();
    const controller = new UserStorageController({
      messenger: messengerMocks.messenger,
      env: {
        isAccountSyncingEnabled: true,
      },
      getMetaMetricsState: () => true,
    });

    await expect(
      controller.syncInternalAccountsWithUserStorage(),
    ).rejects.toThrow(expect.any(Error));

    mockAPI.mockEndpointGetUserStorage.done();
  });

  it('uploads accounts list to user storage if user storage is empty', async () => {
    const mockUserStorageAccountsResponse = {
      status: 404,
      body: [],
    };

    const arrangeMocks = async () => {
      return {
        messengerMocks: mockUserStorageMessenger({
          accounts: {
            accountsList: MOCK_INTERNAL_ACCOUNTS.ALL.slice(
              0,
              2,
            ) as InternalAccount[],
          },
        }),
        mockAPI: {
          mockEndpointGetUserStorage:
            await mockEndpointGetUserStorageAllFeatureEntries(
              USER_STORAGE_FEATURE_NAMES.accounts,
              mockUserStorageAccountsResponse,
            ),
          mockEndpointBatchUpsertUserStorage:
            mockEndpointBatchUpsertUserStorage(
              USER_STORAGE_FEATURE_NAMES.accounts,
              undefined,
              async (_uri, requestBody) => {
                const decryptedBody = await decryptBatchUpsertBody(
                  requestBody,
                  MOCK_STORAGE_KEY,
                );

                const expectedBody = createExpectedAccountSyncBatchUpsertBody(
                  MOCK_INTERNAL_ACCOUNTS.ALL.slice(0, 2).map((account) => [
                    account.address,
                    account as InternalAccount,
                  ]),
                  MOCK_STORAGE_KEY,
                );

                expect(decryptedBody).toStrictEqual(expectedBody);
              },
            ),
        },
      };
    };

    const { messengerMocks, mockAPI } = await arrangeMocks();
    const controller = new UserStorageController({
      messenger: messengerMocks.messenger,
      env: {
        isAccountSyncingEnabled: true,
      },
      getMetaMetricsState: () => true,
    });

    await controller.syncInternalAccountsWithUserStorage();
    mockAPI.mockEndpointGetUserStorage.done();

    expect(mockAPI.mockEndpointGetUserStorage.isDone()).toBe(true);
    expect(mockAPI.mockEndpointBatchUpsertUserStorage.isDone()).toBe(true);
  });

  it('creates internal accounts if user storage has more accounts. it also updates hasAccountSyncingSyncedAtLeastOnce accordingly', async () => {
    const mockUserStorageAccountsResponse = async () => {
      return {
        status: 200,
        body: await createMockUserStorageEntries(
          MOCK_USER_STORAGE_ACCOUNTS.SAME_AS_INTERNAL_ALL,
        ),
      };
    };

    const arrangeMocksForAccounts = async () => {
      return {
        messengerMocks: mockUserStorageMessenger({
          accounts: {
            accountsList: MOCK_INTERNAL_ACCOUNTS.ONE as InternalAccount[],
          },
        }),
        mockAPI: {
          mockEndpointGetUserStorage:
            await mockEndpointGetUserStorageAllFeatureEntries(
              USER_STORAGE_FEATURE_NAMES.accounts,
              await mockUserStorageAccountsResponse(),
            ),
          mockEndpointBatchDeleteUserStorage:
            mockEndpointBatchDeleteUserStorage(
              USER_STORAGE_FEATURE_NAMES.accounts,
              undefined,
              async (_uri, requestBody) => {
                if (typeof requestBody === 'string') {
                  return;
                }

                const expectedBody = createExpectedAccountSyncBatchDeleteBody(
                  MOCK_USER_STORAGE_ACCOUNTS.SAME_AS_INTERNAL_ALL.filter(
                    (account) =>
                      !MOCK_INTERNAL_ACCOUNTS.ONE.find(
                        (internalAccount) =>
                          internalAccount.address === account.a,
                      ),
                  ).map((account) => account.a),
                  MOCK_STORAGE_KEY,
                );

                expect(requestBody.batch_delete).toStrictEqual(expectedBody);
              },
            ),
        },
      };
    };

    const { messengerMocks, mockAPI } = await arrangeMocksForAccounts();
    const controller = new UserStorageController({
      messenger: messengerMocks.messenger,
      env: {
        isAccountSyncingEnabled: true,
      },
      getMetaMetricsState: () => true,
    });

    await controller.syncInternalAccountsWithUserStorage();

    mockAPI.mockEndpointGetUserStorage.done();

    expect(mockAPI.mockEndpointGetUserStorage.isDone()).toBe(true);

    expect(messengerMocks.mockKeyringAddNewAccount).toHaveBeenCalledTimes(
      MOCK_USER_STORAGE_ACCOUNTS.SAME_AS_INTERNAL_ALL.length -
        MOCK_INTERNAL_ACCOUNTS.ONE.length,
    );

    expect(mockAPI.mockEndpointBatchDeleteUserStorage.isDone()).toBe(true);

    expect(controller.state.hasAccountSyncingSyncedAtLeastOnce).toBe(true);
  });

  describe('handles corrupted user storage gracefully', () => {
    const mockUserStorageAccountsResponse = async () => {
      return {
        status: 200,
        body: await createMockUserStorageEntries(
          MOCK_USER_STORAGE_ACCOUNTS.TWO_DEFAULT_NAMES_WITH_ONE_BOGUS,
        ),
      };
    };

    const arrangeMocksForBogusAccounts = async () => {
      return {
        messengerMocks: mockUserStorageMessenger({
          accounts: {
            accountsList:
              MOCK_INTERNAL_ACCOUNTS.ONE_DEFAULT_NAME as InternalAccount[],
          },
        }),
        mockAPI: {
          mockEndpointGetUserStorage:
            await mockEndpointGetUserStorageAllFeatureEntries(
              USER_STORAGE_FEATURE_NAMES.accounts,
              await mockUserStorageAccountsResponse(),
            ),
          mockEndpointBatchDeleteUserStorage:
            mockEndpointBatchDeleteUserStorage(
              USER_STORAGE_FEATURE_NAMES.accounts,
              undefined,
              async (_uri, requestBody) => {
                if (typeof requestBody === 'string') {
                  return;
                }

                const expectedBody = createExpectedAccountSyncBatchDeleteBody(
                  [
                    MOCK_USER_STORAGE_ACCOUNTS
                      .TWO_DEFAULT_NAMES_WITH_ONE_BOGUS[1].a,
                  ],
                  MOCK_STORAGE_KEY,
                );

                expect(requestBody.batch_delete).toStrictEqual(expectedBody);
              },
            ),
          mockEndpointBatchUpsertUserStorage:
            mockEndpointBatchUpsertUserStorage(
              USER_STORAGE_FEATURE_NAMES.accounts,
            ),
        },
      };
    };

    it('does not save the bogus account to user storage, and deletes it from user storage', async () => {
      const { messengerMocks, mockAPI } = await arrangeMocksForBogusAccounts();
      const controller = new UserStorageController({
        messenger: messengerMocks.messenger,
        env: {
          isAccountSyncingEnabled: true,
        },
        getMetaMetricsState: () => true,
      });

      await controller.syncInternalAccountsWithUserStorage();

      expect(mockAPI.mockEndpointGetUserStorage.isDone()).toBe(true);
      expect(mockAPI.mockEndpointBatchUpsertUserStorage.isDone()).toBe(false);
      expect(mockAPI.mockEndpointBatchDeleteUserStorage.isDone()).toBe(true);
    });

    it('fires the onAccountSyncErroneousSituation callback in erroneous situations', async () => {
      const onAccountSyncErroneousSituation = jest.fn();

      const { messengerMocks } = await arrangeMocksForBogusAccounts();
      const controller = new UserStorageController({
        messenger: messengerMocks.messenger,
        config: {
          accountSyncing: {
            onAccountSyncErroneousSituation,
          },
        },
        env: {
          isAccountSyncingEnabled: true,
        },
        getMetaMetricsState: () => true,
      });

      await controller.syncInternalAccountsWithUserStorage();

      expect(onAccountSyncErroneousSituation).toHaveBeenCalledTimes(1);
    });
  });

  it('fires the onAccountAdded callback when adding an account', async () => {
    const mockUserStorageAccountsResponse = async () => {
      return {
        status: 200,
        body: await createMockUserStorageEntries(
          MOCK_USER_STORAGE_ACCOUNTS.SAME_AS_INTERNAL_ALL,
        ),
      };
    };

    const arrangeMocksForAccounts = async () => {
      return {
        messengerMocks: mockUserStorageMessenger({
          accounts: {
            accountsList: MOCK_INTERNAL_ACCOUNTS.ONE as InternalAccount[],
          },
        }),
        mockAPI: {
          mockEndpointGetUserStorage:
            await mockEndpointGetUserStorageAllFeatureEntries(
              USER_STORAGE_FEATURE_NAMES.accounts,
              await mockUserStorageAccountsResponse(),
            ),
          mockEndpointBatchDeleteUserStorage:
            mockEndpointBatchDeleteUserStorage(
              USER_STORAGE_FEATURE_NAMES.accounts,
              undefined,
              async (_uri, requestBody) => {
                if (typeof requestBody === 'string') {
                  return;
                }

                const expectedBody = createExpectedAccountSyncBatchDeleteBody(
                  MOCK_USER_STORAGE_ACCOUNTS.SAME_AS_INTERNAL_ALL.filter(
                    (account) =>
                      !MOCK_INTERNAL_ACCOUNTS.ONE.find(
                        (internalAccount) =>
                          internalAccount.address === account.a,
                      ),
                  ).map((account) => account.a),
                  MOCK_STORAGE_KEY,
                );

                expect(requestBody.batch_delete).toStrictEqual(expectedBody);
              },
            ),
        },
      };
    };

    const onAccountAdded = jest.fn();

    const { messengerMocks, mockAPI } = await arrangeMocksForAccounts();
    const controller = new UserStorageController({
      messenger: messengerMocks.messenger,
      config: {
        accountSyncing: {
          onAccountAdded,
        },
      },
      env: {
        isAccountSyncingEnabled: true,
      },
      getMetaMetricsState: () => true,
    });

    await controller.syncInternalAccountsWithUserStorage();

    mockAPI.mockEndpointGetUserStorage.done();

    expect(onAccountAdded).toHaveBeenCalledTimes(
      MOCK_USER_STORAGE_ACCOUNTS.SAME_AS_INTERNAL_ALL.length -
        MOCK_INTERNAL_ACCOUNTS.ONE.length,
    );

    expect(mockAPI.mockEndpointBatchDeleteUserStorage.isDone()).toBe(true);
  });

  it('does not create internal accounts if user storage has less accounts', async () => {
    const mockUserStorageAccountsResponse = async () => {
      return {
        status: 200,
        body: await createMockUserStorageEntries(
          MOCK_USER_STORAGE_ACCOUNTS.SAME_AS_INTERNAL_ALL.slice(0, 1),
        ),
      };
    };

    const arrangeMocksForAccounts = async () => {
      return {
        messengerMocks: mockUserStorageMessenger({
          accounts: {
            accountsList: MOCK_INTERNAL_ACCOUNTS.ALL.slice(
              0,
              2,
            ) as InternalAccount[],
          },
        }),
        mockAPI: {
          mockEndpointGetUserStorage:
            await mockEndpointGetUserStorageAllFeatureEntries(
              USER_STORAGE_FEATURE_NAMES.accounts,
              await mockUserStorageAccountsResponse(),
            ),
          mockEndpointBatchUpsertUserStorage:
            mockEndpointBatchUpsertUserStorage(
              USER_STORAGE_FEATURE_NAMES.accounts,
            ),
        },
      };
    };

    const { messengerMocks, mockAPI } = await arrangeMocksForAccounts();
    const controller = new UserStorageController({
      messenger: messengerMocks.messenger,
      env: {
        isAccountSyncingEnabled: true,
      },
      getMetaMetricsState: () => true,
    });

    await controller.syncInternalAccountsWithUserStorage();

    mockAPI.mockEndpointGetUserStorage.done();
    mockAPI.mockEndpointBatchUpsertUserStorage.done();

    expect(mockAPI.mockEndpointGetUserStorage.isDone()).toBe(true);
    expect(mockAPI.mockEndpointBatchUpsertUserStorage.isDone()).toBe(true);

    expect(messengerMocks.mockKeyringAddNewAccount).not.toHaveBeenCalled();
  });

  describe('User storage name is a default name', () => {
    const mockUserStorageAccountsResponse = async () => {
      return {
        status: 200,
        body: await createMockUserStorageEntries(
          MOCK_USER_STORAGE_ACCOUNTS.ONE_DEFAULT_NAME,
        ),
      };
    };

    it('does not update the internal account name if both user storage and internal accounts have default names', async () => {
      const arrangeMocksForAccounts = async () => {
        return {
          messengerMocks: mockUserStorageMessenger({
            accounts: {
              accountsList:
                MOCK_INTERNAL_ACCOUNTS.ONE_DEFAULT_NAME as InternalAccount[],
            },
          }),
          mockAPI: {
            mockEndpointGetUserStorage:
              await mockEndpointGetUserStorageAllFeatureEntries(
                USER_STORAGE_FEATURE_NAMES.accounts,
                await mockUserStorageAccountsResponse(),
              ),
          },
        };
      };

      const { messengerMocks, mockAPI } = await arrangeMocksForAccounts();
      const controller = new UserStorageController({
        messenger: messengerMocks.messenger,
        env: {
          isAccountSyncingEnabled: true,
        },
        getMetaMetricsState: () => true,
      });

      await controller.syncInternalAccountsWithUserStorage();

      mockAPI.mockEndpointGetUserStorage.done();

      expect(
        messengerMocks.mockAccountsUpdateAccountMetadata,
      ).not.toHaveBeenCalled();
    });

    it('does not update the internal account name if the internal account name is custom without last updated', async () => {
      const arrangeMocksForAccounts = async () => {
        return {
          messengerMocks: mockUserStorageMessenger({
            accounts: {
              accountsList:
                MOCK_INTERNAL_ACCOUNTS.ONE_CUSTOM_NAME_WITHOUT_LAST_UPDATED as InternalAccount[],
            },
          }),
          mockAPI: {
            mockEndpointGetUserStorage:
              await mockEndpointGetUserStorageAllFeatureEntries(
                USER_STORAGE_FEATURE_NAMES.accounts,
                await mockUserStorageAccountsResponse(),
              ),
            mockEndpointBatchUpsertUserStorage:
              mockEndpointBatchUpsertUserStorage(
                USER_STORAGE_FEATURE_NAMES.accounts,
              ),
          },
        };
      };

      const { messengerMocks, mockAPI } = await arrangeMocksForAccounts();
      const controller = new UserStorageController({
        messenger: messengerMocks.messenger,
        env: {
          isAccountSyncingEnabled: true,
        },
        getMetaMetricsState: () => true,
      });

      await controller.syncInternalAccountsWithUserStorage();

      mockAPI.mockEndpointGetUserStorage.done();
      mockAPI.mockEndpointBatchUpsertUserStorage.done();

      expect(
        messengerMocks.mockAccountsUpdateAccountMetadata,
      ).not.toHaveBeenCalled();
    });

    it('does not update the internal account name if the internal account name is custom with last updated', async () => {
      const arrangeMocksForAccounts = async () => {
        return {
          messengerMocks: mockUserStorageMessenger({
            accounts: {
              accountsList:
                MOCK_INTERNAL_ACCOUNTS.ONE_CUSTOM_NAME_WITH_LAST_UPDATED as InternalAccount[],
            },
          }),
          mockAPI: {
            mockEndpointGetUserStorage:
              await mockEndpointGetUserStorageAllFeatureEntries(
                USER_STORAGE_FEATURE_NAMES.accounts,
                await mockUserStorageAccountsResponse(),
              ),
            mockEndpointBatchUpsertUserStorage:
              mockEndpointBatchUpsertUserStorage(
                USER_STORAGE_FEATURE_NAMES.accounts,
              ),
          },
        };
      };

      const { messengerMocks, mockAPI } = await arrangeMocksForAccounts();
      const controller = new UserStorageController({
        messenger: messengerMocks.messenger,
        env: {
          isAccountSyncingEnabled: true,
        },
        getMetaMetricsState: () => true,
      });

      await controller.syncInternalAccountsWithUserStorage();

      mockAPI.mockEndpointGetUserStorage.done();
      mockAPI.mockEndpointBatchUpsertUserStorage.done();

      expect(
        messengerMocks.mockAccountsUpdateAccountMetadata,
      ).not.toHaveBeenCalled();
    });
  });

  describe('User storage name is a custom name without last updated', () => {
    const mockUserStorageAccountsResponse = async () => {
      return {
        status: 200,
        body: await createMockUserStorageEntries(
          MOCK_USER_STORAGE_ACCOUNTS.ONE_CUSTOM_NAME_WITHOUT_LAST_UPDATED,
        ),
      };
    };

    it('updates the internal account name if the internal account name is a default name', async () => {
      const arrangeMocksForAccounts = async () => {
        return {
          messengerMocks: mockUserStorageMessenger({
            accounts: {
              accountsList:
                MOCK_INTERNAL_ACCOUNTS.ONE_DEFAULT_NAME as InternalAccount[],
            },
          }),
          mockAPI: {
            mockEndpointGetUserStorage:
              await mockEndpointGetUserStorageAllFeatureEntries(
                USER_STORAGE_FEATURE_NAMES.accounts,
                await mockUserStorageAccountsResponse(),
              ),
          },
        };
      };

      const { messengerMocks, mockAPI } = await arrangeMocksForAccounts();
      const controller = new UserStorageController({
        messenger: messengerMocks.messenger,
        env: {
          isAccountSyncingEnabled: true,
        },
        getMetaMetricsState: () => true,
      });

      await controller.syncInternalAccountsWithUserStorage();

      mockAPI.mockEndpointGetUserStorage.done();

      expect(
        messengerMocks.mockAccountsUpdateAccountMetadata,
      ).toHaveBeenCalledWith(
        MOCK_USER_STORAGE_ACCOUNTS.ONE_CUSTOM_NAME_WITHOUT_LAST_UPDATED[0].i,
        {
          name: MOCK_USER_STORAGE_ACCOUNTS
            .ONE_CUSTOM_NAME_WITHOUT_LAST_UPDATED[0].n,
        },
      );
    });

    it('does not update internal account name if both user storage and internal accounts have custom names without last updated', async () => {
      const arrangeMocksForAccounts = async () => {
        return {
          messengerMocks: mockUserStorageMessenger({
            accounts: {
              accountsList:
                MOCK_INTERNAL_ACCOUNTS.ONE_CUSTOM_NAME_WITHOUT_LAST_UPDATED as InternalAccount[],
            },
          }),
          mockAPI: {
            mockEndpointGetUserStorage:
              await mockEndpointGetUserStorageAllFeatureEntries(
                USER_STORAGE_FEATURE_NAMES.accounts,
                await mockUserStorageAccountsResponse(),
              ),
          },
        };
      };

      const { messengerMocks, mockAPI } = await arrangeMocksForAccounts();
      const controller = new UserStorageController({
        messenger: messengerMocks.messenger,
        env: {
          isAccountSyncingEnabled: true,
        },
        getMetaMetricsState: () => true,
      });

      await controller.syncInternalAccountsWithUserStorage();

      mockAPI.mockEndpointGetUserStorage.done();

      expect(
        messengerMocks.mockAccountsUpdateAccountMetadata,
      ).not.toHaveBeenCalled();
    });

    it('does not update the internal account name if the internal account name is custom with last updated', async () => {
      const arrangeMocksForAccounts = async () => {
        return {
          messengerMocks: mockUserStorageMessenger({
            accounts: {
              accountsList:
                MOCK_INTERNAL_ACCOUNTS.ONE_CUSTOM_NAME_WITH_LAST_UPDATED as InternalAccount[],
            },
          }),
          mockAPI: {
            mockEndpointGetUserStorage:
              await mockEndpointGetUserStorageAllFeatureEntries(
                USER_STORAGE_FEATURE_NAMES.accounts,
                await mockUserStorageAccountsResponse(),
              ),
            mockEndpointBatchUpsertUserStorage:
              mockEndpointBatchUpsertUserStorage(
                USER_STORAGE_FEATURE_NAMES.accounts,
              ),
          },
        };
      };

      const { messengerMocks, mockAPI } = await arrangeMocksForAccounts();
      const controller = new UserStorageController({
        messenger: messengerMocks.messenger,
        env: {
          isAccountSyncingEnabled: true,
        },
        getMetaMetricsState: () => true,
      });

      await controller.syncInternalAccountsWithUserStorage();

      mockAPI.mockEndpointGetUserStorage.done();
      mockAPI.mockEndpointBatchUpsertUserStorage.done();

      expect(
        messengerMocks.mockAccountsUpdateAccountMetadata,
      ).not.toHaveBeenCalled();
    });

    it('fires the onAccountNameUpdated callback when renaming an internal account', async () => {
      const arrangeMocksForAccounts = async () => {
        return {
          messengerMocks: mockUserStorageMessenger({
            accounts: {
              accountsList:
                MOCK_INTERNAL_ACCOUNTS.ONE_DEFAULT_NAME as InternalAccount[],
            },
          }),
          mockAPI: {
            mockEndpointGetUserStorage:
              await mockEndpointGetUserStorageAllFeatureEntries(
                USER_STORAGE_FEATURE_NAMES.accounts,
                await mockUserStorageAccountsResponse(),
              ),
          },
        };
      };

      const onAccountNameUpdated = jest.fn();

      const { messengerMocks, mockAPI } = await arrangeMocksForAccounts();
      const controller = new UserStorageController({
        messenger: messengerMocks.messenger,
        config: {
          accountSyncing: {
            onAccountNameUpdated,
          },
        },
        env: {
          isAccountSyncingEnabled: true,
        },
        getMetaMetricsState: () => true,
      });

      await controller.syncInternalAccountsWithUserStorage();

      mockAPI.mockEndpointGetUserStorage.done();

      expect(onAccountNameUpdated).toHaveBeenCalledTimes(1);
    });
  });

  describe('User storage name is a custom name with last updated', () => {
    const mockUserStorageAccountsResponse = async () => {
      return {
        status: 200,
        body: await createMockUserStorageEntries(
          MOCK_USER_STORAGE_ACCOUNTS.ONE_CUSTOM_NAME_WITH_LAST_UPDATED,
        ),
      };
    };

    it('updates the internal account name if the internal account name is a default name', async () => {
      const arrangeMocksForAccounts = async () => {
        return {
          messengerMocks: mockUserStorageMessenger({
            accounts: {
              accountsList:
                MOCK_INTERNAL_ACCOUNTS.ONE_DEFAULT_NAME as InternalAccount[],
            },
          }),
          mockAPI: {
            mockEndpointGetUserStorage:
              await mockEndpointGetUserStorageAllFeatureEntries(
                USER_STORAGE_FEATURE_NAMES.accounts,
                await mockUserStorageAccountsResponse(),
              ),
          },
        };
      };

      const { messengerMocks, mockAPI } = await arrangeMocksForAccounts();
      const controller = new UserStorageController({
        messenger: messengerMocks.messenger,
        env: {
          isAccountSyncingEnabled: true,
        },
        getMetaMetricsState: () => true,
      });

      await controller.syncInternalAccountsWithUserStorage();

      mockAPI.mockEndpointGetUserStorage.done();

      expect(
        messengerMocks.mockAccountsUpdateAccountMetadata,
      ).toHaveBeenCalledWith(
        MOCK_USER_STORAGE_ACCOUNTS.ONE_CUSTOM_NAME_WITH_LAST_UPDATED[0].i,
        {
          name: MOCK_USER_STORAGE_ACCOUNTS.ONE_CUSTOM_NAME_WITH_LAST_UPDATED[0]
            .n,
        },
      );
    });

    it('updates the internal account name and last updated if the internal account name is a custom name without last updated', async () => {
      const arrangeMocksForAccounts = async () => {
        return {
          messengerMocks: mockUserStorageMessenger({
            accounts: {
              accountsList:
                MOCK_INTERNAL_ACCOUNTS.ONE_CUSTOM_NAME_WITHOUT_LAST_UPDATED as InternalAccount[],
            },
          }),
          mockAPI: {
            mockEndpointGetUserStorage:
              await mockEndpointGetUserStorageAllFeatureEntries(
                USER_STORAGE_FEATURE_NAMES.accounts,
                await mockUserStorageAccountsResponse(),
              ),
          },
        };
      };

      const { messengerMocks, mockAPI } = await arrangeMocksForAccounts();
      const controller = new UserStorageController({
        messenger: messengerMocks.messenger,
        env: {
          isAccountSyncingEnabled: true,
        },
        getMetaMetricsState: () => true,
      });

      await controller.syncInternalAccountsWithUserStorage();

      mockAPI.mockEndpointGetUserStorage.done();

      expect(
        messengerMocks.mockAccountsUpdateAccountMetadata,
      ).toHaveBeenCalledWith(
        MOCK_USER_STORAGE_ACCOUNTS.ONE_CUSTOM_NAME_WITH_LAST_UPDATED[0].i,
        {
          name: MOCK_USER_STORAGE_ACCOUNTS.ONE_CUSTOM_NAME_WITH_LAST_UPDATED[0]
            .n,
          nameLastUpdatedAt:
            MOCK_USER_STORAGE_ACCOUNTS.ONE_CUSTOM_NAME_WITH_LAST_UPDATED[0].nlu,
        },
      );
    });

    it('updates the internal account name and last updated if the user storage account is more recent', async () => {
      const arrangeMocksForAccounts = async () => {
        const mockGetEntriesResponse = await mockUserStorageAccountsResponse();
        return {
          messengerMocks: mockUserStorageMessenger({
            accounts: {
              accountsList:
                MOCK_INTERNAL_ACCOUNTS.ONE_CUSTOM_NAME_WITH_LAST_UPDATED as InternalAccount[],
            },
          }),
          mockAPI: {
            mockEndpointGetUserStorage:
              await mockEndpointGetUserStorageAllFeatureEntries(
                USER_STORAGE_FEATURE_NAMES.accounts,
                mockGetEntriesResponse,
              ),
          },
        };
      };

      const { messengerMocks, mockAPI } = await arrangeMocksForAccounts();
      const controller = new UserStorageController({
        messenger: messengerMocks.messenger,
        env: {
          isAccountSyncingEnabled: true,
        },
        getMetaMetricsState: () => true,
      });

      await controller.syncInternalAccountsWithUserStorage();

      mockAPI.mockEndpointGetUserStorage.done();

      expect(
        messengerMocks.mockAccountsUpdateAccountMetadata,
      ).toHaveBeenCalledWith(
        MOCK_USER_STORAGE_ACCOUNTS.ONE_CUSTOM_NAME_WITH_LAST_UPDATED[0].i,
        {
          name: MOCK_USER_STORAGE_ACCOUNTS.ONE_CUSTOM_NAME_WITH_LAST_UPDATED[0]
            .n,
          nameLastUpdatedAt:
            MOCK_USER_STORAGE_ACCOUNTS.ONE_CUSTOM_NAME_WITH_LAST_UPDATED[0].nlu,
        },
      );
    });

    it('does not update the internal account if the user storage account is less recent', async () => {
      const arrangeMocksForAccounts = async () => {
        return {
          messengerMocks: mockUserStorageMessenger({
            accounts: {
              accountsList:
                MOCK_INTERNAL_ACCOUNTS.ONE_CUSTOM_NAME_WITH_LAST_UPDATED_MOST_RECENT as InternalAccount[],
            },
          }),
          mockAPI: {
            mockEndpointGetUserStorage:
              await mockEndpointGetUserStorageAllFeatureEntries(
                USER_STORAGE_FEATURE_NAMES.accounts,
                await mockUserStorageAccountsResponse(),
              ),
            mockEndpointBatchUpsertUserStorage:
              mockEndpointBatchUpsertUserStorage(
                USER_STORAGE_FEATURE_NAMES.accounts,
              ),
          },
        };
      };

      const { messengerMocks, mockAPI } = await arrangeMocksForAccounts();
      const controller = new UserStorageController({
        messenger: messengerMocks.messenger,
        env: {
          isAccountSyncingEnabled: true,
        },
        getMetaMetricsState: () => true,
      });

      await controller.syncInternalAccountsWithUserStorage();

      mockAPI.mockEndpointGetUserStorage.done();
      mockAPI.mockEndpointBatchUpsertUserStorage.done();

      expect(
        messengerMocks.mockAccountsUpdateAccountMetadata,
      ).not.toHaveBeenCalled();
    });
  });
});

describe('user-storage/user-storage-controller - saveInternalAccountToUserStorage() tests', () => {
  it('returns void if UserStorage is not enabled', async () => {
    const arrangeMocks = async () => {
      return {
        messengerMocks: mockUserStorageMessenger(),
      };
    };

    const mapInternalAccountToUserStorageAccountMock = jest.spyOn(
      AccountsUserStorageModule,
      'mapInternalAccountToUserStorageAccount',
    );

    const { messengerMocks } = await arrangeMocks();
    const controller = new UserStorageController({
      messenger: messengerMocks.messenger,
      env: {
        isAccountSyncingEnabled: true,
      },
      getMetaMetricsState: () => true,
      state: {
        isProfileSyncingEnabled: false,
        isProfileSyncingUpdateLoading: false,
        hasAccountSyncingSyncedAtLeastOnce: false,
        isAccountSyncingReadyToBeDispatched: false,
      },
    });

    await controller.saveInternalAccountToUserStorage(
      MOCK_INTERNAL_ACCOUNTS.ONE[0] as InternalAccount,
    );

    expect(mapInternalAccountToUserStorageAccountMock).not.toHaveBeenCalled();
  });

  it('returns void if account syncing feature flag is disabled', async () => {
    const arrangeMocks = async () => {
      return {
        messengerMocks: mockUserStorageMessenger(),
        mockAPI: mockEndpointUpsertUserStorage(
          `${USER_STORAGE_FEATURE_NAMES.accounts}.${MOCK_INTERNAL_ACCOUNTS.ONE[0].address}`,
        ),
      };
    };

    const { messengerMocks, mockAPI } = await arrangeMocks();
    const controller = new UserStorageController({
      messenger: messengerMocks.messenger,
      env: {
        isAccountSyncingEnabled: false,
      },
      getMetaMetricsState: () => true,
    });

    await controller.saveInternalAccountToUserStorage(
      MOCK_INTERNAL_ACCOUNTS.ONE[0] as InternalAccount,
    );

    expect(mockAPI.isDone()).toBe(false);
  });

  it('saves an internal account to user storage', async () => {
    const arrangeMocks = async () => {
      return {
        messengerMocks: mockUserStorageMessenger(),
        mockAPI: mockEndpointUpsertUserStorage(
          `${USER_STORAGE_FEATURE_NAMES.accounts}.${MOCK_INTERNAL_ACCOUNTS.ONE[0].address}`,
        ),
      };
    };

    const { messengerMocks, mockAPI } = await arrangeMocks();
    const controller = new UserStorageController({
      messenger: messengerMocks.messenger,
      env: {
        isAccountSyncingEnabled: true,
      },
      getMetaMetricsState: () => true,
    });

    await controller.saveInternalAccountToUserStorage(
      MOCK_INTERNAL_ACCOUNTS.ONE[0] as InternalAccount,
    );

    expect(mockAPI.isDone()).toBe(true);
  });

  it('rejects if api call fails', async () => {
    const arrangeMocks = async () => {
      return {
        messengerMocks: mockUserStorageMessenger(),
        mockAPI: mockEndpointUpsertUserStorage(
          `${USER_STORAGE_FEATURE_NAMES.accounts}.${MOCK_INTERNAL_ACCOUNTS.ONE[0].address}`,
          { status: 500 },
        ),
      };
    };

    const { messengerMocks } = await arrangeMocks();
    const controller = new UserStorageController({
      messenger: messengerMocks.messenger,
      env: {
        isAccountSyncingEnabled: true,
      },
      getMetaMetricsState: () => true,
    });

    await expect(
      controller.saveInternalAccountToUserStorage(
        MOCK_INTERNAL_ACCOUNTS.ONE[0] as InternalAccount,
      ),
    ).rejects.toThrow(expect.any(Error));
  });

  describe('it reacts to other controller events', () => {
    const mockUserStorageAccountsResponse = async () => {
      return {
        status: 200,
        body: await createMockUserStorageEntries(
          MOCK_USER_STORAGE_ACCOUNTS.SAME_AS_INTERNAL_ALL,
        ),
      };
    };

    const arrangeMocksForAccounts = async () => {
      return {
        messengerMocks: mockUserStorageMessenger({
          accounts: {
            accountsList:
              MOCK_INTERNAL_ACCOUNTS.ONE_CUSTOM_NAME_WITH_LAST_UPDATED_MOST_RECENT as InternalAccount[],
          },
        }),
        mockAPI: {
          mockEndpointGetUserStorage:
            await mockEndpointGetUserStorageAllFeatureEntries(
              USER_STORAGE_FEATURE_NAMES.accounts,
              await mockUserStorageAccountsResponse(),
            ),
          mockEndpointBatchUpsertUserStorage:
            mockEndpointBatchUpsertUserStorage(
              USER_STORAGE_FEATURE_NAMES.accounts,
            ),
        },
      };
    };

    it('saves an internal account to user storage when the AccountsController:accountRenamed event is fired', async () => {
      await arrangeMocksForAccounts();

      const { baseMessenger, messenger } = mockUserStorageMessenger();

      const controller = new UserStorageController({
        messenger,
        env: {
          isAccountSyncingEnabled: true,
        },
        getMetaMetricsState: () => true,
      });

      // We need to sync at least once before we listen for other controller events
      await controller.syncInternalAccountsWithUserStorage();

      const mockSaveInternalAccountToUserStorage = jest
        .spyOn(controller, 'saveInternalAccountToUserStorage')
        .mockImplementation();

      baseMessenger.publish(
        'AccountsController:accountRenamed',
        MOCK_INTERNAL_ACCOUNTS.ONE[0] as InternalAccount,
      );

      expect(mockSaveInternalAccountToUserStorage).toHaveBeenCalledWith(
        MOCK_INTERNAL_ACCOUNTS.ONE[0],
      );
    });

    it('saves an internal account to user storage when the AccountsController:accountAdded event is fired', async () => {
      await arrangeMocksForAccounts();

      const { baseMessenger, messenger } = mockUserStorageMessenger();

      const controller = new UserStorageController({
        messenger,
        env: {
          isAccountSyncingEnabled: true,
        },
        getMetaMetricsState: () => true,
      });

      // We need to sync at least once before we listen for other controller events
      await controller.syncInternalAccountsWithUserStorage();

      const mockSaveInternalAccountToUserStorage = jest
        .spyOn(controller, 'saveInternalAccountToUserStorage')
        .mockImplementation();

      baseMessenger.publish(
        'AccountsController:accountAdded',
        MOCK_INTERNAL_ACCOUNTS.ONE[0] as InternalAccount,
      );

      expect(mockSaveInternalAccountToUserStorage).toHaveBeenCalledWith(
        MOCK_INTERNAL_ACCOUNTS.ONE[0],
      );
    });
  });
});

describe('user-storage/user-storage-controller - syncNetworks() tests', () => {
  const arrangeMocks = () => {
    const messengerMocks = mockUserStorageMessenger();
    const mockPerformMainNetworkSync = jest.spyOn(
      NetworkSyncIntegrationModule,
      'performMainNetworkSync',
    );
    return {
      messenger: messengerMocks.messenger,
      mockPerformMainNetworkSync,
      mockGetSessionProfile: messengerMocks.mockAuthGetSessionProfile,
    };
  };

  const nonImportantControllerProps = () => ({
    getMetaMetricsState: () => true,
  });

  it('should not be invoked if the feature is not enabled', async () => {
    const { messenger, mockGetSessionProfile, mockPerformMainNetworkSync } =
      arrangeMocks();
    const controller = new UserStorageController({
      ...nonImportantControllerProps(),
      messenger,
      env: {
        isNetworkSyncingEnabled: false,
      },
    });

    await controller.syncNetworks();

    expect(mockGetSessionProfile).not.toHaveBeenCalled();
    expect(mockPerformMainNetworkSync).not.toHaveBeenCalled();
  });

  // NOTE the actual testing of the implementation is done in `controller-integration.ts` file.
  // See relevant unit tests to see how this feature works and is tested
  it('should invoke syncing if feature is enabled', async () => {
    const { messenger, mockGetSessionProfile, mockPerformMainNetworkSync } =
      arrangeMocks();
    const controller = new UserStorageController({
      ...nonImportantControllerProps(),
      messenger,
      env: {
        isNetworkSyncingEnabled: true,
      },
      config: {
        networkSyncing: {
          onNetworkAdded: jest.fn(),
          onNetworkRemoved: jest.fn(),
          onNetworkUpdated: jest.fn(),
        },
      },
    });

    // For test-coverage, we will simulate calling the analytic callback events
    // This has been correctly tested in `controller-integration.test.ts`
    mockPerformMainNetworkSync.mockImplementation(
      async ({
        onNetworkAdded,
        onNetworkRemoved,
        onNetworkUpdated,
        getStorageConfig,
      }) => {
        const config = await getStorageConfig();
        expect(config).toBeDefined();
        onNetworkAdded?.('0x1');
        onNetworkRemoved?.('0x1');
        onNetworkUpdated?.('0x1');
      },
    );

    await controller.syncNetworks();

    expect(mockGetSessionProfile).toHaveBeenCalled();
    expect(mockPerformMainNetworkSync).toHaveBeenCalled();
    expect(controller.state.hasNetworkSyncingSyncedAtLeastOnce).toBe(true);
  });
});

/**
 * Jest Mock Utility - create a mock user storage messenger
 *
 * @param options - options for the mock messenger
 * @param options.accounts - options for the accounts part of the controller
 * @param options.accounts.accountsList - list of accounts to return for the 'AccountsController:listAccounts' action
 * @returns Mock User Storage Messenger
 */
function mockUserStorageMessenger(options?: {
  accounts?: {
    accountsList?: InternalAccount[];
  };
}) {
  const messengerMocks = _mockUserStorageMessenger();

  messengerMocks.mockKeyringAddNewAccount.mockImplementation(async () => {
    messengerMocks.baseMessenger.publish(
      'AccountsController:accountAdded',
      MOCK_INTERNAL_ACCOUNTS.ONE[0] as InternalAccount,
    );
    return MOCK_INTERNAL_ACCOUNTS.ONE[0].address;
  });

  messengerMocks.mockAccountsListAccounts.mockReturnValue(
    (options?.accounts?.accountsList ??
      MOCK_INTERNAL_ACCOUNTS.ALL) as InternalAccount[],
  );

  return messengerMocks;
}

/**
 * Test Utility - creates a realistic mock user-storage entry
 * @param data - data to encrypt
 * @returns user storage entry
 */
async function createMockUserStorageEntry(
  data: unknown,
): Promise<GetUserStorageResponse> {
  return {
    HashedKey: 'HASHED_KEY',
    Data: await encryption.encryptString(
      JSON.stringify(data),
      MOCK_STORAGE_KEY,
    ),
  };
}

/**
 * Test Utility - creates a realistic mock user-storage get-all entry
 * @param data - data array to encrypt
 * @returns user storage entry
 */
async function createMockUserStorageEntries(
  data: unknown[],
): Promise<GetUserStorageAllFeatureEntriesResponse> {
  return await Promise.all(data.map((d) => createMockUserStorageEntry(d)));
}

/**
 * Test Utility - decrypts a realistic batch upsert payload
 * @param requestBody - nock body
 * @param storageKey - storage key
 * @returns decrypted body
 */
async function decryptBatchUpsertBody(
  requestBody: nock.Body,
  storageKey: string,
) {
  if (typeof requestBody === 'string') {
    return requestBody;
  }
  return await Promise.all(
    Object.entries<string>(requestBody.data).map(
      async ([entryKey, entryValue]) => {
        return [
          entryKey,
          await encryption.decryptString(entryValue, storageKey),
        ];
      },
    ),
  );
}

/**
 * Test Utility - creates a realistic expected batch upsert payload
 * @param data - data supposed to be upserted
 * @param storageKey - storage key
 * @returns expected body
 */
function createExpectedAccountSyncBatchUpsertBody(
  data: [string, InternalAccount][],
  storageKey: string,
) {
  return data.map(([entryKey, entryValue]) => [
    createSHA256Hash(String(entryKey) + storageKey),
    JSON.stringify(
      AccountsUserStorageModule.mapInternalAccountToUserStorageAccount(
        entryValue,
      ),
    ),
  ]);
}

/**
 * Test Utility - creates a realistic expected batch delete payload
 * @param data - data supposed to be deleted
 * @param storageKey - storage key
 * @returns expected body
 */
function createExpectedAccountSyncBatchDeleteBody(
  data: string[],
  storageKey: string,
) {
  return data.map((entryKey) =>
    createSHA256Hash(String(entryKey) + storageKey),
  );
}<|MERGE_RESOLUTION|>--- conflicted
+++ resolved
@@ -1,9 +1,4 @@
-<<<<<<< HEAD
-import { ControllerMessenger } from '@metamask/base-controller';
 import type { InternalAccount } from '@metamask/keyring-internal-api';
-=======
-import type { InternalAccount } from '@metamask/keyring-api';
->>>>>>> 5eec2efd
 import type nock from 'nock';
 
 import encryption, { createSHA256Hash } from '../../shared/encryption';
