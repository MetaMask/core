--- conflicted
+++ resolved
@@ -95,29 +95,6 @@
     expect(result).toBe(MOCK_STORAGE_DATA);
   });
 
-<<<<<<< HEAD
-  it('rejects if UserStorage is not enabled', async () => {
-    const { messengerMocks } = await arrangeMocks();
-    const controller = new UserStorageController({
-      messenger: messengerMocks.messenger,
-      state: {
-        isProfileSyncingEnabled: false,
-        isProfileSyncingUpdateLoading: false,
-        isAccountSyncingInProgress: false,
-        hasAccountSyncingSyncedAtLeastOnce: false,
-        isAccountSyncingReadyToBeDispatched: false,
-      },
-    });
-
-    await expect(
-      controller.performGetStorage(
-        `${USER_STORAGE_FEATURE_NAMES.notifications}.notification_settings`,
-      ),
-    ).rejects.toThrow(expect.any(Error));
-  });
-
-=======
->>>>>>> dfb312ff
   it.each([
     [
       'fails when no bearer token is found (auth errors)',
@@ -176,29 +153,6 @@
     expect(result).toStrictEqual([MOCK_STORAGE_DATA]);
   });
 
-<<<<<<< HEAD
-  it('rejects if UserStorage is not enabled', async () => {
-    const { messengerMocks } = await arrangeMocks();
-    const controller = new UserStorageController({
-      messenger: messengerMocks.messenger,
-      state: {
-        isProfileSyncingEnabled: false,
-        isProfileSyncingUpdateLoading: false,
-        hasAccountSyncingSyncedAtLeastOnce: false,
-        isAccountSyncingReadyToBeDispatched: false,
-        isAccountSyncingInProgress: false,
-      },
-    });
-
-    await expect(
-      controller.performGetStorageAllFeatureEntries(
-        USER_STORAGE_FEATURE_NAMES.notifications,
-      ),
-    ).rejects.toThrow(expect.any(Error));
-  });
-
-=======
->>>>>>> dfb312ff
   it.each([
     [
       'fails when no bearer token is found (auth errors)',
@@ -258,30 +212,6 @@
     expect(mockAPI.isDone()).toBe(true);
   });
 
-<<<<<<< HEAD
-  it('rejects if UserStorage is not enabled', async () => {
-    const { messengerMocks } = arrangeMocks();
-    const controller = new UserStorageController({
-      messenger: messengerMocks.messenger,
-      state: {
-        isProfileSyncingEnabled: false,
-        isProfileSyncingUpdateLoading: false,
-        hasAccountSyncingSyncedAtLeastOnce: false,
-        isAccountSyncingReadyToBeDispatched: false,
-        isAccountSyncingInProgress: false,
-      },
-    });
-
-    await expect(
-      controller.performSetStorage(
-        `${USER_STORAGE_FEATURE_NAMES.notifications}.notification_settings`,
-        'new data',
-      ),
-    ).rejects.toThrow(expect.any(Error));
-  });
-
-=======
->>>>>>> dfb312ff
   it.each([
     [
       'fails when no bearer token is found (auth errors)',
@@ -363,30 +293,6 @@
     expect(mockAPI.isDone()).toBe(true);
   });
 
-<<<<<<< HEAD
-  it('rejects if UserStorage is not enabled', async () => {
-    const { messengerMocks } = arrangeMocks();
-    const controller = new UserStorageController({
-      messenger: messengerMocks.messenger,
-      state: {
-        isProfileSyncingEnabled: false,
-        isProfileSyncingUpdateLoading: false,
-        hasAccountSyncingSyncedAtLeastOnce: false,
-        isAccountSyncingReadyToBeDispatched: false,
-        isAccountSyncingInProgress: false,
-      },
-    });
-
-    await expect(
-      controller.performBatchSetStorage(
-        USER_STORAGE_FEATURE_NAMES.notifications,
-        [['notification_settings', 'new data']],
-      ),
-    ).rejects.toThrow(expect.any(Error));
-  });
-
-=======
->>>>>>> dfb312ff
   it.each([
     [
       'fails when no bearer token is found (auth errors)',
@@ -465,30 +371,6 @@
     expect(mockAPI.isDone()).toBe(true);
   });
 
-<<<<<<< HEAD
-  it('rejects if UserStorage is not enabled', async () => {
-    const { messengerMocks } = arrangeMocks();
-    const controller = new UserStorageController({
-      messenger: messengerMocks.messenger,
-      state: {
-        isProfileSyncingEnabled: false,
-        isProfileSyncingUpdateLoading: false,
-        hasAccountSyncingSyncedAtLeastOnce: false,
-        isAccountSyncingReadyToBeDispatched: false,
-        isAccountSyncingInProgress: false,
-      },
-    });
-
-    await expect(
-      controller.performBatchDeleteStorage('notifications', [
-        'notification_settings',
-        'notification_settings',
-      ]),
-    ).rejects.toThrow(expect.any(Error));
-  });
-
-=======
->>>>>>> dfb312ff
   it.each([
     [
       'fails when no bearer token is found (auth errors)',
@@ -568,29 +450,6 @@
     expect(mockAPI.isDone()).toBe(true);
   });
 
-<<<<<<< HEAD
-  it('rejects if UserStorage is not enabled', async () => {
-    const { messengerMocks } = await arrangeMocks();
-    const controller = new UserStorageController({
-      messenger: messengerMocks.messenger,
-      state: {
-        isProfileSyncingEnabled: false,
-        isProfileSyncingUpdateLoading: false,
-        hasAccountSyncingSyncedAtLeastOnce: false,
-        isAccountSyncingReadyToBeDispatched: false,
-        isAccountSyncingInProgress: false,
-      },
-    });
-
-    await expect(
-      controller.performDeleteStorage(
-        `${USER_STORAGE_FEATURE_NAMES.notifications}.notification_settings`,
-      ),
-    ).rejects.toThrow(expect.any(Error));
-  });
-
-=======
->>>>>>> dfb312ff
   it.each([
     [
       'fails when no bearer token is found (auth errors)',
@@ -668,29 +527,6 @@
     expect(mockAPI.isDone()).toBe(true);
   });
 
-<<<<<<< HEAD
-  it('rejects if UserStorage is not enabled', async () => {
-    const { messengerMocks } = await arrangeMocks();
-    const controller = new UserStorageController({
-      messenger: messengerMocks.messenger,
-      state: {
-        isProfileSyncingEnabled: false,
-        isProfileSyncingUpdateLoading: false,
-        hasAccountSyncingSyncedAtLeastOnce: false,
-        isAccountSyncingReadyToBeDispatched: false,
-        isAccountSyncingInProgress: false,
-      },
-    });
-
-    await expect(
-      controller.performDeleteStorageAllFeatureEntries(
-        USER_STORAGE_FEATURE_NAMES.notifications,
-      ),
-    ).rejects.toThrow(expect.any(Error));
-  });
-
-=======
->>>>>>> dfb312ff
   it.each([
     [
       'fails when no bearer token is found (auth errors)',
@@ -764,7 +600,6 @@
     const { messengerMocks } = await arrangeMocks();
     const controller = new UserStorageController({
       messenger: messengerMocks.messenger,
-<<<<<<< HEAD
       state: {
         isProfileSyncingEnabled: false,
         isProfileSyncingUpdateLoading: false,
@@ -772,9 +607,6 @@
         isAccountSyncingReadyToBeDispatched: false,
         isAccountSyncingInProgress: false,
       },
-=======
-      getMetaMetricsState: () => true,
->>>>>>> dfb312ff
     });
 
     messengerMocks.mockAuthGetSessionProfile.mockRejectedValue(
