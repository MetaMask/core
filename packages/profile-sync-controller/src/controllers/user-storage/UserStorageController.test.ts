import { KeyringTypes } from '@metamask/keyring-controller';
import type { InternalAccount } from '@metamask/keyring-internal-api';
import type nock from 'nock';

import { mockUserStorageMessenger } from './__fixtures__/mockMessenger';
import {
  mockEndpointBatchUpsertUserStorage,
  mockEndpointGetUserStorage,
  mockEndpointGetUserStorageAllFeatureEntries,
  mockEndpointUpsertUserStorage,
  mockEndpointDeleteUserStorageAllFeatureEntries,
  mockEndpointDeleteUserStorage,
  mockEndpointBatchDeleteUserStorage,
} from './__fixtures__/mockServices';
import { mockUserStorageMessengerForAccountSyncing } from './account-syncing/__fixtures__/test-utils';
import * as AccountSyncControllerIntegrationModule from './account-syncing/controller-integration';
import { BACKUPANDSYNC_FEATURES } from './constants';
import { MOCK_STORAGE_DATA, MOCK_STORAGE_KEY } from './mocks/mockStorage';
import UserStorageController, { defaultState } from './UserStorageController';
import { USER_STORAGE_FEATURE_NAMES } from '../../shared/storage-schema';

describe('user-storage/user-storage-controller - constructor() tests', () => {
  const arrangeMocks = () => {
    return {
      messengerMocks: mockUserStorageMessenger(),
    };
  };

  it('creates UserStorage with default state', () => {
    const { messengerMocks } = arrangeMocks();
    const controller = new UserStorageController({
      messenger: messengerMocks.messenger,
    });

    expect(controller.state.isBackupAndSyncEnabled).toBe(true);
  });
<<<<<<< HEAD

  it('should call startNetworkSyncing', async () => {
    // Arrange Mock Syncing
    const mockStartNetworkSyncing = jest.spyOn(
      NetworkSyncIntegrationModule,
      'startNetworkSyncing',
    );
    const storageConfig: UserStorageBaseOptions | null = null;
    let isSyncingBlocked: boolean | null = null;

    mockStartNetworkSyncing.mockImplementation(
      ({ isMutationSyncBlocked, getUserStorageControllerInstance }) => {
        isSyncingBlocked = isMutationSyncBlocked();
        // eslint-disable-next-line no-void
        void getUserStorageControllerInstance();
      },
    );

    const { messengerMocks } = arrangeMocks();
    new UserStorageController({
      messenger: messengerMocks.messenger,
      state: {
        ...defaultState,
        hasNetworkSyncingSyncedAtLeastOnce: true,
      },
      // TEMP until 6081 is merged
      config: {
        isNetworkSyncingEnabled: true,
      },
    });

    // Assert Syncing Properties
    await waitFor(() => expect(storageConfig).toBeDefined());
    expect(isSyncingBlocked).toBe(false);
  });
=======
>>>>>>> 24e1cf7f
});

describe('user-storage/user-storage-controller - performGetStorage() tests', () => {
  const arrangeMocks = async () => {
    return {
      messengerMocks: mockUserStorageMessenger(),
      mockAPI: await mockEndpointGetUserStorage(),
    };
  };

  it('returns users notification storage', async () => {
    const { messengerMocks, mockAPI } = await arrangeMocks();
    const controller = new UserStorageController({
      messenger: messengerMocks.messenger,
    });

    const result = await controller.performGetStorage(
      `${USER_STORAGE_FEATURE_NAMES.notifications}.notification_settings`,
    );
    mockAPI.done();
    expect(result).toBe(MOCK_STORAGE_DATA);
  });

  it.each([
    [
      'fails when no bearer token is found (auth errors)',
      (messengerMocks: ReturnType<typeof mockUserStorageMessenger>) =>
        messengerMocks.mockAuthGetBearerToken.mockRejectedValue(
          new Error('MOCK FAILURE'),
        ),
    ],
    [
      'fails when no session identifier is found (auth errors)',
      (messengerMocks: ReturnType<typeof mockUserStorageMessenger>) =>
        messengerMocks.mockAuthGetSessionProfile.mockRejectedValue(
          new Error('MOCK FAILURE'),
        ),
    ],
  ])(
    'rejects on auth failure - %s',
    async (
      _: string,
      arrangeFailureCase: (
        messengerMocks: ReturnType<typeof mockUserStorageMessenger>,
      ) => void,
    ) => {
      const { messengerMocks } = await arrangeMocks();
      arrangeFailureCase(messengerMocks);
      const controller = new UserStorageController({
        messenger: messengerMocks.messenger,
      });

      await expect(
        controller.performGetStorage(
          `${USER_STORAGE_FEATURE_NAMES.notifications}.notification_settings`,
        ),
      ).rejects.toThrow(expect.any(Error));
    },
  );
});

describe('user-storage/user-storage-controller - performGetStorageAllFeatureEntries() tests', () => {
  const arrangeMocks = async () => {
    return {
      messengerMocks: mockUserStorageMessenger(),
      mockAPI: await mockEndpointGetUserStorageAllFeatureEntries(),
    };
  };

  it('returns users notification storage', async () => {
    const { messengerMocks, mockAPI } = await arrangeMocks();
    const controller = new UserStorageController({
      messenger: messengerMocks.messenger,
    });

    const result =
      await controller.performGetStorageAllFeatureEntries('notifications');
    mockAPI.done();
    expect(result).toStrictEqual([MOCK_STORAGE_DATA]);
  });

  it.each([
    [
      'fails when no bearer token is found (auth errors)',
      (messengerMocks: ReturnType<typeof mockUserStorageMessenger>) =>
        messengerMocks.mockAuthGetBearerToken.mockRejectedValue(
          new Error('MOCK FAILURE'),
        ),
    ],
    [
      'fails when no session identifier is found (auth errors)',
      (messengerMocks: ReturnType<typeof mockUserStorageMessenger>) =>
        messengerMocks.mockAuthGetSessionProfile.mockRejectedValue(
          new Error('MOCK FAILURE'),
        ),
    ],
  ])(
    'rejects on auth failure - %s',
    async (
      _: string,
      arrangeFailureCase: (
        messengerMocks: ReturnType<typeof mockUserStorageMessenger>,
      ) => void,
    ) => {
      const { messengerMocks } = await arrangeMocks();
      arrangeFailureCase(messengerMocks);
      const controller = new UserStorageController({
        messenger: messengerMocks.messenger,
      });

      await expect(
        controller.performGetStorageAllFeatureEntries(
          USER_STORAGE_FEATURE_NAMES.notifications,
        ),
      ).rejects.toThrow(expect.any(Error));
    },
  );
});

describe('user-storage/user-storage-controller - performSetStorage() tests', () => {
  const arrangeMocks = (overrides?: { mockAPI?: nock.Scope }) => {
    return {
      messengerMocks: mockUserStorageMessenger(),
      mockAPI: overrides?.mockAPI ?? mockEndpointUpsertUserStorage(),
    };
  };

  it('saves users storage', async () => {
    const { messengerMocks, mockAPI } = arrangeMocks();
    const controller = new UserStorageController({
      messenger: messengerMocks.messenger,
    });

    await controller.performSetStorage(
      `${USER_STORAGE_FEATURE_NAMES.notifications}.notification_settings`,
      'new data',
    );
    expect(mockAPI.isDone()).toBe(true);
  });

  it.each([
    [
      'fails when no bearer token is found (auth errors)',
      (messengerMocks: ReturnType<typeof mockUserStorageMessenger>) =>
        messengerMocks.mockAuthGetBearerToken.mockRejectedValue(
          new Error('MOCK FAILURE'),
        ),
    ],
    [
      'fails when no session identifier is found (auth errors)',
      (messengerMocks: ReturnType<typeof mockUserStorageMessenger>) =>
        messengerMocks.mockAuthGetSessionProfile.mockRejectedValue(
          new Error('MOCK FAILURE'),
        ),
    ],
  ])(
    'rejects on auth failure - %s',
    async (
      _: string,
      arrangeFailureCase: (
        messengerMocks: ReturnType<typeof mockUserStorageMessenger>,
      ) => void,
    ) => {
      const { messengerMocks } = arrangeMocks();
      arrangeFailureCase(messengerMocks);
      const controller = new UserStorageController({
        messenger: messengerMocks.messenger,
      });

      await expect(
        controller.performSetStorage(
          `${USER_STORAGE_FEATURE_NAMES.notifications}.notification_settings`,
          'new data',
        ),
      ).rejects.toThrow(expect.any(Error));
    },
  );

  it('rejects if api call fails', async () => {
    const { messengerMocks } = arrangeMocks({
      mockAPI: mockEndpointUpsertUserStorage(
        `${USER_STORAGE_FEATURE_NAMES.notifications}.notification_settings`,
        { status: 500 },
      ),
    });
    const controller = new UserStorageController({
      messenger: messengerMocks.messenger,
    });
    await expect(
      controller.performSetStorage(
        `${USER_STORAGE_FEATURE_NAMES.notifications}.notification_settings`,
        'new data',
      ),
    ).rejects.toThrow(expect.any(Error));
  });
});

describe('user-storage/user-storage-controller - performBatchSetStorage() tests', () => {
  const arrangeMocks = (mockResponseStatus?: number) => {
    return {
      messengerMocks: mockUserStorageMessenger(),
      mockAPI: mockEndpointBatchUpsertUserStorage(
        USER_STORAGE_FEATURE_NAMES.notifications,
        mockResponseStatus ? { status: mockResponseStatus } : undefined,
      ),
    };
  };

  it('batch saves to user storage', async () => {
    const { messengerMocks, mockAPI } = arrangeMocks();
    const controller = new UserStorageController({
      messenger: messengerMocks.messenger,
    });

    await controller.performBatchSetStorage(
      USER_STORAGE_FEATURE_NAMES.notifications,
      [['notification_settings', 'new data']],
    );
    expect(mockAPI.isDone()).toBe(true);
  });

  it.each([
    [
      'fails when no bearer token is found (auth errors)',
      (messengerMocks: ReturnType<typeof mockUserStorageMessenger>) =>
        messengerMocks.mockAuthGetBearerToken.mockRejectedValue(
          new Error('MOCK FAILURE'),
        ),
    ],
    [
      'fails when no session identifier is found (auth errors)',
      (messengerMocks: ReturnType<typeof mockUserStorageMessenger>) =>
        messengerMocks.mockAuthGetSessionProfile.mockRejectedValue(
          new Error('MOCK FAILURE'),
        ),
    ],
  ])(
    'rejects on auth failure - %s',
    async (
      _: string,
      arrangeFailureCase: (
        messengerMocks: ReturnType<typeof mockUserStorageMessenger>,
      ) => void,
    ) => {
      const { messengerMocks } = arrangeMocks();
      arrangeFailureCase(messengerMocks);
      const controller = new UserStorageController({
        messenger: messengerMocks.messenger,
      });

      await expect(
        controller.performBatchSetStorage(
          USER_STORAGE_FEATURE_NAMES.notifications,
          [['notification_settings', 'new data']],
        ),
      ).rejects.toThrow(expect.any(Error));
    },
  );

  it('rejects if api call fails', async () => {
    const { messengerMocks, mockAPI } = arrangeMocks(500);
    const controller = new UserStorageController({
      messenger: messengerMocks.messenger,
    });

    await expect(
      controller.performBatchSetStorage(
        USER_STORAGE_FEATURE_NAMES.notifications,
        [['notification_settings', 'new data']],
      ),
    ).rejects.toThrow(expect.any(Error));
    mockAPI.done();
  });
});

describe('user-storage/user-storage-controller - performBatchDeleteStorage() tests', () => {
  const arrangeMocks = (mockResponseStatus?: number) => {
    return {
      messengerMocks: mockUserStorageMessenger(),
      mockAPI: mockEndpointBatchDeleteUserStorage(
        'notifications',
        mockResponseStatus ? { status: mockResponseStatus } : undefined,
      ),
    };
  };

  it('batch deletes entries in user storage', async () => {
    const { messengerMocks, mockAPI } = arrangeMocks();
    const controller = new UserStorageController({
      messenger: messengerMocks.messenger,
    });

    await controller.performBatchDeleteStorage('notifications', [
      'notification_settings',
      'notification_settings',
    ]);
    expect(mockAPI.isDone()).toBe(true);
  });

  it.each([
    [
      'fails when no bearer token is found (auth errors)',
      (messengerMocks: ReturnType<typeof mockUserStorageMessenger>) =>
        messengerMocks.mockAuthGetBearerToken.mockRejectedValue(
          new Error('MOCK FAILURE'),
        ),
    ],
    [
      'fails when no session identifier is found (auth errors)',
      (messengerMocks: ReturnType<typeof mockUserStorageMessenger>) =>
        messengerMocks.mockAuthGetSessionProfile.mockRejectedValue(
          new Error('MOCK FAILURE'),
        ),
    ],
  ])(
    'rejects on auth failure - %s',
    async (
      _: string,
      arrangeFailureCase: (
        messengerMocks: ReturnType<typeof mockUserStorageMessenger>,
      ) => void,
    ) => {
      const { messengerMocks } = arrangeMocks();
      arrangeFailureCase(messengerMocks);
      const controller = new UserStorageController({
        messenger: messengerMocks.messenger,
      });

      await expect(
        controller.performBatchDeleteStorage('notifications', [
          'notification_settings',
          'notification_settings',
        ]),
      ).rejects.toThrow(expect.any(Error));
    },
  );

  it('rejects if api call fails', async () => {
    const { messengerMocks, mockAPI } = arrangeMocks(500);
    const controller = new UserStorageController({
      messenger: messengerMocks.messenger,
    });

    await expect(
      controller.performBatchDeleteStorage('notifications', [
        'notification_settings',
        'notification_settings',
      ]),
    ).rejects.toThrow(expect.any(Error));
    mockAPI.done();
  });
});

describe('user-storage/user-storage-controller - performDeleteStorage() tests', () => {
  const arrangeMocks = async (mockResponseStatus?: number) => {
    return {
      messengerMocks: mockUserStorageMessenger(),
      mockAPI: mockEndpointDeleteUserStorage(
        `${USER_STORAGE_FEATURE_NAMES.notifications}.notification_settings`,
        mockResponseStatus ? { status: mockResponseStatus } : undefined,
      ),
    };
  };

  it('deletes a user storage entry', async () => {
    const { messengerMocks, mockAPI } = await arrangeMocks();
    const controller = new UserStorageController({
      messenger: messengerMocks.messenger,
    });

    await controller.performDeleteStorage(
      `${USER_STORAGE_FEATURE_NAMES.notifications}.notification_settings`,
    );
    mockAPI.done();

    expect(mockAPI.isDone()).toBe(true);
  });

  it.each([
    [
      'fails when no bearer token is found (auth errors)',
      (messengerMocks: ReturnType<typeof mockUserStorageMessenger>) =>
        messengerMocks.mockAuthGetBearerToken.mockRejectedValue(
          new Error('MOCK FAILURE'),
        ),
    ],
    [
      'fails when no session identifier is found (auth errors)',
      (messengerMocks: ReturnType<typeof mockUserStorageMessenger>) =>
        messengerMocks.mockAuthGetSessionProfile.mockRejectedValue(
          new Error('MOCK FAILURE'),
        ),
    ],
  ])(
    'rejects on auth failure - %s',
    async (
      _: string,
      arrangeFailureCase: (
        messengerMocks: ReturnType<typeof mockUserStorageMessenger>,
      ) => void,
    ) => {
      const { messengerMocks } = await arrangeMocks();
      arrangeFailureCase(messengerMocks);
      const controller = new UserStorageController({
        messenger: messengerMocks.messenger,
      });

      await expect(
        controller.performDeleteStorage(
          `${USER_STORAGE_FEATURE_NAMES.notifications}.notification_settings`,
        ),
      ).rejects.toThrow(expect.any(Error));
    },
  );

  it('rejects if api call fails', async () => {
    const { messengerMocks, mockAPI } = await arrangeMocks(500);
    const controller = new UserStorageController({
      messenger: messengerMocks.messenger,
    });

    await expect(
      controller.performDeleteStorage(
        `${USER_STORAGE_FEATURE_NAMES.notifications}.notification_settings`,
      ),
    ).rejects.toThrow(expect.any(Error));
    mockAPI.done();
  });
});

describe('user-storage/user-storage-controller - performDeleteStorageAllFeatureEntries() tests', () => {
  const arrangeMocks = async (mockResponseStatus?: number) => {
    return {
      messengerMocks: mockUserStorageMessenger(),
      mockAPI: mockEndpointDeleteUserStorageAllFeatureEntries(
        USER_STORAGE_FEATURE_NAMES.notifications,
        mockResponseStatus ? { status: mockResponseStatus } : undefined,
      ),
    };
  };

  it('deletes all user storage entries for a feature', async () => {
    const { messengerMocks, mockAPI } = await arrangeMocks();
    const controller = new UserStorageController({
      messenger: messengerMocks.messenger,
    });

    await controller.performDeleteStorageAllFeatureEntries(
      USER_STORAGE_FEATURE_NAMES.notifications,
    );
    mockAPI.done();

    expect(mockAPI.isDone()).toBe(true);
  });

  it.each([
    [
      'fails when no bearer token is found (auth errors)',
      (messengerMocks: ReturnType<typeof mockUserStorageMessenger>) =>
        messengerMocks.mockAuthGetBearerToken.mockRejectedValue(
          new Error('MOCK FAILURE'),
        ),
    ],
    // [
    //   'fails when no session identifier is found (auth errors)',
    //   (messengerMocks: ReturnType<typeof mockUserStorageMessenger>) =>
    //     messengerMocks.mockAuthGetSessionProfile.mockRejectedValue(
    //       new Error('MOCK FAILURE'),
    //     ),
    // ],
  ])(
    'rejects on auth failure - %s',
    async (
      _: string,
      arrangeFailureCase: (
        messengerMocks: ReturnType<typeof mockUserStorageMessenger>,
      ) => void,
    ) => {
      const { messengerMocks } = await arrangeMocks();
      arrangeFailureCase(messengerMocks);
      const controller = new UserStorageController({
        messenger: messengerMocks.messenger,
      });

      await expect(
        controller.performDeleteStorageAllFeatureEntries(
          USER_STORAGE_FEATURE_NAMES.notifications,
        ),
      ).rejects.toThrow(expect.any(Error));
    },
  );

  it('rejects if api call fails', async () => {
    const { messengerMocks, mockAPI } = await arrangeMocks(500);
    const controller = new UserStorageController({
      messenger: messengerMocks.messenger,
    });

    await expect(
      controller.performDeleteStorageAllFeatureEntries(
        USER_STORAGE_FEATURE_NAMES.notifications,
      ),
    ).rejects.toThrow(expect.any(Error));
    mockAPI.done();
  });
});

describe('user-storage/user-storage-controller - getStorageKey() tests', () => {
  const arrangeMocks = async () => {
    return {
      messengerMocks: mockUserStorageMessenger(),
    };
  };

  it('should return a storage key', async () => {
    const { messengerMocks } = await arrangeMocks();
    const controller = new UserStorageController({
      messenger: messengerMocks.messenger,
    });

    const result = await controller.getStorageKey();
    expect(result).toBe(MOCK_STORAGE_KEY);
  });

  it('fails when no session identifier is found (auth error)', async () => {
    const { messengerMocks } = await arrangeMocks();
    const controller = new UserStorageController({
      messenger: messengerMocks.messenger,
    });

    messengerMocks.mockAuthGetSessionProfile.mockRejectedValue(
      new Error('MOCK FAILURE'),
    );

    await expect(controller.getStorageKey()).rejects.toThrow(expect.any(Error));
  });
});

describe('user-storage/user-storage-controller - setIsBackupAndSyncFeatureEnabled tests', () => {
  const arrangeMocks = async () => {
    return {
      messengerMocks: mockUserStorageMessenger(),
    };
  };

  it('should enable user storage / backup and sync', async () => {
    const { messengerMocks } = await arrangeMocks();
    messengerMocks.mockAuthIsSignedIn.mockReturnValue(false); // mock that auth is not enabled

    const controller = new UserStorageController({
      messenger: messengerMocks.messenger,
      state: {
        isBackupAndSyncEnabled: false,
        isBackupAndSyncUpdateLoading: false,
        isAccountSyncingEnabled: false,
        hasAccountSyncingSyncedAtLeastOnce: false,
        isAccountSyncingReadyToBeDispatched: false,
        isAccountSyncingInProgress: false,
        isContactSyncingEnabled: false,
        isContactSyncingInProgress: false,
      },
    });

    expect(controller.state.isBackupAndSyncEnabled).toBe(false);
    await controller.setIsBackupAndSyncFeatureEnabled(
      BACKUPANDSYNC_FEATURES.main,
      true,
    );
    expect(controller.state.isBackupAndSyncEnabled).toBe(true);
    expect(messengerMocks.mockAuthIsSignedIn).toHaveBeenCalled();
    expect(messengerMocks.mockAuthPerformSignIn).toHaveBeenCalled();
  });

  it('should not update state if it throws', async () => {
    const { messengerMocks } = await arrangeMocks();
    messengerMocks.mockAuthIsSignedIn.mockReturnValue(false); // mock that auth is not enabled

    const controller = new UserStorageController({
      messenger: messengerMocks.messenger,
      state: {
        isBackupAndSyncEnabled: false,
        isBackupAndSyncUpdateLoading: false,
        isAccountSyncingEnabled: false,
        hasAccountSyncingSyncedAtLeastOnce: false,
        isAccountSyncingReadyToBeDispatched: false,
        isAccountSyncingInProgress: false,
        isContactSyncingEnabled: false,
        isContactSyncingInProgress: false,
      },
    });

    expect(controller.state.isBackupAndSyncEnabled).toBe(false);
    messengerMocks.mockAuthPerformSignIn.mockRejectedValue(new Error('error'));

    await expect(
      controller.setIsBackupAndSyncFeatureEnabled(
        BACKUPANDSYNC_FEATURES.main,
        true,
      ),
    ).rejects.toThrow('error');
    expect(controller.state.isBackupAndSyncEnabled).toBe(false);
  });

  it('should not disable backup and sync when disabling account syncing', async () => {
    const { messengerMocks } = await arrangeMocks();
    messengerMocks.mockAuthIsSignedIn.mockReturnValue(false); // mock that auth is not enabled

    const controller = new UserStorageController({
      messenger: messengerMocks.messenger,
      state: {
        isBackupAndSyncEnabled: true,
        isBackupAndSyncUpdateLoading: false,
        isAccountSyncingEnabled: true,
        hasAccountSyncingSyncedAtLeastOnce: false,
        isAccountSyncingReadyToBeDispatched: false,
        isAccountSyncingInProgress: false,
        isContactSyncingEnabled: true,
        isContactSyncingInProgress: false,
      },
    });

    expect(controller.state.isBackupAndSyncEnabled).toBe(true);
    await controller.setIsBackupAndSyncFeatureEnabled(
      BACKUPANDSYNC_FEATURES.accountSyncing,
      false,
    );
    expect(controller.state.isAccountSyncingEnabled).toBe(false);
    expect(controller.state.isBackupAndSyncEnabled).toBe(true);
  });
});

describe('user-storage/user-storage-controller - syncInternalAccountsWithUserStorage() tests', () => {
  const arrangeMocks = () => {
    const messengerMocks = mockUserStorageMessengerForAccountSyncing();
    const mockSyncInternalAccountsWithUserStorage = jest.spyOn(
      AccountSyncControllerIntegrationModule,
      'syncInternalAccountsWithUserStorage',
    );
    const mockSaveInternalAccountToUserStorage = jest.spyOn(
      AccountSyncControllerIntegrationModule,
      'saveInternalAccountToUserStorage',
    );
    return {
      messenger: messengerMocks.messenger,
      mockSyncInternalAccountsWithUserStorage,
      mockSaveInternalAccountToUserStorage,
    };
  };

  // NOTE the actual testing of the implementation is done in `controller-integration.ts` file.
  // See relevant unit tests to see how this feature works and is tested
  it('should invoke syncing from the integration module', async () => {
    const { messenger, mockSyncInternalAccountsWithUserStorage } =
      arrangeMocks();
    const controller = new UserStorageController({
      messenger,
      // We're only verifying that calling this controller method will call the integration module
      // The actual implementation is tested in the integration tests
      // This is done to prevent creating unnecessary nock instances in this test
      config: {
        accountSyncing: {
          onAccountAdded: jest.fn(),
          onAccountNameUpdated: jest.fn(),
          onAccountSyncErroneousSituation: jest.fn(),
        },
      },
    });

    mockSyncInternalAccountsWithUserStorage.mockImplementation(
      async (
        {
          onAccountAdded,
          onAccountNameUpdated,
          onAccountSyncErroneousSituation,
        },
        {
          getMessenger = jest.fn(),
          getUserStorageControllerInstance = jest.fn(),
        },
      ) => {
        onAccountAdded?.();
        onAccountNameUpdated?.();
        onAccountSyncErroneousSituation?.('error message', {});
        getMessenger();
        getUserStorageControllerInstance();
        return undefined;
      },
    );

    await controller.syncInternalAccountsWithUserStorage();

    expect(mockSyncInternalAccountsWithUserStorage).toHaveBeenCalled();
    expect(controller.state.hasAccountSyncingSyncedAtLeastOnce).toBe(true);
  });
});

describe('user-storage/user-storage-controller - saveInternalAccountToUserStorage() tests', () => {
  const arrangeMocks = () => {
    const messengerMocks = mockUserStorageMessengerForAccountSyncing();
    const mockSaveInternalAccountToUserStorage = jest.spyOn(
      AccountSyncControllerIntegrationModule,
      'saveInternalAccountToUserStorage',
    );
    return {
      messenger: messengerMocks.messenger,
      mockSaveInternalAccountToUserStorage,
    };
  };

  // NOTE the actual testing of the implementation is done in `controller-integration.ts` file.
  // See relevant unit tests to see how this feature works and is tested
  it('should invoke syncing from the integration module', async () => {
    const { messenger, mockSaveInternalAccountToUserStorage } = arrangeMocks();
    const controller = new UserStorageController({
      messenger,
      // We're only verifying that calling this controller method will call the integration module
      // The actual implementation is tested in the integration tests
      // This is done to prevent creating unnecessary nock instances in this test
    });

    mockSaveInternalAccountToUserStorage.mockImplementation(
      async (
        _internalAccount,
        {
          getMessenger = jest.fn(),
          getUserStorageControllerInstance = jest.fn(),
        },
      ) => {
        getMessenger();
        getUserStorageControllerInstance();
        return undefined;
      },
    );

    await controller.saveInternalAccountToUserStorage({
      id: '1',
    } as InternalAccount);

    expect(mockSaveInternalAccountToUserStorage).toHaveBeenCalled();
  });
});

<<<<<<< HEAD
describe('user-storage/user-storage-controller - syncNetworks() tests', () => {
  const arrangeMocks = () => {
    const messengerMocks = mockUserStorageMessenger();
    const mockPerformMainNetworkSync = jest.spyOn(
      NetworkSyncIntegrationModule,
      'performMainNetworkSync',
    );
    return {
      messenger: messengerMocks.messenger,
      mockPerformMainNetworkSync,
      mockGetSessionProfile: messengerMocks.mockAuthGetSessionProfile,
    };
  };

  it('should not be invoked if the feature is not enabled', async () => {
    const { messenger, mockGetSessionProfile, mockPerformMainNetworkSync } =
      arrangeMocks();
    const controller = new UserStorageController({
      messenger,
    });

    await controller.syncNetworks();

    expect(mockGetSessionProfile).not.toHaveBeenCalled();
    expect(mockPerformMainNetworkSync).not.toHaveBeenCalled();
  });

  // NOTE the actual testing of the implementation is done in `controller-integration.ts` file.
  // See relevant unit tests to see how this feature works and is tested
  it('should invoke syncing if feature is enabled', async () => {
    const { messenger, mockGetSessionProfile, mockPerformMainNetworkSync } =
      arrangeMocks();
    const controller = new UserStorageController({
      messenger,
      config: {
        // TEMP until 6081 is merged
        isNetworkSyncingEnabled: true,
        networkSyncing: {
          onNetworkAdded: jest.fn(),
          onNetworkRemoved: jest.fn(),
          onNetworkUpdated: jest.fn(),
        },
      },
    });

    // For test-coverage, we will simulate calling the analytic callback events
    // This has been correctly tested in `controller-integration.test.ts`
    mockPerformMainNetworkSync.mockImplementation(
      async ({
        onNetworkAdded,
        onNetworkRemoved,
        onNetworkUpdated,
        getUserStorageControllerInstance,
      }) => {
        onNetworkAdded?.('0x1');
        onNetworkRemoved?.('0x1');
        onNetworkUpdated?.('0x1');
        getUserStorageControllerInstance();
      },
    );

    await controller.syncNetworks();

    expect(mockGetSessionProfile).toHaveBeenCalled();
    expect(mockPerformMainNetworkSync).toHaveBeenCalled();
    expect(controller.state.hasNetworkSyncingSyncedAtLeastOnce).toBe(true);
  });
});

=======
>>>>>>> 24e1cf7f
describe('user-storage/user-storage-controller - error handling edge cases', () => {
  const arrangeMocks = () => {
    const messengerMocks = mockUserStorageMessenger();
    return { messengerMocks };
  };

  it('handles disabling backup & sync when already disabled', async () => {
    const { messengerMocks } = arrangeMocks();
    const controller = new UserStorageController({
      messenger: messengerMocks.messenger,
      state: {
        ...defaultState,
        isBackupAndSyncEnabled: false,
      },
    });

    await controller.setIsBackupAndSyncFeatureEnabled(
      BACKUPANDSYNC_FEATURES.main,
      false,
    );
    expect(controller.state.isBackupAndSyncEnabled).toBe(false);
  });

  it('handles enabling backup & sync when already enabled and signed in', async () => {
    const { messengerMocks } = arrangeMocks();
    messengerMocks.mockAuthIsSignedIn.mockReturnValue(true);

    const controller = new UserStorageController({
      messenger: messengerMocks.messenger,
      state: {
        ...defaultState,
        isBackupAndSyncEnabled: true,
      },
    });

    await controller.setIsBackupAndSyncFeatureEnabled(
      BACKUPANDSYNC_FEATURES.main,
      true,
    );
    expect(controller.state.isBackupAndSyncEnabled).toBe(true);
    expect(messengerMocks.mockAuthPerformSignIn).not.toHaveBeenCalled();
  });
});

describe('user-storage/user-storage-controller - account syncing edge cases', () => {
  it('handles account syncing disabled case', async () => {
    const messengerMocks = mockUserStorageMessenger();
    const controller = new UserStorageController({
      messenger: messengerMocks.messenger,
    });

    await controller.setIsBackupAndSyncFeatureEnabled(
      BACKUPANDSYNC_FEATURES.accountSyncing,
      false,
    );
    await controller.syncInternalAccountsWithUserStorage();

    // Should not have called the account syncing module
    expect(messengerMocks.mockAccountsListAccounts).not.toHaveBeenCalled();
  });

  it('handles syncing when not signed in', async () => {
    const messengerMocks = mockUserStorageMessenger();
    messengerMocks.mockAuthIsSignedIn.mockReturnValue(false);

    const controller = new UserStorageController({
      messenger: messengerMocks.messenger,
    });

    await controller.syncInternalAccountsWithUserStorage();

    expect(messengerMocks.mockAuthIsSignedIn).toHaveBeenCalled();
    expect(messengerMocks.mockAuthPerformSignIn).not.toHaveBeenCalled();
  });

  it('handles saveInternalAccountToUserStorage when disabled', async () => {
    const messengerMocks = mockUserStorageMessenger();

    const controller = new UserStorageController({
      messenger: messengerMocks.messenger,
    });

    await controller.setIsBackupAndSyncFeatureEnabled(
      BACKUPANDSYNC_FEATURES.accountSyncing,
      false,
    );

    const mockSetStorage = jest.spyOn(controller, 'performSetStorage');

    // Create mock account
    const mockAccount = {
      id: '123',
      address: '0x123',
      metadata: {
        name: 'Test',
        nameLastUpdatedAt: Date.now(),
        keyring: {
          type: KeyringTypes.hd,
        },
      },
    } as InternalAccount;

    await controller.saveInternalAccountToUserStorage(mockAccount);

    expect(mockSetStorage).not.toHaveBeenCalled();
  });
});

describe('user-storage/user-storage-controller - snap handling', () => {
  it('leverages a cache', async () => {
    const messengerMocks = mockUserStorageMessenger();
    const controller = new UserStorageController({
      messenger: messengerMocks.messenger,
    });

    expect(await controller.getStorageKey()).toBe(MOCK_STORAGE_KEY);
    controller.flushStorageKeyCache();
    expect(await controller.getStorageKey()).toBe(MOCK_STORAGE_KEY);
  });

  it('throws if the wallet is locked', async () => {
    const messengerMocks = mockUserStorageMessenger();
    messengerMocks.mockKeyringGetState.mockReturnValue({
      isUnlocked: false,
      keyrings: [],
    });
    const controller = new UserStorageController({
      messenger: messengerMocks.messenger,
    });

    await expect(controller.getStorageKey()).rejects.toThrow(
      '#snapSignMessage - unable to call snap, wallet is locked',
    );
    await expect(controller.listEntropySources()).rejects.toThrow(
      'listEntropySources - unable to list entropy sources, wallet is locked',
    );
  });

  it('handles wallet lock state changes', async () => {
    const messengerMocks = mockUserStorageMessenger();

    messengerMocks.mockKeyringGetState.mockReturnValue({
      isUnlocked: true,
      keyrings: [],
    });

    const controller = new UserStorageController({
      messenger: messengerMocks.messenger,
    });

    messengerMocks.baseMessenger.publish('KeyringController:lock');

    await expect(controller.getStorageKey()).rejects.toThrow(
      '#snapSignMessage - unable to call snap, wallet is locked',
    );

    messengerMocks.baseMessenger.publish('KeyringController:unlock');
    expect(await controller.getStorageKey()).toBe(MOCK_STORAGE_KEY);
  });
});<|MERGE_RESOLUTION|>--- conflicted
+++ resolved
@@ -34,44 +34,6 @@
 
     expect(controller.state.isBackupAndSyncEnabled).toBe(true);
   });
-<<<<<<< HEAD
-
-  it('should call startNetworkSyncing', async () => {
-    // Arrange Mock Syncing
-    const mockStartNetworkSyncing = jest.spyOn(
-      NetworkSyncIntegrationModule,
-      'startNetworkSyncing',
-    );
-    const storageConfig: UserStorageBaseOptions | null = null;
-    let isSyncingBlocked: boolean | null = null;
-
-    mockStartNetworkSyncing.mockImplementation(
-      ({ isMutationSyncBlocked, getUserStorageControllerInstance }) => {
-        isSyncingBlocked = isMutationSyncBlocked();
-        // eslint-disable-next-line no-void
-        void getUserStorageControllerInstance();
-      },
-    );
-
-    const { messengerMocks } = arrangeMocks();
-    new UserStorageController({
-      messenger: messengerMocks.messenger,
-      state: {
-        ...defaultState,
-        hasNetworkSyncingSyncedAtLeastOnce: true,
-      },
-      // TEMP until 6081 is merged
-      config: {
-        isNetworkSyncingEnabled: true,
-      },
-    });
-
-    // Assert Syncing Properties
-    await waitFor(() => expect(storageConfig).toBeDefined());
-    expect(isSyncingBlocked).toBe(false);
-  });
-=======
->>>>>>> 24e1cf7f
 });
 
 describe('user-storage/user-storage-controller - performGetStorage() tests', () => {
@@ -814,78 +776,6 @@
   });
 });
 
-<<<<<<< HEAD
-describe('user-storage/user-storage-controller - syncNetworks() tests', () => {
-  const arrangeMocks = () => {
-    const messengerMocks = mockUserStorageMessenger();
-    const mockPerformMainNetworkSync = jest.spyOn(
-      NetworkSyncIntegrationModule,
-      'performMainNetworkSync',
-    );
-    return {
-      messenger: messengerMocks.messenger,
-      mockPerformMainNetworkSync,
-      mockGetSessionProfile: messengerMocks.mockAuthGetSessionProfile,
-    };
-  };
-
-  it('should not be invoked if the feature is not enabled', async () => {
-    const { messenger, mockGetSessionProfile, mockPerformMainNetworkSync } =
-      arrangeMocks();
-    const controller = new UserStorageController({
-      messenger,
-    });
-
-    await controller.syncNetworks();
-
-    expect(mockGetSessionProfile).not.toHaveBeenCalled();
-    expect(mockPerformMainNetworkSync).not.toHaveBeenCalled();
-  });
-
-  // NOTE the actual testing of the implementation is done in `controller-integration.ts` file.
-  // See relevant unit tests to see how this feature works and is tested
-  it('should invoke syncing if feature is enabled', async () => {
-    const { messenger, mockGetSessionProfile, mockPerformMainNetworkSync } =
-      arrangeMocks();
-    const controller = new UserStorageController({
-      messenger,
-      config: {
-        // TEMP until 6081 is merged
-        isNetworkSyncingEnabled: true,
-        networkSyncing: {
-          onNetworkAdded: jest.fn(),
-          onNetworkRemoved: jest.fn(),
-          onNetworkUpdated: jest.fn(),
-        },
-      },
-    });
-
-    // For test-coverage, we will simulate calling the analytic callback events
-    // This has been correctly tested in `controller-integration.test.ts`
-    mockPerformMainNetworkSync.mockImplementation(
-      async ({
-        onNetworkAdded,
-        onNetworkRemoved,
-        onNetworkUpdated,
-        getUserStorageControllerInstance,
-      }) => {
-        onNetworkAdded?.('0x1');
-        onNetworkRemoved?.('0x1');
-        onNetworkUpdated?.('0x1');
-        getUserStorageControllerInstance();
-      },
-    );
-
-    await controller.syncNetworks();
-
-    expect(mockGetSessionProfile).toHaveBeenCalled();
-    expect(mockPerformMainNetworkSync).toHaveBeenCalled();
-    expect(controller.state.hasNetworkSyncingSyncedAtLeastOnce).toBe(true);
-  });
-});
-
-=======
->>>>>>> 24e1cf7f
 describe('user-storage/user-storage-controller - error handling edge cases', () => {
   const arrangeMocks = () => {
     const messengerMocks = mockUserStorageMessenger();
