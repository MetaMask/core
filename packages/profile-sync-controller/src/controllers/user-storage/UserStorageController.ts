import type {
  AccountsControllerListAccountsAction,
  AccountsControllerUpdateAccountMetadataAction,
  AccountsControllerAccountRenamedEvent,
  AccountsControllerAccountAddedEvent,
  AccountsControllerUpdateAccountsAction,
} from '@metamask/accounts-controller';
import type {
  AddressBookControllerContactUpdatedEvent,
  AddressBookControllerContactDeletedEvent,
  AddressBookControllerActions,
  AddressBookControllerListAction,
  AddressBookControllerSetAction,
  AddressBookControllerDeleteAction,
} from '@metamask/address-book-controller';
import type {
  ControllerGetStateAction,
  ControllerStateChangeEvent,
  RestrictedMessenger,
  StateMetadata,
} from '@metamask/base-controller';
import { BaseController } from '@metamask/base-controller';
import type {
  TraceCallback,
  TraceContext,
  TraceRequest,
} from '@metamask/controller-utils';
import {
  KeyringTypes,
  type KeyringControllerGetStateAction,
  type KeyringControllerLockEvent,
  type KeyringControllerUnlockEvent,
  type KeyringControllerWithKeyringAction,
} from '@metamask/keyring-controller';
import type { HandleSnapRequest } from '@metamask/snaps-controllers';

import { syncInternalAccountsWithUserStorage } from './account-syncing/controller-integration';
import { setupAccountSyncingSubscriptions } from './account-syncing/setup-subscriptions';
import { BACKUPANDSYNC_FEATURES } from './constants';
import { syncContactsWithUserStorage } from './contact-syncing/controller-integration';
import { setupContactSyncingSubscriptions } from './contact-syncing/setup-subscriptions';
import type {
  UserStorageGenericFeatureKey,
  UserStorageGenericPathWithFeatureAndKey,
  UserStorageGenericPathWithFeatureOnly,
} from '../../sdk';
import { Env, UserStorage } from '../../sdk';
import type { NativeScrypt } from '../../shared/types/encryption';
import { EventQueue } from '../../shared/utils/event-queue';
import { createSnapSignMessageRequest } from '../authentication/auth-snap-requests';
import type {
  AuthenticationControllerGetBearerToken,
  AuthenticationControllerGetSessionProfile,
  AuthenticationControllerIsSignedIn,
  AuthenticationControllerPerformSignIn,
} from '../authentication/AuthenticationController';

const controllerName = 'UserStorageController';

// State
export type UserStorageControllerState = {
  /**
   * Condition used by UI and to determine if we can use some of the User Storage methods.
   */
  isBackupAndSyncEnabled: boolean;
  /**
   * Loading state for the backup and sync update
   */
  isBackupAndSyncUpdateLoading: boolean;
  /**
   * Condition used by UI to determine if account syncing is enabled.
   */
  isAccountSyncingEnabled: boolean;
  /**
   * Condition used by UI to determine if contact syncing is enabled.
   */
  isContactSyncingEnabled: boolean;
  /**
   * Condition used by UI to determine if contact syncing is in progress.
   */
  isContactSyncingInProgress: boolean;
  /**
   * Condition used to determine if account syncing has been dispatched at least once.
   * This is used for event listeners to determine if they should be triggered.
   * This is also used in E2E tests for verification purposes.
   */
  hasAccountSyncingSyncedAtLeastOnce: boolean;
  /**
   * Condition used by UI to determine if account syncing is ready to be dispatched.
   */
  isAccountSyncingReadyToBeDispatched: boolean;
  /**
   * Condition used by UI to determine if account syncing is in progress.
   */
  isAccountSyncingInProgress: boolean;
};

export const defaultState: UserStorageControllerState = {
  isBackupAndSyncEnabled: true,
  isBackupAndSyncUpdateLoading: false,
  isAccountSyncingEnabled: true,
  isContactSyncingEnabled: true,
  isContactSyncingInProgress: false,
  hasAccountSyncingSyncedAtLeastOnce: false,
  isAccountSyncingReadyToBeDispatched: false,
  isAccountSyncingInProgress: false,
};

const metadata: StateMetadata<UserStorageControllerState> = {
  isBackupAndSyncEnabled: {
    persist: true,
    anonymous: true,
  },
  isBackupAndSyncUpdateLoading: {
    persist: false,
    anonymous: false,
  },
  isAccountSyncingEnabled: {
    persist: true,
    anonymous: true,
  },
  isContactSyncingEnabled: {
    persist: true,
    anonymous: true,
  },
  isContactSyncingInProgress: {
    persist: false,
    anonymous: false,
  },
  hasAccountSyncingSyncedAtLeastOnce: {
    persist: true,
    anonymous: false,
  },
  isAccountSyncingReadyToBeDispatched: {
    persist: true,
    anonymous: false,
  },
  isAccountSyncingInProgress: {
    persist: false,
    anonymous: false,
  },
};

type ControllerConfig = {
  env: Env;
  accountSyncing?: {
    /**
     * Defines the strategy to use for account syncing.
     * If true, it will prevent any new push updates from being sent to the user storage.
     * Multichain account syncing will be handled by `@metamask/account-tree-controller`.
     */
    getIsMultichainAccountSyncingEnabled?: () => boolean;
    maxNumberOfAccountsToAdd?: number;
    /**
     * Callback that fires when account sync adds an account.
     * This is used for analytics.
     */
    onAccountAdded?: (profileId: string) => void;

    /**
     * Callback that fires when account sync updates the name of an account.
     * This is used for analytics.
     */
    onAccountNameUpdated?: (profileId: string) => void;

    /**
     * Callback that fires when an erroneous situation happens during account sync.
     * This is used for analytics.
     */
    onAccountSyncErroneousSituation?: (
      profileId: string,
      situationMessage: string,
      sentryContext?: Record<string, unknown>,
    ) => void;
  };
  contactSyncing?: {
    /**
     * Callback that fires when contact sync updates a contact.
     * This is used for analytics.
     */
    onContactUpdated?: (profileId: string) => void;

    /**
     * Callback that fires when contact sync deletes a contact.
     * This is used for analytics.
     */
    onContactDeleted?: (profileId: string) => void;

    /**
     * Callback that fires when an erroneous situation happens during contact sync.
     * This is used for analytics.
     */
    onContactSyncErroneousSituation?: (
      profileId: string,
      situationMessage: string,
      sentryContext?: Record<string, unknown>,
    ) => void;
  };
};

// Messenger Actions
type CreateActionsObj<Controller extends keyof UserStorageController> = {
  [K in Controller]: {
    type: `${typeof controllerName}:${K}`;
    handler: UserStorageController[K];
  };
};
type ActionsObj = CreateActionsObj<
  | 'performGetStorage'
  | 'performGetStorageAllFeatureEntries'
  | 'performSetStorage'
  | 'performBatchSetStorage'
  | 'performDeleteStorage'
  | 'performBatchDeleteStorage'
  | 'getStorageKey'
<<<<<<< HEAD
  | 'syncInternalAccountsWithUserStorage'
=======
  | 'getIsMultichainAccountSyncingEnabled'
>>>>>>> 08696598
>;
export type UserStorageControllerGetStateAction = ControllerGetStateAction<
  typeof controllerName,
  UserStorageControllerState
>;
export type Actions =
  | ActionsObj[keyof ActionsObj]
  | UserStorageControllerGetStateAction;
export type UserStorageControllerPerformGetStorage =
  ActionsObj['performGetStorage'];
export type UserStorageControllerPerformGetStorageAllFeatureEntries =
  ActionsObj['performGetStorageAllFeatureEntries'];
export type UserStorageControllerPerformSetStorage =
  ActionsObj['performSetStorage'];
export type UserStorageControllerPerformBatchSetStorage =
  ActionsObj['performBatchSetStorage'];
export type UserStorageControllerPerformDeleteStorage =
  ActionsObj['performDeleteStorage'];
export type UserStorageControllerPerformBatchDeleteStorage =
  ActionsObj['performBatchDeleteStorage'];
export type UserStorageControllerGetStorageKey = ActionsObj['getStorageKey'];
<<<<<<< HEAD
export type UserStorageControllerSyncInternalAccountsWithUserStorage =
  ActionsObj['syncInternalAccountsWithUserStorage'];
=======
export type UserStorageControllerGetIsMultichainAccountSyncingEnabled =
  ActionsObj['getIsMultichainAccountSyncingEnabled'];
>>>>>>> 08696598

export type AllowedActions =
  // Keyring Requests
  | KeyringControllerGetStateAction
  // Snap Requests
  | HandleSnapRequest
  // Auth Requests
  | AuthenticationControllerGetBearerToken
  | AuthenticationControllerGetSessionProfile
  | AuthenticationControllerPerformSignIn
  | AuthenticationControllerIsSignedIn
  // Account Syncing
  | AccountsControllerListAccountsAction
  | AccountsControllerUpdateAccountMetadataAction
  | AccountsControllerUpdateAccountsAction
  | KeyringControllerWithKeyringAction
  // Contact Syncing
  | AddressBookControllerListAction
  | AddressBookControllerSetAction
  | AddressBookControllerDeleteAction
  | AddressBookControllerActions;

// Messenger events
export type UserStorageControllerStateChangeEvent = ControllerStateChangeEvent<
  typeof controllerName,
  UserStorageControllerState
>;

export type Events = UserStorageControllerStateChangeEvent;

export type AllowedEvents =
  | UserStorageControllerStateChangeEvent
  | KeyringControllerLockEvent
  | KeyringControllerUnlockEvent
  // Account Syncing Events
  | AccountsControllerAccountRenamedEvent
  | AccountsControllerAccountAddedEvent
  // Address Book Events
  | AddressBookControllerContactUpdatedEvent
  | AddressBookControllerContactDeletedEvent;

// Messenger
export type UserStorageControllerMessenger = RestrictedMessenger<
  typeof controllerName,
  Actions | AllowedActions,
  Events | AllowedEvents,
  AllowedActions['type'],
  AllowedEvents['type']
>;

/**
 * Reusable controller that allows any team to store synchronized data for a given user.
 * These can be settings shared cross MetaMask clients, or data we want to persist when uninstalling/reinstalling.
 *
 * NOTE:
 * - data stored on UserStorage is FULLY encrypted, with the only keys stored/managed on the client.
 * - No one can access this data unless they are have the SRP and are able to run the signing snap.
 */
export default class UserStorageController extends BaseController<
  typeof controllerName,
  UserStorageControllerState,
  UserStorageControllerMessenger
> {
  readonly #userStorage: UserStorage;

  readonly #auth = {
    getProfileId: async (entropySourceId?: string) => {
      const sessionProfile = await this.messagingSystem.call(
        'AuthenticationController:getSessionProfile',
        entropySourceId,
      );
      return sessionProfile?.profileId;
    },
    isSignedIn: () => {
      return this.messagingSystem.call('AuthenticationController:isSignedIn');
    },
    signIn: async () => {
      return await this.messagingSystem.call(
        'AuthenticationController:performSignIn',
      );
    },
  };

  readonly #config: ControllerConfig = {
    env: Env.PRD,
  };

  readonly #trace: TraceCallback;

  #isUnlocked = false;

  #storageKeyCache: Record<`metamask:${string}`, string> = {};

  readonly #keyringController = {
    setupLockedStateSubscriptions: () => {
      const { isUnlocked } = this.messagingSystem.call(
        'KeyringController:getState',
      );
      this.#isUnlocked = isUnlocked;

      this.messagingSystem.subscribe('KeyringController:unlock', () => {
        this.#isUnlocked = true;
      });

      this.messagingSystem.subscribe('KeyringController:lock', () => {
        this.#isUnlocked = false;
      });
    },
  };

  readonly #nativeScryptCrypto: NativeScrypt | undefined = undefined;

  eventQueue = new EventQueue();

  constructor({
    messenger,
    state,
    config,
    nativeScryptCrypto,
    trace,
  }: {
    messenger: UserStorageControllerMessenger;
    state?: UserStorageControllerState;
    config?: Partial<ControllerConfig>;
    nativeScryptCrypto?: NativeScrypt;
    trace?: TraceCallback;
  }) {
    super({
      messenger,
      metadata,
      name: controllerName,
      state: { ...defaultState, ...state },
    });

    this.#config = {
      ...this.#config,
      ...config,
    };
    this.#trace =
      trace ??
      (async <ReturnType>(
        _request: TraceRequest,
        fn?: (context?: TraceContext) => ReturnType,
      ): Promise<ReturnType> => {
        if (!fn) {
          return undefined as ReturnType;
        }
        return await Promise.resolve(fn());
      });

    this.#userStorage = new UserStorage(
      {
        env: this.#config.env,
        auth: {
          getAccessToken: (entropySourceId?: string) =>
            this.messagingSystem.call(
              'AuthenticationController:getBearerToken',
              entropySourceId,
            ),
          getUserProfile: async (entropySourceId?: string) => {
            return await this.messagingSystem.call(
              'AuthenticationController:getSessionProfile',
              entropySourceId,
            );
          },
          signMessage: (message: string, entropySourceId?: string) =>
            this.#snapSignMessage(
              message as `metamask:${string}`,
              entropySourceId,
            ),
        },
      },
      {
        storage: {
          getStorageKey: async (message) =>
            this.#storageKeyCache[message] ?? null,
          setStorageKey: async (message, key) => {
            this.#storageKeyCache[message] = key;
          },
        },
      },
    );

    this.#keyringController.setupLockedStateSubscriptions();
    this.#registerMessageHandlers();
    this.#nativeScryptCrypto = nativeScryptCrypto;

    // Account Syncing
    setupAccountSyncingSubscriptions({
      getUserStorageControllerInstance: () => this,
      getMessenger: () => this.messagingSystem,
      trace: this.#trace,
    });

    // Contact Syncing
    setupContactSyncingSubscriptions({
      getUserStorageControllerInstance: () => this,
      getMessenger: () => this.messagingSystem,
      trace: this.#trace,
    });
  }

  /**
   * Constructor helper for registering this controller's messaging system
   * actions.
   */
  #registerMessageHandlers(): void {
    this.messagingSystem.registerActionHandler(
      'UserStorageController:performGetStorage',
      this.performGetStorage.bind(this),
    );

    this.messagingSystem.registerActionHandler(
      'UserStorageController:performGetStorageAllFeatureEntries',
      this.performGetStorageAllFeatureEntries.bind(this),
    );

    this.messagingSystem.registerActionHandler(
      'UserStorageController:performSetStorage',
      this.performSetStorage.bind(this),
    );

    this.messagingSystem.registerActionHandler(
      'UserStorageController:performBatchSetStorage',
      this.performBatchSetStorage.bind(this),
    );

    this.messagingSystem.registerActionHandler(
      'UserStorageController:performDeleteStorage',
      this.performDeleteStorage.bind(this),
    );

    this.messagingSystem.registerActionHandler(
      'UserStorageController:performBatchDeleteStorage',
      this.performBatchDeleteStorage.bind(this),
    );

    this.messagingSystem.registerActionHandler(
      'UserStorageController:getStorageKey',
      this.getStorageKey.bind(this),
    );

    this.messagingSystem.registerActionHandler(
<<<<<<< HEAD
      'UserStorageController:syncInternalAccountsWithUserStorage',
      this.syncInternalAccountsWithUserStorage.bind(this),
=======
      'UserStorageController:getIsMultichainAccountSyncingEnabled',
      this.getIsMultichainAccountSyncingEnabled.bind(this),
>>>>>>> 08696598
    );
  }

  /**
   * Allows retrieval of stored data. Data stored is string formatted.
   * Developers can extend the entry path and entry name through the `schema.ts` file.
   *
   * @param path - string in the form of `${feature}.${key}` that matches schema
   * @param entropySourceId - The entropy source ID used to generate the encryption key.
   * @returns the decrypted string contents found from user storage (or null if not found)
   */
  public async performGetStorage(
    path: UserStorageGenericPathWithFeatureAndKey,
    entropySourceId?: string,
  ): Promise<string | null> {
    return await this.#userStorage.getItem(path, {
      nativeScryptCrypto: this.#nativeScryptCrypto,
      entropySourceId,
    });
  }

  /**
   * Allows retrieval of all stored data for a specific feature. Data stored is formatted as an array of strings.
   * Developers can extend the entry path through the `schema.ts` file.
   *
   * @param path - string in the form of `${feature}` that matches schema
   * @param entropySourceId - The entropy source ID used to generate the encryption key.
   * @returns the array of decrypted string contents found from user storage (or null if not found)
   */
  public async performGetStorageAllFeatureEntries(
    path: UserStorageGenericPathWithFeatureOnly,
    entropySourceId?: string,
  ): Promise<string[] | null> {
    return await this.#userStorage.getAllFeatureItems(path, {
      nativeScryptCrypto: this.#nativeScryptCrypto,
      entropySourceId,
    });
  }

  /**
   * Allows storage of user data. Data stored must be string formatted.
   * Developers can extend the entry path and entry name through the `schema.ts` file.
   *
   * @param path - string in the form of `${feature}.${key}` that matches schema
   * @param value - The string data you want to store.
   * @param entropySourceId - The entropy source ID used to generate the encryption key.
   * @returns nothing. NOTE that an error is thrown if fails to store data.
   */
  public async performSetStorage(
    path: UserStorageGenericPathWithFeatureAndKey,
    value: string,
    entropySourceId?: string,
  ): Promise<void> {
    return await this.#userStorage.setItem(path, value, {
      nativeScryptCrypto: this.#nativeScryptCrypto,
      entropySourceId,
    });
  }

  /**
   * Allows storage of multiple user data entries for one specific feature. Data stored must be string formatted.
   * Developers can extend the entry path through the `schema.ts` file.
   *
   * @param path - string in the form of `${feature}` that matches schema
   * @param values - data to store, in the form of an array of `[entryKey, entryValue]` pairs
   * @param entropySourceId - The entropy source ID used to generate the encryption key.
   * @returns nothing. NOTE that an error is thrown if fails to store data.
   */
  public async performBatchSetStorage(
    path: UserStorageGenericPathWithFeatureOnly,
    values: [UserStorageGenericFeatureKey, string][],
    entropySourceId?: string,
  ): Promise<void> {
    return await this.#userStorage.batchSetItems(path, values, {
      nativeScryptCrypto: this.#nativeScryptCrypto,
      entropySourceId,
    });
  }

  /**
   * Allows deletion of user data. Developers can extend the entry path and entry name through the `schema.ts` file.
   *
   * @param path - string in the form of `${feature}.${key}` that matches schema
   * @param entropySourceId - The entropy source ID used to generate the encryption key.
   * @returns nothing. NOTE that an error is thrown if fails to delete data.
   */
  public async performDeleteStorage(
    path: UserStorageGenericPathWithFeatureAndKey,
    entropySourceId?: string,
  ): Promise<void> {
    return await this.#userStorage.deleteItem(path, {
      nativeScryptCrypto: this.#nativeScryptCrypto,
      entropySourceId,
    });
  }

  /**
   * Allows deletion of all user data entries for a specific feature.
   * Developers can extend the entry path through the `schema.ts` file.
   *
   * @param path - string in the form of `${feature}` that matches schema
   * @param entropySourceId - The entropy source ID used to generate the encryption key.
   * @returns nothing. NOTE that an error is thrown if fails to delete data.
   */
  public async performDeleteStorageAllFeatureEntries(
    path: UserStorageGenericPathWithFeatureOnly,
    entropySourceId?: string,
  ): Promise<void> {
    return await this.#userStorage.deleteAllFeatureItems(path, {
      nativeScryptCrypto: this.#nativeScryptCrypto,
      entropySourceId,
    });
  }

  /**
   * Allows delete of multiple user data entries for one specific feature. Data deleted must be string formatted.
   * Developers can extend the entry path through the `schema.ts` file.
   *
   * @param path - string in the form of `${feature}` that matches schema
   * @param values - data to store, in the form of an array of entryKey[]
   * @param entropySourceId - The entropy source ID used to generate the encryption key.
   * @returns nothing. NOTE that an error is thrown if fails to store data.
   */
  public async performBatchDeleteStorage(
    path: UserStorageGenericPathWithFeatureOnly,
    values: UserStorageGenericFeatureKey[],
    entropySourceId?: string,
  ): Promise<void> {
    return await this.#userStorage.batchDeleteItems(path, values, {
      nativeScryptCrypto: this.#nativeScryptCrypto,
      entropySourceId,
    });
  }

  public getIsMultichainAccountSyncingEnabled(): boolean {
    return (
      this.#config.accountSyncing?.getIsMultichainAccountSyncingEnabled?.() ??
      false
    );
  }

  /**
   * Retrieves the storage key, for internal use only!
   *
   * @returns the storage key
   */
  public async getStorageKey(): Promise<string> {
    return await this.#userStorage.getStorageKey();
  }

  /**
   * Flushes the storage key cache.
   * CAUTION: This is only public for testing purposes.
   * It should not be used in production code.
   */
  public flushStorageKeyCache(): void {
    this.#storageKeyCache = {};
  }

  /**
   * Lists all the available HD keyring metadata IDs.
   * These IDs can be used in a multi-SRP context to segregate data specific to different SRPs.
   *
   * @returns A promise that resolves to an array of HD keyring metadata IDs.
   */
  async listEntropySources() {
    if (!this.#isUnlocked) {
      throw new Error(
        'listEntropySources - unable to list entropy sources, wallet is locked',
      );
    }

    const { keyrings } = this.messagingSystem.call(
      'KeyringController:getState',
    );
    return keyrings
      .filter((keyring) => keyring.type === KeyringTypes.hd.toString())
      .map((keyring) => keyring.metadata.id);
  }

  #_snapSignMessageCache: Record<`metamask:${string}`, string> = {};

  /**
   * Signs a specific message using an underlying auth snap.
   *
   * @param message - A specific tagged message to sign.
   * @param entropySourceId - The entropy source ID used to derive the key,
   * when multiple sources are available (Multi-SRP).
   * @returns A Signature created by the snap.
   */
  async #snapSignMessage(
    message: `metamask:${string}`,
    entropySourceId?: string,
  ): Promise<string> {
    // the message is SRP specific already, so there's no need to use the entropySourceId in the cache
    if (this.#_snapSignMessageCache[message]) {
      return this.#_snapSignMessageCache[message];
    }

    if (!this.#isUnlocked) {
      throw new Error(
        '#snapSignMessage - unable to call snap, wallet is locked',
      );
    }

    const result = (await this.messagingSystem.call(
      'SnapController:handleRequest',
      createSnapSignMessageRequest(message, entropySourceId),
    )) as string;

    this.#_snapSignMessageCache[message] = result;

    return result;
  }

  public async setIsBackupAndSyncFeatureEnabled(
    feature: keyof typeof BACKUPANDSYNC_FEATURES,
    enabled: boolean,
  ): Promise<void> {
    try {
      this.#setIsBackupAndSyncUpdateLoading(true);

      if (enabled) {
        // If any of the features are enabled, we need to ensure the user is signed in
        const isSignedIn = this.#auth.isSignedIn();
        if (!isSignedIn) {
          await this.#auth.signIn();
        }
      }

      this.update((state) => {
        if (feature === BACKUPANDSYNC_FEATURES.main) {
          state.isBackupAndSyncEnabled = enabled;
        }

        if (feature === BACKUPANDSYNC_FEATURES.accountSyncing) {
          state.isAccountSyncingEnabled = enabled;
        }

        if (feature === BACKUPANDSYNC_FEATURES.contactSyncing) {
          state.isContactSyncingEnabled = enabled;
        }
      });
    } catch (e) {
      // istanbul ignore next
      const errorMessage = e instanceof Error ? e.message : JSON.stringify(e);
      // istanbul ignore next
      throw new Error(
        `${controllerName} - failed to ${enabled ? 'enable' : 'disable'} ${feature} - ${errorMessage}`,
      );
    } finally {
      this.#setIsBackupAndSyncUpdateLoading(false);
    }
  }

  #setIsBackupAndSyncUpdateLoading(
    isBackupAndSyncUpdateLoading: boolean,
  ): void {
    this.update((state) => {
      state.isBackupAndSyncUpdateLoading = isBackupAndSyncUpdateLoading;
    });
  }

  async setHasAccountSyncingSyncedAtLeastOnce(
    hasAccountSyncingSyncedAtLeastOnce: boolean,
  ): Promise<void> {
    this.update((state) => {
      state.hasAccountSyncingSyncedAtLeastOnce =
        hasAccountSyncingSyncedAtLeastOnce;
    });
  }

  async setIsAccountSyncingReadyToBeDispatched(
    isAccountSyncingReadyToBeDispatched: boolean,
  ): Promise<void> {
    this.update((state) => {
      state.isAccountSyncingReadyToBeDispatched =
        isAccountSyncingReadyToBeDispatched;
    });
  }

  async setIsAccountSyncingInProgress(
    isAccountSyncingInProgress: boolean,
  ): Promise<void> {
    this.update((state) => {
      state.isAccountSyncingInProgress = isAccountSyncingInProgress;
    });
  }

  /**
   * Sets the isContactSyncingInProgress flag to prevent infinite loops during contact synchronization
   *
   * @param isContactSyncingInProgress - Whether contact syncing is in progress
   */
  async setIsContactSyncingInProgress(
    isContactSyncingInProgress: boolean,
  ): Promise<void> {
    this.update((state) => {
      state.isContactSyncingInProgress = isContactSyncingInProgress;
    });
  }

  /**
   * Syncs the internal accounts list with the user storage accounts list.
   * This method is used to make sure that the internal accounts list is up-to-date with the user storage accounts list and vice-versa.
   * It will add new accounts to the internal accounts list, update/merge conflicting names and re-upload the results in some cases to the user storage.
   */
  async syncInternalAccountsWithUserStorage(): Promise<void> {
    const entropySourceIds = await this.listEntropySources();

    try {
      for (const entropySourceId of entropySourceIds) {
        const profileId = await this.#auth.getProfileId(entropySourceId);

        await syncInternalAccountsWithUserStorage(
          {
            maxNumberOfAccountsToAdd:
              this.#config?.accountSyncing?.maxNumberOfAccountsToAdd,
            onAccountAdded: () =>
              this.#config?.accountSyncing?.onAccountAdded?.(profileId),
            onAccountNameUpdated: () =>
              this.#config?.accountSyncing?.onAccountNameUpdated?.(profileId),
            onAccountSyncErroneousSituation: (
              situationMessage,
              sentryContext,
            ) =>
              this.#config?.accountSyncing?.onAccountSyncErroneousSituation?.(
                profileId,
                situationMessage,
                sentryContext,
              ),
          },
          {
            getMessenger: () => this.messagingSystem,
            getUserStorageControllerInstance: () => this,
            trace: this.#trace,
          },
          entropySourceId,
        );
      }

      // We do this here and not in the finally statement because we want to make sure that
      // the accounts are saved / updated / deleted at least once before we set this flag
      await this.setHasAccountSyncingSyncedAtLeastOnce(true);
    } catch (e) {
      // Silently fail for now
      // istanbul ignore next
      console.error(e);
    }
  }

  /**
   * Syncs the address book list with the user storage address book list.
   * This method is used to make sure that the address book list is up-to-date with the user storage address book list and vice-versa.
   * It will add new contacts to the address book list, update/merge conflicting contacts and re-upload the results in some cases to the user storage.
   */
  async syncContactsWithUserStorage(): Promise<void> {
    const profileId = await this.#auth.getProfileId();

    const config = {
      onContactUpdated: () => {
        this.#config?.contactSyncing?.onContactUpdated?.(profileId);
      },
      onContactDeleted: () => {
        this.#config?.contactSyncing?.onContactDeleted?.(profileId);
      },
      onContactSyncErroneousSituation: (
        errorMessage: string,
        sentryContext?: Record<string, unknown>,
      ) => {
        this.#config?.contactSyncing?.onContactSyncErroneousSituation?.(
          profileId,
          errorMessage,
          sentryContext,
        );
      },
    };

    await syncContactsWithUserStorage(config, {
      getMessenger: () => this.messagingSystem,
      getUserStorageControllerInstance: () => this,
      trace: this.#trace,
    });
  }
}<|MERGE_RESOLUTION|>--- conflicted
+++ resolved
@@ -213,11 +213,8 @@
   | 'performDeleteStorage'
   | 'performBatchDeleteStorage'
   | 'getStorageKey'
-<<<<<<< HEAD
   | 'syncInternalAccountsWithUserStorage'
-=======
   | 'getIsMultichainAccountSyncingEnabled'
->>>>>>> 08696598
 >;
 export type UserStorageControllerGetStateAction = ControllerGetStateAction<
   typeof controllerName,
@@ -239,13 +236,10 @@
 export type UserStorageControllerPerformBatchDeleteStorage =
   ActionsObj['performBatchDeleteStorage'];
 export type UserStorageControllerGetStorageKey = ActionsObj['getStorageKey'];
-<<<<<<< HEAD
 export type UserStorageControllerSyncInternalAccountsWithUserStorage =
   ActionsObj['syncInternalAccountsWithUserStorage'];
-=======
 export type UserStorageControllerGetIsMultichainAccountSyncingEnabled =
   ActionsObj['getIsMultichainAccountSyncingEnabled'];
->>>>>>> 08696598
 
 export type AllowedActions =
   // Keyring Requests
@@ -489,13 +483,13 @@
     );
 
     this.messagingSystem.registerActionHandler(
-<<<<<<< HEAD
       'UserStorageController:syncInternalAccountsWithUserStorage',
       this.syncInternalAccountsWithUserStorage.bind(this),
-=======
+    );
+
+    this.messagingSystem.registerActionHandler(
       'UserStorageController:getIsMultichainAccountSyncingEnabled',
       this.getIsMultichainAccountSyncingEnabled.bind(this),
->>>>>>> 08696598
     );
   }
 
