--- conflicted
+++ resolved
@@ -1,13 +1,10 @@
 import type {
-<<<<<<< HEAD
   AccountsControllerListAccountsAction,
   AccountsControllerUpdateAccountMetadataAction,
   AccountsControllerGetAccountByAddressAction,
 } from '@metamask/accounts-controller';
 import type {
-=======
   ControllerGetStateAction,
->>>>>>> b43ae025
   ControllerStateChangeEvent,
   RestrictedControllerMessenger,
   StateMetadata,
@@ -342,11 +339,15 @@
       );
       this.#isUnlocked = isUnlocked;
 
-      this.messagingSystem.subscribe('KeyringController:unlock', async () => {
-        this.#isUnlocked = true;
-
-        await this.syncInternalAccountsWithUserStorage();
-      });
+      this.messagingSystem.subscribe(
+        'KeyringController:unlock',
+        // eslint-disable-next-line @typescript-eslint/no-misused-promises
+        async () => {
+          this.#isUnlocked = true;
+
+          await this.syncInternalAccountsWithUserStorage();
+        },
+      );
 
       this.messagingSystem.subscribe('KeyringController:lock', () => {
         this.#isUnlocked = false;
