import type {
  AccountsControllerListAccountsAction,
  AccountsControllerUpdateAccountMetadataAction,
  AccountsControllerAccountRenamedEvent,
  AccountsControllerAccountAddedEvent,
} from '@metamask/accounts-controller';
import type {
  ControllerGetStateAction,
  ControllerStateChangeEvent,
  RestrictedControllerMessenger,
  StateMetadata,
} from '@metamask/base-controller';
import { BaseController } from '@metamask/base-controller';
import type { InternalAccount } from '@metamask/keyring-api';
import type {
  KeyringControllerGetStateAction,
  KeyringControllerLockEvent,
  KeyringControllerUnlockEvent,
  KeyringControllerAddNewAccountAction,
} from '@metamask/keyring-controller';
import type {
  NetworkConfiguration,
  NetworkController,
  NetworkControllerGetStateAction,
} from '@metamask/network-controller';
import type { HandleSnapRequest } from '@metamask/snaps-controllers';

import { createSnapSignMessageRequest } from '../authentication/auth-snap-requests';
import type {
  AuthenticationControllerGetBearerToken,
  AuthenticationControllerGetSessionProfile,
  AuthenticationControllerIsSignedIn,
  AuthenticationControllerPerformSignIn,
  AuthenticationControllerPerformSignOut,
} from '../authentication/AuthenticationController';
import type { UserStorageAccount } from './accounts/user-storage';
import {
  isNameDefaultAccountName,
  mapInternalAccountToUserStorageAccount,
} from './accounts/user-storage';
import { createSHA256Hash } from './encryption';
import {
  performMainNetworkSync,
  startNetworkSyncing,
} from './network-syncing/controller-integration';
import type {
  UserStoragePathWithFeatureAndKey,
  UserStoragePathWithFeatureOnly,
} from './schema';
import {
  getUserStorage,
  getUserStorageAllFeatureEntries,
  upsertUserStorage,
} from './services';

// TODO - replace shimmed interface with actual interfaces once merged
// Waiting on #4698
type NetworkControllerNetworkAddedEvent = {
  type: 'NetworkController:networkAdded';
  payload: [networkConfiguration: NetworkConfiguration];
};
type NetworkControllerNetworkUpdatedEvent = {
  type: 'NetworkController:networkUpdated';
  payload: [networkConfiguration: NetworkConfiguration];
};
type NetworkControllerNetworkRemovedEvent = {
  type: 'NetworkController:networkRemoved';
  payload: [networkConfiguration: NetworkConfiguration];
};
type NetworkControllerAddNetworkAction = {
  type: 'NetworkController:addNetwork';
  handler: NetworkController['addNetwork'];
};
type NetworkControllerUpdateNetworkAction = {
  type: 'NetworkController:updateNetwork';
  handler: NetworkController['updateNetwork'];
};
type NetworkControllerRemoveNetworkAction = {
  type: 'NetworkController:removeNetwork';
  handler: NetworkController['removeNetwork'];
};

// TODO: fix external dependencies
export declare type NotificationServicesControllerDisableNotificationServices =
  {
    type: `NotificationServicesController:disableNotificationServices`;
    handler: () => Promise<void>;
  };

export declare type NotificationServicesControllerSelectIsNotificationServicesEnabled =
  {
    type: `NotificationServicesController:selectIsNotificationServicesEnabled`;
    handler: () => boolean;
  };

export declare type NativeScrypt = (
  passwd: string,
  salt: Uint8Array,
  N: number,
  r: number,
  p: number,
  size: number,
) => Promise<Uint8Array>;

const controllerName = 'UserStorageController';

// State
export type UserStorageControllerState = {
  /**
   * Condition used by UI and to determine if we can use some of the User Storage methods.
   */
  isProfileSyncingEnabled: boolean | null;
  /**
   * Loading state for the profile syncing update
   */
  isProfileSyncingUpdateLoading: boolean;
};

export const defaultState: UserStorageControllerState = {
  isProfileSyncingEnabled: true,
  isProfileSyncingUpdateLoading: false,
};

const metadata: StateMetadata<UserStorageControllerState> = {
  isProfileSyncingEnabled: {
    persist: true,
    anonymous: true,
  },
  isProfileSyncingUpdateLoading: {
    persist: false,
    anonymous: false,
  },
};

type ControllerConfig = {
  accountSyncing?: {
    /**
     * Callback that fires when account sync adds an account.
     * This is used for analytics.
     */
    onAccountAdded?: (profileId: string) => void;

    /**
     * Callback that fires when account sync updates the name of an account.
     * This is used for analytics.
     */
    onAccountNameUpdated?: (profileId: string) => void;
  };
};

// Messenger Actions
type CreateActionsObj<Controller extends keyof UserStorageController> = {
  [K in Controller]: {
    type: `${typeof controllerName}:${K}`;
    handler: UserStorageController[K];
  };
};
type ActionsObj = CreateActionsObj<
  | 'performGetStorage'
  | 'performGetStorageAllFeatureEntries'
  | 'performSetStorage'
  | 'getStorageKey'
  | 'enableProfileSyncing'
  | 'disableProfileSyncing'
  | 'syncInternalAccountsWithUserStorage'
  | 'saveInternalAccountToUserStorage'
>;
export type UserStorageControllerGetStateAction = ControllerGetStateAction<
  typeof controllerName,
  UserStorageControllerState
>;
export type Actions =
  | ActionsObj[keyof ActionsObj]
  | UserStorageControllerGetStateAction;
export type UserStorageControllerPerformGetStorage =
  ActionsObj['performGetStorage'];
export type UserStorageControllerPerformGetStorageAllFeatureEntries =
  ActionsObj['performGetStorageAllFeatureEntries'];
export type UserStorageControllerPerformSetStorage =
  ActionsObj['performSetStorage'];
export type UserStorageControllerGetStorageKey = ActionsObj['getStorageKey'];
export type UserStorageControllerEnableProfileSyncing =
  ActionsObj['enableProfileSyncing'];
export type UserStorageControllerDisableProfileSyncing =
  ActionsObj['disableProfileSyncing'];
export type UserStorageControllerSyncInternalAccountsWithUserStorage =
  ActionsObj['syncInternalAccountsWithUserStorage'];
export type UserStorageControllerSaveInternalAccountToUserStorage =
  ActionsObj['saveInternalAccountToUserStorage'];

export type AllowedActions =
  // Keyring Requests
  | KeyringControllerGetStateAction
  // Snap Requests
  | HandleSnapRequest
  // Auth Requests
  | AuthenticationControllerGetBearerToken
  | AuthenticationControllerGetSessionProfile
  | AuthenticationControllerPerformSignIn
  | AuthenticationControllerIsSignedIn
  | AuthenticationControllerPerformSignOut
  // Metamask Notifications
  | NotificationServicesControllerDisableNotificationServices
  | NotificationServicesControllerSelectIsNotificationServicesEnabled
  // Account Syncing
  | AccountsControllerListAccountsAction
  | AccountsControllerUpdateAccountMetadataAction
  | KeyringControllerAddNewAccountAction
  // Network Syncing
  | NetworkControllerGetStateAction
  | NetworkControllerAddNetworkAction
  | NetworkControllerUpdateNetworkAction
  | NetworkControllerRemoveNetworkAction;

// Messenger events
export type UserStorageControllerStateChangeEvent = ControllerStateChangeEvent<
  typeof controllerName,
  UserStorageControllerState
>;
export type UserStorageControllerAccountSyncingInProgress = {
  type: `${typeof controllerName}:accountSyncingInProgress`;
  payload: [boolean];
};
export type UserStorageControllerAccountSyncingComplete = {
  type: `${typeof controllerName}:accountSyncingComplete`;
  payload: [boolean];
};
export type Events =
  | UserStorageControllerStateChangeEvent
  | UserStorageControllerAccountSyncingInProgress
  | UserStorageControllerAccountSyncingComplete;

export type AllowedEvents =
  | UserStorageControllerStateChangeEvent
  | UserStorageControllerAccountSyncingInProgress
  | UserStorageControllerAccountSyncingComplete
  | KeyringControllerLockEvent
  | KeyringControllerUnlockEvent
  // Account Syncing Events
  | AccountsControllerAccountAddedEvent
  | AccountsControllerAccountRenamedEvent
  // Network Syncing Events
  | NetworkControllerNetworkAddedEvent
  | NetworkControllerNetworkUpdatedEvent
  | NetworkControllerNetworkRemovedEvent;

// Messenger
export type UserStorageControllerMessenger = RestrictedControllerMessenger<
  typeof controllerName,
  Actions | AllowedActions,
  Events | AllowedEvents,
  AllowedActions['type'],
  AllowedEvents['type']
>;

/**
 * Reusable controller that allows any team to store synchronized data for a given user.
 * These can be settings shared cross MetaMask clients, or data we want to persist when uninstalling/reinstalling.
 *
 * NOTE:
 * - data stored on UserStorage is FULLY encrypted, with the only keys stored/managed on the client.
 * - No one can access this data unless they are have the SRP and are able to run the signing snap.
 */
export default class UserStorageController extends BaseController<
  typeof controllerName,
  UserStorageControllerState,
  UserStorageControllerMessenger
> {
  // This is replaced with the actual value in the constructor
  // We will remove this once the feature will be released
  #env = {
    isAccountSyncingEnabled: false,
    isNetworkSyncingEnabled: false,
  };

  #auth = {
    getBearerToken: async () => {
      return await this.messagingSystem.call(
        'AuthenticationController:getBearerToken',
      );
    },
    getProfileId: async () => {
      const sessionProfile = await this.messagingSystem.call(
        'AuthenticationController:getSessionProfile',
      );
      return sessionProfile?.profileId;
    },
    isAuthEnabled: () => {
      return this.messagingSystem.call('AuthenticationController:isSignedIn');
    },
    signIn: async () => {
      return await this.messagingSystem.call(
        'AuthenticationController:performSignIn',
      );
    },
    signOut: async () => {
      return this.messagingSystem.call(
        'AuthenticationController:performSignOut',
      );
    },
  };

  #accounts = {
    isAccountSyncingInProgress: false,
    canSync: () => {
      try {
        this.#assertProfileSyncingEnabled();

        return this.#env.isAccountSyncingEnabled && this.#auth.isAuthEnabled();
      } catch {
        return false;
      }
    },
    setupAccountSyncingSubscriptions: () => {
      this.messagingSystem.subscribe(
        'AccountsController:accountAdded',
        // eslint-disable-next-line @typescript-eslint/no-misused-promises
        async (account) => {
          if (this.#accounts.isAccountSyncingInProgress) {
            return;
          }
          await this.saveInternalAccountToUserStorage(account);
        },
      );

      this.messagingSystem.subscribe(
        'AccountsController:accountRenamed',
        // eslint-disable-next-line @typescript-eslint/no-misused-promises
        async (account) => {
          if (this.#accounts.isAccountSyncingInProgress) {
            return;
          }
          await this.saveInternalAccountToUserStorage(account);
        },
      );
    },
    getInternalAccountsList: async (): Promise<InternalAccount[]> => {
      return this.messagingSystem.call('AccountsController:listAccounts');
    },
    getUserStorageAccountsList: async (): Promise<
      UserStorageAccount[] | null
    > => {
      const rawAccountsListResponse =
        await this.performGetStorageAllFeatureEntries('accounts');

      return (
        rawAccountsListResponse?.map((rawAccount) => JSON.parse(rawAccount)) ??
        null
      );
    },
    saveInternalAccountToUserStorage: async (
      internalAccount: InternalAccount,
    ) => {
      // Map the internal account to the user storage account schema
      const mappedAccount =
        mapInternalAccountToUserStorageAccount(internalAccount);

      await this.performSetStorage(
        `accounts.${internalAccount.address}`,
        JSON.stringify(mappedAccount),
      );
    },
    saveInternalAccountsListToUserStorage: async () => {
      const internalAccountsList =
        await this.#accounts.getInternalAccountsList();

      if (!internalAccountsList) {
        return;
      }

      const userStorageAccountsList = internalAccountsList.map(
        mapInternalAccountToUserStorageAccount,
      );

      await Promise.all(
        userStorageAccountsList.map(async (userStorageAccount) => {
          await this.performSetStorage(
            `accounts.${userStorageAccount.a}`,
            JSON.stringify(userStorageAccount),
          );
        }),
      );
    },
  };

  #config?: ControllerConfig;

  #notificationServices = {
    disableNotificationServices: async () => {
      return await this.messagingSystem.call(
        'NotificationServicesController:disableNotificationServices',
      );
    },
    selectIsNotificationServicesEnabled: async () => {
      return this.messagingSystem.call(
        'NotificationServicesController:selectIsNotificationServicesEnabled',
      );
    },
  };

  #isUnlocked = false;

  #keyringController = {
    setupLockedStateSubscriptions: () => {
      const { isUnlocked } = this.messagingSystem.call(
        'KeyringController:getState',
      );
      this.#isUnlocked = isUnlocked;

      this.messagingSystem.subscribe('KeyringController:unlock', () => {
        this.#isUnlocked = true;
      });

      this.messagingSystem.subscribe('KeyringController:lock', () => {
        this.#isUnlocked = false;
      });
    },
  };

  #nativeScryptCrypto: NativeScrypt | undefined = undefined;

  getMetaMetricsState: () => boolean;

  constructor({
    messenger,
    state,
    env,
    config,
    getMetaMetricsState,
    nativeScryptCrypto,
  }: {
    messenger: UserStorageControllerMessenger;
    state?: UserStorageControllerState;
    config?: ControllerConfig;
    env?: {
      isAccountSyncingEnabled?: boolean;
      isNetworkSyncingEnabled?: boolean;
    };
    getMetaMetricsState: () => boolean;
    nativeScryptCrypto?: NativeScrypt;
  }) {
    super({
      messenger,
      metadata,
      name: controllerName,
      state: { ...defaultState, ...state },
    });

<<<<<<< HEAD
    this.#env.isAccountSyncingEnabled = Boolean(env?.isAccountSyncingEnabled);
    this.#env.isNetworkSyncingEnabled = Boolean(env?.isNetworkSyncingEnabled);
=======
    this.#config = config;

    this.#accounts.isAccountSyncingEnabled = Boolean(
      env?.isAccountSyncingEnabled,
    );
>>>>>>> add8e5f9

    this.getMetaMetricsState = getMetaMetricsState;
    this.#keyringController.setupLockedStateSubscriptions();
    this.#registerMessageHandlers();
    this.#nativeScryptCrypto = nativeScryptCrypto;
    this.#accounts.setupAccountSyncingSubscriptions();

    // Network Syncing
    if (this.#env.isNetworkSyncingEnabled) {
      startNetworkSyncing({
        messenger,
        getStorageConfig: this.#getStorageOptions,
      });
    }
  }

  /**
   * Constructor helper for registering this controller's messaging system
   * actions.
   */
  #registerMessageHandlers(): void {
    this.messagingSystem.registerActionHandler(
      'UserStorageController:performGetStorage',
      this.performGetStorage.bind(this),
    );

    this.messagingSystem.registerActionHandler(
      'UserStorageController:performGetStorageAllFeatureEntries',
      this.performGetStorageAllFeatureEntries.bind(this),
    );

    this.messagingSystem.registerActionHandler(
      'UserStorageController:performSetStorage',
      this.performSetStorage.bind(this),
    );

    this.messagingSystem.registerActionHandler(
      'UserStorageController:getStorageKey',
      this.getStorageKey.bind(this),
    );

    this.messagingSystem.registerActionHandler(
      'UserStorageController:enableProfileSyncing',
      this.enableProfileSyncing.bind(this),
    );

    this.messagingSystem.registerActionHandler(
      'UserStorageController:disableProfileSyncing',
      this.disableProfileSyncing.bind(this),
    );

    this.messagingSystem.registerActionHandler(
      'UserStorageController:syncInternalAccountsWithUserStorage',
      this.syncInternalAccountsWithUserStorage.bind(this),
    );

    this.messagingSystem.registerActionHandler(
      'UserStorageController:saveInternalAccountToUserStorage',
      this.saveInternalAccountToUserStorage.bind(this),
    );
  }

  async #getStorageOptions() {
    if (!this.state.isProfileSyncingEnabled) {
      return null;
    }

    const { storageKey, bearerToken } =
      await this.#getStorageKeyAndBearerToken();
    return {
      storageKey,
      bearerToken,
      nativeScryptCrypto: this.#nativeScryptCrypto,
    };
  }

  public async enableProfileSyncing(): Promise<void> {
    try {
      this.#setIsProfileSyncingUpdateLoading(true);

      const authEnabled = this.#auth.isAuthEnabled();
      if (!authEnabled) {
        await this.#auth.signIn();
      }

      this.update((state) => {
        state.isProfileSyncingEnabled = true;
      });

      this.#setIsProfileSyncingUpdateLoading(false);
    } catch (e) {
      this.#setIsProfileSyncingUpdateLoading(false);
      const errorMessage = e instanceof Error ? e.message : JSON.stringify(e);
      throw new Error(
        `${controllerName} - failed to enable profile syncing - ${errorMessage}`,
      );
    }
  }

  public async setIsProfileSyncingEnabled(
    isProfileSyncingEnabled: boolean,
  ): Promise<void> {
    this.update((state) => {
      state.isProfileSyncingEnabled = isProfileSyncingEnabled;
    });
  }

  public async disableProfileSyncing(): Promise<void> {
    const isAlreadyDisabled = !this.state.isProfileSyncingEnabled;
    if (isAlreadyDisabled) {
      return;
    }

    try {
      this.#setIsProfileSyncingUpdateLoading(true);

      const isNotificationServicesEnabled =
        await this.#notificationServices.selectIsNotificationServicesEnabled();

      if (isNotificationServicesEnabled) {
        await this.#notificationServices.disableNotificationServices();
      }

      const isMetaMetricsParticipation = this.getMetaMetricsState();

      if (!isMetaMetricsParticipation) {
        await this.#auth.signOut();
      }

      this.#setIsProfileSyncingUpdateLoading(false);

      this.update((state) => {
        state.isProfileSyncingEnabled = false;
      });
    } catch (e) {
      this.#setIsProfileSyncingUpdateLoading(false);
      const errorMessage = e instanceof Error ? e.message : JSON.stringify(e);
      throw new Error(
        `${controllerName} - failed to disable profile syncing - ${errorMessage}`,
      );
    }
  }

  /**
   * Allows retrieval of stored data. Data stored is string formatted.
   * Developers can extend the entry path and entry name through the `schema.ts` file.
   *
   * @param path - string in the form of `${feature}.${key}` that matches schema
   * @returns the decrypted string contents found from user storage (or null if not found)
   */
  public async performGetStorage(
    path: UserStoragePathWithFeatureAndKey,
  ): Promise<string | null> {
    this.#assertProfileSyncingEnabled();

    const { bearerToken, storageKey } =
      await this.#getStorageKeyAndBearerToken();

    const result = await getUserStorage({
      path,
      bearerToken,
      storageKey,
      nativeScryptCrypto: this.#nativeScryptCrypto,
    });

    return result;
  }

  /**
   * Allows retrieval of all stored data for a specific feature. Data stored is formatted as an array of strings.
   * Developers can extend the entry path through the `schema.ts` file.
   *
   * @param path - string in the form of `${feature}` that matches schema
   * @returns the array of decrypted string contents found from user storage (or null if not found)
   */
  public async performGetStorageAllFeatureEntries(
    path: UserStoragePathWithFeatureOnly,
  ): Promise<string[] | null> {
    this.#assertProfileSyncingEnabled();

    const { bearerToken, storageKey } =
      await this.#getStorageKeyAndBearerToken();

    const result = await getUserStorageAllFeatureEntries({
      path,
      bearerToken,
      storageKey,
      nativeScryptCrypto: this.#nativeScryptCrypto,
    });

    return result;
  }

  /**
   * Allows storage of user data. Data stored must be string formatted.
   * Developers can extend the entry path and entry name through the `schema.ts` file.
   *
   * @param path - string in the form of `${feature}.${key}` that matches schema
   * @param value - The string data you want to store.
   * @returns nothing. NOTE that an error is thrown if fails to store data.
   */
  public async performSetStorage(
    path: UserStoragePathWithFeatureAndKey,
    value: string,
  ): Promise<void> {
    this.#assertProfileSyncingEnabled();

    const { bearerToken, storageKey } =
      await this.#getStorageKeyAndBearerToken();

    await upsertUserStorage(value, {
      path,
      bearerToken,
      storageKey,
      nativeScryptCrypto: this.#nativeScryptCrypto,
    });
  }

  /**
   * Retrieves the storage key, for internal use only!
   *
   * @returns the storage key
   */
  public async getStorageKey(): Promise<string> {
    this.#assertProfileSyncingEnabled();
    const storageKey = await this.#createStorageKey();
    return storageKey;
  }

  #assertProfileSyncingEnabled(): void {
    if (!this.state.isProfileSyncingEnabled) {
      throw new Error(
        `${controllerName}: Unable to call method, user is not authenticated`,
      );
    }
  }

  /**
   * Utility to get the bearer token and storage key
   */
  async #getStorageKeyAndBearerToken(): Promise<{
    bearerToken: string;
    storageKey: string;
  }> {
    const bearerToken = await this.#auth.getBearerToken();
    if (!bearerToken) {
      throw new Error('UserStorageController - unable to get bearer token');
    }
    const storageKey = await this.#createStorageKey();

    return { bearerToken, storageKey };
  }

  /**
   * Rather than storing the storage key, we can compute the storage key when needed.
   *
   * @returns the storage key
   */
  async #createStorageKey(): Promise<string> {
    const id: string = await this.#auth.getProfileId();
    if (!id) {
      throw new Error('UserStorageController - unable to create storage key');
    }

    const storageKeySignature = await this.#snapSignMessage(`metamask:${id}`);
    const storageKey = createSHA256Hash(storageKeySignature);
    return storageKey;
  }

  #_snapSignMessageCache: Record<`metamask:${string}`, string> = {};

  /**
   * Signs a specific message using an underlying auth snap.
   *
   * @param message - A specific tagged message to sign.
   * @returns A Signature created by the snap.
   */
  async #snapSignMessage(message: `metamask:${string}`): Promise<string> {
    if (this.#_snapSignMessageCache[message]) {
      return this.#_snapSignMessageCache[message];
    }

    if (!this.#isUnlocked) {
      throw new Error(
        '#snapSignMessage - unable to call snap, wallet is locked',
      );
    }

    const result = (await this.messagingSystem.call(
      'SnapController:handleRequest',
      createSnapSignMessageRequest(message),
    )) as string;

    this.#_snapSignMessageCache[message] = result;

    return result;
  }

  #setIsProfileSyncingUpdateLoading(
    isProfileSyncingUpdateLoading: boolean,
  ): void {
    this.update((state) => {
      state.isProfileSyncingUpdateLoading = isProfileSyncingUpdateLoading;
    });
  }

  /**
   * Syncs the internal accounts list with the user storage accounts list.
   * This method is used to make sure that the internal accounts list is up-to-date with the user storage accounts list and vice-versa.
   * It will add new accounts to the internal accounts list, update/merge conflicting names and re-upload the results in some cases to the user storage.
   */
  async syncInternalAccountsWithUserStorage(): Promise<void> {
    if (!this.#accounts.canSync()) {
      return;
    }

    try {
      this.#accounts.isAccountSyncingInProgress = true;

      const profileId = await this.#auth.getProfileId();

      const userStorageAccountsList =
        await this.#accounts.getUserStorageAccountsList();

      if (!userStorageAccountsList || !userStorageAccountsList.length) {
        await this.#accounts.saveInternalAccountsListToUserStorage();
        return;
      }

      // Compare internal accounts list with user storage accounts list
      // First step: compare lengths
      let internalAccountsList = await this.#accounts.getInternalAccountsList();

      if (!internalAccountsList || !internalAccountsList.length) {
        throw new Error(`Failed to get internal accounts list`);
      }

      const hasMoreInternalAccountsThanUserStorageAccounts =
        internalAccountsList.length > userStorageAccountsList.length;

      // We don't want to remove existing accounts for a user
      // so we only add new accounts if the user has more accounts than the internal accounts list
      if (!hasMoreInternalAccountsThanUserStorageAccounts) {
        const numberOfAccountsToAdd =
          userStorageAccountsList.length - internalAccountsList.length;

        // Create new accounts to match the user storage accounts list
        const addNewAccountsPromises = Array.from({
          length: numberOfAccountsToAdd,
        }).map(async () => {
          await this.messagingSystem.call('KeyringController:addNewAccount');
          this.#config?.accountSyncing?.onAccountAdded?.(profileId);
        });

        await Promise.all(addNewAccountsPromises);
      }

      // Second step: compare account names
      // Get the internal accounts list again since new accounts might have been added in the previous step
      internalAccountsList = await this.#accounts.getInternalAccountsList();

      for await (const internalAccount of internalAccountsList) {
        const userStorageAccount = userStorageAccountsList.find(
          (account) => account.a === internalAccount.address,
        );

        if (!userStorageAccount) {
          await this.#accounts.saveInternalAccountToUserStorage(
            internalAccount,
          );
          continue;
        }

        // One or both accounts have default names
        const isInternalAccountNameDefault = isNameDefaultAccountName(
          internalAccount.metadata.name,
        );
        const isUserStorageAccountNameDefault = isNameDefaultAccountName(
          userStorageAccount.n,
        );

        // Internal account has default name
        if (isInternalAccountNameDefault) {
          if (!isUserStorageAccountNameDefault) {
            this.messagingSystem.call(
              'AccountsController:updateAccountMetadata',
              internalAccount.id,
              {
                name: userStorageAccount.n,
              },
            );

            this.#config?.accountSyncing?.onAccountNameUpdated?.(profileId);
          }
          continue;
        }

        // Internal account has custom name but user storage account has default name
        if (isUserStorageAccountNameDefault) {
          await this.#accounts.saveInternalAccountToUserStorage(
            internalAccount,
          );
          continue;
        }

        // Both accounts have custom names

        // User storage account has a nameLastUpdatedAt timestamp
        // Note: not storing the undefined checks in constants to act as a type guard
        if (userStorageAccount.nlu !== undefined) {
          if (internalAccount.metadata.nameLastUpdatedAt !== undefined) {
            const isInternalAccountNameNewer =
              internalAccount.metadata.nameLastUpdatedAt >
              userStorageAccount.nlu;

            if (isInternalAccountNameNewer) {
              await this.#accounts.saveInternalAccountToUserStorage(
                internalAccount,
              );
              continue;
            }
          }

          this.messagingSystem.call(
            'AccountsController:updateAccountMetadata',
            internalAccount.id,
            {
              name: userStorageAccount.n,
              nameLastUpdatedAt: userStorageAccount.nlu,
            },
          );

          this.#config?.accountSyncing?.onAccountNameUpdated?.(profileId);

          continue;
        } else if (internalAccount.metadata.nameLastUpdatedAt !== undefined) {
          await this.#accounts.saveInternalAccountToUserStorage(
            internalAccount,
          );
          continue;
        }
      }
    } catch (e) {
      const errorMessage = e instanceof Error ? e.message : JSON.stringify(e);
      throw new Error(
        `${controllerName} - failed to sync user storage accounts list - ${errorMessage}`,
      );
    } finally {
      this.#accounts.isAccountSyncingInProgress = false;
    }
  }

  /**
   * Saves an individual internal account to the user storage.
   * @param internalAccount - The internal account to save
   */
  async saveInternalAccountToUserStorage(
    internalAccount: InternalAccount,
  ): Promise<void> {
    if (!this.#accounts.canSync()) {
      return;
    }

    try {
      await this.#accounts.saveInternalAccountToUserStorage(internalAccount);
    } catch (e) {
      const errorMessage = e instanceof Error ? e.message : JSON.stringify(e);
      throw new Error(
        `${controllerName} - failed to save account to user storage - ${errorMessage}`,
      );
    }
  }

  async syncNetworks() {
    if (!this.#env.isNetworkSyncingEnabled) {
      return;
    }

    await performMainNetworkSync({
      messenger: this.messagingSystem,
      getStorageConfig: this.#getStorageOptions,
    });
  }
}<|MERGE_RESOLUTION|>--- conflicted
+++ resolved
@@ -446,16 +446,9 @@
       state: { ...defaultState, ...state },
     });
 
-<<<<<<< HEAD
     this.#env.isAccountSyncingEnabled = Boolean(env?.isAccountSyncingEnabled);
     this.#env.isNetworkSyncingEnabled = Boolean(env?.isNetworkSyncingEnabled);
-=======
     this.#config = config;
-
-    this.#accounts.isAccountSyncingEnabled = Boolean(
-      env?.isAccountSyncingEnabled,
-    );
->>>>>>> add8e5f9
 
     this.getMetaMetricsState = getMetaMetricsState;
     this.#keyringController.setupLockedStateSubscriptions();
