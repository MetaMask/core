import type {
  AccountsControllerListAccountsAction,
  AccountsControllerUpdateAccountMetadataAction,
  AccountsControllerAccountRenamedEvent,
  AccountsControllerAccountAddedEvent,
} from '@metamask/accounts-controller';
import type {
  ControllerGetStateAction,
  ControllerStateChangeEvent,
  RestrictedControllerMessenger,
  StateMetadata,
} from '@metamask/base-controller';
import { BaseController } from '@metamask/base-controller';
import { type InternalAccount, isEvmAccountType } from '@metamask/keyring-api';
import {
  type KeyringControllerGetStateAction,
  type KeyringControllerLockEvent,
  type KeyringControllerUnlockEvent,
  type KeyringControllerAddNewAccountAction,
  KeyringTypes,
} from '@metamask/keyring-controller';
import type { NetworkConfiguration } from '@metamask/network-controller';
import type { HandleSnapRequest } from '@metamask/snaps-controllers';

import { createSHA256Hash } from '../../shared/encryption';
import type { UserStorageFeatureKeys } from '../../shared/storage-schema';
import {
  USER_STORAGE_FEATURE_NAMES,
  type UserStoragePathWithFeatureAndKey,
  type UserStoragePathWithFeatureOnly,
} from '../../shared/storage-schema';
import type { NativeScrypt } from '../../shared/types/encryption';
import { createSnapSignMessageRequest } from '../authentication/auth-snap-requests';
import type {
  AuthenticationControllerGetBearerToken,
  AuthenticationControllerGetSessionProfile,
  AuthenticationControllerIsSignedIn,
  AuthenticationControllerPerformSignIn,
  AuthenticationControllerPerformSignOut,
} from '../authentication/AuthenticationController';
import type { UserStorageAccount } from './accounts/user-storage';
import {
  isNameDefaultAccountName,
  mapInternalAccountToUserStorageAccount,
} from './accounts/user-storage';
import { startNetworkSyncing } from './network-syncing/controller-integration';
import {
  batchDeleteUserStorage,
  batchUpsertUserStorage,
  deleteUserStorage,
  deleteUserStorageAllFeatureEntries,
  getUserStorage,
  getUserStorageAllFeatureEntries,
  upsertUserStorage,
} from './services';

// TODO: add external NetworkController event
// Need to listen for when a network gets added
type NetworkControllerNetworkAddedEvent = {
  type: 'NetworkController:networkAdded';
  payload: [networkConfiguration: NetworkConfiguration];
};

// TODO: add external NetworkController event
// Need to listen for when a network is updated, or the default rpc/block explorer changes
type NetworkControllerNetworkChangedEvent = {
  type: 'NetworkController:networkChanged';
  payload: [networkConfiguration: NetworkConfiguration];
};

// TODO: add external NetworkController event
// Need to listen for when a network gets deleted
type NetworkControllerNetworkDeletedEvent = {
  type: 'NetworkController:networkDeleted';
  payload: [networkConfiguration: NetworkConfiguration];
};

// TODO: fix external dependencies
export declare type NotificationServicesControllerDisableNotificationServices =
  {
    type: `NotificationServicesController:disableNotificationServices`;
    handler: () => Promise<void>;
  };

export declare type NotificationServicesControllerSelectIsNotificationServicesEnabled =
  {
    type: `NotificationServicesController:selectIsNotificationServicesEnabled`;
    handler: () => boolean;
  };

const controllerName = 'UserStorageController';

// State
export type UserStorageControllerState = {
  /**
   * Condition used by UI and to determine if we can use some of the User Storage methods.
   */
  isProfileSyncingEnabled: boolean | null;
  /**
   * Loading state for the profile syncing update
   */
  isProfileSyncingUpdateLoading: boolean;
};

export const defaultState: UserStorageControllerState = {
  isProfileSyncingEnabled: true,
  isProfileSyncingUpdateLoading: false,
};

const metadata: StateMetadata<UserStorageControllerState> = {
  isProfileSyncingEnabled: {
    persist: true,
    anonymous: true,
  },
  isProfileSyncingUpdateLoading: {
    persist: false,
    anonymous: false,
  },
};

type ControllerConfig = {
  accountSyncing?: {
    maxNumberOfAccountsToAdd?: number;
    /**
     * Callback that fires when account sync adds an account.
     * This is used for analytics.
     */
    onAccountAdded?: (profileId: string) => void;

    /**
     * Callback that fires when account sync updates the name of an account.
     * This is used for analytics.
     */
    onAccountNameUpdated?: (profileId: string) => void;
  };
};

// Messenger Actions
type CreateActionsObj<Controller extends keyof UserStorageController> = {
  [K in Controller]: {
    type: `${typeof controllerName}:${K}`;
    handler: UserStorageController[K];
  };
};
type ActionsObj = CreateActionsObj<
  | 'performGetStorage'
  | 'performGetStorageAllFeatureEntries'
  | 'performSetStorage'
  | 'getStorageKey'
  | 'enableProfileSyncing'
  | 'disableProfileSyncing'
  | 'syncInternalAccountsWithUserStorage'
  | 'saveInternalAccountToUserStorage'
>;
export type UserStorageControllerGetStateAction = ControllerGetStateAction<
  typeof controllerName,
  UserStorageControllerState
>;
export type Actions =
  | ActionsObj[keyof ActionsObj]
  | UserStorageControllerGetStateAction;
export type UserStorageControllerPerformGetStorage =
  ActionsObj['performGetStorage'];
export type UserStorageControllerPerformGetStorageAllFeatureEntries =
  ActionsObj['performGetStorageAllFeatureEntries'];
export type UserStorageControllerPerformSetStorage =
  ActionsObj['performSetStorage'];
export type UserStorageControllerGetStorageKey = ActionsObj['getStorageKey'];
export type UserStorageControllerEnableProfileSyncing =
  ActionsObj['enableProfileSyncing'];
export type UserStorageControllerDisableProfileSyncing =
  ActionsObj['disableProfileSyncing'];
export type UserStorageControllerSyncInternalAccountsWithUserStorage =
  ActionsObj['syncInternalAccountsWithUserStorage'];
export type UserStorageControllerSaveInternalAccountToUserStorage =
  ActionsObj['saveInternalAccountToUserStorage'];

export type AllowedActions =
  // Keyring Requests
  | KeyringControllerGetStateAction
  // Snap Requests
  | HandleSnapRequest
  // Auth Requests
  | AuthenticationControllerGetBearerToken
  | AuthenticationControllerGetSessionProfile
  | AuthenticationControllerPerformSignIn
  | AuthenticationControllerIsSignedIn
  | AuthenticationControllerPerformSignOut
  // Metamask Notifications
  | NotificationServicesControllerDisableNotificationServices
  | NotificationServicesControllerSelectIsNotificationServicesEnabled
  // Account syncing
  | AccountsControllerListAccountsAction
  | AccountsControllerUpdateAccountMetadataAction
  | KeyringControllerAddNewAccountAction;

// Messenger events
export type UserStorageControllerStateChangeEvent = ControllerStateChangeEvent<
  typeof controllerName,
  UserStorageControllerState
>;
export type UserStorageControllerAccountSyncingInProgress = {
  type: `${typeof controllerName}:accountSyncingInProgress`;
  payload: [boolean];
};
export type UserStorageControllerAccountSyncingComplete = {
  type: `${typeof controllerName}:accountSyncingComplete`;
  payload: [boolean];
};
export type Events =
  | UserStorageControllerStateChangeEvent
  | UserStorageControllerAccountSyncingInProgress
  | UserStorageControllerAccountSyncingComplete;

export type AllowedEvents =
  | UserStorageControllerStateChangeEvent
  | UserStorageControllerAccountSyncingInProgress
  | UserStorageControllerAccountSyncingComplete
  | KeyringControllerLockEvent
  | KeyringControllerUnlockEvent
  // Account Syncing Events
  | AccountsControllerAccountAddedEvent
  | AccountsControllerAccountRenamedEvent
  // Network Syncing Events
  | NetworkControllerNetworkAddedEvent
  | NetworkControllerNetworkChangedEvent
  | NetworkControllerNetworkDeletedEvent;

// Messenger
export type UserStorageControllerMessenger = RestrictedControllerMessenger<
  typeof controllerName,
  Actions | AllowedActions,
  Events | AllowedEvents,
  AllowedActions['type'],
  AllowedEvents['type']
>;

/**
 * Reusable controller that allows any team to store synchronized data for a given user.
 * These can be settings shared cross MetaMask clients, or data we want to persist when uninstalling/reinstalling.
 *
 * NOTE:
 * - data stored on UserStorage is FULLY encrypted, with the only keys stored/managed on the client.
 * - No one can access this data unless they are have the SRP and are able to run the signing snap.
 */
export default class UserStorageController extends BaseController<
  typeof controllerName,
  UserStorageControllerState,
  UserStorageControllerMessenger
> {
  #auth = {
    getBearerToken: async () => {
      return await this.messagingSystem.call(
        'AuthenticationController:getBearerToken',
      );
    },
    getProfileId: async () => {
      const sessionProfile = await this.messagingSystem.call(
        'AuthenticationController:getSessionProfile',
      );
      return sessionProfile?.profileId;
    },
    isAuthEnabled: () => {
      return this.messagingSystem.call('AuthenticationController:isSignedIn');
    },
    signIn: async () => {
      return await this.messagingSystem.call(
        'AuthenticationController:performSignIn',
      );
    },
    signOut: async () => {
      return this.messagingSystem.call(
        'AuthenticationController:performSignOut',
      );
    },
  };

  #accounts = {
    // This is replaced with the actual value in the constructor
    isAccountSyncingEnabled: false,
    isAccountSyncingInProgress: false,
    maxNumberOfAccountsToAdd: 0,
    hasSyncedAtLeastOnce: false,
    canSync: () => {
      try {
        this.#assertProfileSyncingEnabled();

        if (this.#accounts.isAccountSyncingInProgress) {
          return false;
        }

        if (!this.#accounts.isAccountSyncingEnabled) {
          return false;
        }

        if (!this.#auth.isAuthEnabled()) {
          return false;
        }

        return true;
      } catch {
        return false;
      }
    },
    setupAccountSyncingSubscriptions: () => {
      this.messagingSystem.subscribe(
        'AccountsController:accountAdded',
        // eslint-disable-next-line @typescript-eslint/no-misused-promises
        async (account) => {
          if (
            !this.#accounts.canSync() ||
            !this.#accounts.hasSyncedAtLeastOnce
          ) {
            return;
          }

          await this.saveInternalAccountToUserStorage(account);
        },
      );

      this.messagingSystem.subscribe(
        'AccountsController:accountRenamed',
        // eslint-disable-next-line @typescript-eslint/no-misused-promises
        async (account) => {
          if (
            !this.#accounts.canSync() ||
            !this.#accounts.hasSyncedAtLeastOnce
          ) {
            return;
          }
          await this.saveInternalAccountToUserStorage(account);
        },
      );
    },
    doesInternalAccountHaveCorrectKeyringType: (account: InternalAccount) => {
      return account.metadata.keyring.type === KeyringTypes.hd;
    },
    getInternalAccountsList: async (): Promise<InternalAccount[]> => {
      // eslint-disable-next-line @typescript-eslint/await-thenable
      const internalAccountsList = await this.messagingSystem.call(
        'AccountsController:listAccounts',
      );

      return internalAccountsList?.filter(
        this.#accounts.doesInternalAccountHaveCorrectKeyringType,
      );
    },
    getUserStorageAccountsList: async (): Promise<
      UserStorageAccount[] | null
    > => {
      const rawAccountsListResponse =
        await this.performGetStorageAllFeatureEntries(
          USER_STORAGE_FEATURE_NAMES.accounts,
        );

      return (
        rawAccountsListResponse?.map((rawAccount) => JSON.parse(rawAccount)) ??
        null
      );
    },
    saveInternalAccountToUserStorage: async (
      internalAccount: InternalAccount,
    ) => {
      // Map the internal account to the user storage account schema
      const mappedAccount =
        mapInternalAccountToUserStorageAccount(internalAccount);

      await this.performSetStorage(
<<<<<<< HEAD
        // False negative.
        // eslint-disable-next-line @typescript-eslint/restrict-template-expressions
        `accounts.${internalAccount.address}`,
=======
        `${USER_STORAGE_FEATURE_NAMES.accounts}.${internalAccount.address}`,
>>>>>>> 0f693731
        JSON.stringify(mappedAccount),
      );
    },
    saveInternalAccountsListToUserStorage: async () => {
      const internalAccountsList =
        await this.#accounts.getInternalAccountsList();

      if (!internalAccountsList) {
        return;
      }

      const internalAccountsListFormattedForUserStorage =
        internalAccountsList.map(mapInternalAccountToUserStorageAccount);

      await this.performBatchSetStorage(
        USER_STORAGE_FEATURE_NAMES.accounts,
        internalAccountsListFormattedForUserStorage.map((account) => [
          account.a,
          JSON.stringify(account),
        ]),
      );
    },
  };

  #config?: ControllerConfig;

  #notificationServices = {
    disableNotificationServices: async () => {
      return await this.messagingSystem.call(
        'NotificationServicesController:disableNotificationServices',
      );
    },
    selectIsNotificationServicesEnabled: async () => {
      return this.messagingSystem.call(
        'NotificationServicesController:selectIsNotificationServicesEnabled',
      );
    },
  };

  #isUnlocked = false;

  #keyringController = {
    setupLockedStateSubscriptions: () => {
      const { isUnlocked } = this.messagingSystem.call(
        'KeyringController:getState',
      );
      this.#isUnlocked = isUnlocked;

      this.messagingSystem.subscribe('KeyringController:unlock', () => {
        this.#isUnlocked = true;
      });

      this.messagingSystem.subscribe('KeyringController:lock', () => {
        this.#isUnlocked = false;
      });
    },
  };

  #nativeScryptCrypto: NativeScrypt | undefined = undefined;

  getMetaMetricsState: () => boolean;

  constructor({
    messenger,
    state,
    env,
    config,
    getMetaMetricsState,
    nativeScryptCrypto,
  }: {
    messenger: UserStorageControllerMessenger;
    state?: UserStorageControllerState;
    config?: ControllerConfig;
    env?: {
      isAccountSyncingEnabled?: boolean;
      isNetworkSyncingEnabled?: boolean;
    };
    getMetaMetricsState: () => boolean;
    nativeScryptCrypto?: NativeScrypt;
  }) {
    super({
      messenger,
      metadata,
      name: controllerName,
      state: { ...defaultState, ...state },
    });

    this.#config = config;

    this.#accounts.isAccountSyncingEnabled = Boolean(
      env?.isAccountSyncingEnabled,
    );

    this.#accounts.maxNumberOfAccountsToAdd =
      config?.accountSyncing?.maxNumberOfAccountsToAdd ?? 100;

    this.getMetaMetricsState = getMetaMetricsState;
    this.#keyringController.setupLockedStateSubscriptions();
    this.#registerMessageHandlers();
    this.#nativeScryptCrypto = nativeScryptCrypto;
    this.#accounts.setupAccountSyncingSubscriptions();

    // Network Syncing
    if (env?.isNetworkSyncingEnabled) {
      startNetworkSyncing({
        messenger,
        getStorageConfig: async () => {
          const { storageKey, bearerToken } =
            await this.#getStorageKeyAndBearerToken();
          return {
            storageKey,
            bearerToken,
            nativeScryptCrypto: this.#nativeScryptCrypto,
          };
        },
      });
    }
  }

  /**
   * Constructor helper for registering this controller's messaging system
   * actions.
   */
  #registerMessageHandlers(): void {
    this.messagingSystem.registerActionHandler(
      'UserStorageController:performGetStorage',
      this.performGetStorage.bind(this),
    );

    this.messagingSystem.registerActionHandler(
      'UserStorageController:performGetStorageAllFeatureEntries',
      this.performGetStorageAllFeatureEntries.bind(this),
    );

    this.messagingSystem.registerActionHandler(
      'UserStorageController:performSetStorage',
      this.performSetStorage.bind(this),
    );

    this.messagingSystem.registerActionHandler(
      'UserStorageController:getStorageKey',
      this.getStorageKey.bind(this),
    );

    this.messagingSystem.registerActionHandler(
      'UserStorageController:enableProfileSyncing',
      this.enableProfileSyncing.bind(this),
    );

    this.messagingSystem.registerActionHandler(
      'UserStorageController:disableProfileSyncing',
      this.disableProfileSyncing.bind(this),
    );

    this.messagingSystem.registerActionHandler(
      'UserStorageController:syncInternalAccountsWithUserStorage',
      this.syncInternalAccountsWithUserStorage.bind(this),
    );

    this.messagingSystem.registerActionHandler(
      'UserStorageController:saveInternalAccountToUserStorage',
      this.saveInternalAccountToUserStorage.bind(this),
    );
  }

  public async enableProfileSyncing(): Promise<void> {
    try {
      this.#setIsProfileSyncingUpdateLoading(true);

      const authEnabled = this.#auth.isAuthEnabled();
      if (!authEnabled) {
        await this.#auth.signIn();
      }

      this.update((state) => {
        state.isProfileSyncingEnabled = true;
      });

      this.#setIsProfileSyncingUpdateLoading(false);
    } catch (e) {
      this.#setIsProfileSyncingUpdateLoading(false);
      const errorMessage = e instanceof Error ? e.message : JSON.stringify(e);
      throw new Error(
        `${controllerName} - failed to enable profile syncing - ${errorMessage}`,
      );
    }
  }

  public async setIsProfileSyncingEnabled(
    isProfileSyncingEnabled: boolean,
  ): Promise<void> {
    this.update((state) => {
      state.isProfileSyncingEnabled = isProfileSyncingEnabled;
    });
  }

  public async disableProfileSyncing(): Promise<void> {
    const isAlreadyDisabled = !this.state.isProfileSyncingEnabled;
    if (isAlreadyDisabled) {
      return;
    }

    try {
      this.#setIsProfileSyncingUpdateLoading(true);

      const isNotificationServicesEnabled =
        await this.#notificationServices.selectIsNotificationServicesEnabled();

      if (isNotificationServicesEnabled) {
        await this.#notificationServices.disableNotificationServices();
      }

      const isMetaMetricsParticipation = this.getMetaMetricsState();

      if (!isMetaMetricsParticipation) {
        await this.#auth.signOut();
      }

      this.#setIsProfileSyncingUpdateLoading(false);

      this.update((state) => {
        state.isProfileSyncingEnabled = false;
      });
    } catch (e) {
      this.#setIsProfileSyncingUpdateLoading(false);
      const errorMessage = e instanceof Error ? e.message : JSON.stringify(e);
      throw new Error(
        `${controllerName} - failed to disable profile syncing - ${errorMessage}`,
      );
    }
  }

  /**
   * Allows retrieval of stored data. Data stored is string formatted.
   * Developers can extend the entry path and entry name through the `schema.ts` file.
   *
   * @param path - string in the form of `${feature}.${key}` that matches schema
   * @returns the decrypted string contents found from user storage (or null if not found)
   */
  public async performGetStorage(
    path: UserStoragePathWithFeatureAndKey,
  ): Promise<string | null> {
    this.#assertProfileSyncingEnabled();

    const { bearerToken, storageKey } =
      await this.#getStorageKeyAndBearerToken();

    const result = await getUserStorage({
      path,
      bearerToken,
      storageKey,
      nativeScryptCrypto: this.#nativeScryptCrypto,
    });

    return result;
  }

  /**
   * Allows retrieval of all stored data for a specific feature. Data stored is formatted as an array of strings.
   * Developers can extend the entry path through the `schema.ts` file.
   *
   * @param path - string in the form of `${feature}` that matches schema
   * @returns the array of decrypted string contents found from user storage (or null if not found)
   */
  public async performGetStorageAllFeatureEntries(
    path: UserStoragePathWithFeatureOnly,
  ): Promise<string[] | null> {
    this.#assertProfileSyncingEnabled();

    const { bearerToken, storageKey } =
      await this.#getStorageKeyAndBearerToken();

    const result = await getUserStorageAllFeatureEntries({
      path,
      bearerToken,
      storageKey,
      nativeScryptCrypto: this.#nativeScryptCrypto,
    });

    return result;
  }

  /**
   * Allows storage of user data. Data stored must be string formatted.
   * Developers can extend the entry path and entry name through the `schema.ts` file.
   *
   * @param path - string in the form of `${feature}.${key}` that matches schema
   * @param value - The string data you want to store.
   * @returns nothing. NOTE that an error is thrown if fails to store data.
   */
  public async performSetStorage(
    path: UserStoragePathWithFeatureAndKey,
    value: string,
  ): Promise<void> {
    this.#assertProfileSyncingEnabled();

    const { bearerToken, storageKey } =
      await this.#getStorageKeyAndBearerToken();

    await upsertUserStorage(value, {
      path,
      bearerToken,
      storageKey,
      nativeScryptCrypto: this.#nativeScryptCrypto,
    });
  }

  /**
   * Allows storage of multiple user data entries for one specific feature. Data stored must be string formatted.
   * Developers can extend the entry path through the `schema.ts` file.
   *
   * @param path - string in the form of `${feature}` that matches schema
   * @param values - data to store, in the form of an array of `[entryKey, entryValue]` pairs
   * @returns nothing. NOTE that an error is thrown if fails to store data.
   */
  public async performBatchSetStorage<
    FeatureName extends UserStoragePathWithFeatureOnly,
  >(
    path: FeatureName,
    values: [UserStorageFeatureKeys<FeatureName>, string][],
  ): Promise<void> {
    this.#assertProfileSyncingEnabled();

    const { bearerToken, storageKey } =
      await this.#getStorageKeyAndBearerToken();

    await batchUpsertUserStorage(values, {
      path,
      bearerToken,
      storageKey,
      nativeScryptCrypto: this.#nativeScryptCrypto,
    });
  }

  /**
   * Allows deletion of user data. Developers can extend the entry path and entry name through the `schema.ts` file.
   *
   * @param path - string in the form of `${feature}.${key}` that matches schema
   * @returns nothing. NOTE that an error is thrown if fails to delete data.
   */
  public async performDeleteStorage(
    path: UserStoragePathWithFeatureAndKey,
  ): Promise<void> {
    this.#assertProfileSyncingEnabled();

    const { bearerToken, storageKey } =
      await this.#getStorageKeyAndBearerToken();

    await deleteUserStorage({
      path,
      bearerToken,
      storageKey,
    });
  }

  /**
   * Allows deletion of all user data entries for a specific feature.
   * Developers can extend the entry path through the `schema.ts` file.
   *
   * @param path - string in the form of `${feature}` that matches schema
   * @returns nothing. NOTE that an error is thrown if fails to delete data.
   */
  public async performDeleteStorageAllFeatureEntries(
    path: UserStoragePathWithFeatureOnly,
  ): Promise<void> {
    this.#assertProfileSyncingEnabled();

    const { bearerToken, storageKey } =
      await this.#getStorageKeyAndBearerToken();

    await deleteUserStorageAllFeatureEntries({
      path,
      bearerToken,
      storageKey,
    });
  }

  /**
   * Allows delete of multiple user data entries for one specific feature. Data deleted must be string formatted.
   * Developers can extend the entry path through the `schema.ts` file.
   *
   * @param path - string in the form of `${feature}` that matches schema
   * @param values - data to store, in the form of an array of entryKey[]
   * @returns nothing. NOTE that an error is thrown if fails to store data.
   */
  public async performBatchDeleteStorage<
    FeatureName extends UserStoragePathWithFeatureOnly,
  >(
    path: FeatureName,
    values: UserStorageFeatureKeys<FeatureName>[],
  ): Promise<void> {
    this.#assertProfileSyncingEnabled();

    const { bearerToken, storageKey } =
      await this.#getStorageKeyAndBearerToken();

    await batchDeleteUserStorage(values, {
      path,
      bearerToken,
      storageKey,
      nativeScryptCrypto: this.#nativeScryptCrypto,
    });
  }

  /**
   * Retrieves the storage key, for internal use only!
   *
   * @returns the storage key
   */
  public async getStorageKey(): Promise<string> {
    this.#assertProfileSyncingEnabled();
    const storageKey = await this.#createStorageKey();
    return storageKey;
  }

  #assertProfileSyncingEnabled(): void {
    if (!this.state.isProfileSyncingEnabled) {
      throw new Error(
        `${controllerName}: Unable to call method, user is not authenticated`,
      );
    }
  }

  /**
   * Utility to get the bearer token and storage key
   */
  async #getStorageKeyAndBearerToken(): Promise<{
    bearerToken: string;
    storageKey: string;
  }> {
    const bearerToken = await this.#auth.getBearerToken();
    if (!bearerToken) {
      throw new Error('UserStorageController - unable to get bearer token');
    }
    const storageKey = await this.#createStorageKey();

    return { bearerToken, storageKey };
  }

  /**
   * Rather than storing the storage key, we can compute the storage key when needed.
   *
   * @returns the storage key
   */
  async #createStorageKey(): Promise<string> {
    const id: string = await this.#auth.getProfileId();
    if (!id) {
      throw new Error('UserStorageController - unable to create storage key');
    }

    const storageKeySignature = await this.#snapSignMessage(`metamask:${id}`);
    const storageKey = createSHA256Hash(storageKeySignature);
    return storageKey;
  }

  #_snapSignMessageCache: Record<`metamask:${string}`, string> = {};

  /**
   * Signs a specific message using an underlying auth snap.
   *
   * @param message - A specific tagged message to sign.
   * @returns A Signature created by the snap.
   */
  async #snapSignMessage(message: `metamask:${string}`): Promise<string> {
    if (this.#_snapSignMessageCache[message]) {
      return this.#_snapSignMessageCache[message];
    }

    if (!this.#isUnlocked) {
      throw new Error(
        '#snapSignMessage - unable to call snap, wallet is locked',
      );
    }

    const result = (await this.messagingSystem.call(
      'SnapController:handleRequest',
      createSnapSignMessageRequest(message),
    )) as string;

    this.#_snapSignMessageCache[message] = result;

    return result;
  }

  #setIsProfileSyncingUpdateLoading(
    isProfileSyncingUpdateLoading: boolean,
  ): void {
    this.update((state) => {
      state.isProfileSyncingUpdateLoading = isProfileSyncingUpdateLoading;
    });
  }

  /**
   * Syncs the internal accounts list with the user storage accounts list.
   * This method is used to make sure that the internal accounts list is up-to-date with the user storage accounts list and vice-versa.
   * It will add new accounts to the internal accounts list, update/merge conflicting names and re-upload the results in some cases to the user storage.
   */
  async syncInternalAccountsWithUserStorage(): Promise<void> {
    if (!this.#accounts.canSync()) {
      return;
    }

    try {
      this.#accounts.isAccountSyncingInProgress = true;

      const profileId = await this.#auth.getProfileId();

      const userStorageAccountsList =
        await this.#accounts.getUserStorageAccountsList();

      if (!userStorageAccountsList || !userStorageAccountsList.length) {
        await this.#accounts.saveInternalAccountsListToUserStorage();
        return;
      }

      // Prepare an array of internal accounts to be saved to the user storage
      const internalAccountsToBeSavedToUserStorage: InternalAccount[] = [];

      // Compare internal accounts list with user storage accounts list
      // First step: compare lengths
      const internalAccountsList =
        await this.#accounts.getInternalAccountsList();

      if (!internalAccountsList || !internalAccountsList.length) {
        throw new Error(`Failed to get internal accounts list`);
      }

      const hasMoreUserStorageAccountsThanInternalAccounts =
        userStorageAccountsList.length > internalAccountsList.length;

      // We don't want to remove existing accounts for a user
      // so we only add new accounts if the user has more accounts in user storage than internal accounts
      if (hasMoreUserStorageAccountsThanInternalAccounts) {
        const numberOfAccountsToAdd =
          Math.min(
            userStorageAccountsList.length,
            this.#accounts.maxNumberOfAccountsToAdd,
          ) - internalAccountsList.length;

        // Create new accounts to match the user storage accounts list
        for (let i = 0; i < numberOfAccountsToAdd; i++) {
          await this.messagingSystem.call('KeyringController:addNewAccount');
          this.#config?.accountSyncing?.onAccountAdded?.(profileId);
        }
      }

      // Second step: compare account names
      // Get the internal accounts list again since new accounts might have been added in the previous step
      const refreshedInternalAccountsList =
        await this.#accounts.getInternalAccountsList();

      const newlyAddedAccounts = refreshedInternalAccountsList.filter(
        (account) =>
          !internalAccountsList.find((a) => a.address === account.address),
      );

      for (const internalAccount of refreshedInternalAccountsList) {
        const userStorageAccount = userStorageAccountsList.find(
          (account) => account.a === internalAccount.address,
        );

        // If the account is not present in user storage
        if (!userStorageAccount) {
          // If the account was just added in the previous step, skip saving it, it's likely to be a bogus account
          if (newlyAddedAccounts.includes(internalAccount)) {
            continue;
          }
          // Otherwise, it means that this internal account was present before the sync, and needs to be saved to the user storage
          internalAccountsToBeSavedToUserStorage.push(internalAccount);
          continue;
        }

        // From this point on, we know that the account is present in
        // both the internal accounts list and the user storage accounts list

        // One or both accounts have default names
        const isInternalAccountNameDefault = isNameDefaultAccountName(
          internalAccount.metadata.name,
        );
        const isUserStorageAccountNameDefault = isNameDefaultAccountName(
          userStorageAccount.n,
        );

        // Internal account has default name
        if (isInternalAccountNameDefault) {
          if (!isUserStorageAccountNameDefault) {
            this.messagingSystem.call(
              'AccountsController:updateAccountMetadata',
              internalAccount.id,
              {
                name: userStorageAccount.n,
              },
            );

            this.#config?.accountSyncing?.onAccountNameUpdated?.(profileId);
          }
          continue;
        }

        // Internal account has custom name but user storage account has default name
        if (isUserStorageAccountNameDefault) {
          internalAccountsToBeSavedToUserStorage.push(internalAccount);
          continue;
        }

        // Both accounts have custom names

        // User storage account has a nameLastUpdatedAt timestamp
        // Note: not storing the undefined checks in constants to act as a type guard
        if (userStorageAccount.nlu !== undefined) {
          if (internalAccount.metadata.nameLastUpdatedAt !== undefined) {
            const isInternalAccountNameNewer =
              internalAccount.metadata.nameLastUpdatedAt >
              userStorageAccount.nlu;

            if (isInternalAccountNameNewer) {
              internalAccountsToBeSavedToUserStorage.push(internalAccount);
              continue;
            }
          }

          this.messagingSystem.call(
            'AccountsController:updateAccountMetadata',
            internalAccount.id,
            {
              name: userStorageAccount.n,
              nameLastUpdatedAt: userStorageAccount.nlu,
            },
          );

          const areInternalAndUserStorageAccountNamesEqual =
            internalAccount.metadata.name === userStorageAccount.n;

          if (!areInternalAndUserStorageAccountNamesEqual) {
            this.#config?.accountSyncing?.onAccountNameUpdated?.(profileId);
          }

          continue;
        } else if (internalAccount.metadata.nameLastUpdatedAt !== undefined) {
          internalAccountsToBeSavedToUserStorage.push(internalAccount);
          continue;
        }
      }

      // Save the internal accounts list to the user storage
      if (internalAccountsToBeSavedToUserStorage.length) {
        await this.performBatchSetStorage(
          USER_STORAGE_FEATURE_NAMES.accounts,
          internalAccountsToBeSavedToUserStorage.map((account) => [
            account.address,
            JSON.stringify(mapInternalAccountToUserStorageAccount(account)),
          ]),
        );
      }

      // In case we have corrupted user storage with accounts that don't exist in the internal accounts list
      // Delete those accounts from the user storage
      const userStorageAccountsToBeDeleted = userStorageAccountsList.filter(
        (account) =>
          !refreshedInternalAccountsList.find((a) => a.address === account.a),
      );

      if (userStorageAccountsToBeDeleted.length) {
        await this.performBatchDeleteStorage(
          USER_STORAGE_FEATURE_NAMES.accounts,
          userStorageAccountsToBeDeleted.map((account) => account.a),
        );
      }

      // We add this here and not in the finally statement because we want to make sure that the accounts are saved before we set this flag
      this.#accounts.hasSyncedAtLeastOnce = true;
    } catch (e) {
      const errorMessage = e instanceof Error ? e.message : JSON.stringify(e);
      throw new Error(
        `${controllerName} - failed to sync user storage accounts list - ${errorMessage}`,
      );
    } finally {
      this.#accounts.isAccountSyncingInProgress = false;
    }
  }

  /**
   * Saves an individual internal account to the user storage.
   * @param internalAccount - The internal account to save
   */
  async saveInternalAccountToUserStorage(
    internalAccount: InternalAccount,
  ): Promise<void> {
    if (
      !this.#accounts.canSync() ||
      !isEvmAccountType(internalAccount.type) ||
      !this.#accounts.doesInternalAccountHaveCorrectKeyringType(internalAccount)
    ) {
      return;
    }

    try {
      await this.#accounts.saveInternalAccountToUserStorage(internalAccount);
    } catch (e) {
      const errorMessage = e instanceof Error ? e.message : JSON.stringify(e);
      throw new Error(
        `${controllerName} - failed to save account to user storage - ${errorMessage}`,
      );
    }
  }
}<|MERGE_RESOLUTION|>--- conflicted
+++ resolved
@@ -366,13 +366,9 @@
         mapInternalAccountToUserStorageAccount(internalAccount);
 
       await this.performSetStorage(
-<<<<<<< HEAD
-        // False negative.
+        // This ESLint rule mistakenly produces an error.
         // eslint-disable-next-line @typescript-eslint/restrict-template-expressions
-        `accounts.${internalAccount.address}`,
-=======
         `${USER_STORAGE_FEATURE_NAMES.accounts}.${internalAccount.address}`,
->>>>>>> 0f693731
         JSON.stringify(mappedAccount),
       );
     },
