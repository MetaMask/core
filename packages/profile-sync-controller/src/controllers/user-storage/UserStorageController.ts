--- conflicted
+++ resolved
@@ -350,11 +350,7 @@
   }: {
     messenger: UserStorageControllerMessenger;
     state?: UserStorageControllerState;
-<<<<<<< HEAD
     config?: Partial<ControllerConfig>;
-=======
-    config?: ControllerConfig;
->>>>>>> 24e1cf7f
     nativeScryptCrypto?: NativeScrypt;
   }) {
     super({
@@ -364,14 +360,10 @@
       state: { ...defaultState, ...state },
     });
 
-<<<<<<< HEAD
     this.#config = {
       ...this.#config,
       ...config,
     };
-=======
-    this.#config = config;
->>>>>>> 24e1cf7f
 
     this.#userStorage = new UserStorage(
       {
@@ -421,20 +413,6 @@
       getUserStorageControllerInstance: () => this,
       getMessenger: () => this.messagingSystem,
     });
-<<<<<<< HEAD
-
-    // Network Syncing
-    // TEMP until 6081 is merged
-    if (this.#config.isNetworkSyncingEnabled) {
-      startNetworkSyncing({
-        messenger,
-        getUserStorageControllerInstance: () => this,
-        isMutationSyncBlocked: () =>
-          !this.state.hasNetworkSyncingSyncedAtLeastOnce,
-      });
-    }
-=======
->>>>>>> 24e1cf7f
   }
 
   /**
@@ -832,34 +810,6 @@
     });
   }
 
-<<<<<<< HEAD
-  async syncNetworks() {
-    // TEMP until 6081 is merged
-    if (!this.#config.isNetworkSyncingEnabled) {
-      return;
-    }
-
-    const profileId = await this.#auth.getProfileId();
-
-    await performMainNetworkSync({
-      messenger: this.messagingSystem,
-      getUserStorageControllerInstance: () => this,
-      maxNetworksToAdd: this.#config?.networkSyncing?.maxNumberOfNetworksToAdd,
-      onNetworkAdded: (cId) =>
-        this.#config?.networkSyncing?.onNetworkAdded?.(profileId, cId),
-      onNetworkUpdated: (cId) =>
-        this.#config?.networkSyncing?.onNetworkUpdated?.(profileId, cId),
-      onNetworkRemoved: (cId) =>
-        this.#config?.networkSyncing?.onNetworkRemoved?.(profileId, cId),
-    });
-
-    this.update((s) => {
-      s.hasNetworkSyncingSyncedAtLeastOnce = true;
-    });
-  }
-
-=======
->>>>>>> 24e1cf7f
   /**
    * Syncs the address book list with the user storage address book list.
    * This method is used to make sure that the address book list is up-to-date with the user storage address book list and vice-versa.
