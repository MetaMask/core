--- conflicted
+++ resolved
@@ -496,20 +496,6 @@
     try {
       this.#setIsProfileSyncingUpdateLoading(true);
 
-<<<<<<< HEAD
-      const isNotificationServicesEnabled =
-        await this.#notificationServices.selectIsNotificationServicesEnabled();
-
-      if (isNotificationServicesEnabled) {
-        await this.#notificationServices.disableNotificationServices();
-=======
-      const isMetaMetricsParticipation = this.getMetaMetricsState();
-
-      if (!isMetaMetricsParticipation) {
-        await this.#auth.signOut();
->>>>>>> dfb312ff
-      }
-
       this.#setIsProfileSyncingUpdateLoading(false);
 
       this.update((state) => {
