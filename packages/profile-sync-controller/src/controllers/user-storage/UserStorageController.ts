--- conflicted
+++ resolved
@@ -360,15 +360,11 @@
       state: { ...defaultState, ...state },
     });
 
-<<<<<<< HEAD
-    this.getMetaMetricsState = getMetaMetricsState;
-=======
     this.#accounts.isAccountSyncingEnabled = Boolean(
       params.env?.isAccountSyncingEnabled,
     );
 
-    this.getMetaMetricsState = params.getMetaMetricsState;
->>>>>>> 67520c50
+    this.getMetaMetricsState = getMetaMetricsState;
     this.#keyringController.setupLockedStateSubscriptions();
     this.#registerMessageHandlers();
     this.#nativeScryptCrypto = nativeScryptCrypto;
