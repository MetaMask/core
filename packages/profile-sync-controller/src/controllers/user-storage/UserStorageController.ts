import type {
  AddressBookControllerContactUpdatedEvent,
  AddressBookControllerContactDeletedEvent,
  AddressBookControllerActions,
  AddressBookControllerListAction,
  AddressBookControllerSetAction,
  AddressBookControllerDeleteAction,
} from '@metamask/address-book-controller';
import type {
  ControllerGetStateAction,
  ControllerStateChangeEvent,
  RestrictedMessenger,
  StateMetadata,
} from '@metamask/base-controller';
import { BaseController } from '@metamask/base-controller';
import type {
  TraceCallback,
  TraceContext,
  TraceRequest,
} from '@metamask/controller-utils';
import {
  KeyringTypes,
  type KeyringControllerGetStateAction,
  type KeyringControllerLockEvent,
  type KeyringControllerUnlockEvent,
} from '@metamask/keyring-controller';
import type { HandleSnapRequest } from '@metamask/snaps-controllers';

import { BACKUPANDSYNC_FEATURES } from './constants';
import { syncContactsWithUserStorage } from './contact-syncing/controller-integration';
import { setupContactSyncingSubscriptions } from './contact-syncing/setup-subscriptions';
import type {
  UserStorageGenericFeatureKey,
  UserStorageGenericPathWithFeatureAndKey,
  UserStorageGenericPathWithFeatureOnly,
} from '../../sdk';
import { Env, UserStorage } from '../../sdk';
import type { NativeScrypt } from '../../shared/types/encryption';
import { EventQueue } from '../../shared/utils/event-queue';
import { createSnapSignMessageRequest } from '../authentication/auth-snap-requests';
import type {
  AuthenticationControllerGetBearerToken,
  AuthenticationControllerGetSessionProfile,
  AuthenticationControllerIsSignedIn,
  AuthenticationControllerPerformSignIn,
} from '../authentication/AuthenticationController';

const controllerName = 'UserStorageController';

// State
export type UserStorageControllerState = {
  /**
   * Condition used by UI and to determine if we can use some of the User Storage methods.
   */
  isBackupAndSyncEnabled: boolean;
  /**
   * Loading state for the backup and sync update
   */
  isBackupAndSyncUpdateLoading: boolean;
  /**
   * Condition used by UI to determine if account syncing is enabled.
   */
  isAccountSyncingEnabled: boolean;
  /**
   * Condition used by UI to determine if contact syncing is enabled.
   */
  isContactSyncingEnabled: boolean;
  /**
   * Condition used by UI to determine if contact syncing is in progress.
   */
  isContactSyncingInProgress: boolean;
};

export const defaultState: UserStorageControllerState = {
  isBackupAndSyncEnabled: true,
  isBackupAndSyncUpdateLoading: false,
  isAccountSyncingEnabled: true,
  isContactSyncingEnabled: true,
  isContactSyncingInProgress: false,
};

const metadata: StateMetadata<UserStorageControllerState> = {
  isBackupAndSyncEnabled: {
    includeInStateLogs: true,
    persist: true,
    anonymous: true,
    usedInUi: true,
  },
  isBackupAndSyncUpdateLoading: {
    includeInStateLogs: false,
    persist: false,
    anonymous: false,
    usedInUi: true,
  },
  isAccountSyncingEnabled: {
    includeInStateLogs: true,
    persist: true,
    anonymous: true,
    usedInUi: true,
  },
  isContactSyncingEnabled: {
    includeInStateLogs: true,
    persist: true,
    anonymous: true,
    usedInUi: true,
  },
  isContactSyncingInProgress: {
    includeInStateLogs: false,
    persist: false,
    anonymous: false,
    usedInUi: true,
  },
<<<<<<< HEAD
=======
  hasAccountSyncingSyncedAtLeastOnce: {
    includeInStateLogs: true,
    persist: true,
    anonymous: false,
    usedInUi: true,
  },
  isAccountSyncingReadyToBeDispatched: {
    includeInStateLogs: true,
    persist: true,
    anonymous: false,
    usedInUi: true,
  },
  isAccountSyncingInProgress: {
    includeInStateLogs: false,
    persist: false,
    anonymous: false,
    usedInUi: false,
  },
>>>>>>> 5d74648c
};

type ControllerConfig = {
  env: Env;
  contactSyncing?: {
    /**
     * Callback that fires when contact sync updates a contact.
     * This is used for analytics.
     */
    onContactUpdated?: (profileId: string) => void;

    /**
     * Callback that fires when contact sync deletes a contact.
     * This is used for analytics.
     */
    onContactDeleted?: (profileId: string) => void;

    /**
     * Callback that fires when an erroneous situation happens during contact sync.
     * This is used for analytics.
     */
    onContactSyncErroneousSituation?: (
      profileId: string,
      situationMessage: string,
      sentryContext?: Record<string, unknown>,
    ) => void;
  };
};

// Messenger Actions
type CreateActionsObj<Controller extends keyof UserStorageController> = {
  [K in Controller]: {
    type: `${typeof controllerName}:${K}`;
    handler: UserStorageController[K];
  };
};
type ActionsObj = CreateActionsObj<
  | 'performGetStorage'
  | 'performGetStorageAllFeatureEntries'
  | 'performSetStorage'
  | 'performBatchSetStorage'
  | 'performDeleteStorage'
  | 'performBatchDeleteStorage'
  | 'getStorageKey'
>;
export type UserStorageControllerGetStateAction = ControllerGetStateAction<
  typeof controllerName,
  UserStorageControllerState
>;
export type Actions =
  | ActionsObj[keyof ActionsObj]
  | UserStorageControllerGetStateAction;
export type UserStorageControllerPerformGetStorage =
  ActionsObj['performGetStorage'];
export type UserStorageControllerPerformGetStorageAllFeatureEntries =
  ActionsObj['performGetStorageAllFeatureEntries'];
export type UserStorageControllerPerformSetStorage =
  ActionsObj['performSetStorage'];
export type UserStorageControllerPerformBatchSetStorage =
  ActionsObj['performBatchSetStorage'];
export type UserStorageControllerPerformDeleteStorage =
  ActionsObj['performDeleteStorage'];
export type UserStorageControllerPerformBatchDeleteStorage =
  ActionsObj['performBatchDeleteStorage'];
export type UserStorageControllerGetStorageKey = ActionsObj['getStorageKey'];

export type AllowedActions =
  // Keyring Requests
  | KeyringControllerGetStateAction
  // Snap Requests
  | HandleSnapRequest
  // Auth Requests
  | AuthenticationControllerGetBearerToken
  | AuthenticationControllerGetSessionProfile
  | AuthenticationControllerPerformSignIn
  | AuthenticationControllerIsSignedIn
  // Contact Syncing
  | AddressBookControllerListAction
  | AddressBookControllerSetAction
  | AddressBookControllerDeleteAction
  | AddressBookControllerActions;

// Messenger events
export type UserStorageControllerStateChangeEvent = ControllerStateChangeEvent<
  typeof controllerName,
  UserStorageControllerState
>;

export type Events = UserStorageControllerStateChangeEvent;

export type AllowedEvents =
  | UserStorageControllerStateChangeEvent
  | KeyringControllerLockEvent
  | KeyringControllerUnlockEvent
  // Address Book Events
  | AddressBookControllerContactUpdatedEvent
  | AddressBookControllerContactDeletedEvent;

// Messenger
export type UserStorageControllerMessenger = RestrictedMessenger<
  typeof controllerName,
  Actions | AllowedActions,
  Events | AllowedEvents,
  AllowedActions['type'],
  AllowedEvents['type']
>;

/**
 * Reusable controller that allows any team to store synchronized data for a given user.
 * These can be settings shared cross MetaMask clients, or data we want to persist when uninstalling/reinstalling.
 *
 * NOTE:
 * - data stored on UserStorage is FULLY encrypted, with the only keys stored/managed on the client.
 * - No one can access this data unless they are have the SRP and are able to run the signing snap.
 */
export default class UserStorageController extends BaseController<
  typeof controllerName,
  UserStorageControllerState,
  UserStorageControllerMessenger
> {
  readonly #userStorage: UserStorage;

  readonly #auth = {
    getProfileId: async (entropySourceId?: string) => {
      const sessionProfile = await this.messagingSystem.call(
        'AuthenticationController:getSessionProfile',
        entropySourceId,
      );
      return sessionProfile?.profileId;
    },
    isSignedIn: () => {
      return this.messagingSystem.call('AuthenticationController:isSignedIn');
    },
    signIn: async () => {
      return await this.messagingSystem.call(
        'AuthenticationController:performSignIn',
      );
    },
  };

  readonly #config: ControllerConfig = {
    env: Env.PRD,
  };

  readonly #trace: TraceCallback;

  #isUnlocked = false;

  #storageKeyCache: Record<`metamask:${string}`, string> = {};

  readonly #keyringController = {
    setupLockedStateSubscriptions: () => {
      const { isUnlocked } = this.messagingSystem.call(
        'KeyringController:getState',
      );
      this.#isUnlocked = isUnlocked;

      this.messagingSystem.subscribe('KeyringController:unlock', () => {
        this.#isUnlocked = true;
      });

      this.messagingSystem.subscribe('KeyringController:lock', () => {
        this.#isUnlocked = false;
      });
    },
  };

  readonly #nativeScryptCrypto: NativeScrypt | undefined = undefined;

  eventQueue = new EventQueue();

  constructor({
    messenger,
    state,
    config,
    nativeScryptCrypto,
    trace,
  }: {
    messenger: UserStorageControllerMessenger;
    state?: UserStorageControllerState;
    config?: Partial<ControllerConfig>;
    nativeScryptCrypto?: NativeScrypt;
    trace?: TraceCallback;
  }) {
    super({
      messenger,
      metadata,
      name: controllerName,
      state: { ...defaultState, ...state },
    });

    this.#config = {
      ...this.#config,
      ...config,
    };
    this.#trace =
      trace ??
      (async <ReturnType>(
        _request: TraceRequest,
        fn?: (context?: TraceContext) => ReturnType,
      ): Promise<ReturnType> => {
        if (!fn) {
          return undefined as ReturnType;
        }
        return await Promise.resolve(fn());
      });

    this.#userStorage = new UserStorage(
      {
        env: this.#config.env,
        auth: {
          getAccessToken: (entropySourceId?: string) =>
            this.messagingSystem.call(
              'AuthenticationController:getBearerToken',
              entropySourceId,
            ),
          getUserProfile: async (entropySourceId?: string) => {
            return await this.messagingSystem.call(
              'AuthenticationController:getSessionProfile',
              entropySourceId,
            );
          },
          signMessage: (message: string, entropySourceId?: string) =>
            this.#snapSignMessage(
              message as `metamask:${string}`,
              entropySourceId,
            ),
        },
      },
      {
        storage: {
          getStorageKey: async (message) =>
            this.#storageKeyCache[message] ?? null,
          setStorageKey: async (message, key) => {
            this.#storageKeyCache[message] = key;
          },
        },
      },
    );

    this.#keyringController.setupLockedStateSubscriptions();
    this.#registerMessageHandlers();
    this.#nativeScryptCrypto = nativeScryptCrypto;

    // Contact Syncing
    setupContactSyncingSubscriptions({
      getUserStorageControllerInstance: () => this,
      getMessenger: () => this.messagingSystem,
      trace: this.#trace,
    });
  }

  /**
   * Constructor helper for registering this controller's messaging system
   * actions.
   */
  #registerMessageHandlers(): void {
    this.messagingSystem.registerActionHandler(
      'UserStorageController:performGetStorage',
      this.performGetStorage.bind(this),
    );

    this.messagingSystem.registerActionHandler(
      'UserStorageController:performGetStorageAllFeatureEntries',
      this.performGetStorageAllFeatureEntries.bind(this),
    );

    this.messagingSystem.registerActionHandler(
      'UserStorageController:performSetStorage',
      this.performSetStorage.bind(this),
    );

    this.messagingSystem.registerActionHandler(
      'UserStorageController:performBatchSetStorage',
      this.performBatchSetStorage.bind(this),
    );

    this.messagingSystem.registerActionHandler(
      'UserStorageController:performDeleteStorage',
      this.performDeleteStorage.bind(this),
    );

    this.messagingSystem.registerActionHandler(
      'UserStorageController:performBatchDeleteStorage',
      this.performBatchDeleteStorage.bind(this),
    );

    this.messagingSystem.registerActionHandler(
      'UserStorageController:getStorageKey',
      this.getStorageKey.bind(this),
    );
  }

  /**
   * Allows retrieval of stored data. Data stored is string formatted.
   * Developers can extend the entry path and entry name through the `schema.ts` file.
   *
   * @param path - string in the form of `${feature}.${key}` that matches schema
   * @param entropySourceId - The entropy source ID used to generate the encryption key.
   * @returns the decrypted string contents found from user storage (or null if not found)
   */
  public async performGetStorage(
    path: UserStorageGenericPathWithFeatureAndKey,
    entropySourceId?: string,
  ): Promise<string | null> {
    return await this.#userStorage.getItem(path, {
      nativeScryptCrypto: this.#nativeScryptCrypto,
      entropySourceId,
    });
  }

  /**
   * Allows retrieval of all stored data for a specific feature. Data stored is formatted as an array of strings.
   * Developers can extend the entry path through the `schema.ts` file.
   *
   * @param path - string in the form of `${feature}` that matches schema
   * @param entropySourceId - The entropy source ID used to generate the encryption key.
   * @returns the array of decrypted string contents found from user storage (or null if not found)
   */
  public async performGetStorageAllFeatureEntries(
    path: UserStorageGenericPathWithFeatureOnly,
    entropySourceId?: string,
  ): Promise<string[] | null> {
    return await this.#userStorage.getAllFeatureItems(path, {
      nativeScryptCrypto: this.#nativeScryptCrypto,
      entropySourceId,
    });
  }

  /**
   * Allows storage of user data. Data stored must be string formatted.
   * Developers can extend the entry path and entry name through the `schema.ts` file.
   *
   * @param path - string in the form of `${feature}.${key}` that matches schema
   * @param value - The string data you want to store.
   * @param entropySourceId - The entropy source ID used to generate the encryption key.
   * @returns nothing. NOTE that an error is thrown if fails to store data.
   */
  public async performSetStorage(
    path: UserStorageGenericPathWithFeatureAndKey,
    value: string,
    entropySourceId?: string,
  ): Promise<void> {
    return await this.#userStorage.setItem(path, value, {
      nativeScryptCrypto: this.#nativeScryptCrypto,
      entropySourceId,
    });
  }

  /**
   * Allows storage of multiple user data entries for one specific feature. Data stored must be string formatted.
   * Developers can extend the entry path through the `schema.ts` file.
   *
   * @param path - string in the form of `${feature}` that matches schema
   * @param values - data to store, in the form of an array of `[entryKey, entryValue]` pairs
   * @param entropySourceId - The entropy source ID used to generate the encryption key.
   * @returns nothing. NOTE that an error is thrown if fails to store data.
   */
  public async performBatchSetStorage(
    path: UserStorageGenericPathWithFeatureOnly,
    values: [UserStorageGenericFeatureKey, string][],
    entropySourceId?: string,
  ): Promise<void> {
    return await this.#userStorage.batchSetItems(path, values, {
      nativeScryptCrypto: this.#nativeScryptCrypto,
      entropySourceId,
    });
  }

  /**
   * Allows deletion of user data. Developers can extend the entry path and entry name through the `schema.ts` file.
   *
   * @param path - string in the form of `${feature}.${key}` that matches schema
   * @param entropySourceId - The entropy source ID used to generate the encryption key.
   * @returns nothing. NOTE that an error is thrown if fails to delete data.
   */
  public async performDeleteStorage(
    path: UserStorageGenericPathWithFeatureAndKey,
    entropySourceId?: string,
  ): Promise<void> {
    return await this.#userStorage.deleteItem(path, {
      nativeScryptCrypto: this.#nativeScryptCrypto,
      entropySourceId,
    });
  }

  /**
   * Allows deletion of all user data entries for a specific feature.
   * Developers can extend the entry path through the `schema.ts` file.
   *
   * @param path - string in the form of `${feature}` that matches schema
   * @param entropySourceId - The entropy source ID used to generate the encryption key.
   * @returns nothing. NOTE that an error is thrown if fails to delete data.
   */
  public async performDeleteStorageAllFeatureEntries(
    path: UserStorageGenericPathWithFeatureOnly,
    entropySourceId?: string,
  ): Promise<void> {
    return await this.#userStorage.deleteAllFeatureItems(path, {
      nativeScryptCrypto: this.#nativeScryptCrypto,
      entropySourceId,
    });
  }

  /**
   * Allows delete of multiple user data entries for one specific feature. Data deleted must be string formatted.
   * Developers can extend the entry path through the `schema.ts` file.
   *
   * @param path - string in the form of `${feature}` that matches schema
   * @param values - data to store, in the form of an array of entryKey[]
   * @param entropySourceId - The entropy source ID used to generate the encryption key.
   * @returns nothing. NOTE that an error is thrown if fails to store data.
   */
  public async performBatchDeleteStorage(
    path: UserStorageGenericPathWithFeatureOnly,
    values: UserStorageGenericFeatureKey[],
    entropySourceId?: string,
  ): Promise<void> {
    return await this.#userStorage.batchDeleteItems(path, values, {
      nativeScryptCrypto: this.#nativeScryptCrypto,
      entropySourceId,
    });
  }

  /**
   * Retrieves the storage key, for internal use only!
   *
   * @returns the storage key
   */
  public async getStorageKey(): Promise<string> {
    return await this.#userStorage.getStorageKey();
  }

  /**
   * Flushes the storage key cache.
   * CAUTION: This is only public for testing purposes.
   * It should not be used in production code.
   */
  public flushStorageKeyCache(): void {
    this.#storageKeyCache = {};
  }

  /**
   * Lists all the available HD keyring metadata IDs.
   * These IDs can be used in a multi-SRP context to segregate data specific to different SRPs.
   *
   * @returns A promise that resolves to an array of HD keyring metadata IDs.
   */
  async listEntropySources() {
    if (!this.#isUnlocked) {
      throw new Error(
        'listEntropySources - unable to list entropy sources, wallet is locked',
      );
    }

    const { keyrings } = this.messagingSystem.call(
      'KeyringController:getState',
    );
    return keyrings
      .filter((keyring) => keyring.type === KeyringTypes.hd.toString())
      .map((keyring) => keyring.metadata.id);
  }

  #_snapSignMessageCache: Record<`metamask:${string}`, string> = {};

  /**
   * Signs a specific message using an underlying auth snap.
   *
   * @param message - A specific tagged message to sign.
   * @param entropySourceId - The entropy source ID used to derive the key,
   * when multiple sources are available (Multi-SRP).
   * @returns A Signature created by the snap.
   */
  async #snapSignMessage(
    message: `metamask:${string}`,
    entropySourceId?: string,
  ): Promise<string> {
    // the message is SRP specific already, so there's no need to use the entropySourceId in the cache
    if (this.#_snapSignMessageCache[message]) {
      return this.#_snapSignMessageCache[message];
    }

    if (!this.#isUnlocked) {
      throw new Error(
        '#snapSignMessage - unable to call snap, wallet is locked',
      );
    }

    const result = (await this.messagingSystem.call(
      'SnapController:handleRequest',
      createSnapSignMessageRequest(message, entropySourceId),
    )) as string;

    this.#_snapSignMessageCache[message] = result;

    return result;
  }

  public async setIsBackupAndSyncFeatureEnabled(
    feature: keyof typeof BACKUPANDSYNC_FEATURES,
    enabled: boolean,
  ): Promise<void> {
    try {
      this.#setIsBackupAndSyncUpdateLoading(true);

      if (enabled) {
        // If any of the features are enabled, we need to ensure the user is signed in
        const isSignedIn = this.#auth.isSignedIn();
        if (!isSignedIn) {
          await this.#auth.signIn();
        }
      }

      this.update((state) => {
        if (feature === BACKUPANDSYNC_FEATURES.main) {
          state.isBackupAndSyncEnabled = enabled;
        }

        if (feature === BACKUPANDSYNC_FEATURES.accountSyncing) {
          state.isAccountSyncingEnabled = enabled;
        }

        if (feature === BACKUPANDSYNC_FEATURES.contactSyncing) {
          state.isContactSyncingEnabled = enabled;
        }
      });
    } catch (e) {
      // istanbul ignore next
      const errorMessage = e instanceof Error ? e.message : JSON.stringify(e);
      // istanbul ignore next
      throw new Error(
        `${controllerName} - failed to ${enabled ? 'enable' : 'disable'} ${feature} - ${errorMessage}`,
      );
    } finally {
      this.#setIsBackupAndSyncUpdateLoading(false);
    }
  }

  #setIsBackupAndSyncUpdateLoading(
    isBackupAndSyncUpdateLoading: boolean,
  ): void {
    this.update((state) => {
      state.isBackupAndSyncUpdateLoading = isBackupAndSyncUpdateLoading;
    });
  }

  /**
   * Sets the isContactSyncingInProgress flag to prevent infinite loops during contact synchronization
   *
   * @param isContactSyncingInProgress - Whether contact syncing is in progress
   */
  async setIsContactSyncingInProgress(
    isContactSyncingInProgress: boolean,
  ): Promise<void> {
    this.update((state) => {
      state.isContactSyncingInProgress = isContactSyncingInProgress;
    });
  }

  /**
   * Syncs the address book list with the user storage address book list.
   * This method is used to make sure that the address book list is up-to-date with the user storage address book list and vice-versa.
   * It will add new contacts to the address book list, update/merge conflicting contacts and re-upload the results in some cases to the user storage.
   */
  async syncContactsWithUserStorage(): Promise<void> {
    const profileId = await this.#auth.getProfileId();

    const config = {
      onContactUpdated: () => {
        this.#config?.contactSyncing?.onContactUpdated?.(profileId);
      },
      onContactDeleted: () => {
        this.#config?.contactSyncing?.onContactDeleted?.(profileId);
      },
      onContactSyncErroneousSituation: (
        errorMessage: string,
        sentryContext?: Record<string, unknown>,
      ) => {
        this.#config?.contactSyncing?.onContactSyncErroneousSituation?.(
          profileId,
          errorMessage,
          sentryContext,
        );
      },
    };

    await syncContactsWithUserStorage(config, {
      getMessenger: () => this.messagingSystem,
      getUserStorageControllerInstance: () => this,
      trace: this.#trace,
    });
  }
}<|MERGE_RESOLUTION|>--- conflicted
+++ resolved
@@ -110,27 +110,6 @@
     anonymous: false,
     usedInUi: true,
   },
-<<<<<<< HEAD
-=======
-  hasAccountSyncingSyncedAtLeastOnce: {
-    includeInStateLogs: true,
-    persist: true,
-    anonymous: false,
-    usedInUi: true,
-  },
-  isAccountSyncingReadyToBeDispatched: {
-    includeInStateLogs: true,
-    persist: true,
-    anonymous: false,
-    usedInUi: true,
-  },
-  isAccountSyncingInProgress: {
-    includeInStateLogs: false,
-    persist: false,
-    anonymous: false,
-    usedInUi: false,
-  },
->>>>>>> 5d74648c
 };
 
 type ControllerConfig = {
