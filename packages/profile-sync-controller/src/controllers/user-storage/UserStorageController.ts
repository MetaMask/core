import type {
  AccountsControllerListAccountsAction,
  AccountsControllerSetAccountNameAction,
} from '@metamask/accounts-controller';
import type {
  ControllerStateChangeEvent,
  RestrictedControllerMessenger,
  StateMetadata,
} from '@metamask/base-controller';
import { BaseController } from '@metamask/base-controller';
<<<<<<< HEAD
import type { InternalAccount } from '@metamask/keyring-api';
import type { KeyringControllerAddNewAccountAction } from '@metamask/keyring-controller';
=======
import type {
  KeyringControllerGetStateAction,
  KeyringControllerLockEvent,
  KeyringControllerUnlockEvent,
} from '@metamask/keyring-controller';
>>>>>>> d292d7b1
import type { HandleSnapRequest } from '@metamask/snaps-controllers';

import { createSnapSignMessageRequest } from '../authentication/auth-snap-requests';
import type {
  AuthenticationControllerGetBearerToken,
  AuthenticationControllerGetSessionProfile,
  AuthenticationControllerIsSignedIn,
  AuthenticationControllerPerformSignIn,
  AuthenticationControllerPerformSignOut,
} from '../authentication/AuthenticationController';
import {
  extactUserStorageAccountsListFromResponse,
  formatUserStorageAccountsListPayload,
  type UserStorageAccountsList,
} from './accounts/user-storage';
import { createSHA256Hash } from './encryption';
import type { UserStoragePath } from './schema';
import { getUserStorage, upsertUserStorage } from './services';

// TODO: fix external dependencies
export declare type NotificationServicesControllerDisableNotificationServices =
  {
    type: `NotificationServicesController:disableNotificationServices`;
    handler: () => Promise<void>;
  };

export declare type NotificationServicesControllerSelectIsNotificationServicesEnabled =
  {
    type: `NotificationServicesController:selectIsNotificationServicesEnabled`;
    handler: () => boolean;
  };

const controllerName = 'UserStorageController';

// State
export type UserStorageControllerState = {
  /**
   * Condition used by UI and to determine if we can use some of the User Storage methods.
   */
  isProfileSyncingEnabled: boolean | null;
  /**
   * Loading state for the profile syncing update
   */
  isProfileSyncingUpdateLoading: boolean;
  /**
   * Loading state for the account syncing update
   */
  isUserStorageAccountSyncingInProgress: boolean;
};

export const defaultState: UserStorageControllerState = {
  isProfileSyncingEnabled: true,
  isProfileSyncingUpdateLoading: false,
  isUserStorageAccountSyncingInProgress: false,
};

const metadata: StateMetadata<UserStorageControllerState> = {
  isProfileSyncingEnabled: {
    persist: true,
    anonymous: true,
  },
  isProfileSyncingUpdateLoading: {
    persist: false,
    anonymous: false,
  },
  isUserStorageAccountSyncingInProgress: {
    persist: false,
    anonymous: false,
  },
};

// Messenger Actions
type CreateActionsObj<Controller extends keyof UserStorageController> = {
  [K in Controller]: {
    type: `${typeof controllerName}:${K}`;
    handler: UserStorageController[K];
  };
};
type ActionsObj = CreateActionsObj<
  | 'performGetStorage'
  | 'performSetStorage'
  | 'getStorageKey'
  | 'enableProfileSyncing'
  | 'disableProfileSyncing'
>;
export type Actions = ActionsObj[keyof ActionsObj];
export type UserStorageControllerPerformGetStorage =
  ActionsObj['performGetStorage'];
export type UserStorageControllerPerformSetStorage =
  ActionsObj['performSetStorage'];
export type UserStorageControllerGetStorageKey = ActionsObj['getStorageKey'];
export type UserStorageControllerEnableProfileSyncing =
  ActionsObj['enableProfileSyncing'];
export type UserStorageControllerDisableProfileSyncing =
  ActionsObj['disableProfileSyncing'];

// Allowed Actions
export type AllowedActions =
  // Keyring Requests
  | KeyringControllerGetStateAction
  // Snap Requests
  | HandleSnapRequest
  // Auth Requests
  | AuthenticationControllerGetBearerToken
  | AuthenticationControllerGetSessionProfile
  | AuthenticationControllerPerformSignIn
  | AuthenticationControllerIsSignedIn
  | AuthenticationControllerPerformSignOut
  // Metamask Notifications
  | NotificationServicesControllerDisableNotificationServices
  | NotificationServicesControllerSelectIsNotificationServicesEnabled
  // Account syncing
  | AccountsControllerListAccountsAction
  | AccountsControllerSetAccountNameAction
  | KeyringControllerAddNewAccountAction;

// Messenger events
export type UserStorageControllerChangeEvent = ControllerStateChangeEvent<
  typeof controllerName,
  UserStorageControllerState
>;
export type UserStorageControllerAccountSyncingInProgress = {
  type: `${typeof controllerName}:accountSyncingInProgress`;
  payload: [boolean];
};
export type UserStorageControllerAccountSyncingComplete = {
  type: `${typeof controllerName}:accountSyncingComplete`;
  payload: [boolean];
};

export type UserStorageControllerEvents =
  | UserStorageControllerChangeEvent
  | UserStorageControllerAccountSyncingInProgress
  | UserStorageControllerAccountSyncingComplete;

export type AllowedEvents =
  | KeyringControllerLockEvent
  | KeyringControllerUnlockEvent;

// Messenger
export type UserStorageControllerMessenger = RestrictedControllerMessenger<
  typeof controllerName,
  Actions | AllowedActions,
<<<<<<< HEAD
  UserStorageControllerEvents,
=======
  AllowedEvents,
>>>>>>> d292d7b1
  AllowedActions['type'],
  AllowedEvents['type']
>;

/**
 * Reusable controller that allows any team to store synchronized data for a given user.
 * These can be settings shared cross MetaMask clients, or data we want to persist when uninstalling/reinstalling.
 *
 * NOTE:
 * - data stored on UserStorage is FULLY encrypted, with the only keys stored/managed on the client.
 * - No one can access this data unless they are have the SRP and are able to run the signing snap.
 */
export default class UserStorageController extends BaseController<
  typeof controllerName,
  UserStorageControllerState,
  UserStorageControllerMessenger
> {
  #auth = {
    getBearerToken: async () => {
      return await this.messagingSystem.call(
        'AuthenticationController:getBearerToken',
      );
    },
    getProfileId: async () => {
      const sessionProfile = await this.messagingSystem.call(
        'AuthenticationController:getSessionProfile',
      );
      return sessionProfile?.profileId;
    },
    isAuthEnabled: () => {
      return this.messagingSystem.call('AuthenticationController:isSignedIn');
    },
    signIn: async () => {
      return await this.messagingSystem.call(
        'AuthenticationController:performSignIn',
      );
    },
    signOut: async () => {
      return this.messagingSystem.call(
        'AuthenticationController:performSignOut',
      );
    },
  };

  #notificationServices = {
    disableNotificationServices: async () => {
      return await this.messagingSystem.call(
        'NotificationServicesController:disableNotificationServices',
      );
    },
    selectIsNotificationServicesEnabled: async () => {
      return this.messagingSystem.call(
        'NotificationServicesController:selectIsNotificationServicesEnabled',
      );
    },
  };

<<<<<<< HEAD
  #accounts = {
    setIsUserStorageAccountSyncingInProgress: async (
      isUserStorageAccountSyncingInProgress: boolean,
    ) => {
      // Publish event
      const eventToPublish = isUserStorageAccountSyncingInProgress
        ? 'UserStorageController:accountSyncingInProgress'
        : 'UserStorageController:accountSyncingComplete';

      this.messagingSystem.publish(
        eventToPublish,
        isUserStorageAccountSyncingInProgress,
      );

      // Update state
      this.update((state) => {
        state.isUserStorageAccountSyncingInProgress =
          isUserStorageAccountSyncingInProgress;
      });
    },
    getInternalAccountsList: async (): Promise<InternalAccount[]> => {
      return this.messagingSystem.call('AccountsController:listAccounts');
    },
    getUserStorageAccountsList: async () => {
      const rawAccountsListResponse = await this.performGetStorage(
        'accounts.list',
      );

      return extactUserStorageAccountsListFromResponse(rawAccountsListResponse);
    },
    setUserStorageAccountsList: async (
      accountsList: UserStorageAccountsList,
    ) => {
      const payload = formatUserStorageAccountsListPayload(accountsList);

      return await this.performSetStorage(
        'accounts.list',
        JSON.stringify(payload),
      );
    },
    saveInternalAccountsListToUserStorage: async () => {
      const internalAccountsList =
        await this.#accounts.getInternalAccountsList();

      if (!internalAccountsList) {
        return;
      }

      // Map the internal accounts to the user storage accounts list schema
      const mappedAccountsList = internalAccountsList.map((account) => {
        const {
          id,
          address,
          // TODO: add this key to the schema in keyring-api
          metadata: { name, conflictingNames },
        } = account;

        return {
          i: id,
          a: address,
          n: [name, ...conflictingNames],
        };
      });

      await this.#accounts.setUserStorageAccountsList(mappedAccountsList);
=======
  #isUnlocked = false;

  #keyringController = {
    setupLockedStateSubscriptions: () => {
      const { isUnlocked } = this.messagingSystem.call(
        'KeyringController:getState',
      );
      this.#isUnlocked = isUnlocked;

      this.messagingSystem.subscribe('KeyringController:unlock', () => {
        this.#isUnlocked = true;
      });

      this.messagingSystem.subscribe('KeyringController:lock', () => {
        this.#isUnlocked = false;
      });
>>>>>>> d292d7b1
    },
  };

  getMetaMetricsState: () => boolean;

  constructor(params: {
    messenger: UserStorageControllerMessenger;
    state?: UserStorageControllerState;
    getMetaMetricsState: () => boolean;
  }) {
    super({
      messenger: params.messenger,
      metadata,
      name: controllerName,
      state: { ...defaultState, ...params.state },
    });

    this.getMetaMetricsState = params.getMetaMetricsState;
    this.#keyringController.setupLockedStateSubscriptions();
    this.#registerMessageHandlers();
  }

  /**
   * Constructor helper for registering this controller's messaging system
   * actions.
   */
  #registerMessageHandlers(): void {
    this.messagingSystem.registerActionHandler(
      'UserStorageController:performGetStorage',
      this.performGetStorage.bind(this),
    );

    this.messagingSystem.registerActionHandler(
      'UserStorageController:performSetStorage',
      this.performSetStorage.bind(this),
    );

    this.messagingSystem.registerActionHandler(
      'UserStorageController:getStorageKey',
      this.getStorageKey.bind(this),
    );

    this.messagingSystem.registerActionHandler(
      'UserStorageController:enableProfileSyncing',
      this.enableProfileSyncing.bind(this),
    );

    this.messagingSystem.registerActionHandler(
      'UserStorageController:disableProfileSyncing',
      this.disableProfileSyncing.bind(this),
    );
  }

  public async enableProfileSyncing(): Promise<void> {
    try {
      this.#setIsProfileSyncingUpdateLoading(true);

      const authEnabled = this.#auth.isAuthEnabled();
      if (!authEnabled) {
        await this.#auth.signIn();
      }

      this.update((state) => {
        state.isProfileSyncingEnabled = true;
      });

      this.#setIsProfileSyncingUpdateLoading(false);
    } catch (e) {
      this.#setIsProfileSyncingUpdateLoading(false);
      const errorMessage = e instanceof Error ? e.message : JSON.stringify(e);
      throw new Error(
        `${controllerName} - failed to enable profile syncing - ${errorMessage}`,
      );
    }
  }

  public async setIsProfileSyncingEnabled(
    isProfileSyncingEnabled: boolean,
  ): Promise<void> {
    this.update((state) => {
      state.isProfileSyncingEnabled = isProfileSyncingEnabled;
    });
  }

  public async disableProfileSyncing(): Promise<void> {
    const isAlreadyDisabled = !this.state.isProfileSyncingEnabled;
    if (isAlreadyDisabled) {
      return;
    }

    try {
      this.#setIsProfileSyncingUpdateLoading(true);

      const isNotificationServicesEnabled =
        await this.#notificationServices.selectIsNotificationServicesEnabled();

      if (isNotificationServicesEnabled) {
        await this.#notificationServices.disableNotificationServices();
      }

      const isMetaMetricsParticipation = this.getMetaMetricsState();

      if (!isMetaMetricsParticipation) {
        await this.#auth.signOut();
      }

      this.#setIsProfileSyncingUpdateLoading(false);

      this.update((state) => {
        state.isProfileSyncingEnabled = false;
      });
    } catch (e) {
      this.#setIsProfileSyncingUpdateLoading(false);
      const errorMessage = e instanceof Error ? e.message : JSON.stringify(e);
      throw new Error(
        `${controllerName} - failed to disable profile syncing - ${errorMessage}`,
      );
    }
  }

  /**
   * Allows retrieval of stored data. Data stored is string formatted.
   * Developers can extend the entry path and entry name through the `schema.ts` file.
   *
   * @param path - string in the form of `${feature}.${key}` that matches schema
   * @returns the decrypted string contents found from user storage (or null if not found)
   */
  public async performGetStorage(
    path: UserStoragePath,
  ): Promise<string | null> {
    this.#assertProfileSyncingEnabled();

    const { bearerToken, storageKey } =
      await this.#getStorageKeyAndBearerToken();

    const result = await getUserStorage({
      path,
      bearerToken,
      storageKey,
    });

    return result;
  }

  /**
   * Allows storage of user data. Data stored must be string formatted.
   * Developers can extend the entry path and entry name through the `schema.ts` file.
   *
   * @param path - string in the form of `${feature}.${key}` that matches schema
   * @param value - The string data you want to store.
   * @returns nothing. NOTE that an error is thrown if fails to store data.
   */
  public async performSetStorage(
    path: UserStoragePath,
    value: string,
  ): Promise<void> {
    this.#assertProfileSyncingEnabled();

    const { bearerToken, storageKey } =
      await this.#getStorageKeyAndBearerToken();

    await upsertUserStorage(value, {
      path,
      bearerToken,
      storageKey,
    });
  }

  /**
   * Retrieves the storage key, for internal use only!
   *
   * @returns the storage key
   */
  public async getStorageKey(): Promise<string> {
    this.#assertProfileSyncingEnabled();
    const storageKey = await this.#createStorageKey();
    return storageKey;
  }

  #assertProfileSyncingEnabled(): void {
    if (!this.state.isProfileSyncingEnabled) {
      throw new Error(
        `${controllerName}: Unable to call method, user is not authenticated`,
      );
    }
  }

  /**
   * Utility to get the bearer token and storage key
   */
  async #getStorageKeyAndBearerToken(): Promise<{
    bearerToken: string;
    storageKey: string;
  }> {
    const bearerToken = await this.#auth.getBearerToken();
    if (!bearerToken) {
      throw new Error('UserStorageController - unable to get bearer token');
    }
    const storageKey = await this.#createStorageKey();

    return { bearerToken, storageKey };
  }

  /**
   * Rather than storing the storage key, we can compute the storage key when needed.
   *
   * @returns the storage key
   */
  async #createStorageKey(): Promise<string> {
    const id: string = await this.#auth.getProfileId();
    if (!id) {
      throw new Error('UserStorageController - unable to create storage key');
    }

    const storageKeySignature = await this.#snapSignMessage(`metamask:${id}`);
    const storageKey = createSHA256Hash(storageKeySignature);
    return storageKey;
  }

  #_snapSignMessageCache: Record<`metamask:${string}`, string> = {};

  /**
   * Signs a specific message using an underlying auth snap.
   *
   * @param message - A specific tagged message to sign.
   * @returns A Signature created by the snap.
   */
  async #snapSignMessage(message: `metamask:${string}`): Promise<string> {
    if (this.#_snapSignMessageCache[message]) {
      return this.#_snapSignMessageCache[message];
    }

    if (!this.#isUnlocked) {
      throw new Error(
        '#snapSignMessage - unable to call snap, wallet is locked',
      );
    }

    const result = (await this.messagingSystem.call(
      'SnapController:handleRequest',
      createSnapSignMessageRequest(message),
    )) as string;

    this.#_snapSignMessageCache[message] = result;

    return result;
  }

  #setIsProfileSyncingUpdateLoading(
    isProfileSyncingUpdateLoading: boolean,
  ): void {
    this.update((state) => {
      state.isProfileSyncingUpdateLoading = isProfileSyncingUpdateLoading;
    });
  }

  /**
   * Syncs the internal accounts list with the user storage accounts list.
   * This method is used to make sure that the internal accounts list is up-to-date with the user storage accounts list and vice-versa.
   * It will add new accounts to the internal accounts list, update/merge conflicting names and re-upload the result to the user storage.
   */
  async syncInternalAccountsListWithUserStorage(): Promise<void> {
    try {
      this.#assertProfileSyncingEnabled();

      await this.#accounts.setIsUserStorageAccountSyncingInProgress(true);

      const userStorageAccountsList =
        await this.#accounts.getUserStorageAccountsList();

      if (!userStorageAccountsList) {
        await this.#accounts.saveInternalAccountsListToUserStorage();
        await this.#accounts.setIsUserStorageAccountSyncingInProgress(false);
        return;
      }

      // Compare internal accounts list with user storage accounts list
      // First step: compare lengths
      const internalAccountsList =
        await this.#accounts.getInternalAccountsList();

      if (!internalAccountsList) {
        throw new Error(`Failed to get internal accounts list`);
      }

      const hasMoreInternalAccountsThanUserStorageAccounts =
        internalAccountsList.length > userStorageAccountsList.length;

      // We don't want to remove existing accounts for a user
      // so we only add new accounts if the user has more accounts than the internal accounts list
      if (!hasMoreInternalAccountsThanUserStorageAccounts) {
        const numberOfAccountsToAdd =
          userStorageAccountsList.length - internalAccountsList.length;

        // Create new accounts to match the user storage accounts list
        // eslint-disable-next-line @typescript-eslint/no-unused-vars
        for await (const _ of Array.from({ length: numberOfAccountsToAdd })) {
          // TODO: expose this method in the keyring controller
          const newAccount = await this.messagingSystem.call(
            'KeyringController:addNewAccount',
          );

          // TODO: Await for the new account to be added
          // Timeout is used as a temporary solution
          // Or find a way to subscribe to the update
        }
      }

      // Second step: compare account names
      for await (const userStorageAccount of userStorageAccountsList) {
        const internalAccount = internalAccountsList.find(
          (account) => account.address === userStorageAccount.a,
        );

        if (!internalAccount) {
          continue;
        }

        // Scenario A : we don't manage conflicting names
        // if names equal, do nothing
        // if names different
        // const whichNameIsMoreRecent = internalAccount.metadata.name

        // Scenario B : we manage conflicting names
        const areNamesEqual =
          internalAccount?.metadata.name === userStorageAccount.n[0] &&
          userStorageAccount.n.length === 1;

        const doesInternalAccountHaveConflictingNames =
          Array.isArray(internalAccount.metadata.conflictingNames) &&
          internalAccount.metadata.conflictingNames?.length > 0;

        if (areNamesEqual && !doesInternalAccountHaveConflictingNames) {
          continue;
        }

        // Set conflicting names
        const conflictingNames = new Set([
          internalAccount.metadata.name,
          ...internalAccount.metadata.conflictingNames,
          ...userStorageAccount.n,
        ]);

        await this.messagingSystem.call(
          'AccountsController:setAccountMetadata',
          internalAccount.id,
          {
            ...internalAccount.metadata,
            conflictingNames: Array.from(conflictingNames),
          },
        );
      }

      await this.#accounts.saveInternalAccountsListToUserStorage();
      await this.#accounts.setIsUserStorageAccountSyncingInProgress(false);
    } catch (e) {
      await this.#accounts.setIsUserStorageAccountSyncingInProgress(false);

      const errorMessage = e instanceof Error ? e.message : JSON.stringify(e);
      throw new Error(
        `${controllerName} - failed to sync user storage accounts list - ${errorMessage}`,
      );
    }
  }
}<|MERGE_RESOLUTION|>--- conflicted
+++ resolved
@@ -8,16 +8,13 @@
   StateMetadata,
 } from '@metamask/base-controller';
 import { BaseController } from '@metamask/base-controller';
-<<<<<<< HEAD
 import type { InternalAccount } from '@metamask/keyring-api';
-import type { KeyringControllerAddNewAccountAction } from '@metamask/keyring-controller';
-=======
 import type {
   KeyringControllerGetStateAction,
   KeyringControllerLockEvent,
   KeyringControllerUnlockEvent,
+  KeyringControllerAddNewAccountAction,
 } from '@metamask/keyring-controller';
->>>>>>> d292d7b1
 import type { HandleSnapRequest } from '@metamask/snaps-controllers';
 
 import { createSnapSignMessageRequest } from '../authentication/auth-snap-requests';
@@ -148,12 +145,10 @@
   payload: [boolean];
 };
 
-export type UserStorageControllerEvents =
+export type AllowedEvents =
   | UserStorageControllerChangeEvent
   | UserStorageControllerAccountSyncingInProgress
-  | UserStorageControllerAccountSyncingComplete;
-
-export type AllowedEvents =
+  | UserStorageControllerAccountSyncingComplete
   | KeyringControllerLockEvent
   | KeyringControllerUnlockEvent;
 
@@ -161,11 +156,7 @@
 export type UserStorageControllerMessenger = RestrictedControllerMessenger<
   typeof controllerName,
   Actions | AllowedActions,
-<<<<<<< HEAD
-  UserStorageControllerEvents,
-=======
   AllowedEvents,
->>>>>>> d292d7b1
   AllowedActions['type'],
   AllowedEvents['type']
 >;
@@ -223,7 +214,6 @@
     },
   };
 
-<<<<<<< HEAD
   #accounts = {
     setIsUserStorageAccountSyncingInProgress: async (
       isUserStorageAccountSyncingInProgress: boolean,
@@ -289,7 +279,9 @@
       });
 
       await this.#accounts.setUserStorageAccountsList(mappedAccountsList);
-=======
+    },
+  };
+
   #isUnlocked = false;
 
   #keyringController = {
@@ -306,7 +298,6 @@
       this.messagingSystem.subscribe('KeyringController:lock', () => {
         this.#isUnlocked = false;
       });
->>>>>>> d292d7b1
     },
   };
 
