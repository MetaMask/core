import type {
  AccountsControllerListAccountsAction,
  AccountsControllerUpdateAccountMetadataAction,
  AccountsControllerAccountRenamedEvent,
  AccountsControllerAccountAddedEvent,
  AccountsControllerUpdateAccountsAction,
} from '@metamask/accounts-controller';
import type {
  AddressBookControllerContactUpdatedEvent,
  AddressBookControllerContactDeletedEvent,
  AddressBookControllerActions,
  AddressBookControllerListAction,
  AddressBookControllerSetAction,
  AddressBookControllerDeleteAction,
} from '@metamask/address-book-controller';
import type {
  ControllerGetStateAction,
  ControllerStateChangeEvent,
  RestrictedMessenger,
  StateMetadata,
} from '@metamask/base-controller';
import { BaseController } from '@metamask/base-controller';
import type {
  TraceCallback,
  TraceContext,
  TraceRequest,
} from '@metamask/controller-utils';
import {
  KeyringTypes,
  type KeyringControllerGetStateAction,
  type KeyringControllerLockEvent,
  type KeyringControllerUnlockEvent,
  type KeyringControllerWithKeyringAction,
} from '@metamask/keyring-controller';
import type { InternalAccount } from '@metamask/keyring-internal-api';
import type { HandleSnapRequest } from '@metamask/snaps-controllers';

import {
  saveInternalAccountToUserStorage,
  syncInternalAccountsWithUserStorage,
} from './account-syncing/controller-integration';
import { setupAccountSyncingSubscriptions } from './account-syncing/setup-subscriptions';
import { BACKUPANDSYNC_FEATURES } from './constants';
import { syncContactsWithUserStorage } from './contact-syncing/controller-integration';
import { setupContactSyncingSubscriptions } from './contact-syncing/setup-subscriptions';
import type {
  UserStorageGenericFeatureKey,
  UserStorageGenericPathWithFeatureAndKey,
  UserStorageGenericPathWithFeatureOnly,
} from '../../sdk';
import { Env, UserStorage } from '../../sdk';
import type { NativeScrypt } from '../../shared/types/encryption';
import { EventQueue } from '../../shared/utils/event-queue';
import { createSnapSignMessageRequest } from '../authentication/auth-snap-requests';
import type {
  AuthenticationControllerGetBearerToken,
  AuthenticationControllerGetSessionProfile,
  AuthenticationControllerIsSignedIn,
  AuthenticationControllerPerformSignIn,
} from '../authentication/AuthenticationController';

const controllerName = 'UserStorageController';

// State
export type UserStorageControllerState = {
  /**
   * Condition used by UI and to determine if we can use some of the User Storage methods.
   */
  isBackupAndSyncEnabled: boolean;
  /**
   * Loading state for the backup and sync update
   */
  isBackupAndSyncUpdateLoading: boolean;
  /**
   * Condition used by UI to determine if account syncing is enabled.
   */
  isAccountSyncingEnabled: boolean;
  /**
   * Condition used by UI to determine if contact syncing is enabled.
   */
  isContactSyncingEnabled: boolean;
  /**
   * Condition used by UI to determine if contact syncing is in progress.
   */
  isContactSyncingInProgress: boolean;
  /**
   * Condition used to determine if account syncing has been dispatched at least once.
   * This is used for event listeners to determine if they should be triggered.
   * This is also used in E2E tests for verification purposes.
   */
  hasAccountSyncingSyncedAtLeastOnce: boolean;
  /**
   * Condition used by UI to determine if account syncing is ready to be dispatched.
   */
  isAccountSyncingReadyToBeDispatched: boolean;
  /**
   * Condition used by UI to determine if account syncing is in progress.
   */
  isAccountSyncingInProgress: boolean;
};

export const defaultState: UserStorageControllerState = {
  isBackupAndSyncEnabled: true,
  isBackupAndSyncUpdateLoading: false,
  isAccountSyncingEnabled: true,
  isContactSyncingEnabled: true,
  isContactSyncingInProgress: false,
  hasAccountSyncingSyncedAtLeastOnce: false,
  isAccountSyncingReadyToBeDispatched: false,
  isAccountSyncingInProgress: false,
};

const metadata: StateMetadata<UserStorageControllerState> = {
  isBackupAndSyncEnabled: {
    persist: true,
    anonymous: true,
  },
  isBackupAndSyncUpdateLoading: {
    persist: false,
    anonymous: false,
  },
  isAccountSyncingEnabled: {
    persist: true,
    anonymous: true,
  },
  isContactSyncingEnabled: {
    persist: true,
    anonymous: true,
  },
  isContactSyncingInProgress: {
    persist: false,
    anonymous: false,
  },
  hasAccountSyncingSyncedAtLeastOnce: {
    persist: true,
    anonymous: false,
  },
  isAccountSyncingReadyToBeDispatched: {
    persist: true,
    anonymous: false,
  },
  isAccountSyncingInProgress: {
    persist: false,
    anonymous: false,
  },
};

type ControllerConfig = {
  env: Env;
  accountSyncing?: {
    maxNumberOfAccountsToAdd?: number;
    /**
     * Callback that fires when account sync adds an account.
     * This is used for analytics.
     */
    onAccountAdded?: (profileId: string) => void;

    /**
     * Callback that fires when account sync updates the name of an account.
     * This is used for analytics.
     */
    onAccountNameUpdated?: (profileId: string) => void;

    /**
     * Callback that fires when an erroneous situation happens during account sync.
     * This is used for analytics.
     */
    onAccountSyncErroneousSituation?: (
      profileId: string,
      situationMessage: string,
      sentryContext?: Record<string, unknown>,
    ) => void;
  };
  contactSyncing?: {
    /**
     * Callback that fires when contact sync updates a contact.
     * This is used for analytics.
     */
    onContactUpdated?: (profileId: string) => void;

    /**
     * Callback that fires when contact sync deletes a contact.
     * This is used for analytics.
     */
    onContactDeleted?: (profileId: string) => void;

    /**
     * Callback that fires when an erroneous situation happens during contact sync.
     * This is used for analytics.
     */
    onContactSyncErroneousSituation?: (
      profileId: string,
      situationMessage: string,
      sentryContext?: Record<string, unknown>,
    ) => void;
  };
};

// Messenger Actions
type CreateActionsObj<Controller extends keyof UserStorageController> = {
  [K in Controller]: {
    type: `${typeof controllerName}:${K}`;
    handler: UserStorageController[K];
  };
};
type ActionsObj = CreateActionsObj<
  | 'performGetStorage'
  | 'performGetStorageAllFeatureEntries'
  | 'performSetStorage'
  | 'performBatchSetStorage'
  | 'performDeleteStorage'
  | 'performBatchDeleteStorage'
  | 'getStorageKey'
>;
export type UserStorageControllerGetStateAction = ControllerGetStateAction<
  typeof controllerName,
  UserStorageControllerState
>;
export type Actions =
  | ActionsObj[keyof ActionsObj]
  | UserStorageControllerGetStateAction;
export type UserStorageControllerPerformGetStorage =
  ActionsObj['performGetStorage'];
export type UserStorageControllerPerformGetStorageAllFeatureEntries =
  ActionsObj['performGetStorageAllFeatureEntries'];
export type UserStorageControllerPerformSetStorage =
  ActionsObj['performSetStorage'];
export type UserStorageControllerPerformBatchSetStorage =
  ActionsObj['performBatchSetStorage'];
export type UserStorageControllerPerformDeleteStorage =
  ActionsObj['performDeleteStorage'];
export type UserStorageControllerPerformBatchDeleteStorage =
  ActionsObj['performBatchDeleteStorage'];
export type UserStorageControllerGetStorageKey = ActionsObj['getStorageKey'];

export type AllowedActions =
  // Keyring Requests
  | KeyringControllerGetStateAction
  // Snap Requests
  | HandleSnapRequest
  // Auth Requests
  | AuthenticationControllerGetBearerToken
  | AuthenticationControllerGetSessionProfile
  | AuthenticationControllerPerformSignIn
  | AuthenticationControllerIsSignedIn
  // Account Syncing
  | AccountsControllerListAccountsAction
  | AccountsControllerUpdateAccountMetadataAction
  | AccountsControllerUpdateAccountsAction
  | KeyringControllerWithKeyringAction
  // Contact Syncing
  | AddressBookControllerListAction
  | AddressBookControllerSetAction
  | AddressBookControllerDeleteAction
  | AddressBookControllerActions;

// Messenger events
export type UserStorageControllerStateChangeEvent = ControllerStateChangeEvent<
  typeof controllerName,
  UserStorageControllerState
>;

export type Events = UserStorageControllerStateChangeEvent;

export type AllowedEvents =
  | UserStorageControllerStateChangeEvent
  | KeyringControllerLockEvent
  | KeyringControllerUnlockEvent
  // Account Syncing Events
  | AccountsControllerAccountRenamedEvent
  | AccountsControllerAccountAddedEvent
  // Address Book Events
  | AddressBookControllerContactUpdatedEvent
  | AddressBookControllerContactDeletedEvent;

// Messenger
export type UserStorageControllerMessenger = RestrictedMessenger<
  typeof controllerName,
  Actions | AllowedActions,
  Events | AllowedEvents,
  AllowedActions['type'],
  AllowedEvents['type']
>;

/**
 * Reusable controller that allows any team to store synchronized data for a given user.
 * These can be settings shared cross MetaMask clients, or data we want to persist when uninstalling/reinstalling.
 *
 * NOTE:
 * - data stored on UserStorage is FULLY encrypted, with the only keys stored/managed on the client.
 * - No one can access this data unless they are have the SRP and are able to run the signing snap.
 */
export default class UserStorageController extends BaseController<
  typeof controllerName,
  UserStorageControllerState,
  UserStorageControllerMessenger
> {
  readonly #userStorage: UserStorage;

  readonly #auth = {
    getProfileId: async (entropySourceId?: string) => {
      const sessionProfile = await this.messagingSystem.call(
        'AuthenticationController:getSessionProfile',
        entropySourceId,
      );
      return sessionProfile?.profileId;
    },
    isSignedIn: () => {
      return this.messagingSystem.call('AuthenticationController:isSignedIn');
    },
    signIn: async () => {
      return await this.messagingSystem.call(
        'AuthenticationController:performSignIn',
      );
    },
  };

  readonly #config: ControllerConfig = {
    env: Env.PRD,
  };

  readonly #trace: TraceCallback;

  #isUnlocked = false;

  #storageKeyCache: Record<`metamask:${string}`, string> = {};

  readonly #keyringController = {
    setupLockedStateSubscriptions: () => {
      const { isUnlocked } = this.messagingSystem.call(
        'KeyringController:getState',
      );
      this.#isUnlocked = isUnlocked;

      this.messagingSystem.subscribe('KeyringController:unlock', () => {
        this.#isUnlocked = true;
      });

      this.messagingSystem.subscribe('KeyringController:lock', () => {
        this.#isUnlocked = false;
      });
    },
  };

  readonly #nativeScryptCrypto: NativeScrypt | undefined = undefined;

  eventQueue = new EventQueue();

  constructor({
    messenger,
    state,
    config,
    nativeScryptCrypto,
    trace,
  }: {
    messenger: UserStorageControllerMessenger;
    state?: UserStorageControllerState;
    config?: Partial<ControllerConfig>;
    nativeScryptCrypto?: NativeScrypt;
    trace?: TraceCallback;
  }) {
    super({
      messenger,
      metadata,
      name: controllerName,
      state: { ...defaultState, ...state },
    });

<<<<<<< HEAD
    this.#config = config;
    this.#trace =
      trace ??
      (async <ReturnType>(
        _request: TraceRequest,
        fn?: (context?: TraceContext) => ReturnType,
      ): Promise<ReturnType> => {
        if (!fn) {
          return undefined as ReturnType;
        }
        return await Promise.resolve(fn());
      });
=======
    this.#config = {
      ...this.#config,
      ...config,
    };
>>>>>>> 8808eb82

    this.#userStorage = new UserStorage(
      {
        env: this.#config.env,
        auth: {
          getAccessToken: (entropySourceId?: string) =>
            this.messagingSystem.call(
              'AuthenticationController:getBearerToken',
              entropySourceId,
            ),
          getUserProfile: async (entropySourceId?: string) => {
            return await this.messagingSystem.call(
              'AuthenticationController:getSessionProfile',
              entropySourceId,
            );
          },
          signMessage: (message: string, entropySourceId?: string) =>
            this.#snapSignMessage(
              message as `metamask:${string}`,
              entropySourceId,
            ),
        },
      },
      {
        storage: {
          getStorageKey: async (message) =>
            this.#storageKeyCache[message] ?? null,
          setStorageKey: async (message, key) => {
            this.#storageKeyCache[message] = key;
          },
        },
      },
    );

    this.#keyringController.setupLockedStateSubscriptions();
    this.#registerMessageHandlers();
    this.#nativeScryptCrypto = nativeScryptCrypto;

    // Account Syncing
    setupAccountSyncingSubscriptions({
      getUserStorageControllerInstance: () => this,
      getMessenger: () => this.messagingSystem,
      trace: this.#trace,
    });

    // Contact Syncing
    setupContactSyncingSubscriptions({
      getUserStorageControllerInstance: () => this,
      getMessenger: () => this.messagingSystem,
      trace: this.#trace,
    });
  }

  /**
   * Constructor helper for registering this controller's messaging system
   * actions.
   */
  #registerMessageHandlers(): void {
    this.messagingSystem.registerActionHandler(
      'UserStorageController:performGetStorage',
      this.performGetStorage.bind(this),
    );

    this.messagingSystem.registerActionHandler(
      'UserStorageController:performGetStorageAllFeatureEntries',
      this.performGetStorageAllFeatureEntries.bind(this),
    );

    this.messagingSystem.registerActionHandler(
      'UserStorageController:performSetStorage',
      this.performSetStorage.bind(this),
    );

    this.messagingSystem.registerActionHandler(
      'UserStorageController:performBatchSetStorage',
      this.performBatchSetStorage.bind(this),
    );

    this.messagingSystem.registerActionHandler(
      'UserStorageController:performDeleteStorage',
      this.performDeleteStorage.bind(this),
    );

    this.messagingSystem.registerActionHandler(
      'UserStorageController:performBatchDeleteStorage',
      this.performBatchDeleteStorage.bind(this),
    );

    this.messagingSystem.registerActionHandler(
      'UserStorageController:getStorageKey',
      this.getStorageKey.bind(this),
    );
  }

  /**
   * Allows retrieval of stored data. Data stored is string formatted.
   * Developers can extend the entry path and entry name through the `schema.ts` file.
   *
   * @param path - string in the form of `${feature}.${key}` that matches schema
   * @param entropySourceId - The entropy source ID used to generate the encryption key.
   * @returns the decrypted string contents found from user storage (or null if not found)
   */
  public async performGetStorage(
    path: UserStorageGenericPathWithFeatureAndKey,
    entropySourceId?: string,
  ): Promise<string | null> {
    return await this.#userStorage.getItem(path, {
      nativeScryptCrypto: this.#nativeScryptCrypto,
      entropySourceId,
    });
  }

  /**
   * Allows retrieval of all stored data for a specific feature. Data stored is formatted as an array of strings.
   * Developers can extend the entry path through the `schema.ts` file.
   *
   * @param path - string in the form of `${feature}` that matches schema
   * @param entropySourceId - The entropy source ID used to generate the encryption key.
   * @returns the array of decrypted string contents found from user storage (or null if not found)
   */
  public async performGetStorageAllFeatureEntries(
    path: UserStorageGenericPathWithFeatureOnly,
    entropySourceId?: string,
  ): Promise<string[] | null> {
    return await this.#userStorage.getAllFeatureItems(path, {
      nativeScryptCrypto: this.#nativeScryptCrypto,
      entropySourceId,
    });
  }

  /**
   * Allows storage of user data. Data stored must be string formatted.
   * Developers can extend the entry path and entry name through the `schema.ts` file.
   *
   * @param path - string in the form of `${feature}.${key}` that matches schema
   * @param value - The string data you want to store.
   * @param entropySourceId - The entropy source ID used to generate the encryption key.
   * @returns nothing. NOTE that an error is thrown if fails to store data.
   */
  public async performSetStorage(
    path: UserStorageGenericPathWithFeatureAndKey,
    value: string,
    entropySourceId?: string,
  ): Promise<void> {
    return await this.#userStorage.setItem(path, value, {
      nativeScryptCrypto: this.#nativeScryptCrypto,
      entropySourceId,
    });
  }

  /**
   * Allows storage of multiple user data entries for one specific feature. Data stored must be string formatted.
   * Developers can extend the entry path through the `schema.ts` file.
   *
   * @param path - string in the form of `${feature}` that matches schema
   * @param values - data to store, in the form of an array of `[entryKey, entryValue]` pairs
   * @param entropySourceId - The entropy source ID used to generate the encryption key.
   * @returns nothing. NOTE that an error is thrown if fails to store data.
   */
  public async performBatchSetStorage(
    path: UserStorageGenericPathWithFeatureOnly,
    values: [UserStorageGenericFeatureKey, string][],
    entropySourceId?: string,
  ): Promise<void> {
    return await this.#userStorage.batchSetItems(path, values, {
      nativeScryptCrypto: this.#nativeScryptCrypto,
      entropySourceId,
    });
  }

  /**
   * Allows deletion of user data. Developers can extend the entry path and entry name through the `schema.ts` file.
   *
   * @param path - string in the form of `${feature}.${key}` that matches schema
   * @param entropySourceId - The entropy source ID used to generate the encryption key.
   * @returns nothing. NOTE that an error is thrown if fails to delete data.
   */
  public async performDeleteStorage(
    path: UserStorageGenericPathWithFeatureAndKey,
    entropySourceId?: string,
  ): Promise<void> {
    return await this.#userStorage.deleteItem(path, {
      nativeScryptCrypto: this.#nativeScryptCrypto,
      entropySourceId,
    });
  }

  /**
   * Allows deletion of all user data entries for a specific feature.
   * Developers can extend the entry path through the `schema.ts` file.
   *
   * @param path - string in the form of `${feature}` that matches schema
   * @param entropySourceId - The entropy source ID used to generate the encryption key.
   * @returns nothing. NOTE that an error is thrown if fails to delete data.
   */
  public async performDeleteStorageAllFeatureEntries(
    path: UserStorageGenericPathWithFeatureOnly,
    entropySourceId?: string,
  ): Promise<void> {
    return await this.#userStorage.deleteAllFeatureItems(path, {
      nativeScryptCrypto: this.#nativeScryptCrypto,
      entropySourceId,
    });
  }

  /**
   * Allows delete of multiple user data entries for one specific feature. Data deleted must be string formatted.
   * Developers can extend the entry path through the `schema.ts` file.
   *
   * @param path - string in the form of `${feature}` that matches schema
   * @param values - data to store, in the form of an array of entryKey[]
   * @param entropySourceId - The entropy source ID used to generate the encryption key.
   * @returns nothing. NOTE that an error is thrown if fails to store data.
   */
  public async performBatchDeleteStorage(
    path: UserStorageGenericPathWithFeatureOnly,
    values: UserStorageGenericFeatureKey[],
    entropySourceId?: string,
  ): Promise<void> {
    return await this.#userStorage.batchDeleteItems(path, values, {
      nativeScryptCrypto: this.#nativeScryptCrypto,
      entropySourceId,
    });
  }

  /**
   * Retrieves the storage key, for internal use only!
   *
   * @returns the storage key
   */
  public async getStorageKey(): Promise<string> {
    return await this.#userStorage.getStorageKey();
  }

  /**
   * Flushes the storage key cache.
   * CAUTION: This is only public for testing purposes.
   * It should not be used in production code.
   */
  public flushStorageKeyCache(): void {
    this.#storageKeyCache = {};
  }

  /**
   * Lists all the available HD keyring metadata IDs.
   * These IDs can be used in a multi-SRP context to segregate data specific to different SRPs.
   *
   * @returns A promise that resolves to an array of HD keyring metadata IDs.
   */
  async listEntropySources() {
    if (!this.#isUnlocked) {
      throw new Error(
        'listEntropySources - unable to list entropy sources, wallet is locked',
      );
    }

    const { keyrings } = this.messagingSystem.call(
      'KeyringController:getState',
    );
    return keyrings
      .filter((keyring) => keyring.type === KeyringTypes.hd.toString())
      .map((keyring) => keyring.metadata.id);
  }

  #_snapSignMessageCache: Record<`metamask:${string}`, string> = {};

  /**
   * Signs a specific message using an underlying auth snap.
   *
   * @param message - A specific tagged message to sign.
   * @param entropySourceId - The entropy source ID used to derive the key,
   * when multiple sources are available (Multi-SRP).
   * @returns A Signature created by the snap.
   */
  async #snapSignMessage(
    message: `metamask:${string}`,
    entropySourceId?: string,
  ): Promise<string> {
    // the message is SRP specific already, so there's no need to use the entropySourceId in the cache
    if (this.#_snapSignMessageCache[message]) {
      return this.#_snapSignMessageCache[message];
    }

    if (!this.#isUnlocked) {
      throw new Error(
        '#snapSignMessage - unable to call snap, wallet is locked',
      );
    }

    const result = (await this.messagingSystem.call(
      'SnapController:handleRequest',
      createSnapSignMessageRequest(message, entropySourceId),
    )) as string;

    this.#_snapSignMessageCache[message] = result;

    return result;
  }

  public async setIsBackupAndSyncFeatureEnabled(
    feature: keyof typeof BACKUPANDSYNC_FEATURES,
    enabled: boolean,
  ): Promise<void> {
    try {
      this.#setIsBackupAndSyncUpdateLoading(true);

      if (enabled) {
        // If any of the features are enabled, we need to ensure the user is signed in
        const isSignedIn = this.#auth.isSignedIn();
        if (!isSignedIn) {
          await this.#auth.signIn();
        }
      }

      this.update((state) => {
        if (feature === BACKUPANDSYNC_FEATURES.main) {
          state.isBackupAndSyncEnabled = enabled;
        }

        if (feature === BACKUPANDSYNC_FEATURES.accountSyncing) {
          state.isAccountSyncingEnabled = enabled;
        }

        if (feature === BACKUPANDSYNC_FEATURES.contactSyncing) {
          state.isContactSyncingEnabled = enabled;
        }
      });
    } catch (e) {
      // istanbul ignore next
      const errorMessage = e instanceof Error ? e.message : JSON.stringify(e);
      // istanbul ignore next
      throw new Error(
        `${controllerName} - failed to ${enabled ? 'enable' : 'disable'} ${feature} - ${errorMessage}`,
      );
    } finally {
      this.#setIsBackupAndSyncUpdateLoading(false);
    }
  }

  #setIsBackupAndSyncUpdateLoading(
    isBackupAndSyncUpdateLoading: boolean,
  ): void {
    this.update((state) => {
      state.isBackupAndSyncUpdateLoading = isBackupAndSyncUpdateLoading;
    });
  }

  async setHasAccountSyncingSyncedAtLeastOnce(
    hasAccountSyncingSyncedAtLeastOnce: boolean,
  ): Promise<void> {
    this.update((state) => {
      state.hasAccountSyncingSyncedAtLeastOnce =
        hasAccountSyncingSyncedAtLeastOnce;
    });
  }

  async setIsAccountSyncingReadyToBeDispatched(
    isAccountSyncingReadyToBeDispatched: boolean,
  ): Promise<void> {
    this.update((state) => {
      state.isAccountSyncingReadyToBeDispatched =
        isAccountSyncingReadyToBeDispatched;
    });
  }

  async setIsAccountSyncingInProgress(
    isAccountSyncingInProgress: boolean,
  ): Promise<void> {
    this.update((state) => {
      state.isAccountSyncingInProgress = isAccountSyncingInProgress;
    });
  }

  /**
   * Sets the isContactSyncingInProgress flag to prevent infinite loops during contact synchronization
   *
   * @param isContactSyncingInProgress - Whether contact syncing is in progress
   */
  async setIsContactSyncingInProgress(
    isContactSyncingInProgress: boolean,
  ): Promise<void> {
    this.update((state) => {
      state.isContactSyncingInProgress = isContactSyncingInProgress;
    });
  }

  /**
   * Syncs the internal accounts list with the user storage accounts list.
   * This method is used to make sure that the internal accounts list is up-to-date with the user storage accounts list and vice-versa.
   * It will add new accounts to the internal accounts list, update/merge conflicting names and re-upload the results in some cases to the user storage.
   */
  async syncInternalAccountsWithUserStorage(): Promise<void> {
    const entropySourceIds = await this.listEntropySources();

    try {
      for (const entropySourceId of entropySourceIds) {
        const profileId = await this.#auth.getProfileId(entropySourceId);

        await syncInternalAccountsWithUserStorage(
          {
            maxNumberOfAccountsToAdd:
              this.#config?.accountSyncing?.maxNumberOfAccountsToAdd,
            onAccountAdded: () =>
              this.#config?.accountSyncing?.onAccountAdded?.(profileId),
            onAccountNameUpdated: () =>
              this.#config?.accountSyncing?.onAccountNameUpdated?.(profileId),
            onAccountSyncErroneousSituation: (
              situationMessage,
              sentryContext,
            ) =>
              this.#config?.accountSyncing?.onAccountSyncErroneousSituation?.(
                profileId,
                situationMessage,
                sentryContext,
              ),
          },
          {
            getMessenger: () => this.messagingSystem,
            getUserStorageControllerInstance: () => this,
            trace: this.#trace,
          },
          entropySourceId,
        );
      }

      // We do this here and not in the finally statement because we want to make sure that
      // the accounts are saved / updated / deleted at least once before we set this flag
      await this.setHasAccountSyncingSyncedAtLeastOnce(true);
    } catch (e) {
      // Silently fail for now
      // istanbul ignore next
      console.error(e);
    }
  }

  /**
   * Saves an individual internal account to the user storage.
   *
   * @param internalAccount - The internal account to save
   */
  async saveInternalAccountToUserStorage(
    internalAccount: InternalAccount,
  ): Promise<void> {
    await saveInternalAccountToUserStorage(internalAccount, {
      getMessenger: () => this.messagingSystem,
      getUserStorageControllerInstance: () => this,
      trace: this.#trace,
    });
  }

  /**
   * Syncs the address book list with the user storage address book list.
   * This method is used to make sure that the address book list is up-to-date with the user storage address book list and vice-versa.
   * It will add new contacts to the address book list, update/merge conflicting contacts and re-upload the results in some cases to the user storage.
   */
  async syncContactsWithUserStorage(): Promise<void> {
    const profileId = await this.#auth.getProfileId();

    const config = {
      onContactUpdated: () => {
        this.#config?.contactSyncing?.onContactUpdated?.(profileId);
      },
      onContactDeleted: () => {
        this.#config?.contactSyncing?.onContactDeleted?.(profileId);
      },
      onContactSyncErroneousSituation: (
        errorMessage: string,
        sentryContext?: Record<string, unknown>,
      ) => {
        this.#config?.contactSyncing?.onContactSyncErroneousSituation?.(
          profileId,
          errorMessage,
          sentryContext,
        );
      },
    };

    await syncContactsWithUserStorage(config, {
      getMessenger: () => this.messagingSystem,
      getUserStorageControllerInstance: () => this,
      trace: this.#trace,
    });
  }
}<|MERGE_RESOLUTION|>--- conflicted
+++ resolved
@@ -366,8 +366,10 @@
       state: { ...defaultState, ...state },
     });
 
-<<<<<<< HEAD
-    this.#config = config;
+    this.#config = {
+      ...this.#config,
+      ...config,
+    };
     this.#trace =
       trace ??
       (async <ReturnType>(
@@ -379,12 +381,6 @@
         }
         return await Promise.resolve(fn());
       });
-=======
-    this.#config = {
-      ...this.#config,
-      ...config,
-    };
->>>>>>> 8808eb82
 
     this.#userStorage = new UserStorage(
       {
