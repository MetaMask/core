--- conflicted
+++ resolved
@@ -115,37 +115,10 @@
 
 type ControllerConfig = {
   env: Env;
-<<<<<<< HEAD
   encryption?: {
     onEncrypt?: (encryptedData: Omit<EncryptedPayload, 'd'>) => Promise<void>;
     onDecrypt?: (encryptedData: Omit<EncryptedPayload, 'd'>) => Promise<void>;
   };
-  accountSyncing?: {
-    maxNumberOfAccountsToAdd?: number;
-    /**
-     * Callback that fires when account sync adds an account.
-     * This is used for analytics.
-     */
-    onAccountAdded?: (profileId: string) => void;
-
-    /**
-     * Callback that fires when account sync updates the name of an account.
-     * This is used for analytics.
-     */
-    onAccountNameUpdated?: (profileId: string) => void;
-
-    /**
-     * Callback that fires when an erroneous situation happens during account sync.
-     * This is used for analytics.
-     */
-    onAccountSyncErroneousSituation?: (
-      profileId: string,
-      situationMessage: string,
-      sentryContext?: Record<string, unknown>,
-    ) => void;
-  };
-=======
->>>>>>> 8d42386b
   contactSyncing?: {
     /**
      * Callback that fires when contact sync updates a contact.
