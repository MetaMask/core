import type {
  AccountsControllerListAccountsAction,
  AccountsControllerUpdateAccountMetadataAction,
  AccountsControllerAccountRenamedEvent,
  AccountsControllerAccountAddedEvent,
} from '@metamask/accounts-controller';
import type {
  ControllerGetStateAction,
  ControllerStateChangeEvent,
  RestrictedControllerMessenger,
  StateMetadata,
} from '@metamask/base-controller';
import { BaseController } from '@metamask/base-controller';
import type { InternalAccount } from '@metamask/keyring-api';
import type {
  KeyringControllerGetStateAction,
  KeyringControllerLockEvent,
  KeyringControllerUnlockEvent,
  KeyringControllerAddNewAccountAction,
} from '@metamask/keyring-controller';
import type {
  NetworkConfiguration,
  NetworkController,
  NetworkControllerGetStateAction,
} from '@metamask/network-controller';
import type { HandleSnapRequest } from '@metamask/snaps-controllers';

import { createSHA256Hash } from '../../shared/encryption';
import type {
  UserStoragePathWithFeatureAndKey,
  UserStoragePathWithFeatureOnly,
} from '../../shared/storage-schema';
import type { NativeScrypt } from '../../shared/types/encryption';
import { createSnapSignMessageRequest } from '../authentication/auth-snap-requests';
import type {
  AuthenticationControllerGetBearerToken,
  AuthenticationControllerGetSessionProfile,
  AuthenticationControllerIsSignedIn,
  AuthenticationControllerPerformSignIn,
  AuthenticationControllerPerformSignOut,
} from '../authentication/AuthenticationController';
import type { UserStorageAccount } from './accounts/user-storage';
import {
  isNameDefaultAccountName,
  mapInternalAccountToUserStorageAccount,
} from './accounts/user-storage';
<<<<<<< HEAD
import { createSHA256Hash } from './encryption';
import {
  performMainNetworkSync,
  startNetworkSyncing,
} from './network-syncing/controller-integration';
import type {
  UserStoragePathWithFeatureAndKey,
  UserStoragePathWithFeatureOnly,
} from './schema';
=======
import { startNetworkSyncing } from './network-syncing/controller-integration';
>>>>>>> 5e305735
import {
  getUserStorage,
  getUserStorageAllFeatureEntries,
  upsertUserStorage,
} from './services';

// TODO - replace shimmed interface with actual interfaces once merged
// Waiting on #4698
type NetworkControllerNetworkAddedEvent = {
  type: 'NetworkController:networkAdded';
  payload: [networkConfiguration: NetworkConfiguration];
};
type NetworkControllerNetworkUpdatedEvent = {
  type: 'NetworkController:networkUpdated';
  payload: [networkConfiguration: NetworkConfiguration];
};
type NetworkControllerNetworkRemovedEvent = {
  type: 'NetworkController:networkRemoved';
  payload: [networkConfiguration: NetworkConfiguration];
};
type NetworkControllerAddNetworkAction = {
  type: 'NetworkController:addNetwork';
  handler: NetworkController['addNetwork'];
};
type NetworkControllerUpdateNetworkAction = {
  type: 'NetworkController:updateNetwork';
  handler: NetworkController['updateNetwork'];
};
type NetworkControllerRemoveNetworkAction = {
  type: 'NetworkController:removeNetwork';
  handler: NetworkController['removeNetwork'];
};

// TODO: fix external dependencies
export declare type NotificationServicesControllerDisableNotificationServices =
  {
    type: `NotificationServicesController:disableNotificationServices`;
    handler: () => Promise<void>;
  };

export declare type NotificationServicesControllerSelectIsNotificationServicesEnabled =
  {
    type: `NotificationServicesController:selectIsNotificationServicesEnabled`;
    handler: () => boolean;
  };

const controllerName = 'UserStorageController';

// State
export type UserStorageControllerState = {
  /**
   * Condition used by UI and to determine if we can use some of the User Storage methods.
   */
  isProfileSyncingEnabled: boolean | null;
  /**
   * Loading state for the profile syncing update
   */
  isProfileSyncingUpdateLoading: boolean;
};

export const defaultState: UserStorageControllerState = {
  isProfileSyncingEnabled: true,
  isProfileSyncingUpdateLoading: false,
};

const metadata: StateMetadata<UserStorageControllerState> = {
  isProfileSyncingEnabled: {
    persist: true,
    anonymous: true,
  },
  isProfileSyncingUpdateLoading: {
    persist: false,
    anonymous: false,
  },
};

type ControllerConfig = {
  accountSyncing?: {
    /**
     * Callback that fires when account sync adds an account.
     * This is used for analytics.
     */
    onAccountAdded?: (profileId: string) => void;

    /**
     * Callback that fires when account sync updates the name of an account.
     * This is used for analytics.
     */
    onAccountNameUpdated?: (profileId: string) => void;
  };
};

// Messenger Actions
type CreateActionsObj<Controller extends keyof UserStorageController> = {
  [K in Controller]: {
    type: `${typeof controllerName}:${K}`;
    handler: UserStorageController[K];
  };
};
type ActionsObj = CreateActionsObj<
  | 'performGetStorage'
  | 'performGetStorageAllFeatureEntries'
  | 'performSetStorage'
  | 'getStorageKey'
  | 'enableProfileSyncing'
  | 'disableProfileSyncing'
  | 'syncInternalAccountsWithUserStorage'
  | 'saveInternalAccountToUserStorage'
>;
export type UserStorageControllerGetStateAction = ControllerGetStateAction<
  typeof controllerName,
  UserStorageControllerState
>;
export type Actions =
  | ActionsObj[keyof ActionsObj]
  | UserStorageControllerGetStateAction;
export type UserStorageControllerPerformGetStorage =
  ActionsObj['performGetStorage'];
export type UserStorageControllerPerformGetStorageAllFeatureEntries =
  ActionsObj['performGetStorageAllFeatureEntries'];
export type UserStorageControllerPerformSetStorage =
  ActionsObj['performSetStorage'];
export type UserStorageControllerGetStorageKey = ActionsObj['getStorageKey'];
export type UserStorageControllerEnableProfileSyncing =
  ActionsObj['enableProfileSyncing'];
export type UserStorageControllerDisableProfileSyncing =
  ActionsObj['disableProfileSyncing'];
export type UserStorageControllerSyncInternalAccountsWithUserStorage =
  ActionsObj['syncInternalAccountsWithUserStorage'];
export type UserStorageControllerSaveInternalAccountToUserStorage =
  ActionsObj['saveInternalAccountToUserStorage'];

export type AllowedActions =
  // Keyring Requests
  | KeyringControllerGetStateAction
  // Snap Requests
  | HandleSnapRequest
  // Auth Requests
  | AuthenticationControllerGetBearerToken
  | AuthenticationControllerGetSessionProfile
  | AuthenticationControllerPerformSignIn
  | AuthenticationControllerIsSignedIn
  | AuthenticationControllerPerformSignOut
  // Metamask Notifications
  | NotificationServicesControllerDisableNotificationServices
  | NotificationServicesControllerSelectIsNotificationServicesEnabled
  // Account Syncing
  | AccountsControllerListAccountsAction
  | AccountsControllerUpdateAccountMetadataAction
  | KeyringControllerAddNewAccountAction
  // Network Syncing
  | NetworkControllerGetStateAction
  | NetworkControllerAddNetworkAction
  | NetworkControllerUpdateNetworkAction
  | NetworkControllerRemoveNetworkAction;

// Messenger events
export type UserStorageControllerStateChangeEvent = ControllerStateChangeEvent<
  typeof controllerName,
  UserStorageControllerState
>;
export type UserStorageControllerAccountSyncingInProgress = {
  type: `${typeof controllerName}:accountSyncingInProgress`;
  payload: [boolean];
};
export type UserStorageControllerAccountSyncingComplete = {
  type: `${typeof controllerName}:accountSyncingComplete`;
  payload: [boolean];
};
export type Events =
  | UserStorageControllerStateChangeEvent
  | UserStorageControllerAccountSyncingInProgress
  | UserStorageControllerAccountSyncingComplete;

export type AllowedEvents =
  | UserStorageControllerStateChangeEvent
  | UserStorageControllerAccountSyncingInProgress
  | UserStorageControllerAccountSyncingComplete
  | KeyringControllerLockEvent
  | KeyringControllerUnlockEvent
  // Account Syncing Events
  | AccountsControllerAccountAddedEvent
  | AccountsControllerAccountRenamedEvent
  // Network Syncing Events
  | NetworkControllerNetworkAddedEvent
  | NetworkControllerNetworkUpdatedEvent
  | NetworkControllerNetworkRemovedEvent;

// Messenger
export type UserStorageControllerMessenger = RestrictedControllerMessenger<
  typeof controllerName,
  Actions | AllowedActions,
  Events | AllowedEvents,
  AllowedActions['type'],
  AllowedEvents['type']
>;

/**
 * Reusable controller that allows any team to store synchronized data for a given user.
 * These can be settings shared cross MetaMask clients, or data we want to persist when uninstalling/reinstalling.
 *
 * NOTE:
 * - data stored on UserStorage is FULLY encrypted, with the only keys stored/managed on the client.
 * - No one can access this data unless they are have the SRP and are able to run the signing snap.
 */
export default class UserStorageController extends BaseController<
  typeof controllerName,
  UserStorageControllerState,
  UserStorageControllerMessenger
> {
  // This is replaced with the actual value in the constructor
  // We will remove this once the feature will be released
  #env = {
    isAccountSyncingEnabled: false,
    isNetworkSyncingEnabled: false,
  };

  #auth = {
    getBearerToken: async () => {
      return await this.messagingSystem.call(
        'AuthenticationController:getBearerToken',
      );
    },
    getProfileId: async () => {
      const sessionProfile = await this.messagingSystem.call(
        'AuthenticationController:getSessionProfile',
      );
      return sessionProfile?.profileId;
    },
    isAuthEnabled: () => {
      return this.messagingSystem.call('AuthenticationController:isSignedIn');
    },
    signIn: async () => {
      return await this.messagingSystem.call(
        'AuthenticationController:performSignIn',
      );
    },
    signOut: async () => {
      return this.messagingSystem.call(
        'AuthenticationController:performSignOut',
      );
    },
  };

  #accounts = {
    isAccountSyncingInProgress: false,
    canSync: () => {
      try {
        this.#assertProfileSyncingEnabled();

        return this.#env.isAccountSyncingEnabled && this.#auth.isAuthEnabled();
      } catch {
        return false;
      }
    },
    setupAccountSyncingSubscriptions: () => {
      this.messagingSystem.subscribe(
        'AccountsController:accountAdded',
        // eslint-disable-next-line @typescript-eslint/no-misused-promises
        async (account) => {
          if (this.#accounts.isAccountSyncingInProgress) {
            return;
          }
          await this.saveInternalAccountToUserStorage(account);
        },
      );

      this.messagingSystem.subscribe(
        'AccountsController:accountRenamed',
        // eslint-disable-next-line @typescript-eslint/no-misused-promises
        async (account) => {
          if (this.#accounts.isAccountSyncingInProgress) {
            return;
          }
          await this.saveInternalAccountToUserStorage(account);
        },
      );
    },
    getInternalAccountsList: async (): Promise<InternalAccount[]> => {
      return this.messagingSystem.call('AccountsController:listAccounts');
    },
    getUserStorageAccountsList: async (): Promise<
      UserStorageAccount[] | null
    > => {
      const rawAccountsListResponse =
        await this.performGetStorageAllFeatureEntries('accounts');

      return (
        rawAccountsListResponse?.map((rawAccount) => JSON.parse(rawAccount)) ??
        null
      );
    },
    saveInternalAccountToUserStorage: async (
      internalAccount: InternalAccount,
    ) => {
      // Map the internal account to the user storage account schema
      const mappedAccount =
        mapInternalAccountToUserStorageAccount(internalAccount);

      await this.performSetStorage(
        `accounts.${internalAccount.address}`,
        JSON.stringify(mappedAccount),
      );
    },
    saveInternalAccountsListToUserStorage: async () => {
      const internalAccountsList =
        await this.#accounts.getInternalAccountsList();

      if (!internalAccountsList) {
        return;
      }

      const userStorageAccountsList = internalAccountsList.map(
        mapInternalAccountToUserStorageAccount,
      );

      await Promise.all(
        userStorageAccountsList.map(async (userStorageAccount) => {
          await this.performSetStorage(
            `accounts.${userStorageAccount.a}`,
            JSON.stringify(userStorageAccount),
          );
        }),
      );
    },
  };

  #config?: ControllerConfig;

  #notificationServices = {
    disableNotificationServices: async () => {
      return await this.messagingSystem.call(
        'NotificationServicesController:disableNotificationServices',
      );
    },
    selectIsNotificationServicesEnabled: async () => {
      return this.messagingSystem.call(
        'NotificationServicesController:selectIsNotificationServicesEnabled',
      );
    },
  };

  #isUnlocked = false;

  #keyringController = {
    setupLockedStateSubscriptions: () => {
      const { isUnlocked } = this.messagingSystem.call(
        'KeyringController:getState',
      );
      this.#isUnlocked = isUnlocked;

      this.messagingSystem.subscribe('KeyringController:unlock', () => {
        this.#isUnlocked = true;
      });

      this.messagingSystem.subscribe('KeyringController:lock', () => {
        this.#isUnlocked = false;
      });
    },
  };

  #nativeScryptCrypto: NativeScrypt | undefined = undefined;

  getMetaMetricsState: () => boolean;

  constructor({
    messenger,
    state,
    env,
    config,
    getMetaMetricsState,
    nativeScryptCrypto,
  }: {
    messenger: UserStorageControllerMessenger;
    state?: UserStorageControllerState;
    config?: ControllerConfig;
    env?: {
      isAccountSyncingEnabled?: boolean;
      isNetworkSyncingEnabled?: boolean;
    };
    getMetaMetricsState: () => boolean;
    nativeScryptCrypto?: NativeScrypt;
  }) {
    super({
      messenger,
      metadata,
      name: controllerName,
      state: { ...defaultState, ...state },
    });

    this.#env.isAccountSyncingEnabled = Boolean(env?.isAccountSyncingEnabled);
    this.#env.isNetworkSyncingEnabled = Boolean(env?.isNetworkSyncingEnabled);
    this.#config = config;

    this.getMetaMetricsState = getMetaMetricsState;
    this.#keyringController.setupLockedStateSubscriptions();
    this.#registerMessageHandlers();
    this.#nativeScryptCrypto = nativeScryptCrypto;
    this.#accounts.setupAccountSyncingSubscriptions();

    // Network Syncing
    if (this.#env.isNetworkSyncingEnabled) {
      startNetworkSyncing({
        messenger,
        getStorageConfig: this.#getStorageOptions,
      });
    }
  }

  /**
   * Constructor helper for registering this controller's messaging system
   * actions.
   */
  #registerMessageHandlers(): void {
    this.messagingSystem.registerActionHandler(
      'UserStorageController:performGetStorage',
      this.performGetStorage.bind(this),
    );

    this.messagingSystem.registerActionHandler(
      'UserStorageController:performGetStorageAllFeatureEntries',
      this.performGetStorageAllFeatureEntries.bind(this),
    );

    this.messagingSystem.registerActionHandler(
      'UserStorageController:performSetStorage',
      this.performSetStorage.bind(this),
    );

    this.messagingSystem.registerActionHandler(
      'UserStorageController:getStorageKey',
      this.getStorageKey.bind(this),
    );

    this.messagingSystem.registerActionHandler(
      'UserStorageController:enableProfileSyncing',
      this.enableProfileSyncing.bind(this),
    );

    this.messagingSystem.registerActionHandler(
      'UserStorageController:disableProfileSyncing',
      this.disableProfileSyncing.bind(this),
    );

    this.messagingSystem.registerActionHandler(
      'UserStorageController:syncInternalAccountsWithUserStorage',
      this.syncInternalAccountsWithUserStorage.bind(this),
    );

    this.messagingSystem.registerActionHandler(
      'UserStorageController:saveInternalAccountToUserStorage',
      this.saveInternalAccountToUserStorage.bind(this),
    );
  }

  async #getStorageOptions() {
    if (!this.state.isProfileSyncingEnabled) {
      return null;
    }

    const { storageKey, bearerToken } =
      await this.#getStorageKeyAndBearerToken();
    return {
      storageKey,
      bearerToken,
      nativeScryptCrypto: this.#nativeScryptCrypto,
    };
  }

  public async enableProfileSyncing(): Promise<void> {
    try {
      this.#setIsProfileSyncingUpdateLoading(true);

      const authEnabled = this.#auth.isAuthEnabled();
      if (!authEnabled) {
        await this.#auth.signIn();
      }

      this.update((state) => {
        state.isProfileSyncingEnabled = true;
      });

      this.#setIsProfileSyncingUpdateLoading(false);
    } catch (e) {
      this.#setIsProfileSyncingUpdateLoading(false);
      const errorMessage = e instanceof Error ? e.message : JSON.stringify(e);
      throw new Error(
        `${controllerName} - failed to enable profile syncing - ${errorMessage}`,
      );
    }
  }

  public async setIsProfileSyncingEnabled(
    isProfileSyncingEnabled: boolean,
  ): Promise<void> {
    this.update((state) => {
      state.isProfileSyncingEnabled = isProfileSyncingEnabled;
    });
  }

  public async disableProfileSyncing(): Promise<void> {
    const isAlreadyDisabled = !this.state.isProfileSyncingEnabled;
    if (isAlreadyDisabled) {
      return;
    }

    try {
      this.#setIsProfileSyncingUpdateLoading(true);

      const isNotificationServicesEnabled =
        await this.#notificationServices.selectIsNotificationServicesEnabled();

      if (isNotificationServicesEnabled) {
        await this.#notificationServices.disableNotificationServices();
      }

      const isMetaMetricsParticipation = this.getMetaMetricsState();

      if (!isMetaMetricsParticipation) {
        await this.#auth.signOut();
      }

      this.#setIsProfileSyncingUpdateLoading(false);

      this.update((state) => {
        state.isProfileSyncingEnabled = false;
      });
    } catch (e) {
      this.#setIsProfileSyncingUpdateLoading(false);
      const errorMessage = e instanceof Error ? e.message : JSON.stringify(e);
      throw new Error(
        `${controllerName} - failed to disable profile syncing - ${errorMessage}`,
      );
    }
  }

  /**
   * Allows retrieval of stored data. Data stored is string formatted.
   * Developers can extend the entry path and entry name through the `schema.ts` file.
   *
   * @param path - string in the form of `${feature}.${key}` that matches schema
   * @returns the decrypted string contents found from user storage (or null if not found)
   */
  public async performGetStorage(
    path: UserStoragePathWithFeatureAndKey,
  ): Promise<string | null> {
    this.#assertProfileSyncingEnabled();

    const { bearerToken, storageKey } =
      await this.#getStorageKeyAndBearerToken();

    const result = await getUserStorage({
      path,
      bearerToken,
      storageKey,
      nativeScryptCrypto: this.#nativeScryptCrypto,
    });

    return result;
  }

  /**
   * Allows retrieval of all stored data for a specific feature. Data stored is formatted as an array of strings.
   * Developers can extend the entry path through the `schema.ts` file.
   *
   * @param path - string in the form of `${feature}` that matches schema
   * @returns the array of decrypted string contents found from user storage (or null if not found)
   */
  public async performGetStorageAllFeatureEntries(
    path: UserStoragePathWithFeatureOnly,
  ): Promise<string[] | null> {
    this.#assertProfileSyncingEnabled();

    const { bearerToken, storageKey } =
      await this.#getStorageKeyAndBearerToken();

    const result = await getUserStorageAllFeatureEntries({
      path,
      bearerToken,
      storageKey,
      nativeScryptCrypto: this.#nativeScryptCrypto,
    });

    return result;
  }

  /**
   * Allows storage of user data. Data stored must be string formatted.
   * Developers can extend the entry path and entry name through the `schema.ts` file.
   *
   * @param path - string in the form of `${feature}.${key}` that matches schema
   * @param value - The string data you want to store.
   * @returns nothing. NOTE that an error is thrown if fails to store data.
   */
  public async performSetStorage(
    path: UserStoragePathWithFeatureAndKey,
    value: string,
  ): Promise<void> {
    this.#assertProfileSyncingEnabled();

    const { bearerToken, storageKey } =
      await this.#getStorageKeyAndBearerToken();

    await upsertUserStorage(value, {
      path,
      bearerToken,
      storageKey,
      nativeScryptCrypto: this.#nativeScryptCrypto,
    });
  }

  /**
   * Retrieves the storage key, for internal use only!
   *
   * @returns the storage key
   */
  public async getStorageKey(): Promise<string> {
    this.#assertProfileSyncingEnabled();
    const storageKey = await this.#createStorageKey();
    return storageKey;
  }

  #assertProfileSyncingEnabled(): void {
    if (!this.state.isProfileSyncingEnabled) {
      throw new Error(
        `${controllerName}: Unable to call method, user is not authenticated`,
      );
    }
  }

  /**
   * Utility to get the bearer token and storage key
   */
  async #getStorageKeyAndBearerToken(): Promise<{
    bearerToken: string;
    storageKey: string;
  }> {
    const bearerToken = await this.#auth.getBearerToken();
    if (!bearerToken) {
      throw new Error('UserStorageController - unable to get bearer token');
    }
    const storageKey = await this.#createStorageKey();

    return { bearerToken, storageKey };
  }

  /**
   * Rather than storing the storage key, we can compute the storage key when needed.
   *
   * @returns the storage key
   */
  async #createStorageKey(): Promise<string> {
    const id: string = await this.#auth.getProfileId();
    if (!id) {
      throw new Error('UserStorageController - unable to create storage key');
    }

    const storageKeySignature = await this.#snapSignMessage(`metamask:${id}`);
    const storageKey = createSHA256Hash(storageKeySignature);
    return storageKey;
  }

  #_snapSignMessageCache: Record<`metamask:${string}`, string> = {};

  /**
   * Signs a specific message using an underlying auth snap.
   *
   * @param message - A specific tagged message to sign.
   * @returns A Signature created by the snap.
   */
  async #snapSignMessage(message: `metamask:${string}`): Promise<string> {
    if (this.#_snapSignMessageCache[message]) {
      return this.#_snapSignMessageCache[message];
    }

    if (!this.#isUnlocked) {
      throw new Error(
        '#snapSignMessage - unable to call snap, wallet is locked',
      );
    }

    const result = (await this.messagingSystem.call(
      'SnapController:handleRequest',
      createSnapSignMessageRequest(message),
    )) as string;

    this.#_snapSignMessageCache[message] = result;

    return result;
  }

  #setIsProfileSyncingUpdateLoading(
    isProfileSyncingUpdateLoading: boolean,
  ): void {
    this.update((state) => {
      state.isProfileSyncingUpdateLoading = isProfileSyncingUpdateLoading;
    });
  }

  /**
   * Syncs the internal accounts list with the user storage accounts list.
   * This method is used to make sure that the internal accounts list is up-to-date with the user storage accounts list and vice-versa.
   * It will add new accounts to the internal accounts list, update/merge conflicting names and re-upload the results in some cases to the user storage.
   */
  async syncInternalAccountsWithUserStorage(): Promise<void> {
    if (!this.#accounts.canSync()) {
      return;
    }

    try {
      this.#accounts.isAccountSyncingInProgress = true;

      const profileId = await this.#auth.getProfileId();

      const userStorageAccountsList =
        await this.#accounts.getUserStorageAccountsList();

      if (!userStorageAccountsList || !userStorageAccountsList.length) {
        await this.#accounts.saveInternalAccountsListToUserStorage();
        return;
      }

      // Compare internal accounts list with user storage accounts list
      // First step: compare lengths
      let internalAccountsList = await this.#accounts.getInternalAccountsList();

      if (!internalAccountsList || !internalAccountsList.length) {
        throw new Error(`Failed to get internal accounts list`);
      }

      const hasMoreInternalAccountsThanUserStorageAccounts =
        internalAccountsList.length > userStorageAccountsList.length;

      // We don't want to remove existing accounts for a user
      // so we only add new accounts if the user has more accounts than the internal accounts list
      if (!hasMoreInternalAccountsThanUserStorageAccounts) {
        const numberOfAccountsToAdd =
          userStorageAccountsList.length - internalAccountsList.length;

        // Create new accounts to match the user storage accounts list
        const addNewAccountsPromises = Array.from({
          length: numberOfAccountsToAdd,
        }).map(async () => {
          await this.messagingSystem.call('KeyringController:addNewAccount');
          this.#config?.accountSyncing?.onAccountAdded?.(profileId);
        });

        await Promise.all(addNewAccountsPromises);
      }

      // Second step: compare account names
      // Get the internal accounts list again since new accounts might have been added in the previous step
      internalAccountsList = await this.#accounts.getInternalAccountsList();

      for await (const internalAccount of internalAccountsList) {
        const userStorageAccount = userStorageAccountsList.find(
          (account) => account.a === internalAccount.address,
        );

        if (!userStorageAccount) {
          await this.#accounts.saveInternalAccountToUserStorage(
            internalAccount,
          );
          continue;
        }

        // One or both accounts have default names
        const isInternalAccountNameDefault = isNameDefaultAccountName(
          internalAccount.metadata.name,
        );
        const isUserStorageAccountNameDefault = isNameDefaultAccountName(
          userStorageAccount.n,
        );

        // Internal account has default name
        if (isInternalAccountNameDefault) {
          if (!isUserStorageAccountNameDefault) {
            this.messagingSystem.call(
              'AccountsController:updateAccountMetadata',
              internalAccount.id,
              {
                name: userStorageAccount.n,
              },
            );

            this.#config?.accountSyncing?.onAccountNameUpdated?.(profileId);
          }
          continue;
        }

        // Internal account has custom name but user storage account has default name
        if (isUserStorageAccountNameDefault) {
          await this.#accounts.saveInternalAccountToUserStorage(
            internalAccount,
          );
          continue;
        }

        // Both accounts have custom names

        // User storage account has a nameLastUpdatedAt timestamp
        // Note: not storing the undefined checks in constants to act as a type guard
        if (userStorageAccount.nlu !== undefined) {
          if (internalAccount.metadata.nameLastUpdatedAt !== undefined) {
            const isInternalAccountNameNewer =
              internalAccount.metadata.nameLastUpdatedAt >
              userStorageAccount.nlu;

            if (isInternalAccountNameNewer) {
              await this.#accounts.saveInternalAccountToUserStorage(
                internalAccount,
              );
              continue;
            }
          }

          this.messagingSystem.call(
            'AccountsController:updateAccountMetadata',
            internalAccount.id,
            {
              name: userStorageAccount.n,
              nameLastUpdatedAt: userStorageAccount.nlu,
            },
          );

          this.#config?.accountSyncing?.onAccountNameUpdated?.(profileId);

          continue;
        } else if (internalAccount.metadata.nameLastUpdatedAt !== undefined) {
          await this.#accounts.saveInternalAccountToUserStorage(
            internalAccount,
          );
          continue;
        }
      }
    } catch (e) {
      const errorMessage = e instanceof Error ? e.message : JSON.stringify(e);
      throw new Error(
        `${controllerName} - failed to sync user storage accounts list - ${errorMessage}`,
      );
    } finally {
      this.#accounts.isAccountSyncingInProgress = false;
    }
  }

  /**
   * Saves an individual internal account to the user storage.
   * @param internalAccount - The internal account to save
   */
  async saveInternalAccountToUserStorage(
    internalAccount: InternalAccount,
  ): Promise<void> {
    if (!this.#accounts.canSync()) {
      return;
    }

    try {
      await this.#accounts.saveInternalAccountToUserStorage(internalAccount);
    } catch (e) {
      const errorMessage = e instanceof Error ? e.message : JSON.stringify(e);
      throw new Error(
        `${controllerName} - failed to save account to user storage - ${errorMessage}`,
      );
    }
  }

  async syncNetworks() {
    if (!this.#env.isNetworkSyncingEnabled) {
      return;
    }

    await performMainNetworkSync({
      messenger: this.messagingSystem,
      getStorageConfig: this.#getStorageOptions,
    });
  }
}<|MERGE_RESOLUTION|>--- conflicted
+++ resolved
@@ -44,19 +44,10 @@
   isNameDefaultAccountName,
   mapInternalAccountToUserStorageAccount,
 } from './accounts/user-storage';
-<<<<<<< HEAD
-import { createSHA256Hash } from './encryption';
 import {
   performMainNetworkSync,
   startNetworkSyncing,
 } from './network-syncing/controller-integration';
-import type {
-  UserStoragePathWithFeatureAndKey,
-  UserStoragePathWithFeatureOnly,
-} from './schema';
-=======
-import { startNetworkSyncing } from './network-syncing/controller-integration';
->>>>>>> 5e305735
 import {
   getUserStorage,
   getUserStorageAllFeatureEntries,
