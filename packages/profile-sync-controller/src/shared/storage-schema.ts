--- conflicted
+++ resolved
@@ -13,33 +13,6 @@
   notifications: 'notifications',
   accounts: 'accounts_v2',
   addressBook: 'addressBook',
-<<<<<<< HEAD
-  gatorPermissions: 'gator_7715_permissions',
-} as const;
-
-export type UserStorageFeatureNames =
-  (typeof USER_STORAGE_FEATURE_NAMES)[keyof typeof USER_STORAGE_FEATURE_NAMES];
-
-export const USER_STORAGE_SCHEMA = {
-  [USER_STORAGE_FEATURE_NAMES.notifications]: ['notification_settings'],
-  [USER_STORAGE_FEATURE_NAMES.accounts]: [ALLOW_ARBITRARY_KEYS], // keyed by account addresses
-  [USER_STORAGE_FEATURE_NAMES.networks]: [ALLOW_ARBITRARY_KEYS], // keyed by chains/networks
-  [USER_STORAGE_FEATURE_NAMES.addressBook]: [ALLOW_ARBITRARY_KEYS], // keyed by address_chainId
-  [USER_STORAGE_FEATURE_NAMES.gatorPermissions]: ['gator_7715_permissions'],
-} as const;
-
-type UserStorageSchema = typeof USER_STORAGE_SCHEMA;
-
-export type UserStorageFeatureKeys<Feature extends UserStorageFeatureNames> =
-  UserStorageSchema[Feature][0] extends typeof ALLOW_ARBITRARY_KEYS
-    ? string
-    : UserStorageSchema[Feature][number];
-
-type UserStorageFeatureAndKey = {
-  feature: UserStorageFeatureNames;
-  key: UserStorageFeatureKeys<UserStorageFeatureNames>;
-=======
->>>>>>> 1fecf804
 };
 
 export type UserStorageGenericFeatureName = string;
