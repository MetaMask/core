import { gcm } from '@noble/ciphers/aes';
import { randomBytes } from '@noble/ciphers/webcrypto';
import { scryptAsync } from '@noble/hashes/scrypt';
import { sha256 } from '@noble/hashes/sha256';
import { utf8ToBytes, concatBytes, bytesToHex } from '@noble/hashes/utils';

import { getCachedKeyBySalt, setCachedKey } from './cache';
import {
  ALGORITHM_KEY_SIZE,
  ALGORITHM_NONCE_SIZE,
  MAX_KDF_PROMISE_CACHE_SIZE,
  SCRYPT_N,
  SCRYPT_N_V2,
  SCRYPT_p,
  SCRYPT_r,
  SCRYPT_SALT_SIZE,
  SHARED_SALT_V2,
} from './constants';
import {
  base64ToByteArray,
  byteArrayToBase64,
  bytesToUtf8,
  stringToByteArray,
} from './utils';
import type { NativeScrypt } from '../types/encryption';

export type EncryptedPayload = {
  // version
  v: '1';

  // key derivation function algorithm - scrypt
  t: 'scrypt';

  // data
  d: string;

  // encryption options - scrypt
  o: {
    N: number;
    r: number;
    p: number;
    dkLen: number;
  };

  // Salt options
  saltLen: number;
};

class EncryptorDecryptor {
  // Promise cache for ongoing KDF operations to prevent duplicate work
  readonly #kdfPromiseCache = new Map<
    string,
    Promise<{ key: Uint8Array; salt: Uint8Array }>
  >();

  async encryptString(
    plaintext: string,
    password: string,
    options?: {
      nativeScryptCrypto?: NativeScrypt;
      onEncrypt?: (encryptedData: Omit<EncryptedPayload, 'd'>) => Promise<void>;
    },
  ): Promise<string> {
    try {
      const encryptedString = await this.#encryptStringV1(
        plaintext,
        password,
        options?.nativeScryptCrypto,
        {
          N: SCRYPT_N_V2,
        },
      );

      const encryptedData: EncryptedPayload = JSON.parse(encryptedString);
      await options?.onEncrypt?.({
        v: encryptedData.v,
        t: encryptedData.t,
        o: encryptedData.o,
        saltLen: encryptedData.saltLen,
      });

      return encryptedString;
    } catch (e) {
      const errorMessage = e instanceof Error ? e.message : JSON.stringify(e);
      throw new Error(`Unable to encrypt string - ${errorMessage}`);
    }
  }

  async decryptString(
    encryptedDataStr: string,
    password: string,
    options?: {
      nativeScryptCrypto?: NativeScrypt;
      onDecrypt?: (encryptedData: Omit<EncryptedPayload, 'd'>) => Promise<void>;
    },
  ): Promise<string> {
    try {
      const encryptedData: EncryptedPayload = JSON.parse(encryptedDataStr);

      await options?.onDecrypt?.({
        v: encryptedData.v,
        t: encryptedData.t,
        o: encryptedData.o,
        saltLen: encryptedData.saltLen,
      });

      if (encryptedData.v === '1') {
        if (encryptedData.t === 'scrypt') {
          return await this.#decryptStringV1(
            encryptedData,
            password,
            options?.nativeScryptCrypto,
          );
        }
      }
      throw new Error(
        `Unsupported encrypted data payload - ${encryptedDataStr}`,
      );
    } catch (e) {
      const errorMessage = e instanceof Error ? e.message : JSON.stringify(e);
      throw new Error(`Unable to decrypt string - ${errorMessage}`);
    }
  }

  async #encryptStringV1(
    plaintext: string,
    password: string,
    nativeScryptCrypto?: NativeScrypt,
    scryptOverrides = {
      N: SCRYPT_N,
    },
  ): Promise<string> {
    const { key, salt } = await this.#getOrGenerateScryptKey(
      password,
      {
        N: scryptOverrides.N,
        r: SCRYPT_r,
        p: SCRYPT_p,
        dkLen: ALGORITHM_KEY_SIZE,
      },
      undefined,
      nativeScryptCrypto,
    );

    // Encrypt and prepend salt.
    const plaintextRaw = utf8ToBytes(plaintext);
    const ciphertextAndNonceAndSalt = concatBytes(
      salt,
      this.#encrypt(plaintextRaw, key),
    );

    // Convert to Base64
    const encryptedData = byteArrayToBase64(ciphertextAndNonceAndSalt);

    const encryptedPayload: EncryptedPayload = {
      v: '1',
      t: 'scrypt',
      d: encryptedData,
      o: {
        N: scryptOverrides.N,
        r: SCRYPT_r,
        p: SCRYPT_p,
        dkLen: ALGORITHM_KEY_SIZE,
      },
      saltLen: SCRYPT_SALT_SIZE,
    };

    return JSON.stringify(encryptedPayload);
  }

  async #decryptStringV1(
    data: EncryptedPayload,
    password: string,
    nativeScryptCrypto?: NativeScrypt,
  ): Promise<string> {
    const { o, d: base64CiphertextAndNonceAndSalt, saltLen } = data;

    // Decode the base64.
    const ciphertextAndNonceAndSalt = base64ToByteArray(
      base64CiphertextAndNonceAndSalt,
    );

    // Create buffers of salt and ciphertextAndNonce.
    const salt = ciphertextAndNonceAndSalt.slice(0, saltLen);
    const ciphertextAndNonce = ciphertextAndNonceAndSalt.slice(
      saltLen,
      ciphertextAndNonceAndSalt.length,
    );

    // Derive the key.
    const { key } = await this.#getOrGenerateScryptKey(
      password,
      {
        N: o.N,
        r: o.r,
        p: o.p,
        dkLen: o.dkLen,
      },
      salt,
      nativeScryptCrypto,
    );

    // Decrypt and return result.
    return bytesToUtf8(this.#decrypt(ciphertextAndNonce, key));
  }

  getSalt(encryptedDataStr: string) {
    try {
      const encryptedData: EncryptedPayload = JSON.parse(encryptedDataStr);
      if (encryptedData.v === '1') {
        if (encryptedData.t === 'scrypt') {
          const { d: base64CiphertextAndNonceAndSalt, saltLen } = encryptedData;

          // Decode the base64.
          const ciphertextAndNonceAndSalt = base64ToByteArray(
            base64CiphertextAndNonceAndSalt,
          );

          // Create buffers of salt and ciphertextAndNonce.
          const salt = ciphertextAndNonceAndSalt.slice(0, saltLen);
          return salt;
        }
      }
      throw new Error(
        `Unsupported encrypted data payload - ${encryptedDataStr}`,
      );
    } catch (e) {
      const errorMessage = e instanceof Error ? e.message : JSON.stringify(e);
      throw new Error(`Unable to get salt - ${errorMessage}`);
    }
  }

  doesEntryNeedReEncryption(encryptedDataStr: string): boolean {
    try {
      const encryptedData: EncryptedPayload = JSON.parse(encryptedDataStr);

      return (
        encryptedData.o?.N !== SCRYPT_N_V2 ||
        this.getSalt(encryptedDataStr).toString() !== SHARED_SALT_V2.toString()
      );
    } catch {
      return false;
    }
  }

  #encrypt(plaintext: Uint8Array, key: Uint8Array): Uint8Array {
    const nonce = randomBytes(ALGORITHM_NONCE_SIZE);

    // Encrypt and prepend nonce.
    const ciphertext = gcm(key, nonce).encrypt(plaintext);

    return concatBytes(nonce, ciphertext);
  }

  #decrypt(ciphertextAndNonce: Uint8Array, key: Uint8Array): Uint8Array {
    // Create buffers of nonce and ciphertext.
    const nonce = ciphertextAndNonce.slice(0, ALGORITHM_NONCE_SIZE);
    const ciphertext = ciphertextAndNonce.slice(
      ALGORITHM_NONCE_SIZE,
      ciphertextAndNonce.length,
    );

    // Decrypt and return result.
    return gcm(key, nonce).decrypt(ciphertext);
  }

  async #getOrGenerateScryptKey(
    password: string,
    o: EncryptedPayload['o'],
    salt?: Uint8Array,
    nativeScryptCrypto?: NativeScrypt,
  ) {
<<<<<<< HEAD
    const hashedPassword = createSHA256Hash(
      `${password}.${o.N}.${o.r}.${o.p}.${o.dkLen}`,
    );

    const targetSalt = salt ?? SHARED_SALT_V2;

    const cachedKey = getCachedKeyBySalt(hashedPassword, targetSalt);
=======
    const hashedPassword = createSHA256Hash(password);

    // Check if we already have the key cached
    const cachedKey = salt
      ? getCachedKeyBySalt(hashedPassword, salt)
      : getCachedKeyGeneratedWithSharedSalt(hashedPassword);
>>>>>>> 8d42386b

    if (cachedKey) {
      return {
        key: cachedKey.key,
        salt: cachedKey.salt,
      };
    }

<<<<<<< HEAD
    const newSalt = targetSalt;
=======
    // Create a unique cache key for this KDF operation
    const newSalt = salt ?? SHARED_SALT;
    const cacheKey = this.#createKdfCacheKey(
      hashedPassword,
      o,
      newSalt,
      nativeScryptCrypto,
    );

    // Check if there's already an ongoing KDF operation with the same parameters
    const existingPromise = this.#kdfPromiseCache.get(cacheKey);
    if (existingPromise) {
      return existingPromise;
    }

    // Limit cache size to prevent unbounded growth
    if (this.#kdfPromiseCache.size >= MAX_KDF_PROMISE_CACHE_SIZE) {
      // Remove the oldest entry (first inserted)
      const firstKey = this.#kdfPromiseCache.keys().next().value;
      if (firstKey) {
        this.#kdfPromiseCache.delete(firstKey);
      }
    }

    // Create and cache the promise for the KDF operation
    const kdfPromise = this.#performKdfOperation(
      password,
      o,
      newSalt,
      hashedPassword,
      nativeScryptCrypto,
    );
>>>>>>> 8d42386b

    // Cache the promise and set up cleanup
    this.#kdfPromiseCache.set(cacheKey, kdfPromise);

    // Clean up the cache after completion (both success and failure)
    // eslint-disable-next-line no-void
    void kdfPromise.finally(() => {
      this.#kdfPromiseCache.delete(cacheKey);
    });

    return kdfPromise;
  }

  #createKdfCacheKey(
    hashedPassword: string,
    o: EncryptedPayload['o'],
    salt: Uint8Array,
    nativeScryptCrypto?: NativeScrypt,
  ): string {
    const saltStr = byteArrayToBase64(salt);
    const hasNative = Boolean(nativeScryptCrypto);
    return `${hashedPassword}:${o.N}:${o.r}:${o.p}:${o.dkLen}:${saltStr}:${hasNative}`;
  }

  async #performKdfOperation(
    password: string,
    o: EncryptedPayload['o'],
    salt: Uint8Array,
    hashedPassword: string,
    nativeScryptCrypto?: NativeScrypt,
  ): Promise<{ key: Uint8Array; salt: Uint8Array }> {
    let newKey: Uint8Array;

    if (nativeScryptCrypto) {
      newKey = await nativeScryptCrypto(
        stringToByteArray(password),
        salt,
        o.N,
        o.r,
        o.p,
        o.dkLen,
      );
    } else {
      newKey = await scryptAsync(password, salt, {
        N: o.N,
        r: o.r,
        p: o.p,
        dkLen: o.dkLen,
      });
    }

    setCachedKey(hashedPassword, salt, newKey);

    return {
      key: newKey,
      salt,
    };
  }
}

const encryption = new EncryptorDecryptor();
export default encryption;

/**
 * Receive a SHA256 hash from a given string
 *
 * @param data - input
 * @returns sha256 hash
 */
export function createSHA256Hash(data: string): string {
  const hashedData = sha256(data);
  return bytesToHex(hashedData);
}<|MERGE_RESOLUTION|>--- conflicted
+++ resolved
@@ -4,7 +4,11 @@
 import { sha256 } from '@noble/hashes/sha256';
 import { utf8ToBytes, concatBytes, bytesToHex } from '@noble/hashes/utils';
 
-import { getCachedKeyBySalt, setCachedKey } from './cache';
+import {
+  getCachedKeyBySalt,
+  getCachedKeyGeneratedWithSharedSalt,
+  setCachedKey,
+} from './cache';
 import {
   ALGORITHM_KEY_SIZE,
   ALGORITHM_NONCE_SIZE,
@@ -14,6 +18,7 @@
   SCRYPT_p,
   SCRYPT_r,
   SCRYPT_SALT_SIZE,
+  SHARED_SALT,
   SHARED_SALT_V2,
 } from './constants';
 import {
@@ -270,22 +275,18 @@
     salt?: Uint8Array,
     nativeScryptCrypto?: NativeScrypt,
   ) {
-<<<<<<< HEAD
+    // Use enhanced password hashing that includes scrypt params to prevent cache collisions
+    // between different scrypt configurations (important for security when supporting multiple N values)
     const hashedPassword = createSHA256Hash(
       `${password}.${o.N}.${o.r}.${o.p}.${o.dkLen}`,
     );
 
     const targetSalt = salt ?? SHARED_SALT_V2;
-
-    const cachedKey = getCachedKeyBySalt(hashedPassword, targetSalt);
-=======
-    const hashedPassword = createSHA256Hash(password);
 
     // Check if we already have the key cached
     const cachedKey = salt
       ? getCachedKeyBySalt(hashedPassword, salt)
-      : getCachedKeyGeneratedWithSharedSalt(hashedPassword);
->>>>>>> 8d42386b
+      : getCachedKeyBySalt(hashedPassword, targetSalt);
 
     if (cachedKey) {
       return {
@@ -294,11 +295,8 @@
       };
     }
 
-<<<<<<< HEAD
+    // Create a unique cache key for this KDF operation to prevent duplicate work
     const newSalt = targetSalt;
-=======
-    // Create a unique cache key for this KDF operation
-    const newSalt = salt ?? SHARED_SALT;
     const cacheKey = this.#createKdfCacheKey(
       hashedPassword,
       o,
@@ -329,7 +327,6 @@
       hashedPassword,
       nativeScryptCrypto,
     );
->>>>>>> 8d42386b
 
     // Cache the promise and set up cleanup
     this.#kdfPromiseCache.set(cacheKey, kdfPromise);
