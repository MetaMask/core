--- conflicted
+++ resolved
@@ -101,7 +101,7 @@
   },
   "dependencies": {
     "@metamask/base-controller": "^7.0.1",
-    "@metamask/keyring-api": "^8.1.0",
+    "@metamask/keyring-api": "^8.1.2",
     "@metamask/snaps-sdk": "^6.5.0",
     "@metamask/snaps-utils": "^8.1.1",
     "@noble/ciphers": "^0.5.2",
@@ -114,10 +114,6 @@
     "@lavamoat/allow-scripts": "^3.0.4",
     "@metamask/accounts-controller": "^18.2.1",
     "@metamask/auto-changelog": "^3.4.4",
-<<<<<<< HEAD
-=======
-    "@metamask/keyring-api": "^8.1.2",
->>>>>>> 599ac258
     "@metamask/keyring-controller": "^17.2.1",
     "@metamask/network-controller": "^21.0.1",
     "@metamask/snaps-controllers": "^9.7.0",
