--- conflicted
+++ resolved
@@ -116,17 +116,10 @@
     "@metamask/accounts-controller": "^29.0.1",
     "@metamask/auto-changelog": "^3.4.4",
     "@metamask/keyring-controller": "^22.0.0",
-<<<<<<< HEAD
     "@metamask/keyring-internal-api": "^6.2.0",
-    "@metamask/network-controller": "^23.5.0",
+    "@metamask/network-controller": "^23.5.1",
     "@metamask/providers": "^22.1.0",
     "@metamask/snaps-controllers": "^12.3.1",
-=======
-    "@metamask/keyring-internal-api": "^6.0.1",
-    "@metamask/network-controller": "^23.5.1",
-    "@metamask/providers": "^21.0.0",
-    "@metamask/snaps-controllers": "^11.2.1",
->>>>>>> b309158f
     "@types/jest": "^27.4.1",
     "deepmerge": "^4.2.2",
     "ethers": "^6.12.0",
