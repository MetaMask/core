--- conflicted
+++ resolved
@@ -42,14 +42,9 @@
   },
   "dependencies": {
     "@metamask/base-controller": "^6.0.1",
-<<<<<<< HEAD
     "@metamask/snaps-controllers": "^9.3.0",
     "@metamask/snaps-sdk": "^6.1.0",
     "@metamask/snaps-utils": "^7.8.0",
-=======
-    "@metamask/snaps-controllers": "^8.1.1",
-    "@metamask/snaps-sdk": "^4.2.0",
->>>>>>> e441444f
     "@noble/ciphers": "^0.5.2",
     "@noble/hashes": "^1.4.0",
     "immer": "^9.0.6",
