{
  "name": "@metamask/profile-sync-controller",
  "version": "25.1.2",
  "description": "The profile sync helps developers synchronize data across multiple clients and devices in a privacy-preserving way. All data saved in the user storage database is encrypted client-side to preserve privacy. The user storage provides a modular design, giving developers the flexibility to construct and manage their storage spaces in a way that best suits their needs",
  "keywords": [
    "MetaMask",
    "Ethereum"
  ],
  "homepage": "https://github.com/MetaMask/core/tree/main/packages/profile-sync-controller#readme",
  "bugs": {
    "url": "https://github.com/MetaMask/core/issues"
  },
  "repository": {
    "type": "git",
    "url": "https://github.com/MetaMask/core.git"
  },
  "license": "MIT",
  "sideEffects": false,
  "exports": {
    ".": {
      "import": {
        "types": "./dist/index.d.mts",
        "default": "./dist/index.mjs"
      },
      "require": {
        "types": "./dist/index.d.cts",
        "default": "./dist/index.cjs"
      }
    },
    "./sdk": {
      "import": {
        "types": "./dist/sdk/index.d.mts",
        "default": "./dist/sdk/index.mjs"
      },
      "require": {
        "types": "./dist/sdk/index.d.cts",
        "default": "./dist/sdk/index.cjs"
      }
    },
    "./auth": {
      "import": {
        "types": "./dist/controllers/authentication/index.d.mts",
        "default": "./dist/controllers/authentication/index.mjs"
      },
      "require": {
        "types": "./dist/controllers/authentication/index.d.cts",
        "default": "./dist/controllers/authentication/index.cjs"
      }
    },
    "./auth/mocks": {
      "import": {
        "types": "./dist/controllers/authentication/mocks/index.d.mts",
        "default": "./dist/controllers/authentication/mocks/index.mjs"
      },
      "require": {
        "types": "./dist/controllers/authentication/mocks/index.d.cts",
        "default": "./dist/controllers/authentication/mocks/index.cjs"
      }
    },
    "./user-storage": {
      "import": {
        "types": "./dist/controllers/user-storage/index.d.mts",
        "default": "./dist/controllers/user-storage/index.mjs"
      },
      "require": {
        "types": "./dist/controllers/user-storage/index.d.cts",
        "default": "./dist/controllers/user-storage/index.cjs"
      }
    },
    "./user-storage/mocks": {
      "import": {
        "types": "./dist/controllers/user-storage/mocks/index.d.mts",
        "default": "./dist/controllers/user-storage/mocks/index.mjs"
      },
      "require": {
        "types": "./dist/controllers/user-storage/mocks/index.d.cts",
        "default": "./dist/controllers/user-storage/mocks/index.cjs"
      }
    },
    "./package.json": "./package.json"
  },
  "main": "./dist/index.cjs",
  "types": "./dist/index.d.cts",
  "files": [
    "dist/",
    "auth/",
    "user-storage/",
    "sdk/"
  ],
  "scripts": {
    "build": "ts-bridge --project tsconfig.build.json --verbose --clean --no-references",
    "build:docs": "typedoc",
    "changelog:update": "../../scripts/update-changelog.sh @metamask/profile-sync-controller",
    "changelog:validate": "../../scripts/validate-changelog.sh @metamask/profile-sync-controller",
    "publish:preview": "yarn npm publish --tag preview",
    "since-latest-release": "../../scripts/since-latest-release.sh",
    "test": "NODE_OPTIONS=--experimental-vm-modules jest --reporters=jest-silent-reporter",
    "test:clean": "NODE_OPTIONS=--experimental-vm-modules jest --clearCache",
    "test:verbose": "NODE_OPTIONS=--experimental-vm-modules jest --verbose",
    "test:watch": "NODE_OPTIONS=--experimental-vm-modules jest --watch"
  },
  "dependencies": {
<<<<<<< HEAD
    "@metamask/base-controller": "^8.4.1",
    "@metamask/messenger": "^0.3.0",
=======
    "@metamask/base-controller": "^8.4.2",
>>>>>>> e4f2a09c
    "@metamask/snaps-sdk": "^9.0.0",
    "@metamask/snaps-utils": "^11.0.0",
    "@metamask/utils": "^11.8.1",
    "@noble/ciphers": "^1.3.0",
    "@noble/hashes": "^1.8.0",
    "immer": "^9.0.6",
    "loglevel": "^1.8.1",
    "siwe": "^2.3.2"
  },
  "devDependencies": {
    "@lavamoat/allow-scripts": "^3.0.4",
    "@lavamoat/preinstall-always-fail": "^2.1.0",
    "@metamask/address-book-controller": "^6.2.1",
    "@metamask/auto-changelog": "^3.4.4",
    "@metamask/keyring-api": "^21.0.0",
    "@metamask/keyring-controller": "^23.2.0",
    "@metamask/keyring-internal-api": "^9.0.0",
    "@metamask/providers": "^22.1.0",
    "@metamask/snaps-controllers": "^14.0.1",
    "@types/jest": "^27.4.1",
    "deepmerge": "^4.2.2",
    "ethers": "^6.12.0",
    "jest": "^27.5.1",
    "jest-environment-jsdom": "^27.5.1",
    "nock": "^13.3.1",
    "ts-jest": "^27.1.4",
    "typedoc": "^0.24.8",
    "typedoc-plugin-missing-exports": "^2.0.0",
    "typescript": "~5.2.2",
    "webextension-polyfill": "^0.12.0"
  },
  "peerDependencies": {
    "@metamask/address-book-controller": "^6.1.1",
    "@metamask/keyring-controller": "^23.0.0",
    "@metamask/providers": "^22.0.0",
    "@metamask/snaps-controllers": "^14.0.0",
    "webextension-polyfill": "^0.10.0 || ^0.11.0 || ^0.12.0"
  },
  "engines": {
    "node": "^18.18 || >=20"
  },
  "publishConfig": {
    "access": "public",
    "registry": "https://registry.npmjs.org/"
  },
  "lavamoat": {
    "allowScripts": {}
  }
}<|MERGE_RESOLUTION|>--- conflicted
+++ resolved
@@ -100,12 +100,8 @@
     "test:watch": "NODE_OPTIONS=--experimental-vm-modules jest --watch"
   },
   "dependencies": {
-<<<<<<< HEAD
-    "@metamask/base-controller": "^8.4.1",
+    "@metamask/base-controller": "^8.4.2",
     "@metamask/messenger": "^0.3.0",
-=======
-    "@metamask/base-controller": "^8.4.2",
->>>>>>> e4f2a09c
     "@metamask/snaps-sdk": "^9.0.0",
     "@metamask/snaps-utils": "^11.0.0",
     "@metamask/utils": "^11.8.1",
