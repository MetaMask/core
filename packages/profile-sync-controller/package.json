{
  "name": "@metamask/profile-sync-controller",
  "version": "16.0.0",
  "description": "The profile sync helps developers synchronize data across multiple clients and devices in a privacy-preserving way. All data saved in the user storage database is encrypted client-side to preserve privacy. The user storage provides a modular design, giving developers the flexibility to construct and manage their storage spaces in a way that best suits their needs",
  "keywords": [
    "MetaMask",
    "Ethereum"
  ],
  "homepage": "https://github.com/MetaMask/core/tree/main/packages/profile-sync-controller#readme",
  "bugs": {
    "url": "https://github.com/MetaMask/core/issues"
  },
  "repository": {
    "type": "git",
    "url": "https://github.com/MetaMask/core.git"
  },
  "license": "MIT",
  "sideEffects": false,
  "exports": {
    ".": {
      "import": {
        "types": "./dist/index.d.mts",
        "default": "./dist/index.mjs"
      },
      "require": {
        "types": "./dist/index.d.cts",
        "default": "./dist/index.cjs"
      }
    },
    "./sdk": {
      "import": {
        "types": "./dist/sdk/index.d.mts",
        "default": "./dist/sdk/index.mjs"
      },
      "require": {
        "types": "./dist/sdk/index.d.cts",
        "default": "./dist/sdk/index.cjs"
      }
    },
    "./auth": {
      "import": {
        "types": "./dist/controllers/authentication/index.d.mts",
        "default": "./dist/controllers/authentication/index.mjs"
      },
      "require": {
        "types": "./dist/controllers/authentication/index.d.cts",
        "default": "./dist/controllers/authentication/index.cjs"
      }
    },
    "./auth/mocks": {
      "import": {
        "types": "./dist/controllers/authentication/mocks/index.d.mts",
        "default": "./dist/controllers/authentication/mocks/index.mjs"
      },
      "require": {
        "types": "./dist/controllers/authentication/mocks/index.d.cts",
        "default": "./dist/controllers/authentication/mocks/index.cjs"
      }
    },
    "./user-storage": {
      "import": {
        "types": "./dist/controllers/user-storage/index.d.mts",
        "default": "./dist/controllers/user-storage/index.mjs"
      },
      "require": {
        "types": "./dist/controllers/user-storage/index.d.cts",
        "default": "./dist/controllers/user-storage/index.cjs"
      }
    },
    "./user-storage/mocks": {
      "import": {
        "types": "./dist/controllers/user-storage/mocks/index.d.mts",
        "default": "./dist/controllers/user-storage/mocks/index.mjs"
      },
      "require": {
        "types": "./dist/controllers/user-storage/mocks/index.d.cts",
        "default": "./dist/controllers/user-storage/mocks/index.cjs"
      }
    },
    "./package.json": "./package.json"
  },
  "main": "./dist/index.cjs",
  "types": "./dist/index.d.cts",
  "files": [
    "dist/",
    "auth/",
    "user-storage/",
    "sdk/"
  ],
  "scripts": {
    "build": "ts-bridge --project tsconfig.build.json --verbose --clean --no-references",
    "build:docs": "typedoc",
    "changelog:update": "../../scripts/update-changelog.sh @metamask/profile-sync-controller",
    "changelog:validate": "../../scripts/validate-changelog.sh @metamask/profile-sync-controller",
    "publish:preview": "yarn npm publish --tag preview",
    "since-latest-release": "../../scripts/since-latest-release.sh",
    "test": "NODE_OPTIONS=--experimental-vm-modules jest --reporters=jest-silent-reporter",
    "test:clean": "NODE_OPTIONS=--experimental-vm-modules jest --clearCache",
    "test:verbose": "NODE_OPTIONS=--experimental-vm-modules jest --verbose",
    "test:watch": "NODE_OPTIONS=--experimental-vm-modules jest --watch"
  },
  "dependencies": {
    "@metamask/base-controller": "^8.0.1",
<<<<<<< HEAD
    "@metamask/snaps-sdk": "^6.22.0",
    "@metamask/snaps-utils": "^9.2.0",
=======
    "@metamask/keyring-api": "^18.0.0",
    "@metamask/snaps-sdk": "^7.1.0",
    "@metamask/snaps-utils": "^9.4.0",
>>>>>>> 826c3af1
    "@noble/ciphers": "^0.5.2",
    "@noble/hashes": "^1.4.0",
    "immer": "^9.0.6",
    "loglevel": "^1.8.1",
    "siwe": "^2.3.2"
  },
  "devDependencies": {
    "@lavamoat/allow-scripts": "^3.0.4",
    "@lavamoat/preinstall-always-fail": "^2.1.0",
    "@metamask/accounts-controller": "^30.0.0",
    "@metamask/auto-changelog": "^3.4.4",
<<<<<<< HEAD
    "@metamask/keyring-api": "^17.4.0",
    "@metamask/keyring-controller": "^22.0.0",
    "@metamask/keyring-internal-api": "^6.0.1",
    "@metamask/network-controller": "^23.5.0",
    "@metamask/providers": "^21.0.0",
    "@metamask/snaps-controllers": "^11.2.1",
=======
    "@metamask/keyring-controller": "^22.0.1",
    "@metamask/keyring-internal-api": "^6.2.0",
    "@metamask/network-controller": "^23.5.1",
    "@metamask/providers": "^22.1.0",
    "@metamask/snaps-controllers": "^12.3.1",
>>>>>>> 826c3af1
    "@types/jest": "^27.4.1",
    "deepmerge": "^4.2.2",
    "ethers": "^6.12.0",
    "jest": "^27.5.1",
    "jest-environment-jsdom": "^27.5.1",
    "nock": "^13.3.1",
    "ts-jest": "^27.1.4",
    "typedoc": "^0.24.8",
    "typedoc-plugin-missing-exports": "^2.0.0",
    "typescript": "~5.2.2",
    "webextension-polyfill": "^0.12.0"
  },
  "peerDependencies": {
    "@metamask/accounts-controller": "^30.0.0",
    "@metamask/keyring-controller": "^22.0.0",
    "@metamask/network-controller": "^23.0.0",
    "@metamask/providers": "^22.0.0",
    "@metamask/snaps-controllers": "^12.0.0",
    "webextension-polyfill": "^0.10.0 || ^0.11.0 || ^0.12.0"
  },
  "engines": {
    "node": "^18.18 || >=20"
  },
  "publishConfig": {
    "access": "public",
    "registry": "https://registry.npmjs.org/"
  },
  "lavamoat": {
    "allowScripts": {}
  }
}<|MERGE_RESOLUTION|>--- conflicted
+++ resolved
@@ -101,14 +101,8 @@
   },
   "dependencies": {
     "@metamask/base-controller": "^8.0.1",
-<<<<<<< HEAD
-    "@metamask/snaps-sdk": "^6.22.0",
-    "@metamask/snaps-utils": "^9.2.0",
-=======
-    "@metamask/keyring-api": "^18.0.0",
     "@metamask/snaps-sdk": "^7.1.0",
     "@metamask/snaps-utils": "^9.4.0",
->>>>>>> 826c3af1
     "@noble/ciphers": "^0.5.2",
     "@noble/hashes": "^1.4.0",
     "immer": "^9.0.6",
@@ -120,20 +114,12 @@
     "@lavamoat/preinstall-always-fail": "^2.1.0",
     "@metamask/accounts-controller": "^30.0.0",
     "@metamask/auto-changelog": "^3.4.4",
-<<<<<<< HEAD
-    "@metamask/keyring-api": "^17.4.0",
-    "@metamask/keyring-controller": "^22.0.0",
-    "@metamask/keyring-internal-api": "^6.0.1",
-    "@metamask/network-controller": "^23.5.0",
-    "@metamask/providers": "^21.0.0",
-    "@metamask/snaps-controllers": "^11.2.1",
-=======
+    "@metamask/keyring-api": "^18.0.0",
     "@metamask/keyring-controller": "^22.0.1",
     "@metamask/keyring-internal-api": "^6.2.0",
     "@metamask/network-controller": "^23.5.1",
     "@metamask/providers": "^22.1.0",
     "@metamask/snaps-controllers": "^12.3.1",
->>>>>>> 826c3af1
     "@types/jest": "^27.4.1",
     "deepmerge": "^4.2.2",
     "ethers": "^6.12.0",
