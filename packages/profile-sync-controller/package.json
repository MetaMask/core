{
  "name": "@metamask/profile-sync-controller",
  "version": "15.0.0",
  "description": "The profile sync helps developers synchronize data across multiple clients and devices in a privacy-preserving way. All data saved in the user storage database is encrypted client-side to preserve privacy. The user storage provides a modular design, giving developers the flexibility to construct and manage their storage spaces in a way that best suits their needs",
  "keywords": [
    "MetaMask",
    "Ethereum"
  ],
  "homepage": "https://github.com/MetaMask/core/tree/main/packages/profile-sync-controller#readme",
  "bugs": {
    "url": "https://github.com/MetaMask/core/issues"
  },
  "repository": {
    "type": "git",
    "url": "https://github.com/MetaMask/core.git"
  },
  "license": "MIT",
  "sideEffects": false,
  "exports": {
    ".": {
      "import": {
        "types": "./dist/index.d.mts",
        "default": "./dist/index.mjs"
      },
      "require": {
        "types": "./dist/index.d.cts",
        "default": "./dist/index.cjs"
      }
    },
    "./sdk": {
      "import": {
        "types": "./dist/sdk/index.d.mts",
        "default": "./dist/sdk/index.mjs"
      },
      "require": {
        "types": "./dist/sdk/index.d.cts",
        "default": "./dist/sdk/index.cjs"
      }
    },
    "./auth": {
      "import": {
        "types": "./dist/controllers/authentication/index.d.mts",
        "default": "./dist/controllers/authentication/index.mjs"
      },
      "require": {
        "types": "./dist/controllers/authentication/index.d.cts",
        "default": "./dist/controllers/authentication/index.cjs"
      }
    },
    "./auth/mocks": {
      "import": {
        "types": "./dist/controllers/authentication/mocks/index.d.mts",
        "default": "./dist/controllers/authentication/mocks/index.mjs"
      },
      "require": {
        "types": "./dist/controllers/authentication/mocks/index.d.cts",
        "default": "./dist/controllers/authentication/mocks/index.cjs"
      }
    },
    "./user-storage": {
      "import": {
        "types": "./dist/controllers/user-storage/index.d.mts",
        "default": "./dist/controllers/user-storage/index.mjs"
      },
      "require": {
        "types": "./dist/controllers/user-storage/index.d.cts",
        "default": "./dist/controllers/user-storage/index.cjs"
      }
    },
    "./user-storage/mocks": {
      "import": {
        "types": "./dist/controllers/user-storage/mocks/index.d.mts",
        "default": "./dist/controllers/user-storage/mocks/index.mjs"
      },
      "require": {
        "types": "./dist/controllers/user-storage/mocks/index.d.cts",
        "default": "./dist/controllers/user-storage/mocks/index.cjs"
      }
    },
    "./package.json": "./package.json"
  },
  "main": "./dist/index.cjs",
  "types": "./dist/index.d.cts",
  "files": [
    "dist/",
    "auth/",
    "user-storage/",
    "sdk/"
  ],
  "scripts": {
    "build": "ts-bridge --project tsconfig.build.json --verbose --clean --no-references",
    "build:docs": "typedoc",
    "changelog:update": "../../scripts/update-changelog.sh @metamask/profile-sync-controller",
    "changelog:validate": "../../scripts/validate-changelog.sh @metamask/profile-sync-controller",
    "publish:preview": "yarn npm publish --tag preview",
    "since-latest-release": "../../scripts/since-latest-release.sh",
    "test": "NODE_OPTIONS=--experimental-vm-modules jest --reporters=jest-silent-reporter",
    "test:clean": "NODE_OPTIONS=--experimental-vm-modules jest --clearCache",
    "test:verbose": "NODE_OPTIONS=--experimental-vm-modules jest --verbose",
    "test:watch": "NODE_OPTIONS=--experimental-vm-modules jest --watch"
  },
  "dependencies": {
    "@metamask/base-controller": "^8.0.1",
    "@metamask/keyring-api": "^17.4.0",
    "@metamask/snaps-sdk": "^6.22.0",
    "@metamask/snaps-utils": "^9.2.0",
    "@noble/ciphers": "^0.5.2",
    "@noble/hashes": "^1.4.0",
    "immer": "^9.0.6",
    "loglevel": "^1.8.1",
    "siwe": "^2.3.2"
  },
  "devDependencies": {
    "@lavamoat/allow-scripts": "^3.0.4",
    "@lavamoat/preinstall-always-fail": "^2.1.0",
    "@metamask/accounts-controller": "^29.0.0",
    "@metamask/auto-changelog": "^3.4.4",
<<<<<<< HEAD
    "@metamask/controller-utils": "^11.7.0",
    "@metamask/keyring-controller": "^21.0.5",
=======
    "@metamask/keyring-controller": "^22.0.0",
>>>>>>> f0f869f7
    "@metamask/keyring-internal-api": "^6.0.1",
    "@metamask/network-controller": "^23.5.0",
    "@metamask/providers": "^21.0.0",
    "@metamask/snaps-controllers": "^11.2.1",
    "@types/jest": "^27.4.1",
    "deepmerge": "^4.2.2",
    "ethers": "^6.12.0",
    "jest": "^27.5.1",
    "jest-environment-jsdom": "^27.5.1",
    "nock": "^13.3.1",
    "ts-jest": "^27.1.4",
    "typedoc": "^0.24.8",
    "typedoc-plugin-missing-exports": "^2.0.0",
    "typescript": "~5.2.2",
    "webextension-polyfill": "^0.12.0"
  },
  "peerDependencies": {
    "@metamask/accounts-controller": "^29.0.0",
    "@metamask/keyring-controller": "^22.0.0",
    "@metamask/network-controller": "^23.0.0",
    "@metamask/providers": "^21.0.0",
    "@metamask/snaps-controllers": "^11.0.0",
    "webextension-polyfill": "^0.10.0 || ^0.11.0 || ^0.12.0"
  },
  "engines": {
    "node": "^18.18 || >=20"
  },
  "publishConfig": {
    "access": "public",
    "registry": "https://registry.npmjs.org/"
  },
  "lavamoat": {
    "allowScripts": {}
  }
}<|MERGE_RESOLUTION|>--- conflicted
+++ resolved
@@ -115,12 +115,8 @@
     "@lavamoat/preinstall-always-fail": "^2.1.0",
     "@metamask/accounts-controller": "^29.0.0",
     "@metamask/auto-changelog": "^3.4.4",
-<<<<<<< HEAD
     "@metamask/controller-utils": "^11.7.0",
     "@metamask/keyring-controller": "^21.0.5",
-=======
-    "@metamask/keyring-controller": "^22.0.0",
->>>>>>> f0f869f7
     "@metamask/keyring-internal-api": "^6.0.1",
     "@metamask/network-controller": "^23.5.0",
     "@metamask/providers": "^21.0.0",
