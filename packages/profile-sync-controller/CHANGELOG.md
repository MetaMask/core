# Changelog

All notable changes to this project will be documented in this file.

The format is based on [Keep a Changelog](https://keepachangelog.com/en/1.0.0/),
and this project adheres to [Semantic Versioning](https://semver.org/spec/v2.0.0.html).

## [Unreleased]

<<<<<<< HEAD
### Changed

- Reduce the `N` `scrypt` parameter used to compute the encryption key in order to significantly increase performance on clients.
  - The input to the KDF is already a long, high entropy non-user-generated string so it does not make sense to use a KDF with high compute cost.
  - This decreases the impact of the KDF on all clients by around 99%
  - Add backwards compatible migration logic
  - Add encryption callbacks so we can measure the impact of future migrations through analytics
=======
## [25.1.0]

### Changed

- Use deferred promises for encryption/decryption KDF operations ([#6736](https://github.com/MetaMask/core/pull/6736))
  - That will prevent duplicate KDF operations from being computed if one with the same options is already in progress.
  - For operations that already completed, we use the already existing cache.
- Bump `@metamask/utils` from `^11.8.0` to `^11.8.1` ([#6708](https://github.com/MetaMask/core/pull/6708))
- Bump `@metamask/keyring-api` from `^20.1.0` to `^21.0.0` ([#6560](https://github.com/MetaMask/core/pull/6560))
- Bump `@metamask/keyring-internal-api` from `^8.1.0` to `^9.0.0` ([#6560](https://github.com/MetaMask/core/pull/6560))
- Strip `srpSessionData.token.accessToken` from state logs ([#6553](https://github.com/MetaMask/core/pull/6553))
  - We haven't started using the `includeInStateLogs` metadata yet in clients, so this will have no functional impact. This change brings this metadata into alignment with the hard-coded state log generation performed by clients.today.
- Add dependency on `@metamask/utils` ([#6553](https://github.com/MetaMask/core/pull/6553))
- Bump `@metamask/base-controller` from `^8.3.0` to `^8.4.0` ([#6632](https://github.com/MetaMask/core/pull/6632))

## [25.0.0]

### Added

- **BREAKING:** Add missing `@metamask/address-book-controller` peer dependency ([#6344](https://github.com/MetaMask/core/pull/6344))
- Add two new controller state metadata properties: `includeInStateLogs` and `usedInUi` ([#6470](https://github.com/MetaMask/core/pull/6470))

### Changed

- Implement deferred login pattern in `SRPJwtBearerAuth` to prevent race conditions during concurrent authentication attempts ([#6353](https://github.com/MetaMask/core/pull/6353))
  - Add `#deferredLogin` method that ensures only one login operation executes at a time using Promise map caching
- Bump `@metamask/base-controller` from `^8.1.0` to `^8.3.0` ([#6355](https://github.com/MetaMask/core/pull/6355), [#6465](https://github.com/MetaMask/core/pull/6465))

### Removed

- **BREAKING:** Remove `@metamask/accounts-controller` peer dependency ([#6344](https://github.com/MetaMask/core/pull/6344))
- **BREAKING:** Remove all account syncing code & logic ([#6344](https://github.com/MetaMask/core/pull/6344))
  - `UserStorageController` now only holds the account syncing enablement status, but the logic itself has been moved to `@metamask/account-tree-controller`
- Remove `UserStorageController` optional config callback `getIsMultichainAccountSyncingEnabled`, and `getIsMultichainAccountSyncingEnabled` public method / messenger action ([#6344](https://github.com/MetaMask/core/pull/6344))

## [24.0.0]

### Added

- `UserStorageController` optional config callback `getIsMultichainAccountSyncingEnabled`, and `getIsMultichainAccountSyncingEnabled` public method / messenger action ([#6215](https://github.com/MetaMask/core/pull/6215))
  - This callback needs to be wired to client specific selectors in order to fetch the value of the feature flag dynamically
  - If `true`, Account syncing will stop pushing new data to the user storage and only act as an account restoration method that will be fired before multichain account syncing for legacy compatibility
  - This is done because `AccountTreeController` will become responsible for Multichain Account syncing

### Changed

- **BREAKING:** Bump peer dependency `@metamask/accounts-controller` from `^32.0.0` to `^33.0.0` ([#6345](https://github.com/MetaMask/core/pull/6345))
- **BREAKING:** Bump peer dependency `@metamask/keyring-controller` from `^22.0.0` to `^23.0.0` ([#6345](https://github.com/MetaMask/core/pull/6345))
- Bump `@noble/hashes` from `^1.4.0` to `^1.8.0` ([#6101](https://github.com/MetaMask/core/pull/6101))
- Bump `@noble/ciphers` from `^0.5.2` to `^1.3.0` ([#6101](https://github.com/MetaMask/core/pull/6101))
- Bump `@metamask/base-controller` from `^8.0.1` to `^8.1.0` ([#6284](https://github.com/MetaMask/core/pull/6284))
- Bump accounts related packages ([#6309](https://github.com/MetaMask/core/pull/6309))
  - Bump `@metamask/keyring-api` from `^20.0.0` to `^20.1.0`
  - Bump `@metamask/keyring-internal-api` from `^8.0.0` to `^8.1.0`

### Removed

- **BREAKING:** Remove `UserStorageController:saveInternalAccountToUserStorage` public method ([#6215](https://github.com/MetaMask/core/pull/6215))

## [23.0.0]

### Changed

- **BREAKING:** Rename `AuthenticationController:getUserProfileMetaMetrics` to `AuthenticationController:getUserProfileLineage` ([#6211](https://github.com/MetaMask/core/pull/6211))
  - Rename API endpoint from `/api/v2/profile/metametrics` to `/api/v2/profile/lineage`

## [22.0.0]

### Changed

- **BREAKING:** Bump peer dependency `@metamask/accounts-controller` from `^31.0.0` to `^32.0.0` ([#6171](https://github.com/MetaMask/core/pull/6171))
>>>>>>> 8d42386b

## [21.0.0]

### Added

- Add performance tracing to user storage syncing operations (contacts and accounts) ([#6050](https://github.com/MetaMask/core/pull/6050))
- Add `env` options in both `AuthenticationController` and `UserStorageController`'s `config` constructor param ([#6082](https://github.com/MetaMask/core/pull/6082))
  - This will let consumers choose to use prod, dev or UAT environments for Identity operations

### Removed

- **BREAKING**: Remove schema enforcement for user storage paths ([#6075](https://github.com/MetaMask/core/pull/6075))
  - This will improve DX by preventing developers from having to update the schema before using the SDK or Controllers for their features.
- **BREAKING**: Remove network syncing code ([#6081](https://github.com/MetaMask/core/pull/6081))
  - This code has never been used in production, and won't likely be used in the future
  - Remove `@metamask/network-controller` dependency and peerDependency

## [20.0.0]

### Added

- Add new `AuthenticationController:getUserProfileMetaMetrics` method ([#6068](https://github.com/MetaMask/core/pull/6068))
  - This method fetches data using the Authentication API, returning all MetaMetrics sessions related to the currently authenticated user, in the form of `typeof UserProfileMetaMetrics`

### Changed

- **BREAKING:** Bump peer dependency `@metamask/snaps-controllers` from `^12.0.0` to `^14.0.0` ([#6035](https://github.com/MetaMask/core/pull/6035))
- Bump `@metamask/snaps-sdk` from `^7.1.0` to `^9.0.0` ([#6035](https://github.com/MetaMask/core/pull/6035))
- Bump `@metamask/snaps-utils` from `^9.4.0` to `^11.0.0` ([#6035](https://github.com/MetaMask/core/pull/6035))

## [19.0.0]

### Changed

- **BREAKING:** Bump peer dependency `@metamask/accounts-controller` to `^31.0.0` ([#5999](https://github.com/MetaMask/core/pull/5999))
- **BREAKING:** Bump peer dependency `@metamask/network-controller` to `^24.0.0` ([#5999](https://github.com/MetaMask/core/pull/5999))

## [18.0.0]

### Added

- **BREAKING:** Add Contacts Syncing, a Backup and Sync feature ([#5776](https://github.com/MetaMask/core/pull/5776))
  - React to contacts update and deletion events from `AddressBookController` and update the corresponding entries in user storage
  - Dispatch downward "Big sync" after onboarding & wallet unlock
    - Big sync will download contacts from user storage and resolve potential conflicts

## [17.1.0]

### Added

- Add `EventQueue` class util to guarantee the order of some user-storage updates ([#5937](https://github.com/MetaMask/core/pull/5937))
  - Add an instance of `EventQueue` to `UserStorageController`
  - Event subscriptions for `AccountsController:accountAdded` and `AccountsController:accountRenamed` are now pushing their callbacks to the `UserStorageController` instance of `EventQueue`, so that we stay in control of the order these callbacks are fulfilled.

## [17.0.0]

### Added

- **BREAKING:** Add multi-SRP support for authentication and user storage ([#5753](https://github.com/MetaMask/core/pull/5753))
  - Add `entropySource` based authentication support for multiple SRPs
  - Add `entropySource` optional parameter for `UserStorageController` CRUD methods
  - Rename `sessionData` in `AuthenticationControllerState` to `srpSessionData`
  - Update `AuthenticationController.performSignIn` to return `string[]` rather than `string`
  - Add `AccountsController:updateAccounts` as a required allowed action to the `UserStorageController` messenger
  - Add `listEntropySources` to `UserStorageController`
  - Render `UserStorageController.syncInternalAccountsWithUserStorage` compatible with multi-SRP

## [16.0.0]

### Changed

- **BREAKING:** bump `@metamask/accounts-controller` peer dependency to `^30.0.0` ([#5888](https://github.com/MetaMask/core/pull/5888))
- **BREAKING:** bump `@metamask/snaps-controllers` peer dependency to `^12.0.0` ([#5871](https://github.com/MetaMask/core/pull/5871))
- **BREAKING:** bump `@metamask/providers` peer dependency to `^22.0.0` ([#5871](https://github.com/MetaMask/core/pull/5871))

## [15.0.0]

### Changed

- **BREAKING:** bump `@metamask/keyring-controller` peer dependency to `^22.0.0` ([#5802](https://github.com/MetaMask/core/pull/5802))
- **BREAKING:** bump `@metamask/accounts-controller` peer dependency to `^29.0.0` ([#5802](https://github.com/MetaMask/core/pull/5802))

## [14.0.0]

### Changed

- **BREAKING:** Replace all "Profile Syncing" mentions to "Backup & Sync" ([#5686](https://github.com/MetaMask/core/pull/5686))
  - Replaces state properties `isProfileSyncingEnabled` to `isBackupAndSyncEnabled`, and `isProfileSyncingUpdateLoading` to `isBackupAndSyncUpdateLoading`

### Fixed

- Remove metadata for unsupported keyrings ([#5725](https://github.com/MetaMask/core/pull/5725))

## [13.0.0]

### Changed

- **BREAKING:** Bump `@metamask/accounts-controller` peer dependency from `^27.0.0` to `^28.0.0` ([#5763](https://github.com/MetaMask/core/pull/5763))
- **BREAKING:** Bump `@metamask/snaps-controllers` peer dependency from `^9.19.0` to `^11.0.0` ([#5639](https://github.com/MetaMask/core/pull/5639))
- **BREAKING:** Bump `@metamask/providers` peer dependency from `^18.1.1` to `^21.0.0` ([#5639](https://github.com/MetaMask/core/pull/5639))
- Bump `@metamask/base-controller` from `^8.0.0` to `^8.0.1` ([#5722](https://github.com/MetaMask/core/pull/5722))
- Bump `@metamask/snaps-sdk` from `^6.17.1` to `^6.22.0` ([#5639](https://github.com/MetaMask/core/pull/5639))
- Bump `@metamask/snaps-utils` from `^8.10.0` to `^9.2.0` ([#5639](https://github.com/MetaMask/core/pull/5639))

## [12.0.0]

### Added

- **BREAKING:** Add new public method `setIsBackupAndSyncFeatureEnabled` to `UserStorageController` ([#5636](https://github.com/MetaMask/core/pull/5636))
  - This replaces `enableProfileSyncing` and `disableProfileSyncing` and will be used as the main method to enable and disable backup and sync features from now on.
- **BREAKING:** Add new `isAccountSyncingEnabled` state property to `UserStorageController` ([#5636](https://github.com/MetaMask/core/pull/5636))
  - This property is `true` by default.

### Removed

- **BREAKING:** Remove `isAccountSyncingEnabled` `env` property from `UserStorageController` constructor ([#5629](https://github.com/MetaMask/core/pull/5629))
- **BREAKING:** Remove unused action handlers: `setIsBackupAndSyncFeatureEnabled`, `syncInternalAccountsWithUserStorage` and `saveInternalAccountToUserStorage`. ([#5638](https://github.com/MetaMask/core/pull/5638))
  - These actions should not be callable through the messaging system.

## [11.0.1]

### Changed

- Bump accounts dependencies ([#5565](https://github.com/MetaMask/core/pull/5565))

### Fixed

- Update origin used for `SnapController:handleRequest` ([#5616](https://github.com/MetaMask/core/pull/5616))

## [11.0.0]

### Changed

- **BREAKING:** Bump peer dependency `@metamask/accounts-controller` to `^27.0.0` ([#5507](https://github.com/MetaMask/core/pull/5507))
- **BREAKING:** Bump peer dependency `@metamask/network-controller` to `^23.0.0` ([#5507](https://github.com/MetaMask/core/pull/5507))

### Fixed

- Peer dependencies `@metamask/keyring-controller` and `@metamask/network-controller` are no longer also direct dependencies ([#5464](https://github.com/MetaMask/core/pull/5464)))

## [10.1.0]

### Added

- Add primary SRP switching support for `AuthenticationController` and `UserStorageController` ([#5478](https://github.com/MetaMask/core/pull/5478))

## [10.0.0]

### Changed

- **BREAKING:** Bump `@metamask/keyring-controller` peer dependency to `^21.0.0` ([#5439](https://github.com/MetaMask/core/pull/5439))
- **BREAKING:** Bump `@metamask/accounts-controller` peer dependency to `^26.0.0` ([#5439](https://github.com/MetaMask/core/pull/5439))
- **BREAKING** `UserStorageController` and `AuthenticationController` now use the SDK under the hood ([#5413](https://github.com/MetaMask/core/pull/5413))
  - **BREAKING** `AuthenticationController` state entry `sessionData` has changed shape to fully reflect the `LoginResponse` SDK type.
  - **BREAKING** `UserStorageController` cannot use the `AuthenticationController:performSignOut` action anymore.
- **BREAKING:** Bump `@metamask/keyring-internal-api` from `^5.0.0` to `^6.0.0` ([#5347](https://github.com/MetaMask/core/pull/5347))

## [9.0.0]

### Changed

- **BREAKING:** Bump `@metamask/keyring-controller` peer dependency to `^20.0.0` ([#5426](https://github.com/MetaMask/core/pull/5426))
- **BREAKING:** Bump `@metamask/accounts-controller` peer dependency to `^25.0.0` ([#5426](https://github.com/MetaMask/core/pull/5426))
- Bump `@metamask/keyring-internal-api` from `^4.0.3` to `^5.0.0` ([#5405](https://github.com/MetaMask/core/pull/5405))

## [8.1.1]

### Changed

- Bump `@metamask/keyring-controller"` from `^19.2.0` to `^19.2.1` ([#5373](https://github.com/MetaMask/core/pull/5373))
- Bump `@metamask/keyring-api"` from `^17.0.0` to `^17.2.0` ([#5366](https://github.com/MetaMask/core/pull/5366))

## [8.1.0]

### Added

- Create RPC middleware using RPC services ([#5290](https://github.com/MetaMask/core/pull/5290))

### Changed

- Use `KeyringController:withKeyring` for account syncing operations ([#5345](https://github.com/MetaMask/core/pull/5345))
  - Add accounts in bulk during big sync
  - Filter and keep only HD accounts from the primary SRP for all account sync operations
- Bump `@metamask/keyring-controller` dependency from `^19.1.0` to `^19.2.0` ([#5357](https://github.com/MetaMask/core/pull/5357))

## [8.0.0]

### Added

- Add `perform{BatchSetStorage,DeleteStorage,BatchDeleteStorage}` as messenger actions ([#5311](https://github.com/MetaMask/core/pull/5311))
- Add optional `validateAgainstSchema` option when creating user storage entry paths ([#5326](https://github.com/MetaMask/core/pull/5326))

### Changed

- **BREAKING:** Bump `@metamask/accounts-controller` peer dependency from `^23.0.0` to `^24.0.0` ([#5318](https://github.com/MetaMask/core/pull/5318))
- Change `maxNumberOfAccountsToAdd` default value from `100` to `Infinity` ([#5322](https://github.com/MetaMask/core/pull/5322))

### Removed

- Removed unused events from `UserStorageController` ([#5324](https://github.com/MetaMask/core/pull/5324))

## [7.0.1]

### Changed

- Bump `@metamask/base-controller` from `^7.1.1` to `^8.0.0` ([#5305](https://github.com/MetaMask/core/pull/5305))
- Bump `@metamask/keyring-controller` from `^19.0.6` to `^19.0.7` ([#5305](https://github.com/MetaMask/core/pull/5305))
- Bump `@metamask/network-controller` from `^22.2.0` to `^22.2.1` ([#5305](https://github.com/MetaMask/core/pull/5305))

## [7.0.0]

### Changed

- **BREAKING:** Bump `@metamask/accounts-controller` peer dependency from `^22.0.0` to `^23.0.0` ([#5292](https://github.com/MetaMask/core/pull/5292))

## [6.0.0]

### Changed

- Improve logic & dependencies between profile sync, auth, user storage & notifications ([#5275](https://github.com/MetaMask/core/pull/5275))
- Mark `@metamask/snaps-controllers` peer dependency bump as breaking in CHANGELOG ([#5267](https://github.com/MetaMask/core/pull/5267))
- Fix eslint warnings & errors ([#5261](https://github.com/MetaMask/core/pull/5261))
- Rename `ControllerMessenger` to `Messenger` ([#5244](https://github.com/MetaMask/core/pull/5244))
- Bump snaps-sdk to v6.16.0 ([#5220](https://github.com/MetaMask/core/pull/5220))
- **BREAKING:** Bump `@metamask/snaps-controllers` peer dependency from `^9.10.0` to `^9.19.0` ([#5265](https://github.com/MetaMask/core/pull/5265))
- Bump `@metamask/snaps-sdk` from `^6.16.0` to `^6.17.1` ([#5265](https://github.com/MetaMask/core/pull/5265))
- Bump `@metamask/snaps-utils` from `^8.9.0` to `^8.10.0` ([#5265](https://github.com/MetaMask/core/pull/5265))
- Bump `@metamask/keyring-api"` from `^16.1.0` to `^17.0.0` ([#5280](https://github.com/MetaMask/core/pull/5280))

### Removed

- **BREAKING:** Remove metametrics dependencies in UserStorageController ([#5278](https://github.com/MetaMask/core/pull/5278))

## [5.0.0]

### Changed

- **BREAKING:** Bump `@metamask/accounts-controller` peer dependency from `^21.0.0` to `^22.0.0` ([#5218](https://github.com/MetaMask/core/pull/5218))
- Bump `@metamask/keyring-api` from `^14.0.0` to `^16.1.0` ([#5190](https://github.com/MetaMask/core/pull/5190)), ([#5208](https://github.com/MetaMask/core/pull/5208))

## [4.1.1]

### Changed

- Bump `@metamask/keyring-api` from `^13.0.0` to `^14.0.0` ([#5177](https://github.com/MetaMask/core/pull/5177))

## [4.1.0]

### Changed

- Persist `isAccountSyncingReadyToBeDispatched` state value ([#5147](https://github.com/MetaMask/core/pull/5147))

## [4.0.1]

### Added

- Add optional sentry context parameter to erroneous situation callbacks ([#5139](https://github.com/MetaMask/core/pull/5139))

## [4.0.0]

### Changed

- **BREAKING:** Bump `@metamask/accounts-controller` peer dependency from `^20.0.0` to `^21.0.0` ([#5140](https://github.com/MetaMask/core/pull/5140))
- Bump `@metamask/base-controller` from `7.1.0` to `^7.1.1` ([#5135](https://github.com/MetaMask/core/pull/5135))
- Bump `@metamask/keyring-api` from `^12.0.0` to `^13.0.0` ([#5066](https://github.com/MetaMask/core/pull/5066))
- Bump `@metamask/keyring-internal-api` from `^1.0.0` to `^2.0.0` ([#5066](https://github.com/MetaMask/core/pull/5066)), ([#5136](https://github.com/MetaMask/core/pull/5136))
- Bump `@metamask/keyring-controller` from `^19.0.2` to `^19.0.3` ([#5140](https://github.com/MetaMask/core/pull/5140))

## [3.3.0]

### Added

- Add a `customProvider` option to the sdk `JwtBearerAuth` class ([#5105](https://github.com/MetaMask/core/pull/5105))

### Changed

- Bump `eslint` to `^9.11.1` and migrate to flat config ([#4727](https://github.com/MetaMask/core/pull/4727))
- Bump `@metamask/keyring-api` from `^12.0.0` to `^13.0.0` and `@metamask/keyring-internal-api` from `^1.0.0` to `^1.1.0` ([#5066](https://github.com/MetaMask/core/pull/5066))

## [3.2.0]

### Added

- feat: improve profile sync services logs ([#5101](https://github.com/MetaMask/core/pull/5101))

### Changed

- feat: decouple account sync logic from `UserStorageController` ([#5078](https://github.com/MetaMask/core/pull/5078))
- Bump `@metamask/base-controller` from `^7.0.0` to `^7.1.0` ([#5079](https://github.com/MetaMask/core/pull/5079))

## [3.1.1]

### Changed

- Use new `@metamask/keyring-internal-api@^1.0.0`( [#4695](https://github.com/MetaMask/core/pull/4695))
  - This package has been split out from the Keyring API.
- Bump `@metamask/keyring-api` from `^10.1.0` to `^12.0.0` ([#4695](https://github.com/MetaMask/core/pull/4695))

## [3.1.0]

### Changed

- Revamp user storage encryption process ([#4981](https://github.com/MetaMask/core/pull/4981))
  - Stop using a random salt when generating scrypt keys and use a shared one
  - Re-encrypt data fetched by `getUserStorageAllFeatureEntries` and `getUserStorage` with the shared salt if fetched entries were encrypted with random salts

### Fixed

- Remove `#assertLoggedIn()` assertion when signing out a user, ensuring `performSignOut` does not error when a user is already signed out ([#5013](https://github.com/MetaMask/core/pull/5013))

## [3.0.0]

### Added

- Add optional constructor arguments for `config.networkSyncing` to UserStorageController: `maxNumberOfAccountsToAdd`, `onNetworkAdded`, `onNetworkUpdated`, `onNetworkRemoved` ([#4701](https://github.com/MetaMask/core/pull/4701))
- Add new UserStorageController method `syncNetworks`, which can be used to initiate the main network sync ([#4701](https://github.com/MetaMask/core/pull/4701))
- Add optional property `hasNetworkSyncingSyncedAtLeastOnce` to UserStorageController state ([#4701](https://github.com/MetaMask/core/pull/4701))

### Changed

- **BREAKING:** The controller messenger must now allow the actions `NetworkController:getState`, `NetworkController:addNetwork`, `NetworkController:removeNetwork`, and `NetworkController:updateNetwork` ([#4701](https://github.com/MetaMask/core/pull/4701))
- **BREAKING:** The controller messenger must now allow the event `NetworkController:networkRemoved` ([#4701](https://github.com/MetaMask/core/pull/4701))
- Bump `@metamask/keyring-controller` from `^19.0.0` to `^19.0.1` ([#5012](https://github.com/MetaMask/core/pull/5012))
- Bump `@metamask/network-controller` from `^22.0.2` to `^22.1.0` ([#5012](https://github.com/MetaMask/core/pull/5012))

### Fixed

- Make implicit peer dependencies explicit ([#4974](https://github.com/MetaMask/core/pull/4974))
  - Add the following packages as peer dependencies of this package to satisfy peer dependency requirements from other dependencies:
    - `@metamask/providers` `^18.1.0` (required by `@metamask/keyring-api`)
    - `webextension-polyfill` `^0.10.0 || ^0.11.0 || ^0.12.0` (required by `@metamask/providers`)
  - These dependencies really should be present in projects that consume this package (e.g. MetaMask clients), and this change ensures that they now are.
  - Furthermore, we are assuming that clients already use these dependencies, since otherwise it would be impossible to consume this package in its entirety or even create a working build. Hence, the addition of these peer dependencies is really a formality and should not be breaking.
- Fix user storage controller to use the user-storage batch API to upsert remote networks rather than upserting them one at a time ([#4701](https://github.com/MetaMask/core/pull/4701))
- Correct ESM-compatible build so that imports of the following packages that re-export other modules via `export *` are no longer corrupted: ([#5011](https://github.com/MetaMask/core/pull/5011))
  - `@metamask/keyring-api`
  - `loglevel`
  - `nock`
  - `siwe`

## [2.0.0]

### Changed

- **BREAKING:** Bump `@metamask/keyring-controller` peer dependency from `^18.0.0` to `^19.0.0` ([#4195](https://github.com/MetaMask/core/pull/4956))
- **BREAKING:** Bump `@metamask/accounts-controller` peer dependency from `^19.0.0` to `^20.0.0` ([#4195](https://github.com/MetaMask/core/pull/4956))

## [1.0.2]

### Added

- new analytics callback and various helpers & improvements ([#4944](https://github.com/MetaMask/core/pull/4944))
  - new `UserStorageController` state keys: `hasAccountSyncingSyncedAtLeastOnce` and `isAccountSyncingReadyToBeDispatched`
  - new `onAccountSyncErroneousSituation` analytics callback to track how often erroneous situations happen during account syncing

### Changed

- set `hasAccountSyncingSyncedAtLeastOnce` also for a profile id that has never synced accounts before ([#4944](https://github.com/MetaMask/core/pull/4944))

## [1.0.1]

### Added

- add batch delete endpoint support for both UserStorageController & SDK ([#4938](https://github.com/MetaMask/core/pull/4938))

### Changed

- use better type system for user storage ([#4907](https://github.com/MetaMask/core/pull/4907))

### Fixed

- account sync infinite account creation bug ([#4933](https://github.com/MetaMask/core/pull/4933))

## [1.0.0]

### Changed

- **BREAKING:** Bump `@metamask/keyring-controller` peer dependency from `^17.2.0` to `^18.0.0` ([#4915](https://github.com/MetaMask/core/pull/4915))
- **BREAKING:** Bump `@metamask/accounts-controller` peer dependency from `^18.1.1` to `^19.0.0` ([#4915](https://github.com/MetaMask/core/pull/4915))

## [0.9.8]

### Changed

- **BREAKING:** Bump `@metamask/network-controller` peer dependency to `^22.0.0` ([#4841](https://github.com/MetaMask/core/pull/4841))

### Fixed

- prevent multiple parallel account syncs by checking the value of `isAccountSyncingInProgress` before dispatching account syncing ([#4901](https://github.com/MetaMask/core/pull/4901))

## [0.9.7]

### Added

- add support for DELETE ONE endpoint ([#4776](https://github.com/MetaMask/core/pull/4776))

### Fixed

- imported accounts won't be synced anymore by account syncing ([#4777](https://github.com/MetaMask/core/pull/4777))

## [0.9.6]

### Added

- add DELETE endpoint support ([#4758](https://github.com/MetaMask/core/pull/4758))

## [0.9.5]

### Fixed

- **BREAKING** react native scrypt now takes a `UInt8Array` password argument instead of a `string` ([#4755](https://github.com/MetaMask/core/pull/4755))

## [0.9.4]

### Fixed

- Account syncing performance issues and bugs ([#4746](https://github.com/MetaMask/core/pull/4746))
  - Batch `GET` / `PUT` will now encrypt and decrypt sequentially in order to leverage the in-memory cache
  - `nameLastUpdatedAt` will stop being saved to user storage if account name is a default name
  - `waitForExpectedValue` has been removed and will stop waiting for `AccountsController:accountAdded` callback
  - `randomBytes` leftover from sync -> async encryption migration was removed

## [0.9.3]

### Fixed

- Only fire `onAccountNameUpdated` when account name has changed ([#4735](https://github.com/MetaMask/core/pull/4735))

## [0.9.2]

### Changed

- Bump accounts related packages ([#4713](https://github.com/MetaMask/core/pull/4713)), ([#4728](https://github.com/MetaMask/core/pull/4728))
  - Those packages are now built slightly differently and are part of the [accounts monorepo](https://github.com/MetaMask/accounts).
  - Bump `@metamask/keyring-api` from `^8.1.0` to `^8.1.4`

## [0.9.1]

### Changed

- improve account syncing performance ([#4726](https://github.com/MetaMask/core/pull/4726))
  - check if `isEvmAccountType` before saving an account in user storage in account syncing
  - check for correct `KeyringType` before saving an account in user storage in account syncing
  - wait for `AccountsController:accountAdded` event to fire before adding another account in account syncing
- update 'eth-{simple,hd,snap}-keyring' + 'keyring-api' ([#4713](https://github.com/MetaMask/core/pull/4713))

## [0.9.0]

### Added

- add batch PUT endpoint for account syncing ([#4724](https://github.com/MetaMask/core/pull/4724))
- add batch PUT endpoint support ([#4723](https://github.com/MetaMask/core/pull/4723))

## [0.8.1]

### Changed

- move and organize shared profile sync dependencies ([#4717](https://github.com/MetaMask/core/pull/4717))

### Fixed

- fix: profile-sync-controller mobile compilation issues ([#4721](https://github.com/MetaMask/core/pull/4721))
  - mobile does not support exported async arrow functions, so needed to convert these into normal async functions

## [0.8.0]

### Fixed

- **BREAKING** update profile-sync notification settings path hash ([#4711](https://github.com/MetaMask/core/pull/4711))
  - changing this path also means the underlying storage hash has changed. But this will align with our existing solutions that are in prod.

## [0.7.0]

### Changed

- update subpath exports to use new .d.cts definition files. ([#4709](https://github.com/MetaMask/core/pull/4709))
- move profile-sync-sdk snap methods to snap auth class ([#4708](https://github.com/MetaMask/core/pull/4708))
  - move and validate `connectSnap` and `isSnapConnected` methods to only be available for SRP auth.

### Removed

- test: remove unused test mock ([#4703](https://github.com/MetaMask/core/pull/4703))

## [0.6.0]

### Added

- Add network synchronisation logic ([#4694](https://github.com/MetaMask/core/pull/4694), [#4687](https://github.com/MetaMask/core/pull/4687), [#4685](https://github.com/MetaMask/core/pull/4685), [#4684](https://github.com/MetaMask/core/pull/4684))
- Add a `canSync` check for account synchronisation ([#4690](https://github.com/MetaMask/core/pull/4690))
- Add `onAccountAdded` and `onAccountNameUpdated` events to `UserStorageController` ([#4707](https://github.com/MetaMask/core/pull/4707))

### Changed

- Bump `@metamask/snaps-sdk` from `^6.1.1` to `^6.5.0` ([#4689](https://github.com/MetaMask/core/pull/4689))
- Bump `@metamask/snaps-utils` from `^7.8.1` to `^8.1.1` ([#4689](https://github.com/MetaMask/core/pull/4689))
- Bump peer dependency `@metamask/snaps-controllers` from `^9.3.0` to `^9.7.0` ([#4689](https://github.com/MetaMask/core/pull/4689))

### Removed

- **BREAKING:** Remove `getAccountByAddress` action ([#4693](https://github.com/MetaMask/core/pull/4693))

### Fixed

- Produce and export ESM-compatible TypeScript type declaration files in addition to CommonJS-compatible declaration files ([#4648](https://github.com/MetaMask/core/pull/4648))
  - Previously, this package shipped with only one variant of type declaration
    files, and these files were only CommonJS-compatible, and the `exports`
    field in `package.json` linked to these files. This is an anti-pattern and
    was rightfully flagged by the
    ["Are the Types Wrong?"](https://arethetypeswrong.github.io/) tool as
    ["masquerading as CJS"](https://github.com/arethetypeswrong/arethetypeswrong.github.io/blob/main/docs/problems/FalseCJS.md).
    All of the ATTW checks now pass.
- Remove chunk files ([#4648](https://github.com/MetaMask/core/pull/4648)).
  - Previously, the build tool we used to generate JavaScript files extracted
    common code to "chunk" files. While this was intended to make this package
    more tree-shakeable, it also made debugging more difficult for our
    development teams. These chunk files are no longer present.
- Remove extra slash when constructing user storage url ([#4702](https://github.com/MetaMask/core/pull/4702))
- Await encryption promise ([#4705](https://github.com/MetaMask/core/pull/4705))

## [0.5.0]

### Added

- add isSnapConnected method to the Authentication SDK ([#4668](https://github.com/MetaMask/core/pull/4668))
- add `accountAdded` and `accountRenamed` events when triggering account syncing ([#4665](https://github.com/MetaMask/core/pull/4665))
- prevent accounts controller events being used when sync is in progress ([#4675](https://github.com/MetaMask/core/pull/4675))
  - add `isAccountSyncingInProgress` to `UserStorageController`
  - add `isAccountSyncingInProgress` checks to abort processing `accountAdded` and `accountRenamed` events.

### Removed

- account sync throttling ([#4675](https://github.com/MetaMask/core/pull/4675))
  - remove `maxSyncInterval`; `lastSyncedAt`; `shouldSync` from `UserStorageController`

## [0.4.0]

### Added

- add `maxSyncInterval` for account syncing to `UserStorageController` prevent multiple sync requests ([#4659](https://github.com/MetaMask/core/pull/4659))
- add optional `NativeScrypt` property to `UserStorageController` to allow the scrypt implementation to be swapped out for a native version. Improving mobile performance ([#4656](https://github.com/MetaMask/core/pull/4656))

## [0.3.0]

### Added

- add granular account syncing ([#4629](https://github.com/MetaMask/core/pull/4629))
  - add accounts user storage schema
  - add method `saveInternalAccountToUserStorage` to `UserStorageController`
  - add method `syncInternalAccountsWithUserStorage` to `UserStorageController`
  - add `@metamask/accounts-controller` dev dependency
  - add `@metamask/keyring-api` dev dependency
- add infura OIDC identifier ([#4654](https://github.com/MetaMask/core/pull/4654))
- define and export new types: `AuthenticationControllerGetStateAction`, `AuthenticationControllerStateChangeEvent`, `Events` ([#4633](https://github.com/MetaMask/core/pull/4633))
- SDK and controller support for `GET /api/v1/userstorage/:feature` endpoint ([#4626](https://github.com/MetaMask/core/pull/4626))
  - add method `performGetStorageAllFeatureEntries` to `UserStorageController`
  - add `ALLOW_ARBITRARY_KEYS` to `USER_STORAGE_SCHEMA` to allow wildcard/getAll for entries for a feature
- add subpath exports to `@metamask/profile-sync-controller` ([#4604](https://github.com/MetaMask/core/pull/4604))
  - add `@metamask/profile-sync-controller/sdk` export
  - add `@metamask/profile-sync-controller/user-storage` export
  - add `@metamask/profile-sync-controller/auth` export

### Changed

- Bump `typescript` from `~5.1.6` to `~5.2.2` ([#4584](https://github.com/MetaMask/core/pull/4584))
- Fix controllers with missing or incorrect messenger action/event types ([#4633](https://github.com/MetaMask/core/pull/4633))
- **BREAKING:** `AuthenticationControllerMessenger` must allow internal events defined in the `Events` type ([#4633](https://github.com/MetaMask/core/pull/4633))
- `AuthenticationControllerActions` is widened to include the `AuthenticationController:getState` action ([#4633](https://github.com/MetaMask/core/pull/4633))
- Replaced `@metamask/profile-sync-controller/sdk` to use the same encryption file as `UserStorageController` ([#4649](https://github.com/MetaMask/core/pull/4649))

### Fixed

- update subpath exports internal `package.json` files to resolve `jest-haste-map` errors ([#4650](https://github.com/MetaMask/core/pull/4650))

## [0.2.1]

### Added

- unlock checks for when controller methods are called ([#4569](https://github.com/MetaMask/core/pull/4569))

### Changed

- **BREAKING** made `MOCK_ENCRYPTED_STORAGE_DATA` fixture a function to be lazily evaluated ([#4592](https://github.com/MetaMask/core/pull/4592))
- Bump `typescript` from `~5.0.4` to `~5.1.6` ([#4576](https://github.com/MetaMask/core/pull/4576))

## [0.2.0]

### Added

- Add and export object `USER_STORAGE_SCHEMA`, function `getFeatureAndKeyFromPath`, and type `UserStoragePath` ([#4543](https://github.com/MetaMask/core/pull/4543))
- Add `connectSnap` method to the `JwtBearerAuth` class for connecting to snap after initializing the Profile Sync SDK ([#4560](https://github.com/MetaMask/core/pull/4560))

### Changed

- **BREAKING:** Enforce `UserStorageSchema` usage in all functions that get or set user storage ([#4543](https://github.com/MetaMask/core/pull/4543))
  - Keeps user storage entries consistent, and improves DX for consumers of user storage.
  - **BREAKING:** Remove `entryKey` function parameter from `performGetStorage` and `performSetStorage` methods of `UserStorageController`, and replace with `path` parameter of type `UserStoragePath`.
  - **BREAKING:** Remove `entryKey` function parameter from `createEntryPath`, and replace with `path` parameter of type `UserStoragePath`.
  - **BREAKING:** Remove `entryKey` property from type `UserStorageOptions`, and replace with `path` property of type `UserStoragePath`.
- **BREAKING:** Bump peerDependency `@metamask/snaps-controllers` from `^8.1.1` to `^9.3.0` ([#3645](https://github.com/MetaMask/core/pull/3645))
- Remove `@metamask/snaps-controllers` dependency [#4556](https://github.com/MetaMask/core/pull/4556)
  - This was listed under `peerDependencies` already, so it was redundant as a dependency.
- Widen `isProfileSyncingEnabled` property of the `UserStorageControllerState` type from `boolean` to `boolean | null` ([#4551](https://github.com/MetaMask/core/pull/4551))
- Upgrade TypeScript version to `~5.0.4` and set `moduleResolution` option to `Node16` ([#3645](https://github.com/MetaMask/core/pull/3645))
- Bump `@metamask/base-controller` from `^6.0.1` to `^6.0.2` ([#4544](https://github.com/MetaMask/core/pull/4544))
- Bump `@metamask/snaps-sdk` from `^4.2.0` to `^6.1.1` ([#3645](https://github.com/MetaMask/core/pull/3645), [#4547](https://github.com/MetaMask/core/pull/4547))
- Add new dependency `@metamask/snaps-utils` ([#3645](https://github.com/MetaMask/core/pull/3645), [#4547](https://github.com/MetaMask/core/pull/4547))

### Removed

- Remove object `USER_STORAGE_ENTRIES` and type `UserStorageEntryKeys` ([#4543](https://github.com/MetaMask/core/pull/4543))

## [0.1.4]

### Added

- added `LoginResponse` validation in profile syncing SDK ([#4541](https://github.com/MetaMask/core/pull/4541))

- added snap caching when calling the message signing snap ([#4532](https://github.com/MetaMask/core/pull/4532))

### Removed

- removed a server-side node dependency from profile-sync-sdk ([#4539](https://github.com/MetaMask/core/pull/4539))

### Fixed

- removed a catch statement call in AuthenticationController to prevent infinite crashes. ([#4533](https://github.com/MetaMask/core/pull/4533))

## [0.1.3]

### Changed

- Switch ethers to a devDependency ([#4518](https://github.com/MetaMask/core/pull/4518))

## [0.1.2]

### Added

- added platform field when logging in to receive correct OIDC access token ([#4480](https://github.com/MetaMask/core/pull/4480))

- added metametrics validation in constructor ([#4480](https://github.com/MetaMask/core/pull/4480))

### Changed

- updated the `getMetaMetricsId` interface to support async calls to metametrics ID ([#4477](https://github.com/MetaMask/core/pull/4477))

## [0.1.1]

### Added

- export `defaultState` for `AuthenticationController` and `UserStorageController`. ([#4441](https://github.com/MetaMask/core/pull/4441))

### Changed

- `AuthType`, `Env`, `Platform` are changed from const enums to enums ([#4441](https://github.com/MetaMask/core/pull/4441))

## [0.1.0]

### Added

- Initial release

[Unreleased]: https://github.com/MetaMask/core/compare/@metamask/profile-sync-controller@25.1.0...HEAD
[25.1.0]: https://github.com/MetaMask/core/compare/@metamask/profile-sync-controller@25.0.0...@metamask/profile-sync-controller@25.1.0
[25.0.0]: https://github.com/MetaMask/core/compare/@metamask/profile-sync-controller@24.0.0...@metamask/profile-sync-controller@25.0.0
[24.0.0]: https://github.com/MetaMask/core/compare/@metamask/profile-sync-controller@23.0.0...@metamask/profile-sync-controller@24.0.0
[23.0.0]: https://github.com/MetaMask/core/compare/@metamask/profile-sync-controller@22.0.0...@metamask/profile-sync-controller@23.0.0
[22.0.0]: https://github.com/MetaMask/core/compare/@metamask/profile-sync-controller@21.0.0...@metamask/profile-sync-controller@22.0.0
[21.0.0]: https://github.com/MetaMask/core/compare/@metamask/profile-sync-controller@20.0.0...@metamask/profile-sync-controller@21.0.0
[20.0.0]: https://github.com/MetaMask/core/compare/@metamask/profile-sync-controller@19.0.0...@metamask/profile-sync-controller@20.0.0
[19.0.0]: https://github.com/MetaMask/core/compare/@metamask/profile-sync-controller@18.0.0...@metamask/profile-sync-controller@19.0.0
[18.0.0]: https://github.com/MetaMask/core/compare/@metamask/profile-sync-controller@17.1.0...@metamask/profile-sync-controller@18.0.0
[17.1.0]: https://github.com/MetaMask/core/compare/@metamask/profile-sync-controller@17.0.0...@metamask/profile-sync-controller@17.1.0
[17.0.0]: https://github.com/MetaMask/core/compare/@metamask/profile-sync-controller@16.0.0...@metamask/profile-sync-controller@17.0.0
[16.0.0]: https://github.com/MetaMask/core/compare/@metamask/profile-sync-controller@15.0.0...@metamask/profile-sync-controller@16.0.0
[15.0.0]: https://github.com/MetaMask/core/compare/@metamask/profile-sync-controller@14.0.0...@metamask/profile-sync-controller@15.0.0
[14.0.0]: https://github.com/MetaMask/core/compare/@metamask/profile-sync-controller@13.0.0...@metamask/profile-sync-controller@14.0.0
[13.0.0]: https://github.com/MetaMask/core/compare/@metamask/profile-sync-controller@12.0.0...@metamask/profile-sync-controller@13.0.0
[12.0.0]: https://github.com/MetaMask/core/compare/@metamask/profile-sync-controller@11.0.1...@metamask/profile-sync-controller@12.0.0
[11.0.1]: https://github.com/MetaMask/core/compare/@metamask/profile-sync-controller@11.0.0...@metamask/profile-sync-controller@11.0.1
[11.0.0]: https://github.com/MetaMask/core/compare/@metamask/profile-sync-controller@10.1.0...@metamask/profile-sync-controller@11.0.0
[10.1.0]: https://github.com/MetaMask/core/compare/@metamask/profile-sync-controller@10.0.0...@metamask/profile-sync-controller@10.1.0
[10.0.0]: https://github.com/MetaMask/core/compare/@metamask/profile-sync-controller@9.0.0...@metamask/profile-sync-controller@10.0.0
[9.0.0]: https://github.com/MetaMask/core/compare/@metamask/profile-sync-controller@8.1.1...@metamask/profile-sync-controller@9.0.0
[8.1.1]: https://github.com/MetaMask/core/compare/@metamask/profile-sync-controller@8.1.0...@metamask/profile-sync-controller@8.1.1
[8.1.0]: https://github.com/MetaMask/core/compare/@metamask/profile-sync-controller@8.0.0...@metamask/profile-sync-controller@8.1.0
[8.0.0]: https://github.com/MetaMask/core/compare/@metamask/profile-sync-controller@7.0.1...@metamask/profile-sync-controller@8.0.0
[7.0.1]: https://github.com/MetaMask/core/compare/@metamask/profile-sync-controller@7.0.0...@metamask/profile-sync-controller@7.0.1
[7.0.0]: https://github.com/MetaMask/core/compare/@metamask/profile-sync-controller@6.0.0...@metamask/profile-sync-controller@7.0.0
[6.0.0]: https://github.com/MetaMask/core/compare/@metamask/profile-sync-controller@5.0.0...@metamask/profile-sync-controller@6.0.0
[5.0.0]: https://github.com/MetaMask/core/compare/@metamask/profile-sync-controller@4.1.1...@metamask/profile-sync-controller@5.0.0
[4.1.1]: https://github.com/MetaMask/core/compare/@metamask/profile-sync-controller@4.1.0...@metamask/profile-sync-controller@4.1.1
[4.1.0]: https://github.com/MetaMask/core/compare/@metamask/profile-sync-controller@4.0.1...@metamask/profile-sync-controller@4.1.0
[4.0.1]: https://github.com/MetaMask/core/compare/@metamask/profile-sync-controller@4.0.0...@metamask/profile-sync-controller@4.0.1
[4.0.0]: https://github.com/MetaMask/core/compare/@metamask/profile-sync-controller@3.3.0...@metamask/profile-sync-controller@4.0.0
[3.3.0]: https://github.com/MetaMask/core/compare/@metamask/profile-sync-controller@3.2.0...@metamask/profile-sync-controller@3.3.0
[3.2.0]: https://github.com/MetaMask/core/compare/@metamask/profile-sync-controller@3.1.1...@metamask/profile-sync-controller@3.2.0
[3.1.1]: https://github.com/MetaMask/core/compare/@metamask/profile-sync-controller@3.1.0...@metamask/profile-sync-controller@3.1.1
[3.1.0]: https://github.com/MetaMask/core/compare/@metamask/profile-sync-controller@3.0.0...@metamask/profile-sync-controller@3.1.0
[3.0.0]: https://github.com/MetaMask/core/compare/@metamask/profile-sync-controller@2.0.0...@metamask/profile-sync-controller@3.0.0
[2.0.0]: https://github.com/MetaMask/core/compare/@metamask/profile-sync-controller@1.0.2...@metamask/profile-sync-controller@2.0.0
[1.0.2]: https://github.com/MetaMask/core/compare/@metamask/profile-sync-controller@1.0.1...@metamask/profile-sync-controller@1.0.2
[1.0.1]: https://github.com/MetaMask/core/compare/@metamask/profile-sync-controller@1.0.0...@metamask/profile-sync-controller@1.0.1
[1.0.0]: https://github.com/MetaMask/core/compare/@metamask/profile-sync-controller@0.9.8...@metamask/profile-sync-controller@1.0.0
[0.9.8]: https://github.com/MetaMask/core/compare/@metamask/profile-sync-controller@0.9.7...@metamask/profile-sync-controller@0.9.8
[0.9.7]: https://github.com/MetaMask/core/compare/@metamask/profile-sync-controller@0.9.6...@metamask/profile-sync-controller@0.9.7
[0.9.6]: https://github.com/MetaMask/core/compare/@metamask/profile-sync-controller@0.9.5...@metamask/profile-sync-controller@0.9.6
[0.9.5]: https://github.com/MetaMask/core/compare/@metamask/profile-sync-controller@0.9.4...@metamask/profile-sync-controller@0.9.5
[0.9.4]: https://github.com/MetaMask/core/compare/@metamask/profile-sync-controller@0.9.3...@metamask/profile-sync-controller@0.9.4
[0.9.3]: https://github.com/MetaMask/core/compare/@metamask/profile-sync-controller@0.9.2...@metamask/profile-sync-controller@0.9.3
[0.9.2]: https://github.com/MetaMask/core/compare/@metamask/profile-sync-controller@0.9.1...@metamask/profile-sync-controller@0.9.2
[0.9.1]: https://github.com/MetaMask/core/compare/@metamask/profile-sync-controller@0.9.0...@metamask/profile-sync-controller@0.9.1
[0.9.0]: https://github.com/MetaMask/core/compare/@metamask/profile-sync-controller@0.8.1...@metamask/profile-sync-controller@0.9.0
[0.8.1]: https://github.com/MetaMask/core/compare/@metamask/profile-sync-controller@0.8.0...@metamask/profile-sync-controller@0.8.1
[0.8.0]: https://github.com/MetaMask/core/compare/@metamask/profile-sync-controller@0.7.0...@metamask/profile-sync-controller@0.8.0
[0.7.0]: https://github.com/MetaMask/core/compare/@metamask/profile-sync-controller@0.6.0...@metamask/profile-sync-controller@0.7.0
[0.6.0]: https://github.com/MetaMask/core/compare/@metamask/profile-sync-controller@0.5.0...@metamask/profile-sync-controller@0.6.0
[0.5.0]: https://github.com/MetaMask/core/compare/@metamask/profile-sync-controller@0.4.0...@metamask/profile-sync-controller@0.5.0
[0.4.0]: https://github.com/MetaMask/core/compare/@metamask/profile-sync-controller@0.3.0...@metamask/profile-sync-controller@0.4.0
[0.3.0]: https://github.com/MetaMask/core/compare/@metamask/profile-sync-controller@0.2.1...@metamask/profile-sync-controller@0.3.0
[0.2.1]: https://github.com/MetaMask/core/compare/@metamask/profile-sync-controller@0.2.0...@metamask/profile-sync-controller@0.2.1
[0.2.0]: https://github.com/MetaMask/core/compare/@metamask/profile-sync-controller@0.1.4...@metamask/profile-sync-controller@0.2.0
[0.1.4]: https://github.com/MetaMask/core/compare/@metamask/profile-sync-controller@0.1.3...@metamask/profile-sync-controller@0.1.4
[0.1.3]: https://github.com/MetaMask/core/compare/@metamask/profile-sync-controller@0.1.2...@metamask/profile-sync-controller@0.1.3
[0.1.2]: https://github.com/MetaMask/core/compare/@metamask/profile-sync-controller@0.1.1...@metamask/profile-sync-controller@0.1.2
[0.1.1]: https://github.com/MetaMask/core/compare/@metamask/profile-sync-controller@0.1.0...@metamask/profile-sync-controller@0.1.1
[0.1.0]: https://github.com/MetaMask/core/releases/tag/@metamask/profile-sync-controller@0.1.0<|MERGE_RESOLUTION|>--- conflicted
+++ resolved
@@ -7,7 +7,6 @@
 
 ## [Unreleased]
 
-<<<<<<< HEAD
 ### Changed
 
 - Reduce the `N` `scrypt` parameter used to compute the encryption key in order to significantly increase performance on clients.
@@ -15,7 +14,7 @@
   - This decreases the impact of the KDF on all clients by around 99%
   - Add backwards compatible migration logic
   - Add encryption callbacks so we can measure the impact of future migrations through analytics
-=======
+
 ## [25.1.0]
 
 ### Changed
@@ -87,7 +86,6 @@
 ### Changed
 
 - **BREAKING:** Bump peer dependency `@metamask/accounts-controller` from `^31.0.0` to `^32.0.0` ([#6171](https://github.com/MetaMask/core/pull/6171))
->>>>>>> 8d42386b
 
 ## [21.0.0]
 
