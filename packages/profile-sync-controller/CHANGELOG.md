--- conflicted
+++ resolved
@@ -9,12 +9,9 @@
 
 ### Added
 
-<<<<<<< HEAD
 - Add performance tracing to user storage syncing operations (contacts and accounts) ([#6050](https://github.com/MetaMask/core/pull/6050))
-=======
 - Add `env` options in both `AuthenticationController` and `UserStorageController`'s `config` constructor param ([#6082](https://github.com/MetaMask/core/pull/6082))
   - This will let consumers choose to use prod, dev or UAT environments for Identity operations
->>>>>>> 8808eb82
 
 ### Removed
 
