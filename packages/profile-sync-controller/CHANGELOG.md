# Changelog

All notable changes to this project will be documented in this file.

The format is based on [Keep a Changelog](https://keepachangelog.com/en/1.0.0/),
and this project adheres to [Semantic Versioning](https://semver.org/spec/v2.0.0.html).

## [Unreleased]

## [17.0.0]

### Added

<<<<<<< HEAD
- Add contact syncing capability with conflict resolution b/w local and remote storage ([#5776](https://github.com/MetaMask/core/pull/5776))
- Add account syncing support for multiple SRPs ([#5753](https://github.com/MetaMask/core/pull/5753))
=======
- **BREAKING:** Add multi-SRP support for authentication and user storage ([#5753](https://github.com/MetaMask/core/pull/5753))
>>>>>>> b324d9b8
  - Add `entropySource` based authentication support for multiple SRPs
  - Add `entropySource` optional parameter for `UserStorageController` CRUD methods
  - Rename `sessionData` in `AuthenticationControllerState` to `srpSessionData`
  - Update `AuthenticationController.performSignIn` to return `string[]` rather than `string`
  - Add `AccountsController:updateAccounts` as a required allowed action to the `UserStorageController` messenger
  - Add `listEntropySources` to `UserStorageController`
  - Render `UserStorageController.syncInternalAccountsWithUserStorage` compatible with multi-SRP

## [16.0.0]

### Changed

- **BREAKING:** bump `@metamask/accounts-controller` peer dependency to `^30.0.0` ([#5888](https://github.com/MetaMask/core/pull/5888))
- **BREAKING:** bump `@metamask/snaps-controllers` peer dependency to `^12.0.0` ([#5871](https://github.com/MetaMask/core/pull/5871))
- **BREAKING:** bump `@metamask/providers` peer dependency to `^22.0.0` ([#5871](https://github.com/MetaMask/core/pull/5871))

## [15.0.0]

### Changed

- **BREAKING:** bump `@metamask/keyring-controller` peer dependency to `^22.0.0` ([#5802](https://github.com/MetaMask/core/pull/5802))
- **BREAKING:** bump `@metamask/accounts-controller` peer dependency to `^29.0.0` ([#5802](https://github.com/MetaMask/core/pull/5802))

## [14.0.0]

### Changed

- **BREAKING:** Replace all "Profile Syncing" mentions to "Backup & Sync" ([#5686](https://github.com/MetaMask/core/pull/5686))
  - Replaces state properties `isProfileSyncingEnabled` to `isBackupAndSyncEnabled`, and `isProfileSyncingUpdateLoading` to `isBackupAndSyncUpdateLoading`

### Fixed

- Remove metadata for unsupported keyrings ([#5725](https://github.com/MetaMask/core/pull/5725))

## [13.0.0]

### Changed

- **BREAKING:** Bump `@metamask/accounts-controller` peer dependency from `^27.0.0` to `^28.0.0` ([#5763](https://github.com/MetaMask/core/pull/5763))
- **BREAKING:** Bump `@metamask/snaps-controllers` peer dependency from `^9.19.0` to `^11.0.0` ([#5639](https://github.com/MetaMask/core/pull/5639))
- **BREAKING:** Bump `@metamask/providers` peer dependency from `^18.1.1` to `^21.0.0` ([#5639](https://github.com/MetaMask/core/pull/5639))
- Bump `@metamask/base-controller` from `^8.0.0` to `^8.0.1` ([#5722](https://github.com/MetaMask/core/pull/5722))
- Bump `@metamask/snaps-sdk` from `^6.17.1` to `^6.22.0` ([#5639](https://github.com/MetaMask/core/pull/5639))
- Bump `@metamask/snaps-utils` from `^8.10.0` to `^9.2.0` ([#5639](https://github.com/MetaMask/core/pull/5639))

## [12.0.0]

### Added

- **BREAKING:** Add new public method `setIsBackupAndSyncFeatureEnabled` to `UserStorageController` ([#5636](https://github.com/MetaMask/core/pull/5636))
  - This replaces `enableProfileSyncing` and `disableProfileSyncing` and will be used as the main method to enable and disable backup and sync features from now on.
- **BREAKING:** Add new `isAccountSyncingEnabled` state property to `UserStorageController` ([#5636](https://github.com/MetaMask/core/pull/5636))
  - This property is `true` by default.

### Removed

- **BREAKING:** Remove `isAccountSyncingEnabled` `env` property from `UserStorageController` constructor ([#5629](https://github.com/MetaMask/core/pull/5629))
- **BREAKING:** Remove unused action handlers: `setIsBackupAndSyncFeatureEnabled`, `syncInternalAccountsWithUserStorage` and `saveInternalAccountToUserStorage`. ([#5638](https://github.com/MetaMask/core/pull/5638))
  - These actions should not be callable through the messaging system.

## [11.0.1]

### Changed

- Bump accounts dependencies ([#5565](https://github.com/MetaMask/core/pull/5565))

### Fixed

- Update origin used for `SnapController:handleRequest` ([#5616](https://github.com/MetaMask/core/pull/5616))

## [11.0.0]

### Changed

- **BREAKING:** Bump peer dependency `@metamask/accounts-controller` to `^27.0.0` ([#5507](https://github.com/MetaMask/core/pull/5507))
- **BREAKING:** Bump peer dependency `@metamask/network-controller` to `^23.0.0` ([#5507](https://github.com/MetaMask/core/pull/5507))

### Fixed

- Peer dependencies `@metamask/keyring-controller` and `@metamask/network-controller` are no longer also direct dependencies ([#5464](https://github.com/MetaMask/core/pull/5464)))

## [10.1.0]

### Added

- Add primary SRP switching support for `AuthenticationController` and `UserStorageController` ([#5478](https://github.com/MetaMask/core/pull/5478))

## [10.0.0]

### Changed

- **BREAKING:** Bump `@metamask/keyring-controller` peer dependency to `^21.0.0` ([#5439](https://github.com/MetaMask/core/pull/5439))
- **BREAKING:** Bump `@metamask/accounts-controller` peer dependency to `^26.0.0` ([#5439](https://github.com/MetaMask/core/pull/5439))
- **BREAKING** `UserStorageController` and `AuthenticationController` now use the SDK under the hood ([#5413](https://github.com/MetaMask/core/pull/5413))
  - **BREAKING** `AuthenticationController` state entry `sessionData` has changed shape to fully reflect the `LoginResponse` SDK type.
  - **BREAKING** `UserStorageController` cannot use the `AuthenticationController:performSignOut` action anymore.
- **BREAKING:** Bump `@metamask/keyring-internal-api` from `^5.0.0` to `^6.0.0` ([#5347](https://github.com/MetaMask/core/pull/5347))

## [9.0.0]

### Changed

- **BREAKING:** Bump `@metamask/keyring-controller` peer dependency to `^20.0.0` ([#5426](https://github.com/MetaMask/core/pull/5426))
- **BREAKING:** Bump `@metamask/accounts-controller` peer dependency to `^25.0.0` ([#5426](https://github.com/MetaMask/core/pull/5426))
- Bump `@metamask/keyring-internal-api` from `^4.0.3` to `^5.0.0` ([#5405](https://github.com/MetaMask/core/pull/5405))

## [8.1.1]

### Changed

- Bump `@metamask/keyring-controller"` from `^19.2.0` to `^19.2.1` ([#5373](https://github.com/MetaMask/core/pull/5373))
- Bump `@metamask/keyring-api"` from `^17.0.0` to `^17.2.0` ([#5366](https://github.com/MetaMask/core/pull/5366))

## [8.1.0]

### Added

- Create RPC middleware using RPC services ([#5290](https://github.com/MetaMask/core/pull/5290))

### Changed

- Use `KeyringController:withKeyring` for account syncing operations ([#5345](https://github.com/MetaMask/core/pull/5345))
  - Add accounts in bulk during big sync
  - Filter and keep only HD accounts from the primary SRP for all account sync operations
- Bump `@metamask/keyring-controller` dependency from `^19.1.0` to `^19.2.0` ([#5357](https://github.com/MetaMask/core/pull/5357))

## [8.0.0]

### Added

- Add `perform{BatchSetStorage,DeleteStorage,BatchDeleteStorage}` as messenger actions ([#5311](https://github.com/MetaMask/core/pull/5311))
- Add optional `validateAgainstSchema` option when creating user storage entry paths ([#5326](https://github.com/MetaMask/core/pull/5326))

### Changed

- **BREAKING:** Bump `@metamask/accounts-controller` peer dependency from `^23.0.0` to `^24.0.0` ([#5318](https://github.com/MetaMask/core/pull/5318))
- Change `maxNumberOfAccountsToAdd` default value from `100` to `Infinity` ([#5322](https://github.com/MetaMask/core/pull/5322))

### Removed

- Removed unused events from `UserStorageController` ([#5324](https://github.com/MetaMask/core/pull/5324))

## [7.0.1]

### Changed

- Bump `@metamask/base-controller` from `^7.1.1` to `^8.0.0` ([#5305](https://github.com/MetaMask/core/pull/5305))
- Bump `@metamask/keyring-controller` from `^19.0.6` to `^19.0.7` ([#5305](https://github.com/MetaMask/core/pull/5305))
- Bump `@metamask/network-controller` from `^22.2.0` to `^22.2.1` ([#5305](https://github.com/MetaMask/core/pull/5305))

## [7.0.0]

### Changed

- **BREAKING:** Bump `@metamask/accounts-controller` peer dependency from `^22.0.0` to `^23.0.0` ([#5292](https://github.com/MetaMask/core/pull/5292))

## [6.0.0]

### Changed

- Improve logic & dependencies between profile sync, auth, user storage & notifications ([#5275](https://github.com/MetaMask/core/pull/5275))
- Mark `@metamask/snaps-controllers` peer dependency bump as breaking in CHANGELOG ([#5267](https://github.com/MetaMask/core/pull/5267))
- Fix eslint warnings & errors ([#5261](https://github.com/MetaMask/core/pull/5261))
- Rename `ControllerMessenger` to `Messenger` ([#5244](https://github.com/MetaMask/core/pull/5244))
- Bump snaps-sdk to v6.16.0 ([#5220](https://github.com/MetaMask/core/pull/5220))
- **BREAKING:** Bump `@metamask/snaps-controllers` peer dependency from `^9.10.0` to `^9.19.0` ([#5265](https://github.com/MetaMask/core/pull/5265))
- Bump `@metamask/snaps-sdk` from `^6.16.0` to `^6.17.1` ([#5265](https://github.com/MetaMask/core/pull/5265))
- Bump `@metamask/snaps-utils` from `^8.9.0` to `^8.10.0` ([#5265](https://github.com/MetaMask/core/pull/5265))
- Bump `@metamask/keyring-api"` from `^16.1.0` to `^17.0.0` ([#5280](https://github.com/MetaMask/core/pull/5280))

### Removed

- **BREAKING:** Remove metametrics dependencies in UserStorageController ([#5278](https://github.com/MetaMask/core/pull/5278))

## [5.0.0]

### Changed

- **BREAKING:** Bump `@metamask/accounts-controller` peer dependency from `^21.0.0` to `^22.0.0` ([#5218](https://github.com/MetaMask/core/pull/5218))
- Bump `@metamask/keyring-api` from `^14.0.0` to `^16.1.0` ([#5190](https://github.com/MetaMask/core/pull/5190)), ([#5208](https://github.com/MetaMask/core/pull/5208))

## [4.1.1]

### Changed

- Bump `@metamask/keyring-api` from `^13.0.0` to `^14.0.0` ([#5177](https://github.com/MetaMask/core/pull/5177))

## [4.1.0]

### Changed

- Persist `isAccountSyncingReadyToBeDispatched` state value ([#5147](https://github.com/MetaMask/core/pull/5147))

## [4.0.1]

### Added

- Add optional sentry context parameter to erroneous situation callbacks ([#5139](https://github.com/MetaMask/core/pull/5139))

## [4.0.0]

### Changed

- **BREAKING:** Bump `@metamask/accounts-controller` peer dependency from `^20.0.0` to `^21.0.0` ([#5140](https://github.com/MetaMask/core/pull/5140))
- Bump `@metamask/base-controller` from `7.1.0` to `^7.1.1` ([#5135](https://github.com/MetaMask/core/pull/5135))
- Bump `@metamask/keyring-api` from `^12.0.0` to `^13.0.0` ([#5066](https://github.com/MetaMask/core/pull/5066))
- Bump `@metamask/keyring-internal-api` from `^1.0.0` to `^2.0.0` ([#5066](https://github.com/MetaMask/core/pull/5066)), ([#5136](https://github.com/MetaMask/core/pull/5136))
- Bump `@metamask/keyring-controller` from `^19.0.2` to `^19.0.3` ([#5140](https://github.com/MetaMask/core/pull/5140))

## [3.3.0]

### Added

- Add a `customProvider` option to the sdk `JwtBearerAuth` class ([#5105](https://github.com/MetaMask/core/pull/5105))

### Changed

- Bump `eslint` to `^9.11.1` and migrate to flat config ([#4727](https://github.com/MetaMask/core/pull/4727))
- Bump `@metamask/keyring-api` from `^12.0.0` to `^13.0.0` and `@metamask/keyring-internal-api` from `^1.0.0` to `^1.1.0` ([#5066](https://github.com/MetaMask/core/pull/5066))

## [3.2.0]

### Added

- feat: improve profile sync services logs ([#5101](https://github.com/MetaMask/core/pull/5101))

### Changed

- feat: decouple account sync logic from `UserStorageController` ([#5078](https://github.com/MetaMask/core/pull/5078))
- Bump `@metamask/base-controller` from `^7.0.0` to `^7.1.0` ([#5079](https://github.com/MetaMask/core/pull/5079))

## [3.1.1]

### Changed

- Use new `@metamask/keyring-internal-api@^1.0.0`( [#4695](https://github.com/MetaMask/core/pull/4695))
  - This package has been split out from the Keyring API.
- Bump `@metamask/keyring-api` from `^10.1.0` to `^12.0.0` ([#4695](https://github.com/MetaMask/core/pull/4695))

## [3.1.0]

### Changed

- Revamp user storage encryption process ([#4981](https://github.com/MetaMask/core/pull/4981))
  - Stop using a random salt when generating scrypt keys and use a shared one
  - Re-encrypt data fetched by `getUserStorageAllFeatureEntries` and `getUserStorage` with the shared salt if fetched entries were encrypted with random salts

### Fixed

- Remove `#assertLoggedIn()` assertion when signing out a user, ensuring `performSignOut` does not error when a user is already signed out ([#5013](https://github.com/MetaMask/core/pull/5013))

## [3.0.0]

### Added

- Add optional constructor arguments for `config.networkSyncing` to UserStorageController: `maxNumberOfAccountsToAdd`, `onNetworkAdded`, `onNetworkUpdated`, `onNetworkRemoved` ([#4701](https://github.com/MetaMask/core/pull/4701))
- Add new UserStorageController method `syncNetworks`, which can be used to initiate the main network sync ([#4701](https://github.com/MetaMask/core/pull/4701))
- Add optional property `hasNetworkSyncingSyncedAtLeastOnce` to UserStorageController state ([#4701](https://github.com/MetaMask/core/pull/4701))

### Changed

- **BREAKING:** The controller messenger must now allow the actions `NetworkController:getState`, `NetworkController:addNetwork`, `NetworkController:removeNetwork`, and `NetworkController:updateNetwork` ([#4701](https://github.com/MetaMask/core/pull/4701))
- **BREAKING:** The controller messenger must now allow the event `NetworkController:networkRemoved` ([#4701](https://github.com/MetaMask/core/pull/4701))
- Bump `@metamask/keyring-controller` from `^19.0.0` to `^19.0.1` ([#5012](https://github.com/MetaMask/core/pull/5012))
- Bump `@metamask/network-controller` from `^22.0.2` to `^22.1.0` ([#5012](https://github.com/MetaMask/core/pull/5012))

### Fixed

- Make implicit peer dependencies explicit ([#4974](https://github.com/MetaMask/core/pull/4974))
  - Add the following packages as peer dependencies of this package to satisfy peer dependency requirements from other dependencies:
    - `@metamask/providers` `^18.1.0` (required by `@metamask/keyring-api`)
    - `webextension-polyfill` `^0.10.0 || ^0.11.0 || ^0.12.0` (required by `@metamask/providers`)
  - These dependencies really should be present in projects that consume this package (e.g. MetaMask clients), and this change ensures that they now are.
  - Furthermore, we are assuming that clients already use these dependencies, since otherwise it would be impossible to consume this package in its entirety or even create a working build. Hence, the addition of these peer dependencies is really a formality and should not be breaking.
- Fix user storage controller to use the user-storage batch API to upsert remote networks rather than upserting them one at a time ([#4701](https://github.com/MetaMask/core/pull/4701))
- Correct ESM-compatible build so that imports of the following packages that re-export other modules via `export *` are no longer corrupted: ([#5011](https://github.com/MetaMask/core/pull/5011))
  - `@metamask/keyring-api`
  - `loglevel`
  - `nock`
  - `siwe`

## [2.0.0]

### Changed

- **BREAKING:** Bump `@metamask/keyring-controller` peer dependency from `^18.0.0` to `^19.0.0` ([#4195](https://github.com/MetaMask/core/pull/4956))
- **BREAKING:** Bump `@metamask/accounts-controller` peer dependency from `^19.0.0` to `^20.0.0` ([#4195](https://github.com/MetaMask/core/pull/4956))

## [1.0.2]

### Added

- new analytics callback and various helpers & improvements ([#4944](https://github.com/MetaMask/core/pull/4944))
  - new `UserStorageController` state keys: `hasAccountSyncingSyncedAtLeastOnce` and `isAccountSyncingReadyToBeDispatched`
  - new `onAccountSyncErroneousSituation` analytics callback to track how often erroneous situations happen during account syncing

### Changed

- set `hasAccountSyncingSyncedAtLeastOnce` also for a profile id that has never synced accounts before ([#4944](https://github.com/MetaMask/core/pull/4944))

## [1.0.1]

### Added

- add batch delete endpoint support for both UserStorageController & SDK ([#4938](https://github.com/MetaMask/core/pull/4938))

### Changed

- use better type system for user storage ([#4907](https://github.com/MetaMask/core/pull/4907))

### Fixed

- account sync infinite account creation bug ([#4933](https://github.com/MetaMask/core/pull/4933))

## [1.0.0]

### Changed

- **BREAKING:** Bump `@metamask/keyring-controller` peer dependency from `^17.2.0` to `^18.0.0` ([#4915](https://github.com/MetaMask/core/pull/4915))
- **BREAKING:** Bump `@metamask/accounts-controller` peer dependency from `^18.1.1` to `^19.0.0` ([#4915](https://github.com/MetaMask/core/pull/4915))

## [0.9.8]

### Changed

- **BREAKING:** Bump `@metamask/network-controller` peer dependency to `^22.0.0` ([#4841](https://github.com/MetaMask/core/pull/4841))

### Fixed

- prevent multiple parallel account syncs by checking the value of `isAccountSyncingInProgress` before dispatching account syncing ([#4901](https://github.com/MetaMask/core/pull/4901))

## [0.9.7]

### Added

- add support for DELETE ONE endpoint ([#4776](https://github.com/MetaMask/core/pull/4776))

### Fixed

- imported accounts won't be synced anymore by account syncing ([#4777](https://github.com/MetaMask/core/pull/4777))

## [0.9.6]

### Added

- add DELETE endpoint support ([#4758](https://github.com/MetaMask/core/pull/4758))

## [0.9.5]

### Fixed

- **BREAKING** react native scrypt now takes a `UInt8Array` password argument instead of a `string` ([#4755](https://github.com/MetaMask/core/pull/4755))

## [0.9.4]

### Fixed

- Account syncing performance issues and bugs ([#4746](https://github.com/MetaMask/core/pull/4746))
  - Batch `GET` / `PUT` will now encrypt and decrypt sequentially in order to leverage the in-memory cache
  - `nameLastUpdatedAt` will stop being saved to user storage if account name is a default name
  - `waitForExpectedValue` has been removed and will stop waiting for `AccountsController:accountAdded` callback
  - `randomBytes` leftover from sync -> async encryption migration was removed

## [0.9.3]

### Fixed

- Only fire `onAccountNameUpdated` when account name has changed ([#4735](https://github.com/MetaMask/core/pull/4735))

## [0.9.2]

### Changed

- Bump accounts related packages ([#4713](https://github.com/MetaMask/core/pull/4713)), ([#4728](https://github.com/MetaMask/core/pull/4728))
  - Those packages are now built slightly differently and are part of the [accounts monorepo](https://github.com/MetaMask/accounts).
  - Bump `@metamask/keyring-api` from `^8.1.0` to `^8.1.4`

## [0.9.1]

### Changed

- improve account syncing performance ([#4726](https://github.com/MetaMask/core/pull/4726))
  - check if `isEvmAccountType` before saving an account in user storage in account syncing
  - check for correct `KeyringType` before saving an account in user storage in account syncing
  - wait for `AccountsController:accountAdded` event to fire before adding another account in account syncing
- update 'eth-{simple,hd,snap}-keyring' + 'keyring-api' ([#4713](https://github.com/MetaMask/core/pull/4713))

## [0.9.0]

### Added

- add batch PUT endpoint for account syncing ([#4724](https://github.com/MetaMask/core/pull/4724))
- add batch PUT endpoint support ([#4723](https://github.com/MetaMask/core/pull/4723))

## [0.8.1]

### Changed

- move and organize shared profile sync dependencies ([#4717](https://github.com/MetaMask/core/pull/4717))

### Fixed

- fix: profile-sync-controller mobile compilation issues ([#4721](https://github.com/MetaMask/core/pull/4721))
  - mobile does not support exported async arrow functions, so needed to convert these into normal async functions

## [0.8.0]

### Fixed

- **BREAKING** update profile-sync notification settings path hash ([#4711](https://github.com/MetaMask/core/pull/4711))
  - changing this path also means the underlying storage hash has changed. But this will align with our existing solutions that are in prod.

## [0.7.0]

### Changed

- update subpath exports to use new .d.cts definition files. ([#4709](https://github.com/MetaMask/core/pull/4709))
- move profile-sync-sdk snap methods to snap auth class ([#4708](https://github.com/MetaMask/core/pull/4708))
  - move and validate `connectSnap` and `isSnapConnected` methods to only be available for SRP auth.

### Removed

- test: remove unused test mock ([#4703](https://github.com/MetaMask/core/pull/4703))

## [0.6.0]

### Added

- Add network synchronisation logic ([#4694](https://github.com/MetaMask/core/pull/4694), [#4687](https://github.com/MetaMask/core/pull/4687), [#4685](https://github.com/MetaMask/core/pull/4685), [#4684](https://github.com/MetaMask/core/pull/4684))
- Add a `canSync` check for account synchronisation ([#4690](https://github.com/MetaMask/core/pull/4690))
- Add `onAccountAdded` and `onAccountNameUpdated` events to `UserStorageController` ([#4707](https://github.com/MetaMask/core/pull/4707))

### Changed

- Bump `@metamask/snaps-sdk` from `^6.1.1` to `^6.5.0` ([#4689](https://github.com/MetaMask/core/pull/4689))
- Bump `@metamask/snaps-utils` from `^7.8.1` to `^8.1.1` ([#4689](https://github.com/MetaMask/core/pull/4689))
- Bump peer dependency `@metamask/snaps-controllers` from `^9.3.0` to `^9.7.0` ([#4689](https://github.com/MetaMask/core/pull/4689))

### Removed

- **BREAKING:** Remove `getAccountByAddress` action ([#4693](https://github.com/MetaMask/core/pull/4693))

### Fixed

- Produce and export ESM-compatible TypeScript type declaration files in addition to CommonJS-compatible declaration files ([#4648](https://github.com/MetaMask/core/pull/4648))
  - Previously, this package shipped with only one variant of type declaration
    files, and these files were only CommonJS-compatible, and the `exports`
    field in `package.json` linked to these files. This is an anti-pattern and
    was rightfully flagged by the
    ["Are the Types Wrong?"](https://arethetypeswrong.github.io/) tool as
    ["masquerading as CJS"](https://github.com/arethetypeswrong/arethetypeswrong.github.io/blob/main/docs/problems/FalseCJS.md).
    All of the ATTW checks now pass.
- Remove chunk files ([#4648](https://github.com/MetaMask/core/pull/4648)).
  - Previously, the build tool we used to generate JavaScript files extracted
    common code to "chunk" files. While this was intended to make this package
    more tree-shakeable, it also made debugging more difficult for our
    development teams. These chunk files are no longer present.
- Remove extra slash when constructing user storage url ([#4702](https://github.com/MetaMask/core/pull/4702))
- Await encryption promise ([#4705](https://github.com/MetaMask/core/pull/4705))

## [0.5.0]

### Added

- add isSnapConnected method to the Authentication SDK ([#4668](https://github.com/MetaMask/core/pull/4668))
- add `accountAdded` and `accountRenamed` events when triggering account syncing ([#4665](https://github.com/MetaMask/core/pull/4665))
- prevent accounts controller events being used when sync is in progress ([#4675](https://github.com/MetaMask/core/pull/4675))
  - add `isAccountSyncingInProgress` to `UserStorageController`
  - add `isAccountSyncingInProgress` checks to abort processing `accountAdded` and `accountRenamed` events.

### Removed

- account sync throttling ([#4675](https://github.com/MetaMask/core/pull/4675))
  - remove `maxSyncInterval`; `lastSyncedAt`; `shouldSync` from `UserStorageController`

## [0.4.0]

### Added

- add `maxSyncInterval` for account syncing to `UserStorageController` prevent multiple sync requests ([#4659](https://github.com/MetaMask/core/pull/4659))
- add optional `NativeScrypt` property to `UserStorageController` to allow the scrypt implementation to be swapped out for a native version. Improving mobile performance ([#4656](https://github.com/MetaMask/core/pull/4656))

## [0.3.0]

### Added

- add granular account syncing ([#4629](https://github.com/MetaMask/core/pull/4629))
  - add accounts user storage schema
  - add method `saveInternalAccountToUserStorage` to `UserStorageController`
  - add method `syncInternalAccountsWithUserStorage` to `UserStorageController`
  - add `@metamask/accounts-controller` dev dependency
  - add `@metamask/keyring-api` dev dependency
- add infura OIDC identifier ([#4654](https://github.com/MetaMask/core/pull/4654))
- define and export new types: `AuthenticationControllerGetStateAction`, `AuthenticationControllerStateChangeEvent`, `Events` ([#4633](https://github.com/MetaMask/core/pull/4633))
- SDK and controller support for `GET /api/v1/userstorage/:feature` endpoint ([#4626](https://github.com/MetaMask/core/pull/4626))
  - add method `performGetStorageAllFeatureEntries` to `UserStorageController`
  - add `ALLOW_ARBITRARY_KEYS` to `USER_STORAGE_SCHEMA` to allow wildcard/getAll for entries for a feature
- add subpath exports to `@metamask/profile-sync-controller` ([#4604](https://github.com/MetaMask/core/pull/4604))
  - add `@metamask/profile-sync-controller/sdk` export
  - add `@metamask/profile-sync-controller/user-storage` export
  - add `@metamask/profile-sync-controller/auth` export

### Changed

- Bump `typescript` from `~5.1.6` to `~5.2.2` ([#4584](https://github.com/MetaMask/core/pull/4584))
- Fix controllers with missing or incorrect messenger action/event types ([#4633](https://github.com/MetaMask/core/pull/4633))
- **BREAKING:** `AuthenticationControllerMessenger` must allow internal events defined in the `Events` type ([#4633](https://github.com/MetaMask/core/pull/4633))
- `AuthenticationControllerActions` is widened to include the `AuthenticationController:getState` action ([#4633](https://github.com/MetaMask/core/pull/4633))
- Replaced `@metamask/profile-sync-controller/sdk` to use the same encryption file as `UserStorageController` ([#4649](https://github.com/MetaMask/core/pull/4649))

### Fixed

- update subpath exports internal `package.json` files to resolve `jest-haste-map` errors ([#4650](https://github.com/MetaMask/core/pull/4650))

## [0.2.1]

### Added

- unlock checks for when controller methods are called ([#4569](https://github.com/MetaMask/core/pull/4569))

### Changed

- **BREAKING** made `MOCK_ENCRYPTED_STORAGE_DATA` fixture a function to be lazily evaluated ([#4592](https://github.com/MetaMask/core/pull/4592))
- Bump `typescript` from `~5.0.4` to `~5.1.6` ([#4576](https://github.com/MetaMask/core/pull/4576))

## [0.2.0]

### Added

- Add and export object `USER_STORAGE_SCHEMA`, function `getFeatureAndKeyFromPath`, and type `UserStoragePath` ([#4543](https://github.com/MetaMask/core/pull/4543))
- Add `connectSnap` method to the `JwtBearerAuth` class for connecting to snap after initializing the Profile Sync SDK ([#4560](https://github.com/MetaMask/core/pull/4560))

### Changed

- **BREAKING:** Enforce `UserStorageSchema` usage in all functions that get or set user storage ([#4543](https://github.com/MetaMask/core/pull/4543))
  - Keeps user storage entries consistent, and improves DX for consumers of user storage.
  - **BREAKING:** Remove `entryKey` function parameter from `performGetStorage` and `performSetStorage` methods of `UserStorageController`, and replace with `path` parameter of type `UserStoragePath`.
  - **BREAKING:** Remove `entryKey` function parameter from `createEntryPath`, and replace with `path` parameter of type `UserStoragePath`.
  - **BREAKING:** Remove `entryKey` property from type `UserStorageOptions`, and replace with `path` property of type `UserStoragePath`.
- **BREAKING:** Bump peerDependency `@metamask/snaps-controllers` from `^8.1.1` to `^9.3.0` ([#3645](https://github.com/MetaMask/core/pull/3645))
- Remove `@metamask/snaps-controllers` dependency [#4556](https://github.com/MetaMask/core/pull/4556)
  - This was listed under `peerDependencies` already, so it was redundant as a dependency.
- Widen `isProfileSyncingEnabled` property of the `UserStorageControllerState` type from `boolean` to `boolean | null` ([#4551](https://github.com/MetaMask/core/pull/4551))
- Upgrade TypeScript version to `~5.0.4` and set `moduleResolution` option to `Node16` ([#3645](https://github.com/MetaMask/core/pull/3645))
- Bump `@metamask/base-controller` from `^6.0.1` to `^6.0.2` ([#4544](https://github.com/MetaMask/core/pull/4544))
- Bump `@metamask/snaps-sdk` from `^4.2.0` to `^6.1.1` ([#3645](https://github.com/MetaMask/core/pull/3645), [#4547](https://github.com/MetaMask/core/pull/4547))
- Add new dependency `@metamask/snaps-utils` ([#3645](https://github.com/MetaMask/core/pull/3645), [#4547](https://github.com/MetaMask/core/pull/4547))

### Removed

- Remove object `USER_STORAGE_ENTRIES` and type `UserStorageEntryKeys` ([#4543](https://github.com/MetaMask/core/pull/4543))

## [0.1.4]

### Added

- added `LoginResponse` validation in profile syncing SDK ([#4541](https://github.com/MetaMask/core/pull/4541))

- added snap caching when calling the message signing snap ([#4532](https://github.com/MetaMask/core/pull/4532))

### Removed

- removed a server-side node dependency from profile-sync-sdk ([#4539](https://github.com/MetaMask/core/pull/4539))

### Fixed

- removed a catch statement call in AuthenticationController to prevent infinite crashes. ([#4533](https://github.com/MetaMask/core/pull/4533))

## [0.1.3]

### Changed

- Switch ethers to a devDependency ([#4518](https://github.com/MetaMask/core/pull/4518))

## [0.1.2]

### Added

- added platform field when logging in to receive correct OIDC access token ([#4480](https://github.com/MetaMask/core/pull/4480))

- added metametrics validation in constructor ([#4480](https://github.com/MetaMask/core/pull/4480))

### Changed

- updated the `getMetaMetricsId` interface to support async calls to metametrics ID ([#4477](https://github.com/MetaMask/core/pull/4477))

## [0.1.1]

### Added

- export `defaultState` for `AuthenticationController` and `UserStorageController`. ([#4441](https://github.com/MetaMask/core/pull/4441))

### Changed

- `AuthType`, `Env`, `Platform` are changed from const enums to enums ([#4441](https://github.com/MetaMask/core/pull/4441))

## [0.1.0]

### Added

- Initial release

[Unreleased]: https://github.com/MetaMask/core/compare/@metamask/profile-sync-controller@17.0.0...HEAD
[17.0.0]: https://github.com/MetaMask/core/compare/@metamask/profile-sync-controller@16.0.0...@metamask/profile-sync-controller@17.0.0
[16.0.0]: https://github.com/MetaMask/core/compare/@metamask/profile-sync-controller@15.0.0...@metamask/profile-sync-controller@16.0.0
[15.0.0]: https://github.com/MetaMask/core/compare/@metamask/profile-sync-controller@14.0.0...@metamask/profile-sync-controller@15.0.0
[14.0.0]: https://github.com/MetaMask/core/compare/@metamask/profile-sync-controller@13.0.0...@metamask/profile-sync-controller@14.0.0
[13.0.0]: https://github.com/MetaMask/core/compare/@metamask/profile-sync-controller@12.0.0...@metamask/profile-sync-controller@13.0.0
[12.0.0]: https://github.com/MetaMask/core/compare/@metamask/profile-sync-controller@11.0.1...@metamask/profile-sync-controller@12.0.0
[11.0.1]: https://github.com/MetaMask/core/compare/@metamask/profile-sync-controller@11.0.0...@metamask/profile-sync-controller@11.0.1
[11.0.0]: https://github.com/MetaMask/core/compare/@metamask/profile-sync-controller@10.1.0...@metamask/profile-sync-controller@11.0.0
[10.1.0]: https://github.com/MetaMask/core/compare/@metamask/profile-sync-controller@10.0.0...@metamask/profile-sync-controller@10.1.0
[10.0.0]: https://github.com/MetaMask/core/compare/@metamask/profile-sync-controller@9.0.0...@metamask/profile-sync-controller@10.0.0
[9.0.0]: https://github.com/MetaMask/core/compare/@metamask/profile-sync-controller@8.1.1...@metamask/profile-sync-controller@9.0.0
[8.1.1]: https://github.com/MetaMask/core/compare/@metamask/profile-sync-controller@8.1.0...@metamask/profile-sync-controller@8.1.1
[8.1.0]: https://github.com/MetaMask/core/compare/@metamask/profile-sync-controller@8.0.0...@metamask/profile-sync-controller@8.1.0
[8.0.0]: https://github.com/MetaMask/core/compare/@metamask/profile-sync-controller@7.0.1...@metamask/profile-sync-controller@8.0.0
[7.0.1]: https://github.com/MetaMask/core/compare/@metamask/profile-sync-controller@7.0.0...@metamask/profile-sync-controller@7.0.1
[7.0.0]: https://github.com/MetaMask/core/compare/@metamask/profile-sync-controller@6.0.0...@metamask/profile-sync-controller@7.0.0
[6.0.0]: https://github.com/MetaMask/core/compare/@metamask/profile-sync-controller@5.0.0...@metamask/profile-sync-controller@6.0.0
[5.0.0]: https://github.com/MetaMask/core/compare/@metamask/profile-sync-controller@4.1.1...@metamask/profile-sync-controller@5.0.0
[4.1.1]: https://github.com/MetaMask/core/compare/@metamask/profile-sync-controller@4.1.0...@metamask/profile-sync-controller@4.1.1
[4.1.0]: https://github.com/MetaMask/core/compare/@metamask/profile-sync-controller@4.0.1...@metamask/profile-sync-controller@4.1.0
[4.0.1]: https://github.com/MetaMask/core/compare/@metamask/profile-sync-controller@4.0.0...@metamask/profile-sync-controller@4.0.1
[4.0.0]: https://github.com/MetaMask/core/compare/@metamask/profile-sync-controller@3.3.0...@metamask/profile-sync-controller@4.0.0
[3.3.0]: https://github.com/MetaMask/core/compare/@metamask/profile-sync-controller@3.2.0...@metamask/profile-sync-controller@3.3.0
[3.2.0]: https://github.com/MetaMask/core/compare/@metamask/profile-sync-controller@3.1.1...@metamask/profile-sync-controller@3.2.0
[3.1.1]: https://github.com/MetaMask/core/compare/@metamask/profile-sync-controller@3.1.0...@metamask/profile-sync-controller@3.1.1
[3.1.0]: https://github.com/MetaMask/core/compare/@metamask/profile-sync-controller@3.0.0...@metamask/profile-sync-controller@3.1.0
[3.0.0]: https://github.com/MetaMask/core/compare/@metamask/profile-sync-controller@2.0.0...@metamask/profile-sync-controller@3.0.0
[2.0.0]: https://github.com/MetaMask/core/compare/@metamask/profile-sync-controller@1.0.2...@metamask/profile-sync-controller@2.0.0
[1.0.2]: https://github.com/MetaMask/core/compare/@metamask/profile-sync-controller@1.0.1...@metamask/profile-sync-controller@1.0.2
[1.0.1]: https://github.com/MetaMask/core/compare/@metamask/profile-sync-controller@1.0.0...@metamask/profile-sync-controller@1.0.1
[1.0.0]: https://github.com/MetaMask/core/compare/@metamask/profile-sync-controller@0.9.8...@metamask/profile-sync-controller@1.0.0
[0.9.8]: https://github.com/MetaMask/core/compare/@metamask/profile-sync-controller@0.9.7...@metamask/profile-sync-controller@0.9.8
[0.9.7]: https://github.com/MetaMask/core/compare/@metamask/profile-sync-controller@0.9.6...@metamask/profile-sync-controller@0.9.7
[0.9.6]: https://github.com/MetaMask/core/compare/@metamask/profile-sync-controller@0.9.5...@metamask/profile-sync-controller@0.9.6
[0.9.5]: https://github.com/MetaMask/core/compare/@metamask/profile-sync-controller@0.9.4...@metamask/profile-sync-controller@0.9.5
[0.9.4]: https://github.com/MetaMask/core/compare/@metamask/profile-sync-controller@0.9.3...@metamask/profile-sync-controller@0.9.4
[0.9.3]: https://github.com/MetaMask/core/compare/@metamask/profile-sync-controller@0.9.2...@metamask/profile-sync-controller@0.9.3
[0.9.2]: https://github.com/MetaMask/core/compare/@metamask/profile-sync-controller@0.9.1...@metamask/profile-sync-controller@0.9.2
[0.9.1]: https://github.com/MetaMask/core/compare/@metamask/profile-sync-controller@0.9.0...@metamask/profile-sync-controller@0.9.1
[0.9.0]: https://github.com/MetaMask/core/compare/@metamask/profile-sync-controller@0.8.1...@metamask/profile-sync-controller@0.9.0
[0.8.1]: https://github.com/MetaMask/core/compare/@metamask/profile-sync-controller@0.8.0...@metamask/profile-sync-controller@0.8.1
[0.8.0]: https://github.com/MetaMask/core/compare/@metamask/profile-sync-controller@0.7.0...@metamask/profile-sync-controller@0.8.0
[0.7.0]: https://github.com/MetaMask/core/compare/@metamask/profile-sync-controller@0.6.0...@metamask/profile-sync-controller@0.7.0
[0.6.0]: https://github.com/MetaMask/core/compare/@metamask/profile-sync-controller@0.5.0...@metamask/profile-sync-controller@0.6.0
[0.5.0]: https://github.com/MetaMask/core/compare/@metamask/profile-sync-controller@0.4.0...@metamask/profile-sync-controller@0.5.0
[0.4.0]: https://github.com/MetaMask/core/compare/@metamask/profile-sync-controller@0.3.0...@metamask/profile-sync-controller@0.4.0
[0.3.0]: https://github.com/MetaMask/core/compare/@metamask/profile-sync-controller@0.2.1...@metamask/profile-sync-controller@0.3.0
[0.2.1]: https://github.com/MetaMask/core/compare/@metamask/profile-sync-controller@0.2.0...@metamask/profile-sync-controller@0.2.1
[0.2.0]: https://github.com/MetaMask/core/compare/@metamask/profile-sync-controller@0.1.4...@metamask/profile-sync-controller@0.2.0
[0.1.4]: https://github.com/MetaMask/core/compare/@metamask/profile-sync-controller@0.1.3...@metamask/profile-sync-controller@0.1.4
[0.1.3]: https://github.com/MetaMask/core/compare/@metamask/profile-sync-controller@0.1.2...@metamask/profile-sync-controller@0.1.3
[0.1.2]: https://github.com/MetaMask/core/compare/@metamask/profile-sync-controller@0.1.1...@metamask/profile-sync-controller@0.1.2
[0.1.1]: https://github.com/MetaMask/core/compare/@metamask/profile-sync-controller@0.1.0...@metamask/profile-sync-controller@0.1.1
[0.1.0]: https://github.com/MetaMask/core/releases/tag/@metamask/profile-sync-controller@0.1.0<|MERGE_RESOLUTION|>--- conflicted
+++ resolved
@@ -11,12 +11,10 @@
 
 ### Added
 
-<<<<<<< HEAD
 - Add contact syncing capability with conflict resolution b/w local and remote storage ([#5776](https://github.com/MetaMask/core/pull/5776))
 - Add account syncing support for multiple SRPs ([#5753](https://github.com/MetaMask/core/pull/5753))
-=======
+
 - **BREAKING:** Add multi-SRP support for authentication and user storage ([#5753](https://github.com/MetaMask/core/pull/5753))
->>>>>>> b324d9b8
   - Add `entropySource` based authentication support for multiple SRPs
   - Add `entropySource` optional parameter for `UserStorageController` CRUD methods
   - Rename `sessionData` in `AuthenticationControllerState` to `srpSessionData`
