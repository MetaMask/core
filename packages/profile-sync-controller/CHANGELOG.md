--- conflicted
+++ resolved
@@ -7,15 +7,13 @@
 
 ## [Unreleased]
 
-<<<<<<< HEAD
 ### Added
 
 - Add performance tracing to user storage syncing operations (contacts and accounts) ([#6050](https://github.com/MetaMask/core/pull/6050))
-=======
+
 ### Removed
 
 - **BREAKING**: Remove schema enforcement for user storage paths. This will improve DX by preventing developers from having to update the schema before using the SDK or Controllers for their features.
->>>>>>> a0845707
 
 ## [20.0.0]
 
