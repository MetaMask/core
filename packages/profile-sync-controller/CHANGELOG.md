# Changelog

All notable changes to this project will be documented in this file.

The format is based on [Keep a Changelog](https://keepachangelog.com/en/1.0.0/),
and this project adheres to [Semantic Versioning](https://semver.org/spec/v2.0.0.html).

## [Unreleased]

<<<<<<< HEAD
### Added

- Add performance tracing to user storage syncing operations (contacts and accounts) ([#6050](https://github.com/MetaMask/core/pull/6050))
=======
## [20.0.0]

### Added

- Add new `AuthenticationController:getUserProfileMetaMetrics` method ([#6068](https://github.com/MetaMask/core/pull/6068))
  - This method fetches data using the Authentication API, returning all MetaMetrics sessions related to the currently authenticated user, in the form of `typeof UserProfileMetaMetrics`
>>>>>>> a06dd965

### Changed

- **BREAKING:** Bump peer dependency `@metamask/snaps-controllers` from `^12.0.0` to `^14.0.0` ([#6035](https://github.com/MetaMask/core/pull/6035))
- Bump `@metamask/snaps-sdk` from `^7.1.0` to `^9.0.0` ([#6035](https://github.com/MetaMask/core/pull/6035))
- Bump `@metamask/snaps-utils` from `^9.4.0` to `^11.0.0` ([#6035](https://github.com/MetaMask/core/pull/6035))

## [19.0.0]

### Changed

- **BREAKING:** Bump peer dependency `@metamask/accounts-controller` to `^31.0.0` ([#5999](https://github.com/MetaMask/core/pull/5999))
- **BREAKING:** Bump peer dependency `@metamask/network-controller` to `^24.0.0` ([#5999](https://github.com/MetaMask/core/pull/5999))

## [18.0.0]

### Added

- **BREAKING:** Add Contacts Syncing, a Backup and Sync feature ([#5776](https://github.com/MetaMask/core/pull/5776))
  - React to contacts update and deletion events from `AddressBookController` and update the corresponding entries in user storage
  - Dispatch downward "Big sync" after onboarding & wallet unlock
    - Big sync will download contacts from user storage and resolve potential conflicts

## [17.1.0]

### Added

- Add `EventQueue` class util to guarantee the order of some user-storage updates ([#5937](https://github.com/MetaMask/core/pull/5937))
  - Add an instance of `EventQueue` to `UserStorageController`
  - Event subscriptions for `AccountsController:accountAdded` and `AccountsController:accountRenamed` are now pushing their callbacks to the `UserStorageController` instance of `EventQueue`, so that we stay in control of the order these callbacks are fulfilled.

## [17.0.0]

### Added

- **BREAKING:** Add multi-SRP support for authentication and user storage ([#5753](https://github.com/MetaMask/core/pull/5753))
  - Add `entropySource` based authentication support for multiple SRPs
  - Add `entropySource` optional parameter for `UserStorageController` CRUD methods
  - Rename `sessionData` in `AuthenticationControllerState` to `srpSessionData`
  - Update `AuthenticationController.performSignIn` to return `string[]` rather than `string`
  - Add `AccountsController:updateAccounts` as a required allowed action to the `UserStorageController` messenger
  - Add `listEntropySources` to `UserStorageController`
  - Render `UserStorageController.syncInternalAccountsWithUserStorage` compatible with multi-SRP

## [16.0.0]

### Changed

- **BREAKING:** bump `@metamask/accounts-controller` peer dependency to `^30.0.0` ([#5888](https://github.com/MetaMask/core/pull/5888))
- **BREAKING:** bump `@metamask/snaps-controllers` peer dependency to `^12.0.0` ([#5871](https://github.com/MetaMask/core/pull/5871))
- **BREAKING:** bump `@metamask/providers` peer dependency to `^22.0.0` ([#5871](https://github.com/MetaMask/core/pull/5871))

## [15.0.0]

### Changed

- **BREAKING:** bump `@metamask/keyring-controller` peer dependency to `^22.0.0` ([#5802](https://github.com/MetaMask/core/pull/5802))
- **BREAKING:** bump `@metamask/accounts-controller` peer dependency to `^29.0.0` ([#5802](https://github.com/MetaMask/core/pull/5802))

## [14.0.0]

### Changed

- **BREAKING:** Replace all "Profile Syncing" mentions to "Backup & Sync" ([#5686](https://github.com/MetaMask/core/pull/5686))
  - Replaces state properties `isProfileSyncingEnabled` to `isBackupAndSyncEnabled`, and `isProfileSyncingUpdateLoading` to `isBackupAndSyncUpdateLoading`

### Fixed

- Remove metadata for unsupported keyrings ([#5725](https://github.com/MetaMask/core/pull/5725))

## [13.0.0]

### Changed

- **BREAKING:** Bump `@metamask/accounts-controller` peer dependency from `^27.0.0` to `^28.0.0` ([#5763](https://github.com/MetaMask/core/pull/5763))
- **BREAKING:** Bump `@metamask/snaps-controllers` peer dependency from `^9.19.0` to `^11.0.0` ([#5639](https://github.com/MetaMask/core/pull/5639))
- **BREAKING:** Bump `@metamask/providers` peer dependency from `^18.1.1` to `^21.0.0` ([#5639](https://github.com/MetaMask/core/pull/5639))
- Bump `@metamask/base-controller` from `^8.0.0` to `^8.0.1` ([#5722](https://github.com/MetaMask/core/pull/5722))
- Bump `@metamask/snaps-sdk` from `^6.17.1` to `^6.22.0` ([#5639](https://github.com/MetaMask/core/pull/5639))
- Bump `@metamask/snaps-utils` from `^8.10.0` to `^9.2.0` ([#5639](https://github.com/MetaMask/core/pull/5639))

## [12.0.0]

### Added

- **BREAKING:** Add new public method `setIsBackupAndSyncFeatureEnabled` to `UserStorageController` ([#5636](https://github.com/MetaMask/core/pull/5636))
  - This replaces `enableProfileSyncing` and `disableProfileSyncing` and will be used as the main method to enable and disable backup and sync features from now on.
- **BREAKING:** Add new `isAccountSyncingEnabled` state property to `UserStorageController` ([#5636](https://github.com/MetaMask/core/pull/5636))
  - This property is `true` by default.

### Removed

- **BREAKING:** Remove `isAccountSyncingEnabled` `env` property from `UserStorageController` constructor ([#5629](https://github.com/MetaMask/core/pull/5629))
- **BREAKING:** Remove unused action handlers: `setIsBackupAndSyncFeatureEnabled`, `syncInternalAccountsWithUserStorage` and `saveInternalAccountToUserStorage`. ([#5638](https://github.com/MetaMask/core/pull/5638))
  - These actions should not be callable through the messaging system.

## [11.0.1]

### Changed

- Bump accounts dependencies ([#5565](https://github.com/MetaMask/core/pull/5565))

### Fixed

- Update origin used for `SnapController:handleRequest` ([#5616](https://github.com/MetaMask/core/pull/5616))

## [11.0.0]

### Changed

- **BREAKING:** Bump peer dependency `@metamask/accounts-controller` to `^27.0.0` ([#5507](https://github.com/MetaMask/core/pull/5507))
- **BREAKING:** Bump peer dependency `@metamask/network-controller` to `^23.0.0` ([#5507](https://github.com/MetaMask/core/pull/5507))

### Fixed

- Peer dependencies `@metamask/keyring-controller` and `@metamask/network-controller` are no longer also direct dependencies ([#5464](https://github.com/MetaMask/core/pull/5464)))

## [10.1.0]

### Added

- Add primary SRP switching support for `AuthenticationController` and `UserStorageController` ([#5478](https://github.com/MetaMask/core/pull/5478))

## [10.0.0]

### Changed

- **BREAKING:** Bump `@metamask/keyring-controller` peer dependency to `^21.0.0` ([#5439](https://github.com/MetaMask/core/pull/5439))
- **BREAKING:** Bump `@metamask/accounts-controller` peer dependency to `^26.0.0` ([#5439](https://github.com/MetaMask/core/pull/5439))
- **BREAKING** `UserStorageController` and `AuthenticationController` now use the SDK under the hood ([#5413](https://github.com/MetaMask/core/pull/5413))
  - **BREAKING** `AuthenticationController` state entry `sessionData` has changed shape to fully reflect the `LoginResponse` SDK type.
  - **BREAKING** `UserStorageController` cannot use the `AuthenticationController:performSignOut` action anymore.
- **BREAKING:** Bump `@metamask/keyring-internal-api` from `^5.0.0` to `^6.0.0` ([#5347](https://github.com/MetaMask/core/pull/5347))

## [9.0.0]

### Changed

- **BREAKING:** Bump `@metamask/keyring-controller` peer dependency to `^20.0.0` ([#5426](https://github.com/MetaMask/core/pull/5426))
- **BREAKING:** Bump `@metamask/accounts-controller` peer dependency to `^25.0.0` ([#5426](https://github.com/MetaMask/core/pull/5426))
- Bump `@metamask/keyring-internal-api` from `^4.0.3` to `^5.0.0` ([#5405](https://github.com/MetaMask/core/pull/5405))

## [8.1.1]

### Changed

- Bump `@metamask/keyring-controller"` from `^19.2.0` to `^19.2.1` ([#5373](https://github.com/MetaMask/core/pull/5373))
- Bump `@metamask/keyring-api"` from `^17.0.0` to `^17.2.0` ([#5366](https://github.com/MetaMask/core/pull/5366))

## [8.1.0]

### Added

- Create RPC middleware using RPC services ([#5290](https://github.com/MetaMask/core/pull/5290))

### Changed

- Use `KeyringController:withKeyring` for account syncing operations ([#5345](https://github.com/MetaMask/core/pull/5345))
  - Add accounts in bulk during big sync
  - Filter and keep only HD accounts from the primary SRP for all account sync operations
- Bump `@metamask/keyring-controller` dependency from `^19.1.0` to `^19.2.0` ([#5357](https://github.com/MetaMask/core/pull/5357))

## [8.0.0]

### Added

- Add `perform{BatchSetStorage,DeleteStorage,BatchDeleteStorage}` as messenger actions ([#5311](https://github.com/MetaMask/core/pull/5311))
- Add optional `validateAgainstSchema` option when creating user storage entry paths ([#5326](https://github.com/MetaMask/core/pull/5326))

### Changed

- **BREAKING:** Bump `@metamask/accounts-controller` peer dependency from `^23.0.0` to `^24.0.0` ([#5318](https://github.com/MetaMask/core/pull/5318))
- Change `maxNumberOfAccountsToAdd` default value from `100` to `Infinity` ([#5322](https://github.com/MetaMask/core/pull/5322))

### Removed

- Removed unused events from `UserStorageController` ([#5324](https://github.com/MetaMask/core/pull/5324))

## [7.0.1]

### Changed

- Bump `@metamask/base-controller` from `^7.1.1` to `^8.0.0` ([#5305](https://github.com/MetaMask/core/pull/5305))
- Bump `@metamask/keyring-controller` from `^19.0.6` to `^19.0.7` ([#5305](https://github.com/MetaMask/core/pull/5305))
- Bump `@metamask/network-controller` from `^22.2.0` to `^22.2.1` ([#5305](https://github.com/MetaMask/core/pull/5305))

## [7.0.0]

### Changed

- **BREAKING:** Bump `@metamask/accounts-controller` peer dependency from `^22.0.0` to `^23.0.0` ([#5292](https://github.com/MetaMask/core/pull/5292))

## [6.0.0]

### Changed

- Improve logic & dependencies between profile sync, auth, user storage & notifications ([#5275](https://github.com/MetaMask/core/pull/5275))
- Mark `@metamask/snaps-controllers` peer dependency bump as breaking in CHANGELOG ([#5267](https://github.com/MetaMask/core/pull/5267))
- Fix eslint warnings & errors ([#5261](https://github.com/MetaMask/core/pull/5261))
- Rename `ControllerMessenger` to `Messenger` ([#5244](https://github.com/MetaMask/core/pull/5244))
- Bump snaps-sdk to v6.16.0 ([#5220](https://github.com/MetaMask/core/pull/5220))
- **BREAKING:** Bump `@metamask/snaps-controllers` peer dependency from `^9.10.0` to `^9.19.0` ([#5265](https://github.com/MetaMask/core/pull/5265))
- Bump `@metamask/snaps-sdk` from `^6.16.0` to `^6.17.1` ([#5265](https://github.com/MetaMask/core/pull/5265))
- Bump `@metamask/snaps-utils` from `^8.9.0` to `^8.10.0` ([#5265](https://github.com/MetaMask/core/pull/5265))
- Bump `@metamask/keyring-api"` from `^16.1.0` to `^17.0.0` ([#5280](https://github.com/MetaMask/core/pull/5280))

### Removed

- **BREAKING:** Remove metametrics dependencies in UserStorageController ([#5278](https://github.com/MetaMask/core/pull/5278))

## [5.0.0]

### Changed

- **BREAKING:** Bump `@metamask/accounts-controller` peer dependency from `^21.0.0` to `^22.0.0` ([#5218](https://github.com/MetaMask/core/pull/5218))
- Bump `@metamask/keyring-api` from `^14.0.0` to `^16.1.0` ([#5190](https://github.com/MetaMask/core/pull/5190)), ([#5208](https://github.com/MetaMask/core/pull/5208))

## [4.1.1]

### Changed

- Bump `@metamask/keyring-api` from `^13.0.0` to `^14.0.0` ([#5177](https://github.com/MetaMask/core/pull/5177))

## [4.1.0]

### Changed

- Persist `isAccountSyncingReadyToBeDispatched` state value ([#5147](https://github.com/MetaMask/core/pull/5147))

## [4.0.1]

### Added

- Add optional sentry context parameter to erroneous situation callbacks ([#5139](https://github.com/MetaMask/core/pull/5139))

## [4.0.0]

### Changed

- **BREAKING:** Bump `@metamask/accounts-controller` peer dependency from `^20.0.0` to `^21.0.0` ([#5140](https://github.com/MetaMask/core/pull/5140))
- Bump `@metamask/base-controller` from `7.1.0` to `^7.1.1` ([#5135](https://github.com/MetaMask/core/pull/5135))
- Bump `@metamask/keyring-api` from `^12.0.0` to `^13.0.0` ([#5066](https://github.com/MetaMask/core/pull/5066))
- Bump `@metamask/keyring-internal-api` from `^1.0.0` to `^2.0.0` ([#5066](https://github.com/MetaMask/core/pull/5066)), ([#5136](https://github.com/MetaMask/core/pull/5136))
- Bump `@metamask/keyring-controller` from `^19.0.2` to `^19.0.3` ([#5140](https://github.com/MetaMask/core/pull/5140))

## [3.3.0]

### Added

- Add a `customProvider` option to the sdk `JwtBearerAuth` class ([#5105](https://github.com/MetaMask/core/pull/5105))

### Changed

- Bump `eslint` to `^9.11.1` and migrate to flat config ([#4727](https://github.com/MetaMask/core/pull/4727))
- Bump `@metamask/keyring-api` from `^12.0.0` to `^13.0.0` and `@metamask/keyring-internal-api` from `^1.0.0` to `^1.1.0` ([#5066](https://github.com/MetaMask/core/pull/5066))

## [3.2.0]

### Added

- feat: improve profile sync services logs ([#5101](https://github.com/MetaMask/core/pull/5101))

### Changed

- feat: decouple account sync logic from `UserStorageController` ([#5078](https://github.com/MetaMask/core/pull/5078))
- Bump `@metamask/base-controller` from `^7.0.0` to `^7.1.0` ([#5079](https://github.com/MetaMask/core/pull/5079))

## [3.1.1]

### Changed

- Use new `@metamask/keyring-internal-api@^1.0.0`( [#4695](https://github.com/MetaMask/core/pull/4695))
  - This package has been split out from the Keyring API.
- Bump `@metamask/keyring-api` from `^10.1.0` to `^12.0.0` ([#4695](https://github.com/MetaMask/core/pull/4695))

## [3.1.0]

### Changed

- Revamp user storage encryption process ([#4981](https://github.com/MetaMask/core/pull/4981))
  - Stop using a random salt when generating scrypt keys and use a shared one
  - Re-encrypt data fetched by `getUserStorageAllFeatureEntries` and `getUserStorage` with the shared salt if fetched entries were encrypted with random salts

### Fixed

- Remove `#assertLoggedIn()` assertion when signing out a user, ensuring `performSignOut` does not error when a user is already signed out ([#5013](https://github.com/MetaMask/core/pull/5013))

## [3.0.0]

### Added

- Add optional constructor arguments for `config.networkSyncing` to UserStorageController: `maxNumberOfAccountsToAdd`, `onNetworkAdded`, `onNetworkUpdated`, `onNetworkRemoved` ([#4701](https://github.com/MetaMask/core/pull/4701))
- Add new UserStorageController method `syncNetworks`, which can be used to initiate the main network sync ([#4701](https://github.com/MetaMask/core/pull/4701))
- Add optional property `hasNetworkSyncingSyncedAtLeastOnce` to UserStorageController state ([#4701](https://github.com/MetaMask/core/pull/4701))

### Changed

- **BREAKING:** The controller messenger must now allow the actions `NetworkController:getState`, `NetworkController:addNetwork`, `NetworkController:removeNetwork`, and `NetworkController:updateNetwork` ([#4701](https://github.com/MetaMask/core/pull/4701))
- **BREAKING:** The controller messenger must now allow the event `NetworkController:networkRemoved` ([#4701](https://github.com/MetaMask/core/pull/4701))
- Bump `@metamask/keyring-controller` from `^19.0.0` to `^19.0.1` ([#5012](https://github.com/MetaMask/core/pull/5012))
- Bump `@metamask/network-controller` from `^22.0.2` to `^22.1.0` ([#5012](https://github.com/MetaMask/core/pull/5012))

### Fixed

- Make implicit peer dependencies explicit ([#4974](https://github.com/MetaMask/core/pull/4974))
  - Add the following packages as peer dependencies of this package to satisfy peer dependency requirements from other dependencies:
    - `@metamask/providers` `^18.1.0` (required by `@metamask/keyring-api`)
    - `webextension-polyfill` `^0.10.0 || ^0.11.0 || ^0.12.0` (required by `@metamask/providers`)
  - These dependencies really should be present in projects that consume this package (e.g. MetaMask clients), and this change ensures that they now are.
  - Furthermore, we are assuming that clients already use these dependencies, since otherwise it would be impossible to consume this package in its entirety or even create a working build. Hence, the addition of these peer dependencies is really a formality and should not be breaking.
- Fix user storage controller to use the user-storage batch API to upsert remote networks rather than upserting them one at a time ([#4701](https://github.com/MetaMask/core/pull/4701))
- Correct ESM-compatible build so that imports of the following packages that re-export other modules via `export *` are no longer corrupted: ([#5011](https://github.com/MetaMask/core/pull/5011))
  - `@metamask/keyring-api`
  - `loglevel`
  - `nock`
  - `siwe`

## [2.0.0]

### Changed

- **BREAKING:** Bump `@metamask/keyring-controller` peer dependency from `^18.0.0` to `^19.0.0` ([#4195](https://github.com/MetaMask/core/pull/4956))
- **BREAKING:** Bump `@metamask/accounts-controller` peer dependency from `^19.0.0` to `^20.0.0` ([#4195](https://github.com/MetaMask/core/pull/4956))

## [1.0.2]

### Added

- new analytics callback and various helpers & improvements ([#4944](https://github.com/MetaMask/core/pull/4944))
  - new `UserStorageController` state keys: `hasAccountSyncingSyncedAtLeastOnce` and `isAccountSyncingReadyToBeDispatched`
  - new `onAccountSyncErroneousSituation` analytics callback to track how often erroneous situations happen during account syncing

### Changed

- set `hasAccountSyncingSyncedAtLeastOnce` also for a profile id that has never synced accounts before ([#4944](https://github.com/MetaMask/core/pull/4944))

## [1.0.1]

### Added

- add batch delete endpoint support for both UserStorageController & SDK ([#4938](https://github.com/MetaMask/core/pull/4938))

### Changed

- use better type system for user storage ([#4907](https://github.com/MetaMask/core/pull/4907))

### Fixed

- account sync infinite account creation bug ([#4933](https://github.com/MetaMask/core/pull/4933))

## [1.0.0]

### Changed

- **BREAKING:** Bump `@metamask/keyring-controller` peer dependency from `^17.2.0` to `^18.0.0` ([#4915](https://github.com/MetaMask/core/pull/4915))
- **BREAKING:** Bump `@metamask/accounts-controller` peer dependency from `^18.1.1` to `^19.0.0` ([#4915](https://github.com/MetaMask/core/pull/4915))

## [0.9.8]

### Changed

- **BREAKING:** Bump `@metamask/network-controller` peer dependency to `^22.0.0` ([#4841](https://github.com/MetaMask/core/pull/4841))

### Fixed

- prevent multiple parallel account syncs by checking the value of `isAccountSyncingInProgress` before dispatching account syncing ([#4901](https://github.com/MetaMask/core/pull/4901))

## [0.9.7]

### Added

- add support for DELETE ONE endpoint ([#4776](https://github.com/MetaMask/core/pull/4776))

### Fixed

- imported accounts won't be synced anymore by account syncing ([#4777](https://github.com/MetaMask/core/pull/4777))

## [0.9.6]

### Added

- add DELETE endpoint support ([#4758](https://github.com/MetaMask/core/pull/4758))

## [0.9.5]

### Fixed

- **BREAKING** react native scrypt now takes a `UInt8Array` password argument instead of a `string` ([#4755](https://github.com/MetaMask/core/pull/4755))

## [0.9.4]

### Fixed

- Account syncing performance issues and bugs ([#4746](https://github.com/MetaMask/core/pull/4746))
  - Batch `GET` / `PUT` will now encrypt and decrypt sequentially in order to leverage the in-memory cache
  - `nameLastUpdatedAt` will stop being saved to user storage if account name is a default name
  - `waitForExpectedValue` has been removed and will stop waiting for `AccountsController:accountAdded` callback
  - `randomBytes` leftover from sync -> async encryption migration was removed

## [0.9.3]

### Fixed

- Only fire `onAccountNameUpdated` when account name has changed ([#4735](https://github.com/MetaMask/core/pull/4735))

## [0.9.2]

### Changed

- Bump accounts related packages ([#4713](https://github.com/MetaMask/core/pull/4713)), ([#4728](https://github.com/MetaMask/core/pull/4728))
  - Those packages are now built slightly differently and are part of the [accounts monorepo](https://github.com/MetaMask/accounts).
  - Bump `@metamask/keyring-api` from `^8.1.0` to `^8.1.4`

## [0.9.1]

### Changed

- improve account syncing performance ([#4726](https://github.com/MetaMask/core/pull/4726))
  - check if `isEvmAccountType` before saving an account in user storage in account syncing
  - check for correct `KeyringType` before saving an account in user storage in account syncing
  - wait for `AccountsController:accountAdded` event to fire before adding another account in account syncing
- update 'eth-{simple,hd,snap}-keyring' + 'keyring-api' ([#4713](https://github.com/MetaMask/core/pull/4713))

## [0.9.0]

### Added

- add batch PUT endpoint for account syncing ([#4724](https://github.com/MetaMask/core/pull/4724))
- add batch PUT endpoint support ([#4723](https://github.com/MetaMask/core/pull/4723))

## [0.8.1]

### Changed

- move and organize shared profile sync dependencies ([#4717](https://github.com/MetaMask/core/pull/4717))

### Fixed

- fix: profile-sync-controller mobile compilation issues ([#4721](https://github.com/MetaMask/core/pull/4721))
  - mobile does not support exported async arrow functions, so needed to convert these into normal async functions

## [0.8.0]

### Fixed

- **BREAKING** update profile-sync notification settings path hash ([#4711](https://github.com/MetaMask/core/pull/4711))
  - changing this path also means the underlying storage hash has changed. But this will align with our existing solutions that are in prod.

## [0.7.0]

### Changed

- update subpath exports to use new .d.cts definition files. ([#4709](https://github.com/MetaMask/core/pull/4709))
- move profile-sync-sdk snap methods to snap auth class ([#4708](https://github.com/MetaMask/core/pull/4708))
  - move and validate `connectSnap` and `isSnapConnected` methods to only be available for SRP auth.

### Removed

- test: remove unused test mock ([#4703](https://github.com/MetaMask/core/pull/4703))

## [0.6.0]

### Added

- Add network synchronisation logic ([#4694](https://github.com/MetaMask/core/pull/4694), [#4687](https://github.com/MetaMask/core/pull/4687), [#4685](https://github.com/MetaMask/core/pull/4685), [#4684](https://github.com/MetaMask/core/pull/4684))
- Add a `canSync` check for account synchronisation ([#4690](https://github.com/MetaMask/core/pull/4690))
- Add `onAccountAdded` and `onAccountNameUpdated` events to `UserStorageController` ([#4707](https://github.com/MetaMask/core/pull/4707))

### Changed

- Bump `@metamask/snaps-sdk` from `^6.1.1` to `^6.5.0` ([#4689](https://github.com/MetaMask/core/pull/4689))
- Bump `@metamask/snaps-utils` from `^7.8.1` to `^8.1.1` ([#4689](https://github.com/MetaMask/core/pull/4689))
- Bump peer dependency `@metamask/snaps-controllers` from `^9.3.0` to `^9.7.0` ([#4689](https://github.com/MetaMask/core/pull/4689))

### Removed

- **BREAKING:** Remove `getAccountByAddress` action ([#4693](https://github.com/MetaMask/core/pull/4693))

### Fixed

- Produce and export ESM-compatible TypeScript type declaration files in addition to CommonJS-compatible declaration files ([#4648](https://github.com/MetaMask/core/pull/4648))
  - Previously, this package shipped with only one variant of type declaration
    files, and these files were only CommonJS-compatible, and the `exports`
    field in `package.json` linked to these files. This is an anti-pattern and
    was rightfully flagged by the
    ["Are the Types Wrong?"](https://arethetypeswrong.github.io/) tool as
    ["masquerading as CJS"](https://github.com/arethetypeswrong/arethetypeswrong.github.io/blob/main/docs/problems/FalseCJS.md).
    All of the ATTW checks now pass.
- Remove chunk files ([#4648](https://github.com/MetaMask/core/pull/4648)).
  - Previously, the build tool we used to generate JavaScript files extracted
    common code to "chunk" files. While this was intended to make this package
    more tree-shakeable, it also made debugging more difficult for our
    development teams. These chunk files are no longer present.
- Remove extra slash when constructing user storage url ([#4702](https://github.com/MetaMask/core/pull/4702))
- Await encryption promise ([#4705](https://github.com/MetaMask/core/pull/4705))

## [0.5.0]

### Added

- add isSnapConnected method to the Authentication SDK ([#4668](https://github.com/MetaMask/core/pull/4668))
- add `accountAdded` and `accountRenamed` events when triggering account syncing ([#4665](https://github.com/MetaMask/core/pull/4665))
- prevent accounts controller events being used when sync is in progress ([#4675](https://github.com/MetaMask/core/pull/4675))
  - add `isAccountSyncingInProgress` to `UserStorageController`
  - add `isAccountSyncingInProgress` checks to abort processing `accountAdded` and `accountRenamed` events.

### Removed

- account sync throttling ([#4675](https://github.com/MetaMask/core/pull/4675))
  - remove `maxSyncInterval`; `lastSyncedAt`; `shouldSync` from `UserStorageController`

## [0.4.0]

### Added

- add `maxSyncInterval` for account syncing to `UserStorageController` prevent multiple sync requests ([#4659](https://github.com/MetaMask/core/pull/4659))
- add optional `NativeScrypt` property to `UserStorageController` to allow the scrypt implementation to be swapped out for a native version. Improving mobile performance ([#4656](https://github.com/MetaMask/core/pull/4656))

## [0.3.0]

### Added

- add granular account syncing ([#4629](https://github.com/MetaMask/core/pull/4629))
  - add accounts user storage schema
  - add method `saveInternalAccountToUserStorage` to `UserStorageController`
  - add method `syncInternalAccountsWithUserStorage` to `UserStorageController`
  - add `@metamask/accounts-controller` dev dependency
  - add `@metamask/keyring-api` dev dependency
- add infura OIDC identifier ([#4654](https://github.com/MetaMask/core/pull/4654))
- define and export new types: `AuthenticationControllerGetStateAction`, `AuthenticationControllerStateChangeEvent`, `Events` ([#4633](https://github.com/MetaMask/core/pull/4633))
- SDK and controller support for `GET /api/v1/userstorage/:feature` endpoint ([#4626](https://github.com/MetaMask/core/pull/4626))
  - add method `performGetStorageAllFeatureEntries` to `UserStorageController`
  - add `ALLOW_ARBITRARY_KEYS` to `USER_STORAGE_SCHEMA` to allow wildcard/getAll for entries for a feature
- add subpath exports to `@metamask/profile-sync-controller` ([#4604](https://github.com/MetaMask/core/pull/4604))
  - add `@metamask/profile-sync-controller/sdk` export
  - add `@metamask/profile-sync-controller/user-storage` export
  - add `@metamask/profile-sync-controller/auth` export

### Changed

- Bump `typescript` from `~5.1.6` to `~5.2.2` ([#4584](https://github.com/MetaMask/core/pull/4584))
- Fix controllers with missing or incorrect messenger action/event types ([#4633](https://github.com/MetaMask/core/pull/4633))
- **BREAKING:** `AuthenticationControllerMessenger` must allow internal events defined in the `Events` type ([#4633](https://github.com/MetaMask/core/pull/4633))
- `AuthenticationControllerActions` is widened to include the `AuthenticationController:getState` action ([#4633](https://github.com/MetaMask/core/pull/4633))
- Replaced `@metamask/profile-sync-controller/sdk` to use the same encryption file as `UserStorageController` ([#4649](https://github.com/MetaMask/core/pull/4649))

### Fixed

- update subpath exports internal `package.json` files to resolve `jest-haste-map` errors ([#4650](https://github.com/MetaMask/core/pull/4650))

## [0.2.1]

### Added

- unlock checks for when controller methods are called ([#4569](https://github.com/MetaMask/core/pull/4569))

### Changed

- **BREAKING** made `MOCK_ENCRYPTED_STORAGE_DATA` fixture a function to be lazily evaluated ([#4592](https://github.com/MetaMask/core/pull/4592))
- Bump `typescript` from `~5.0.4` to `~5.1.6` ([#4576](https://github.com/MetaMask/core/pull/4576))

## [0.2.0]

### Added

- Add and export object `USER_STORAGE_SCHEMA`, function `getFeatureAndKeyFromPath`, and type `UserStoragePath` ([#4543](https://github.com/MetaMask/core/pull/4543))
- Add `connectSnap` method to the `JwtBearerAuth` class for connecting to snap after initializing the Profile Sync SDK ([#4560](https://github.com/MetaMask/core/pull/4560))

### Changed

- **BREAKING:** Enforce `UserStorageSchema` usage in all functions that get or set user storage ([#4543](https://github.com/MetaMask/core/pull/4543))
  - Keeps user storage entries consistent, and improves DX for consumers of user storage.
  - **BREAKING:** Remove `entryKey` function parameter from `performGetStorage` and `performSetStorage` methods of `UserStorageController`, and replace with `path` parameter of type `UserStoragePath`.
  - **BREAKING:** Remove `entryKey` function parameter from `createEntryPath`, and replace with `path` parameter of type `UserStoragePath`.
  - **BREAKING:** Remove `entryKey` property from type `UserStorageOptions`, and replace with `path` property of type `UserStoragePath`.
- **BREAKING:** Bump peerDependency `@metamask/snaps-controllers` from `^8.1.1` to `^9.3.0` ([#3645](https://github.com/MetaMask/core/pull/3645))
- Remove `@metamask/snaps-controllers` dependency [#4556](https://github.com/MetaMask/core/pull/4556)
  - This was listed under `peerDependencies` already, so it was redundant as a dependency.
- Widen `isProfileSyncingEnabled` property of the `UserStorageControllerState` type from `boolean` to `boolean | null` ([#4551](https://github.com/MetaMask/core/pull/4551))
- Upgrade TypeScript version to `~5.0.4` and set `moduleResolution` option to `Node16` ([#3645](https://github.com/MetaMask/core/pull/3645))
- Bump `@metamask/base-controller` from `^6.0.1` to `^6.0.2` ([#4544](https://github.com/MetaMask/core/pull/4544))
- Bump `@metamask/snaps-sdk` from `^4.2.0` to `^6.1.1` ([#3645](https://github.com/MetaMask/core/pull/3645), [#4547](https://github.com/MetaMask/core/pull/4547))
- Add new dependency `@metamask/snaps-utils` ([#3645](https://github.com/MetaMask/core/pull/3645), [#4547](https://github.com/MetaMask/core/pull/4547))

### Removed

- Remove object `USER_STORAGE_ENTRIES` and type `UserStorageEntryKeys` ([#4543](https://github.com/MetaMask/core/pull/4543))

## [0.1.4]

### Added

- added `LoginResponse` validation in profile syncing SDK ([#4541](https://github.com/MetaMask/core/pull/4541))

- added snap caching when calling the message signing snap ([#4532](https://github.com/MetaMask/core/pull/4532))

### Removed

- removed a server-side node dependency from profile-sync-sdk ([#4539](https://github.com/MetaMask/core/pull/4539))

### Fixed

- removed a catch statement call in AuthenticationController to prevent infinite crashes. ([#4533](https://github.com/MetaMask/core/pull/4533))

## [0.1.3]

### Changed

- Switch ethers to a devDependency ([#4518](https://github.com/MetaMask/core/pull/4518))

## [0.1.2]

### Added

- added platform field when logging in to receive correct OIDC access token ([#4480](https://github.com/MetaMask/core/pull/4480))

- added metametrics validation in constructor ([#4480](https://github.com/MetaMask/core/pull/4480))

### Changed

- updated the `getMetaMetricsId` interface to support async calls to metametrics ID ([#4477](https://github.com/MetaMask/core/pull/4477))

## [0.1.1]

### Added

- export `defaultState` for `AuthenticationController` and `UserStorageController`. ([#4441](https://github.com/MetaMask/core/pull/4441))

### Changed

- `AuthType`, `Env`, `Platform` are changed from const enums to enums ([#4441](https://github.com/MetaMask/core/pull/4441))

## [0.1.0]

### Added

- Initial release

[Unreleased]: https://github.com/MetaMask/core/compare/@metamask/profile-sync-controller@20.0.0...HEAD
[20.0.0]: https://github.com/MetaMask/core/compare/@metamask/profile-sync-controller@19.0.0...@metamask/profile-sync-controller@20.0.0
[19.0.0]: https://github.com/MetaMask/core/compare/@metamask/profile-sync-controller@18.0.0...@metamask/profile-sync-controller@19.0.0
[18.0.0]: https://github.com/MetaMask/core/compare/@metamask/profile-sync-controller@17.1.0...@metamask/profile-sync-controller@18.0.0
[17.1.0]: https://github.com/MetaMask/core/compare/@metamask/profile-sync-controller@17.0.0...@metamask/profile-sync-controller@17.1.0
[17.0.0]: https://github.com/MetaMask/core/compare/@metamask/profile-sync-controller@16.0.0...@metamask/profile-sync-controller@17.0.0
[16.0.0]: https://github.com/MetaMask/core/compare/@metamask/profile-sync-controller@15.0.0...@metamask/profile-sync-controller@16.0.0
[15.0.0]: https://github.com/MetaMask/core/compare/@metamask/profile-sync-controller@14.0.0...@metamask/profile-sync-controller@15.0.0
[14.0.0]: https://github.com/MetaMask/core/compare/@metamask/profile-sync-controller@13.0.0...@metamask/profile-sync-controller@14.0.0
[13.0.0]: https://github.com/MetaMask/core/compare/@metamask/profile-sync-controller@12.0.0...@metamask/profile-sync-controller@13.0.0
[12.0.0]: https://github.com/MetaMask/core/compare/@metamask/profile-sync-controller@11.0.1...@metamask/profile-sync-controller@12.0.0
[11.0.1]: https://github.com/MetaMask/core/compare/@metamask/profile-sync-controller@11.0.0...@metamask/profile-sync-controller@11.0.1
[11.0.0]: https://github.com/MetaMask/core/compare/@metamask/profile-sync-controller@10.1.0...@metamask/profile-sync-controller@11.0.0
[10.1.0]: https://github.com/MetaMask/core/compare/@metamask/profile-sync-controller@10.0.0...@metamask/profile-sync-controller@10.1.0
[10.0.0]: https://github.com/MetaMask/core/compare/@metamask/profile-sync-controller@9.0.0...@metamask/profile-sync-controller@10.0.0
[9.0.0]: https://github.com/MetaMask/core/compare/@metamask/profile-sync-controller@8.1.1...@metamask/profile-sync-controller@9.0.0
[8.1.1]: https://github.com/MetaMask/core/compare/@metamask/profile-sync-controller@8.1.0...@metamask/profile-sync-controller@8.1.1
[8.1.0]: https://github.com/MetaMask/core/compare/@metamask/profile-sync-controller@8.0.0...@metamask/profile-sync-controller@8.1.0
[8.0.0]: https://github.com/MetaMask/core/compare/@metamask/profile-sync-controller@7.0.1...@metamask/profile-sync-controller@8.0.0
[7.0.1]: https://github.com/MetaMask/core/compare/@metamask/profile-sync-controller@7.0.0...@metamask/profile-sync-controller@7.0.1
[7.0.0]: https://github.com/MetaMask/core/compare/@metamask/profile-sync-controller@6.0.0...@metamask/profile-sync-controller@7.0.0
[6.0.0]: https://github.com/MetaMask/core/compare/@metamask/profile-sync-controller@5.0.0...@metamask/profile-sync-controller@6.0.0
[5.0.0]: https://github.com/MetaMask/core/compare/@metamask/profile-sync-controller@4.1.1...@metamask/profile-sync-controller@5.0.0
[4.1.1]: https://github.com/MetaMask/core/compare/@metamask/profile-sync-controller@4.1.0...@metamask/profile-sync-controller@4.1.1
[4.1.0]: https://github.com/MetaMask/core/compare/@metamask/profile-sync-controller@4.0.1...@metamask/profile-sync-controller@4.1.0
[4.0.1]: https://github.com/MetaMask/core/compare/@metamask/profile-sync-controller@4.0.0...@metamask/profile-sync-controller@4.0.1
[4.0.0]: https://github.com/MetaMask/core/compare/@metamask/profile-sync-controller@3.3.0...@metamask/profile-sync-controller@4.0.0
[3.3.0]: https://github.com/MetaMask/core/compare/@metamask/profile-sync-controller@3.2.0...@metamask/profile-sync-controller@3.3.0
[3.2.0]: https://github.com/MetaMask/core/compare/@metamask/profile-sync-controller@3.1.1...@metamask/profile-sync-controller@3.2.0
[3.1.1]: https://github.com/MetaMask/core/compare/@metamask/profile-sync-controller@3.1.0...@metamask/profile-sync-controller@3.1.1
[3.1.0]: https://github.com/MetaMask/core/compare/@metamask/profile-sync-controller@3.0.0...@metamask/profile-sync-controller@3.1.0
[3.0.0]: https://github.com/MetaMask/core/compare/@metamask/profile-sync-controller@2.0.0...@metamask/profile-sync-controller@3.0.0
[2.0.0]: https://github.com/MetaMask/core/compare/@metamask/profile-sync-controller@1.0.2...@metamask/profile-sync-controller@2.0.0
[1.0.2]: https://github.com/MetaMask/core/compare/@metamask/profile-sync-controller@1.0.1...@metamask/profile-sync-controller@1.0.2
[1.0.1]: https://github.com/MetaMask/core/compare/@metamask/profile-sync-controller@1.0.0...@metamask/profile-sync-controller@1.0.1
[1.0.0]: https://github.com/MetaMask/core/compare/@metamask/profile-sync-controller@0.9.8...@metamask/profile-sync-controller@1.0.0
[0.9.8]: https://github.com/MetaMask/core/compare/@metamask/profile-sync-controller@0.9.7...@metamask/profile-sync-controller@0.9.8
[0.9.7]: https://github.com/MetaMask/core/compare/@metamask/profile-sync-controller@0.9.6...@metamask/profile-sync-controller@0.9.7
[0.9.6]: https://github.com/MetaMask/core/compare/@metamask/profile-sync-controller@0.9.5...@metamask/profile-sync-controller@0.9.6
[0.9.5]: https://github.com/MetaMask/core/compare/@metamask/profile-sync-controller@0.9.4...@metamask/profile-sync-controller@0.9.5
[0.9.4]: https://github.com/MetaMask/core/compare/@metamask/profile-sync-controller@0.9.3...@metamask/profile-sync-controller@0.9.4
[0.9.3]: https://github.com/MetaMask/core/compare/@metamask/profile-sync-controller@0.9.2...@metamask/profile-sync-controller@0.9.3
[0.9.2]: https://github.com/MetaMask/core/compare/@metamask/profile-sync-controller@0.9.1...@metamask/profile-sync-controller@0.9.2
[0.9.1]: https://github.com/MetaMask/core/compare/@metamask/profile-sync-controller@0.9.0...@metamask/profile-sync-controller@0.9.1
[0.9.0]: https://github.com/MetaMask/core/compare/@metamask/profile-sync-controller@0.8.1...@metamask/profile-sync-controller@0.9.0
[0.8.1]: https://github.com/MetaMask/core/compare/@metamask/profile-sync-controller@0.8.0...@metamask/profile-sync-controller@0.8.1
[0.8.0]: https://github.com/MetaMask/core/compare/@metamask/profile-sync-controller@0.7.0...@metamask/profile-sync-controller@0.8.0
[0.7.0]: https://github.com/MetaMask/core/compare/@metamask/profile-sync-controller@0.6.0...@metamask/profile-sync-controller@0.7.0
[0.6.0]: https://github.com/MetaMask/core/compare/@metamask/profile-sync-controller@0.5.0...@metamask/profile-sync-controller@0.6.0
[0.5.0]: https://github.com/MetaMask/core/compare/@metamask/profile-sync-controller@0.4.0...@metamask/profile-sync-controller@0.5.0
[0.4.0]: https://github.com/MetaMask/core/compare/@metamask/profile-sync-controller@0.3.0...@metamask/profile-sync-controller@0.4.0
[0.3.0]: https://github.com/MetaMask/core/compare/@metamask/profile-sync-controller@0.2.1...@metamask/profile-sync-controller@0.3.0
[0.2.1]: https://github.com/MetaMask/core/compare/@metamask/profile-sync-controller@0.2.0...@metamask/profile-sync-controller@0.2.1
[0.2.0]: https://github.com/MetaMask/core/compare/@metamask/profile-sync-controller@0.1.4...@metamask/profile-sync-controller@0.2.0
[0.1.4]: https://github.com/MetaMask/core/compare/@metamask/profile-sync-controller@0.1.3...@metamask/profile-sync-controller@0.1.4
[0.1.3]: https://github.com/MetaMask/core/compare/@metamask/profile-sync-controller@0.1.2...@metamask/profile-sync-controller@0.1.3
[0.1.2]: https://github.com/MetaMask/core/compare/@metamask/profile-sync-controller@0.1.1...@metamask/profile-sync-controller@0.1.2
[0.1.1]: https://github.com/MetaMask/core/compare/@metamask/profile-sync-controller@0.1.0...@metamask/profile-sync-controller@0.1.1
[0.1.0]: https://github.com/MetaMask/core/releases/tag/@metamask/profile-sync-controller@0.1.0<|MERGE_RESOLUTION|>--- conflicted
+++ resolved
@@ -7,18 +7,16 @@
 
 ## [Unreleased]
 
-<<<<<<< HEAD
 ### Added
 
 - Add performance tracing to user storage syncing operations (contacts and accounts) ([#6050](https://github.com/MetaMask/core/pull/6050))
-=======
+
 ## [20.0.0]
 
 ### Added
 
 - Add new `AuthenticationController:getUserProfileMetaMetrics` method ([#6068](https://github.com/MetaMask/core/pull/6068))
   - This method fetches data using the Authentication API, returning all MetaMetrics sessions related to the currently authenticated user, in the form of `typeof UserProfileMetaMetrics`
->>>>>>> a06dd965
 
 ### Changed
 
