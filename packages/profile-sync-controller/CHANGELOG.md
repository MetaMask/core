--- conflicted
+++ resolved
@@ -7,17 +7,15 @@
 
 ## [Unreleased]
 
-<<<<<<< HEAD
 ### Fixed
 
 - Peer dependencies `@metamask/keyring-controller` and `@metamask/network-controller` are no longer also direct dependencies ([#5464](https://github.com/MetaMask/core/pull/5464)))
-=======
+
 ## [10.1.0]
 
 ### Added
 
 - Add primary SRP switching support for `AuthenticationController` and `UserStorageController` ([#5478](https://github.com/MetaMask/core/pull/5478))
->>>>>>> 8e2855cc
 
 ## [10.0.0]
 
