--- conflicted
+++ resolved
@@ -9,13 +9,10 @@
 
 ### Changed
 
-<<<<<<< HEAD
-- Use deferred promises for encryption/decryption KDF operations ([#]())
+- Use deferred promises for encryption/decryption KDF operations ([#6736](https://github.com/MetaMask/core/pull/6736))
   - That will prevent duplicate KDF operations from being computed if one with the same options is already in progress.
   - For operations that already completed, we use the already existing cache.
-=======
 - Bump `@metamask/utils` from `^11.8.0` to `^11.8.1` ([#6708](https://github.com/MetaMask/core/pull/6708))
->>>>>>> 47f1a466
 - Bump `@metamask/keyring-api` from `^20.1.0` to `^21.0.0` ([#6560](https://github.com/MetaMask/core/pull/6560))
 - Bump `@metamask/keyring-internal-api` from `^8.1.0` to `^9.0.0` ([#6560](https://github.com/MetaMask/core/pull/6560))
 - Strip `srpSessionData.token.accessToken` from state logs ([#6553](https://github.com/MetaMask/core/pull/6553))
