--- conflicted
+++ resolved
@@ -7,7 +7,6 @@
 
 ## [Unreleased]
 
-<<<<<<< HEAD
 ### Added
 
 - `UserStorageController` optional config callback `getIsMultichainAccountSyncingEnabled`, and `getIsMultichainAccountSyncingEnabled` public method / messenger action
@@ -15,15 +14,14 @@
   - If `true`, Account syncing will stop pushing new data to the user storage and only act as an account restoration method that will be fired before multichain account syncing for legacy compatibility
   - This is done because `AccountTreeController` will become responsible for Multichain Account syncing
 
-### Removed
-
-- Unused `UserStorageController:saveInternalAccountToUserStorage` public method
-=======
 ### Changed
 
 - Bump `@noble/hashes` from `^1.4.0` to `^1.8.0` ([#6101](https://github.com/MetaMask/core/pull/6101))
 - Bump `@noble/ciphers` from `^0.5.2` to `^1.3.0` ([#6101](https://github.com/MetaMask/core/pull/6101))
->>>>>>> 9c067fc0
+
+### Removed
+
+- Unused `UserStorageController:saveInternalAccountToUserStorage` public method
 
 ## [23.0.0]
 
