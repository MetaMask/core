import { inspect, isDeepStrictEqual, promisify } from 'util';
import assert from 'assert';
import { ControllerMessenger } from '@metamask/base-controller';
import * as ethQueryModule from 'eth-query';
import { Patch } from 'immer';
import { v4 } from 'uuid';
import { ethErrors } from 'eth-rpc-errors';
<<<<<<< HEAD
import {
  BUILT_IN_NETWORKS,
  NetworkType,
  toHex,
} from '@metamask/controller-utils';
=======
import { BUILT_IN_NETWORKS, NetworkType } from '@metamask/controller-utils';
import { waitForResult } from '../../../tests/helpers';
>>>>>>> d464bfdc
import {
  NetworkController,
  NetworkControllerActions,
  NetworkControllerEvents,
  NetworkControllerOptions,
  NetworkControllerStateChangeEvent,
  NetworkState,
  ProviderConfig,
} from '../src/NetworkController';
import type { Provider } from '../src/types';
import { NetworkStatus } from '../src/constants';
import {
  createNetworkClient,
  NetworkClientType,
} from '../src/create-network-client';
import { FakeBlockTracker } from '../../../tests/fake-block-tracker';
import { FakeProvider, FakeProviderStub } from './fake-provider';

jest.mock('../src/create-network-client');

jest.mock('eth-query', () => {
  return {
    __esModule: true,
    default: jest.requireActual('eth-query'),
  };
});

jest.mock('uuid', () => {
  const actual = jest.requireActual('uuid');

  return {
    ...actual,
    v4: jest.fn(),
  };
});

// Store these up front so we can use them even when faking timers
const originalSetTimeout = global.setTimeout;
const originalClearTimeout = global.clearTimeout;

const createNetworkClientMock = jest.mocked(createNetworkClient);

/**
 * A dummy block that matches the pre-EIP-1559 format (i.e. it doesn't have the
 * `baseFeePerGas` property).
 */
const PRE_1559_BLOCK = {
  difficulty: '0x0',
  extraData: '0x',
  gasLimit: '0x1c9c380',
  gasUsed: '0x598c9b',
  hash: '0xfb2086eb924ffce4061f94c3b65f303e0351f8e7deff185fe1f5e9001ff96f63',
  logsBloom:
    '0x7034820113921800018e8070900006316040002225c04a0624110010841018a2109040401004112a4c120f00220a2119020000714b143a04004106120130a8450080433129401068ed22000a54a48221a1020202524204045421b883882530009a1800b08a1309408008828403010d530440001a40003c0006240291008c0404c211610c690b00f1985e000009c02503240040010989c01cf2806840043815498e90012103e06084051542c0094002494008044c24a0a13281e0009601481073010800130402464202212202a8088210442a8ec81b080430075629e60a00a082005a3988400940a4009012a204011a0018a00903222a60420428888144210802',
  miner: '0xffee087852cb4898e6c3532e776e68bc68b1143b',
  mixHash: '0xb17ba50cd7261e77a213fb75704dcfd8a28fbcd78d100691a112b7cc2893efa2',
  nonce: '0x0000000000000000',
  number: '0x2', // number set to "2" to simplify tests
  parentHash:
    '0x31406d1bf1a2ca12371ce5b3ecb20568d6a8b9bf05b49b71b93ba33f317d5a82',
  receiptsRoot:
    '0x5ba97ece1afbac2a8fe0344f9022fe808342179b26ea3ecc2e0b8c4b46b7f8cd',
  sha3Uncles:
    '0x1dcc4de8dec75d7aab85b567b6ccd41ad312451b948a7413f0a142fd40d49347',
  size: '0x70f4',
  stateRoot:
    '0x36bfb7ca106d41c4458292669126e091011031c5af612dee1c2e6424ef92b080',
  timestamp: '0x639b6d9b',
  totalDifficulty: '0xc70d815d562d3cfa955',
  transactions: [
    // reduced to a single transaction to make fixture less verbose
    '0x2761e939dc822f64141bd00bc7ef8cee16201af10e862469212396664cee81ce',
  ],
  transactionsRoot:
    '0x98bbdfbe1074bc3aa72a77a281f16d6ba7e723d68f15937d80954fb34d323369',
  uncles: [],
};

/**
 * A dummy block that matches the pre-EIP-1559 format (i.e. it has the
 * `baseFeePerGas` property).
 */
const POST_1559_BLOCK = {
  ...PRE_1559_BLOCK,
  baseFeePerGas: '0x63c498a46',
};

/**
 * A response object for a request that has been geoblocked by Infura.
 */
const BLOCKED_INFURA_JSON_RPC_ERROR = ethErrors.rpc.internal(
  JSON.stringify({ error: 'countryBlocked' }),
);

/**
 * The networks that NetworkController recognizes as built-in Infura networks,
 * along with information we expect to be true for those networks.
 */
const INFURA_NETWORKS = [
  {
    nickname: 'Mainnet',
    networkType: NetworkType.mainnet,
    chainId: '1',
    ticker: 'ETH',
    blockExplorerUrl: 'https://etherscan.io',
    networkVersion: '1',
  },
  {
    nickname: 'Goerli',
    networkType: NetworkType.goerli,
    chainId: '5',
    ticker: 'GoerliETH',
    blockExplorerUrl: 'https://goerli.etherscan.io',
    networkVersion: '5',
  },
  {
    nickname: 'Sepolia',
    networkType: NetworkType.sepolia,
    chainId: '11155111',
    ticker: 'SepoliaETH',
    blockExplorerUrl: 'https://sepolia.etherscan.io',
    networkVersion: '11155111',
  },
];

//                                                                                     setProviderType            setActiveNetwork
//                                                                                            └───────────┬────────────┘
// initializeProvider                                                                               refreshNetwork
//       │ │ └────────────────────────────────────────────┬──────────────────────────────────────────────┘ │
//       │ │                                     configureProvider                                         │
//       │ │                  ┌─────────────────────────┘ │                                                |
//       │ │          setupInfuraProvider        setupStandardProvider                                     │
//       │ │                  └─────────────┬─────────────┘                                                │
//       │ │                          updateProvider                                                       │
//       │ └───────────────┬───────────────┘ └───────────────────────────────┐                             │
//       │          registerProvider                                  this.provider = ...                  │
//       │                 ⋮                                                                               │
//       │   this.provider.on('error', ...)                                                                │
//       │                 │                                                                               │
//       │            verifyNetwork                                                                        │
//       │                 └─────────────────────────────┐                                                 │
//       └───────────────────────────────────────────────┼─────────────────────────────────────────────────┘
//                                                 lookupNetwork

describe('NetworkController', () => {
  beforeEach(() => {
    jest.resetAllMocks();
    jest.useFakeTimers();
  });

  afterEach(() => {
    jest.useRealTimers();
  });

  describe('constructor', () => {
    it('initializes the state with some defaults', async () => {
      await withController(({ controller }) => {
        expect(controller.state).toStrictEqual({
          networkConfigurations: {},
          networkId: null,
          networkStatus: NetworkStatus.Unknown,
          providerConfig: { type: NetworkType.mainnet, chainId: '1' },
          networkDetails: { isEIP1559Compatible: false },
        });
      });
    });

    it('merges the given state into the default state', async () => {
      await withController(
        {
          state: {
            networkDetails: { isEIP1559Compatible: true },
          },
        },
        ({ controller }) => {
          expect(controller.state).toStrictEqual({
            networkConfigurations: {},
            networkId: null,
            networkStatus: NetworkStatus.Unknown,
            providerConfig: { type: NetworkType.mainnet, chainId: '1' },
            networkDetails: { isEIP1559Compatible: true },
          });
        },
      );
    });

    it('throws if the infura project ID is missing', async () => {
      expect(
        () =>
          // @ts-expect-error Required parameter intentionally omitted
          new NetworkController({
            messenger: buildNetworkControllerMessenger(),
            trackMetaMetricsEvent: jest.fn(),
          }),
      ).toThrow('Invalid Infura project ID');
    });

    it('throws if the infura project ID is not a string', async () => {
      expect(
        () =>
          new NetworkController({
            messenger: buildNetworkControllerMessenger(),
            trackMetaMetricsEvent: jest.fn(),
            // @ts-expect-error Required parameter intentionally omitted
            infuraProjectId: 10,
          }),
      ).toThrow('Invalid Infura project ID');
    });
  });

  describe('initializeProvider', () => {
    [NetworkType.mainnet, NetworkType.goerli, NetworkType.sepolia].forEach(
      (networkType) => {
        describe(`when the provider config in state contains a network type of "${networkType}"`, () => {
          it(`sets the provider to an Infura provider pointed to ${networkType}`, async () => {
            await withController(
              {
                state: {
                  providerConfig: buildProviderConfig({
                    type: networkType,
                    chainId: '99999',
                    nickname: 'some nickname',
                  }),
                },
                infuraProjectId: 'infura-project-id',
              },
              async ({ controller }) => {
                const fakeProvider = buildFakeProvider([
                  {
                    request: {
                      method: 'eth_chainId',
                    },
                    response: {
                      result: '0x1337',
                    },
                  },
                ]);
                const fakeNetworkClient = buildFakeClient(fakeProvider);
                createNetworkClientMock.mockReturnValue(fakeNetworkClient);

                await controller.initializeProvider();

                expect(createNetworkClientMock).toHaveBeenCalledWith({
                  network: networkType,
                  infuraProjectId: 'infura-project-id',
                  type: NetworkClientType.Infura,
                });
                const { provider } = controller.getProviderAndBlockTracker();
                assert(provider, 'Provider is not set');
                const promisifiedSendAsync = promisify(provider.sendAsync).bind(
                  provider,
                );
                const chainIdResult = await promisifiedSendAsync({
                  id: 1,
                  jsonrpc: '2.0',
                  method: 'eth_chainId',
                  params: [],
                });
                expect(chainIdResult.result).toBe('0x1337');
              },
            );
          });
        });
      },
    );

<<<<<<< HEAD
    describe(`when the provider config in state contains a network type of "localhost"`, () => {
      it('sets the provider to a custom RPC provider pointed to localhost, initialized with the configured chain ID, nickname, and ticker', async () => {
        await withController(
          {
            state: {
              providerConfig: buildProviderConfig({
                type: NetworkType.localhost,
                chainId: '1337',
                nickname: 'some cool network',
                rpcUrl: 'http://doesntmatter.com',
                ticker: 'ABC',
              }),
            },
          },
          async ({ controller }) => {
            const fakeProvider = buildFakeProvider([
              {
                request: {
                  method: 'eth_chainId',
                },
                response: {
                  result: '0x1337',
                },
              },
            ]);
            const fakeNetworkClient = buildFakeClient(fakeProvider);
            createNetworkClientMock.mockReturnValue(fakeNetworkClient);

            await controller.initializeProvider();

            expect(createNetworkClientMock).toHaveBeenCalledWith({
              chainId: toHex(1337),
              rpcUrl: 'http://localhost:8545',
              type: NetworkClientType.Custom,
            });
            const { provider } = controller.getProviderAndBlockTracker();
            assert(provider);
            const promisifiedSendAsync = promisify(provider.sendAsync).bind(
              provider,
            );
            const chainIdResult = await promisifiedSendAsync({
              id: 1,
              jsonrpc: '2.0',
              method: 'eth_chainId',
              params: [],
            });
            expect(chainIdResult.result).toBe('0x1337');
          },
        );
      });
    });

=======
>>>>>>> d464bfdc
    describe('when the provider config in state contains a network type of "rpc"', () => {
      describe('if the provider config contains an RPC target', () => {
        it('sets the provider to a custom RPC provider initialized with the configured target, chain ID, nickname, and ticker', async () => {
          await withController(
            {
              state: {
                providerConfig: {
                  type: NetworkType.rpc,
                  chainId: '1337',
                  nickname: 'some cool network',
                  rpcUrl: 'http://example.com',
                  ticker: 'ABC',
                },
              },
            },
            async ({ controller }) => {
              const fakeProvider = buildFakeProvider([
                {
                  request: {
                    method: 'eth_chainId',
                  },
                  response: {
                    result: '0x1337',
                  },
                },
              ]);
              const fakeNetworkClient = buildFakeClient(fakeProvider);
              createNetworkClientMock.mockReturnValue(fakeNetworkClient);

              await controller.initializeProvider();

              expect(createNetworkClientMock).toHaveBeenCalledWith({
                chainId: toHex(1337),
                rpcUrl: 'http://example.com',
                type: NetworkClientType.Custom,
              });
              const { provider } = controller.getProviderAndBlockTracker();
              assert(provider);
              const promisifiedSendAsync = promisify(provider.sendAsync).bind(
                provider,
              );
              const chainIdResult = await promisifiedSendAsync({
                id: 1,
                jsonrpc: '2.0',
                method: 'eth_chainId',
                params: [],
              });
              expect(chainIdResult.result).toBe('0x1337');
            },
          );
        });
      });

      describe('if the provider config does not contain an RPC target', () => {
        it('throws', async () => {
          await withController(
            {
              state: {
                providerConfig: buildProviderConfig({
                  type: NetworkType.rpc,
                  rpcUrl: undefined,
                }),
              },
            },
            async ({ controller }) => {
              const fakeProvider = buildFakeProvider();
              const fakeNetworkClient = buildFakeClient(fakeProvider);
              createNetworkClientMock.mockReturnValue(fakeNetworkClient);

              await expect(() =>
                controller.initializeProvider(),
              ).rejects.toThrow(
                'rpcUrl must be provided for custom RPC endpoints',
              );
              const { provider, blockTracker } =
                controller.getProviderAndBlockTracker();
              expect(provider).toBeUndefined();
              expect(blockTracker).toBeUndefined();
            },
          );
        });
      });
    });

    it('updates networkDetails.isEIP1559Compatible in state based on the latest block (assuming that the request for eth_getBlockByNumber is made successfully)', async () => {
      await withController(
        {
          state: {
            providerConfig: buildProviderConfig(),
          },
        },
        async ({ controller, messenger }) => {
          const fakeProvider = buildFakeProvider([
            {
              request: {
                method: 'eth_getBlockByNumber',
                params: ['latest', false],
              },
              response: {
                result: {
                  baseFeePerGas: '0x1',
                },
              },
            },
          ]);
          const fakeNetworkClient = buildFakeClient(fakeProvider);
          createNetworkClientMock.mockReturnValue(fakeNetworkClient);

          await waitForStateChanges(messenger, {
            propertyPath: ['networkDetails', 'isEIP1559Compatible'],
            produceStateChanges: async () => {
              await controller.initializeProvider();
            },
          });

          expect(controller.state.networkDetails.isEIP1559Compatible).toBe(
            true,
          );
        },
      );
    });
  });

  describe('lookupNetwork', () => {
    describe('if a provider has not been set', () => {
      it('does not change network in state', async () => {
        await withController(async ({ controller, messenger }) => {
          const promiseForNetworkChanges = waitForStateChanges(messenger, {
            propertyPath: ['networkId'],
          });

          await controller.lookupNetwork();

          await expect(promiseForNetworkChanges).toNeverResolve();
        });
      });

      it('does not publish NetworkController:providerConfigChange', async () => {
        await withController(async ({ controller, messenger }) => {
          const promiseForProviderConfigChange = waitForPublishedEvents(
            messenger,
            'NetworkController:providerConfigChange',
          );

          await controller.lookupNetwork();

          await expect(promiseForProviderConfigChange).toNeverResolve();
        });
      });
    });

    for (const { networkType } of INFURA_NETWORKS) {
      describe(`when the type in the provider configuration is "${networkType}"`, () => {
        describe('if the network ID and network details requests resolve successfully', () => {
          describe('if the current network is different from the network in state', () => {
            it('updates the network in state to match', async () => {
              await withController(
                {
                  state: {
                    networkId: null,
                    providerConfig: buildProviderConfig({ type: networkType }),
                  },
                },
                async ({ controller, messenger }) => {
                  await setFakeProvider(controller, {
                    stubs: [
                      {
                        request: { method: 'net_version' },
                        response: { result: '12345' },
                      },
                    ],
                    stubLookupNetworkWhileSetting: true,
                  });

                  await waitForStateChanges(messenger, {
                    propertyPath: ['networkId'],
                    produceStateChanges: async () => {
                      await controller.lookupNetwork();
                    },
                  });

                  expect(controller.state.networkId).toBe('12345');
                },
              );
            });

            it("publishes NetworkController:providerConfigChange with the current provider config (even though it didn't change)", async () => {
              await withController(
                {
                  state: {
                    providerConfig: buildProviderConfig({ type: networkType }),
                  },
                },
                async ({ controller, messenger }) => {
                  await setFakeProvider(controller, {
                    stubs: [
                      {
                        request: { method: 'net_version' },
                        response: { result: '12345' },
                      },
                    ],
                    stubLookupNetworkWhileSetting: true,
                  });

                  const providerConfigChanges = await waitForPublishedEvents(
                    messenger,
                    'NetworkController:providerConfigChange',
                    {
                      produceEvents: async () => {
                        await controller.lookupNetwork();
                      },
                    },
                  );

                  expect(providerConfigChanges).toStrictEqual([
                    [buildProviderConfig({ type: networkType })],
                  ]);
                },
              );
            });
          });

          describe('if the version of the current network is the same as that in state', () => {
            it('does not change network in state', async () => {
              await withController(
                {
                  state: {
                    networkId: '12345',
                    providerConfig: buildProviderConfig({ type: networkType }),
                  },
                },
                async ({ controller, messenger }) => {
                  await setFakeProvider(controller, {
                    stubs: [
                      {
                        request: { method: 'net_version' },
                        response: { result: '12345' },
                      },
                    ],
                    stubLookupNetworkWhileSetting: true,
                  });
                  const promiseForNetworkChanges = waitForStateChanges(
                    messenger,
                    {
                      propertyPath: ['networkId'],
                    },
                  );

                  await controller.lookupNetwork();

                  await expect(promiseForNetworkChanges).toNeverResolve();
                },
              );
            });

            it('does not publish NetworkController:providerConfigChange', async () => {
              await withController(
                {
                  state: {
                    networkId: '12345',
                    providerConfig: buildProviderConfig({ type: networkType }),
                  },
                },
                async ({ controller, messenger }) => {
                  await setFakeProvider(controller, {
                    stubs: [
                      {
                        request: { method: 'net_version' },
                        response: { result: '12345' },
                      },
                    ],
                    stubLookupNetworkWhileSetting: true,
                  });
                  const promiseForProviderConfigChange = waitForPublishedEvents(
                    messenger,
                    'NetworkController:providerConfigChange',
                  );

                  await controller.lookupNetwork();

                  await expect(promiseForProviderConfigChange).toNeverResolve();
                },
              );
            });
          });

          describe('if the network details of the current network are different from the network details in state', () => {
            it('updates the network in state to match', async () => {
              await withController(
                {
                  state: {
                    networkDetails: { isEIP1559Compatible: false },
                    providerConfig: buildProviderConfig({ type: networkType }),
                  },
                },
                async ({ controller }) => {
                  await setFakeProvider(controller, {
                    stubs: [
                      {
                        request: {
                          method: 'eth_getBlockByNumber',
                          params: ['latest', false],
                        },
                        response: {
                          result: {
                            baseFeePerGas: '0x1',
                          },
                        },
                      },
                    ],
                  });

                  await controller.lookupNetwork();

                  expect(controller.state.networkDetails).toStrictEqual({
                    isEIP1559Compatible: true,
                  });
                },
              );
            });
          });

          describe('if the network details of the current network are the same as the network details in state', () => {
            it('does not change network in state', async () => {
              await withController(
                {
                  state: {
                    networkDetails: { isEIP1559Compatible: true },
                    providerConfig: buildProviderConfig({ type: networkType }),
                  },
                },
                async ({ controller, messenger }) => {
                  await setFakeProvider(controller, {
                    stubs: [
                      {
                        request: {
                          method: 'eth_getBlockByNumber',
                          params: ['latest', false],
                        },
                        response: {
                          result: {
                            baseFeePerGas: '0x1',
                          },
                        },
                      },
                    ],
                  });
                  const promiseForNetworkDetailChanges = waitForStateChanges(
                    messenger,
                    {
                      propertyPath: ['networkDetails'],
                    },
                  );

                  await controller.lookupNetwork();

                  await expect(promiseForNetworkDetailChanges).toNeverResolve();
                },
              );
            });
          });

          it('emits infuraIsUnblocked', async () => {
            await withController(
              {
                state: {
                  providerConfig: buildProviderConfig({ type: networkType }),
                },
              },
              async ({ controller, messenger }) => {
                await setFakeProvider(controller, {
                  stubLookupNetworkWhileSetting: true,
                });

                const payloads = await waitForPublishedEvents(
                  messenger,
                  'NetworkController:infuraIsUnblocked',
                  {
                    produceEvents: async () => {
                      await controller.lookupNetwork();
                    },
                  },
                );

                expect(payloads).toStrictEqual([[]]);
              },
            );
          });

          it('does not emit infuraIsBlocked', async () => {
            await withController(
              {
                state: {
                  providerConfig: buildProviderConfig({ type: networkType }),
                },
              },
              async ({ controller, messenger }) => {
                await setFakeProvider(controller, {
                  stubLookupNetworkWhileSetting: true,
                });

                const payloads = await waitForPublishedEvents(
                  messenger,
                  'NetworkController:infuraIsBlocked',
                  {
                    count: 0,
                    produceEvents: async () => {
                      await controller.lookupNetwork();
                    },
                  },
                );

                expect(payloads).toStrictEqual([]);
              },
            );
          });
        });

        describe('if an RPC error is encountered while retrieving the version of the current network', () => {
          it('updates the network in state to "unavailable"', async () => {
            await withController(
              {
                state: {
                  networkId: '1',
                  providerConfig: buildProviderConfig({ type: networkType }),
                },
              },
              async ({ controller }) => {
                await setFakeProvider(controller, {
                  stubs: [
                    {
                      request: { method: 'net_version' },
                      error: ethErrors.rpc.limitExceeded('some error'),
                    },
                  ],
                  stubLookupNetworkWhileSetting: true,
                });

                await controller.lookupNetwork();

                expect(controller.state.networkStatus).toBe(
                  NetworkStatus.Unavailable,
                );
              },
            );
          });

          it("publishes NetworkController:providerConfigChange with the current provider config (even though it didn't change)", async () => {
            await withController(
              {
                state: {
                  providerConfig: buildProviderConfig({ type: networkType }),
                },
              },
              async ({ controller, messenger }) => {
                await setFakeProvider(controller, {
                  stubs: [
                    {
                      request: { method: 'net_version' },
                      error: ethErrors.rpc.limitExceeded('some error'),
                    },
                  ],
                  stubLookupNetworkWhileSetting: true,
                });

                const providerConfigChanges = await waitForPublishedEvents(
                  messenger,
                  'NetworkController:providerConfigChange',
                  {
                    produceEvents: async () => {
                      await controller.lookupNetwork();
                    },
                  },
                );

                expect(providerConfigChanges).toStrictEqual([
                  [buildProviderConfig({ type: networkType })],
                ]);
              },
            );
          });

          it('does not emit infuraIsUnblocked', async () => {
            await withController(
              {
                state: {
                  providerConfig: buildProviderConfig({ type: networkType }),
                },
              },
              async ({ controller, messenger }) => {
                await setFakeProvider(controller, {
                  stubs: [
                    {
                      request: { method: 'net_version' },
                      error: ethErrors.rpc.limitExceeded('some error'),
                    },
                  ],
                  stubLookupNetworkWhileSetting: true,
                });

                const payloads = await waitForPublishedEvents(
                  messenger,
                  'NetworkController:infuraIsUnblocked',
                  {
                    count: 0,
                    produceEvents: async () => {
                      await controller.lookupNetwork();
                    },
                  },
                );

                expect(payloads).toStrictEqual([]);
              },
            );
          });

          it('does not emit infuraIsBlocked', async () => {
            await withController(
              {
                state: {
                  providerConfig: buildProviderConfig({ type: networkType }),
                },
              },
              async ({ controller, messenger }) => {
                await setFakeProvider(controller, {
                  stubs: [
                    {
                      request: { method: 'net_version' },
                      error: ethErrors.rpc.limitExceeded('some error'),
                    },
                  ],
                  stubLookupNetworkWhileSetting: true,
                });

                const payloads = await waitForPublishedEvents(
                  messenger,
                  'NetworkController:infuraIsBlocked',
                  {
                    count: 0,
                    produceEvents: async () => {
                      await controller.lookupNetwork();
                    },
                  },
                );

                expect(payloads).toStrictEqual([]);
              },
            );
          });
        });

        describe('if a country blocked error is encountered while retrieving the version of the current network', () => {
          it('updates the network in state to "blocked"', async () => {
            await withController(
              {
                state: {
                  providerConfig: buildProviderConfig({ type: networkType }),
                },
              },
              async ({ controller }) => {
                await setFakeProvider(controller, {
                  stubs: [
                    {
                      request: { method: 'net_version' },
                      error: BLOCKED_INFURA_JSON_RPC_ERROR,
                    },
                  ],
                  stubLookupNetworkWhileSetting: true,
                });

                await controller.lookupNetwork();

                expect(controller.state.networkStatus).toBe(
                  NetworkStatus.Blocked,
                );
              },
            );
          });

          it('emits infuraIsBlocked', async () => {
            await withController(
              {
                state: {
                  providerConfig: buildProviderConfig({ type: networkType }),
                },
              },
              async ({ controller, messenger }) => {
                await setFakeProvider(controller, {
                  stubs: [
                    {
                      request: { method: 'net_version' },
                      error: BLOCKED_INFURA_JSON_RPC_ERROR,
                    },
                  ],
                  stubLookupNetworkWhileSetting: true,
                });

                const payloads = await waitForPublishedEvents(
                  messenger,
                  'NetworkController:infuraIsBlocked',
                  {
                    produceEvents: async () => {
                      await controller.lookupNetwork();
                    },
                  },
                );

                expect(payloads).toStrictEqual([[]]);
              },
            );
          });

          it('does not emit infuraIsUnblocked', async () => {
            await withController(
              {
                state: {
                  providerConfig: buildProviderConfig({ type: networkType }),
                },
              },
              async ({ controller, messenger }) => {
                await setFakeProvider(controller, {
                  stubs: [
                    {
                      request: { method: 'net_version' },
                      error: BLOCKED_INFURA_JSON_RPC_ERROR,
                    },
                  ],
                  stubLookupNetworkWhileSetting: true,
                });

                const payloads = await waitForPublishedEvents(
                  messenger,
                  'NetworkController:infuraIsUnblocked',
                  {
                    count: 0,
                    produceEvents: async () => {
                      await controller.lookupNetwork();
                    },
                  },
                );

                expect(payloads).toStrictEqual([]);
              },
            );
          });
        });

        describe('if an internal error is encountered while retrieving the version of the current network', () => {
          it('updates the network in state to "unknown"', async () => {
            await withController(
              {
                state: {
                  providerConfig: buildProviderConfig({ type: networkType }),
                },
              },
              async ({ controller }) => {
                await setFakeProvider(controller, {
                  stubs: [
                    {
                      request: { method: 'net_version' },
                      error: ethErrors.rpc.internal('some error'),
                    },
                  ],
                  stubLookupNetworkWhileSetting: true,
                });

                await controller.lookupNetwork();

                expect(controller.state.networkStatus).toBe(
                  NetworkStatus.Unknown,
                );
              },
            );
          });

          it("publishes NetworkController:providerConfigChange with the current provider config (even though it didn't change)", async () => {
            await withController(
              {
                state: {
                  providerConfig: buildProviderConfig({ type: networkType }),
                },
              },
              async ({ controller, messenger }) => {
                await setFakeProvider(controller, {
                  stubs: [
                    {
                      request: { method: 'net_version' },
                      error: ethErrors.rpc.internal('some error'),
                    },
                  ],
                  stubLookupNetworkWhileSetting: true,
                });

                const providerConfigChanges = await waitForPublishedEvents(
                  messenger,
                  'NetworkController:providerConfigChange',
                  {
                    produceEvents: async () => {
                      await controller.lookupNetwork();
                    },
                  },
                );

                expect(providerConfigChanges).toStrictEqual([
                  [buildProviderConfig({ type: networkType })],
                ]);
              },
            );
          });

          it('does not emit infuraIsUnblocked', async () => {
            await withController(
              {
                state: {
                  providerConfig: buildProviderConfig({ type: networkType }),
                },
              },
              async ({ controller, messenger }) => {
                await setFakeProvider(controller, {
                  stubs: [
                    {
                      request: { method: 'net_version' },
                      error: ethErrors.rpc.internal('some error'),
                    },
                  ],
                  stubLookupNetworkWhileSetting: true,
                });

                const payloads = await waitForPublishedEvents(
                  messenger,
                  'NetworkController:infuraIsUnblocked',
                  {
                    count: 0,
                    produceEvents: async () => {
                      await controller.lookupNetwork();
                    },
                  },
                );

                expect(payloads).toStrictEqual([]);
              },
            );
          });

          it('does not emit infuraIsBlocked', async () => {
            await withController(
              {
                state: {
                  providerConfig: buildProviderConfig({ type: networkType }),
                },
              },
              async ({ controller, messenger }) => {
                await setFakeProvider(controller, {
                  stubs: [
                    {
                      request: { method: 'net_version' },
                      error: ethErrors.rpc.internal('some error'),
                    },
                  ],
                  stubLookupNetworkWhileSetting: true,
                });

                const payloads = await waitForPublishedEvents(
                  messenger,
                  'NetworkController:infuraIsBlocked',
                  {
                    count: 0,
                    produceEvents: async () => {
                      await controller.lookupNetwork();
                    },
                  },
                );

                expect(payloads).toStrictEqual([]);
              },
            );
          });
        });

        describe('if an invalid network ID is returned', () => {
          it('updates the network in state to "unknown"', async () => {
            await withController(
              {
                state: {
                  providerConfig: buildProviderConfig({ type: networkType }),
                },
              },
              async ({ controller }) => {
                await setFakeProvider(controller, {
                  stubs: [
                    {
                      request: { method: 'net_version' },
                      response: { result: 'invalid' },
                    },
                  ],
                  stubLookupNetworkWhileSetting: true,
                });

                await controller.lookupNetwork();

                expect(controller.state.networkStatus).toBe(
                  NetworkStatus.Unknown,
                );
              },
            );
          });

          it("publishes NetworkController:providerConfigChange with the current provider config (even though it didn't change)", async () => {
            await withController(
              {
                state: {
                  providerConfig: buildProviderConfig({ type: networkType }),
                },
              },
              async ({ controller, messenger }) => {
                await setFakeProvider(controller, {
                  stubs: [
                    {
                      request: { method: 'net_version' },
                      response: { result: 'invalid' },
                    },
                  ],
                  stubLookupNetworkWhileSetting: true,
                });

                const providerConfigChanges = await waitForPublishedEvents(
                  messenger,
                  'NetworkController:providerConfigChange',
                  {
                    produceEvents: async () => {
                      await controller.lookupNetwork();
                    },
                  },
                );

                expect(providerConfigChanges).toStrictEqual([
                  [buildProviderConfig({ type: networkType })],
                ]);
              },
            );
          });

          it('does not emit infuraIsUnblocked', async () => {
            await withController(
              {
                state: {
                  providerConfig: buildProviderConfig({ type: networkType }),
                },
              },
              async ({ controller, messenger }) => {
                await setFakeProvider(controller, {
                  stubs: [
                    {
                      request: { method: 'net_version' },
                      response: { result: 'invalid' },
                    },
                  ],
                  stubLookupNetworkWhileSetting: true,
                });

                const payloads = await waitForPublishedEvents(
                  messenger,
                  'NetworkController:infuraIsUnblocked',
                  {
                    count: 0,
                    produceEvents: async () => {
                      await controller.lookupNetwork();
                    },
                  },
                );

                expect(payloads).toStrictEqual([]);
              },
            );
          });

          it('does not emit infuraIsBlocked', async () => {
            await withController(
              {
                state: {
                  providerConfig: buildProviderConfig({ type: networkType }),
                },
              },
              async ({ controller, messenger }) => {
                await setFakeProvider(controller, {
                  stubs: [
                    {
                      request: { method: 'net_version' },
                      response: { result: 'invalid' },
                    },
                  ],
                  stubLookupNetworkWhileSetting: true,
                });

                const payloads = await waitForPublishedEvents(
                  messenger,
                  'NetworkController:infuraIsBlocked',
                  {
                    count: 0,
                    produceEvents: async () => {
                      await controller.lookupNetwork();
                    },
                  },
                );

                expect(payloads).toStrictEqual([]);
              },
            );
          });
        });

        describe('if an RPC error is encountered while retrieving the network details of the current network', () => {
          it('updates the network in state to "unavailable"', async () => {
            await withController(
              {
                state: {
                  providerConfig: buildProviderConfig({ type: networkType }),
                },
              },
              async ({ controller }) => {
                await setFakeProvider(controller, {
                  stubs: [
                    {
                      request: {
                        method: 'eth_getBlockByNumber',
                        params: ['latest', false],
                      },
                      error: ethErrors.rpc.limitExceeded('some error'),
                    },
                  ],
                  stubGetEIP1559CompatibilityWhileSetting: true,
                });

                await controller.lookupNetwork();

                expect(controller.state.networkStatus).toBe(
                  NetworkStatus.Unavailable,
                );
              },
            );
          });

          it('does not emit infuraIsUnblocked', async () => {
            await withController(
              {
                state: {
                  providerConfig: buildProviderConfig({ type: networkType }),
                },
              },
              async ({ controller, messenger }) => {
                await setFakeProvider(controller, {
                  stubs: [
                    {
                      request: {
                        method: 'eth_getBlockByNumber',
                        params: ['latest', false],
                      },
                      error: ethErrors.rpc.limitExceeded('some error'),
                    },
                  ],
                  stubGetEIP1559CompatibilityWhileSetting: true,
                });

                const payloads = await waitForPublishedEvents(
                  messenger,
                  'NetworkController:infuraIsUnblocked',
                  {
                    count: 0,
                    produceEvents: async () => {
                      await controller.lookupNetwork();
                    },
                  },
                );

                expect(payloads).toStrictEqual([]);
              },
            );
          });

          it('does not emit infuraIsBlocked', async () => {
            await withController(
              {
                state: {
                  providerConfig: buildProviderConfig({ type: networkType }),
                },
              },
              async ({ controller, messenger }) => {
                await setFakeProvider(controller, {
                  stubs: [
                    {
                      request: {
                        method: 'eth_getBlockByNumber',
                        params: ['latest', false],
                      },
                      error: ethErrors.rpc.limitExceeded('some error'),
                    },
                  ],
                  stubGetEIP1559CompatibilityWhileSetting: true,
                });

                const payloads = await waitForPublishedEvents(
                  messenger,
                  'NetworkController:infuraIsBlocked',
                  {
                    count: 0,
                    produceEvents: async () => {
                      await controller.lookupNetwork();
                    },
                  },
                );

                expect(payloads).toStrictEqual([]);
              },
            );
          });
        });

        describe('if a country blocked error is encountered while retrieving the network details of the current network', () => {
          it('updates the network in state to "blocked"', async () => {
            await withController(
              {
                state: {
                  providerConfig: buildProviderConfig({ type: networkType }),
                },
              },
              async ({ controller }) => {
                await setFakeProvider(controller, {
                  stubs: [
                    {
                      request: {
                        method: 'eth_getBlockByNumber',
                        params: ['latest', false],
                      },
                      error: BLOCKED_INFURA_JSON_RPC_ERROR,
                    },
                  ],
                  stubLookupNetworkWhileSetting: true,
                });

                await controller.lookupNetwork();

                expect(controller.state.networkStatus).toBe(
                  NetworkStatus.Blocked,
                );
              },
            );
          });

          it('emits infuraIsBlocked', async () => {
            await withController(
              {
                state: {
                  providerConfig: buildProviderConfig({ type: networkType }),
                },
              },
              async ({ controller, messenger }) => {
                await setFakeProvider(controller, {
                  stubs: [
                    {
                      request: {
                        method: 'eth_getBlockByNumber',
                        params: ['latest', false],
                      },
                      error: BLOCKED_INFURA_JSON_RPC_ERROR,
                    },
                  ],
                  stubLookupNetworkWhileSetting: true,
                });

                const payloads = await waitForPublishedEvents(
                  messenger,
                  'NetworkController:infuraIsBlocked',
                  {
                    produceEvents: async () => {
                      await controller.lookupNetwork();
                    },
                  },
                );

                expect(payloads).toStrictEqual([[]]);
              },
            );
          });

          it('does not emit infuraIsUnblocked', async () => {
            await withController(
              {
                state: {
                  providerConfig: buildProviderConfig({ type: networkType }),
                },
              },
              async ({ controller, messenger }) => {
                await setFakeProvider(controller, {
                  stubs: [
                    {
                      request: {
                        method: 'eth_getBlockByNumber',
                        params: ['latest', false],
                      },
                      error: BLOCKED_INFURA_JSON_RPC_ERROR,
                    },
                  ],
                  stubLookupNetworkWhileSetting: true,
                });

                const payloads = await waitForPublishedEvents(
                  messenger,
                  'NetworkController:infuraIsUnblocked',
                  {
                    count: 0,
                    produceEvents: async () => {
                      await controller.lookupNetwork();
                    },
                  },
                );

                expect(payloads).toStrictEqual([]);
              },
            );
          });
        });

        describe('if an internal error is encountered while retrieving the network details of the current network', () => {
          it('updates the network in state to "unknown"', async () => {
            await withController(
              {
                state: {
                  providerConfig: buildProviderConfig({ type: networkType }),
                },
              },
              async ({ controller }) => {
                await setFakeProvider(controller, {
                  stubs: [
                    {
                      request: {
                        method: 'eth_getBlockByNumber',
                        params: ['latest', false],
                      },
                      error: ethErrors.rpc.internal('some error'),
                    },
                  ],
                });

                await controller.lookupNetwork();

                expect(controller.state.networkStatus).toBe(
                  NetworkStatus.Unknown,
                );
              },
            );
          });

          it('does not emit infuraIsUnblocked', async () => {
            await withController(
              {
                state: {
                  providerConfig: buildProviderConfig({ type: networkType }),
                },
              },
              async ({ controller, messenger }) => {
                await setFakeProvider(controller, {
                  stubs: [
                    {
                      request: {
                        method: 'eth_getBlockByNumber',
                        params: ['latest', false],
                      },
                      error: ethErrors.rpc.internal('some error'),
                    },
                  ],
                  stubGetEIP1559CompatibilityWhileSetting: true,
                });

                const payloads = await waitForPublishedEvents(
                  messenger,
                  'NetworkController:infuraIsUnblocked',
                  {
                    count: 0,
                    produceEvents: async () => {
                      await controller.lookupNetwork();
                    },
                  },
                );

                expect(payloads).toStrictEqual([]);
              },
            );
          });

          it('does not emit infuraIsBlocked', async () => {
            await withController(
              {
                state: {
                  providerConfig: buildProviderConfig({ type: networkType }),
                },
              },
              async ({ controller, messenger }) => {
                await setFakeProvider(controller, {
                  stubs: [
                    {
                      request: {
                        method: 'eth_getBlockByNumber',
                        params: ['latest', false],
                      },
                      error: ethErrors.rpc.internal('some error'),
                    },
                  ],
                  stubGetEIP1559CompatibilityWhileSetting: true,
                });

                const payloads = await waitForPublishedEvents(
                  messenger,
                  'NetworkController:infuraIsBlocked',
                  {
                    count: 0,
                    produceEvents: async () => {
                      await controller.lookupNetwork();
                    },
                  },
                );

                expect(payloads).toStrictEqual([]);
              },
            );
          });
        });
      });
    }

    describe('when the type in the provider configuration is "rpc"', () => {
      describe('if the network ID and network details requests resolve successfully', () => {
        describe('if the current network is different from the network in state', () => {
          it('updates the network in state to match', async () => {
            await withController(
              {
                state: {
                  networkId: null,
                  providerConfig: buildProviderConfig({
                    type: NetworkType.rpc,
                  }),
                },
              },
              async ({ controller }) => {
                await setFakeProvider(controller, {
                  stubs: [
                    {
                      request: { method: 'net_version' },
                      response: { result: '12345' },
                    },
                  ],
                  stubLookupNetworkWhileSetting: true,
                });

                await controller.lookupNetwork();

                expect(controller.state.networkId).toBe('12345');
              },
            );
          });

          it("publishes NetworkController:providerConfigChange with the current provider config (even though it didn't change)", async () => {
            await withController(
              {
                state: {
                  providerConfig: buildProviderConfig({
                    type: NetworkType.rpc,
                  }),
                },
              },
              async ({ controller, messenger }) => {
                await setFakeProvider(controller, {
                  stubs: [
                    {
                      request: { method: 'net_version' },
                      response: { result: '12345' },
                    },
                  ],
                  stubLookupNetworkWhileSetting: true,
                });

                const providerConfigChanges = await waitForPublishedEvents(
                  messenger,
                  'NetworkController:providerConfigChange',
                  {
                    produceEvents: async () => {
                      await controller.lookupNetwork();
                    },
                  },
                );

                expect(providerConfigChanges).toStrictEqual([
                  [
                    buildProviderConfig({
                      type: NetworkType.rpc,
                    }),
                  ],
                ]);
              },
            );
          });
        });

        describe('if the version of the current network is the same as that in state', () => {
          it('does not change network in state', async () => {
            await withController(
              {
                state: {
                  networkId: '12345',
                  providerConfig: buildProviderConfig({
                    type: NetworkType.rpc,
                  }),
                },
              },
              async ({ controller, messenger }) => {
                await setFakeProvider(controller, {
                  stubs: [
                    {
                      request: { method: 'net_version' },
                      response: { result: '12345' },
                    },
                  ],
                  stubLookupNetworkWhileSetting: true,
                });
                const promiseForNetworkChanges = waitForStateChanges(
                  messenger,
                  {
                    propertyPath: ['networkId'],
                  },
                );

                await controller.lookupNetwork();

                await expect(promiseForNetworkChanges).toNeverResolve();
              },
            );
          });

          it('does not publish NetworkController:providerConfigChange', async () => {
            await withController(
              {
                state: {
                  networkId: '12345',
                  providerConfig: buildProviderConfig({
                    type: NetworkType.rpc,
                  }),
                },
              },
              async ({ controller, messenger }) => {
                await setFakeProvider(controller, {
                  stubs: [
                    {
                      request: { method: 'net_version' },
                      response: { result: '12345' },
                    },
                  ],
                  stubLookupNetworkWhileSetting: true,
                });
                const promiseForProviderConfigChange = waitForPublishedEvents(
                  messenger,
                  'NetworkController:providerConfigChange',
                );

                await controller.lookupNetwork();

                await expect(promiseForProviderConfigChange).toNeverResolve();
              },
            );
          });
        });

        describe('if the network details of the current network are different from the network details in state', () => {
          it('updates the network in state to match', async () => {
            await withController(
              {
                state: {
                  networkDetails: { isEIP1559Compatible: false },
                  providerConfig: buildProviderConfig({
                    type: NetworkType.rpc,
                  }),
                },
              },
              async ({ controller }) => {
                await setFakeProvider(controller, {
                  stubs: [
                    {
                      request: {
                        method: 'eth_getBlockByNumber',
                        params: ['latest', false],
                      },
                      response: {
                        result: {
                          baseFeePerGas: '0x1',
                        },
                      },
                    },
                  ],
                });

                await controller.lookupNetwork();

                expect(controller.state.networkDetails).toStrictEqual({
                  isEIP1559Compatible: true,
                });
              },
            );
          });
        });

        describe('if the network details of the current network are the same as the network details in state', () => {
          it('does not change network in state', async () => {
            await withController(
              {
                state: {
                  networkDetails: { isEIP1559Compatible: true },
                  providerConfig: buildProviderConfig({
                    type: NetworkType.rpc,
                  }),
                },
              },
              async ({ controller, messenger }) => {
                await setFakeProvider(controller, {
                  stubs: [
                    {
                      request: {
                        method: 'eth_getBlockByNumber',
                        params: ['latest', false],
                      },
                      response: {
                        result: {
                          baseFeePerGas: '0x1',
                        },
                      },
                    },
                  ],
                });
                const promiseForNetworkDetailChanges = waitForStateChanges(
                  messenger,
                  {
                    propertyPath: ['networkDetails'],
                  },
                );

                await controller.lookupNetwork();

                await expect(promiseForNetworkDetailChanges).toNeverResolve();
              },
            );
          });
        });

        it('emits infuraIsUnblocked', async () => {
          await withController(
            {
              state: {
                providerConfig: buildProviderConfig({ type: NetworkType.rpc }),
              },
            },
            async ({ controller, messenger }) => {
              await setFakeProvider(controller, {
                stubLookupNetworkWhileSetting: true,
              });

              const payloads = await waitForPublishedEvents(
                messenger,
                'NetworkController:infuraIsUnblocked',
                {
                  produceEvents: async () => {
                    await controller.lookupNetwork();
                  },
                },
              );

              expect(payloads).toStrictEqual([[]]);
            },
          );
        });

        it('does not emit infuraIsBlocked', async () => {
          await withController(
            {
              state: {
                providerConfig: buildProviderConfig({ type: NetworkType.rpc }),
              },
            },
            async ({ controller, messenger }) => {
              await setFakeProvider(controller, {
                stubLookupNetworkWhileSetting: true,
              });

              const payloads = await waitForPublishedEvents(
                messenger,
                'NetworkController:infuraIsBlocked',
                {
                  count: 0,
                  produceEvents: async () => {
                    await controller.lookupNetwork();
                  },
                },
              );

              expect(payloads).toStrictEqual([]);
            },
          );
        });
      });

      describe('if an RPC error is encountered while retrieving the version of the current network', () => {
        it('updates the network in state to "unavailable"', async () => {
          await withController(
            {
              state: {
                networkId: '1',
                providerConfig: buildProviderConfig({ type: NetworkType.rpc }),
              },
            },
            async ({ controller }) => {
              await setFakeProvider(controller, {
                stubs: [
                  {
                    request: { method: 'net_version' },
                    error: ethErrors.rpc.limitExceeded('some error'),
                  },
                ],
                stubLookupNetworkWhileSetting: true,
              });

              await controller.lookupNetwork();

              expect(controller.state.networkStatus).toBe(
                NetworkStatus.Unavailable,
              );
            },
          );
        });

        it("publishes NetworkController:providerConfigChange with the current provider config (even though it didn't change)", async () => {
          await withController(
            {
              state: {
                providerConfig: buildProviderConfig({ type: NetworkType.rpc }),
              },
            },
            async ({ controller, messenger }) => {
              await setFakeProvider(controller, {
                stubs: [
                  {
                    request: { method: 'net_version' },
                    error: ethErrors.rpc.limitExceeded('some error'),
                  },
                ],
                stubLookupNetworkWhileSetting: true,
              });

              const providerConfigChanges = await waitForPublishedEvents(
                messenger,
                'NetworkController:providerConfigChange',
                {
                  produceEvents: async () => {
                    await controller.lookupNetwork();
                  },
                },
              );

              expect(providerConfigChanges).toStrictEqual([
                [
                  buildProviderConfig({
                    type: NetworkType.rpc,
                  }),
                ],
              ]);
            },
          );
        });

        it('emits infuraIsUnblocked', async () => {
          await withController(
            {
              state: {
                providerConfig: buildProviderConfig({ type: NetworkType.rpc }),
              },
            },
            async ({ controller, messenger }) => {
              await setFakeProvider(controller, {
                stubs: [
                  {
                    request: { method: 'net_version' },
                    error: ethErrors.rpc.limitExceeded('some error'),
                  },
                ],
                stubLookupNetworkWhileSetting: true,
              });

              const payloads = await waitForPublishedEvents(
                messenger,
                'NetworkController:infuraIsUnblocked',
                {
                  produceEvents: async () => {
                    await controller.lookupNetwork();
                  },
                },
              );

              expect(payloads).toStrictEqual([[]]);
            },
          );
        });

        it('does not emit infuraIsBlocked', async () => {
          await withController(
            {
              state: {
                providerConfig: buildProviderConfig({ type: NetworkType.rpc }),
              },
            },
            async ({ controller, messenger }) => {
              await setFakeProvider(controller, {
                stubs: [
                  {
                    request: { method: 'net_version' },
                    error: ethErrors.rpc.limitExceeded('some error'),
                  },
                ],
                stubLookupNetworkWhileSetting: true,
              });

              const payloads = await waitForPublishedEvents(
                messenger,
                'NetworkController:infuraIsBlocked',
                {
                  count: 0,
                  produceEvents: async () => {
                    await controller.lookupNetwork();
                  },
                },
              );

              expect(payloads).toStrictEqual([]);
            },
          );
        });
      });

      describe('if a country blocked error is encountered while retrieving the version of the current network', () => {
        it('updates the network in state to "unknown"', async () => {
          await withController(
            {
              state: {
                providerConfig: buildProviderConfig({ type: NetworkType.rpc }),
              },
            },
            async ({ controller }) => {
              await setFakeProvider(controller, {
                stubs: [
                  {
                    request: { method: 'net_version' },
                    error: BLOCKED_INFURA_JSON_RPC_ERROR,
                  },
                ],
                stubLookupNetworkWhileSetting: true,
              });

              await controller.lookupNetwork();

              expect(controller.state.networkStatus).toBe(
                NetworkStatus.Unknown,
              );
            },
          );
        });

        it('emits infuraIsUnblocked', async () => {
          await withController(
            {
              state: {
                providerConfig: buildProviderConfig({ type: NetworkType.rpc }),
              },
            },
            async ({ controller, messenger }) => {
              await setFakeProvider(controller, {
                stubs: [
                  {
                    request: { method: 'net_version' },
                    error: BLOCKED_INFURA_JSON_RPC_ERROR,
                  },
                ],
                stubLookupNetworkWhileSetting: true,
              });

              const payloads = await waitForPublishedEvents(
                messenger,
                'NetworkController:infuraIsUnblocked',
                {
                  produceEvents: async () => {
                    await controller.lookupNetwork();
                  },
                },
              );

              expect(payloads).toStrictEqual([[]]);
            },
          );
        });

        it('does not emit infuraIsBlocked', async () => {
          await withController(
            {
              state: {
                providerConfig: buildProviderConfig({ type: NetworkType.rpc }),
              },
            },
            async ({ controller, messenger }) => {
              await setFakeProvider(controller, {
                stubs: [
                  {
                    request: { method: 'net_version' },
                    error: BLOCKED_INFURA_JSON_RPC_ERROR,
                  },
                ],
                stubLookupNetworkWhileSetting: true,
              });

              const payloads = await waitForPublishedEvents(
                messenger,
                'NetworkController:infuraIsBlocked',
                {
                  count: 0,
                  produceEvents: async () => {
                    await controller.lookupNetwork();
                  },
                },
              );

              expect(payloads).toStrictEqual([]);
            },
          );
        });
      });

      describe('if an internal error is encountered while retrieving the version of the current network', () => {
        it('updates the network in state to "unknown"', async () => {
          await withController(
            {
              state: {
                providerConfig: buildProviderConfig({ type: NetworkType.rpc }),
              },
            },
            async ({ controller }) => {
              await setFakeProvider(controller, {
                stubs: [
                  {
                    request: { method: 'net_version' },
                    error: ethErrors.rpc.internal('some error'),
                  },
                ],
                stubLookupNetworkWhileSetting: true,
              });

              await controller.lookupNetwork();

              expect(controller.state.networkStatus).toBe(
                NetworkStatus.Unknown,
              );
            },
          );
        });

        it("publishes NetworkController:providerConfigChange with the current provider config (even though it didn't change)", async () => {
          await withController(
            {
              state: {
                providerConfig: buildProviderConfig({ type: NetworkType.rpc }),
              },
            },
            async ({ controller, messenger }) => {
              await setFakeProvider(controller, {
                stubs: [
                  {
                    request: { method: 'net_version' },
                    error: ethErrors.rpc.internal('some error'),
                  },
                ],
                stubLookupNetworkWhileSetting: true,
              });

              const providerConfigChanges = await waitForPublishedEvents(
                messenger,
                'NetworkController:providerConfigChange',
                {
                  produceEvents: async () => {
                    await controller.lookupNetwork();
                  },
                },
              );

              expect(providerConfigChanges).toStrictEqual([
                [
                  buildProviderConfig({
                    type: NetworkType.rpc,
                  }),
                ],
              ]);
            },
          );
        });

        it('emits infuraIsUnblocked', async () => {
          await withController(
            {
              state: {
                providerConfig: buildProviderConfig({ type: NetworkType.rpc }),
              },
            },
            async ({ controller, messenger }) => {
              await setFakeProvider(controller, {
                stubs: [
                  {
                    request: { method: 'net_version' },
                    error: ethErrors.rpc.internal('some error'),
                  },
                ],
                stubLookupNetworkWhileSetting: true,
              });

              const payloads = await waitForPublishedEvents(
                messenger,
                'NetworkController:infuraIsUnblocked',
                {
                  produceEvents: async () => {
                    await controller.lookupNetwork();
                  },
                },
              );

              expect(payloads).toStrictEqual([[]]);
            },
          );
        });

        it('does not emit infuraIsBlocked', async () => {
          await withController(
            {
              state: {
                providerConfig: buildProviderConfig({ type: NetworkType.rpc }),
              },
            },
            async ({ controller, messenger }) => {
              await setFakeProvider(controller, {
                stubs: [
                  {
                    request: { method: 'net_version' },
                    error: ethErrors.rpc.internal('some error'),
                  },
                ],
                stubLookupNetworkWhileSetting: true,
              });

              const payloads = await waitForPublishedEvents(
                messenger,
                'NetworkController:infuraIsBlocked',
                {
                  count: 0,
                  produceEvents: async () => {
                    await controller.lookupNetwork();
                  },
                },
              );

              expect(payloads).toStrictEqual([]);
            },
          );
        });
      });

      describe('if an invalid network ID is returned', () => {
        it('updates the network in state to "unknown"', async () => {
          await withController(
            {
              state: {
                providerConfig: buildProviderConfig({ type: NetworkType.rpc }),
              },
            },
            async ({ controller }) => {
              await setFakeProvider(controller, {
                stubs: [
                  {
                    request: { method: 'net_version' },
                    response: { result: 'invalid' },
                  },
                ],
                stubLookupNetworkWhileSetting: true,
              });

              await controller.lookupNetwork();

              expect(controller.state.networkStatus).toBe(
                NetworkStatus.Unknown,
              );
            },
          );
        });

        it("publishes NetworkController:providerConfigChange with the current provider config (even though it didn't change)", async () => {
          await withController(
            {
              state: {
                providerConfig: buildProviderConfig({ type: NetworkType.rpc }),
              },
            },
            async ({ controller, messenger }) => {
              await setFakeProvider(controller, {
                stubs: [
                  {
                    request: { method: 'net_version' },
                    response: { result: 'invalid' },
                  },
                ],
                stubLookupNetworkWhileSetting: true,
              });

              const providerConfigChanges = await waitForPublishedEvents(
                messenger,
                'NetworkController:providerConfigChange',
                {
                  produceEvents: async () => {
                    await controller.lookupNetwork();
                  },
                },
              );

              expect(providerConfigChanges).toStrictEqual([
                [
                  buildProviderConfig({
                    type: NetworkType.rpc,
                  }),
                ],
              ]);
            },
          );
        });

        it('emits infuraIsUnblocked', async () => {
          await withController(
            {
              state: {
                providerConfig: buildProviderConfig({ type: NetworkType.rpc }),
              },
            },
            async ({ controller, messenger }) => {
              await setFakeProvider(controller, {
                stubs: [
                  {
                    request: { method: 'net_version' },
                    response: { result: 'invalid' },
                  },
                ],
                stubLookupNetworkWhileSetting: true,
              });

              const payloads = await waitForPublishedEvents(
                messenger,
                'NetworkController:infuraIsUnblocked',
                {
                  produceEvents: async () => {
                    await controller.lookupNetwork();
                  },
                },
              );

              expect(payloads).toStrictEqual([[]]);
            },
          );
        });

        it('does not emit infuraIsBlocked', async () => {
          await withController(
            {
              state: {
                providerConfig: buildProviderConfig({ type: NetworkType.rpc }),
              },
            },
            async ({ controller, messenger }) => {
              await setFakeProvider(controller, {
                stubs: [
                  {
                    request: { method: 'net_version' },
                    response: { result: 'invalid' },
                  },
                ],
                stubLookupNetworkWhileSetting: true,
              });

              const payloads = await waitForPublishedEvents(
                messenger,
                'NetworkController:infuraIsBlocked',
                {
                  count: 0,
                  produceEvents: async () => {
                    await controller.lookupNetwork();
                  },
                },
              );

              expect(payloads).toStrictEqual([]);
            },
          );
        });
      });

      describe('if an RPC error is encountered while retrieving the network details of the current network', () => {
        it('updates the network in state to "unavailable"', async () => {
          await withController(
            {
              state: {
                providerConfig: buildProviderConfig({ type: NetworkType.rpc }),
              },
            },
            async ({ controller }) => {
              await setFakeProvider(controller, {
                stubs: [
                  {
                    request: {
                      method: 'eth_getBlockByNumber',
                      params: ['latest', false],
                    },
                    error: ethErrors.rpc.limitExceeded('some error'),
                  },
                ],
                stubGetEIP1559CompatibilityWhileSetting: true,
              });

              await controller.lookupNetwork();

              expect(controller.state.networkStatus).toBe(
                NetworkStatus.Unavailable,
              );
            },
          );
        });

        it('emits infuraIsUnblocked', async () => {
          await withController(
            {
              state: {
                providerConfig: buildProviderConfig({ type: NetworkType.rpc }),
              },
            },
            async ({ controller, messenger }) => {
              await setFakeProvider(controller, {
                stubs: [
                  {
                    request: {
                      method: 'eth_getBlockByNumber',
                      params: ['latest', false],
                    },
                    error: ethErrors.rpc.limitExceeded('some error'),
                  },
                ],
                stubGetEIP1559CompatibilityWhileSetting: true,
              });

              const payloads = await waitForPublishedEvents(
                messenger,
                'NetworkController:infuraIsUnblocked',
                {
                  produceEvents: async () => {
                    await controller.lookupNetwork();
                  },
                },
              );

              expect(payloads).toStrictEqual([[]]);
            },
          );
        });

        it('does not emit infuraIsBlocked', async () => {
          await withController(
            {
              state: {
                providerConfig: buildProviderConfig({ type: NetworkType.rpc }),
              },
            },
            async ({ controller, messenger }) => {
              await setFakeProvider(controller, {
                stubs: [
                  {
                    request: {
                      method: 'eth_getBlockByNumber',
                      params: ['latest', false],
                    },
                    error: ethErrors.rpc.limitExceeded('some error'),
                  },
                ],
                stubGetEIP1559CompatibilityWhileSetting: true,
              });

              const payloads = await waitForPublishedEvents(
                messenger,
                'NetworkController:infuraIsBlocked',
                {
                  count: 0,
                  produceEvents: async () => {
                    await controller.lookupNetwork();
                  },
                },
              );

              expect(payloads).toStrictEqual([]);
            },
          );
        });
      });

      describe('if a country blocked error is encountered while retrieving the network details of the current network', () => {
        it('updates the network in state to "unknown"', async () => {
          await withController(
            {
              state: {
                providerConfig: buildProviderConfig({ type: NetworkType.rpc }),
              },
            },
            async ({ controller }) => {
              await setFakeProvider(controller, {
                stubs: [
                  {
                    request: {
                      method: 'eth_getBlockByNumber',
                      params: ['latest', false],
                    },
                    error: BLOCKED_INFURA_JSON_RPC_ERROR,
                  },
                ],
                stubLookupNetworkWhileSetting: true,
              });

              await controller.lookupNetwork();

              expect(controller.state.networkStatus).toBe(
                NetworkStatus.Unknown,
              );
            },
          );
        });

        it('emits infuraIsUnblocked', async () => {
          await withController(
            {
              state: {
                providerConfig: buildProviderConfig({ type: NetworkType.rpc }),
              },
            },
            async ({ controller, messenger }) => {
              await setFakeProvider(controller, {
                stubs: [
                  {
                    request: {
                      method: 'eth_getBlockByNumber',
                      params: ['latest', false],
                    },
                    error: BLOCKED_INFURA_JSON_RPC_ERROR,
                  },
                ],
                stubLookupNetworkWhileSetting: true,
              });

              const payloads = await waitForPublishedEvents(
                messenger,
                'NetworkController:infuraIsUnblocked',
                {
                  produceEvents: async () => {
                    await controller.lookupNetwork();
                  },
                },
              );

              expect(payloads).toStrictEqual([[]]);
            },
          );
        });

        it('does not emit infuraIsBlocked', async () => {
          await withController(
            {
              state: {
                providerConfig: buildProviderConfig({ type: NetworkType.rpc }),
              },
            },
            async ({ controller, messenger }) => {
              await setFakeProvider(controller, {
                stubs: [
                  {
                    request: {
                      method: 'eth_getBlockByNumber',
                      params: ['latest', false],
                    },
                    error: BLOCKED_INFURA_JSON_RPC_ERROR,
                  },
                ],
                stubLookupNetworkWhileSetting: true,
              });

              const payloads = await waitForPublishedEvents(
                messenger,
                'NetworkController:infuraIsBlocked',
                {
                  count: 0,
                  produceEvents: async () => {
                    await controller.lookupNetwork();
                  },
                },
              );

              expect(payloads).toStrictEqual([]);
            },
          );
        });
      });

      describe('if an internal error is encountered while retrieving the network details of the current network', () => {
        it('updates the network in state to "unknown"', async () => {
          await withController(
            {
              state: {
                providerConfig: buildProviderConfig({ type: NetworkType.rpc }),
              },
            },
            async ({ controller }) => {
              await setFakeProvider(controller, {
                stubs: [
                  {
                    request: {
                      method: 'eth_getBlockByNumber',
                      params: ['latest', false],
                    },
                    error: ethErrors.rpc.internal('some error'),
                  },
                ],
              });

              await controller.lookupNetwork();

              expect(controller.state.networkStatus).toBe(
                NetworkStatus.Unknown,
              );
            },
          );
        });

        it('emits infuraIsUnblocked', async () => {
          await withController(
            {
              state: {
                providerConfig: buildProviderConfig({ type: NetworkType.rpc }),
              },
            },
            async ({ controller, messenger }) => {
              await setFakeProvider(controller, {
                stubs: [
                  {
                    request: {
                      method: 'eth_getBlockByNumber',
                      params: ['latest', false],
                    },
                    error: ethErrors.rpc.internal('some error'),
                  },
                ],
                stubGetEIP1559CompatibilityWhileSetting: true,
              });

              const payloads = await waitForPublishedEvents(
                messenger,
                'NetworkController:infuraIsUnblocked',
                {
                  produceEvents: async () => {
                    await controller.lookupNetwork();
                  },
                },
              );

              expect(payloads).toStrictEqual([[]]);
            },
          );
        });

        it('does not emit infuraIsBlocked', async () => {
          await withController(
            {
              state: {
                providerConfig: buildProviderConfig({ type: NetworkType.rpc }),
              },
            },
            async ({ controller, messenger }) => {
              await setFakeProvider(controller, {
                stubs: [
                  {
                    request: {
                      method: 'eth_getBlockByNumber',
                      params: ['latest', false],
                    },
                    error: ethErrors.rpc.internal('some error'),
                  },
                ],
                stubGetEIP1559CompatibilityWhileSetting: true,
              });

              const payloads = await waitForPublishedEvents(
                messenger,
                'NetworkController:infuraIsBlocked',
                {
                  count: 0,
                  produceEvents: async () => {
                    await controller.lookupNetwork();
                  },
                },
              );

              expect(payloads).toStrictEqual([]);
            },
          );
        });
      });
    });

    describe('if lookupNetwork is called multiple times in quick succession', () => {
      it('waits until each call finishes before resolving the next', async () => {
        await withController(async ({ controller, messenger }) => {
          await setFakeProvider(controller, {
            stubs: [
              {
                request: { method: 'net_version' },
                response: { result: '1' },
                delay: 100,
              },
              {
                request: { method: 'net_version' },
                response: { result: '2' },
                delay: 0,
              },
              {
                request: { method: 'net_version' },
                response: { result: '3' },
                delay: 200,
              },
            ],
            stubLookupNetworkWhileSetting: true,
          });
          const promiseForStateChanges = waitForStateChanges(messenger, {
            propertyPath: ['networkId'],
            count: 3,
            wait: 400,
          });

          await Promise.all([
            controller.lookupNetwork(),
            controller.lookupNetwork(),
            controller.lookupNetwork(),
          ]);

          expect(await promiseForStateChanges).toMatchObject([
            expect.objectContaining([
              expect.objectContaining({ networkId: '1' }),
            ]),
            expect.objectContaining([
              expect.objectContaining({ networkId: '2' }),
            ]),
            expect.objectContaining([
              expect.objectContaining({ networkId: '3' }),
            ]),
          ]);
        });
      });
    });
  });

  describe('setProviderType', () => {
    for (const { networkType } of INFURA_NETWORKS) {
      describe(`given a network type of "${networkType}"`, () => {
        it('updates the provider config in state with the network type, the corresponding chain ID, and a special ticker, clearing any existing RPC target and nickname', async () => {
          await withController(
            {
              state: {
                providerConfig: {
                  type: NetworkType.rpc,
                  rpcUrl: 'http://somethingexisting.com',
                  chainId: '99999',
                  ticker: 'something existing',
                  nickname: 'something existing',
                },
              },
            },
            async ({ controller }) => {
              const fakeProvider = buildFakeProvider();
              const fakeNetworkClient = buildFakeClient(fakeProvider);
              createNetworkClientMock.mockReturnValue(fakeNetworkClient);

              await controller.setProviderType(networkType);

              expect(controller.state.providerConfig).toStrictEqual({
                type: networkType,
                ...BUILT_IN_NETWORKS[networkType],
                rpcUrl: undefined,
                nickname: undefined,
                id: undefined,
              });
            },
          );
        });

        it(`sets the provider to an Infura provider pointed to ${networkType}`, async () => {
          await withController(
            {
              infuraProjectId: 'infura-project-id',
            },
            async ({ controller }) => {
              const fakeProvider = buildFakeProvider([
                {
                  request: {
                    method: 'eth_chainId',
                  },
                  response: {
                    result: '0x1337',
                  },
                },
              ]);
              const fakeNetworkClient = buildFakeClient(fakeProvider);
              createNetworkClientMock.mockReturnValue(fakeNetworkClient);

              await controller.setProviderType(networkType);

              expect(createNetworkClientMock).toHaveBeenCalledWith({
                network: networkType,
                infuraProjectId: 'infura-project-id',
                type: NetworkClientType.Infura,
              });
              const { provider } = controller.getProviderAndBlockTracker();
              assert(provider);
              const promisifiedSendAsync = promisify(provider.sendAsync).bind(
                provider,
              );
              const chainIdResult = await promisifiedSendAsync({
                id: 1,
                jsonrpc: '2.0',
                method: 'eth_chainId',
                params: [],
              });
              expect(chainIdResult.result).toBe('0x1337');
            },
          );
        });

        it('updates networkDetails.isEIP1559Compatible in state based on the latest block (assuming that the request for eth_getBlockByNumber is made successfully)', async () => {
          await withController({}, async ({ controller }) => {
            const fakeProvider = buildFakeProvider([
              {
                request: {
                  method: 'eth_getBlockByNumber',
                  params: ['latest', false],
                },
                response: {
                  result: {
                    baseFeePerGas: '0x1',
                  },
                },
              },
            ]);
            const fakeNetworkClient = buildFakeClient(fakeProvider);
            createNetworkClientMock.mockReturnValue(fakeNetworkClient);

            await controller.setProviderType(networkType);

            expect(controller.state.networkDetails.isEIP1559Compatible).toBe(
              true,
            );
          });
        });

        it('updates the version of the current network in state (assuming that the request for net_version is made successfully)', async () => {
          await withController(async ({ controller }) => {
            const fakeProvider = buildFakeProvider([
              {
                request: {
                  method: 'net_version',
                  params: [],
                },
                response: {
                  result: '42',
                },
              },
            ]);
            const fakeNetworkClient = buildFakeClient(fakeProvider);
            createNetworkClientMock.mockReturnValue(fakeNetworkClient);

            await controller.setProviderType(networkType);

            expect(controller.state.networkId).toBe('42');
          });
        });
      });
    }

    describe('given a network type of "rpc"', () => {
      it('throws because there is no way to set the rpcUrl using this method', async () => {
        await withController(
          {
            state: {
              providerConfig: {
                type: NetworkType.rpc,
                rpcUrl: 'http://somethingexisting.com',
                chainId: '99999',
                ticker: 'something existing',
                nickname: 'something existing',
              },
            },
          },
          async ({ controller }) => {
            await expect(() =>
              controller.setProviderType(NetworkType.rpc),
            ).rejects.toThrow(
              'rpcUrl must be provided for custom RPC endpoints',
            );
          },
        );
      });

      it("doesn't set a provider", async () => {
        await withController(async ({ controller }) => {
          try {
            await controller.setProviderType(NetworkType.rpc);
          } catch {
            // catch the rejection (it is tested above)
          }

          expect(createNetworkClientMock).not.toHaveBeenCalled();
          expect(
            controller.getProviderAndBlockTracker().provider,
          ).toBeUndefined();
        });
      });

      it('does not update networkDetails.isEIP1559Compatible in state', async () => {
        await withController(async ({ controller }) => {
          const fakeProvider = buildFakeProvider([
            {
              request: {
                method: 'eth_getBlockByNumber',
                params: ['latest', false],
              },
              response: {
                result: {
                  baseFeePerGas: '0x1',
                },
              },
            },
          ]);
          const fakeNetworkClient = buildFakeClient(fakeProvider);
          createNetworkClientMock.mockReturnValue(fakeNetworkClient);

          try {
            await controller.setProviderType(NetworkType.rpc);
          } catch {
            // catch the rejection (it is tested above)
          }

          expect(
            controller.state.networkDetails.isEIP1559Compatible,
          ).toBeUndefined();
        });
      });
    });
<<<<<<< HEAD

    describe('given a network type of "localhost"', () => {
      it('updates the provider config in state with the network type, using "ETH" for the ticker and an empty string for the chain id and clearing any existing RPC target and nickname', async () => {
        await withController(
          {
            state: {
              providerConfig: {
                type: NetworkType.localhost,
                rpcUrl: 'http://somethingexisting.com',
                chainId: '99999',
                ticker: 'something existing',
                nickname: 'something existing',
              },
            },
          },
          async ({ controller }) => {
            const fakeProvider = buildFakeProvider();
            const fakeNetworkClient = buildFakeClient(fakeProvider);
            createNetworkClientMock.mockReturnValue(fakeNetworkClient);

            await controller.setProviderType(NetworkType.localhost);

            expect(controller.state.providerConfig).toStrictEqual({
              type: NetworkType.localhost,
              ticker: 'ETH',
              chainId: '',
              rpcUrl: undefined,
              nickname: undefined,
              id: undefined,
              rpcPrefs: undefined,
            });
          },
        );
      });

      it('sets the provider to a custom RPC provider pointed to localhost, using "0x0" as the chainId', async () => {
        await withController(async ({ controller }) => {
          const fakeProvider = buildFakeProvider([
            {
              request: {
                method: 'eth_chainId',
              },
              response: {
                result: '0x1337',
              },
            },
          ]);
          const fakeNetworkClient = buildFakeClient(fakeProvider);
          createNetworkClientMock.mockReturnValue(fakeNetworkClient);

          await controller.setProviderType(NetworkType.localhost);

          expect(createNetworkClientMock).toHaveBeenCalledWith({
            chainId: '0x0',
            rpcUrl: 'http://localhost:8545',
            type: NetworkClientType.Custom,
          });
          const { provider } = controller.getProviderAndBlockTracker();
          assert(provider);
          const promisifiedSendAsync = promisify(provider.sendAsync).bind(
            provider,
          );
          const chainIdResult = await promisifiedSendAsync({
            id: 1,
            jsonrpc: '2.0',
            method: 'eth_chainId',
            params: [],
          });
          expect(chainIdResult.result).toBe('0x1337');
        });
      });

      it('updates networkDetails.isEIP1559Compatible in state based on the latest block (assuming that the request eth_getBlockByNumber is made successfully)', async () => {
        await withController(async ({ controller }) => {
          const fakeProvider = buildFakeProvider([
            {
              request: {
                method: 'eth_getBlockByNumber',
                params: ['latest', false],
              },
              response: {
                result: {
                  baseFeePerGas: '0x1',
                },
              },
            },
          ]);
          const fakeNetworkClient = buildFakeClient(fakeProvider);
          createNetworkClientMock.mockReturnValue(fakeNetworkClient);

          await controller.setProviderType(NetworkType.localhost);

          expect(controller.state.networkDetails.isEIP1559Compatible).toBe(
            true,
          );
        });
      });

      it('updates the version of the current network in state (assuming that the request for net_version is made successfully)', async () => {
        await withController(async ({ controller }) => {
          const fakeProvider = buildFakeProvider([
            {
              request: {
                method: 'net_version',
                params: [],
              },
              response: {
                result: '42',
              },
            },
          ]);
          const fakeNetworkClient = buildFakeClient(fakeProvider);
          createNetworkClientMock.mockReturnValue(fakeNetworkClient);

          await controller.setProviderType(NetworkType.localhost);

          expect(controller.state.networkId).toBe('42');
        });
      });
    });
=======
>>>>>>> d464bfdc
  });

  describe('setActiveNetwork', () => {
    it('updates the provider config in state with the rpcUrl and chainId, clearing the previous provider details', async () => {
      await withController(
        {
          state: {
            providerConfig: {
              type: NetworkType.rpc,
              rpcUrl: 'http://somethingexisting.com',
              chainId: '111',
              ticker: 'something existing',
              nickname: 'something existing',
              rpcPrefs: undefined,
            },
            networkConfigurations: {
              testNetworkConfigurationId: {
                rpcUrl: 'https://mock-rpc-url',
                chainId: '111',
                ticker: 'TEST',
                id: 'testNetworkConfigurationId',
                rpcPrefs: undefined,
              },
              testNetworkConfigurationId2: {
                rpcUrl: 'http://somethingexisting.com',
                chainId: '222',
                ticker: 'something existing',
                nickname: 'something existing',
                id: 'testNetworkConfigurationId2',
                rpcPrefs: undefined,
              },
            },
          },
        },
        async ({ controller }) => {
          const fakeProvider = buildFakeProvider();
          const fakeNetworkClient = buildFakeClient(fakeProvider);
          createNetworkClientMock.mockReturnValue(fakeNetworkClient);

          await controller.setActiveNetwork('testNetworkConfigurationId');

          expect(controller.state.providerConfig).toStrictEqual({
            type: 'rpc',
            rpcUrl: 'https://mock-rpc-url',
            chainId: '111',
            ticker: 'TEST',
            id: 'testNetworkConfigurationId',
            nickname: undefined,
            rpcPrefs: undefined,
          });
        },
      );
    });

    it('sets the provider to a custom RPC provider initialized with the RPC target and chain ID, leaving nickname and ticker undefined', async () => {
      await withController(
        {
          state: {
            networkConfigurations: {
              testNetworkConfigurationId: {
                rpcUrl: 'https://mock-rpc-url',
                chainId: '1337',
                ticker: 'TEST',
                id: 'testNetworkConfigurationId',
                nickname: undefined,
                rpcPrefs: undefined,
              },
            },
          },
        },
        async ({ controller }) => {
          const fakeProvider = buildFakeProvider([
            {
              request: {
                method: 'eth_chainId',
              },
              response: {
                result: '0x1337',
              },
            },
          ]);
          const fakeNetworkClient = buildFakeClient(fakeProvider);
          createNetworkClientMock.mockReturnValue(fakeNetworkClient);

          await controller.setActiveNetwork('testNetworkConfigurationId');

          expect(createNetworkClientMock).toHaveBeenCalledWith({
            chainId: '0x539',
            rpcUrl: 'https://mock-rpc-url',
            type: NetworkClientType.Custom,
          });
          const { provider } = controller.getProviderAndBlockTracker();
          assert(provider);
          const promisifiedSendAsync = promisify(provider.sendAsync).bind(
            provider,
          );
          const chainIdResult = await promisifiedSendAsync({
            id: 1,
            jsonrpc: '2.0',
            method: 'eth_chainId',
            params: [],
          });
          expect(chainIdResult.result).toBe('0x1337');
        },
      );
    });

    it('updates networkDetails.isEIP1559Compatible in state based on the latest block (assuming that the request for eth_getBlockByNumber is made successfully)', async () => {
      await withController(
        {
          state: {
            networkConfigurations: {
              testNetworkConfigurationId: {
                rpcUrl: 'https://mock-rpc-url',
                chainId: '1337',
                ticker: 'TEST',
                id: 'testNetworkConfigurationId',
                nickname: undefined,
                rpcPrefs: undefined,
              },
            },
          },
        },
        async ({ controller }) => {
          const fakeProvider = buildFakeProvider([
            {
              request: {
                method: 'eth_getBlockByNumber',
                params: ['latest', false],
              },
              response: {
                result: {
                  baseFeePerGas: '0x1',
                },
              },
            },
          ]);
          const fakeNetworkClient = buildFakeClient(fakeProvider);
          createNetworkClientMock.mockReturnValue(fakeNetworkClient);

          await controller.setActiveNetwork('testNetworkConfigurationId');

          expect(controller.state.networkDetails.isEIP1559Compatible).toBe(
            true,
          );
        },
      );
    });

    it('updates the version of the current network in state (assuming that the request for net_version is made successfully)', async () => {
      await withController(
        {
          state: {
            networkConfigurations: {
              testNetworkConfigurationId: {
                rpcUrl: 'https://mock-rpc-url',
                chainId: '1337',
                ticker: 'TEST',
                id: 'testNetworkConfigurationId',
                nickname: undefined,
                rpcPrefs: undefined,
              },
            },
          },
        },
        async ({ controller }) => {
          const fakeProvider = buildFakeProvider([
            {
              request: {
                method: 'net_version',
                params: [],
              },
              response: {
                result: '42',
              },
            },
          ]);
          const fakeNetworkClient = buildFakeClient(fakeProvider);
          createNetworkClientMock.mockReturnValue(fakeNetworkClient);

          await controller.setActiveNetwork('testNetworkConfigurationId');

          expect(controller.state.networkId).toBe('42');
        },
      );
    });
  });

  describe('getEIP1559Compatibility', () => {
    describe('if the state does not have a "networkDetails" property', () => {
      describe('if no error is thrown while fetching the latest block', () => {
        describe('if the block has a "baseFeePerGas" property', () => {
          it('updates isEIP1559Compatible in state to true', async () => {
            await withController(
              {
                state: {
                  // no "networkDetails" property
                },
              },
              async ({ controller, messenger }) => {
                await setFakeProvider(controller, {
                  stubs: [
                    {
                      request: {
                        method: 'eth_getBlockByNumber',
                        params: ['latest', false],
                      },
                      response: {
                        result: {
                          baseFeePerGas: '0x100',
                        },
                      },
                    },
                  ],
                  stubGetEIP1559CompatibilityWhileSetting: true,
                });

                await waitForStateChanges(messenger, {
                  propertyPath: ['networkDetails', 'isEIP1559Compatible'],
                  produceStateChanges: async () => {
                    await controller.getEIP1559Compatibility();
                  },
                });

                expect(
                  controller.state.networkDetails.isEIP1559Compatible,
                ).toBe(true);
              },
            );
          });

          it('returns a promise that resolves to true', async () => {
            await withController(
              {
                state: {
                  // no "networkDetails" property
                },
              },
              async ({ controller }) => {
                await setFakeProvider(controller, {
                  stubs: [
                    {
                      request: {
                        method: 'eth_getBlockByNumber',
                        params: ['latest', false],
                      },
                      response: {
                        result: {
                          baseFeePerGas: '0x100',
                        },
                      },
                    },
                  ],
                  stubGetEIP1559CompatibilityWhileSetting: true,
                });

                const isEIP1559Compatible =
                  await controller.getEIP1559Compatibility();

                expect(isEIP1559Compatible).toBe(true);
              },
            );
          });
        });

        describe('if the block does not have a "baseFeePerGas" property', () => {
          it('does not change networkDetails.isEIP1559Compatible in state', async () => {
            await withController(
              {
                state: {
                  // no "networkDetails" property
                },
              },
              async ({ controller, messenger }) => {
                await setFakeProvider(controller, {
                  stubs: [
                    {
                      request: {
                        method: 'eth_getBlockByNumber',
                        params: ['latest', false],
                      },
                      response: {
                        result: {
                          // no "baseFeePerGas" property
                        },
                      },
                    },
                  ],
                  stubGetEIP1559CompatibilityWhileSetting: true,
                });
                const promiseForIsEIP1559CompatibleChanges =
                  waitForStateChanges(messenger, {
                    propertyPath: ['networkDetails', 'isEIP1559Compatible'],
                  });

                await controller.getEIP1559Compatibility();

                await expect(
                  promiseForIsEIP1559CompatibleChanges,
                ).toNeverResolve();
              },
            );
          });

          it('returns a promise that resolves to false', async () => {
            await withController(
              {
                state: {
                  // no "networkDetails" property
                },
              },
              async ({ controller }) => {
                await setFakeProvider(controller, {
                  stubs: [
                    {
                      request: {
                        method: 'eth_getBlockByNumber',
                        params: ['latest', false],
                      },
                      response: {
                        result: {
                          // no "baseFeePerGas" property
                        },
                      },
                    },
                  ],
                  stubGetEIP1559CompatibilityWhileSetting: true,
                });

                const isEIP1559Compatible =
                  await controller.getEIP1559Compatibility();

                expect(isEIP1559Compatible).toBe(false);
              },
            );
          });
        });
      });

      describe('if an error is thrown while fetching the latest block', () => {
        it('does not change networkDetails.isEIP1559Compatible in state', async () => {
          await withController(
            {
              state: {
                // no "networkDetails" property
              },
            },
            async ({ controller, messenger }) => {
              await setFakeProvider(controller, {
                stubs: [
                  {
                    request: {
                      method: 'eth_getBlockByNumber',
                      params: ['latest', false],
                    },
                    response: {
                      error: 'oops',
                    },
                  },
                ],
                stubGetEIP1559CompatibilityWhileSetting: true,
              });
              const promiseForIsEIP1559CompatibleChanges = waitForStateChanges(
                messenger,
                {
                  propertyPath: ['networkDetails', 'isEIP1559Compatible'],
                },
              );

              try {
                await controller.getEIP1559Compatibility();
              } catch (error) {
                // catch the rejection (it is tested below)
              }

              await expect(
                promiseForIsEIP1559CompatibleChanges,
              ).toNeverResolve();
            },
          );
        });

        it('returns a promise that rejects with the error', async () => {
          await withController(
            {
              state: {
                // no "networkDetails" property
              },
            },
            async ({ controller }) => {
              await setFakeProvider(controller, {
                stubs: [
                  {
                    request: {
                      method: 'eth_getBlockByNumber',
                      params: ['latest', false],
                    },
                    response: {
                      error: 'oops',
                    },
                  },
                ],
                stubGetEIP1559CompatibilityWhileSetting: true,
              });

              const promiseForIsEIP1559Compatible =
                controller.getEIP1559Compatibility();

              await expect(promiseForIsEIP1559Compatible).rejects.toThrow(
                'oops',
              );
            },
          );
        });
      });
    });

    describe('if the state has a "networkDetails" property, but it does not have an "isEIP1559Compatible" property', () => {
      describe('if no error is thrown while fetching the latest block', () => {
        describe('if the block has a "baseFeePerGas" property', () => {
          it('updates isEIP1559Compatible in state to true', async () => {
            await withController(
              {
                state: {
                  networkDetails: {
                    // no "isEIP1559Compatible" property
                  },
                },
              },
              async ({ controller, messenger }) => {
                await setFakeProvider(controller, {
                  stubs: [
                    {
                      request: {
                        method: 'eth_getBlockByNumber',
                        params: ['latest', false],
                      },
                      response: {
                        result: {
                          baseFeePerGas: '0x100',
                        },
                      },
                    },
                  ],
                  stubGetEIP1559CompatibilityWhileSetting: true,
                });

                await waitForStateChanges(messenger, {
                  propertyPath: ['networkDetails', 'isEIP1559Compatible'],
                  produceStateChanges: async () => {
                    await controller.getEIP1559Compatibility();
                  },
                });

                expect(
                  controller.state.networkDetails.isEIP1559Compatible,
                ).toBe(true);
              },
            );
          });

          it('returns a promise that resolves to true', async () => {
            await withController(
              {
                state: {
                  networkDetails: {
                    // no "isEIP1559Compatible" property
                  },
                },
              },
              async ({ controller }) => {
                await setFakeProvider(controller, {
                  stubs: [
                    {
                      request: {
                        method: 'eth_getBlockByNumber',
                        params: ['latest', false],
                      },
                      response: {
                        result: {
                          baseFeePerGas: '0x100',
                        },
                      },
                    },
                  ],
                  stubGetEIP1559CompatibilityWhileSetting: true,
                });

                const isEIP1559Compatible =
                  await controller.getEIP1559Compatibility();

                expect(isEIP1559Compatible).toBe(true);
              },
            );
          });
        });

        describe('if the block does not have a "baseFeePerGas" property', () => {
          it('updates isEIP1559Compatible in state to false', async () => {
            await withController(
              {
                state: {
                  networkDetails: {
                    // no "isEIP1559Compatible" property
                  },
                },
              },
              async ({ controller, messenger }) => {
                await setFakeProvider(controller, {
                  stubs: [
                    {
                      request: {
                        method: 'eth_getBlockByNumber',
                        params: ['latest', false],
                      },
                      response: {
                        result: {
                          // no "baseFeePerGas" property
                        },
                      },
                    },
                  ],
                  stubGetEIP1559CompatibilityWhileSetting: true,
                });

                await waitForStateChanges(messenger, {
                  propertyPath: ['networkDetails', 'isEIP1559Compatible'],
                  produceStateChanges: async () => {
                    await controller.getEIP1559Compatibility();
                  },
                });

                expect(
                  controller.state.networkDetails.isEIP1559Compatible,
                ).toBe(false);
              },
            );
          });

          it('returns a promise that resolves to false', async () => {
            await withController(
              {
                state: {
                  networkDetails: {
                    // no "isEIP1559Compatible" property
                  },
                },
              },
              async ({ controller }) => {
                await setFakeProvider(controller, {
                  stubs: [
                    {
                      request: {
                        method: 'eth_getBlockByNumber',
                        params: ['latest', false],
                      },
                      response: {
                        result: {
                          // no "baseFeePerGas" property
                        },
                      },
                    },
                  ],
                  stubGetEIP1559CompatibilityWhileSetting: true,
                });

                const isEIP1559Compatible =
                  await controller.getEIP1559Compatibility();

                expect(isEIP1559Compatible).toBe(false);
              },
            );
          });
        });
      });

      describe('if an error is thrown while fetching the latest block', () => {
        it('does not change networkDetails.isEIP1559Compatible in state', async () => {
          await withController(
            {
              state: {
                networkDetails: {
                  // no "isEIP1559Compatible" property
                },
              },
            },
            async ({ controller, messenger }) => {
              await setFakeProvider(controller, {
                stubs: [
                  {
                    request: {
                      method: 'eth_getBlockByNumber',
                      params: ['latest', false],
                    },
                    response: {
                      error: 'oops',
                    },
                  },
                ],
                stubGetEIP1559CompatibilityWhileSetting: true,
              });
              const promiseForIsEIP1559CompatibleChanges = waitForStateChanges(
                messenger,
                {
                  propertyPath: ['networkDetails', 'isEIP1559Compatible'],
                },
              );

              try {
                await controller.getEIP1559Compatibility();
              } catch (error) {
                // catch the rejection (it is tested below)
              }

              await expect(
                promiseForIsEIP1559CompatibleChanges,
              ).toNeverResolve();
            },
          );
        });

        it('returns a promise that rejects with the error', async () => {
          await withController(
            {
              state: {
                networkDetails: {
                  // no "isEIP1559Compatible" property
                },
              },
            },
            async ({ controller }) => {
              await setFakeProvider(controller, {
                stubs: [
                  {
                    request: {
                      method: 'eth_getBlockByNumber',
                      params: ['latest', false],
                    },
                    response: {
                      error: 'oops',
                    },
                  },
                ],
                stubGetEIP1559CompatibilityWhileSetting: true,
              });

              const promiseForIsEIP1559Compatible =
                controller.getEIP1559Compatibility();

              await expect(promiseForIsEIP1559Compatible).rejects.toThrow(
                'oops',
              );
            },
          );
        });
      });
    });

    describe('if isEIP1559Compatible in state is set to false', () => {
      describe('if no error is thrown while fetching the latest block', () => {
        describe('if the block has a "baseFeePerGas" property', () => {
          it('updates isEIP1559Compatible in state to true', async () => {
            await withController(
              {
                state: {
                  networkDetails: {
                    isEIP1559Compatible: false,
                  },
                },
              },
              async ({ controller, messenger }) => {
                await setFakeProvider(controller, {
                  stubs: [
                    {
                      request: {
                        method: 'eth_getBlockByNumber',
                        params: ['latest', false],
                      },
                      response: {
                        result: {
                          baseFeePerGas: '0x100',
                        },
                      },
                    },
                  ],
                  stubGetEIP1559CompatibilityWhileSetting: true,
                });

                await waitForStateChanges(messenger, {
                  propertyPath: ['networkDetails', 'isEIP1559Compatible'],
                  produceStateChanges: async () => {
                    await controller.getEIP1559Compatibility();
                  },
                });

                expect(
                  controller.state.networkDetails.isEIP1559Compatible,
                ).toBe(true);
              },
            );
          });

          it('returns a promise that resolves to true', async () => {
            await withController(
              {
                state: {
                  networkDetails: {
                    isEIP1559Compatible: false,
                  },
                },
              },
              async ({ controller }) => {
                await setFakeProvider(controller, {
                  stubs: [
                    {
                      request: {
                        method: 'eth_getBlockByNumber',
                        params: ['latest', false],
                      },
                      response: {
                        result: {
                          baseFeePerGas: '0x100',
                        },
                      },
                    },
                  ],
                  stubGetEIP1559CompatibilityWhileSetting: true,
                });

                const isEIP1559Compatible =
                  await controller.getEIP1559Compatibility();

                expect(isEIP1559Compatible).toBe(true);
              },
            );
          });
        });

        describe('if the block does not have a "baseFeePerGas" property', () => {
          it('does not change networkDetails.isEIP1559Compatible in state', async () => {
            await withController(
              {
                state: {
                  networkDetails: {
                    isEIP1559Compatible: false,
                  },
                },
              },
              async ({ controller, messenger }) => {
                await setFakeProvider(controller, {
                  stubs: [
                    {
                      request: {
                        method: 'eth_getBlockByNumber',
                        params: ['latest', false],
                      },
                      response: {
                        result: {
                          // no "baseFeePerGas" property
                        },
                      },
                    },
                  ],
                  stubGetEIP1559CompatibilityWhileSetting: true,
                });
                const promiseForIsEIP1559CompatibleChanges =
                  waitForStateChanges(messenger, {
                    propertyPath: ['networkDetails', 'isEIP1559Compatible'],
                  });

                await controller.getEIP1559Compatibility();

                await expect(
                  promiseForIsEIP1559CompatibleChanges,
                ).toNeverResolve();
              },
            );
          });

          it('returns a promise that resolves to false', async () => {
            await withController(
              {
                state: {
                  networkDetails: {
                    isEIP1559Compatible: false,
                  },
                },
              },
              async ({ controller }) => {
                await setFakeProvider(controller, {
                  stubs: [
                    {
                      request: {
                        method: 'eth_getBlockByNumber',
                        params: ['latest', false],
                      },
                      response: {
                        result: {
                          // no "baseFeePerGas" property
                        },
                      },
                    },
                  ],
                  stubGetEIP1559CompatibilityWhileSetting: true,
                });

                const isEIP1559Compatible =
                  await controller.getEIP1559Compatibility();

                expect(isEIP1559Compatible).toBe(false);
              },
            );
          });
        });
      });

      describe('if an error is thrown while fetching the latest block', () => {
        it('does not change networkDetails.isEIP1559Compatible in state', async () => {
          await withController(
            {
              state: {
                networkDetails: {
                  isEIP1559Compatible: false,
                },
              },
            },
            async ({ controller, messenger }) => {
              await setFakeProvider(controller, {
                stubs: [
                  {
                    request: {
                      method: 'eth_getBlockByNumber',
                      params: ['latest', false],
                    },
                    response: {
                      error: 'oops',
                    },
                  },
                ],
                stubGetEIP1559CompatibilityWhileSetting: true,
              });
              const promiseForIsEIP1559CompatibleChanges = waitForStateChanges(
                messenger,
                {
                  propertyPath: ['networkDetails', 'isEIP1559Compatible'],
                },
              );

              try {
                await controller.getEIP1559Compatibility();
              } catch (error) {
                // catch the rejection (it is tested below)
              }

              await expect(
                promiseForIsEIP1559CompatibleChanges,
              ).toNeverResolve();
            },
          );
        });

        it('returns a promise that rejects with the error', async () => {
          await withController(
            {
              state: {
                networkDetails: {
                  isEIP1559Compatible: false,
                },
              },
            },
            async ({ controller }) => {
              await setFakeProvider(controller, {
                stubs: [
                  {
                    request: {
                      method: 'eth_getBlockByNumber',
                      params: ['latest', false],
                    },
                    response: {
                      error: 'oops',
                    },
                  },
                ],
                stubGetEIP1559CompatibilityWhileSetting: true,
              });

              const promiseForIsEIP1559Compatible =
                controller.getEIP1559Compatibility();

              await expect(promiseForIsEIP1559Compatible).rejects.toThrow(
                'oops',
              );
            },
          );
        });
      });
    });

    describe('if isEIP1559Compatible in state is set to true', () => {
      it('does not change networkDetails.isEIP1559Compatible in state', async () => {
        await withController(
          {
            state: {
              networkDetails: {
                isEIP1559Compatible: true,
              },
            },
          },
          async ({ controller, messenger }) => {
            await setFakeProvider(controller, {
              stubGetEIP1559CompatibilityWhileSetting: true,
            });
            const promiseForIsEIP1559CompatibleChanges = waitForStateChanges(
              messenger,
              {
                propertyPath: ['networkDetails', 'isEIP1559Compatible'],
              },
            );

            await controller.getEIP1559Compatibility();

            await expect(promiseForIsEIP1559CompatibleChanges).toNeverResolve();
          },
        );
      });

      it('returns a promise that resolves to true', async () => {
        await withController(
          {
            state: {
              networkDetails: {
                isEIP1559Compatible: true,
              },
            },
          },
          async ({ controller }) => {
            await setFakeProvider(controller, {
              stubGetEIP1559CompatibilityWhileSetting: true,
            });

            const result = await controller.getEIP1559Compatibility();

            expect(result).toBe(true);
          },
        );
      });
    });
  });

  describe('resetConnection', () => {
    [NetworkType.mainnet, NetworkType.goerli, NetworkType.sepolia].forEach(
      (networkType) => {
        describe(`when the type in the provider configuration is "${networkType}"`, () => {
          it('resets the network status to "unknown"', async () => {
            await withController(
              {
                state: {
                  providerConfig: {
                    type: networkType,
                    // NOTE: This doesn't need to match the logical chain ID of
                    // the network selected, it just needs to exist
                    chainId: '9999999',
                  },
                },
              },
              async ({ controller, messenger }) => {
                const fakeProvider = buildFakeProvider([
                  // Called during provider initialization
                  {
                    request: {
                      method: 'net_version',
                    },
                    response: {
                      result: '1',
                    },
                  },
                  // Called during network lookup after resetting connection.
                  // Delayed to ensure that we can check the network status
                  // before this resolves.
                  {
                    delay: 1,
                    request: {
                      method: 'net_version',
                    },
                    response: {
                      result: '1',
                    },
                  },
                ]);
                const fakeNetworkClient = buildFakeClient(fakeProvider);
                createNetworkClientMock.mockReturnValue(fakeNetworkClient);
                await controller.initializeProvider();
                expect(controller.state.networkStatus).toBe(
                  NetworkStatus.Available,
                );

                await waitForStateChanges(messenger, {
                  propertyPath: ['networkStatus'],
                  // We only care about the first state change, because it
                  // happens before the network lookup
                  count: 1,
                  produceStateChanges: () => {
                    // Intentionally not awaited because we want to check state
                    // partway through the operation
                    controller.resetConnection();
                  },
                });

                expect(controller.state.networkStatus).toBe(
                  NetworkStatus.Unknown,
                );
              },
            );
          });

          it('clears EIP-1559 support for the network from state', async () => {
            await withController(
              {
                state: {
                  providerConfig: {
                    type: networkType,
                    // NOTE: This doesn't need to match the logical chain ID of
                    // the network selected, it just needs to exist
                    chainId: '9999999',
                  },
                },
              },
              async ({ controller, messenger }) => {
                const fakeProvider = buildFakeProvider([
                  // Called during provider initialization
                  {
                    request: {
                      method: 'eth_getBlockByNumber',
                    },
                    response: {
                      result: '0x1',
                    },
                  },
                  // Called during network lookup after resetting connection.
                  // Delayed to ensure that we can check the network details
                  // before this resolves.
                  {
                    delay: 1,
                    request: {
                      method: 'eth_getBlockByNumber',
                    },
                    response: {
                      result: '0x1',
                    },
                  },
                ]);
                const fakeNetworkClient = buildFakeClient(fakeProvider);
                createNetworkClientMock.mockReturnValue(fakeNetworkClient);
                await controller.initializeProvider();
                expect(controller.state.networkDetails).toStrictEqual({
                  isEIP1559Compatible: false,
                });

                await waitForStateChanges(messenger, {
                  propertyPath: ['networkDetails'],
                  // We only care about the first state change, because it
                  // happens before the network lookup
                  count: 1,
                  produceStateChanges: () => {
                    // Intentionally not awaited because we want to check state
                    // partway through the operation
                    controller.resetConnection();
                  },
                });

                expect(controller.state.networkDetails).toStrictEqual({});
              },
            );
          });

          it(`initializes a new provider object pointed to the current Infura network (type: "${networkType}")`, async () => {
            await withController(
              {
                state: {
                  providerConfig: {
                    type: networkType,
                    // NOTE: This doesn't need to match the logical chain ID of
                    // the network selected, it just needs to exist
                    chainId: '9999999',
                  },
                },
              },
              async ({ controller }) => {
                const fakeProvider = buildFakeProvider([
                  {
                    request: {
                      method: 'eth_chainId',
                    },
                    response: {
                      result: '0x1337',
                    },
                  },
                ]);
                const fakeNetworkClient = buildFakeClient(fakeProvider);
                createNetworkClientMock.mockReturnValue(fakeNetworkClient);

                await controller.resetConnection();

                const { provider } = controller.getProviderAndBlockTracker();
                assert(provider, 'Provider is somehow unset');
                const promisifiedSendAsync = promisify(provider.sendAsync).bind(
                  provider,
                );
                const { result: chainIdResult } = await promisifiedSendAsync({
                  id: 1,
                  jsonrpc: '2.0',
                  method: 'eth_chainId',
                  params: [],
                });
                expect(chainIdResult).toBe('0x1337');
              },
            );
          });

          it('replaces the provider object underlying the provider proxy without creating a new instance of the proxy itself', async () => {
            await withController(
              {
                state: {
                  providerConfig: {
                    type: networkType,
                    // NOTE: This doesn't need to match the logical chain ID of
                    // the network selected, it just needs to exist
                    chainId: '9999999',
                  },
                },
              },
              async ({ controller }) => {
                const fakeProvider = buildFakeProvider();
                const fakeNetworkClient = buildFakeClient(fakeProvider);
                createNetworkClientMock.mockReturnValue(fakeNetworkClient);

                await controller.initializeProvider();

                const { provider: providerBefore } =
                  controller.getProviderAndBlockTracker();
                await controller.resetConnection();
                const { provider: providerAfter } =
                  controller.getProviderAndBlockTracker();

                expect(providerBefore).toBe(providerAfter);
              },
            );
          });

          it('checks the status of the network again, updating state appropriately', async () => {
            await withController(
              {
                state: {
                  providerConfig: {
                    type: networkType,
                    // NOTE: This doesn't need to match the logical chain ID of
                    // the network selected, it just needs to exist
                    chainId: '9999999',
                  },
                },
              },
              async ({ controller }) => {
                const fakeProvider = buildFakeProvider();
                const fakeNetworkClient = buildFakeClient(fakeProvider);
                createNetworkClientMock.mockReturnValue(fakeNetworkClient);
                await controller.initializeProvider();

                await controller.resetConnection();

                expect(controller.state.networkStatus).toBe(
                  NetworkStatus.Available,
                );
              },
            );
          });

          it('checks whether the network supports EIP-1559 again, updating state appropriately', async () => {
            await withController(
              {
                state: {
                  providerConfig: {
                    type: networkType,
                    // NOTE: This doesn't need to match the logical chain ID of
                    // the network selected, it just needs to exist
                    chainId: '9999999',
                  },
                  networkDetails: {
                    isEIP1559Compatible: false,
                  },
                },
              },
              async ({ controller }) => {
                const fakeProvider = buildFakeProvider([
                  {
                    request: {
                      method: 'eth_getBlockByNumber',
                    },
                    response: {
                      result: POST_1559_BLOCK,
                    },
                  },
                ]);
                const fakeNetworkClient = buildFakeClient(fakeProvider);
                createNetworkClientMock.mockReturnValue(fakeNetworkClient);

                await controller.resetConnection();

                expect(controller.state.networkDetails).toStrictEqual({
                  isEIP1559Compatible: true,
                });
              },
            );
          });
        });
      },
    );

    describe(`when the type in the provider configuration is "rpc"`, () => {
      it('resets the network status to "unknown"', async () => {
        await withController(
          {
            state: {
              providerConfig: {
                type: NetworkType.rpc,
                rpcUrl: 'https://mock-rpc-url',
                chainId: '1337',
              },
            },
          },
          async ({ controller, messenger }) => {
            const fakeProvider = buildFakeProvider([
              // Called during provider initialization
              {
                request: {
                  method: 'net_version',
                },
                response: {
                  result: '1',
                },
              },
              // Called during network lookup after resetting connection.
              // Delayed to ensure that we can check the network status
              // before this resolves.
              {
                delay: 1,
                request: {
                  method: 'net_version',
                },
                response: {
                  result: '1',
                },
              },
            ]);
            const fakeNetworkClient = buildFakeClient(fakeProvider);
            createNetworkClientMock.mockReturnValue(fakeNetworkClient);
            await controller.initializeProvider();
            expect(controller.state.networkStatus).toBe(
              NetworkStatus.Available,
            );

            await waitForStateChanges(messenger, {
              propertyPath: ['networkStatus'],
              // We only care about the first state change, because it
              // happens before the network lookup
              count: 1,
              produceStateChanges: () => {
                // Intentionally not awaited because we want to check state
                // partway through the operation
                controller.resetConnection();
              },
            });

            expect(controller.state.networkStatus).toBe(NetworkStatus.Unknown);
          },
        );
      });

      it('clears EIP-1559 support for the network from state before emitting networkDidChange', async () => {
        await withController(
          {
            state: {
              providerConfig: {
                type: NetworkType.rpc,
                rpcUrl: 'https://mock-rpc-url',
                chainId: '1337',
              },
              networkDetails: {
                isEIP1559Compatible: false,
              },
            },
          },
          async ({ controller, messenger }) => {
            const fakeProvider = buildFakeProvider([
              // Called during provider initialization
              {
                request: {
                  method: 'eth_getBlockByNumber',
                },
                response: {
                  result: '0x1',
                },
              },
              // Called during network lookup after resetting connection.
              // Delayed to ensure that we can check the network details
              // before this resolves.
              {
                delay: 1,
                request: {
                  method: 'eth_getBlockByNumber',
                },
                response: {
                  result: '0x1',
                },
              },
            ]);
            const fakeNetworkClient = buildFakeClient(fakeProvider);
            createNetworkClientMock.mockReturnValue(fakeNetworkClient);
            await controller.initializeProvider();
            expect(controller.state.networkDetails).toStrictEqual({
              isEIP1559Compatible: false,
            });

            await waitForStateChanges(messenger, {
              propertyPath: ['networkDetails'],
              // We only care about the first state change, because it
              // happens before the network lookup
              count: 1,
              produceStateChanges: () => {
                // Intentionally not awaited because we want to check state
                // partway through the operation
                controller.resetConnection();
              },
            });

            expect(controller.state.networkDetails).toStrictEqual({});
          },
        );
      });

      it('initializes a new provider object pointed to the same RPC URL as the current network and using the same chain ID', async () => {
        await withController(
          {
            state: {
              providerConfig: {
                type: NetworkType.rpc,
                rpcUrl: 'https://mock-rpc-url',
                chainId: '9999999',
                ticker: 'TEST',
                id: 'testNetworkConfigurationId',
              },
              networkConfigurations: {
                testNetworkConfigurationId: {
                  rpcUrl: 'https://mock-rpc-url',
                  chainId: '9999999',
                  ticker: 'TEST',
                  id: 'testNetworkConfigurationId',
                },
              },
            },
          },
          async ({ controller }) => {
            const fakeProvider = buildFakeProvider([
              {
                request: {
                  method: 'eth_chainId',
                },
                response: {
                  result: '0x1337',
                },
              },
            ]);
            const fakeNetworkClient = buildFakeClient(fakeProvider);
            createNetworkClientMock.mockReturnValue(fakeNetworkClient);

            await controller.resetConnection();
            const { provider } = controller.getProviderAndBlockTracker();
            assert(provider, 'Provider is somehow unset');
            const promisifiedSendAsync = promisify(provider.sendAsync).bind(
              provider,
            );
            const { result: chainIdResult } = await promisifiedSendAsync({
              id: 1,
              jsonrpc: '2.0',
              method: 'eth_chainId',
              params: [],
            });
            expect(chainIdResult).toBe('0x1337');
          },
        );
      });

      it('replaces the provider object underlying the provider proxy without creating a new instance of the proxy itself', async () => {
        await withController(
          {
            state: {
              providerConfig: {
                type: NetworkType.rpc,
                rpcUrl: 'https://mock-rpc-url',
                chainId: '1337',
                ticker: 'TEST',
                id: 'testNetworkConfigurationId',
              },
              networkConfigurations: {
                testNetworkConfigurationId: {
                  rpcUrl: 'https://mock-rpc-url',
                  chainId: '1337',
                  ticker: 'TEST',
                  id: 'testNetworkConfigurationId',
                },
              },
            },
          },
          async ({ controller }) => {
            const fakeProvider = buildFakeProvider();
            const fakeNetworkClient = buildFakeClient(fakeProvider);
            createNetworkClientMock.mockReturnValue(fakeNetworkClient);

            await controller.initializeProvider();
            const { provider: providerBefore } =
              controller.getProviderAndBlockTracker();

            await controller.resetConnection();

            const { provider: providerAfter } =
              controller.getProviderAndBlockTracker();
            expect(providerBefore).toBe(providerAfter);
          },
        );
      });

      it('checks the status of the network again, updating state appropriately', async () => {
        await withController(
          {
            state: {
              providerConfig: {
                type: NetworkType.rpc,
                rpcUrl: 'https://mock-rpc-url',
                chainId: '1337',
              },
            },
          },
          async ({ controller }) => {
            const fakeProvider = buildFakeProvider();
            const fakeNetworkClient = buildFakeClient(fakeProvider);
            createNetworkClientMock.mockReturnValue(fakeNetworkClient);
            await controller.initializeProvider();

            await controller.resetConnection();

            expect(controller.state.networkStatus).toBe(
              NetworkStatus.Available,
            );
          },
        );
      });

      it('ensures that EIP-1559 support for the current network is up to date', async () => {
        await withController(
          {
            state: {
              providerConfig: {
                type: NetworkType.rpc,
                rpcUrl: 'https://mock-rpc-url',
                chainId: '1337',
              },
              networkDetails: {
                isEIP1559Compatible: false,
              },
            },
          },
          async ({ controller }) => {
            const fakeProvider = buildFakeProvider([
              {
                request: {
                  method: 'eth_getBlockByNumber',
                },
                response: {
                  result: POST_1559_BLOCK,
                },
              },
            ]);
            const fakeNetworkClient = buildFakeClient(fakeProvider);
            createNetworkClientMock.mockReturnValue(fakeNetworkClient);

            await controller.resetConnection();

            expect(controller.state.networkDetails).toStrictEqual({
              isEIP1559Compatible: true,
            });
          },
        );
      });
    });
  });

  describe('NetworkController:getProviderConfig action', () => {
    it('returns the provider config in state', async () => {
      await withController(
        {
          state: {
            providerConfig: {
              type: NetworkType.mainnet,
              ...BUILT_IN_NETWORKS.mainnet,
            },
          },
        },
        async ({ messenger }) => {
          const providerConfig = await messenger.call(
            'NetworkController:getProviderConfig',
          );

          expect(providerConfig).toStrictEqual({
            type: NetworkType.mainnet,
            ...BUILT_IN_NETWORKS.mainnet,
          });
        },
      );
    });
  });

  describe('NetworkController:getEthQuery action', () => {
    it('returns the EthQuery object that is set after the provider is set', async () => {
      await withController(({ controller, messenger }) => {
        const fakeEthQuery = {
          sendAsync: jest.fn(),
        };
        jest.spyOn(ethQueryModule, 'default').mockReturnValue(fakeEthQuery);
        setFakeProvider(controller);

        const ethQuery = messenger.call('NetworkController:getEthQuery');

        expect(ethQuery).toBe(fakeEthQuery);
      });
    });

    it('returns undefined if the provider has not been set yet', async () => {
      await withController(({ messenger }) => {
        const fakeEthQuery = {
          sendAsync: jest.fn(),
        };
        jest.spyOn(ethQueryModule, 'default').mockReturnValue(fakeEthQuery);

        const ethQuery = messenger.call('NetworkController:getEthQuery');

        expect(ethQuery).toBeUndefined();
      });
    });
  });

  describe('upsertNetworkConfiguration', () => {
    it('adds the given network configuration when its rpcURL does not match an existing configuration', async () => {
      (v4 as jest.Mock).mockImplementationOnce(
        () => 'network-configuration-id-1',
      );

      await withController(async ({ controller }) => {
        const rpcUrlNetwork = {
          chainId: '0x9999',
          rpcUrl: 'https://test-rpc.com',
          ticker: 'RPC',
        };

        expect(controller.state.networkConfigurations).toStrictEqual({});

        await controller.upsertNetworkConfiguration(rpcUrlNetwork, {
          referrer: 'https://test-dapp.com',
          source: 'dapp',
        });

        expect(
          Object.values(controller.state.networkConfigurations),
        ).toStrictEqual(
          expect.arrayContaining([
            {
              ...rpcUrlNetwork,
              nickname: undefined,
              rpcPrefs: undefined,
              id: 'network-configuration-id-1',
            },
          ]),
        );
      });
    });

    it('update a network configuration when the configuration being added has an rpcURL that matches an existing configuration', async () => {
      await withController(
        {
          state: {
            networkConfigurations: {
              testNetworkConfigurationId: {
                rpcUrl: 'https://rpc-url.com',
                ticker: 'old_rpc_ticker',
                nickname: 'old_rpc_nickname',
                rpcPrefs: { blockExplorerUrl: 'testchainscan.io' },
                chainId: '0x1',
                id: 'testNetworkConfigurationId',
              },
            },
          },
        },
        async ({ controller }) => {
          await controller.upsertNetworkConfiguration(
            {
              rpcUrl: 'https://rpc-url.com',
              ticker: 'new_rpc_ticker',
              nickname: 'new_rpc_nickname',
              rpcPrefs: { blockExplorerUrl: 'alternativetestchainscan.io' },
              chainId: '0x1',
            },
            { referrer: 'https://test-dapp.com', source: 'dapp' },
          );
          expect(
            Object.values(controller.state.networkConfigurations),
          ).toStrictEqual(
            expect.arrayContaining([
              {
                rpcUrl: 'https://rpc-url.com',
                nickname: 'new_rpc_nickname',
                ticker: 'new_rpc_ticker',
                rpcPrefs: { blockExplorerUrl: 'alternativetestchainscan.io' },
                chainId: '0x1',
                id: 'testNetworkConfigurationId',
              },
            ]),
          );
        },
      );
    });

    it('throws if the given chain ID is not a 0x-prefixed hex number', async () => {
      const invalidChainId = '1';
      await withController(async ({ controller }) => {
        await expect(async () =>
          controller.upsertNetworkConfiguration(
            {
              chainId: invalidChainId,
              nickname: 'RPC',
              rpcPrefs: { blockExplorerUrl: 'test-block-explorer.com' },
              rpcUrl: 'rpc_url',
              ticker: 'RPC',
            },
            {
              referrer: 'https://test-dapp.com',
              source: 'dapp',
            },
          ),
        ).rejects.toThrow(
          new Error('Value must be a hexadecimal string, starting with "0x".'),
        );
      });
    });

    it('throws if the given chain ID is greater than the maximum allowed ID', async () => {
      await withController(async ({ controller }) => {
        await expect(async () =>
          controller.upsertNetworkConfiguration(
            {
              chainId: '0xFFFFFFFFFFFFFFFF',
              nickname: 'RPC',
              rpcPrefs: { blockExplorerUrl: 'test-block-explorer.com' },
              rpcUrl: 'rpc_url',
              ticker: 'RPC',
            },
            {
              referrer: 'https://test-dapp.com',
              source: 'dapp',
            },
          ),
        ).rejects.toThrow(
          new Error(
            'Invalid chain ID "0xFFFFFFFFFFFFFFFF": numerical value greater than max safe value.',
          ),
        );
      });
    });

    it('throws if rpcUrl passed is not a valid Url', async () => {
      await withController(async ({ controller }) => {
        await expect(async () =>
          controller.upsertNetworkConfiguration(
            {
              chainId: '0x1',
              nickname: 'RPC',
              rpcPrefs: { blockExplorerUrl: 'test-block-explorer.com' },
              ticker: 'RPC',
              rpcUrl: 'test',
            },
            {
              referrer: 'https://test-dapp.com',
              source: 'dapp',
            },
          ),
        ).rejects.toThrow(new Error('rpcUrl must be a valid URL'));
      });
    });

    it('throws if the no (or a falsy) ticker is passed', async () => {
      await withController(async ({ controller }) => {
        await expect(async () =>
          controller.upsertNetworkConfiguration(
            // @ts-expect-error - we want to test the case where no ticker is present.
            {
              chainId: '0x5',
              nickname: 'RPC',
              rpcPrefs: { blockExplorerUrl: 'test-block-explorer.com' },
              rpcUrl: 'https://mock-rpc-url',
            },
            {
              referrer: 'https://test-dapp.com',
              source: 'dapp',
            },
          ),
        ).rejects.toThrow(
          new Error(
            'A ticker is required to add or update networkConfiguration',
          ),
        );
      });
    });

    it('throws if an options object is not passed as a second argument', async () => {
      await withController(async ({ controller }) => {
        await expect(async () =>
          // @ts-expect-error - we want to test the case where no second arg is passed.
          controller.upsertNetworkConfiguration({
            chainId: '0x5',
            nickname: 'RPC',
            rpcPrefs: { blockExplorerUrl: 'test-block-explorer.com' },
            rpcUrl: 'https://mock-rpc-url',
          }),
        ).rejects.toThrow('Cannot read properties of undefined');
      });
    });

    it('throws if referrer and source arguments are not passed', async () => {
      (v4 as jest.Mock).mockImplementationOnce(() => 'networkConfigurationId');
      const trackEventSpy = jest.fn();
      await withController(
        {
          state: {
            providerConfig: {
              type: NetworkType.rpc,
              rpcUrl: 'https://mock-rpc-url',
              chainId: '0x111',
              ticker: 'TEST',
              id: 'testNetworkConfigurationId',
            },
            networkConfigurations: {
              testNetworkConfigurationId: {
                rpcUrl: 'https://mock-rpc-url',
                chainId: '0x111',
                ticker: 'TEST',
                id: 'testNetworkConfigurationId',
                nickname: undefined,
                rpcPrefs: undefined,
              },
            },
          },
          trackMetaMetricsEvent: trackEventSpy,
        },
        async ({ controller }) => {
          const newNetworkConfiguration = {
            rpcUrl: 'https://new-chain-rpc-url',
            chainId: '0x222',
            ticker: 'NEW',
            nickname: 'new-chain',
            rpcPrefs: { blockExplorerUrl: 'https://block-explorer' },
          };

          await expect(async () =>
            // @ts-expect-error - we want to test the case where the options object is empty.
            controller.upsertNetworkConfiguration(newNetworkConfiguration, {}),
          ).rejects.toThrow(
            'referrer and source are required arguments for adding or updating a network configuration',
          );
        },
      );
    });

    it('should add the given network if all required properties are present but nither rpcPrefs nor nickname properties are passed', async () => {
      (v4 as jest.Mock).mockImplementationOnce(() => 'networkConfigurationId');
      await withController(
        {
          state: {
            networkConfigurations: {},
          },
        },
        async ({ controller }) => {
          const rpcUrlNetwork = {
            chainId: '0x1',
            rpcUrl: 'https://test-rpc-url',
            ticker: 'test_ticker',
          };

          await controller.upsertNetworkConfiguration(rpcUrlNetwork, {
            referrer: 'https://test-dapp.com',
            source: 'dapp',
          });

          expect(
            Object.values(controller.state.networkConfigurations),
          ).toStrictEqual(
            expect.arrayContaining([
              {
                ...rpcUrlNetwork,
                nickname: undefined,
                rpcPrefs: undefined,
                id: 'networkConfigurationId',
              },
            ]),
          );
        },
      );
    });

    it('adds new networkConfiguration to networkController store, but only adds valid properties (rpcUrl, chainId, ticker, nickname, rpcPrefs) and fills any missing properties from this list as undefined', async function () {
      (v4 as jest.Mock).mockImplementationOnce(() => 'networkConfigurationId');
      await withController(
        {
          state: {
            networkConfigurations: {},
          },
        },
        async ({ controller }) => {
          const rpcUrlNetwork = {
            chainId: '0x1',
            rpcUrl: 'https://test-rpc-url',
            ticker: 'test_ticker',
            invalidKey: 'new-chain',
            invalidKey2: {},
          };

          await controller.upsertNetworkConfiguration(rpcUrlNetwork, {
            referrer: 'https://test-dapp.com',
            source: 'dapp',
          });

          expect(
            Object.values(controller.state.networkConfigurations),
          ).toStrictEqual(
            expect.arrayContaining([
              {
                chainId: '0x1',
                rpcUrl: 'https://test-rpc-url',
                ticker: 'test_ticker',
                nickname: undefined,
                rpcPrefs: undefined,
                id: 'networkConfigurationId',
              },
            ]),
          );
        },
      );
    });

    it('should add the given network configuration if its rpcURL does not match an existing configuration without changing or overwriting other configurations', async () => {
      (v4 as jest.Mock).mockImplementationOnce(() => 'networkConfigurationId2');
      await withController(
        {
          state: {
            networkConfigurations: {
              networkConfigurationId: {
                rpcUrl: 'https://test-rpc-url',
                ticker: 'ticker',
                nickname: 'nickname',
                rpcPrefs: { blockExplorerUrl: 'testchainscan.io' },
                chainId: '0x1',
                id: 'networkConfigurationId',
              },
            },
          },
        },
        async ({ controller }) => {
          const rpcUrlNetwork = {
            chainId: '0x1',
            nickname: 'RPC',
            rpcPrefs: undefined,
            rpcUrl: 'https://test-rpc-url-2',
            ticker: 'RPC',
          };

          await controller.upsertNetworkConfiguration(rpcUrlNetwork, {
            referrer: 'https://test-dapp.com',
            source: 'dapp',
          });

          expect(
            Object.values(controller.state.networkConfigurations),
          ).toStrictEqual(
            expect.arrayContaining([
              {
                rpcUrl: 'https://test-rpc-url',
                ticker: 'ticker',
                nickname: 'nickname',
                rpcPrefs: { blockExplorerUrl: 'testchainscan.io' },
                chainId: '0x1',
                id: 'networkConfigurationId',
              },
              { ...rpcUrlNetwork, id: 'networkConfigurationId2' },
            ]),
          );
        },
      );
    });

    it('should use the given configuration to update an existing network configuration that has a matching rpcUrl', async () => {
      await withController(
        {
          state: {
            networkConfigurations: {
              networkConfigurationId: {
                rpcUrl: 'https://test-rpc-url',
                ticker: 'old_rpc_ticker',
                nickname: 'old_rpc_chainName',
                rpcPrefs: { blockExplorerUrl: 'testchainscan.io' },
                chainId: '0x1',
                id: 'networkConfigurationId',
              },
            },
          },
        },

        async ({ controller }) => {
          const updatedConfiguration = {
            rpcUrl: 'https://test-rpc-url',
            ticker: 'new_rpc_ticker',
            nickname: 'new_rpc_chainName',
            rpcPrefs: { blockExplorerUrl: 'alternativetestchainscan.io' },
            chainId: '0x1',
          };
          await controller.upsertNetworkConfiguration(updatedConfiguration, {
            referrer: 'https://test-dapp.com',
            source: 'dapp',
          });
          expect(
            Object.values(controller.state.networkConfigurations),
          ).toStrictEqual([
            {
              rpcUrl: 'https://test-rpc-url',
              nickname: 'new_rpc_chainName',
              ticker: 'new_rpc_ticker',
              rpcPrefs: { blockExplorerUrl: 'alternativetestchainscan.io' },
              chainId: '0x1',
              id: 'networkConfigurationId',
            },
          ]);
        },
      );
    });

    it('should use the given configuration to update an existing network configuration that has a matching rpcUrl without changing or overwriting other networkConfigurations', async () => {
      await withController(
        {
          state: {
            networkConfigurations: {
              networkConfigurationId: {
                rpcUrl: 'https://test-rpc-url',
                ticker: 'ticker',
                nickname: 'nickname',
                rpcPrefs: { blockExplorerUrl: 'testchainscan.io' },
                chainId: '0x1',
                id: 'networkConfigurationId',
              },
              networkConfigurationId2: {
                rpcUrl: 'https://test-rpc-url-2',
                ticker: 'ticker-2',
                nickname: 'nickname-2',
                rpcPrefs: { blockExplorerUrl: 'testchainscan.io' },
                chainId: '0x9999',
                id: 'networkConfigurationId2',
              },
            },
          },
        },
        async ({ controller }) => {
          await controller.upsertNetworkConfiguration(
            {
              rpcUrl: 'https://test-rpc-url',
              ticker: 'new-ticker',
              nickname: 'new-nickname',
              rpcPrefs: { blockExplorerUrl: 'alternativetestchainscan.io' },
              chainId: '0x1',
            },
            {
              referrer: 'https://test-dapp.com',
              source: 'dapp',
            },
          );

          expect(
            Object.values(controller.state.networkConfigurations),
          ).toStrictEqual([
            {
              rpcUrl: 'https://test-rpc-url',
              ticker: 'new-ticker',
              nickname: 'new-nickname',
              rpcPrefs: { blockExplorerUrl: 'alternativetestchainscan.io' },
              chainId: '0x1',
              id: 'networkConfigurationId',
            },
            {
              rpcUrl: 'https://test-rpc-url-2',
              ticker: 'ticker-2',
              nickname: 'nickname-2',
              rpcPrefs: { blockExplorerUrl: 'testchainscan.io' },
              chainId: '0x9999',
              id: 'networkConfigurationId2',
            },
          ]);
        },
      );
    });

    it('should add the given network and not set it to active if the setActive option is not passed (or a falsy value is passed)', async () => {
      (v4 as jest.Mock).mockImplementationOnce(() => 'networkConfigurationId');
      const originalProvider = {
        type: 'rpc' as NetworkType,
        rpcUrl: 'https://mock-rpc-url',
        chainId: '111',
        ticker: 'TEST',
        id: 'testNetworkConfigurationId',
      };
      await withController(
        {
          state: {
            providerConfig: originalProvider,
            networkConfigurations: {
              testNetworkConfigurationId: {
                rpcUrl: 'https://mock-rpc-url',
                chainId: '0x111',
                ticker: 'TEST',
                id: 'testNetworkConfigurationId',
                nickname: undefined,
                rpcPrefs: undefined,
              },
            },
          },
        },
        async ({ controller }) => {
          const rpcUrlNetwork = {
            chainId: '0x222',
            rpcUrl: 'https://test-rpc-url',
            ticker: 'test_ticker',
          };

          await controller.upsertNetworkConfiguration(rpcUrlNetwork, {
            referrer: 'https://test-dapp.com',
            source: 'dapp',
          });

          expect(controller.state.providerConfig).toStrictEqual(
            originalProvider,
          );
        },
      );
    });

    it('should add the given network and set it to active if the setActive option is passed as true', async () => {
      (v4 as jest.Mock).mockImplementationOnce(() => 'networkConfigurationId');
      await withController(
        {
          state: {
            providerConfig: {
              type: NetworkType.rpc,
              rpcUrl: 'https://mock-rpc-url',
              chainId: '0x111',
              ticker: 'TEST',
              id: 'testNetworkConfigurationId',
              nickname: undefined,
              rpcPrefs: undefined,
            },
            networkConfigurations: {
              testNetworkConfigurationId: {
                rpcUrl: 'https://mock-rpc-url',
                chainId: '0x111',
                ticker: 'TEST',
                id: 'testNetworkConfigurationId',
                nickname: undefined,
                rpcPrefs: undefined,
              },
            },
          },
        },
        async ({ controller }) => {
          const fakeProvider = buildFakeProvider();
          const fakeNetworkClient = buildFakeClient(fakeProvider);
          createNetworkClientMock.mockReturnValue(fakeNetworkClient);
          const rpcUrlNetwork = {
            rpcUrl: 'https://test-rpc-url',
            chainId: '0x222',
            ticker: 'test_ticker',
          };

          await controller.upsertNetworkConfiguration(rpcUrlNetwork, {
            setActive: true,
            referrer: 'https://test-dapp.com',
            source: 'dapp',
          });

          expect(controller.state.providerConfig).toStrictEqual({
            type: 'rpc',
            rpcUrl: 'https://test-rpc-url',
            chainId: '0x222',
            ticker: 'test_ticker',
            id: 'networkConfigurationId',
            nickname: undefined,
            rpcPrefs: undefined,
          });
        },
      );
    });

    it('adds new networkConfiguration to networkController store and calls to the metametrics event tracking with the correct values', async () => {
      (v4 as jest.Mock).mockImplementationOnce(() => 'networkConfigurationId');
      const trackEventSpy = jest.fn();
      await withController(
        {
          state: {
            providerConfig: {
              type: NetworkType.rpc,
              rpcUrl: 'https://mock-rpc-url',
              chainId: '0x111',
              ticker: 'TEST',
              id: 'testNetworkConfigurationId',
              nickname: undefined,
              rpcPrefs: undefined,
            },
            networkConfigurations: {
              testNetworkConfigurationId: {
                rpcUrl: 'https://mock-rpc-url',
                chainId: '0x111',
                ticker: 'TEST',
                id: 'testNetworkConfigurationId',
                nickname: undefined,
                rpcPrefs: undefined,
              },
            },
          },
          trackMetaMetricsEvent: trackEventSpy,
        },
        async ({ controller }) => {
          const newNetworkConfiguration = {
            rpcUrl: 'https://new-chain-rpc-url',
            chainId: '0x222',
            ticker: 'NEW',
            nickname: 'new-chain',
            rpcPrefs: { blockExplorerUrl: 'https://block-explorer' },
          };

          await controller.upsertNetworkConfiguration(newNetworkConfiguration, {
            referrer: 'https://test-dapp.com',
            source: 'dapp',
          });

          expect(
            Object.values(controller.state.networkConfigurations),
          ).toStrictEqual([
            {
              rpcUrl: 'https://mock-rpc-url',
              chainId: '0x111',
              ticker: 'TEST',
              id: 'testNetworkConfigurationId',
              nickname: undefined,
              rpcPrefs: undefined,
            },
            {
              ...newNetworkConfiguration,
              id: 'networkConfigurationId',
            },
          ]);
          expect(trackEventSpy).toHaveBeenCalledWith({
            event: 'Custom Network Added',
            category: 'Network',
            referrer: {
              url: 'https://test-dapp.com',
            },
            properties: {
              chain_id: '0x222',
              symbol: 'NEW',
              source: 'dapp',
            },
          });
        },
      );
    });
  });

  describe('removeNetworkConfigurations', () => {
    it('remove a network configuration', async () => {
      const testNetworkConfigurationId = 'testNetworkConfigurationId';
      await withController(
        {
          state: {
            networkConfigurations: {
              [testNetworkConfigurationId]: {
                rpcUrl: 'https://rpc-url.com',
                ticker: 'old_rpc_ticker',
                nickname: 'old_rpc_nickname',
                rpcPrefs: { blockExplorerUrl: 'testchainscan.io' },
                chainId: '0x1337',
                id: testNetworkConfigurationId,
              },
            },
          },
        },
        async ({ controller }) => {
          controller.removeNetworkConfiguration(testNetworkConfigurationId);
          expect(controller.state.networkConfigurations).toStrictEqual({});
        },
      );
    });

    it('throws if the networkConfigurationId it is passed does not correspond to a network configuration in state', async () => {
      const testNetworkConfigurationId = 'testNetworkConfigurationId';
      const invalidNetworkConfigurationId = 'invalidNetworkConfigurationId';
      await withController(
        {
          state: {
            networkConfigurations: {
              [testNetworkConfigurationId]: {
                rpcUrl: 'https://rpc-url.com',
                ticker: 'old_rpc_ticker',
                nickname: 'old_rpc_nickname',
                rpcPrefs: { blockExplorerUrl: 'testchainscan.io' },
                chainId: '0x1337',
                id: testNetworkConfigurationId,
              },
            },
          },
        },
        async ({ controller }) => {
          expect(() =>
            controller.removeNetworkConfiguration(
              invalidNetworkConfigurationId,
            ),
          ).toThrow(
            `networkConfigurationId ${invalidNetworkConfigurationId} does not match a configured networkConfiguration`,
          );
        },
      );
    });
  });

  describe('rollbackToPreviousProvider', () => {
    for (const {
      networkType,
      chainId,
      blockExplorerUrl,
      ticker,
      nickname,
      networkVersion,
    } of INFURA_NETWORKS) {
      describe(`if the previous provider configuration had a type of "${networkType}"`, () => {
        it('overwrites the the current provider configuration with the previous provider configuration', async () => {
          const rpcUrlOrTarget = 'https://mock-rpc-url-1';
          const customNetworkConfiguration = {
            chainId: '0x1337',
            nickname: 'test-chain',
            ticker: 'TEST',
            rpcPrefs: {
              blockExplorerUrl: 'test-block-explorer.com',
            },
            id: 'testNetworkConfigurationId',
          };

          const initialProviderConfig = {
            ...buildProviderConfig({
              type: networkType,
              chainId,
              ticker,
              rpcPrefs: {
                blockExplorerUrl,
              },
            }),
          };

          await withController(
            {
              state: {
                providerConfig: initialProviderConfig,
                networkConfigurations: {
                  testNetworkConfigurationId: {
                    ...customNetworkConfiguration,
                    rpcUrl: rpcUrlOrTarget,
                  },
                },
              },
            },
            async ({ controller }) => {
              const fakeProvider = buildFakeProvider();
              const fakeNetworkClient = buildFakeClient(fakeProvider);
              createNetworkClientMock.mockReturnValue(fakeNetworkClient);
              await controller.setActiveNetwork('testNetworkConfigurationId');
              expect(controller.state.providerConfig).toStrictEqual({
                ...customNetworkConfiguration,
                rpcUrl: rpcUrlOrTarget,
                type: NetworkType.rpc,
              });

              await controller.rollbackToPreviousProvider();

              expect(controller.state.providerConfig).toStrictEqual(
                initialProviderConfig,
              );
            },
          );
        });

        it('emits NetworkController:providerConfigChange via the messenger', async () => {
          const initialProviderConfig = {
            ...buildProviderConfig({
              type: networkType,
              chainId,
              ticker,
              rpcPrefs: { blockExplorerUrl },
            }),
          };
          await withController(
            {
              state: {
                networkConfigurations: {
                  testNetworkConfigurationId: {
                    chainId: '0x1337',
                    ticker: 'TEST',
                    nickname: undefined,
                    id: 'testNetworkConfigurationId',
                    rpcUrl: 'https://mock-rpc-url',
                  },
                },
                providerConfig: initialProviderConfig,
              },
            },
            async ({ controller, messenger }) => {
              const fakeProvider = buildFakeProvider();
              const fakeNetworkClient = buildFakeClient(fakeProvider);
              createNetworkClientMock.mockReturnValue(fakeNetworkClient);
              await controller.setActiveNetwork('testNetworkConfigurationId');

              const promiseForProviderConfigChange =
                await waitForPublishedEvents(
                  messenger,
                  'NetworkController:providerConfigChange',
                  {
                    produceEvents: async () => {
                      await controller.rollbackToPreviousProvider();
                    },
                  },
                );

              expect(promiseForProviderConfigChange).toStrictEqual([
                [
                  {
                    type: networkType,
                    chainId,
                    ticker,
                    rpcPrefs: { blockExplorerUrl },
                    id: undefined,
                    nickname: undefined,
                    rpcUrl: undefined,
                  },
                ],
              ]);
            },
          );
        });

        it('resets isEIP1559Compatible and sets network to "unknown" for the network before emitting NetworkController:providerConfigChange', async () => {
          const networkConfiguration = {
            rpcUrl: 'https://mock-rpc-url',
            chainId: '0x1338',
            ticker: 'TEST',
            nickname: undefined,
            id: 'testNetworkConfigurationId',
          };

          const initialProviderConfig = {
            ...buildProviderConfig({
              type: networkType,
              chainId,
              ticker,
              rpcPrefs: { blockExplorerUrl },
            }),
          };

          await withController(
            {
              state: {
                networkConfigurations: {
                  testNetworkConfigurationId: networkConfiguration,
                },
                providerConfig: initialProviderConfig,
              },
            },
            async ({ controller, messenger }) => {
              const fakeProvider = buildFakeProvider([
                {
                  request: {
                    method: 'eth_getBlockByNumber',
                  },
                  response: {
                    result: POST_1559_BLOCK,
                  },
                },
                {
                  delay: 1,
                  request: {
                    method: 'net_version',
                  },
                  response: {
                    result: '1338',
                  },
                },
                {
                  request: {
                    method: 'eth_getBlockByNumber',
                  },
                  response: {
                    result: PRE_1559_BLOCK,
                  },
                },
                {
                  delay: 1,
                  request: {
                    method: 'net_version',
                  },
                  response: {
                    result: '1337',
                  },
                },
              ]);
              const fakeNetworkClient = buildFakeClient(fakeProvider);
              createNetworkClientMock.mockReturnValue(fakeNetworkClient);

              await controller.setActiveNetwork('testNetworkConfigurationId');
              expect(controller.state.networkDetails).toStrictEqual({
                isEIP1559Compatible: true,
              });

              await waitForStateChanges(messenger, {
                propertyPath: ['networkStatus'],
                count: 1,
                produceStateChanges: () => {
                  // Intentionally not awaited because we want to check state
                  // partway through the operation
                  controller.rollbackToPreviousProvider();
                },
              });

              expect(controller.state.networkStatus).toBe(
                NetworkStatus.Unknown,
              );
              expect(controller.state.networkDetails).toStrictEqual({
                isEIP1559Compatible: false,
              });
            },
          );
        });

        it(`initializes a provider pointed to the ${nickname} Infura network (chainId: ${chainId})`, async () => {
          const networkConfiguration = {
            rpcUrl: 'https://mock-rpc-url',
            chainId: '0x1337',
            ticker: 'TEST',
            id: 'testNetworkConfigurationId',
            nickname: undefined,
            rpcPrefs: undefined,
          };

          const initialProviderConfig = {
            ...buildProviderConfig({
              type: networkType,
              chainId,
              ticker,
              rpcPrefs: { blockExplorerUrl },
            }),
          };

          await withController(
            {
              state: {
                networkConfigurations: {
                  testNetworkConfigurationId: networkConfiguration,
                },
                providerConfig: initialProviderConfig,
              },
            },
            async ({ controller }) => {
              const fakeProvider = buildFakeProvider([
                {
                  request: {
                    method: 'eth_chainId',
                  },
                  response: {
                    result: chainId,
                  },
                },
              ]);
              const fakeNetworkClient = buildFakeClient(fakeProvider);
              createNetworkClientMock.mockReturnValue(fakeNetworkClient);
              await controller.setActiveNetwork('testNetworkConfigurationId');

              await controller.rollbackToPreviousProvider();

              const { provider } = controller.getProviderAndBlockTracker();
              assert(provider, 'Provider is somehow unset');
              const promisifiedSendAsync = promisify(provider.sendAsync).bind(
                provider,
              );
              const { result: chainIdResult } = await promisifiedSendAsync({
                id: 1,
                jsonrpc: '2.0',
                method: 'eth_chainId',
                params: [],
              });
              expect(chainIdResult).toBe(chainId);
            },
          );
        });

        it('replaces the provider object underlying the provider proxy without creating a new instance of the proxy itself', async () => {
          const networkConfiguration = {
            rpcUrl: 'https://mock-rpc-url',
            chainId: '0x1337',
            ticker: 'TEST',
            nickname: undefined,
            id: 'testNetworkConfigurationId',
          };

          const initialProviderConfig = {
            ...buildProviderConfig({
              type: networkType,
              chainId,
              ticker,
              rpcPrefs: { blockExplorerUrl },
            }),
          };

          await withController(
            {
              state: {
                networkConfigurations: {
                  testNetworkConfigurationId: networkConfiguration,
                },
                providerConfig: initialProviderConfig,
              },
            },
            async ({ controller }) => {
              const fakeProvider = buildFakeProvider();
              const fakeNetworkClient = buildFakeClient(fakeProvider);
              createNetworkClientMock.mockReturnValue(fakeNetworkClient);
              await controller.setActiveNetwork('testNetworkConfigurationId');
              const { provider: providerBefore } =
                controller.getProviderAndBlockTracker();

              await controller.rollbackToPreviousProvider();

              const { provider: providerAfter } =
                controller.getProviderAndBlockTracker();

              expect(providerBefore).toBe(providerAfter);
            },
          );
        });

        it(`persists "${networkVersion}" to state as the network version of ${nickname}`, async () => {
          const networkConfiguration = {
            rpcUrl: 'https://mock-rpc-url',
            chainId: '0x1337',
            ticker: 'TEST',
            nickname: undefined,
            id: 'testNetworkConfigurationId',
          };

          const initialProviderConfig = {
            ...buildProviderConfig({
              type: networkType,
              chainId,
              ticker,
              rpcPrefs: { blockExplorerUrl },
            }),
          };

          await withController(
            {
              state: {
                networkConfigurations: {
                  testNetworkConfigurationId: networkConfiguration,
                },
                providerConfig: initialProviderConfig,
              },
            },
            async ({ controller }) => {
              const fakeProvider = buildFakeProvider([
                {
                  request: {
                    method: 'net_version',
                  },
                  response: {
                    result: '999',
                  },
                },
                {
                  request: {
                    method: 'net_version',
                  },
                  response: {
                    result: '1',
                  },
                },
              ]);
              const fakeNetworkClient = buildFakeClient(fakeProvider);
              createNetworkClientMock.mockReturnValue(fakeNetworkClient);
              await controller.setActiveNetwork('testNetworkConfigurationId');
              expect(controller.state.networkId).toStrictEqual('999');

              await controller.rollbackToPreviousProvider();

              expect(controller.state.networkId).toStrictEqual('1');
            },
          );
        });
      });
    }

    describe(`if the previous provider configuration had a type of "rpc"`, () => {
      it('should overwrite the current provider with the previous provider when current provider has type "mainnet" and previous provider has type "rpc"', async () => {
        const rpcUrlOrTarget = 'https://mock-rpc-url';
        const networkConfiguration = {
          chainId: '0x1337',
          ticker: 'TEST',
          id: 'testNetworkConfigurationId',
          nickname: undefined,
          rpcPrefs: undefined,
        };

        const initialProviderConfig = {
          ...buildProviderConfig({
            ...networkConfiguration,
          }),
          type: NetworkType.rpc,
        };
        await withController(
          {
            state: {
              networkConfigurations: {
                testNetworkConfigurationId: {
                  ...networkConfiguration,
                  rpcUrl: rpcUrlOrTarget,
                },
              },
              providerConfig: initialProviderConfig,
            },
          },
          async ({ controller }) => {
            const fakeProvider = buildFakeProvider();
            const fakeNetworkClient = buildFakeClient(fakeProvider);
            createNetworkClientMock.mockReturnValue(fakeNetworkClient);
            await controller.setProviderType(NetworkType.mainnet);
            expect(controller.state.providerConfig).toStrictEqual({
              type: NetworkType.mainnet,
              ...BUILT_IN_NETWORKS.mainnet,
              nickname: undefined,
              rpcUrl: undefined,
              id: undefined,
            });

            await controller.rollbackToPreviousProvider();

            expect(controller.state.providerConfig).toStrictEqual({
              ...networkConfiguration,
              rpcUrl: rpcUrlOrTarget,
              type: NetworkType.rpc,
            });
          },
        );
      });

      it('should overwrite the current provider with the previous provider when current provider has type "rpc" and previous provider has type "rpc"', async () => {
        const rpcUrlOrTarget1 = 'https://mock-rpc-url';
        const rpcUrlOrTarget2 = 'https://mock-rpc-url-2';
        const networkConfiguration1 = {
          chainId: '0x111',
          ticker: 'TEST',
          id: 'testNetworkConfigurationId',
          nickname: 'test-network-1',
          rpcPrefs: undefined,
        };

        const networkConfiguration2 = {
          chainId: '0x222',
          ticker: 'TEST2',
          id: 'testNetworkConfigurationId2',
          nickname: 'test-network-2',
          rpcPrefs: undefined,
        };

        const initialProviderConfig = {
          ...buildProviderConfig({
            ...networkConfiguration1,
            type: NetworkType.rpc,
          }),
        };
        await withController(
          {
            state: {
              networkConfigurations: {
                testNetworkConfigurationId: {
                  ...networkConfiguration1,
                  rpcUrl: rpcUrlOrTarget1,
                },
                testNetworkConfigurationId2: {
                  ...networkConfiguration2,
                  rpcUrl: rpcUrlOrTarget2,
                },
              },
              providerConfig: initialProviderConfig,
            },
          },
          async ({ controller }) => {
            const fakeProvider = buildFakeProvider();
            const fakeNetworkClient = buildFakeClient(fakeProvider);
            createNetworkClientMock.mockReturnValue(fakeNetworkClient);
            await controller.setActiveNetwork('testNetworkConfigurationId2');
            expect(controller.state.providerConfig).toStrictEqual({
              ...networkConfiguration2,
              rpcUrl: rpcUrlOrTarget2,
              type: NetworkType.rpc,
            });

            await controller.rollbackToPreviousProvider();

            expect(controller.state.providerConfig).toStrictEqual({
              ...initialProviderConfig,
              rpcUrl: rpcUrlOrTarget1,
            });
          },
        );
      });

      it('emits NetworkController:providerConfigChange via the messenger', async () => {
        const rpcUrlOrTarget = 'https://mock-rpc-url-2';
        const initialProviderConfigNetworkConfiguration = {
          chainId: '0x222',
          ticker: 'TEST2',
          id: 'testNetworkConfigurationId2',
          rpcPrefs: { blockExplorerUrl: 'https://test-block-explorer.com' },
        };

        const initialProviderConfig = {
          ...buildProviderConfig({
            ...initialProviderConfigNetworkConfiguration,
            type: NetworkType.rpc,
          }),
        };
        await withController(
          {
            state: {
              providerConfig: initialProviderConfig,
              networkConfigurations: {
                testNetworkConfigurationId1: {
                  rpcUrl: 'https://mock-rpc-url',
                  chainId: '0x111',
                  ticker: 'TEST',
                  id: 'testNetworkConfigurationId1',
                },
                testNetworkConfigurationId2: {
                  ...initialProviderConfigNetworkConfiguration,
                  rpcUrl: rpcUrlOrTarget,
                },
              },
            },
          },
          async ({ controller, messenger }) => {
            const fakeProvider = buildFakeProvider();
            const fakeNetworkClient = buildFakeClient(fakeProvider);
            createNetworkClientMock.mockReturnValue(fakeNetworkClient);
            await controller.setActiveNetwork('testNetworkConfigurationId1');

            const promiseForProviderConfigChange = await waitForPublishedEvents(
              messenger,
              'NetworkController:providerConfigChange',
              {
                produceEvents: async () => {
                  await controller.rollbackToPreviousProvider();
                },
              },
            );

            expect(promiseForProviderConfigChange).toStrictEqual([
              [{ ...initialProviderConfig, rpcUrl: rpcUrlOrTarget }],
            ]);
          },
        );
      });

      it('resets the network state to "unknown" and empties the network details before emitting NetworkController:providerConfigChange', async () => {
        const initialProviderConfigNetworkConfiguration = {
          rpcUrl: 'https://mock-rpc-url-2',
          chainId: '0x1337',
          ticker: 'TEST2',
          id: 'testNetworkConfigurationId2',
          rpcPrefs: { blockExplorerUrl: 'https://test-block-explorer.com' },
        };

        const initialProviderConfig = {
          ...buildProviderConfig({
            ...initialProviderConfigNetworkConfiguration,
            type: NetworkType.rpc,
          }),
        };
        await withController(
          {
            state: {
              providerConfig: initialProviderConfig,
              networkConfigurations: {
                testNetworkConfigurationId1: {
                  rpcUrl: 'https://mock-rpc-url',
                  chainId: '0x1338',
                  ticker: 'TEST',
                  id: 'testNetworkConfigurationId1',
                },
                testNetworkConfigurationId2:
                  initialProviderConfigNetworkConfiguration,
              },
            },
          },
          async ({ controller, messenger }) => {
            const fakeProvider = buildFakeProvider([
              {
                request: {
                  method: 'eth_getBlockByNumber',
                },
                response: {
                  result: POST_1559_BLOCK,
                },
              },
              {
                delay: 1,
                request: {
                  method: 'net_version',
                },
                response: {
                  result: '1338',
                },
              },
              {
                request: {
                  method: 'eth_getBlockByNumber',
                },
                response: {
                  result: PRE_1559_BLOCK,
                },
              },
              {
                delay: 1,
                request: {
                  method: 'net_version',
                },
                response: {
                  result: '1337',
                },
              },
            ]);
            const fakeNetworkClient = buildFakeClient(fakeProvider);
            createNetworkClientMock.mockReturnValue(fakeNetworkClient);
            await controller.setActiveNetwork('testNetworkConfigurationId1');
            expect(controller.state.networkDetails).toStrictEqual({
              isEIP1559Compatible: true,
            });
            expect(controller.state.networkStatus).toStrictEqual(
              NetworkStatus.Available,
            );

            await controller.rollbackToPreviousProvider();
            await waitForStateChanges(messenger, {
              propertyPath: ['networkStatus'],
              count: 1,
              produceStateChanges: () => {
                // Intentionally not awaited because we want to check state
                // partway through the operation
                controller.rollbackToPreviousProvider();
              },
            });

            expect(controller.state.networkStatus).toStrictEqual(
              NetworkStatus.Unknown,
            );
            expect(controller.state.networkDetails).toStrictEqual({});
          },
        );
      });

      it('initializes a provider pointed to the given RPC URL whose chain ID matches the previously configured chain ID', async () => {
        const networkConfiguration1 = {
          rpcUrl: 'https://mock-rpc-url',
          chainId: '0x111',
          ticker: 'TEST',
          nickname: undefined,
          id: 'testNetworkConfigurationId1',
        };

        const initialProviderConfigNetworkConfiguration = {
          rpcUrl: 'https://mock-rpc-url-2',
          chainId: '0x222',
          ticker: 'TEST2',
          id: 'testNetworkConfigurationId2',
          rpcPrefs: { blockExplorerUrl: 'https://test-block-explorer.com' },
        };

        const initialProviderConfig = {
          ...buildProviderConfig({
            ...initialProviderConfigNetworkConfiguration,
            type: NetworkType.rpc,
          }),
        };

        await withController(
          {
            state: {
              networkConfigurations: {
                testNetworkConfigurationId1: networkConfiguration1,
                testNetworkConfigurationId2:
                  initialProviderConfigNetworkConfiguration,
              },
              providerConfig: initialProviderConfig,
            },
          },
          async ({ controller }) => {
            const fakeProvider = buildFakeProvider([
              {
                request: {
                  method: 'eth_chainId',
                },
                response: {
                  result: initialProviderConfigNetworkConfiguration.chainId,
                },
              },
            ]);
            const fakeNetworkClient = buildFakeClient(fakeProvider);
            createNetworkClientMock.mockReturnValue(fakeNetworkClient);
            await controller.setActiveNetwork('testNetworkConfigurationId1');

            await controller.rollbackToPreviousProvider();

            const { provider } = controller.getProviderAndBlockTracker();
            assert(provider, 'Provider is somehow unset');
            const promisifiedSendAsync = promisify(provider.sendAsync).bind(
              provider,
            );
            const { result: chainIdResult } = await promisifiedSendAsync({
              id: 1,
              jsonrpc: '2.0',
              method: 'eth_chainId',
              params: [],
            });
            expect(chainIdResult).toBe(
              initialProviderConfigNetworkConfiguration.chainId,
            );
          },
        );
      });

      it('replaces the provider object underlying the provider proxy without creating a new instance of the proxy itself', async () => {
        const networkConfiguration1 = {
          rpcUrl: 'https://mock-rpc-url',
          chainId: '0x111',
          ticker: 'TEST',
          nickname: undefined,
          id: 'testNetworkConfigurationId1',
        };

        const initialProviderConfigNetworkConfiguration = {
          rpcUrl: 'https://mock-rpc-url-2',
          chainId: '0x222',
          ticker: 'TEST2',
          id: 'testNetworkConfigurationId2',
          rpcPrefs: { blockExplorerUrl: 'https://test-block-explorer.com' },
        };

        const initialProviderConfig = {
          ...buildProviderConfig({
            ...initialProviderConfigNetworkConfiguration,
            type: NetworkType.rpc,
          }),
        };

        await withController(
          {
            state: {
              networkConfigurations: {
                testNetworkConfigurationId1: networkConfiguration1,
                testNetworkConfigurationId2:
                  initialProviderConfigNetworkConfiguration,
              },
              providerConfig: initialProviderConfig,
            },
          },
          async ({ controller }) => {
            const fakeProvider = buildFakeProvider();
            const fakeNetworkClient = buildFakeClient(fakeProvider);
            createNetworkClientMock.mockReturnValue(fakeNetworkClient);
            await controller.setActiveNetwork('testNetworkConfigurationId1');
            const { provider: providerBefore } =
              controller.getProviderAndBlockTracker();

            await controller.rollbackToPreviousProvider();

            const { provider: providerAfter } =
              controller.getProviderAndBlockTracker();
            expect(providerBefore).toBe(providerAfter);
          },
        );
      });

      it('persists the network version to state (assuming that the request for net_version responds successfully)', async () => {
        const networkConfiguration1 = {
          rpcUrl: 'https://mock-rpc-url',
          chainId: '0x111',
          ticker: 'TEST',
          nickname: undefined,
          id: 'testNetworkConfigurationId1',
        };

        const initialProviderConfigNetworkConfiguration = {
          rpcUrl: 'https://mock-rpc-url-2',
          chainId: '0x222',
          ticker: 'TEST2',
          id: 'testNetworkConfigurationId2',
          rpcPrefs: { blockExplorerUrl: 'https://test-block-explorer.com' },
        };

        const initialProviderConfig = {
          ...buildProviderConfig({
            ...initialProviderConfigNetworkConfiguration,
            type: NetworkType.rpc,
          }),
        };

        await withController(
          {
            state: {
              networkConfigurations: {
                testNetworkConfigurationId1: networkConfiguration1,
                testNetworkConfigurationId2:
                  initialProviderConfigNetworkConfiguration,
              },
              providerConfig: initialProviderConfig,
            },
          },
          async ({ controller }) => {
            const fakeProvider = buildFakeProvider([
              {
                request: {
                  method: 'net_version',
                },
                response: {
                  result: '999',
                },
              },
              {
                request: {
                  method: 'net_version',
                },
                response: {
                  result: '1',
                },
              },
            ]);
            const fakeNetworkClient = buildFakeClient(fakeProvider);
            createNetworkClientMock.mockReturnValue(fakeNetworkClient);
            await controller.setActiveNetwork('testNetworkConfigurationId1');
            expect(controller.state.networkId).toStrictEqual('999');

            await controller.rollbackToPreviousProvider();

            expect(controller.state.networkId).toStrictEqual('1');
          },
        );
      });
    });

    it('should overwrite the current provider with the previous provider when current provider has type "rpc" and previous provider has type "mainnet"', async () => {
      const networkConfiguration = {
        chainId: '0x1337',
        ticker: 'TEST',
        id: 'testNetworkConfigurationId',
        nickname: undefined,
        rpcPrefs: undefined,
      };
      const rpcUrlOrTarget = 'https://mock-rpc-url';

      const initialProviderConfig = {
        ...buildProviderConfig({
          type: NetworkType.mainnet,
          ...BUILT_IN_NETWORKS.mainnet,
        }),
      };

      await withController(
        {
          state: {
            networkConfigurations: {
              testNetworkConfigurationId: {
                ...networkConfiguration,
                rpcUrl: rpcUrlOrTarget,
              },
            },
            providerConfig: initialProviderConfig,
          },
        },
        async ({ controller }) => {
          const fakeProvider = buildFakeProvider();
          const fakeNetworkClient = buildFakeClient(fakeProvider);
          createNetworkClientMock.mockReturnValue(fakeNetworkClient);
          await controller.setActiveNetwork('testNetworkConfigurationId');
          expect(controller.state.providerConfig).toStrictEqual({
            ...networkConfiguration,
            rpcUrl: rpcUrlOrTarget,
            type: NetworkType.rpc,
          });

          await controller.rollbackToPreviousProvider();

          expect(controller.state.providerConfig).toStrictEqual(
            initialProviderConfig,
          );
        },
      );
    });

    it('should overwrite the current provider with the previous provider when current provider has type "mainnet" and previous provider has type "sepolia"', async () => {
      const initialProviderConfig = {
        ...buildProviderConfig({
          type: NetworkType.mainnet,
          ...BUILT_IN_NETWORKS.mainnet,
        }),
      };
      await withController(
        {
          state: {
            providerConfig: initialProviderConfig,
          },
        },
        async ({ controller }) => {
          const fakeProvider = buildFakeProvider();
          const fakeNetworkClient = buildFakeClient(fakeProvider);
          createNetworkClientMock.mockReturnValue(fakeNetworkClient);
          await controller.setProviderType(NetworkType.sepolia);
          expect(controller.state.providerConfig).toStrictEqual({
            ...buildProviderConfig({
              type: NetworkType.sepolia,
              ...BUILT_IN_NETWORKS.sepolia,
            }),
          });

          await controller.rollbackToPreviousProvider();

          expect(controller.state.providerConfig).toStrictEqual(
            initialProviderConfig,
          );
        },
      );
    });
  });
});

/**
 * Build a controller messenger that includes all events used by the network
 * controller.
 *
 * @returns The controller messenger.
 */
function buildMessenger() {
  return new ControllerMessenger<
    NetworkControllerActions,
    NetworkControllerEvents
  >();
}

/**
 * Build a restricted controller messenger for the network controller.
 *
 * @param messenger - A controller messenger.
 * @returns The network controller restricted messenger.
 */
function buildNetworkControllerMessenger(messenger = buildMessenger()) {
  return messenger.getRestricted({
    name: 'NetworkController',
    allowedActions: [
      'NetworkController:getProviderConfig',
      'NetworkController:getEthQuery',
    ],
    allowedEvents: [
      'NetworkController:providerConfigChange',
      'NetworkController:stateChange',
      'NetworkController:infuraIsBlocked',
      'NetworkController:infuraIsUnblocked',
    ],
  });
}

type WithControllerCallback<ReturnValue> = ({
  controller,
}: {
  controller: NetworkController;
  messenger: ControllerMessenger<
    NetworkControllerActions,
    NetworkControllerEvents
  >;
}) => Promise<ReturnValue> | ReturnValue;

type WithControllerOptions = Partial<NetworkControllerOptions>;

type WithControllerArgs<ReturnValue> =
  | [WithControllerCallback<ReturnValue>]
  | [WithControllerOptions, WithControllerCallback<ReturnValue>];

/**
 * Builds a controller based on the given options, and calls the given function
 * with that controller.
 *
 * @param args - Either a function, or an options bag + a function. The options
 * bag is equivalent to the options that NetworkController takes (although
 * `messenger` is filled in if not given); the function will be called with the
 * built controller.
 * @returns Whatever the callback returns.
 */
async function withController<ReturnValue>(
  ...args: WithControllerArgs<ReturnValue>
): Promise<ReturnValue> {
  const [{ ...rest }, fn] = args.length === 2 ? args : [{}, args[0]];
  const messenger = buildMessenger();
  const restrictedMessenger = buildNetworkControllerMessenger(messenger);
  const controller = new NetworkController({
    messenger: restrictedMessenger,
    trackMetaMetricsEvent: jest.fn(),
    infuraProjectId: 'infura-project-id',
    ...rest,
  });
  try {
    return await fn({ controller, messenger });
  } finally {
    const { blockTracker } = controller.getProviderAndBlockTracker();
    blockTracker?.destroy();
  }
}

/**
 * Builds a complete ProviderConfig object, filling in values that are not
 * provided with defaults.
 *
 * @param config - An incomplete ProviderConfig object.
 * @returns The complete ProviderConfig object.
 */
function buildProviderConfig(config: Partial<ProviderConfig> = {}) {
  return {
    type: NetworkType.rpc,
    chainId: '1337',
    id: undefined,
    nickname: undefined,
    rpcUrl:
      !config.type || config.type === NetworkType.rpc
        ? 'http://doesntmatter.com'
        : undefined,
    ...config,
  };
}

/**
 * Builds an object that `createNetworkClient` returns.
 *
 * @param provider - The provider to use.
 * @returns The network client.
 */
function buildFakeClient(provider: Provider) {
  return {
    provider,
    blockTracker: new FakeBlockTracker(),
  };
}

/**
 * Builds an object that fits the same shape as the object that the
 * `@metamask/eth-json-rpc-provider` package builds, with canned responses
 * optionally provided for certain RPC methods.
 *
 * @param stubs - The list of RPC methods you want to stub along with their
 * responses. `eth_getBlockByNumber` and `net_version` will be stubbed by
 * default.
 * @returns The object.
 */
function buildFakeProvider(stubs: FakeProviderStub[] = []): Provider {
  const completeStubs = stubs.slice();
  if (!stubs.some((stub) => stub.request.method === 'eth_getBlockByNumber')) {
    completeStubs.unshift({
      request: { method: 'eth_getBlockByNumber' },
      response: { result: '0x1' },
      discardAfterMatching: false,
    });
  }
  if (!stubs.some((stub) => stub.request.method === 'net_version')) {
    completeStubs.unshift({
      request: { method: 'net_version' },
      response: { result: '1' },
      discardAfterMatching: false,
    });
    completeStubs.unshift({
      request: { method: 'net_version' },
      response: { result: '1' },
      discardAfterMatching: false,
    });
  }
  return new FakeProvider({ stubs: completeStubs });
}

/**
 * Asks the controller to set the provider in the simplest way, stubbing the
 * provider appropriately so as not to cause any errors to be thrown. This is
 * useful in tests where it doesn't matter how the provider gets set, just that
 * it does. Canned responses may be optionally provided for certain RPC methods
 * on the provider.
 *
 * @param controller - The network controller.
 * @param options - Additional options.
 * @param options.stubs - The set of RPC methods you want to stub on the
 * provider along with their responses.
 * @param options.stubLookupNetworkWhileSetting - Whether to stub the call to
 * `lookupNetwork` that happens when the provider is set. This option is useful
 * in tests that need a provider to get set but also call `lookupNetwork` on
 * their own. In this case, since the `providerConfig` setter already calls
 * `lookupNetwork` once, and since `lookupNetwork` is called out of band, the
 * test may run with unexpected results. By stubbing `lookupNetwork` before
 * setting the provider, the test is free to explicitly call it.
 * @param options.stubGetEIP1559CompatibilityWhileSetting - Whether to stub the
 * call to `getEIP1559Compatibility` that happens when the provider is set. This
 * option is useful in tests that need a provider to get set but also call
 * `getEIP1559Compatibility` on their own. In this case, since the
 * `providerConfig` setter already calls `getEIP1559Compatibility` once, and
 * since `getEIP1559Compatibility` is called out of band, the test may run with
 * unexpected results. By stubbing `getEIP1559Compatibility` before setting the
 * provider, the test is free to explicitly call it.
 * @returns The set provider.
 */
async function setFakeProvider(
  controller: NetworkController,
  {
    stubs = [],
    stubLookupNetworkWhileSetting = false,
    stubGetEIP1559CompatibilityWhileSetting = false,
  }: {
    stubs?: FakeProviderStub[];
    stubLookupNetworkWhileSetting?: boolean;
    stubGetEIP1559CompatibilityWhileSetting?: boolean;
  } = {},
): Promise<void> {
  const fakeProvider = buildFakeProvider(stubs);
  const fakeNetworkClient = buildFakeClient(fakeProvider);
  createNetworkClientMock.mockReturnValue(fakeNetworkClient);
  const lookupNetworkMock = jest.spyOn(controller, 'lookupNetwork');
  const lookupGetEIP1559CompatibilityMock = jest.spyOn(
    controller,
    'getEIP1559Compatibility',
  );

  if (stubLookupNetworkWhileSetting) {
    lookupNetworkMock.mockResolvedValue(undefined);
  }
  if (stubGetEIP1559CompatibilityWhileSetting) {
    lookupGetEIP1559CompatibilityMock.mockResolvedValue(false);
  }

  await controller.initializeProvider();
  assert(controller.getProviderAndBlockTracker().provider);

  if (stubLookupNetworkWhileSetting) {
    lookupNetworkMock.mockRestore();
  }
  if (stubGetEIP1559CompatibilityWhileSetting) {
    lookupGetEIP1559CompatibilityMock.mockRestore();
  }
}

/**
 * Waits for controller events to be emitted before proceeding.
 *
 * @param messenger - The messenger suited for NetworkController.
 * @param eventType - The type of NetworkController event you want to wait for.
 * @param options - An options bag.
 * @param options.count - The number of events you expect to occur (default: 1).
 * @param options.filter - A function used to discard events that are not of
 * interest.
 * @param options.wait - The amount of time in milliseconds to wait for the
 * expected number of filtered events to occur before resolving the promise that
 * this function returns (default: 150).
 * @param options.produceEvents - A function to run that will presumably produce
 * the events in question.
 * @returns A promise that resolves to the list of payloads for the set of
 * events, optionally filtered, when a specific number of them have occurred.
 */
async function waitForPublishedEvents<E extends NetworkControllerEvents>(
  messenger: ControllerMessenger<
    NetworkControllerActions,
    NetworkControllerEvents
  >,
  eventType: E['type'],
  {
    count: expectedNumberOfEvents = 1,
    filter: isEventPayloadInteresting = () => true,
    wait: timeBeforeAssumingNoMoreEvents = 150,
    produceEvents = () => {
      // do nothing
    },
  }: {
    count?: number;
    filter?: (payload: E['payload']) => boolean;
    wait?: number;
    produceEvents?: () => void | Promise<void>;
  } = {},
): Promise<E['payload'][]> {
  const promiseForEventPayloads = new Promise<E['payload'][]>(
    (resolve, reject) => {
      let timer: NodeJS.Timeout | undefined;
      const allEventPayloads: E['payload'][] = [];
      const interestingEventPayloads: E['payload'][] = [];
      let alreadyEnded = false;

      // We're using `any` here because there seems to be some mismatch between
      // the signature of `subscribe` and the way that we're using it. Try
      // changing `any` to either `((...args: E['payload']) => void)` or
      // `ExtractEventHandler<E, E['type']>` to see the issue.
      const eventListener: any = (...payload: E['payload']) => {
        allEventPayloads.push(payload);

        if (isEventPayloadInteresting(payload)) {
          interestingEventPayloads.push(payload);
          if (interestingEventPayloads.length === expectedNumberOfEvents) {
            stopTimer();
            end();
          } else {
            resetTimer();
          }
        }
      };

      /**
       * Stop listening for published events.
       */
      function end() {
        if (!alreadyEnded) {
          messenger.unsubscribe(eventType, eventListener);
          if (interestingEventPayloads.length === expectedNumberOfEvents) {
            resolve(interestingEventPayloads);
          } else {
            // Using a string instead of an Error leads to better backtraces.
            /* eslint-disable-next-line prefer-promise-reject-errors */
            reject(
              `Expected to receive ${expectedNumberOfEvents} ${eventType} event(s), but received ${
                interestingEventPayloads.length
              } after ${timeBeforeAssumingNoMoreEvents}ms.\n\nAll payloads:\n\n${inspect(
                allEventPayloads,
                { depth: null },
              )}`,
            );
          }
          alreadyEnded = true;
        }
      }

      /**
       * Stop the timer used to detect a timeout when listening for published events.
       */
      function stopTimer() {
        if (timer) {
          originalClearTimeout(timer);
        }
      }

      /**
       * Reset the timer used to detect a timeout when listening for published events.
       */
      function resetTimer() {
        stopTimer();
        timer = originalSetTimeout(() => {
          end();
        }, timeBeforeAssumingNoMoreEvents);
      }

      messenger.subscribe(eventType, eventListener);
      resetTimer();
    },
  );

  await produceEvents();

  return await promiseForEventPayloads;
}

/**
 * Waits for state change events to be emitted (optionally centered around a
 * particular property) before proceeding.
 *
 * @param messenger - The messenger suited for NetworkController.
 * @param options - An options bag.
 * @param options.propertyPath - The path of the property you expect the state
 * changes to concern.
 * @param options.count - The number of events you expect to occur (default: 1).
 * @param options.wait - The amount of time in milliseconds to wait for the
 * expected number of filtered events to occur before resolving the promise that
 * this function returns (default: 150).
 * @param options.produceStateChanges - A function to run that will presumably
 * produce the state changes in question.
 * @returns A promise that resolves to the list of state changes, optionally
 * filtered by the property, when a specific number of them have occurred.
 */
async function waitForStateChanges(
  messenger: ControllerMessenger<
    NetworkControllerActions,
    NetworkControllerEvents
  >,
  {
    propertyPath,
    count,
    wait,
    produceStateChanges,
  }: {
    propertyPath?: string[];
    count?: number;
    wait?: number;
    produceStateChanges?: () => void | Promise<void>;
  } = {},
): Promise<[NetworkState, Patch[]][]> {
  const filter =
    propertyPath === undefined
      ? () => true
      : ([_newState, patches]: [NetworkState, Patch[]]) =>
          didPropertyChange(patches, propertyPath);

  return await waitForPublishedEvents<NetworkControllerStateChangeEvent>(
    messenger,
    'NetworkController:stateChange',
    { produceEvents: produceStateChanges, count, filter, wait },
  );
}

/**
 * Given a set of Immer patches, determines whether the given property was
 * added, removed, or replaced in some way.
 *
 * @param patches - The Immer patches.
 * @param propertyPath - The path to a property. For instance, if you wanted to
 * know whether `foo` has changed you'd say `["foo"]`; if `foo.bar` then
 * `["foo", "bar"]`.
 * @returns A boolean.
 */
function didPropertyChange(patches: Patch[], propertyPath: string[]): boolean {
  return patches.some((patch) => {
    const minLength = Math.min(patch.path.length, propertyPath.length);
    return isDeepStrictEqual(
      patch.path.slice(0, minLength),
      propertyPath.slice(0, minLength),
    );
  });
}<|MERGE_RESOLUTION|>--- conflicted
+++ resolved
@@ -5,16 +5,11 @@
 import { Patch } from 'immer';
 import { v4 } from 'uuid';
 import { ethErrors } from 'eth-rpc-errors';
-<<<<<<< HEAD
 import {
   BUILT_IN_NETWORKS,
   NetworkType,
   toHex,
 } from '@metamask/controller-utils';
-=======
-import { BUILT_IN_NETWORKS, NetworkType } from '@metamask/controller-utils';
-import { waitForResult } from '../../../tests/helpers';
->>>>>>> d464bfdc
 import {
   NetworkController,
   NetworkControllerActions,
@@ -281,61 +276,6 @@
       },
     );
 
-<<<<<<< HEAD
-    describe(`when the provider config in state contains a network type of "localhost"`, () => {
-      it('sets the provider to a custom RPC provider pointed to localhost, initialized with the configured chain ID, nickname, and ticker', async () => {
-        await withController(
-          {
-            state: {
-              providerConfig: buildProviderConfig({
-                type: NetworkType.localhost,
-                chainId: '1337',
-                nickname: 'some cool network',
-                rpcUrl: 'http://doesntmatter.com',
-                ticker: 'ABC',
-              }),
-            },
-          },
-          async ({ controller }) => {
-            const fakeProvider = buildFakeProvider([
-              {
-                request: {
-                  method: 'eth_chainId',
-                },
-                response: {
-                  result: '0x1337',
-                },
-              },
-            ]);
-            const fakeNetworkClient = buildFakeClient(fakeProvider);
-            createNetworkClientMock.mockReturnValue(fakeNetworkClient);
-
-            await controller.initializeProvider();
-
-            expect(createNetworkClientMock).toHaveBeenCalledWith({
-              chainId: toHex(1337),
-              rpcUrl: 'http://localhost:8545',
-              type: NetworkClientType.Custom,
-            });
-            const { provider } = controller.getProviderAndBlockTracker();
-            assert(provider);
-            const promisifiedSendAsync = promisify(provider.sendAsync).bind(
-              provider,
-            );
-            const chainIdResult = await promisifiedSendAsync({
-              id: 1,
-              jsonrpc: '2.0',
-              method: 'eth_chainId',
-              params: [],
-            });
-            expect(chainIdResult.result).toBe('0x1337');
-          },
-        );
-      });
-    });
-
-=======
->>>>>>> d464bfdc
     describe('when the provider config in state contains a network type of "rpc"', () => {
       describe('if the provider config contains an RPC target', () => {
         it('sets the provider to a custom RPC provider initialized with the configured target, chain ID, nickname, and ticker', async () => {
@@ -2905,129 +2845,6 @@
         });
       });
     });
-<<<<<<< HEAD
-
-    describe('given a network type of "localhost"', () => {
-      it('updates the provider config in state with the network type, using "ETH" for the ticker and an empty string for the chain id and clearing any existing RPC target and nickname', async () => {
-        await withController(
-          {
-            state: {
-              providerConfig: {
-                type: NetworkType.localhost,
-                rpcUrl: 'http://somethingexisting.com',
-                chainId: '99999',
-                ticker: 'something existing',
-                nickname: 'something existing',
-              },
-            },
-          },
-          async ({ controller }) => {
-            const fakeProvider = buildFakeProvider();
-            const fakeNetworkClient = buildFakeClient(fakeProvider);
-            createNetworkClientMock.mockReturnValue(fakeNetworkClient);
-
-            await controller.setProviderType(NetworkType.localhost);
-
-            expect(controller.state.providerConfig).toStrictEqual({
-              type: NetworkType.localhost,
-              ticker: 'ETH',
-              chainId: '',
-              rpcUrl: undefined,
-              nickname: undefined,
-              id: undefined,
-              rpcPrefs: undefined,
-            });
-          },
-        );
-      });
-
-      it('sets the provider to a custom RPC provider pointed to localhost, using "0x0" as the chainId', async () => {
-        await withController(async ({ controller }) => {
-          const fakeProvider = buildFakeProvider([
-            {
-              request: {
-                method: 'eth_chainId',
-              },
-              response: {
-                result: '0x1337',
-              },
-            },
-          ]);
-          const fakeNetworkClient = buildFakeClient(fakeProvider);
-          createNetworkClientMock.mockReturnValue(fakeNetworkClient);
-
-          await controller.setProviderType(NetworkType.localhost);
-
-          expect(createNetworkClientMock).toHaveBeenCalledWith({
-            chainId: '0x0',
-            rpcUrl: 'http://localhost:8545',
-            type: NetworkClientType.Custom,
-          });
-          const { provider } = controller.getProviderAndBlockTracker();
-          assert(provider);
-          const promisifiedSendAsync = promisify(provider.sendAsync).bind(
-            provider,
-          );
-          const chainIdResult = await promisifiedSendAsync({
-            id: 1,
-            jsonrpc: '2.0',
-            method: 'eth_chainId',
-            params: [],
-          });
-          expect(chainIdResult.result).toBe('0x1337');
-        });
-      });
-
-      it('updates networkDetails.isEIP1559Compatible in state based on the latest block (assuming that the request eth_getBlockByNumber is made successfully)', async () => {
-        await withController(async ({ controller }) => {
-          const fakeProvider = buildFakeProvider([
-            {
-              request: {
-                method: 'eth_getBlockByNumber',
-                params: ['latest', false],
-              },
-              response: {
-                result: {
-                  baseFeePerGas: '0x1',
-                },
-              },
-            },
-          ]);
-          const fakeNetworkClient = buildFakeClient(fakeProvider);
-          createNetworkClientMock.mockReturnValue(fakeNetworkClient);
-
-          await controller.setProviderType(NetworkType.localhost);
-
-          expect(controller.state.networkDetails.isEIP1559Compatible).toBe(
-            true,
-          );
-        });
-      });
-
-      it('updates the version of the current network in state (assuming that the request for net_version is made successfully)', async () => {
-        await withController(async ({ controller }) => {
-          const fakeProvider = buildFakeProvider([
-            {
-              request: {
-                method: 'net_version',
-                params: [],
-              },
-              response: {
-                result: '42',
-              },
-            },
-          ]);
-          const fakeNetworkClient = buildFakeClient(fakeProvider);
-          createNetworkClientMock.mockReturnValue(fakeNetworkClient);
-
-          await controller.setProviderType(NetworkType.localhost);
-
-          expect(controller.state.networkId).toBe('42');
-        });
-      });
-    });
-=======
->>>>>>> d464bfdc
   });
 
   describe('setActiveNetwork', () => {
