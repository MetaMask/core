import { inspect, isDeepStrictEqual, promisify } from 'util';
import assert from 'assert';

import { ControllerMessenger } from '@metamask/base-controller';
import * as ethQueryModule from 'eth-query';
import { Patch } from 'immer';
import { v4 } from 'uuid';
import { ethErrors } from 'eth-rpc-errors';
import { NetworkType, toHex } from '@metamask/controller-utils';
import { SafeEventEmitterProvider } from '@metamask/eth-json-rpc-provider';
import {
  NetworkController,
  NetworkControllerActions,
  NetworkControllerEvents,
  NetworkControllerMessenger,
  NetworkControllerOptions,
  NetworkControllerStateChangeEvent,
  NetworkState,
  ProviderConfig,
} from '../src/NetworkController';
import { NetworkStatus } from '../src/constants';
import { BUILT_IN_NETWORKS } from '../../controller-utils/src/constants';
import {
  createNetworkClient,
  NetworkClientType,
} from '../src/create-network-client';
import { FakeProvider, FakeProviderStub } from './fake-provider';
import { FakeBlockTracker } from './fake-block-tracker';

jest.mock('eth-query', () => {
  return {
    __esModule: true,
    default: jest.requireActual('eth-query'),
  };
});

jest.mock('../src/create-network-client');

jest.mock('uuid', () => {
  const actual = jest.requireActual('uuid');

  return {
    ...actual,
    v4: jest.fn(),
  };
});

// Store these up front so we can use them even when faking timers
const originalSetTimeout = global.setTimeout;
const originalClearTimeout = global.clearTimeout;

const createNetworkClientMock = jest.mocked(createNetworkClient);

/**
 * A dummy block that matches the pre-EIP-1559 format (i.e. it doesn't have the
 * `baseFeePerGas` property).
 */
const PRE_1559_BLOCK = {
  difficulty: '0x0',
  extraData: '0x',
  gasLimit: '0x1c9c380',
  gasUsed: '0x598c9b',
  hash: '0xfb2086eb924ffce4061f94c3b65f303e0351f8e7deff185fe1f5e9001ff96f63',
  logsBloom:
    '0x7034820113921800018e8070900006316040002225c04a0624110010841018a2109040401004112a4c120f00220a2119020000714b143a04004106120130a8450080433129401068ed22000a54a48221a1020202524204045421b883882530009a1800b08a1309408008828403010d530440001a40003c0006240291008c0404c211610c690b00f1985e000009c02503240040010989c01cf2806840043815498e90012103e06084051542c0094002494008044c24a0a13281e0009601481073010800130402464202212202a8088210442a8ec81b080430075629e60a00a082005a3988400940a4009012a204011a0018a00903222a60420428888144210802',
  miner: '0xffee087852cb4898e6c3532e776e68bc68b1143b',
  mixHash: '0xb17ba50cd7261e77a213fb75704dcfd8a28fbcd78d100691a112b7cc2893efa2',
  nonce: '0x0000000000000000',
  number: '0x2', // number set to "2" to simplify tests
  parentHash:
    '0x31406d1bf1a2ca12371ce5b3ecb20568d6a8b9bf05b49b71b93ba33f317d5a82',
  receiptsRoot:
    '0x5ba97ece1afbac2a8fe0344f9022fe808342179b26ea3ecc2e0b8c4b46b7f8cd',
  sha3Uncles:
    '0x1dcc4de8dec75d7aab85b567b6ccd41ad312451b948a7413f0a142fd40d49347',
  size: '0x70f4',
  stateRoot:
    '0x36bfb7ca106d41c4458292669126e091011031c5af612dee1c2e6424ef92b080',
  timestamp: '0x639b6d9b',
  totalDifficulty: '0xc70d815d562d3cfa955',
  transactions: [
    // reduced to a single transaction to make fixture less verbose
    '0x2761e939dc822f64141bd00bc7ef8cee16201af10e862469212396664cee81ce',
  ],
  transactionsRoot:
    '0x98bbdfbe1074bc3aa72a77a281f16d6ba7e723d68f15937d80954fb34d323369',
  uncles: [],
};

/**
 * A dummy block that matches the pre-EIP-1559 format (i.e. it has the
 * `baseFeePerGas` property).
 */
const POST_1559_BLOCK = {
  ...PRE_1559_BLOCK,
  baseFeePerGas: '0x63c498a46',
};

/**
<<<<<<< HEAD
 * A dummy value for the `projectId` option that `createInfuraClient` needs.
 * (Infura should not be hit during tests, but just in case, this should not
 * refer to a real project ID.)
 */
const DEFAULT_INFURA_PROJECT_ID = 'fake-infura-project-id';

/**
 * The networks that NetworkController recognizes as built-in Infura networks,
 * along with information we expect to be true for those networks.
=======
 * A response object for a request that has been geoblocked by Infura.
 */
const BLOCKED_INFURA_JSON_RPC_ERROR = ethErrors.rpc.internal(
  JSON.stringify({ error: 'countryBlocked' }),
);

/**
 * The set of networks that, when specified, create an Infura provider as
 * opposed to a "standard" provider (one suited for a custom RPC endpoint).
>>>>>>> c8f508c0
 */
const INFURA_NETWORKS = [
  {
    nickname: 'Mainnet',
    networkType: NetworkType.mainnet,
    chainId: '1',
    ticker: 'ETH',
    blockExplorerUrl: `https://etherscan.io`,
    networkVersion: '1',
  },
  {
    nickname: 'Goerli',
    networkType: NetworkType.goerli,
    chainId: '5',
    ticker: 'GoerliETH',
    blockExplorerUrl: `https://goerli.etherscan.io`,
    networkVersion: '5',
  },
  {
    nickname: 'Sepolia',
    networkType: NetworkType.sepolia,
    chainId: '11155111',
    ticker: 'SepoliaETH',
    blockExplorerUrl: `https://sepolia.etherscan.io`,
    networkVersion: '11155111',
  },
];

//                                                                                     setProviderType            setActiveNetwork
//                                                                                            └───────────┬────────────┘
// initializeProvider                                                                               refreshNetwork
//       │ │ └────────────────────────────────────────────┬──────────────────────────────────────────────┘ │
//       │ │                                     configureProvider                                         │
//       │ │                  ┌─────────────────────────┘ │                                                |
//       │ │          setupInfuraProvider        setupStandardProvider                                     │
//       │ │                  └─────────────┬─────────────┘                                                │
//       │ │                          updateProvider                                                       │
//       │ └───────────────┬───────────────┘ └───────────────────────────────┐                             │
//       │          registerProvider                                  this.provider = ...                  │
//       │                 ⋮                                                                               │
//       │   this.provider.on('error', ...)                                                                │
//       │                 │                                                                               │
//       │            verifyNetwork                                                                        │
//       │                 └─────────────────────────────┐                                                 │
//       └───────────────────────────────────────────────┼─────────────────────────────────────────────────┘
//                                                 lookupNetwork
describe('NetworkController', () => {
  beforeEach(() => {
    jest.resetAllMocks();
    jest.useFakeTimers();
  });

  afterEach(() => {
    jest.useRealTimers();
  });

  describe('constructor', () => {
    it('initializes the state with some defaults', async () => {
      await withController(({ controller }) => {
        expect(controller.state).toStrictEqual({
          networkConfigurations: {},
          networkId: null,
          networkStatus: NetworkStatus.Unknown,
          providerConfig: { type: NetworkType.mainnet, chainId: '1' },
          networkDetails: { isEIP1559Compatible: false },
        });
      });
    });

    it('merges the given state into the default state', async () => {
      await withController(
        {
          state: {
            networkDetails: { isEIP1559Compatible: true },
          },
        },
        ({ controller }) => {
          expect(controller.state).toStrictEqual({
            networkConfigurations: {},
            networkId: null,
            networkStatus: NetworkStatus.Unknown,
            providerConfig: { type: NetworkType.mainnet, chainId: '1' },
            networkDetails: { isEIP1559Compatible: true },
          });
        },
      );
    });

    it('throws if the infura project ID is missing', async () => {
      const messenger = buildMessenger();

      expect(
        () =>
          // eslint-disable-next-line @typescript-eslint/ban-ts-comment
          // @ts-ignore
          new NetworkController({
            messenger,
            trackMetaMetricsEvent: jest.fn(),
          }),
      ).toThrow('Invalid Infura project ID');
    });

    it('throws if the infura project ID is not a string', async () => {
      const messenger = buildMessenger();

      expect(
        () =>
          new NetworkController({
            messenger,
            trackMetaMetricsEvent: jest.fn(),
            // eslint-disable-next-line @typescript-eslint/ban-ts-comment
            // @ts-ignore
            infuraProjectId: 10,
          }),
      ).toThrow('Invalid Infura project ID');
    });
  });

  describe('initializeProvider', () => {
    [NetworkType.mainnet, NetworkType.goerli, NetworkType.sepolia].forEach(
      (networkType) => {
        describe(`when the provider config in state contains a network type of "${networkType}"`, () => {
          it(`sets the provider to an Infura provider pointed to ${networkType}`, async () => {
            await withController(
              {
                state: {
                  providerConfig: buildProviderConfig({
                    type: networkType,
                    chainId: '99999',
                    nickname: 'some nickname',
                  }),
                },
                infuraProjectId: 'infura-project-id',
              },
              async ({ controller }) => {
                const fakeProvider = buildFakeProvider([
                  {
                    request: {
                      method: 'eth_chainId',
                    },
                    response: {
                      result: '0x1337',
                    },
                  },
                ]);
                const fakeNetworkClient = buildFakeClient(fakeProvider);
                createNetworkClientMock.mockReturnValue(fakeNetworkClient);

                await controller.initializeProvider();

                expect(createNetworkClientMock).toHaveBeenCalledWith({
                  type: NetworkClientType.Infura,
                  network: networkType,
                  infuraProjectId: 'infura-project-id',
                });
                const { provider } = controller.getProviderAndBlockTracker();
                assert(provider, 'Provider is somehow unset');
                const promisifiedSendAsync = promisify(provider.sendAsync).bind(
                  provider,
                );
                const chainIdResult = await promisifiedSendAsync({
                  id: 1,
                  jsonrpc: '2.0',
                  method: 'eth_chainId',
                  params: [],
                });
                expect(chainIdResult.result).toBe('0x1337');
              },
            );
          });
        });
      },
    );

    describe(`when the provider config in state contains a network type of "localhost"`, () => {
      it('sets the provider to a custom RPC provider pointed to localhost, initialized with the configured chain ID, nickname, and ticker', async () => {
        await withController(
          {
            state: {
              providerConfig: buildProviderConfig({
                type: NetworkType.localhost,
                chainId: '1337',
                nickname: "doesn't matter",
                rpcTarget: 'http://doesntmatter.com',
                ticker: 'ABC',
              }),
            },
          },
          async ({ controller }) => {
            const fakeProvider = buildFakeProvider([
              {
                request: {
                  method: 'eth_chainId',
                },
                response: {
                  result: '0x1337',
                },
              },
            ]);
            const fakeNetworkClient = buildFakeClient(fakeProvider);
            createNetworkClientMock.mockReturnValue(fakeNetworkClient);

            await controller.initializeProvider();

            expect(createNetworkClientMock).toHaveBeenCalledWith({
              rpcUrl: 'http://localhost:8545',
              chainId: toHex(1337),
              type: NetworkClientType.Custom,
            });
            const { provider } = controller.getProviderAndBlockTracker();
            assert(provider);
            const promisifiedSendAsync = promisify(provider.sendAsync).bind(
              provider,
            );
            const chainIdResult = await promisifiedSendAsync({
              id: 1,
              jsonrpc: '2.0',
              method: 'eth_chainId',
              params: [],
            });
            expect(chainIdResult.result).toBe('0x1337');
          },
        );
      });
    });

    describe('when the provider config in state contains a network type of "rpc"', () => {
      describe('if the provider config contains an RPC target', () => {
        it('sets the provider to a custom RPC provider initialized with the configured target, chain ID, nickname, and ticker', async () => {
          await withController(
            {
              state: {
                providerConfig: {
                  type: NetworkType.rpc,
                  chainId: '1337',
                  nickname: 'some cool network',
                  rpcTarget: 'http://example.com',
                  ticker: 'ABC',
                },
              },
            },
            async ({ controller }) => {
              const fakeProvider = buildFakeProvider([
                {
                  request: {
                    method: 'eth_chainId',
                  },
                  response: {
                    result: '0x1337',
                  },
                },
              ]);
              const fakeNetworkClient = buildFakeClient(fakeProvider);
              createNetworkClientMock.mockReturnValue(fakeNetworkClient);

              await controller.initializeProvider();

              expect(createNetworkClientMock).toHaveBeenCalledWith({
                rpcUrl: 'http://example.com',
                chainId: toHex(1337),
                type: NetworkClientType.Custom,
              });
              const { provider } = controller.getProviderAndBlockTracker();
              assert(provider);
              const promisifiedSendAsync = promisify(provider.sendAsync).bind(
                provider,
              );
              const chainIdResult = await promisifiedSendAsync({
                id: 1,
                jsonrpc: '2.0',
                method: 'eth_chainId',
                params: [],
              });
              expect(chainIdResult.result).toBe('0x1337');
            },
          );
        });
      });

      it('throws when the rpcTarget is not set', async () => {
        await withController(
          {
            state: {
              providerConfig: buildProviderConfig({
                type: NetworkType.rpc,
                rpcTarget: undefined,
              }),
            },
          },
          async ({ controller }) => {
            const fakeProvider = buildFakeProvider();
            const fakeNetworkClient = buildFakeClient(fakeProvider);
            createNetworkClientMock.mockReturnValue(fakeNetworkClient);

            await expect(() => controller.initializeProvider()).rejects.toThrow(
              'rpcTarget must be provided for custom RPC endpoints',
            );
            const { provider, blockTracker } =
              controller.getProviderAndBlockTracker();
            expect(provider).toBeUndefined();
            expect(blockTracker).toBeUndefined();
          },
        );
      });
    });

    it('updates networkDetails.isEIP1559Compatible in state based on the latest block (assuming that the request for eth_getBlockByNumber is made successfully)', async () => {
      const messenger = buildMessenger();
      await withController(
        {
          messenger,
          state: {
            providerConfig: buildProviderConfig(),
          },
        },
        async ({ controller }) => {
          const fakeProvider = buildFakeProvider([
            {
              request: {
                method: 'eth_getBlockByNumber',
                params: ['latest', false],
              },
              response: {
                result: {
                  baseFeePerGas: '0x1',
                },
              },
            },
          ]);
          const fakeNetworkClient = buildFakeClient(fakeProvider);
          createNetworkClientMock.mockReturnValue(fakeNetworkClient);

          await waitForStateChanges(messenger, {
            propertyPath: ['networkDetails', 'isEIP1559Compatible'],
            produceStateChanges: async () => {
              await controller.initializeProvider();
            },
          });

          expect(controller.state.networkDetails.isEIP1559Compatible).toBe(
            true,
          );
        },
      );
    });
  });

  describe('lookupNetwork', () => {
    describe('if a provider has not been set', () => {
      it('does not change network in state', async () => {
        const messenger = buildMessenger();
        await withController({ messenger }, async ({ controller }) => {
          const promiseForNetworkChanges = waitForStateChanges(messenger, {
            propertyPath: ['networkId'],
          });

          await controller.lookupNetwork();

          await expect(promiseForNetworkChanges).toNeverResolve();
        });
      });

      it('does not publish NetworkController:providerConfigChange', async () => {
        const messenger = buildMessenger();
        await withController({ messenger }, async ({ controller }) => {
          const promiseForProviderConfigChange = waitForPublishedEvents(
            messenger,
            'NetworkController:providerConfigChange',
          );

          await controller.lookupNetwork();

          await expect(promiseForProviderConfigChange).toNeverResolve();
        });
      });
    });

    Object.values(INFURA_NETWORKS).forEach(({ networkType }) => {
      describe(`when the type in the provider configuration is "${networkType}"`, () => {
        describe('if the network ID and network details requests resolve successfully', () => {
          describe('if the current network is different from the network in state', () => {
            it('updates the network in state to match', async () => {
              const messenger = buildMessenger();
              await withController(
                {
                  messenger,
                  state: {
                    networkId: null,
                    providerConfig: buildProviderConfig({ type: networkType }),
                  },
                },
                async ({ controller }) => {
                  await setFakeProvider(controller, {
                    stubs: [
                      {
                        request: { method: 'net_version' },
                        response: { result: '12345' },
                      },
                    ],
                    stubLookupNetworkWhileSetting: true,
                  });

                  await waitForStateChanges(messenger, {
                    propertyPath: ['networkId'],
                    produceStateChanges: async () => {
                      await controller.lookupNetwork();
                    },
                  });

                  expect(controller.state.networkId).toBe('12345');
                },
              );
            });

            it("publishes NetworkController:providerConfigChange with the current provider config (even though it didn't change)", async () => {
              const messenger = buildMessenger();
              await withController(
                {
                  messenger,
                  state: {
                    providerConfig: buildProviderConfig({ type: networkType }),
                  },
                },
                async ({ controller }) => {
                  await setFakeProvider(controller, {
                    stubs: [
                      {
                        request: { method: 'net_version' },
                        response: { result: '12345' },
                      },
                    ],
                    stubLookupNetworkWhileSetting: true,
                  });

                  const providerConfigChanges = await waitForPublishedEvents(
                    messenger,
                    'NetworkController:providerConfigChange',
                    {
                      produceEvents: async () => {
                        await controller.lookupNetwork();
                      },
                    },
                  );

                  expect(providerConfigChanges).toStrictEqual([
                    [buildProviderConfig({ type: networkType })],
                  ]);
                },
              );
            });
          });

          describe('if the version of the current network is the same as that in state', () => {
            it('does not change network in state', async () => {
              const messenger = buildMessenger();
              await withController(
                {
                  messenger,
                  state: {
                    networkId: '12345',
                    providerConfig: buildProviderConfig({ type: networkType }),
                  },
                },
                async ({ controller }) => {
                  await setFakeProvider(controller, {
                    stubs: [
                      {
                        request: { method: 'net_version' },
                        response: { result: '12345' },
                      },
                    ],
                    stubLookupNetworkWhileSetting: true,
                  });
                  const promiseForNetworkChanges = waitForStateChanges(
                    messenger,
                    {
                      propertyPath: ['networkId'],
                    },
                  );

                  await controller.lookupNetwork();

                  await expect(promiseForNetworkChanges).toNeverResolve();
                },
              );
            });

            it('does not publish NetworkController:providerConfigChange', async () => {
              const messenger = buildMessenger();
              await withController(
                {
                  messenger,
                  state: {
                    networkId: '12345',
                    providerConfig: buildProviderConfig({ type: networkType }),
                  },
                },
                async ({ controller }) => {
                  await setFakeProvider(controller, {
                    stubs: [
                      {
                        request: { method: 'net_version' },
                        response: { result: '12345' },
                      },
                    ],
                    stubLookupNetworkWhileSetting: true,
                  });
                  const promiseForProviderConfigChange = waitForPublishedEvents(
                    messenger,
                    'NetworkController:providerConfigChange',
                  );

                  await controller.lookupNetwork();

                  await expect(promiseForProviderConfigChange).toNeverResolve();
                },
              );
            });
          });

          describe('if the network details of the current network are different from the network details in state', () => {
            it('updates the network in state to match', async () => {
              const messenger = buildMessenger();
              await withController(
                {
                  messenger,
                  state: {
                    networkDetails: { isEIP1559Compatible: false },
                    providerConfig: buildProviderConfig({ type: networkType }),
                  },
                },
                async ({ controller }) => {
                  await setFakeProvider(controller, {
                    stubs: [
                      {
                        request: {
                          method: 'eth_getBlockByNumber',
                          params: ['latest', false],
                        },
                        response: {
                          result: {
                            baseFeePerGas: '0x1',
                          },
                        },
                      },
                    ],
                  });

                  await controller.lookupNetwork();

                  expect(controller.state.networkDetails).toStrictEqual({
                    isEIP1559Compatible: true,
                  });
                },
              );
            });
          });

          describe('if the network details of the current network are the same as the network details in state', () => {
            it('does not change network in state', async () => {
              const messenger = buildMessenger();
              await withController(
                {
                  messenger,
                  state: {
                    networkDetails: { isEIP1559Compatible: true },
                    providerConfig: buildProviderConfig({ type: networkType }),
                  },
                },
                async ({ controller }) => {
                  await setFakeProvider(controller, {
                    stubs: [
                      {
                        request: {
                          method: 'eth_getBlockByNumber',
                          params: ['latest', false],
                        },
                        response: {
                          result: {
                            baseFeePerGas: '0x1',
                          },
                        },
                      },
                    ],
                  });
                  const promiseForNetworkDetailChanges = waitForStateChanges(
                    messenger,
                    {
                      propertyPath: ['networkDetails'],
                    },
                  );

                  await controller.lookupNetwork();

                  await expect(promiseForNetworkDetailChanges).toNeverResolve();
                },
              );
            });
          });

          it('emits infuraIsUnblocked', async () => {
            const messenger = buildMessenger();
            await withController(
              {
                messenger,
                state: {
                  providerConfig: buildProviderConfig({ type: networkType }),
                },
              },
              async ({ controller }) => {
                await setFakeProvider(controller, {
                  stubLookupNetworkWhileSetting: true,
                });

                const payloads = await waitForPublishedEvents(
                  messenger,
                  'NetworkController:infuraIsUnblocked',
                  {
                    produceEvents: async () => {
                      await controller.lookupNetwork();
                    },
                  },
                );

                expect(payloads).toStrictEqual([[]]);
              },
            );
          });

          it('does not emit infuraIsBlocked', async () => {
            const messenger = buildMessenger();
            await withController(
              {
                messenger,
                state: {
                  providerConfig: buildProviderConfig({ type: networkType }),
                },
              },
              async ({ controller }) => {
                await setFakeProvider(controller, {
                  stubLookupNetworkWhileSetting: true,
                });

                const payloads = await waitForPublishedEvents(
                  messenger,
                  'NetworkController:infuraIsBlocked',
                  {
                    count: 0,
                    produceEvents: async () => {
                      await controller.lookupNetwork();
                    },
                  },
                );

                expect(payloads).toStrictEqual([]);
              },
            );
          });
        });

        describe('if an RPC error is encountered while retrieving the version of the current network', () => {
          it('updates the network in state to "unavailable"', async () => {
            const messenger = buildMessenger();
            await withController(
              {
                messenger,
                state: {
                  networkId: '1',
                  providerConfig: buildProviderConfig({ type: networkType }),
                },
              },
              async ({ controller }) => {
                await setFakeProvider(controller, {
                  stubs: [
                    {
                      request: { method: 'net_version' },
                      error: ethErrors.rpc.limitExceeded('some error'),
                    },
                  ],
                  stubLookupNetworkWhileSetting: true,
                });

                await controller.lookupNetwork();

                expect(controller.state.networkStatus).toBe(
                  NetworkStatus.Unavailable,
                );
              },
            );
          });

          it("publishes NetworkController:providerConfigChange with the current provider config (even though it didn't change)", async () => {
            const messenger = buildMessenger();
            await withController(
              {
                messenger,
                state: {
                  providerConfig: buildProviderConfig({ type: networkType }),
                },
              },
              async ({ controller }) => {
                await setFakeProvider(controller, {
                  stubs: [
                    {
                      request: { method: 'net_version' },
                      error: ethErrors.rpc.limitExceeded('some error'),
                    },
                  ],
                  stubLookupNetworkWhileSetting: true,
                });

                const providerConfigChanges = await waitForPublishedEvents(
                  messenger,
                  'NetworkController:providerConfigChange',
                  {
                    produceEvents: async () => {
                      await controller.lookupNetwork();
                    },
                  },
                );

                expect(providerConfigChanges).toStrictEqual([
                  [buildProviderConfig({ type: networkType })],
                ]);
              },
            );
          });

          it('does not emit infuraIsUnblocked', async () => {
            const messenger = buildMessenger();
            await withController(
              {
                messenger,
                state: {
                  providerConfig: buildProviderConfig({ type: networkType }),
                },
              },
              async ({ controller }) => {
                await setFakeProvider(controller, {
                  stubs: [
                    {
                      request: { method: 'net_version' },
                      error: ethErrors.rpc.limitExceeded('some error'),
                    },
                  ],
                  stubLookupNetworkWhileSetting: true,
                });

                const payloads = await waitForPublishedEvents(
                  messenger,
                  'NetworkController:infuraIsUnblocked',
                  {
                    count: 0,
                    produceEvents: async () => {
                      await controller.lookupNetwork();
                    },
                  },
                );

                expect(payloads).toStrictEqual([]);
              },
            );
          });

          it('does not emit infuraIsBlocked', async () => {
            const messenger = buildMessenger();
            await withController(
              {
                messenger,
                state: {
                  providerConfig: buildProviderConfig({ type: networkType }),
                },
              },
              async ({ controller }) => {
                await setFakeProvider(controller, {
                  stubs: [
                    {
                      request: { method: 'net_version' },
                      error: ethErrors.rpc.limitExceeded('some error'),
                    },
                  ],
                  stubLookupNetworkWhileSetting: true,
                });

                const payloads = await waitForPublishedEvents(
                  messenger,
                  'NetworkController:infuraIsBlocked',
                  {
                    count: 0,
                    produceEvents: async () => {
                      await controller.lookupNetwork();
                    },
                  },
                );

                expect(payloads).toStrictEqual([]);
              },
            );
          });
        });

        describe('if a country blocked error is encountered while retrieving the version of the current network', () => {
          it('updates the network in state to "blocked"', async () => {
            const messenger = buildMessenger();
            await withController(
              {
                messenger,
                state: {
                  providerConfig: buildProviderConfig({ type: networkType }),
                },
              },
              async ({ controller }) => {
                await setFakeProvider(controller, {
                  stubs: [
                    {
                      request: { method: 'net_version' },
                      error: BLOCKED_INFURA_JSON_RPC_ERROR,
                    },
                  ],
                  stubLookupNetworkWhileSetting: true,
                });

                await controller.lookupNetwork();

                expect(controller.state.networkStatus).toBe(
                  NetworkStatus.Blocked,
                );
              },
            );
          });

          it('emits infuraIsBlocked', async () => {
            const messenger = buildMessenger();
            await withController(
              {
                messenger,
                state: {
                  providerConfig: buildProviderConfig({ type: networkType }),
                },
              },
              async ({ controller }) => {
                await setFakeProvider(controller, {
                  stubs: [
                    {
                      request: { method: 'net_version' },
                      error: BLOCKED_INFURA_JSON_RPC_ERROR,
                    },
                  ],
                  stubLookupNetworkWhileSetting: true,
                });

                const payloads = await waitForPublishedEvents(
                  messenger,
                  'NetworkController:infuraIsBlocked',
                  {
                    produceEvents: async () => {
                      await controller.lookupNetwork();
                    },
                  },
                );

                expect(payloads).toStrictEqual([[]]);
              },
            );
          });

          it('does not emit infuraIsUnblocked', async () => {
            const messenger = buildMessenger();
            await withController(
              {
                messenger,
                state: {
                  providerConfig: buildProviderConfig({ type: networkType }),
                },
              },
              async ({ controller }) => {
                await setFakeProvider(controller, {
                  stubs: [
                    {
                      request: { method: 'net_version' },
                      error: BLOCKED_INFURA_JSON_RPC_ERROR,
                    },
                  ],
                  stubLookupNetworkWhileSetting: true,
                });

                const payloads = await waitForPublishedEvents(
                  messenger,
                  'NetworkController:infuraIsUnblocked',
                  {
                    count: 0,
                    produceEvents: async () => {
                      await controller.lookupNetwork();
                    },
                  },
                );

                expect(payloads).toStrictEqual([]);
              },
            );
          });
        });

        describe('if an internal error is encountered while retrieving the version of the current network', () => {
          it('updates the network in state to "unknown"', async () => {
            const messenger = buildMessenger();
            await withController(
              {
                messenger,
                state: {
                  providerConfig: buildProviderConfig({ type: networkType }),
                },
              },
              async ({ controller }) => {
                await setFakeProvider(controller, {
                  stubs: [
                    {
                      request: { method: 'net_version' },
                      error: ethErrors.rpc.internal('some error'),
                    },
                  ],
                  stubLookupNetworkWhileSetting: true,
                });

                await controller.lookupNetwork();

                expect(controller.state.networkStatus).toBe(
                  NetworkStatus.Unknown,
                );
              },
            );
          });

          it("publishes NetworkController:providerConfigChange with the current provider config (even though it didn't change)", async () => {
            const messenger = buildMessenger();
            await withController(
              {
                messenger,
                state: {
                  providerConfig: buildProviderConfig({ type: networkType }),
                },
              },
              async ({ controller }) => {
                await setFakeProvider(controller, {
                  stubs: [
                    {
                      request: { method: 'net_version' },
                      error: ethErrors.rpc.internal('some error'),
                    },
                  ],
                  stubLookupNetworkWhileSetting: true,
                });

                const providerConfigChanges = await waitForPublishedEvents(
                  messenger,
                  'NetworkController:providerConfigChange',
                  {
                    produceEvents: async () => {
                      await controller.lookupNetwork();
                    },
                  },
                );

                expect(providerConfigChanges).toStrictEqual([
                  [buildProviderConfig({ type: networkType })],
                ]);
              },
            );
          });

          it('does not emit infuraIsUnblocked', async () => {
            const messenger = buildMessenger();
            await withController(
              {
                messenger,
                state: {
                  providerConfig: buildProviderConfig({ type: networkType }),
                },
              },
              async ({ controller }) => {
                await setFakeProvider(controller, {
                  stubs: [
                    {
                      request: { method: 'net_version' },
                      error: ethErrors.rpc.internal('some error'),
                    },
                  ],
                  stubLookupNetworkWhileSetting: true,
                });

                const payloads = await waitForPublishedEvents(
                  messenger,
                  'NetworkController:infuraIsUnblocked',
                  {
                    count: 0,
                    produceEvents: async () => {
                      await controller.lookupNetwork();
                    },
                  },
                );

                expect(payloads).toStrictEqual([]);
              },
            );
          });

          it('does not emit infuraIsBlocked', async () => {
            const messenger = buildMessenger();
            await withController(
              {
                messenger,
                state: {
                  providerConfig: buildProviderConfig({ type: networkType }),
                },
              },
              async ({ controller }) => {
                await setFakeProvider(controller, {
                  stubs: [
                    {
                      request: { method: 'net_version' },
                      error: ethErrors.rpc.internal('some error'),
                    },
                  ],
                  stubLookupNetworkWhileSetting: true,
                });

                const payloads = await waitForPublishedEvents(
                  messenger,
                  'NetworkController:infuraIsBlocked',
                  {
                    count: 0,
                    produceEvents: async () => {
                      await controller.lookupNetwork();
                    },
                  },
                );

                expect(payloads).toStrictEqual([]);
              },
            );
          });
        });

        describe('if an invalid network ID is returned', () => {
          it('updates the network in state to "unknown"', async () => {
            const messenger = buildMessenger();
            await withController(
              {
                messenger,
                state: {
                  providerConfig: buildProviderConfig({ type: networkType }),
                },
              },
              async ({ controller }) => {
                await setFakeProvider(controller, {
                  stubs: [
                    {
                      request: { method: 'net_version' },
                      response: { result: 'invalid' },
                    },
                  ],
                  stubLookupNetworkWhileSetting: true,
                });

                await controller.lookupNetwork();

                expect(controller.state.networkStatus).toBe(
                  NetworkStatus.Unknown,
                );
              },
            );
          });

          it("publishes NetworkController:providerConfigChange with the current provider config (even though it didn't change)", async () => {
            const messenger = buildMessenger();
            await withController(
              {
                messenger,
                state: {
                  providerConfig: buildProviderConfig({ type: networkType }),
                },
              },
              async ({ controller }) => {
                await setFakeProvider(controller, {
                  stubs: [
                    {
                      request: { method: 'net_version' },
                      response: { result: 'invalid' },
                    },
                  ],
                  stubLookupNetworkWhileSetting: true,
                });

                const providerConfigChanges = await waitForPublishedEvents(
                  messenger,
                  'NetworkController:providerConfigChange',
                  {
                    produceEvents: async () => {
                      await controller.lookupNetwork();
                    },
                  },
                );

                expect(providerConfigChanges).toStrictEqual([
                  [buildProviderConfig({ type: networkType })],
                ]);
              },
            );
          });

          it('does not emit infuraIsUnblocked', async () => {
            const messenger = buildMessenger();
            await withController(
              {
                messenger,
                state: {
                  providerConfig: buildProviderConfig({ type: networkType }),
                },
              },
              async ({ controller }) => {
                await setFakeProvider(controller, {
                  stubs: [
                    {
                      request: { method: 'net_version' },
                      response: { result: 'invalid' },
                    },
                  ],
                  stubLookupNetworkWhileSetting: true,
                });

                const payloads = await waitForPublishedEvents(
                  messenger,
                  'NetworkController:infuraIsUnblocked',
                  {
                    count: 0,
                    produceEvents: async () => {
                      await controller.lookupNetwork();
                    },
                  },
                );

                expect(payloads).toStrictEqual([]);
              },
            );
          });

          it('does not emit infuraIsBlocked', async () => {
            const messenger = buildMessenger();
            await withController(
              {
                messenger,
                state: {
                  providerConfig: buildProviderConfig({ type: networkType }),
                },
              },
              async ({ controller }) => {
                await setFakeProvider(controller, {
                  stubs: [
                    {
                      request: { method: 'net_version' },
                      response: { result: 'invalid' },
                    },
                  ],
                  stubLookupNetworkWhileSetting: true,
                });

                const payloads = await waitForPublishedEvents(
                  messenger,
                  'NetworkController:infuraIsBlocked',
                  {
                    count: 0,
                    produceEvents: async () => {
                      await controller.lookupNetwork();
                    },
                  },
                );

                expect(payloads).toStrictEqual([]);
              },
            );
          });
        });

        describe('if an RPC error is encountered while retrieving the network details of the current network', () => {
          it('updates the network in state to "unavailable"', async () => {
            const messenger = buildMessenger();
            await withController(
              {
                messenger,
                state: {
                  providerConfig: buildProviderConfig({ type: networkType }),
                },
              },
              async ({ controller }) => {
                await setFakeProvider(controller, {
                  stubs: [
                    {
                      request: {
                        method: 'eth_getBlockByNumber',
                        params: ['latest', false],
                      },
                      error: ethErrors.rpc.limitExceeded('some error'),
                    },
                  ],
                  stubGetEIP1559CompatibilityWhileSetting: true,
                });

                await controller.lookupNetwork();

                expect(controller.state.networkStatus).toBe(
                  NetworkStatus.Unavailable,
                );
              },
            );
          });

          it('does not emit infuraIsUnblocked', async () => {
            const messenger = buildMessenger();
            await withController(
              {
                messenger,
                state: {
                  providerConfig: buildProviderConfig({ type: networkType }),
                },
              },
              async ({ controller }) => {
                await setFakeProvider(controller, {
                  stubs: [
                    {
                      request: {
                        method: 'eth_getBlockByNumber',
                        params: ['latest', false],
                      },
                      error: ethErrors.rpc.limitExceeded('some error'),
                    },
                  ],
                  stubGetEIP1559CompatibilityWhileSetting: true,
                });

                const payloads = await waitForPublishedEvents(
                  messenger,
                  'NetworkController:infuraIsUnblocked',
                  {
                    count: 0,
                    produceEvents: async () => {
                      await controller.lookupNetwork();
                    },
                  },
                );

                expect(payloads).toStrictEqual([]);
              },
            );
          });

          it('does not emit infuraIsBlocked', async () => {
            const messenger = buildMessenger();
            await withController(
              {
                messenger,
                state: {
                  providerConfig: buildProviderConfig({ type: networkType }),
                },
              },
              async ({ controller }) => {
                await setFakeProvider(controller, {
                  stubs: [
                    {
                      request: {
                        method: 'eth_getBlockByNumber',
                        params: ['latest', false],
                      },
                      error: ethErrors.rpc.limitExceeded('some error'),
                    },
                  ],
                  stubGetEIP1559CompatibilityWhileSetting: true,
                });

                const payloads = await waitForPublishedEvents(
                  messenger,
                  'NetworkController:infuraIsBlocked',
                  {
                    count: 0,
                    produceEvents: async () => {
                      await controller.lookupNetwork();
                    },
                  },
                );

                expect(payloads).toStrictEqual([]);
              },
            );
          });
        });

        describe('if a country blocked error is encountered while retrieving the network details of the current network', () => {
          it('updates the network in state to "blocked"', async () => {
            const messenger = buildMessenger();
            await withController(
              {
                messenger,
                state: {
                  providerConfig: buildProviderConfig({ type: networkType }),
                },
              },
              async ({ controller }) => {
                await setFakeProvider(controller, {
                  stubs: [
                    {
                      request: {
                        method: 'eth_getBlockByNumber',
                        params: ['latest', false],
                      },
                      error: BLOCKED_INFURA_JSON_RPC_ERROR,
                    },
                  ],
                  stubLookupNetworkWhileSetting: true,
                });

                await controller.lookupNetwork();

                expect(controller.state.networkStatus).toBe(
                  NetworkStatus.Blocked,
                );
              },
            );
          });

          it('emits infuraIsBlocked', async () => {
            const messenger = buildMessenger();
            await withController(
              {
                messenger,
                state: {
                  providerConfig: buildProviderConfig({ type: networkType }),
                },
              },
              async ({ controller }) => {
                await setFakeProvider(controller, {
                  stubs: [
                    {
                      request: {
                        method: 'eth_getBlockByNumber',
                        params: ['latest', false],
                      },
                      error: BLOCKED_INFURA_JSON_RPC_ERROR,
                    },
                  ],
                  stubLookupNetworkWhileSetting: true,
                });

                const payloads = await waitForPublishedEvents(
                  messenger,
                  'NetworkController:infuraIsBlocked',
                  {
                    produceEvents: async () => {
                      await controller.lookupNetwork();
                    },
                  },
                );

                expect(payloads).toStrictEqual([[]]);
              },
            );
          });

          it('does not emit infuraIsUnblocked', async () => {
            const messenger = buildMessenger();
            await withController(
              {
                messenger,
                state: {
                  providerConfig: buildProviderConfig({ type: networkType }),
                },
              },
              async ({ controller }) => {
                await setFakeProvider(controller, {
                  stubs: [
                    {
                      request: {
                        method: 'eth_getBlockByNumber',
                        params: ['latest', false],
                      },
                      error: BLOCKED_INFURA_JSON_RPC_ERROR,
                    },
                  ],
                  stubLookupNetworkWhileSetting: true,
                });

                const payloads = await waitForPublishedEvents(
                  messenger,
                  'NetworkController:infuraIsUnblocked',
                  {
                    count: 0,
                    produceEvents: async () => {
                      await controller.lookupNetwork();
                    },
                  },
                );

                expect(payloads).toStrictEqual([]);
              },
            );
          });
        });

        describe('if an internal error is encountered while retrieving the network details of the current network', () => {
          it('updates the network in state to "unknown"', async () => {
            const messenger = buildMessenger();
            await withController(
              {
                messenger,
                state: {
                  providerConfig: buildProviderConfig({ type: networkType }),
                },
              },
              async ({ controller }) => {
                await setFakeProvider(controller, {
                  stubs: [
                    {
                      request: {
                        method: 'eth_getBlockByNumber',
                        params: ['latest', false],
                      },
                      error: ethErrors.rpc.internal('some error'),
                    },
                  ],
                });

                await controller.lookupNetwork();

                expect(controller.state.networkStatus).toBe(
                  NetworkStatus.Unknown,
                );
              },
            );
          });

          it('does not emit infuraIsUnblocked', async () => {
            const messenger = buildMessenger();
            await withController(
              {
                messenger,
                state: {
                  providerConfig: buildProviderConfig({ type: networkType }),
                },
              },
              async ({ controller }) => {
                await setFakeProvider(controller, {
                  stubs: [
                    {
                      request: {
                        method: 'eth_getBlockByNumber',
                        params: ['latest', false],
                      },
                      error: ethErrors.rpc.internal('some error'),
                    },
                  ],
                  stubGetEIP1559CompatibilityWhileSetting: true,
                });

                const payloads = await waitForPublishedEvents(
                  messenger,
                  'NetworkController:infuraIsUnblocked',
                  {
                    count: 0,
                    produceEvents: async () => {
                      await controller.lookupNetwork();
                    },
                  },
                );

                expect(payloads).toStrictEqual([]);
              },
            );
          });

          it('does not emit infuraIsBlocked', async () => {
            const messenger = buildMessenger();
            await withController(
              {
                messenger,
                state: {
                  providerConfig: buildProviderConfig({ type: networkType }),
                },
              },
              async ({ controller }) => {
                await setFakeProvider(controller, {
                  stubs: [
                    {
                      request: {
                        method: 'eth_getBlockByNumber',
                        params: ['latest', false],
                      },
                      error: ethErrors.rpc.internal('some error'),
                    },
                  ],
                  stubGetEIP1559CompatibilityWhileSetting: true,
                });

                const payloads = await waitForPublishedEvents(
                  messenger,
                  'NetworkController:infuraIsBlocked',
                  {
                    count: 0,
                    produceEvents: async () => {
                      await controller.lookupNetwork();
                    },
                  },
                );

                expect(payloads).toStrictEqual([]);
              },
            );
          });
        });
      });
    });

    describe('when the type in the provider configuration is "rpc"', () => {
      describe('if the network ID and network details requests resolve successfully', () => {
        describe('if the current network is different from the network in state', () => {
          it('updates the network in state to match', async () => {
            const messenger = buildMessenger();
            await withController(
              {
                messenger,
                state: {
                  networkId: null,
                  providerConfig: buildProviderConfig({
                    type: NetworkType.rpc,
                  }),
                },
              },
              async ({ controller }) => {
                await setFakeProvider(controller, {
                  stubs: [
                    {
                      request: { method: 'net_version' },
                      response: { result: '12345' },
                    },
                  ],
                  stubLookupNetworkWhileSetting: true,
                });

                await controller.lookupNetwork();

                expect(controller.state.networkId).toBe('12345');
              },
            );
          });

          it("publishes NetworkController:providerConfigChange with the current provider config (even though it didn't change)", async () => {
            const messenger = buildMessenger();
            await withController(
              {
                messenger,
                state: {
                  providerConfig: buildProviderConfig({
                    type: NetworkType.rpc,
                  }),
                },
              },
              async ({ controller }) => {
                await setFakeProvider(controller, {
                  stubs: [
                    {
                      request: { method: 'net_version' },
                      response: { result: '12345' },
                    },
                  ],
                  stubLookupNetworkWhileSetting: true,
                });

                const providerConfigChanges = await waitForPublishedEvents(
                  messenger,
                  'NetworkController:providerConfigChange',
                  {
                    produceEvents: async () => {
                      await controller.lookupNetwork();
                    },
                  },
                );

                expect(providerConfigChanges).toStrictEqual([
                  [
                    buildProviderConfig({
                      type: NetworkType.rpc,
                    }),
                  ],
                ]);
              },
            );
          });
        });

        describe('if the version of the current network is the same as that in state', () => {
          it('does not change network in state', async () => {
            const messenger = buildMessenger();
            await withController(
              {
                messenger,
                state: {
                  networkId: '12345',
                  providerConfig: buildProviderConfig({
                    type: NetworkType.rpc,
                  }),
                },
              },
              async ({ controller }) => {
                await setFakeProvider(controller, {
                  stubs: [
                    {
                      request: { method: 'net_version' },
                      response: { result: '12345' },
                    },
                  ],
                  stubLookupNetworkWhileSetting: true,
                });
                const promiseForNetworkChanges = waitForStateChanges(
                  messenger,
                  {
                    propertyPath: ['networkId'],
                  },
                );

                await controller.lookupNetwork();

                await expect(promiseForNetworkChanges).toNeverResolve();
              },
            );
          });

          it('does not publish NetworkController:providerConfigChange', async () => {
            const messenger = buildMessenger();
            await withController(
              {
                messenger,
                state: {
                  networkId: '12345',
                  providerConfig: buildProviderConfig({
                    type: NetworkType.rpc,
                  }),
                },
              },
              async ({ controller }) => {
                await setFakeProvider(controller, {
                  stubs: [
                    {
                      request: { method: 'net_version' },
                      response: { result: '12345' },
                    },
                  ],
                  stubLookupNetworkWhileSetting: true,
                });
                const promiseForProviderConfigChange = waitForPublishedEvents(
                  messenger,
                  'NetworkController:providerConfigChange',
                );

                await controller.lookupNetwork();

                await expect(promiseForProviderConfigChange).toNeverResolve();
              },
            );
          });
        });

        describe('if the network details of the current network are different from the network details in state', () => {
          it('updates the network in state to match', async () => {
            const messenger = buildMessenger();
            await withController(
              {
                messenger,
                state: {
                  networkDetails: { isEIP1559Compatible: false },
                  providerConfig: buildProviderConfig({
                    type: NetworkType.rpc,
                  }),
                },
              },
              async ({ controller }) => {
                await setFakeProvider(controller, {
                  stubs: [
                    {
                      request: {
                        method: 'eth_getBlockByNumber',
                        params: ['latest', false],
                      },
                      response: {
                        result: {
                          baseFeePerGas: '0x1',
                        },
                      },
                    },
                  ],
                });

                await controller.lookupNetwork();

                expect(controller.state.networkDetails).toStrictEqual({
                  isEIP1559Compatible: true,
                });
              },
            );
          });
        });

        describe('if the network details of the current network are the same as the network details in state', () => {
          it('does not change network in state', async () => {
            const messenger = buildMessenger();
            await withController(
              {
                messenger,
                state: {
                  networkDetails: { isEIP1559Compatible: true },
                  providerConfig: buildProviderConfig({
                    type: NetworkType.rpc,
                  }),
                },
              },
              async ({ controller }) => {
                await setFakeProvider(controller, {
                  stubs: [
                    {
                      request: {
                        method: 'eth_getBlockByNumber',
                        params: ['latest', false],
                      },
                      response: {
                        result: {
                          baseFeePerGas: '0x1',
                        },
                      },
                    },
                  ],
                });
                const promiseForNetworkDetailChanges = waitForStateChanges(
                  messenger,
                  {
                    propertyPath: ['networkDetails'],
                  },
                );

                await controller.lookupNetwork();

                await expect(promiseForNetworkDetailChanges).toNeverResolve();
              },
            );
          });
        });

        it('emits infuraIsUnblocked', async () => {
          const messenger = buildMessenger();
          await withController(
            {
              messenger,
              state: {
                providerConfig: buildProviderConfig({ type: NetworkType.rpc }),
              },
            },
            async ({ controller }) => {
              await setFakeProvider(controller, {
                stubLookupNetworkWhileSetting: true,
              });

              const payloads = await waitForPublishedEvents(
                messenger,
                'NetworkController:infuraIsUnblocked',
                {
                  produceEvents: async () => {
                    await controller.lookupNetwork();
                  },
                },
              );

              expect(payloads).toStrictEqual([[]]);
            },
          );
        });

        it('does not emit infuraIsBlocked', async () => {
          const messenger = buildMessenger();
          await withController(
            {
              messenger,
              state: {
                providerConfig: buildProviderConfig({ type: NetworkType.rpc }),
              },
            },
            async ({ controller }) => {
              await setFakeProvider(controller, {
                stubLookupNetworkWhileSetting: true,
              });

              const payloads = await waitForPublishedEvents(
                messenger,
                'NetworkController:infuraIsBlocked',
                {
                  count: 0,
                  produceEvents: async () => {
                    await controller.lookupNetwork();
                  },
                },
              );

              expect(payloads).toStrictEqual([]);
            },
          );
        });
      });

      describe('if an RPC error is encountered while retrieving the version of the current network', () => {
        it('updates the network in state to "unavailable"', async () => {
          const messenger = buildMessenger();
          await withController(
            {
              messenger,
              state: {
                networkId: '1',
                providerConfig: buildProviderConfig({ type: NetworkType.rpc }),
              },
            },
            async ({ controller }) => {
              await setFakeProvider(controller, {
                stubs: [
                  {
                    request: { method: 'net_version' },
                    error: ethErrors.rpc.limitExceeded('some error'),
                  },
                ],
                stubLookupNetworkWhileSetting: true,
              });

              await controller.lookupNetwork();

              expect(controller.state.networkStatus).toBe(
                NetworkStatus.Unavailable,
              );
            },
          );
        });

        it("publishes NetworkController:providerConfigChange with the current provider config (even though it didn't change)", async () => {
          const messenger = buildMessenger();
          await withController(
            {
              messenger,
              state: {
                providerConfig: buildProviderConfig({ type: NetworkType.rpc }),
              },
            },
            async ({ controller }) => {
              await setFakeProvider(controller, {
                stubs: [
                  {
                    request: { method: 'net_version' },
                    error: ethErrors.rpc.limitExceeded('some error'),
                  },
                ],
                stubLookupNetworkWhileSetting: true,
              });

              const providerConfigChanges = await waitForPublishedEvents(
                messenger,
                'NetworkController:providerConfigChange',
                {
                  produceEvents: async () => {
                    await controller.lookupNetwork();
                  },
                },
              );

              expect(providerConfigChanges).toStrictEqual([
                [
                  buildProviderConfig({
                    type: NetworkType.rpc,
                  }),
                ],
              ]);
            },
          );
        });

        it('emits infuraIsUnblocked', async () => {
          const messenger = buildMessenger();
          await withController(
            {
              messenger,
              state: {
                providerConfig: buildProviderConfig({ type: NetworkType.rpc }),
              },
            },
            async ({ controller }) => {
              await setFakeProvider(controller, {
                stubs: [
                  {
                    request: { method: 'net_version' },
                    error: ethErrors.rpc.limitExceeded('some error'),
                  },
                ],
                stubLookupNetworkWhileSetting: true,
              });

              const payloads = await waitForPublishedEvents(
                messenger,
                'NetworkController:infuraIsUnblocked',
                {
                  produceEvents: async () => {
                    await controller.lookupNetwork();
                  },
                },
              );

              expect(payloads).toStrictEqual([[]]);
            },
          );
        });

        it('does not emit infuraIsBlocked', async () => {
          const messenger = buildMessenger();
          await withController(
            {
              messenger,
              state: {
                providerConfig: buildProviderConfig({ type: NetworkType.rpc }),
              },
            },
            async ({ controller }) => {
              await setFakeProvider(controller, {
                stubs: [
                  {
                    request: { method: 'net_version' },
                    error: ethErrors.rpc.limitExceeded('some error'),
                  },
                ],
                stubLookupNetworkWhileSetting: true,
              });

              const payloads = await waitForPublishedEvents(
                messenger,
                'NetworkController:infuraIsBlocked',
                {
                  count: 0,
                  produceEvents: async () => {
                    await controller.lookupNetwork();
                  },
                },
              );

              expect(payloads).toStrictEqual([]);
            },
          );
        });
      });

      describe('if a country blocked error is encountered while retrieving the version of the current network', () => {
        it('updates the network in state to "unknown"', async () => {
          const messenger = buildMessenger();
          await withController(
            {
              messenger,
              state: {
                providerConfig: buildProviderConfig({ type: NetworkType.rpc }),
              },
            },
            async ({ controller }) => {
              await setFakeProvider(controller, {
                stubs: [
                  {
                    request: { method: 'net_version' },
                    error: BLOCKED_INFURA_JSON_RPC_ERROR,
                  },
                ],
                stubLookupNetworkWhileSetting: true,
              });

              await controller.lookupNetwork();

              expect(controller.state.networkStatus).toBe(
                NetworkStatus.Unknown,
              );
            },
          );
        });

        it('emits infuraIsUnblocked', async () => {
          const messenger = buildMessenger();
          await withController(
            {
              messenger,
              state: {
                providerConfig: buildProviderConfig({ type: NetworkType.rpc }),
              },
            },
            async ({ controller }) => {
              await setFakeProvider(controller, {
                stubs: [
                  {
                    request: { method: 'net_version' },
                    error: BLOCKED_INFURA_JSON_RPC_ERROR,
                  },
                ],
                stubLookupNetworkWhileSetting: true,
              });

              const payloads = await waitForPublishedEvents(
                messenger,
                'NetworkController:infuraIsUnblocked',
                {
                  produceEvents: async () => {
                    await controller.lookupNetwork();
                  },
                },
              );

              expect(payloads).toStrictEqual([[]]);
            },
          );
        });

        it('does not emit infuraIsBlocked', async () => {
          const messenger = buildMessenger();
          await withController(
            {
              messenger,
              state: {
                providerConfig: buildProviderConfig({ type: NetworkType.rpc }),
              },
            },
            async ({ controller }) => {
              await setFakeProvider(controller, {
                stubs: [
                  {
                    request: { method: 'net_version' },
                    error: BLOCKED_INFURA_JSON_RPC_ERROR,
                  },
                ],
                stubLookupNetworkWhileSetting: true,
              });

              const payloads = await waitForPublishedEvents(
                messenger,
                'NetworkController:infuraIsBlocked',
                {
                  count: 0,
                  produceEvents: async () => {
                    await controller.lookupNetwork();
                  },
                },
              );

              expect(payloads).toStrictEqual([]);
            },
          );
        });
      });

      describe('if an internal error is encountered while retrieving the version of the current network', () => {
        it('updates the network in state to "unknown"', async () => {
          const messenger = buildMessenger();
          await withController(
            {
              messenger,
              state: {
                providerConfig: buildProviderConfig({ type: NetworkType.rpc }),
              },
            },
            async ({ controller }) => {
              await setFakeProvider(controller, {
                stubs: [
                  {
                    request: { method: 'net_version' },
                    error: ethErrors.rpc.internal('some error'),
                  },
                ],
                stubLookupNetworkWhileSetting: true,
              });

              await controller.lookupNetwork();

              expect(controller.state.networkStatus).toBe(
                NetworkStatus.Unknown,
              );
            },
          );
        });

        it("publishes NetworkController:providerConfigChange with the current provider config (even though it didn't change)", async () => {
          const messenger = buildMessenger();
          await withController(
            {
              messenger,
              state: {
                providerConfig: buildProviderConfig({ type: NetworkType.rpc }),
              },
            },
            async ({ controller }) => {
              await setFakeProvider(controller, {
                stubs: [
                  {
                    request: { method: 'net_version' },
                    error: ethErrors.rpc.internal('some error'),
                  },
                ],
                stubLookupNetworkWhileSetting: true,
              });

              const providerConfigChanges = await waitForPublishedEvents(
                messenger,
                'NetworkController:providerConfigChange',
                {
                  produceEvents: async () => {
                    await controller.lookupNetwork();
                  },
                },
              );

              expect(providerConfigChanges).toStrictEqual([
                [
                  buildProviderConfig({
                    type: NetworkType.rpc,
                  }),
                ],
              ]);
            },
          );
        });

        it('emits infuraIsUnblocked', async () => {
          const messenger = buildMessenger();
          await withController(
            {
              messenger,
              state: {
                providerConfig: buildProviderConfig({ type: NetworkType.rpc }),
              },
            },
            async ({ controller }) => {
              await setFakeProvider(controller, {
                stubs: [
                  {
                    request: { method: 'net_version' },
                    error: ethErrors.rpc.internal('some error'),
                  },
                ],
                stubLookupNetworkWhileSetting: true,
              });

              const payloads = await waitForPublishedEvents(
                messenger,
                'NetworkController:infuraIsUnblocked',
                {
                  produceEvents: async () => {
                    await controller.lookupNetwork();
                  },
                },
              );

              expect(payloads).toStrictEqual([[]]);
            },
          );
        });

        it('does not emit infuraIsBlocked', async () => {
          const messenger = buildMessenger();
          await withController(
            {
              messenger,
              state: {
                providerConfig: buildProviderConfig({ type: NetworkType.rpc }),
              },
            },
            async ({ controller }) => {
              await setFakeProvider(controller, {
                stubs: [
                  {
                    request: { method: 'net_version' },
                    error: ethErrors.rpc.internal('some error'),
                  },
                ],
                stubLookupNetworkWhileSetting: true,
              });

              const payloads = await waitForPublishedEvents(
                messenger,
                'NetworkController:infuraIsBlocked',
                {
                  count: 0,
                  produceEvents: async () => {
                    await controller.lookupNetwork();
                  },
                },
              );

              expect(payloads).toStrictEqual([]);
            },
          );
        });
      });

      describe('if an invalid network ID is returned', () => {
        it('updates the network in state to "unknown"', async () => {
          const messenger = buildMessenger();
          await withController(
            {
              messenger,
              state: {
                providerConfig: buildProviderConfig({ type: NetworkType.rpc }),
              },
            },
            async ({ controller }) => {
              await setFakeProvider(controller, {
                stubs: [
                  {
                    request: { method: 'net_version' },
                    response: { result: 'invalid' },
                  },
                ],
                stubLookupNetworkWhileSetting: true,
              });

              await controller.lookupNetwork();

              expect(controller.state.networkStatus).toBe(
                NetworkStatus.Unknown,
              );
            },
          );
        });

        it("publishes NetworkController:providerConfigChange with the current provider config (even though it didn't change)", async () => {
          const messenger = buildMessenger();
          await withController(
            {
              messenger,
              state: {
                providerConfig: buildProviderConfig({ type: NetworkType.rpc }),
              },
            },
            async ({ controller }) => {
              await setFakeProvider(controller, {
                stubs: [
                  {
                    request: { method: 'net_version' },
                    response: { result: 'invalid' },
                  },
                ],
                stubLookupNetworkWhileSetting: true,
              });

              const providerConfigChanges = await waitForPublishedEvents(
                messenger,
                'NetworkController:providerConfigChange',
                {
                  produceEvents: async () => {
                    await controller.lookupNetwork();
                  },
                },
              );

              expect(providerConfigChanges).toStrictEqual([
                [
                  buildProviderConfig({
                    type: NetworkType.rpc,
                  }),
                ],
              ]);
            },
          );
        });

        it('emits infuraIsUnblocked', async () => {
          const messenger = buildMessenger();
          await withController(
            {
              messenger,
              state: {
                providerConfig: buildProviderConfig({ type: NetworkType.rpc }),
              },
            },
            async ({ controller }) => {
              await setFakeProvider(controller, {
                stubs: [
                  {
                    request: { method: 'net_version' },
                    response: { result: 'invalid' },
                  },
                ],
                stubLookupNetworkWhileSetting: true,
              });

              const payloads = await waitForPublishedEvents(
                messenger,
                'NetworkController:infuraIsUnblocked',
                {
                  produceEvents: async () => {
                    await controller.lookupNetwork();
                  },
                },
              );

              expect(payloads).toStrictEqual([[]]);
            },
          );
        });

        it('does not emit infuraIsBlocked', async () => {
          const messenger = buildMessenger();
          await withController(
            {
              messenger,
              state: {
                providerConfig: buildProviderConfig({ type: NetworkType.rpc }),
              },
            },
            async ({ controller }) => {
              await setFakeProvider(controller, {
                stubs: [
                  {
                    request: { method: 'net_version' },
                    response: { result: 'invalid' },
                  },
                ],
                stubLookupNetworkWhileSetting: true,
              });

              const payloads = await waitForPublishedEvents(
                messenger,
                'NetworkController:infuraIsBlocked',
                {
                  count: 0,
                  produceEvents: async () => {
                    await controller.lookupNetwork();
                  },
                },
              );

              expect(payloads).toStrictEqual([]);
            },
          );
        });
      });

      describe('if an RPC error is encountered while retrieving the network details of the current network', () => {
        it('updates the network in state to "unavailable"', async () => {
          const messenger = buildMessenger();
          await withController(
            {
              messenger,
              state: {
                providerConfig: buildProviderConfig({ type: NetworkType.rpc }),
              },
            },
            async ({ controller }) => {
              await setFakeProvider(controller, {
                stubs: [
                  {
                    request: {
                      method: 'eth_getBlockByNumber',
                      params: ['latest', false],
                    },
                    error: ethErrors.rpc.limitExceeded('some error'),
                  },
                ],
                stubGetEIP1559CompatibilityWhileSetting: true,
              });

              await controller.lookupNetwork();

              expect(controller.state.networkStatus).toBe(
                NetworkStatus.Unavailable,
              );
            },
          );
        });

        it('emits infuraIsUnblocked', async () => {
          const messenger = buildMessenger();
          await withController(
            {
              messenger,
              state: {
                providerConfig: buildProviderConfig({ type: NetworkType.rpc }),
              },
            },
            async ({ controller }) => {
              await setFakeProvider(controller, {
                stubs: [
                  {
                    request: {
                      method: 'eth_getBlockByNumber',
                      params: ['latest', false],
                    },
                    error: ethErrors.rpc.limitExceeded('some error'),
                  },
                ],
                stubGetEIP1559CompatibilityWhileSetting: true,
              });

              const payloads = await waitForPublishedEvents(
                messenger,
                'NetworkController:infuraIsUnblocked',
                {
                  produceEvents: async () => {
                    await controller.lookupNetwork();
                  },
                },
              );

              expect(payloads).toStrictEqual([[]]);
            },
          );
        });

        it('does not emit infuraIsBlocked', async () => {
          const messenger = buildMessenger();
          await withController(
            {
              messenger,
              state: {
                providerConfig: buildProviderConfig({ type: NetworkType.rpc }),
              },
            },
            async ({ controller }) => {
              await setFakeProvider(controller, {
                stubs: [
                  {
                    request: {
                      method: 'eth_getBlockByNumber',
                      params: ['latest', false],
                    },
                    error: ethErrors.rpc.limitExceeded('some error'),
                  },
                ],
                stubGetEIP1559CompatibilityWhileSetting: true,
              });

              const payloads = await waitForPublishedEvents(
                messenger,
                'NetworkController:infuraIsBlocked',
                {
                  count: 0,
                  produceEvents: async () => {
                    await controller.lookupNetwork();
                  },
                },
              );

              expect(payloads).toStrictEqual([]);
            },
          );
        });
      });

      describe('if a country blocked error is encountered while retrieving the network details of the current network', () => {
        it('updates the network in state to "unknown"', async () => {
          const messenger = buildMessenger();
          await withController(
            {
              messenger,
              state: {
                providerConfig: buildProviderConfig({ type: NetworkType.rpc }),
              },
            },
            async ({ controller }) => {
              await setFakeProvider(controller, {
                stubs: [
                  {
                    request: {
                      method: 'eth_getBlockByNumber',
                      params: ['latest', false],
                    },
                    error: BLOCKED_INFURA_JSON_RPC_ERROR,
                  },
                ],
                stubLookupNetworkWhileSetting: true,
              });

              await controller.lookupNetwork();

              expect(controller.state.networkStatus).toBe(
                NetworkStatus.Unknown,
              );
            },
          );
        });

        it('emits infuraIsUnblocked', async () => {
          const messenger = buildMessenger();
          await withController(
            {
              messenger,
              state: {
                providerConfig: buildProviderConfig({ type: NetworkType.rpc }),
              },
            },
            async ({ controller }) => {
              await setFakeProvider(controller, {
                stubs: [
                  {
                    request: {
                      method: 'eth_getBlockByNumber',
                      params: ['latest', false],
                    },
                    error: BLOCKED_INFURA_JSON_RPC_ERROR,
                  },
                ],
                stubLookupNetworkWhileSetting: true,
              });

              const payloads = await waitForPublishedEvents(
                messenger,
                'NetworkController:infuraIsUnblocked',
                {
                  produceEvents: async () => {
                    await controller.lookupNetwork();
                  },
                },
              );

              expect(payloads).toStrictEqual([[]]);
            },
          );
        });

        it('does not emit infuraIsBlocked', async () => {
          const messenger = buildMessenger();
          await withController(
            {
              messenger,
              state: {
                providerConfig: buildProviderConfig({ type: NetworkType.rpc }),
              },
            },
            async ({ controller }) => {
              await setFakeProvider(controller, {
                stubs: [
                  {
                    request: {
                      method: 'eth_getBlockByNumber',
                      params: ['latest', false],
                    },
                    error: BLOCKED_INFURA_JSON_RPC_ERROR,
                  },
                ],
                stubLookupNetworkWhileSetting: true,
              });

              const payloads = await waitForPublishedEvents(
                messenger,
                'NetworkController:infuraIsBlocked',
                {
                  count: 0,
                  produceEvents: async () => {
                    await controller.lookupNetwork();
                  },
                },
              );

              expect(payloads).toStrictEqual([]);
            },
          );
        });
      });

      describe('if an internal error is encountered while retrieving the network details of the current network', () => {
        it('updates the network in state to "unknown"', async () => {
          const messenger = buildMessenger();
          await withController(
            {
              messenger,
              state: {
                providerConfig: buildProviderConfig({ type: NetworkType.rpc }),
              },
            },
            async ({ controller }) => {
              await setFakeProvider(controller, {
                stubs: [
                  {
                    request: {
                      method: 'eth_getBlockByNumber',
                      params: ['latest', false],
                    },
                    error: ethErrors.rpc.internal('some error'),
                  },
                ],
              });

              await controller.lookupNetwork();

              expect(controller.state.networkStatus).toBe(
                NetworkStatus.Unknown,
              );
            },
          );
        });

        it('emits infuraIsUnblocked', async () => {
          const messenger = buildMessenger();
          await withController(
            {
              messenger,
              state: {
                providerConfig: buildProviderConfig({ type: NetworkType.rpc }),
              },
            },
            async ({ controller }) => {
              await setFakeProvider(controller, {
                stubs: [
                  {
                    request: {
                      method: 'eth_getBlockByNumber',
                      params: ['latest', false],
                    },
                    error: ethErrors.rpc.internal('some error'),
                  },
                ],
                stubGetEIP1559CompatibilityWhileSetting: true,
              });

              const payloads = await waitForPublishedEvents(
                messenger,
                'NetworkController:infuraIsUnblocked',
                {
                  produceEvents: async () => {
                    await controller.lookupNetwork();
                  },
                },
              );

              expect(payloads).toStrictEqual([[]]);
            },
          );
        });

        it('does not emit infuraIsBlocked', async () => {
          const messenger = buildMessenger();
          await withController(
            {
              messenger,
              state: {
                providerConfig: buildProviderConfig({ type: NetworkType.rpc }),
              },
            },
            async ({ controller }) => {
              await setFakeProvider(controller, {
                stubs: [
                  {
                    request: {
                      method: 'eth_getBlockByNumber',
                      params: ['latest', false],
                    },
                    error: ethErrors.rpc.internal('some error'),
                  },
                ],
                stubGetEIP1559CompatibilityWhileSetting: true,
              });

              const payloads = await waitForPublishedEvents(
                messenger,
                'NetworkController:infuraIsBlocked',
                {
                  count: 0,
                  produceEvents: async () => {
                    await controller.lookupNetwork();
                  },
                },
              );

              expect(payloads).toStrictEqual([]);
            },
          );
        });
      });
    });

    describe('if lookupNetwork is called multiple times in quick succession', () => {
      it('waits until each call finishes before resolving the next', async () => {
        const messenger = buildMessenger();
        await withController({ messenger }, async ({ controller }) => {
          await setFakeProvider(controller, {
            stubs: [
              {
                request: { method: 'net_version' },
                response: { result: '1' },
                delay: 100,
              },
              {
                request: { method: 'net_version' },
                response: { result: '2' },
                delay: 0,
              },
              {
                request: { method: 'net_version' },
                response: { result: '3' },
                delay: 200,
              },
            ],
            stubLookupNetworkWhileSetting: true,
          });
          const promiseForStateChanges = waitForStateChanges(messenger, {
            propertyPath: ['networkId'],
            count: 3,
            wait: 400,
          });

          await Promise.all([
            controller.lookupNetwork(),
            controller.lookupNetwork(),
            controller.lookupNetwork(),
          ]);

          expect(await promiseForStateChanges).toMatchObject([
            expect.objectContaining([
              expect.objectContaining({ networkId: '1' }),
            ]),
            expect.objectContaining([
              expect.objectContaining({ networkId: '2' }),
            ]),
            expect.objectContaining([
              expect.objectContaining({ networkId: '3' }),
            ]),
          ]);
        });
      });
    });
  });

  describe('setProviderType', () => {
    for (const { networkType } of INFURA_NETWORKS) {
      describe(`given a network type of "${networkType}"`, () => {
        it('updates the provider config in state with the network type, the corresponding chain ID, and a special ticker, clearing any existing RPC target and nickname', async () => {
          const messenger = buildMessenger();
          await withController(
            {
              messenger,
              state: {
                providerConfig: {
                  type: NetworkType.localhost,
                  rpcTarget: 'http://somethingexisting.com',
                  chainId: '99999',
                  ticker: 'something existing',
                  nickname: 'something existing',
                },
              },
            },
            async ({ controller }) => {
              const fakeProvider = buildFakeProvider();
              const fakeNetworkClient = buildFakeClient(fakeProvider);
              createNetworkClientMock.mockReturnValue(fakeNetworkClient);

              await controller.setProviderType(networkType);

              expect(controller.state.providerConfig).toStrictEqual({
                type: networkType,
                ...BUILT_IN_NETWORKS[networkType],
                rpcTarget: undefined,
                nickname: undefined,
                id: undefined,
              });
            },
          );
        });

        it(`sets the provider to an Infura provider pointed to ${networkType}`, async () => {
          await withController(
            {
              infuraProjectId: 'infura-project-id',
            },
            async ({ controller }) => {
              const fakeProvider = buildFakeProvider([
                {
                  request: {
                    method: 'eth_chainId',
                  },
                  response: {
                    result: '0x1337',
                  },
                },
              ]);
              const fakeNetworkClient = buildFakeClient(fakeProvider);
              createNetworkClientMock.mockReturnValue(fakeNetworkClient);

              await controller.setProviderType(networkType);

              expect(createNetworkClientMock).toHaveBeenCalledWith({
                network: networkType,
                infuraProjectId: 'infura-project-id',
                type: NetworkClientType.Infura,
              });
              const { provider } = controller.getProviderAndBlockTracker();
              assert(provider, 'Provider is somehow unset');
              const promisifiedSendAsync = promisify(provider.sendAsync).bind(
                provider,
              );
              const chainIdResult = await promisifiedSendAsync({
                id: 1,
                jsonrpc: '2.0',
                method: 'eth_chainId',
                params: [],
              });
              expect(chainIdResult.result).toBe('0x1337');
            },
          );
        });

        it('updates networkDetails.isEIP1559Compatible in state based on the latest block (assuming that the request for eth_getBlockByNumber is made successfully)', async () => {
          const messenger = buildMessenger();
          await withController(
            {
              messenger,
            },
            async ({ controller }) => {
              const fakeProvider = buildFakeProvider([
                {
                  request: {
                    method: 'eth_getBlockByNumber',
                    params: ['latest', false],
                  },
                  response: {
                    result: {
                      baseFeePerGas: '0x1',
                    },
                  },
                },
              ]);
              const fakeNetworkClient = buildFakeClient(fakeProvider);
              createNetworkClientMock.mockReturnValue(fakeNetworkClient);

              await controller.setProviderType(networkType);

              expect(controller.state.networkDetails.isEIP1559Compatible).toBe(
                true,
              );
            },
          );
        });

        it('updates the version of the current network in state (assuming that the request for net_version is made successfully)', async () => {
          const messenger = buildMessenger();
          await withController({ messenger }, async ({ controller }) => {
            const fakeProvider = buildFakeProvider([
              {
                request: {
                  method: 'net_version',
                  params: [],
                },
                response: {
                  result: '42',
                },
              },
            ]);
            const fakeNetworkClient = buildFakeClient(fakeProvider);
            createNetworkClientMock.mockReturnValue(fakeNetworkClient);

            await controller.setProviderType(networkType);

            expect(controller.state.networkId).toBe('42');
          });
        });
      });
    }

    describe('given a network type of "rpc"', () => {
      it('throws because there is no way to set the rpcTarget using this method', async () => {
        const messenger = buildMessenger();
        await withController(
          {
            messenger,
            state: {
              providerConfig: {
                type: NetworkType.localhost,
                rpcTarget: 'http://somethingexisting.com',
                chainId: '99999',
                ticker: 'something existing',
                nickname: 'something existing',
              },
            },
          },
          async ({ controller }) => {
            await expect(() =>
              controller.setProviderType(NetworkType.rpc),
            ).rejects.toThrow(
              'rpcTarget must be provided for custom RPC endpoints',
            );
          },
        );
      });
    });

    describe('given a network type of "localhost"', () => {
      it('updates the provider config in state with the network type, using "ETH" for the ticker and an empty string for the chain id and clearing any existing RPC target and nickname', async () => {
        const messenger = buildMessenger();
        await withController(
          {
            messenger,
            state: {
              providerConfig: {
                type: NetworkType.localhost,
                rpcTarget: 'http://somethingexisting.com',
                chainId: '99999',
                ticker: 'something existing',
                nickname: 'something existing',
              },
            },
          },
          async ({ controller }) => {
            const fakeProvider = buildFakeProvider();
            const fakeNetworkClient = buildFakeClient(fakeProvider);
            createNetworkClientMock.mockReturnValue(fakeNetworkClient);

            await controller.setProviderType(NetworkType.localhost);

            expect(controller.state.providerConfig).toStrictEqual({
              type: NetworkType.localhost,
              ticker: 'ETH',
              chainId: '',
              rpcTarget: undefined,
              nickname: undefined,
              id: undefined,
              rpcPrefs: undefined,
            });
          },
        );
      });

      it('sets the provider to a custom RPC provider pointed to localhost, using "0x0" as the chainId', async () => {
        await withController(async ({ controller }) => {
          const fakeProvider = buildFakeProvider([
            {
              request: {
                method: 'eth_chainId',
              },
              response: {
                result: '0x1337',
              },
            },
          ]);
          const fakeNetworkClient = buildFakeClient(fakeProvider);
          createNetworkClientMock.mockReturnValue(fakeNetworkClient);

          await controller.setProviderType(NetworkType.localhost);

          expect(createNetworkClientMock).toHaveBeenCalledWith({
            rpcUrl: 'http://localhost:8545',
            chainId: '0x0',
            type: NetworkClientType.Custom,
          });
          const { provider } = controller.getProviderAndBlockTracker();
          assert(provider, 'Provider is somehow unset');
          const promisifiedSendAsync = promisify(provider.sendAsync).bind(
            provider,
          );
          const chainIdResult = await promisifiedSendAsync({
            id: 1,
            jsonrpc: '2.0',
            method: 'eth_chainId',
            params: [],
          });
          expect(chainIdResult.result).toBe('0x1337');
        });
      });

      it('updates networkDetails.isEIP1559Compatible in state based on the latest block (assuming that the request eth_getBlockByNumber is made successfully)', async () => {
        const messenger = buildMessenger();
        await withController({ messenger }, async ({ controller }) => {
          const fakeProvider = buildFakeProvider([
            {
              request: {
                method: 'eth_getBlockByNumber',
                params: ['latest', false],
              },
              response: {
                result: {
                  baseFeePerGas: '0x1',
                },
              },
            },
          ]);
          const fakeNetworkClient = buildFakeClient(fakeProvider);
          createNetworkClientMock.mockReturnValue(fakeNetworkClient);

          await controller.setProviderType(NetworkType.localhost);

          expect(controller.state.networkDetails.isEIP1559Compatible).toBe(
            true,
          );
        });
      });

      it('updates the version of the current network in state (assuming that the request for net_version is made successfully)', async () => {
        const messenger = buildMessenger();
        await withController({ messenger }, async ({ controller }) => {
          const fakeProvider = buildFakeProvider([
            {
              request: {
                method: 'net_version',
                params: [],
              },
              response: {
                result: '42',
              },
            },
          ]);
          const fakeNetworkClient = buildFakeClient(fakeProvider);
          createNetworkClientMock.mockReturnValue(fakeNetworkClient);

          await controller.setProviderType(NetworkType.localhost);

          expect(controller.state.networkId).toBe('42');
        });
      });
    });
  });

  describe('setActiveNetwork', () => {
    it('updates the provider config in state with the rpcTarget and chainId, clearing the previous provider details', async () => {
      const messenger = buildMessenger();
      await withController(
        {
          messenger,
          state: {
            providerConfig: {
              type: NetworkType.localhost,
              rpcTarget: 'http://somethingexisting.com',
              chainId: '99999',
              ticker: 'something existing',
              nickname: 'something existing',
              rpcPrefs: undefined,
            },
            networkConfigurations: {
              testNetworkConfigurationId: {
                rpcUrl: 'https://mock-rpc-url',
                chainId: '1337',
                ticker: 'TEST',
                id: 'testNetworkConfigurationId',
                rpcPrefs: undefined,
              },
              testNetworkConfigurationId2: {
                rpcUrl: 'http://somethingexisting.com',
                chainId: '99999',
                ticker: 'something existing',
                nickname: 'something existing',
                id: 'testNetworkConfigurationId2',
                rpcPrefs: undefined,
              },
            },
          },
        },
        async ({ controller }) => {
          const fakeProvider = buildFakeProvider();
          const fakeNetworkClient = buildFakeClient(fakeProvider);
          createNetworkClientMock.mockReturnValue(fakeNetworkClient);

          await controller.setActiveNetwork('testNetworkConfigurationId');

          expect(controller.state.providerConfig).toStrictEqual({
            type: 'rpc',
            rpcTarget: 'https://mock-rpc-url',
            chainId: '1337',
            ticker: 'TEST',
            id: 'testNetworkConfigurationId',
            nickname: undefined,
            rpcPrefs: undefined,
          });
        },
      );
    });

    it('sets the provider to a custom RPC provider initialized with the RPC target and chain ID, leaving nickname and ticker undefined', async () => {
      const messenger = buildMessenger();
      await withController(
        {
          messenger,
          state: {
            networkConfigurations: {
              testNetworkConfigurationId: {
                rpcUrl: 'https://mock-rpc-url',
                chainId: '1337',
                ticker: 'TEST',
                id: 'testNetworkConfigurationId',
                nickname: undefined,
                rpcPrefs: undefined,
              },
            },
          },
        },
        async ({ controller }) => {
          const fakeProvider = buildFakeProvider([
            {
              request: {
                method: 'eth_chainId',
              },
              response: {
                result: '0x1337',
              },
            },
          ]);
          const fakeNetworkClient = buildFakeClient(fakeProvider);
          createNetworkClientMock.mockReturnValue(fakeNetworkClient);

          await controller.setActiveNetwork('testNetworkConfigurationId');

          expect(createNetworkClientMock).toHaveBeenCalledWith({
            rpcUrl: 'https://mock-rpc-url',
            chainId: toHex(1337),
            type: NetworkClientType.Custom,
          });
          const { provider } = controller.getProviderAndBlockTracker();
          assert(provider, 'Provider is somehow unset');
          const promisifiedSendAsync = promisify(provider.sendAsync).bind(
            provider,
          );
          const chainIdResult = await promisifiedSendAsync({
            id: 1,
            jsonrpc: '2.0',
            method: 'eth_chainId',
            params: [],
          });
          expect(chainIdResult.result).toBe('0x1337');
        },
      );
    });

    it('updates networkDetails.isEIP1559Compatible in state based on the latest block (assuming that the request for eth_getBlockByNumber is made successfully)', async () => {
      const messenger = buildMessenger();
      await withController(
        {
          messenger,
          state: {
            networkConfigurations: {
              testNetworkConfigurationId: {
                rpcUrl: 'https://mock-rpc-url',
                chainId: '1337',
                ticker: 'TEST',
                id: 'testNetworkConfigurationId',
                nickname: undefined,
                rpcPrefs: undefined,
              },
            },
          },
        },
        async ({ controller }) => {
          const fakeProvider = buildFakeProvider([
            {
              request: {
                method: 'eth_getBlockByNumber',
                params: ['latest', false],
              },
              response: {
                result: {
                  baseFeePerGas: '0x1',
                },
              },
            },
          ]);
          const fakeNetworkClient = buildFakeClient(fakeProvider);
          createNetworkClientMock.mockReturnValue(fakeNetworkClient);

          await controller.setActiveNetwork('testNetworkConfigurationId');

          expect(controller.state.networkDetails.isEIP1559Compatible).toBe(
            true,
          );
        },
      );
    });

    it('updates the version of the current network in state (assuming that the request for net_version is made successfully)', async () => {
      const messenger = buildMessenger();
      await withController(
        {
          messenger,
          state: {
            networkConfigurations: {
              testNetworkConfigurationId: {
                rpcUrl: 'https://mock-rpc-url',
                chainId: '1337',
                ticker: 'TEST',
                id: 'testNetworkConfigurationId',
                nickname: undefined,
                rpcPrefs: undefined,
              },
            },
          },
        },
        async ({ controller }) => {
          const fakeProvider = buildFakeProvider([
            {
              request: {
                method: 'net_version',
                params: [],
              },
              response: {
                result: '42',
              },
            },
          ]);
          const fakeNetworkClient = buildFakeClient(fakeProvider);
          createNetworkClientMock.mockReturnValue(fakeNetworkClient);

          await controller.setActiveNetwork('testNetworkConfigurationId');

          expect(controller.state.networkId).toBe('42');
        },
      );
    });
  });

  describe('getEIP1559Compatibility', () => {
    describe('if the state does not have a "networkDetails" property', () => {
      describe('if no error is thrown while fetching the latest block', () => {
        describe('if the block has a "baseFeePerGas" property', () => {
          it('updates isEIP1559Compatible in state to true', async () => {
            const messenger = buildMessenger();
            await withController(
              {
                messenger,
                state: {
                  // no "networkDetails" property
                },
              },
              async ({ controller }) => {
                await setFakeProvider(controller, {
                  stubs: [
                    {
                      request: {
                        method: 'eth_getBlockByNumber',
                        params: ['latest', false],
                      },
                      response: {
                        result: {
                          baseFeePerGas: '0x100',
                        },
                      },
                    },
                  ],
                  stubGetEIP1559CompatibilityWhileSetting: true,
                });

                await waitForStateChanges(messenger, {
                  propertyPath: ['networkDetails', 'isEIP1559Compatible'],
                  produceStateChanges: async () => {
                    await controller.getEIP1559Compatibility();
                  },
                });

                expect(
                  controller.state.networkDetails.isEIP1559Compatible,
                ).toBe(true);
              },
            );
          });

          it('returns a promise that resolves to true', async () => {
            await withController(
              {
                state: {
                  // no "networkDetails" property
                },
              },
              async ({ controller }) => {
                await setFakeProvider(controller, {
                  stubs: [
                    {
                      request: {
                        method: 'eth_getBlockByNumber',
                        params: ['latest', false],
                      },
                      response: {
                        result: {
                          baseFeePerGas: '0x100',
                        },
                      },
                    },
                  ],
                  stubGetEIP1559CompatibilityWhileSetting: true,
                });

                const isEIP1559Compatible =
                  await controller.getEIP1559Compatibility();

                expect(isEIP1559Compatible).toBe(true);
              },
            );
          });
        });

        describe('if the block does not have a "baseFeePerGas" property', () => {
          it('does not change networkDetails.isEIP1559Compatible in state', async () => {
            const messenger = buildMessenger();
            await withController(
              {
                messenger,
                state: {
                  // no "networkDetails" property
                },
              },
              async ({ controller }) => {
                await setFakeProvider(controller, {
                  stubs: [
                    {
                      request: {
                        method: 'eth_getBlockByNumber',
                        params: ['latest', false],
                      },
                      response: {
                        result: {
                          // no "baseFeePerGas" property
                        },
                      },
                    },
                  ],
                  stubGetEIP1559CompatibilityWhileSetting: true,
                });
                const promiseForIsEIP1559CompatibleChanges =
                  waitForStateChanges(messenger, {
                    propertyPath: ['networkDetails', 'isEIP1559Compatible'],
                  });

                await controller.getEIP1559Compatibility();

                await expect(
                  promiseForIsEIP1559CompatibleChanges,
                ).toNeverResolve();
              },
            );
          });

          it('returns a promise that resolves to false', async () => {
            await withController(
              {
                state: {
                  // no "networkDetails" property
                },
              },
              async ({ controller }) => {
                await setFakeProvider(controller, {
                  stubs: [
                    {
                      request: {
                        method: 'eth_getBlockByNumber',
                        params: ['latest', false],
                      },
                      response: {
                        result: {
                          // no "baseFeePerGas" property
                        },
                      },
                    },
                  ],
                  stubGetEIP1559CompatibilityWhileSetting: true,
                });

                const isEIP1559Compatible =
                  await controller.getEIP1559Compatibility();

                expect(isEIP1559Compatible).toBe(false);
              },
            );
          });
        });
      });

      describe('if an error is thrown while fetching the latest block', () => {
        it('does not change networkDetails.isEIP1559Compatible in state', async () => {
          const messenger = buildMessenger();
          await withController(
            {
              messenger,
              state: {
                // no "networkDetails" property
              },
            },
            async ({ controller }) => {
              await setFakeProvider(controller, {
                stubs: [
                  {
                    request: {
                      method: 'eth_getBlockByNumber',
                      params: ['latest', false],
                    },
                    response: {
                      error: 'oops',
                    },
                  },
                ],
                stubGetEIP1559CompatibilityWhileSetting: true,
              });
              const promiseForIsEIP1559CompatibleChanges = waitForStateChanges(
                messenger,
                {
                  propertyPath: ['networkDetails', 'isEIP1559Compatible'],
                },
              );

              try {
                await controller.getEIP1559Compatibility();
              } catch (error) {
                // catch the rejection (it is tested below)
              }

              await expect(
                promiseForIsEIP1559CompatibleChanges,
              ).toNeverResolve();
            },
          );
        });

        it('returns a promise that rejects with the error', async () => {
          await withController(
            {
              state: {
                // no "networkDetails" property
              },
            },
            async ({ controller }) => {
              await setFakeProvider(controller, {
                stubs: [
                  {
                    request: {
                      method: 'eth_getBlockByNumber',
                      params: ['latest', false],
                    },
                    response: {
                      error: 'oops',
                    },
                  },
                ],
                stubGetEIP1559CompatibilityWhileSetting: true,
              });

              const promiseForIsEIP1559Compatible =
                controller.getEIP1559Compatibility();

              await expect(promiseForIsEIP1559Compatible).rejects.toThrow(
                'oops',
              );
            },
          );
        });
      });
    });

    describe('if the state has a "networkDetails" property, but it does not have an "isEIP1559Compatible" property', () => {
      describe('if no error is thrown while fetching the latest block', () => {
        describe('if the block has a "baseFeePerGas" property', () => {
          it('updates isEIP1559Compatible in state to true', async () => {
            const messenger = buildMessenger();
            await withController(
              {
                messenger,
                state: {
                  networkDetails: {
                    // no "isEIP1559Compatible" property
                  },
                },
              },
              async ({ controller }) => {
                await setFakeProvider(controller, {
                  stubs: [
                    {
                      request: {
                        method: 'eth_getBlockByNumber',
                        params: ['latest', false],
                      },
                      response: {
                        result: {
                          baseFeePerGas: '0x100',
                        },
                      },
                    },
                  ],
                  stubGetEIP1559CompatibilityWhileSetting: true,
                });

                await waitForStateChanges(messenger, {
                  propertyPath: ['networkDetails', 'isEIP1559Compatible'],
                  produceStateChanges: async () => {
                    await controller.getEIP1559Compatibility();
                  },
                });

                expect(
                  controller.state.networkDetails.isEIP1559Compatible,
                ).toBe(true);
              },
            );
          });

          it('returns a promise that resolves to true', async () => {
            await withController(
              {
                state: {
                  networkDetails: {
                    // no "isEIP1559Compatible" property
                  },
                },
              },
              async ({ controller }) => {
                await setFakeProvider(controller, {
                  stubs: [
                    {
                      request: {
                        method: 'eth_getBlockByNumber',
                        params: ['latest', false],
                      },
                      response: {
                        result: {
                          baseFeePerGas: '0x100',
                        },
                      },
                    },
                  ],
                  stubGetEIP1559CompatibilityWhileSetting: true,
                });

                const isEIP1559Compatible =
                  await controller.getEIP1559Compatibility();

                expect(isEIP1559Compatible).toBe(true);
              },
            );
          });
        });

        describe('if the block does not have a "baseFeePerGas" property', () => {
          it('updates isEIP1559Compatible in state to false', async () => {
            const messenger = buildMessenger();
            await withController(
              {
                messenger,
                state: {
                  networkDetails: {
                    // no "isEIP1559Compatible" property
                  },
                },
              },
              async ({ controller }) => {
                await setFakeProvider(controller, {
                  stubs: [
                    {
                      request: {
                        method: 'eth_getBlockByNumber',
                        params: ['latest', false],
                      },
                      response: {
                        result: {
                          // no "baseFeePerGas" property
                        },
                      },
                    },
                  ],
                  stubGetEIP1559CompatibilityWhileSetting: true,
                });

                await waitForStateChanges(messenger, {
                  propertyPath: ['networkDetails', 'isEIP1559Compatible'],
                  produceStateChanges: async () => {
                    await controller.getEIP1559Compatibility();
                  },
                });

                expect(
                  controller.state.networkDetails.isEIP1559Compatible,
                ).toBe(false);
              },
            );
          });

          it('returns a promise that resolves to false', async () => {
            await withController(
              {
                state: {
                  networkDetails: {
                    // no "isEIP1559Compatible" property
                  },
                },
              },
              async ({ controller }) => {
                await setFakeProvider(controller, {
                  stubs: [
                    {
                      request: {
                        method: 'eth_getBlockByNumber',
                        params: ['latest', false],
                      },
                      response: {
                        result: {
                          // no "baseFeePerGas" property
                        },
                      },
                    },
                  ],
                  stubGetEIP1559CompatibilityWhileSetting: true,
                });

                const isEIP1559Compatible =
                  await controller.getEIP1559Compatibility();

                expect(isEIP1559Compatible).toBe(false);
              },
            );
          });
        });
      });

      describe('if an error is thrown while fetching the latest block', () => {
        it('does not change networkDetails.isEIP1559Compatible in state', async () => {
          const messenger = buildMessenger();
          await withController(
            {
              messenger,
              state: {
                networkDetails: {
                  // no "isEIP1559Compatible" property
                },
              },
            },
            async ({ controller }) => {
              await setFakeProvider(controller, {
                stubs: [
                  {
                    request: {
                      method: 'eth_getBlockByNumber',
                      params: ['latest', false],
                    },
                    response: {
                      error: 'oops',
                    },
                  },
                ],
                stubGetEIP1559CompatibilityWhileSetting: true,
              });
              const promiseForIsEIP1559CompatibleChanges = waitForStateChanges(
                messenger,
                {
                  propertyPath: ['networkDetails', 'isEIP1559Compatible'],
                },
              );

              try {
                await controller.getEIP1559Compatibility();
              } catch (error) {
                // catch the rejection (it is tested below)
              }

              await expect(
                promiseForIsEIP1559CompatibleChanges,
              ).toNeverResolve();
            },
          );
        });

        it('returns a promise that rejects with the error', async () => {
          await withController(
            {
              state: {
                networkDetails: {
                  // no "isEIP1559Compatible" property
                },
              },
            },
            async ({ controller }) => {
              await setFakeProvider(controller, {
                stubs: [
                  {
                    request: {
                      method: 'eth_getBlockByNumber',
                      params: ['latest', false],
                    },
                    response: {
                      error: 'oops',
                    },
                  },
                ],
                stubGetEIP1559CompatibilityWhileSetting: true,
              });

              const promiseForIsEIP1559Compatible =
                controller.getEIP1559Compatibility();

              await expect(promiseForIsEIP1559Compatible).rejects.toThrow(
                'oops',
              );
            },
          );
        });
      });
    });

    describe('if isEIP1559Compatible in state is set to false', () => {
      describe('if no error is thrown while fetching the latest block', () => {
        describe('if the block has a "baseFeePerGas" property', () => {
          it('updates isEIP1559Compatible in state to true', async () => {
            const messenger = buildMessenger();
            await withController(
              {
                messenger,
                state: {
                  networkDetails: {
                    isEIP1559Compatible: false,
                  },
                },
              },
              async ({ controller }) => {
                await setFakeProvider(controller, {
                  stubs: [
                    {
                      request: {
                        method: 'eth_getBlockByNumber',
                        params: ['latest', false],
                      },
                      response: {
                        result: {
                          baseFeePerGas: '0x100',
                        },
                      },
                    },
                  ],
                  stubGetEIP1559CompatibilityWhileSetting: true,
                });

                await waitForStateChanges(messenger, {
                  propertyPath: ['networkDetails', 'isEIP1559Compatible'],
                  produceStateChanges: async () => {
                    await controller.getEIP1559Compatibility();
                  },
                });

                expect(
                  controller.state.networkDetails.isEIP1559Compatible,
                ).toBe(true);
              },
            );
          });

          it('returns a promise that resolves to true', async () => {
            await withController(
              {
                state: {
                  networkDetails: {
                    isEIP1559Compatible: false,
                  },
                },
              },
              async ({ controller }) => {
                await setFakeProvider(controller, {
                  stubs: [
                    {
                      request: {
                        method: 'eth_getBlockByNumber',
                        params: ['latest', false],
                      },
                      response: {
                        result: {
                          baseFeePerGas: '0x100',
                        },
                      },
                    },
                  ],
                  stubGetEIP1559CompatibilityWhileSetting: true,
                });

                const isEIP1559Compatible =
                  await controller.getEIP1559Compatibility();

                expect(isEIP1559Compatible).toBe(true);
              },
            );
          });
        });

        describe('if the block does not have a "baseFeePerGas" property', () => {
          it('does not change networkDetails.isEIP1559Compatible in state', async () => {
            const messenger = buildMessenger();
            await withController(
              {
                messenger,
                state: {
                  networkDetails: {
                    isEIP1559Compatible: false,
                  },
                },
              },
              async ({ controller }) => {
                await setFakeProvider(controller, {
                  stubs: [
                    {
                      request: {
                        method: 'eth_getBlockByNumber',
                        params: ['latest', false],
                      },
                      response: {
                        result: {
                          // no "baseFeePerGas" property
                        },
                      },
                    },
                  ],
                  stubGetEIP1559CompatibilityWhileSetting: true,
                });
                const promiseForIsEIP1559CompatibleChanges =
                  waitForStateChanges(messenger, {
                    propertyPath: ['networkDetails', 'isEIP1559Compatible'],
                  });

                await controller.getEIP1559Compatibility();

                await expect(
                  promiseForIsEIP1559CompatibleChanges,
                ).toNeverResolve();
              },
            );
          });

          it('returns a promise that resolves to false', async () => {
            await withController(
              {
                state: {
                  networkDetails: {
                    isEIP1559Compatible: false,
                  },
                },
              },
              async ({ controller }) => {
                await setFakeProvider(controller, {
                  stubs: [
                    {
                      request: {
                        method: 'eth_getBlockByNumber',
                        params: ['latest', false],
                      },
                      response: {
                        result: {
                          // no "baseFeePerGas" property
                        },
                      },
                    },
                  ],
                  stubGetEIP1559CompatibilityWhileSetting: true,
                });

                const isEIP1559Compatible =
                  await controller.getEIP1559Compatibility();

                expect(isEIP1559Compatible).toBe(false);
              },
            );
          });
        });
      });

      describe('if an error is thrown while fetching the latest block', () => {
        it('does not change networkDetails.isEIP1559Compatible in state', async () => {
          const messenger = buildMessenger();
          await withController(
            {
              messenger,
              state: {
                networkDetails: {
                  isEIP1559Compatible: false,
                },
              },
            },
            async ({ controller }) => {
              await setFakeProvider(controller, {
                stubs: [
                  {
                    request: {
                      method: 'eth_getBlockByNumber',
                      params: ['latest', false],
                    },
                    response: {
                      error: 'oops',
                    },
                  },
                ],
                stubGetEIP1559CompatibilityWhileSetting: true,
              });
              const promiseForIsEIP1559CompatibleChanges = waitForStateChanges(
                messenger,
                {
                  propertyPath: ['networkDetails', 'isEIP1559Compatible'],
                },
              );

              try {
                await controller.getEIP1559Compatibility();
              } catch (error) {
                // catch the rejection (it is tested below)
              }

              await expect(
                promiseForIsEIP1559CompatibleChanges,
              ).toNeverResolve();
            },
          );
        });

        it('returns a promise that rejects with the error', async () => {
          await withController(
            {
              state: {
                networkDetails: {
                  isEIP1559Compatible: false,
                },
              },
            },
            async ({ controller }) => {
              await setFakeProvider(controller, {
                stubs: [
                  {
                    request: {
                      method: 'eth_getBlockByNumber',
                      params: ['latest', false],
                    },
                    response: {
                      error: 'oops',
                    },
                  },
                ],
                stubGetEIP1559CompatibilityWhileSetting: true,
              });

              const promiseForIsEIP1559Compatible =
                controller.getEIP1559Compatibility();

              await expect(promiseForIsEIP1559Compatible).rejects.toThrow(
                'oops',
              );
            },
          );
        });
      });
    });

    describe('if isEIP1559Compatible in state is set to true', () => {
      it('does not change networkDetails.isEIP1559Compatible in state', async () => {
        const messenger = buildMessenger();
        await withController(
          {
            messenger,
            state: {
              networkDetails: {
                isEIP1559Compatible: true,
              },
            },
          },
          async ({ controller }) => {
            await setFakeProvider(controller, {
              stubGetEIP1559CompatibilityWhileSetting: true,
            });
            const promiseForIsEIP1559CompatibleChanges = waitForStateChanges(
              messenger,
              { propertyPath: ['networkDetails', 'isEIP1559Compatible'] },
            );

            await controller.getEIP1559Compatibility();

            await expect(promiseForIsEIP1559CompatibleChanges).toNeverResolve();
          },
        );
      });

      it('returns a promise that resolves to true', async () => {
        await withController(
          {
            state: {
              networkDetails: {
                isEIP1559Compatible: true,
              },
            },
          },
          async ({ controller }) => {
            await setFakeProvider(controller, {
              stubGetEIP1559CompatibilityWhileSetting: true,
            });

            const result = await controller.getEIP1559Compatibility();

            expect(result).toBe(true);
          },
        );
      });
    });
  });

  describe('resetConnection', () => {
    [NetworkType.mainnet, NetworkType.goerli, NetworkType.sepolia].forEach(
      (networkType) => {
        describe(`when the type in the provider configuration is "${networkType}"`, () => {
          it('resets the network status to "unknown"', async () => {
            const messenger = buildMessenger();
            await withController(
              {
                messenger,
                state: {
                  providerConfig: {
                    type: networkType,
                    // NOTE: This doesn't need to match the logical chain ID of
                    // the network selected, it just needs to exist
                    chainId: '9999999',
                  },
                },
              },
              async ({ controller }) => {
                const fakeProvider = buildFakeProvider([
                  // Called during provider initialization
                  {
                    request: {
                      method: 'net_version',
                    },
                    response: {
                      result: '1',
                    },
                  },
                  // Called during network lookup after resetting connection.
                  // Delayed to ensure that we can check the network status
                  // before this resolves.
                  {
                    delay: 1,
                    request: {
                      method: 'net_version',
                    },
                    response: {
                      result: '1',
                    },
                  },
                ]);
                const fakeNetworkClient = buildFakeClient(fakeProvider);
                createNetworkClientMock.mockReturnValue(fakeNetworkClient);
                await controller.initializeProvider();
                expect(controller.state.networkStatus).toBe(
                  NetworkStatus.Available,
                );

                await waitForStateChanges(messenger, {
                  propertyPath: ['networkStatus'],
                  // We only care about the first state change, because it
                  // happens before the network lookup
                  count: 1,
                  produceStateChanges: () => {
                    // Intentionally not awaited because we want to check state
                    // partway through the operation
                    controller.resetConnection();
                  },
                });

                expect(controller.state.networkStatus).toBe(
                  NetworkStatus.Unknown,
                );
              },
            );
          });

          it('clears EIP-1559 support for the network from state', async () => {
            const messenger = buildMessenger();
            await withController(
              {
                messenger,
                state: {
                  providerConfig: {
                    type: networkType,
                    // NOTE: This doesn't need to match the logical chain ID of
                    // the network selected, it just needs to exist
                    chainId: '9999999',
                  },
                },
              },
              async ({ controller }) => {
                const fakeProvider = buildFakeProvider([
                  // Called during provider initialization
                  {
                    request: {
                      method: 'eth_getBlockByNumber',
                    },
                    response: {
                      result: '0x1',
                    },
                  },
                  // Called during network lookup after resetting connection.
                  // Delayed to ensure that we can check the network details
                  // before this resolves.
                  {
                    delay: 1,
                    request: {
                      method: 'eth_getBlockByNumber',
                    },
                    response: {
                      result: '0x1',
                    },
                  },
                ]);
                const fakeNetworkClient = buildFakeClient(fakeProvider);
                createNetworkClientMock.mockReturnValue(fakeNetworkClient);
                await controller.initializeProvider();
                expect(controller.state.networkDetails).toStrictEqual({
                  isEIP1559Compatible: false,
                });

                await waitForStateChanges(messenger, {
                  propertyPath: ['networkDetails'],
                  // We only care about the first state change, because it
                  // happens before the network lookup
                  count: 1,
                  produceStateChanges: () => {
                    // Intentionally not awaited because we want to check state
                    // partway through the operation
                    controller.resetConnection();
                  },
                });

                expect(controller.state.networkDetails).toStrictEqual({});
              },
            );
          });

          it(`initializes a new provider object pointed to the current Infura network (type: "${networkType}")`, async () => {
            await withController(
              {
                state: {
                  providerConfig: {
                    type: networkType,
                    // NOTE: This doesn't need to match the logical chain ID of
                    // the network selected, it just needs to exist
                    chainId: '9999999',
                  },
                },
              },
              async ({ controller }) => {
                const fakeProvider = buildFakeProvider([
                  {
                    request: {
                      method: 'eth_chainId',
                    },
                    response: {
                      result: '0x1337',
                    },
                  },
                ]);
                const fakeNetworkClient = buildFakeClient(fakeProvider);
                createNetworkClientMock.mockReturnValue(fakeNetworkClient);

                await controller.resetConnection();

                const { provider } = controller.getProviderAndBlockTracker();
                assert(provider, 'Provider is somehow unset');
                const promisifiedSendAsync = promisify(provider.sendAsync).bind(
                  provider,
                );
                const { result: chainIdResult } = await promisifiedSendAsync({
                  id: 1,
                  jsonrpc: '2.0',
                  method: 'eth_chainId',
                  params: [],
                });
                expect(chainIdResult).toBe('0x1337');
              },
            );
          });

          it('replaces the provider object underlying the provider proxy without creating a new instance of the proxy itself', async () => {
            await withController(
              {
                state: {
                  providerConfig: {
                    type: networkType,
                    // NOTE: This doesn't need to match the logical chain ID of
                    // the network selected, it just needs to exist
                    chainId: '9999999',
                  },
                },
              },
              async ({ controller }) => {
                const fakeProvider = buildFakeProvider();
                const fakeNetworkClient = buildFakeClient(fakeProvider);
                createNetworkClientMock.mockReturnValue(fakeNetworkClient);

                await controller.initializeProvider();

                const { provider: providerBefore } =
                  controller.getProviderAndBlockTracker();
                await controller.resetConnection();
                const { provider: providerAfter } =
                  controller.getProviderAndBlockTracker();

                expect(providerBefore).toBe(providerAfter);
              },
            );
          });

          it('checks the status of the network again, updating state appropriately', async () => {
            const messenger = buildMessenger();
            await withController(
              {
                messenger,
                state: {
                  providerConfig: {
                    type: networkType,
                    // NOTE: This doesn't need to match the logical chain ID of
                    // the network selected, it just needs to exist
                    chainId: '9999999',
                  },
                },
              },
              async ({ controller }) => {
                const fakeProvider = buildFakeProvider();
                const fakeNetworkClient = buildFakeClient(fakeProvider);
                createNetworkClientMock.mockReturnValue(fakeNetworkClient);
                await controller.initializeProvider();

                await controller.resetConnection();

                expect(controller.state.networkStatus).toBe(
                  NetworkStatus.Available,
                );
              },
            );
          });

          it('checks whether the network supports EIP-1559 again, updating state appropriately', async () => {
            const messenger = buildMessenger();
            await withController(
              {
                messenger,
                state: {
                  providerConfig: {
                    type: networkType,
                    // NOTE: This doesn't need to match the logical chain ID of
                    // the network selected, it just needs to exist
                    chainId: '9999999',
                  },
                  networkDetails: {
                    isEIP1559Compatible: false,
                  },
                },
              },
              async ({ controller }) => {
                const fakeProvider = buildFakeProvider([
                  {
                    request: {
                      method: 'eth_getBlockByNumber',
                    },
                    response: {
                      result: POST_1559_BLOCK,
                    },
                  },
                ]);
                const fakeNetworkClient = buildFakeClient(fakeProvider);
                createNetworkClientMock.mockReturnValue(fakeNetworkClient);

                await controller.resetConnection();

                expect(controller.state.networkDetails).toStrictEqual({
                  isEIP1559Compatible: true,
                });
              },
            );
          });
        });
      },
    );

    describe(`when the type in the provider configuration is "rpc"`, () => {
      it('resets the network status to "unknown"', async () => {
        const messenger = buildMessenger();
        await withController(
          {
            messenger,
            state: {
              providerConfig: {
                type: NetworkType.rpc,
                rpcTarget: 'https://mock-rpc-url',
                chainId: '111',
              },
            },
          },
          async ({ controller }) => {
            const fakeProvider = buildFakeProvider([
              // Called during provider initialization
              {
                request: {
                  method: 'net_version',
                },
                response: {
                  result: '1',
                },
              },
              // Called during network lookup after resetting connection.
              // Delayed to ensure that we can check the network status
              // before this resolves.
              {
                delay: 1,
                request: {
                  method: 'net_version',
                },
                response: {
                  result: '1',
                },
              },
            ]);
            const fakeNetworkClient = buildFakeClient(fakeProvider);
            createNetworkClientMock.mockReturnValue(fakeNetworkClient);
            await controller.initializeProvider();
            expect(controller.state.networkStatus).toBe(
              NetworkStatus.Available,
            );

            await waitForStateChanges(messenger, {
              propertyPath: ['networkStatus'],
              // We only care about the first state change, because it
              // happens before the network lookup
              count: 1,
              produceStateChanges: () => {
                // Intentionally not awaited because we want to check state
                // partway through the operation
                controller.resetConnection();
              },
            });

            expect(controller.state.networkStatus).toBe(NetworkStatus.Unknown);
          },
        );
      });

      it('clears EIP-1559 support for the network from state before emitting networkDidChange', async () => {
        const messenger = buildMessenger();
        await withController(
          {
            messenger,
            state: {
              providerConfig: {
                type: NetworkType.rpc,
                rpcTarget: 'https://mock-rpc-url',
                chainId: '111',
              },
              networkDetails: {
                isEIP1559Compatible: false,
              },
            },
          },
          async ({ controller }) => {
            const fakeProvider = buildFakeProvider([
              // Called during provider initialization
              {
                request: {
                  method: 'eth_getBlockByNumber',
                },
                response: {
                  result: '0x1',
                },
              },
              // Called during network lookup after resetting connection.
              // Delayed to ensure that we can check the network details
              // before this resolves.
              {
                delay: 1,
                request: {
                  method: 'eth_getBlockByNumber',
                },
                response: {
                  result: '0x1',
                },
              },
            ]);
            const fakeNetworkClient = buildFakeClient(fakeProvider);
            createNetworkClientMock.mockReturnValue(fakeNetworkClient);
            await controller.initializeProvider();
            expect(controller.state.networkDetails).toStrictEqual({
              isEIP1559Compatible: false,
            });

            await waitForStateChanges(messenger, {
              propertyPath: ['networkDetails'],
              // We only care about the first state change, because it
              // happens before the network lookup
              count: 1,
              produceStateChanges: () => {
                // Intentionally not awaited because we want to check state
                // partway through the operation
                controller.resetConnection();
              },
            });

            expect(controller.state.networkDetails).toStrictEqual({});
          },
        );
      });

      it('initializes a new provider object pointed to the same RPC URL as the current network and using the same chain ID', async () => {
        await withController(
          {
            state: {
              providerConfig: {
                type: NetworkType.rpc,
                rpcTarget: 'https://mock-rpc-url',
                chainId: '111',
                ticker: 'TEST',
                id: 'testNetworkConfigurationId',
              },
              networkConfigurations: {
                testNetworkConfigurationId: {
                  rpcUrl: 'https://mock-rpc-url',
                  chainId: '111',
                  ticker: 'TEST',
                  id: 'testNetworkConfigurationId',
                },
              },
            },
          },
          async ({ controller }) => {
            const fakeProvider = buildFakeProvider([
              {
                request: {
                  method: 'eth_chainId',
                },
                response: {
                  result: '0x1337',
                },
              },
            ]);
            const fakeNetworkClient = buildFakeClient(fakeProvider);
            createNetworkClientMock.mockReturnValue(fakeNetworkClient);

            await controller.resetConnection();
            const { provider } = controller.getProviderAndBlockTracker();
            assert(provider, 'Provider is somehow unset');
            const promisifiedSendAsync = promisify(provider.sendAsync).bind(
              provider,
            );
            const { result: chainIdResult } = await promisifiedSendAsync({
              id: 1,
              jsonrpc: '2.0',
              method: 'eth_chainId',
              params: [],
            });
            expect(chainIdResult).toBe('0x1337');
          },
        );
      });

      it('replaces the provider object underlying the provider proxy without creating a new instance of the proxy itself', async () => {
        const messenger = buildMessenger();
        await withController(
          {
            messenger,
            state: {
              providerConfig: {
                type: NetworkType.rpc,
                rpcTarget: 'https://mock-rpc-url',
                chainId: '111',
                ticker: 'TEST',
                id: 'testNetworkConfigurationId',
              },
              networkConfigurations: {
                testNetworkConfigurationId: {
                  rpcUrl: 'https://mock-rpc-url',
                  chainId: '111',
                  ticker: 'TEST',
                  id: 'testNetworkConfigurationId',
                },
              },
            },
          },
          async ({ controller }) => {
            const fakeProvider = buildFakeProvider();
            const fakeNetworkClient = buildFakeClient(fakeProvider);
            createNetworkClientMock.mockReturnValue(fakeNetworkClient);

            await controller.initializeProvider();
            const { provider: providerBefore } =
              controller.getProviderAndBlockTracker();

            await controller.resetConnection();

            const { provider: providerAfter } =
              controller.getProviderAndBlockTracker();
            expect(providerBefore).toBe(providerAfter);
          },
        );
      });

      it('checks the status of the network again, updating state appropriately', async () => {
        const messenger = buildMessenger();
        await withController(
          {
            messenger,
            state: {
              providerConfig: {
                type: NetworkType.rpc,
                rpcTarget: 'https://mock-rpc-url',
                chainId: '111',
              },
            },
          },
          async ({ controller }) => {
            const fakeProvider = buildFakeProvider();
            const fakeNetworkClient = buildFakeClient(fakeProvider);
            createNetworkClientMock.mockReturnValue(fakeNetworkClient);
            await controller.initializeProvider();

            await controller.resetConnection();

            expect(controller.state.networkStatus).toBe(
              NetworkStatus.Available,
            );
          },
        );
      });

      it('ensures that EIP-1559 support for the current network is up to date', async () => {
        const messenger = buildMessenger();
        await withController(
          {
            messenger,
            state: {
              providerConfig: {
                type: NetworkType.rpc,
                rpcTarget: 'https://mock-rpc-url',
                chainId: '111',
              },
              networkDetails: {
                isEIP1559Compatible: false,
              },
            },
          },
          async ({ controller }) => {
            const fakeProvider = buildFakeProvider([
              {
                request: {
                  method: 'eth_getBlockByNumber',
                },
                response: {
                  result: POST_1559_BLOCK,
                },
              },
            ]);
            const fakeNetworkClient = buildFakeClient(fakeProvider);
            createNetworkClientMock.mockReturnValue(fakeNetworkClient);

            await controller.resetConnection();

            expect(controller.state.networkDetails).toStrictEqual({
              isEIP1559Compatible: true,
            });
          },
        );
      });
    });
  });

  describe('NetworkController:getProviderConfig action', () => {
    it('returns the provider config in state', async () => {
      const messenger = buildMessenger();
      await withController(
        {
          messenger,
          state: {
            providerConfig: {
              type: NetworkType.mainnet,
              ...BUILT_IN_NETWORKS.mainnet,
            },
          },
        },
        async () => {
          const providerConfig = await messenger.call(
            'NetworkController:getProviderConfig',
          );

          expect(providerConfig).toStrictEqual({
            type: NetworkType.mainnet,
            ...BUILT_IN_NETWORKS.mainnet,
          });
        },
      );
    });
  });

  describe('NetworkController:getEthQuery action', () => {
    it('returns the EthQuery object set after the provider is set', async () => {
      const messenger = buildMessenger();
      await withController({ messenger }, async ({ controller }) => {
        const fakeEthQuery = {
          sendAsync: jest.fn(),
        };
        jest.spyOn(ethQueryModule, 'default').mockReturnValue(fakeEthQuery);
        setFakeProvider(controller);

        const ethQuery = await messenger.call('NetworkController:getEthQuery');

        expect(ethQuery).toBe(fakeEthQuery);
      });
    });

    it('throws if the provider is not set', async () => {
      const messenger = buildMessenger();
      await withController({ messenger }, async () => {
        const fakeEthQuery = {
          sendAsync: jest.fn(),
        };
        jest.spyOn(ethQueryModule, 'default').mockReturnValue(fakeEthQuery);

        await expect(
          async () => await messenger.call('NetworkController:getEthQuery'),
        ).rejects.toThrow('Provider has not been initialized');
      });
    });
  });

  describe('upsertNetworkConfiguration', () => {
    it('adds the given network configuration when its rpcURL does not match an existing configuration', async () => {
      (v4 as jest.Mock).mockImplementationOnce(
        () => 'network-configuration-id-1',
      );
      const messenger = buildMessenger();
      await withController({ messenger }, async ({ controller }) => {
        const rpcUrlNetwork = {
          chainId: '0x9999',
          rpcUrl: 'https://test-rpc.com',
          ticker: 'RPC',
        };

        expect(controller.state.networkConfigurations).toStrictEqual({});

        await controller.upsertNetworkConfiguration(rpcUrlNetwork, {
          referrer: 'https://test-dapp.com',
          source: 'dapp',
        });

        expect(
          Object.values(controller.state.networkConfigurations),
        ).toStrictEqual(
          expect.arrayContaining([
            {
              ...rpcUrlNetwork,
              nickname: undefined,
              rpcPrefs: undefined,
              id: 'network-configuration-id-1',
            },
          ]),
        );
      });
    });

    it('update a network configuration when the configuration being added has an rpcURL that matches an existing configuration', async () => {
      await withController(
        {
          state: {
            networkConfigurations: {
              testNetworkConfigurationId: {
                rpcUrl: 'https://rpc-url.com',
                ticker: 'old_rpc_ticker',
                nickname: 'old_rpc_nickname',
                rpcPrefs: { blockExplorerUrl: 'testchainscan.io' },
                chainId: '0x1',
                id: 'testNetworkConfigurationId',
              },
            },
          },
        },
        async ({ controller }) => {
          await controller.upsertNetworkConfiguration(
            {
              rpcUrl: 'https://rpc-url.com',
              ticker: 'new_rpc_ticker',
              nickname: 'new_rpc_nickname',
              rpcPrefs: { blockExplorerUrl: 'alternativetestchainscan.io' },
              chainId: '0x1',
            },
            { referrer: 'https://test-dapp.com', source: 'dapp' },
          );
          expect(
            Object.values(controller.state.networkConfigurations),
          ).toStrictEqual(
            expect.arrayContaining([
              {
                rpcUrl: 'https://rpc-url.com',
                nickname: 'new_rpc_nickname',
                ticker: 'new_rpc_ticker',
                rpcPrefs: { blockExplorerUrl: 'alternativetestchainscan.io' },
                chainId: '0x1',
                id: 'testNetworkConfigurationId',
              },
            ]),
          );
        },
      );
    });

    it('throws if the given chain ID is not a 0x-prefixed hex number', async () => {
      const invalidChainId = '1';
      await withController(async ({ controller }) => {
        await expect(async () =>
          controller.upsertNetworkConfiguration(
            {
              chainId: invalidChainId,
              nickname: 'RPC',
              rpcPrefs: { blockExplorerUrl: 'test-block-explorer.com' },
              rpcUrl: 'rpc_url',
              ticker: 'RPC',
            },
            {
              referrer: 'https://test-dapp.com',
              source: 'dapp',
            },
          ),
        ).rejects.toThrow(
          new Error('Value must be a hexadecimal string, starting with "0x".'),
        );
      });
    });

    it('throws if the given chain ID is greater than the maximum allowed ID', async () => {
      await withController(async ({ controller }) => {
        await expect(async () =>
          controller.upsertNetworkConfiguration(
            {
              chainId: '0xFFFFFFFFFFFFFFFF',
              nickname: 'RPC',
              rpcPrefs: { blockExplorerUrl: 'test-block-explorer.com' },
              rpcUrl: 'rpc_url',
              ticker: 'RPC',
            },
            {
              referrer: 'https://test-dapp.com',
              source: 'dapp',
            },
          ),
        ).rejects.toThrow(
          new Error(
            'Invalid chain ID "0xFFFFFFFFFFFFFFFF": numerical value greater than max safe value.',
          ),
        );
      });
    });

    it('throws if rpcUrl passed is not a valid Url', async () => {
      await withController(async ({ controller }) => {
        await expect(async () =>
          controller.upsertNetworkConfiguration(
            {
              chainId: '0x1',
              nickname: 'RPC',
              rpcPrefs: { blockExplorerUrl: 'test-block-explorer.com' },
              ticker: 'RPC',
              rpcUrl: 'test',
            },
            {
              referrer: 'https://test-dapp.com',
              source: 'dapp',
            },
          ),
        ).rejects.toThrow(new Error('rpcUrl must be a valid URL'));
      });
    });

    it('throws if the no (or a falsy) ticker is passed', async () => {
      await withController(async ({ controller }) => {
        await expect(async () =>
          controller.upsertNetworkConfiguration(
            // @ts-expect-error - we want to test the case where no ticker is present.
            {
              chainId: '0x5',
              nickname: 'RPC',
              rpcPrefs: { blockExplorerUrl: 'test-block-explorer.com' },
              rpcUrl: 'https://mock-rpc-url',
            },
            {
              referrer: 'https://test-dapp.com',
              source: 'dapp',
            },
          ),
        ).rejects.toThrow(
          new Error(
            'A ticker is required to add or update networkConfiguration',
          ),
        );
      });
    });

    it('throws if an options object is not passed as a second argument', async () => {
      await withController(async ({ controller }) => {
        await expect(
          async () =>
            // @ts-expect-error - we want to test the case where no second arg is passed.
            controller.upsertNetworkConfiguration({
              chainId: '0x5',
              nickname: 'RPC',
              rpcPrefs: { blockExplorerUrl: 'test-block-explorer.com' },
              rpcUrl: 'https://mock-rpc-url',
            }),
          // eslint-disable-next-line
        ).rejects.toThrow();
      });
    });

    it('throws if referrer and source arguments are not passed', async () => {
      (v4 as jest.Mock).mockImplementationOnce(() => 'networkConfigurationId');
      const trackEventSpy = jest.fn();
      await withController(
        {
          state: {
            providerConfig: {
              type: NetworkType.rpc,
              rpcTarget: 'https://mock-rpc-url',
              chainId: '0x111',
              ticker: 'TEST',
              id: 'testNetworkConfigurationId',
            },
            networkConfigurations: {
              testNetworkConfigurationId: {
                rpcUrl: 'https://mock-rpc-url',
                chainId: '0x111',
                ticker: 'TEST',
                id: 'testNetworkConfigurationId',
                nickname: undefined,
                rpcPrefs: undefined,
              },
            },
          },
          trackMetaMetricsEvent: trackEventSpy,
        },
        async ({ controller }) => {
          const newNetworkConfiguration = {
            rpcUrl: 'https://new-chain-rpc-url',
            chainId: '0x222',
            ticker: 'NEW',
            nickname: 'new-chain',
            rpcPrefs: { blockExplorerUrl: 'https://block-explorer' },
          };

          await expect(async () =>
            // @ts-expect-error - we want to test the case where the options object is empty.
            controller.upsertNetworkConfiguration(newNetworkConfiguration, {}),
          ).rejects.toThrow(
            'referrer and source are required arguments for adding or updating a network configuration',
          );
        },
      );
    });

    it('should add the given network if all required properties are present but nither rpcPrefs nor nickname properties are passed', async () => {
      (v4 as jest.Mock).mockImplementationOnce(() => 'networkConfigurationId');
      await withController(
        {
          state: {
            networkConfigurations: {},
          },
        },
        async ({ controller }) => {
          const rpcUrlNetwork = {
            chainId: '0x1',
            rpcUrl: 'https://test-rpc-url',
            ticker: 'test_ticker',
          };

          await controller.upsertNetworkConfiguration(rpcUrlNetwork, {
            referrer: 'https://test-dapp.com',
            source: 'dapp',
          });

          expect(
            Object.values(controller.state.networkConfigurations),
          ).toStrictEqual(
            expect.arrayContaining([
              {
                ...rpcUrlNetwork,
                nickname: undefined,
                rpcPrefs: undefined,
                id: 'networkConfigurationId',
              },
            ]),
          );
        },
      );
    });

    it('adds new networkConfiguration to networkController store, but only adds valid properties (rpcUrl, chainId, ticker, nickname, rpcPrefs) and fills any missing properties from this list as undefined', async function () {
      (v4 as jest.Mock).mockImplementationOnce(() => 'networkConfigurationId');
      await withController(
        {
          state: {
            networkConfigurations: {},
          },
        },
        async ({ controller }) => {
          const rpcUrlNetwork = {
            chainId: '0x1',
            rpcUrl: 'https://test-rpc-url',
            ticker: 'test_ticker',
            invalidKey: 'new-chain',
            invalidKey2: {},
          };

          await controller.upsertNetworkConfiguration(rpcUrlNetwork, {
            referrer: 'https://test-dapp.com',
            source: 'dapp',
          });

          expect(
            Object.values(controller.state.networkConfigurations),
          ).toStrictEqual(
            expect.arrayContaining([
              {
                chainId: '0x1',
                rpcUrl: 'https://test-rpc-url',
                ticker: 'test_ticker',
                nickname: undefined,
                rpcPrefs: undefined,
                id: 'networkConfigurationId',
              },
            ]),
          );
        },
      );
    });

    it('should add the given network configuration if its rpcURL does not match an existing configuration without changing or overwriting other configurations', async () => {
      (v4 as jest.Mock).mockImplementationOnce(() => 'networkConfigurationId2');
      await withController(
        {
          state: {
            networkConfigurations: {
              networkConfigurationId: {
                rpcUrl: 'https://test-rpc-url',
                ticker: 'ticker',
                nickname: 'nickname',
                rpcPrefs: { blockExplorerUrl: 'testchainscan.io' },
                chainId: '0x1',
                id: 'networkConfigurationId',
              },
            },
          },
        },
        async ({ controller }) => {
          const rpcUrlNetwork = {
            chainId: '0x1',
            nickname: 'RPC',
            rpcPrefs: undefined,
            rpcUrl: 'https://test-rpc-url-2',
            ticker: 'RPC',
          };

          await controller.upsertNetworkConfiguration(rpcUrlNetwork, {
            referrer: 'https://test-dapp.com',
            source: 'dapp',
          });

          expect(
            Object.values(controller.state.networkConfigurations),
          ).toStrictEqual(
            expect.arrayContaining([
              {
                rpcUrl: 'https://test-rpc-url',
                ticker: 'ticker',
                nickname: 'nickname',
                rpcPrefs: { blockExplorerUrl: 'testchainscan.io' },
                chainId: '0x1',
                id: 'networkConfigurationId',
              },
              { ...rpcUrlNetwork, id: 'networkConfigurationId2' },
            ]),
          );
        },
      );
    });

    it('should use the given configuration to update an existing network configuration that has a matching rpcUrl', async () => {
      await withController(
        {
          state: {
            networkConfigurations: {
              networkConfigurationId: {
                rpcUrl: 'https://test-rpc-url',
                ticker: 'old_rpc_ticker',
                nickname: 'old_rpc_chainName',
                rpcPrefs: { blockExplorerUrl: 'testchainscan.io' },
                chainId: '0x1',
                id: 'networkConfigurationId',
              },
            },
          },
        },

        async ({ controller }) => {
          const updatedConfiguration = {
            rpcUrl: 'https://test-rpc-url',
            ticker: 'new_rpc_ticker',
            nickname: 'new_rpc_chainName',
            rpcPrefs: { blockExplorerUrl: 'alternativetestchainscan.io' },
            chainId: '0x1',
          };
          await controller.upsertNetworkConfiguration(updatedConfiguration, {
            referrer: 'https://test-dapp.com',
            source: 'dapp',
          });
          expect(
            Object.values(controller.state.networkConfigurations),
          ).toStrictEqual([
            {
              rpcUrl: 'https://test-rpc-url',
              nickname: 'new_rpc_chainName',
              ticker: 'new_rpc_ticker',
              rpcPrefs: { blockExplorerUrl: 'alternativetestchainscan.io' },
              chainId: '0x1',
              id: 'networkConfigurationId',
            },
          ]);
        },
      );
    });

    it('should use the given configuration to update an existing network configuration that has a matching rpcUrl without changing or overwriting other networkConfigurations', async () => {
      await withController(
        {
          state: {
            networkConfigurations: {
              networkConfigurationId: {
                rpcUrl: 'https://test-rpc-url',
                ticker: 'ticker',
                nickname: 'nickname',
                rpcPrefs: { blockExplorerUrl: 'testchainscan.io' },
                chainId: '0x1',
                id: 'networkConfigurationId',
              },
              networkConfigurationId2: {
                rpcUrl: 'https://test-rpc-url-2',
                ticker: 'ticker-2',
                nickname: 'nickname-2',
                rpcPrefs: { blockExplorerUrl: 'testchainscan.io' },
                chainId: '0x9999',
                id: 'networkConfigurationId2',
              },
            },
          },
        },
        async ({ controller }) => {
          await controller.upsertNetworkConfiguration(
            {
              rpcUrl: 'https://test-rpc-url',
              ticker: 'new-ticker',
              nickname: 'new-nickname',
              rpcPrefs: { blockExplorerUrl: 'alternativetestchainscan.io' },
              chainId: '0x1',
            },
            {
              referrer: 'https://test-dapp.com',
              source: 'dapp',
            },
          );

          expect(
            Object.values(controller.state.networkConfigurations),
          ).toStrictEqual([
            {
              rpcUrl: 'https://test-rpc-url',
              ticker: 'new-ticker',
              nickname: 'new-nickname',
              rpcPrefs: { blockExplorerUrl: 'alternativetestchainscan.io' },
              chainId: '0x1',
              id: 'networkConfigurationId',
            },
            {
              rpcUrl: 'https://test-rpc-url-2',
              ticker: 'ticker-2',
              nickname: 'nickname-2',
              rpcPrefs: { blockExplorerUrl: 'testchainscan.io' },
              chainId: '0x9999',
              id: 'networkConfigurationId2',
            },
          ]);
        },
      );
    });

    it('should add the given network and not set it to active if the setActive option is not passed (or a falsy value is passed)', async () => {
      (v4 as jest.Mock).mockImplementationOnce(() => 'networkConfigurationId');
      const originalProvider = {
        type: 'rpc' as NetworkType,
        rpcTarget: 'https://mock-rpc-url',
        chainId: '111',
        ticker: 'TEST',
        id: 'testNetworkConfigurationId',
      };
      await withController(
        {
          state: {
            providerConfig: originalProvider,
            networkConfigurations: {
              testNetworkConfigurationId: {
                rpcUrl: 'https://mock-rpc-url',
                chainId: '111',
                ticker: 'TEST',
                id: 'testNetworkConfigurationId',
                nickname: undefined,
                rpcPrefs: undefined,
              },
            },
          },
        },
        async ({ controller }) => {
          const rpcUrlNetwork = {
            chainId: '0x1',
            rpcUrl: 'https://test-rpc-url',
            ticker: 'test_ticker',
          };

          await controller.upsertNetworkConfiguration(rpcUrlNetwork, {
            referrer: 'https://test-dapp.com',
            source: 'dapp',
          });

          expect(controller.state.providerConfig).toStrictEqual(
            originalProvider,
          );
        },
      );
    });

    it('should add the given network and set it to active if the setActive option is passed as true', async () => {
      (v4 as jest.Mock).mockImplementationOnce(() => 'networkConfigurationId');
      await withController(
        {
          state: {
            providerConfig: {
              type: NetworkType.rpc,
              rpcTarget: 'https://mock-rpc-url',
              chainId: '111',
              ticker: 'TEST',
              id: 'testNetworkConfigurationId',
              nickname: undefined,
              rpcPrefs: undefined,
            },
            networkConfigurations: {
              testNetworkConfigurationId: {
                rpcUrl: 'https://mock-rpc-url',
                chainId: '111',
                ticker: 'TEST',
                id: 'testNetworkConfigurationId',
                nickname: undefined,
                rpcPrefs: undefined,
              },
            },
          },
        },
        async ({ controller }) => {
          const fakeProvider = buildFakeProvider();
          const fakeNetworkClient = buildFakeClient(fakeProvider);
          createNetworkClientMock.mockReturnValue(fakeNetworkClient);
          const rpcUrlNetwork = {
            rpcUrl: 'https://test-rpc-url',
            chainId: '0x1',
            ticker: 'test_ticker',
          };

          await controller.upsertNetworkConfiguration(rpcUrlNetwork, {
            setActive: true,
            referrer: 'https://test-dapp.com',
            source: 'dapp',
          });

          expect(controller.state.providerConfig).toStrictEqual({
            type: 'rpc',
            rpcTarget: 'https://test-rpc-url',
            chainId: '0x1',
            ticker: 'test_ticker',
            id: 'networkConfigurationId',
            nickname: undefined,
            rpcPrefs: undefined,
          });
        },
      );
    });

    it('adds new networkConfiguration to networkController store and calls to the metametrics event tracking with the correct values', async () => {
      (v4 as jest.Mock).mockImplementationOnce(() => 'networkConfigurationId');
      const trackEventSpy = jest.fn();
      await withController(
        {
          state: {
            providerConfig: {
              type: NetworkType.rpc,
              rpcTarget: 'https://mock-rpc-url',
              chainId: '111',
              ticker: 'TEST',
              id: 'testNetworkConfigurationId',
              nickname: undefined,
              rpcPrefs: undefined,
            },
            networkConfigurations: {
              testNetworkConfigurationId: {
                rpcUrl: 'https://mock-rpc-url',
                chainId: '0x111',
                ticker: 'TEST',
                id: 'testNetworkConfigurationId',
                nickname: undefined,
                rpcPrefs: undefined,
              },
            },
          },
          trackMetaMetricsEvent: trackEventSpy,
        },
        async ({ controller }) => {
          const newNetworkConfiguration = {
            rpcUrl: 'https://new-chain-rpc-url',
            chainId: '0x9999',
            ticker: 'NEW',
            nickname: 'new-chain',
            rpcPrefs: { blockExplorerUrl: 'https://block-explorer' },
          };

          await controller.upsertNetworkConfiguration(newNetworkConfiguration, {
            referrer: 'https://test-dapp.com',
            source: 'dapp',
          });

          expect(
            Object.values(controller.state.networkConfigurations),
          ).toStrictEqual([
            {
              rpcUrl: 'https://mock-rpc-url',
              chainId: '0x111',
              ticker: 'TEST',
              id: 'testNetworkConfigurationId',
              nickname: undefined,
              rpcPrefs: undefined,
            },
            {
              ...newNetworkConfiguration,
              id: 'networkConfigurationId',
            },
          ]);
          expect(trackEventSpy).toHaveBeenCalledWith({
            event: 'Custom Network Added',
            category: 'Network',
            referrer: {
              url: 'https://test-dapp.com',
            },
            properties: {
              chain_id: '0x9999',
              symbol: 'NEW',
              source: 'dapp',
            },
          });
        },
      );
    });
  });

  describe('removeNetworkConfigurations', () => {
    it('remove a network configuration', async () => {
      const testNetworkConfigurationId = 'testNetworkConfigurationId';
      await withController(
        {
          state: {
            networkConfigurations: {
              [testNetworkConfigurationId]: {
                rpcUrl: 'https://rpc-url.com',
                ticker: 'old_rpc_ticker',
                nickname: 'old_rpc_nickname',
                rpcPrefs: { blockExplorerUrl: 'testchainscan.io' },
                chainId: '1',
                id: testNetworkConfigurationId,
              },
            },
          },
        },
        async ({ controller }) => {
          controller.removeNetworkConfiguration(testNetworkConfigurationId);
          expect(controller.state.networkConfigurations).toStrictEqual({});
        },
      );
    });

    it('throws if the networkConfigurationId it is passed does not correspond to a network configuration in state', async () => {
      const testNetworkConfigurationId = 'testNetworkConfigurationId';
      const invalidNetworkConfigurationId = 'invalidNetworkConfigurationId';
      await withController(
        {
          state: {
            networkConfigurations: {
              [testNetworkConfigurationId]: {
                rpcUrl: 'https://rpc-url.com',
                ticker: 'old_rpc_ticker',
                nickname: 'old_rpc_nickname',
                rpcPrefs: { blockExplorerUrl: 'testchainscan.io' },
                chainId: '111',
                id: testNetworkConfigurationId,
              },
            },
          },
        },
        async ({ controller }) => {
          expect(() =>
            controller.removeNetworkConfiguration(
              invalidNetworkConfigurationId,
            ),
          ).toThrow(
            `networkConfigurationId ${invalidNetworkConfigurationId} does not match a configured networkConfiguration`,
          );
        },
      );
    });
  });

  describe('rollbackToPreviousProvider', () => {
    for (const {
      nickname,
      networkType: type,
      chainId,
      blockExplorerUrl,
      ticker,
      networkVersion,
    } of INFURA_NETWORKS) {
      describe(`if the previous provider configuration had a type of "${type}"`, () => {
        it('overwrites the the current provider configuration with the previous provider configuration', async () => {
          const messenger = buildMessenger();
          const rpcUrlOrTarget = 'https://mock-rpc-url-1';
          const customNetworkConfiguration = {
            chainId: '111',
            nickname: 'test-chain',
            ticker: 'TEST',
            rpcPrefs: {
              blockExplorerUrl: 'test-block-explorer.com',
            },
            id: 'testNetworkConfigurationId',
          };

          const initialProviderConfig = {
            ...buildProviderConfig({
              type,
              chainId,
              ticker,
              rpcPrefs: {
                blockExplorerUrl,
              },
            }),
          };

          await withController(
            {
              messenger,
              state: {
                providerConfig: initialProviderConfig,
                networkConfigurations: {
                  testNetworkConfigurationId: {
                    ...customNetworkConfiguration,
                    rpcUrl: rpcUrlOrTarget,
                  },
                },
              },
            },
            async ({ controller }) => {
              const fakeProvider = buildFakeProvider();
              const fakeNetworkClient = buildFakeClient(fakeProvider);
              createNetworkClientMock.mockReturnValue(fakeNetworkClient);
              await controller.setActiveNetwork('testNetworkConfigurationId');
              expect(controller.state.providerConfig).toStrictEqual({
                ...customNetworkConfiguration,
                rpcTarget: rpcUrlOrTarget,
                type: NetworkType.rpc,
              });

              await controller.rollbackToPreviousProvider();

              expect(controller.state.providerConfig).toStrictEqual(
                initialProviderConfig,
              );
            },
          );
        });

        it('emits NetworkController:providerConfigChange via the messenger', async () => {
          const messenger = buildMessenger();

          const initialProviderConfig = {
            ...buildProviderConfig({
              type,
              chainId,
              ticker,
              rpcPrefs: { blockExplorerUrl },
            }),
          };
          await withController(
            {
              messenger,
              state: {
                networkConfigurations: {
                  testNetworkConfigurationId: {
                    chainId: '111',
                    ticker: 'TEST',
                    nickname: undefined,
                    id: 'testNetworkConfigurationId',
                    rpcUrl: 'https://mock-rpc-url',
                  },
                },
                providerConfig: initialProviderConfig,
              },
            },
            async ({ controller }) => {
              const fakeProvider = buildFakeProvider();
              const fakeNetworkClient = buildFakeClient(fakeProvider);
              createNetworkClientMock.mockReturnValue(fakeNetworkClient);
              await controller.setActiveNetwork('testNetworkConfigurationId');
              const promiseForProviderConfigChange =
                await waitForPublishedEvents(
                  messenger,
                  'NetworkController:providerConfigChange',
                  {
                    produceEvents: async () => {
                      await controller.rollbackToPreviousProvider();
                    },
                  },
                );
              expect(promiseForProviderConfigChange).toStrictEqual([
                [
                  {
                    type,
                    chainId,
                    ticker,
                    rpcPrefs: { blockExplorerUrl },
                    id: undefined,
                    nickname: undefined,
                    rpcTarget: undefined,
                  },
                ],
              ]);
            },
          );
        });

        it('resets isEIP1559Compatible and sets network to "unknown" for the network before emitting NetworkController:providerConfigChange', async () => {
          const networkConfiguration = {
            rpcUrl: 'https://mock-rpc-url',
            chainId: '0x1338',
            ticker: 'TEST',
            nickname: undefined,
            id: 'testNetworkConfigurationId',
          };

          const initialProviderConfig = {
            ...buildProviderConfig({
              type,
              chainId,
              ticker,
              rpcPrefs: { blockExplorerUrl },
            }),
          };
          const messenger = buildMessenger();
          await withController(
            {
              messenger,
              state: {
                networkConfigurations: {
                  testNetworkConfigurationId: networkConfiguration,
                },
                providerConfig: initialProviderConfig,
              },
            },
            async ({ controller }) => {
              const fakeProvider = buildFakeProvider([
                {
                  request: {
                    method: 'eth_getBlockByNumber',
                  },
                  response: {
                    result: POST_1559_BLOCK,
                  },
                },
                {
                  delay: 1,
                  request: {
                    method: 'net_version',
                  },
                  response: {
                    result: '1338',
                  },
                },
                {
                  request: {
                    method: 'eth_getBlockByNumber',
                  },
                  response: {
                    result: PRE_1559_BLOCK,
                  },
                },
                {
                  delay: 1,
                  request: {
                    method: 'net_version',
                  },
                  response: {
                    result: '1337',
                  },
                },
              ]);
              const fakeNetworkClient = buildFakeClient(fakeProvider);
              createNetworkClientMock.mockReturnValue(fakeNetworkClient);

              await controller.setActiveNetwork('testNetworkConfigurationId');
              expect(controller.state.networkDetails).toStrictEqual({
                isEIP1559Compatible: true,
              });

              await waitForStateChanges(messenger, {
                propertyPath: ['networkStatus'],
                count: 1,
                produceStateChanges: () => {
                  // Intentionally not awaited because we want to check state
                  // partway through the operation
                  controller.rollbackToPreviousProvider();
                },
              });

              expect(controller.state.networkStatus).toBe(
                NetworkStatus.Unknown,
              );
              expect(controller.state.networkDetails).toStrictEqual({
                isEIP1559Compatible: false,
              });
            },
          );
        });

        it(`initializes a provider pointed to the ${nickname} Infura network (chainId: ${chainId})`, async () => {
          const networkConfiguration = {
            rpcUrl: 'https://mock-rpc-url',
            chainId: '111',
            ticker: 'TEST',
            id: 'testNetworkConfigurationId',
            nickname: undefined,
            rpcPrefs: undefined,
          };

          const initialProviderConfig = {
            ...buildProviderConfig({
              type,
              chainId,
              ticker,
              rpcPrefs: { blockExplorerUrl },
            }),
          };
          const messenger = buildMessenger();
          await withController(
            {
              messenger,
              state: {
                networkConfigurations: {
                  testNetworkConfigurationId: networkConfiguration,
                },
                providerConfig: initialProviderConfig,
              },
            },
            async ({ controller }) => {
              const fakeProvider = buildFakeProvider([
                {
                  request: {
                    method: 'eth_chainId',
                  },
                  response: {
                    result: chainId,
                  },
                },
              ]);
              const fakeNetworkClient = buildFakeClient(fakeProvider);
              createNetworkClientMock.mockReturnValue(fakeNetworkClient);

              await controller.setActiveNetwork('testNetworkConfigurationId');

              await controller.rollbackToPreviousProvider();

              const { provider } = controller.getProviderAndBlockTracker();
              assert(provider, 'Provider is somehow unset');
              const promisifiedSendAsync = promisify(provider.sendAsync).bind(
                provider,
              );
              const { result: chainIdResult } = await promisifiedSendAsync({
                id: 1,
                jsonrpc: '2.0',
                method: 'eth_chainId',
                params: [],
              });
              expect(chainIdResult).toBe(chainId);
            },
          );
        });

        it('replaces the provider object underlying the provider proxy without creating a new instance of the proxy itself', async () => {
          const networkConfiguration = {
            rpcUrl: 'https://mock-rpc-url',
            chainId: '111',
            ticker: 'TEST',
            nickname: undefined,
            id: 'testNetworkConfigurationId',
          };

          const initialProviderConfig = {
            ...buildProviderConfig({
              type,
              chainId,
              ticker,
              rpcPrefs: { blockExplorerUrl },
            }),
          };
          const messenger = buildMessenger();
          await withController(
            {
              messenger,
              state: {
                networkConfigurations: {
                  testNetworkConfigurationId: networkConfiguration,
                },
                providerConfig: initialProviderConfig,
              },
            },
            async ({ controller }) => {
              const fakeProvider = buildFakeProvider();
              const fakeNetworkClient = buildFakeClient(fakeProvider);
              createNetworkClientMock.mockReturnValue(fakeNetworkClient);
              await controller.setActiveNetwork('testNetworkConfigurationId');
              const { provider: providerBefore } =
                controller.getProviderAndBlockTracker();

              await controller.rollbackToPreviousProvider();

              const { provider: providerAfter } =
                controller.getProviderAndBlockTracker();

              expect(providerBefore).toBe(providerAfter);
            },
          );
        });

        it(`persists "${networkVersion}" to state as the network version of ${nickname}`, async () => {
          const networkConfiguration = {
            rpcUrl: 'https://mock-rpc-url',
            chainId: '111',
            ticker: 'TEST',
            nickname: undefined,
            id: 'testNetworkConfigurationId',
          };

          const initialProviderConfig = {
            ...buildProviderConfig({
              type,
              chainId,
              ticker,
              rpcPrefs: { blockExplorerUrl },
            }),
          };
          const messenger = buildMessenger();
          await withController(
            {
              messenger,
              state: {
                networkConfigurations: {
                  testNetworkConfigurationId: networkConfiguration,
                },
                providerConfig: initialProviderConfig,
              },
            },
            async ({ controller }) => {
              const fakeProvider = buildFakeProvider([
                {
                  request: {
                    method: 'net_version',
                  },
                  response: {
                    result: '999',
                  },
                },
                {
                  request: {
                    method: 'net_version',
                  },
                  response: {
                    result: '1',
                  },
                },
              ]);
              const fakeNetworkClient = buildFakeClient(fakeProvider);
              createNetworkClientMock.mockReturnValue(fakeNetworkClient);

              await controller.setActiveNetwork('testNetworkConfigurationId');
              expect(controller.state.networkId).toStrictEqual('999');

              await controller.rollbackToPreviousProvider();

              expect(controller.state.networkId).toStrictEqual('1');
            },
          );
        });
      });
    }

    describe(`if the previous provider configuration had a type of "rpc"`, () => {
      it('should overwrite the current provider with the previous provider when current provider has type "mainnet" and previous provider has type "rpc"', async () => {
        const messenger = buildMessenger();
        const rpcUrlOrTarget = 'https://mock-rpc-url';
        const networkConfiguration = {
          chainId: '111',
          ticker: 'TEST',
          id: 'testNetworkConfigurationId',
          nickname: undefined,
          rpcPrefs: undefined,
        };

        const initialProviderConfig = {
          ...buildProviderConfig({
            ...networkConfiguration,
          }),
          type: NetworkType.rpc,
        };
        await withController(
          {
            messenger,
            state: {
              networkConfigurations: {
                testNetworkConfigurationId: {
                  ...networkConfiguration,
                  rpcUrl: rpcUrlOrTarget,
                },
              },
              providerConfig: initialProviderConfig,
            },
          },
          async ({ controller }) => {
            const fakeProvider = buildFakeProvider();
            const fakeNetworkClient = buildFakeClient(fakeProvider);
            createNetworkClientMock.mockReturnValue(fakeNetworkClient);
            await controller.setProviderType(NetworkType.mainnet);
            expect(controller.state.providerConfig).toStrictEqual({
              type: NetworkType.mainnet,
              ...BUILT_IN_NETWORKS.mainnet,
              nickname: undefined,
              rpcTarget: undefined,
              id: undefined,
            });

            await controller.rollbackToPreviousProvider();

            expect(controller.state.providerConfig).toStrictEqual({
              ...networkConfiguration,
              rpcTarget: rpcUrlOrTarget,
              type: NetworkType.rpc,
            });
          },
        );
      });

      it('should overwrite the current provider with the previous provider when current provider has type "rpc" and previous provider has type "rpc"', async () => {
        const messenger = buildMessenger();
        const rpcUrlOrTarget1 = 'https://mock-rpc-url';
        const rpcUrlOrTarget2 = 'https://mock-rpc-url-2';
        const networkConfiguration1 = {
          chainId: '111',
          ticker: 'TEST',
          id: 'testNetworkConfigurationId',
          nickname: 'test-network-1',
          rpcPrefs: undefined,
        };

        const networkConfiguration2 = {
          chainId: '222',
          ticker: 'TEST2',
          id: 'testNetworkConfigurationId2',
          nickname: 'test-network-2',
          rpcPrefs: undefined,
        };

        const initialProviderConfig = {
          ...buildProviderConfig({
            ...networkConfiguration1,
            type: NetworkType.rpc,
          }),
        };
        await withController(
          {
            messenger,
            state: {
              networkConfigurations: {
                testNetworkConfigurationId: {
                  ...networkConfiguration1,
                  rpcUrl: rpcUrlOrTarget1,
                },
                testNetworkConfigurationId2: {
                  ...networkConfiguration2,
                  rpcUrl: rpcUrlOrTarget2,
                },
              },
              providerConfig: initialProviderConfig,
            },
          },
          async ({ controller }) => {
            const fakeProvider = buildFakeProvider();
            const fakeNetworkClient = buildFakeClient(fakeProvider);
            createNetworkClientMock.mockReturnValue(fakeNetworkClient);
            await controller.setActiveNetwork('testNetworkConfigurationId2');
            expect(controller.state.providerConfig).toStrictEqual({
              ...networkConfiguration2,
              rpcTarget: rpcUrlOrTarget2,
              type: NetworkType.rpc,
            });

            await controller.rollbackToPreviousProvider();

            expect(controller.state.providerConfig).toStrictEqual({
              ...initialProviderConfig,
              rpcTarget: rpcUrlOrTarget1,
            });
          },
        );
      });

      it('emits NetworkController:providerConfigChange via the messenger', async () => {
        const messenger = buildMessenger();
        const rpcUrlOrTarget = 'https://mock-rpc-url-2';
        const initialProviderConfigNetworkConfiguration = {
          chainId: '222',
          ticker: 'TEST2',
          id: 'testNetworkConfigurationId2',
          rpcPrefs: { blockExplorerUrl: 'https://test-block-explorer.com' },
        };

        const initialProviderConfig = {
          ...buildProviderConfig({
            ...initialProviderConfigNetworkConfiguration,
            type: NetworkType.rpc,
          }),
        };
        await withController(
          {
            messenger,
            state: {
              providerConfig: initialProviderConfig,
              networkConfigurations: {
                testNetworkConfigurationId1: {
                  rpcUrl: 'https://mock-rpc-url',
                  chainId: '111',
                  ticker: 'TEST',
                  id: 'testNetworkConfigurationId1',
                },
                testNetworkConfigurationId2: {
                  ...initialProviderConfigNetworkConfiguration,
                  rpcUrl: rpcUrlOrTarget,
                },
              },
            },
          },
          async ({ controller }) => {
            const fakeProvider = buildFakeProvider();
            const fakeNetworkClient = buildFakeClient(fakeProvider);
            createNetworkClientMock.mockReturnValue(fakeNetworkClient);
            await controller.setActiveNetwork('testNetworkConfigurationId1');
            const promiseForProviderConfigChange = await waitForPublishedEvents(
              messenger,
              'NetworkController:providerConfigChange',
              {
                produceEvents: async () => {
                  await controller.rollbackToPreviousProvider();
                },
              },
            );
            expect(promiseForProviderConfigChange).toStrictEqual([
              [{ ...initialProviderConfig, rpcTarget: rpcUrlOrTarget }],
            ]);
          },
        );
      });

      it('resets the network state to "unknown" and empties the network details before emitting NetworkController:providerConfigChange', async () => {
        const messenger = buildMessenger();
        const initialProviderConfigNetworkConfiguration = {
          rpcUrl: 'https://mock-rpc-url-2',
          chainId: '0x1337',
          ticker: 'TEST2',
          id: 'testNetworkConfigurationId2',
          rpcPrefs: { blockExplorerUrl: 'https://test-block-explorer.com' },
        };

        const initialProviderConfig = {
          ...buildProviderConfig({
            ...initialProviderConfigNetworkConfiguration,
            type: NetworkType.rpc,
          }),
        };
        await withController(
          {
            messenger,
            state: {
              providerConfig: initialProviderConfig,
              networkConfigurations: {
                testNetworkConfigurationId1: {
                  rpcUrl: 'https://mock-rpc-url',
                  chainId: '0x1338',
                  ticker: 'TEST',
                  id: 'testNetworkConfigurationId1',
                },
                testNetworkConfigurationId2:
                  initialProviderConfigNetworkConfiguration,
              },
            },
          },
          async ({ controller }) => {
            const fakeProvider = buildFakeProvider([
              {
                request: {
                  method: 'eth_getBlockByNumber',
                },
                response: {
                  result: POST_1559_BLOCK,
                },
              },
              {
                delay: 1,
                request: {
                  method: 'net_version',
                },
                response: {
                  result: '1338',
                },
              },
              {
                request: {
                  method: 'eth_getBlockByNumber',
                },
                response: {
                  result: PRE_1559_BLOCK,
                },
              },
              {
                delay: 1,
                request: {
                  method: 'net_version',
                },
                response: {
                  result: '1337',
                },
              },
            ]);
            const fakeNetworkClient = buildFakeClient(fakeProvider);
            createNetworkClientMock.mockReturnValue(fakeNetworkClient);
            await controller.setActiveNetwork('testNetworkConfigurationId1');
            expect(controller.state.networkDetails).toStrictEqual({
              isEIP1559Compatible: true,
            });
            expect(controller.state.networkStatus).toStrictEqual(
              NetworkStatus.Available,
            );

            await controller.rollbackToPreviousProvider();
            await waitForStateChanges(messenger, {
              propertyPath: ['networkStatus'],
              count: 1,
              produceStateChanges: () => {
                // Intentionally not awaited because we want to check state
                // partway through the operation
                controller.rollbackToPreviousProvider();
              },
            });

            expect(controller.state.networkStatus).toStrictEqual(
              NetworkStatus.Unknown,
            );
            expect(controller.state.networkDetails).toStrictEqual({});
          },
        );
      });

      it('initializes a provider pointed to the given RPC URL whose chain ID matches the previously configured chain ID', async () => {
        const networkConfiguration1 = {
          rpcUrl: 'https://mock-rpc-url',
          chainId: '111',
          ticker: 'TEST',
          nickname: undefined,
          id: 'testNetworkConfigurationId1',
        };

        const initialProviderConfigNetworkConfiguration = {
          rpcUrl: 'https://mock-rpc-url-2',
          chainId: '222',
          ticker: 'TEST2',
          id: 'testNetworkConfigurationId2',
          rpcPrefs: { blockExplorerUrl: 'https://test-block-explorer.com' },
        };

        const initialProviderConfig = {
          ...buildProviderConfig({
            ...initialProviderConfigNetworkConfiguration,
            type: NetworkType.rpc,
          }),
        };

        const messenger = buildMessenger();
        await withController(
          {
            messenger,
            state: {
              networkConfigurations: {
                testNetworkConfigurationId1: networkConfiguration1,
                testNetworkConfigurationId2:
                  initialProviderConfigNetworkConfiguration,
              },
              providerConfig: initialProviderConfig,
            },
          },
          async ({ controller }) => {
            const fakeProvider = buildFakeProvider([
              {
                request: {
                  method: 'eth_chainId',
                },
                response: {
                  result: initialProviderConfigNetworkConfiguration.chainId,
                },
              },
            ]);
            const fakeNetworkClient = buildFakeClient(fakeProvider);
            createNetworkClientMock.mockReturnValue(fakeNetworkClient);

            await controller.setActiveNetwork('testNetworkConfigurationId1');

            await controller.rollbackToPreviousProvider();

            const { provider } = controller.getProviderAndBlockTracker();
            assert(provider, 'Provider is somehow unset');
            const promisifiedSendAsync = promisify(provider.sendAsync).bind(
              provider,
            );
            const { result: chainIdResult } = await promisifiedSendAsync({
              id: 1,
              jsonrpc: '2.0',
              method: 'eth_chainId',
              params: [],
            });
            expect(chainIdResult).toBe(
              initialProviderConfigNetworkConfiguration.chainId,
            );
          },
        );
      });

      it('replaces the provider object underlying the provider proxy without creating a new instance of the proxy itself', async () => {
        const networkConfiguration1 = {
          rpcUrl: 'https://mock-rpc-url',
          chainId: '111',
          ticker: 'TEST',
          nickname: undefined,
          id: 'testNetworkConfigurationId1',
        };

        const initialProviderConfigNetworkConfiguration = {
          rpcUrl: 'https://mock-rpc-url-2',
          chainId: '222',
          ticker: 'TEST2',
          id: 'testNetworkConfigurationId2',
          rpcPrefs: { blockExplorerUrl: 'https://test-block-explorer.com' },
        };

        const initialProviderConfig = {
          ...buildProviderConfig({
            ...initialProviderConfigNetworkConfiguration,
            type: NetworkType.rpc,
          }),
        };

        const messenger = buildMessenger();
        await withController(
          {
            messenger,
            state: {
              networkConfigurations: {
                testNetworkConfigurationId1: networkConfiguration1,
                testNetworkConfigurationId2:
                  initialProviderConfigNetworkConfiguration,
              },
              providerConfig: initialProviderConfig,
            },
          },
          async ({ controller }) => {
            const fakeProvider = buildFakeProvider();
            const fakeNetworkClient = buildFakeClient(fakeProvider);
            createNetworkClientMock.mockReturnValue(fakeNetworkClient);
            await controller.setActiveNetwork('testNetworkConfigurationId1');
            const { provider: providerBefore } =
              controller.getProviderAndBlockTracker();

            await controller.rollbackToPreviousProvider();

            const { provider: providerAfter } =
              controller.getProviderAndBlockTracker();

            expect(providerBefore).toBe(providerAfter);
          },
        );
      });

      it('persists the network version to state (assuming that the request for net_version responds successfully)', async () => {
        const networkConfiguration1 = {
          rpcUrl: 'https://mock-rpc-url',
          chainId: '111',
          ticker: 'TEST',
          nickname: undefined,
          id: 'testNetworkConfigurationId1',
        };

        const initialProviderConfigNetworkConfiguration = {
          rpcUrl: 'https://mock-rpc-url-2',
          chainId: '222',
          ticker: 'TEST2',
          id: 'testNetworkConfigurationId2',
          rpcPrefs: { blockExplorerUrl: 'https://test-block-explorer.com' },
        };

        const initialProviderConfig = {
          ...buildProviderConfig({
            ...initialProviderConfigNetworkConfiguration,
            type: NetworkType.rpc,
          }),
        };

        const messenger = buildMessenger();
        await withController(
          {
            messenger,
            state: {
              networkConfigurations: {
                testNetworkConfigurationId1: networkConfiguration1,
                testNetworkConfigurationId2:
                  initialProviderConfigNetworkConfiguration,
              },
              providerConfig: initialProviderConfig,
            },
          },
          async ({ controller }) => {
            const fakeProvider = buildFakeProvider([
              {
                request: {
                  method: 'net_version',
                },
                response: {
                  result: '999',
                },
              },
              {
                request: {
                  method: 'net_version',
                },
                response: {
                  result: '1',
                },
              },
            ]);
            const fakeNetworkClient = buildFakeClient(fakeProvider);
            createNetworkClientMock.mockReturnValue(fakeNetworkClient);

            await controller.setActiveNetwork('testNetworkConfigurationId1');
            expect(controller.state.networkId).toStrictEqual('999');

            await controller.rollbackToPreviousProvider();

            expect(controller.state.networkId).toStrictEqual('1');
          },
        );
      });
    });

    it('should overwrite the current provider with the previous provider when current provider has type "rpc" and previous provider has type "mainnet"', async () => {
      const networkConfiguration = {
        chainId: '111',
        ticker: 'TEST',
        id: 'testNetworkConfigurationId',
        nickname: undefined,
        rpcPrefs: undefined,
      };
      const rpcUrlOrTarget = 'https://mock-rpc-url';

      const initialProviderConfig = {
        ...buildProviderConfig({
          type: NetworkType.mainnet,
          ...BUILT_IN_NETWORKS.mainnet,
        }),
      };
      const messenger = buildMessenger();
      await withController(
        {
          messenger,
          state: {
            networkConfigurations: {
              testNetworkConfigurationId: {
                ...networkConfiguration,
                rpcUrl: rpcUrlOrTarget,
              },
            },
            providerConfig: initialProviderConfig,
          },
        },
        async ({ controller }) => {
          const fakeProvider = buildFakeProvider();
          const fakeNetworkClient = buildFakeClient(fakeProvider);
          createNetworkClientMock.mockReturnValue(fakeNetworkClient);
          await controller.setActiveNetwork('testNetworkConfigurationId');
          expect(controller.state.providerConfig).toStrictEqual({
            ...networkConfiguration,
            rpcTarget: rpcUrlOrTarget,
            type: NetworkType.rpc,
          });
          await controller.rollbackToPreviousProvider();

          expect(controller.state.providerConfig).toStrictEqual(
            initialProviderConfig,
          );
        },
      );
    });

    it('should overwrite the current provider with the previous provider when current provider has type "mainnet" and previous provider has type "sepolia"', async () => {
      const messenger = buildMessenger();
      const initialProviderConfig = {
        ...buildProviderConfig({
          type: NetworkType.mainnet,
          ...BUILT_IN_NETWORKS.mainnet,
        }),
      };
      await withController(
        {
          messenger,
          state: {
            providerConfig: initialProviderConfig,
          },
        },
        async ({ controller }) => {
          const fakeProvider = buildFakeProvider();
          const fakeNetworkClient = buildFakeClient(fakeProvider);
          createNetworkClientMock.mockReturnValue(fakeNetworkClient);
          await controller.setProviderType(NetworkType.sepolia);
          expect(controller.state.providerConfig).toStrictEqual({
            ...buildProviderConfig({
              type: NetworkType.sepolia,
              ...BUILT_IN_NETWORKS.sepolia,
            }),
          });
          await controller.rollbackToPreviousProvider();
          expect(controller.state.providerConfig).toStrictEqual(
            initialProviderConfig,
          );
        },
      );
    });
  });
});

/**
 * Builds the controller messenger that NetworkController is designed to work
 * with.
 *
 * @returns The controller messenger.
 */
function buildMessenger() {
  return new ControllerMessenger<
    NetworkControllerActions,
    NetworkControllerEvents
  >().getRestricted({
    name: 'NetworkController',
    allowedActions: [
      'NetworkController:getProviderConfig',
      'NetworkController:getEthQuery',
    ],
    allowedEvents: [
      'NetworkController:providerConfigChange',
      'NetworkController:stateChange',
      'NetworkController:infuraIsBlocked',
      'NetworkController:infuraIsUnblocked',
    ],
  });
}

/**
 * Despite the signature of its constructor, NetworkController must take an
 * Infura project ID. The object that this function returns is mixed into the
 * options first when a NetworkController is instantiated in tests.
 *
 * @returns The controller options.
 */
function buildDefaultNetworkControllerOptions() {
  const messenger = buildMessenger();
  return {
    messenger,
    infuraProjectId: DEFAULT_INFURA_PROJECT_ID,
    trackMetaMetricsEvent: jest.fn(),
  };
}

type WithControllerCallback<ReturnValue> = ({
  controller,
}: {
  controller: NetworkController;
}) => Promise<ReturnValue> | ReturnValue;

type WithControllerOptions = Partial<NetworkControllerOptions>;

type WithControllerArgs<ReturnValue> =
  | [WithControllerCallback<ReturnValue>]
  | [WithControllerOptions, WithControllerCallback<ReturnValue>];

/**
 * Builds a controller based on the given options, and calls the given function
 * with that controller.
 *
 * @param args - Either a function, or an options bag + a function. The options
 * bag is equivalent to the options that NetworkController takes (although
 * `messenger` is filled in if not given); the function will be called with the
 * built controller.
 * @returns Whatever the callback returns.
 */
async function withController<ReturnValue>(
  ...args: WithControllerArgs<ReturnValue>
): Promise<ReturnValue> {
  const [givenNetworkControllerOptions, fn] =
    args.length === 2 ? args : [{}, args[0]];
  const networkControllerOptions = {
    ...buildDefaultNetworkControllerOptions(),
    ...givenNetworkControllerOptions,
  };
  const controller = new NetworkController(networkControllerOptions);
  try {
    return await fn({ controller });
  } finally {
    const { blockTracker } = controller.getProviderAndBlockTracker();
    blockTracker?.destroy();
  }
}

/**
 * Builds a complete ProviderConfig object, filling in values that are not
 * provided with defaults.
 *
 * @param config - An incomplete ProviderConfig object.
 * @returns The complete ProviderConfig object.
 */
function buildProviderConfig(config: Partial<ProviderConfig> = {}) {
  return {
    type: NetworkType.localhost,
    chainId: '1337',
    id: undefined,
    nickname: undefined,
    rpcTarget:
      config.type === NetworkType.rpc ? 'http://doesntmatter.com' : undefined,
    ...config,
  };
}

/**
 * Builds an object that `createInfuraProvider` or `createJsonRpcClient` returns.
 *
 * @param provider - provider to use if you dont want the defaults
 * @returns The object.
 */
function buildFakeClient(provider: SafeEventEmitterProvider) {
  return {
    provider,
    blockTracker: new FakeBlockTracker({ provider }),
  };
}

/**
 * Builds an object that fits the same shape as the object that the
 * `@metamask/eth-json-rpc-provider` package builds, with canned responses
 * optionally provided for certain RPC methods.
 *
 * @param stubs - The list of RPC methods you want to stub along with their
 * responses. `eth_getBlockByNumber` and `net_version` will be stubbed by
 * default.
 * @returns The object.
 */
function buildFakeProvider(
  stubs: FakeProviderStub[] = [],
): SafeEventEmitterProvider {
  const completeStubs = stubs.slice();
  if (!stubs.some((stub) => stub.request.method === 'eth_getBlockByNumber')) {
    completeStubs.unshift({
      request: { method: 'eth_getBlockByNumber' },
      response: { result: '0x1' },
      discardAfterMatching: false,
    });
  }
  if (!stubs.some((stub) => stub.request.method === 'net_version')) {
    completeStubs.unshift({
      request: { method: 'net_version' },
      response: { result: '1' },
      discardAfterMatching: false,
    });
    completeStubs.unshift({
      request: { method: 'net_version' },
      response: { result: '1' },
      discardAfterMatching: false,
    });
  }
  return new FakeProvider({ stubs: completeStubs });
}

/**
 * Asks the controller to set the provider in the simplest way, stubbing the
 * provider appropriately so as not to cause any errors to be thrown. This is
 * useful in tests where it doesn't matter how the provider gets set, just that
 * it does. Canned responses may be optionally provided for certain RPC methods
 * on the provider.
 *
 * @param controller - The network controller.
 * @param options - Additional options.
 * @param options.stubs - The set of RPC methods you want to stub on the
 * provider along with their responses.
 * @param options.stubLookupNetworkWhileSetting - Whether to stub the call to
 * `lookupNetwork` that happens when the provider is set. This option is useful
 * in tests that need a provider to get set but also call `lookupNetwork` on
 * their own. In this case, since the `providerConfig` setter already calls
 * `lookupNetwork` once, and since `lookupNetwork` is called out of band, the
 * test may run with unexpected results. By stubbing `lookupNetwork` before
 * setting the provider, the test is free to explicitly call it.
 * @param options.stubGetEIP1559CompatibilityWhileSetting - Whether to stub the
 * call to `getEIP1559Compatibility` that happens when the provider is set. This
 * option is useful in tests that need a provider to get set but also call
 * `getEIP1559Compatibility` on their own. In this case, since the
 * `providerConfig` setter already calls `getEIP1559Compatibility` once, and
 * since `getEIP1559Compatibility` is called out of band, the test may run with
 * unexpected results. By stubbing `getEIP1559Compatibility` before setting the
 * provider, the test is free to explicitly call it.
 * @returns The set provider.
 */
async function setFakeProvider(
  controller: NetworkController,
  {
    stubs = [],
    stubLookupNetworkWhileSetting = false,
    stubGetEIP1559CompatibilityWhileSetting = false,
  }: {
    stubs?: FakeProviderStub[];
    stubLookupNetworkWhileSetting?: boolean;
    stubGetEIP1559CompatibilityWhileSetting?: boolean;
  } = {},
): Promise<void> {
  const fakeProvider = buildFakeProvider(stubs);
  const fakeNetworkClient = buildFakeClient(fakeProvider);
  createNetworkClientMock.mockReturnValue(fakeNetworkClient);
  const lookupNetworkMock = jest.spyOn(controller, 'lookupNetwork');
  const lookupGetEIP1559CompatibilityMock = jest.spyOn(
    controller,
    'getEIP1559Compatibility',
  );

  if (stubLookupNetworkWhileSetting) {
    lookupNetworkMock.mockResolvedValue(undefined);
  }
  if (stubGetEIP1559CompatibilityWhileSetting) {
    lookupGetEIP1559CompatibilityMock.mockResolvedValue(false);
  }

  await controller.initializeProvider();
  assert(controller.getProviderAndBlockTracker().provider);

  if (stubLookupNetworkWhileSetting) {
    lookupNetworkMock.mockRestore();
  }
  if (stubGetEIP1559CompatibilityWhileSetting) {
    lookupGetEIP1559CompatibilityMock.mockRestore();
  }
}

/**
 * Waits for controller events to be emitted before proceeding.
 *
 * @param messenger - The messenger suited for NetworkController.
 * @param eventType - The type of NetworkController event you want to wait for.
 * @param options - An options bag.
 * @param options.count - The number of events you expect to occur (default: 1).
 * @param options.filter - A function used to discard events that are not of
 * interest.
 * @param options.wait - The amount of time in milliseconds to wait for the
 * expected number of filtered events to occur before resolving the promise that
 * this function returns (default: 150).
 * @param options.produceEvents - A function to run that will presumably produce
 * the events in question.
 * @returns A promise that resolves to the list of payloads for the set of
 * events, optionally filtered, when a specific number of them have occurred.
 */
async function waitForPublishedEvents<E extends NetworkControllerEvents>(
  messenger: NetworkControllerMessenger,
  eventType: E['type'],
  {
    count: expectedNumberOfEvents = 1,
    filter: isEventPayloadInteresting = () => true,
    wait: timeBeforeAssumingNoMoreEvents = 150,
    produceEvents = () => {
      // do nothing
    },
  }: {
    count?: number;
    filter?: (payload: E['payload']) => boolean;
    wait?: number;
    produceEvents?: () => void | Promise<void>;
  } = {},
): Promise<E['payload'][]> {
  const promiseForEventPayloads = new Promise<E['payload'][]>(
    (resolve, reject) => {
      // We need to declare this variable first, then assign it later, so that
      // ESLint won't complain that resetTimer is referring to this variable
      // before it's declared. And we need to use let so that we can assign it
      // below.
      /* eslint-disable-next-line prefer-const */
      let eventListener: (...args: E['payload']) => void;
      let timer: NodeJS.Timeout | undefined;
      const allEventPayloads: E['payload'][] = [];
      const interestingEventPayloads: E['payload'][] = [];
      let alreadyEnded = false;

      const end = () => {
        if (!alreadyEnded) {
          messenger.unsubscribe(eventType.toString(), eventListener);
          if (interestingEventPayloads.length === expectedNumberOfEvents) {
            resolve(interestingEventPayloads);
          } else {
            // Using a string instead of an Error leads to better backtraces.
            /* eslint-disable-next-line prefer-promise-reject-errors */
            reject(
              `Expected to receive ${expectedNumberOfEvents} ${eventType} event(s), but received ${
                interestingEventPayloads.length
              } after ${timeBeforeAssumingNoMoreEvents}ms.\n\nAll payloads:\n\n${inspect(
                allEventPayloads,
                { depth: null },
              )}`,
            );
          }
          alreadyEnded = true;
        }
      };

      const stopTimer = () => {
        if (timer) {
          originalClearTimeout(timer);
        }
      };

      const resetTimer = () => {
        stopTimer();
        timer = originalSetTimeout(() => {
          end();
        }, timeBeforeAssumingNoMoreEvents);
      };

      eventListener = (...payload) => {
        allEventPayloads.push(payload);

        if (isEventPayloadInteresting(payload)) {
          interestingEventPayloads.push(payload);
          if (interestingEventPayloads.length === expectedNumberOfEvents) {
            stopTimer();
            end();
          } else {
            resetTimer();
          }
        }
      };

      messenger.subscribe(eventType.toString(), eventListener);
      resetTimer();
    },
  );

  await produceEvents();

  return await promiseForEventPayloads;
}

/**
 * Waits for state change events to be emitted (optionally centered around a
 * particular property) before proceeding.
 *
 * @param messenger - The messenger suited for NetworkController.
 * @param options - An options bag.
 * @param options.propertyPath - The path of the property you expect the state
 * changes to concern.
 * @param options.count - The number of events you expect to occur (default: 1).
 * @param options.wait - The amount of time in milliseconds to wait for the
 * expected number of filtered events to occur before resolving the promise that
 * this function returns (default: 150).
 * @param options.produceStateChanges - A function to run that will presumably
 * produce the state changes in question.
 * @returns A promise that resolves to the list of state changes, optionally
 * filtered by the property, when a specific number of them have occurred.
 */
async function waitForStateChanges(
  messenger: NetworkControllerMessenger,
  {
    propertyPath,
    count,
    wait,
    produceStateChanges,
  }: {
    propertyPath?: string[];
    count?: number;
    wait?: number;
    produceStateChanges?: () => void | Promise<void>;
  } = {},
): Promise<[NetworkState, Patch[]][]> {
  const filter =
    propertyPath === undefined
      ? () => true
      : ([_newState, patches]: [NetworkState, Patch[]]) =>
          didPropertyChange(patches, propertyPath);

  return await waitForPublishedEvents<NetworkControllerStateChangeEvent>(
    messenger,
    'NetworkController:stateChange',
    { produceEvents: produceStateChanges, count, filter, wait },
  );
}

/**
 * Given a set of Immer patches, determines whether the given property was
 * added, removed, or replaced in some way.
 *
 * @param patches - The Immer patches.
 * @param propertyPath - The path to a property. For instance, if you wanted to
 * know whether `foo` has changed you'd say `["foo"]`; if `foo.bar` then
 * `["foo", "bar"]`.
 * @returns A boolean.
 */
function didPropertyChange(patches: Patch[], propertyPath: string[]): boolean {
  return patches.some((patch) => {
    const minLength = Math.min(patch.path.length, propertyPath.length);
    return isDeepStrictEqual(
      patch.path.slice(0, minLength),
      propertyPath.slice(0, minLength),
    );
  });
}<|MERGE_RESOLUTION|>--- conflicted
+++ resolved
@@ -97,7 +97,6 @@
 };
 
 /**
-<<<<<<< HEAD
  * A dummy value for the `projectId` option that `createInfuraClient` needs.
  * (Infura should not be hit during tests, but just in case, this should not
  * refer to a real project ID.)
@@ -107,17 +106,6 @@
 /**
  * The networks that NetworkController recognizes as built-in Infura networks,
  * along with information we expect to be true for those networks.
-=======
- * A response object for a request that has been geoblocked by Infura.
- */
-const BLOCKED_INFURA_JSON_RPC_ERROR = ethErrors.rpc.internal(
-  JSON.stringify({ error: 'countryBlocked' }),
-);
-
-/**
- * The set of networks that, when specified, create an Infura provider as
- * opposed to a "standard" provider (one suited for a custom RPC endpoint).
->>>>>>> c8f508c0
  */
 const INFURA_NETWORKS = [
   {
@@ -145,6 +133,13 @@
     networkVersion: '11155111',
   },
 ];
+
+/**
+ * A response object for a request that has been geoblocked by Infura.
+ */
+const BLOCKED_INFURA_JSON_RPC_ERROR = ethErrors.rpc.internal(
+  JSON.stringify({ error: 'countryBlocked' }),
+);
 
 //                                                                                     setProviderType            setActiveNetwork
 //                                                                                            └───────────┬────────────┘
