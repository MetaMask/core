import { inspect, isDeepStrictEqual, promisify } from 'util';
import assert from 'assert';
import { ControllerMessenger } from '@metamask/base-controller';
import * as ethQueryModule from 'eth-query';
import { Patch } from 'immer';
import { v4 } from 'uuid';
import { ethErrors } from 'eth-rpc-errors';
import {
  BUILT_IN_NETWORKS,
  NetworkType,
  toHex,
} from '@metamask/controller-utils';
import {
  NetworkController,
  NetworkControllerActions,
  NetworkControllerEvents,
  NetworkControllerOptions,
  NetworkControllerStateChangeEvent,
  NetworkState,
  ProviderConfig,
} from '../src/NetworkController';
import type { Provider } from '../src/types';
import { NetworkStatus } from '../src/constants';
import {
  createNetworkClient,
  NetworkClientType,
} from '../src/create-network-client';
import { FakeBlockTracker } from '../../../tests/fake-block-tracker';
import { FakeProvider, FakeProviderStub } from './fake-provider';

jest.mock('../src/create-network-client');

jest.mock('eth-query', () => {
  return {
    __esModule: true,
    default: jest.requireActual('eth-query'),
  };
});

jest.mock('uuid', () => {
  const actual = jest.requireActual('uuid');

  return {
    ...actual,
    v4: jest.fn(),
  };
});

// Store these up front so we can use them even when faking timers
const originalSetTimeout = global.setTimeout;
const originalClearTimeout = global.clearTimeout;

const createNetworkClientMock = jest.mocked(createNetworkClient);

/**
 * A dummy block that matches the pre-EIP-1559 format (i.e. it doesn't have the
 * `baseFeePerGas` property).
 */
const PRE_1559_BLOCK = {
  difficulty: '0x0',
  extraData: '0x',
  gasLimit: '0x1c9c380',
  gasUsed: '0x598c9b',
  hash: '0xfb2086eb924ffce4061f94c3b65f303e0351f8e7deff185fe1f5e9001ff96f63',
  logsBloom:
    '0x7034820113921800018e8070900006316040002225c04a0624110010841018a2109040401004112a4c120f00220a2119020000714b143a04004106120130a8450080433129401068ed22000a54a48221a1020202524204045421b883882530009a1800b08a1309408008828403010d530440001a40003c0006240291008c0404c211610c690b00f1985e000009c02503240040010989c01cf2806840043815498e90012103e06084051542c0094002494008044c24a0a13281e0009601481073010800130402464202212202a8088210442a8ec81b080430075629e60a00a082005a3988400940a4009012a204011a0018a00903222a60420428888144210802',
  miner: '0xffee087852cb4898e6c3532e776e68bc68b1143b',
  mixHash: '0xb17ba50cd7261e77a213fb75704dcfd8a28fbcd78d100691a112b7cc2893efa2',
  nonce: '0x0000000000000000',
  number: '0x2', // number set to "2" to simplify tests
  parentHash:
    '0x31406d1bf1a2ca12371ce5b3ecb20568d6a8b9bf05b49b71b93ba33f317d5a82',
  receiptsRoot:
    '0x5ba97ece1afbac2a8fe0344f9022fe808342179b26ea3ecc2e0b8c4b46b7f8cd',
  sha3Uncles:
    '0x1dcc4de8dec75d7aab85b567b6ccd41ad312451b948a7413f0a142fd40d49347',
  size: '0x70f4',
  stateRoot:
    '0x36bfb7ca106d41c4458292669126e091011031c5af612dee1c2e6424ef92b080',
  timestamp: '0x639b6d9b',
  totalDifficulty: '0xc70d815d562d3cfa955',
  transactions: [
    // reduced to a single transaction to make fixture less verbose
    '0x2761e939dc822f64141bd00bc7ef8cee16201af10e862469212396664cee81ce',
  ],
  transactionsRoot:
    '0x98bbdfbe1074bc3aa72a77a281f16d6ba7e723d68f15937d80954fb34d323369',
  uncles: [],
};

/**
 * A dummy block that matches the pre-EIP-1559 format (i.e. it has the
 * `baseFeePerGas` property).
 */
const POST_1559_BLOCK = {
  ...PRE_1559_BLOCK,
  baseFeePerGas: '0x63c498a46',
};

/**
 * A response object for a request that has been geoblocked by Infura.
 */
const BLOCKED_INFURA_JSON_RPC_ERROR = ethErrors.rpc.internal(
  JSON.stringify({ error: 'countryBlocked' }),
);

/**
 * The networks that NetworkController recognizes as built-in Infura networks,
 * along with information we expect to be true for those networks.
 */
const INFURA_NETWORKS = [
  {
    nickname: 'Mainnet',
    networkType: NetworkType.mainnet,
    chainId: '1',
    ticker: 'ETH',
    blockExplorerUrl: 'https://etherscan.io',
    networkVersion: '1',
  },
  {
    nickname: 'Goerli',
    networkType: NetworkType.goerli,
    chainId: '5',
    ticker: 'GoerliETH',
    blockExplorerUrl: 'https://goerli.etherscan.io',
    networkVersion: '5',
  },
  {
    nickname: 'Sepolia',
    networkType: NetworkType.sepolia,
    chainId: '11155111',
    ticker: 'SepoliaETH',
    blockExplorerUrl: 'https://sepolia.etherscan.io',
    networkVersion: '11155111',
  },
];

//                                                                                     setProviderType            setActiveNetwork
//                                                                                            └───────────┬────────────┘
// initializeProvider                                                                               refreshNetwork
//       │ │ └────────────────────────────────────────────┬──────────────────────────────────────────────┘ │
//       │ │                                     configureProvider                                         │
//       │ │                  ┌─────────────────────────┘ │                                                |
//       │ │          setupInfuraProvider        setupStandardProvider                                     │
//       │ │                  └─────────────┬─────────────┘                                                │
//       │ │                          updateProvider                                                       │
//       │ └───────────────┬───────────────┘ └───────────────────────────────┐                             │
//       │          registerProvider                                  this.provider = ...                  │
//       │                 ⋮                                                                               │
//       │   this.provider.on('error', ...)                                                                │
//       │                 │                                                                               │
//       │            verifyNetwork                                                                        │
//       │                 └─────────────────────────────┐                                                 │
//       └───────────────────────────────────────────────┼─────────────────────────────────────────────────┘
//                                                 lookupNetwork

describe('NetworkController', () => {
  beforeEach(() => {
    jest.resetAllMocks();
    jest.useFakeTimers();
  });

  afterEach(() => {
    jest.useRealTimers();
  });

  describe('constructor', () => {
    it('initializes the state with some defaults', async () => {
      await withController(({ controller }) => {
        expect(controller.state).toStrictEqual({
          networkConfigurations: {},
          networkId: null,
          networkStatus: NetworkStatus.Unknown,
          providerConfig: { type: NetworkType.mainnet, chainId: '1' },
          networkDetails: {
            EIPS: {
              1559: false,
            },
          },
        });
      });
    });

    it('merges the given state into the default state', async () => {
      await withController(
        {
          state: {
            networkDetails: {
              EIPS: {
                1559: true,
              },
            },
          },
        },
        ({ controller }) => {
          expect(controller.state).toStrictEqual({
            networkConfigurations: {},
            networkId: null,
            networkStatus: NetworkStatus.Unknown,
            providerConfig: { type: NetworkType.mainnet, chainId: '1' },
            networkDetails: {
              EIPS: {
                1559: true,
              },
            },
          });
        },
      );
    });

    it('throws if the infura project ID is missing', async () => {
      expect(
        () =>
          // @ts-expect-error Required parameter intentionally omitted
          new NetworkController({
            messenger: buildNetworkControllerMessenger(),
            trackMetaMetricsEvent: jest.fn(),
          }),
      ).toThrow('Invalid Infura project ID');
    });

    it('throws if the infura project ID is not a string', async () => {
      expect(
        () =>
          new NetworkController({
            messenger: buildNetworkControllerMessenger(),
            trackMetaMetricsEvent: jest.fn(),
            // @ts-expect-error Required parameter intentionally omitted
            infuraProjectId: 10,
          }),
      ).toThrow('Invalid Infura project ID');
    });
  });

  describe('initializeProvider', () => {
    [NetworkType.mainnet, NetworkType.goerli, NetworkType.sepolia].forEach(
      (networkType) => {
        describe(`when the provider config in state contains a network type of "${networkType}"`, () => {
          it(`sets the provider to an Infura provider pointed to ${networkType}`, async () => {
            await withController(
              {
                state: {
                  providerConfig: buildProviderConfig({
                    type: networkType,
                    chainId: '99999',
                    nickname: 'some nickname',
                  }),
                },
                infuraProjectId: 'infura-project-id',
              },
              async ({ controller }) => {
                const fakeProvider = buildFakeProvider([
                  {
                    request: {
                      method: 'eth_chainId',
                    },
                    response: {
                      result: '0x1337',
                    },
                  },
                ]);
                const fakeNetworkClient = buildFakeClient(fakeProvider);
                createNetworkClientMock.mockReturnValue(fakeNetworkClient);

                await controller.initializeProvider();

                expect(createNetworkClientMock).toHaveBeenCalledWith({
                  network: networkType,
                  infuraProjectId: 'infura-project-id',
                  type: NetworkClientType.Infura,
                });
                const { provider } = controller.getProviderAndBlockTracker();
                assert(provider, 'Provider is not set');
                const promisifiedSendAsync = promisify(provider.sendAsync).bind(
                  provider,
                );
                const chainIdResult = await promisifiedSendAsync({
                  id: 1,
                  jsonrpc: '2.0',
                  method: 'eth_chainId',
                  params: [],
                });
                expect(chainIdResult.result).toBe('0x1337');
              },
            );
          });
        });
      },
    );

    describe('when the provider config in state contains a network type of "rpc"', () => {
      describe('if the provider config contains an RPC target', () => {
        it('sets the provider to a custom RPC provider initialized with the configured target, chain ID, nickname, and ticker', async () => {
          await withController(
            {
              state: {
                providerConfig: {
                  type: NetworkType.rpc,
                  chainId: '1337',
                  nickname: 'some cool network',
                  rpcUrl: 'http://example.com',
                  ticker: 'ABC',
                },
              },
            },
            async ({ controller }) => {
              const fakeProvider = buildFakeProvider([
                {
                  request: {
                    method: 'eth_chainId',
                  },
                  response: {
                    result: '0x1337',
                  },
                },
              ]);
              const fakeNetworkClient = buildFakeClient(fakeProvider);
              createNetworkClientMock.mockReturnValue(fakeNetworkClient);

              await controller.initializeProvider();

              expect(createNetworkClientMock).toHaveBeenCalledWith({
                chainId: toHex(1337),
                rpcUrl: 'http://example.com',
                type: NetworkClientType.Custom,
              });
              const { provider } = controller.getProviderAndBlockTracker();
              assert(provider);
              const promisifiedSendAsync = promisify(provider.sendAsync).bind(
                provider,
              );
              const chainIdResult = await promisifiedSendAsync({
                id: 1,
                jsonrpc: '2.0',
                method: 'eth_chainId',
                params: [],
              });
              expect(chainIdResult.result).toBe('0x1337');
            },
          );
        });
      });

      describe('if the provider config does not contain an RPC URL', () => {
        it('throws', async () => {
          await withController(
            {
              state: {
                providerConfig: buildProviderConfig({
                  type: NetworkType.rpc,
                  rpcUrl: undefined,
                }),
              },
            },
            async ({ controller }) => {
              const fakeProvider = buildFakeProvider();
              const fakeNetworkClient = buildFakeClient(fakeProvider);
              createNetworkClientMock.mockReturnValue(fakeNetworkClient);

              await expect(() =>
                controller.initializeProvider(),
              ).rejects.toThrow(
                'rpcUrl must be provided for custom RPC endpoints',
              );

              expect(createNetworkClientMock).not.toHaveBeenCalled();
              const { provider, blockTracker } =
                controller.getProviderAndBlockTracker();
              expect(provider).toBeUndefined();
              expect(blockTracker).toBeUndefined();
            },
          );
        });
      });

      describe('if the provider config does not contain a chain ID', () => {
        it('throws', async () => {
          await withController(
            {
              state: {
                providerConfig: buildProviderConfig({
                  type: NetworkType.rpc,
                  chainId: undefined,
                }),
              },
            },
            async ({ controller }) => {
              const fakeProvider = buildFakeProvider();
              const fakeNetworkClient = buildFakeClient(fakeProvider);
              createNetworkClientMock.mockReturnValue(fakeNetworkClient);

              await expect(() =>
                controller.initializeProvider(),
              ).rejects.toThrow(
                'chainId must be provided for custom RPC endpoints',
              );

              expect(createNetworkClientMock).not.toHaveBeenCalled();
              const { provider, blockTracker } =
                controller.getProviderAndBlockTracker();
              expect(provider).toBeUndefined();
              expect(blockTracker).toBeUndefined();
            },
          );
        });
      });
    });

    it('updates networkDetails.EIPS in state based on the latest block (assuming that the request for eth_getBlockByNumber is made successfully)', async () => {
      await withController(
        {
          state: {
            providerConfig: buildProviderConfig(),
          },
        },
        async ({ controller, messenger }) => {
          const fakeProvider = buildFakeProvider([
            {
              request: {
                method: 'eth_getBlockByNumber',
                params: ['latest', false],
              },
              response: {
                result: {
                  baseFeePerGas: '0x1',
                },
              },
            },
          ]);
          const fakeNetworkClient = buildFakeClient(fakeProvider);
          createNetworkClientMock.mockReturnValue(fakeNetworkClient);

          await waitForStateChanges({
            messenger,
            propertyPath: ['networkDetails', 'EIPS', '1559'],
            produceStateChanges: async () => {
              await controller.initializeProvider();
            },
          });

          expect(controller.state.networkDetails.EIPS[1559]).toBe(true);
        },
      );
    });
  });

  describe('lookupNetwork', () => {
    describe('if a provider has not been set', () => {
      it('does not change network in state', async () => {
        await withController(async ({ controller, messenger }) => {
          const promiseForNetworkChanges = waitForStateChanges({
            messenger,
            propertyPath: ['networkId'],
          });

          await controller.lookupNetwork();

          await expect(promiseForNetworkChanges).toNeverResolve();
        });
      });
    });

    for (const providerConfig of Object.values(NetworkType).map((networkType) =>
      buildProviderConfig({ type: networkType }),
    )) {
      describe(`when the type in the provider configuration is "${providerConfig.type}"`, () => {
        describe('if the network ID and network details requests resolve successfully', () => {
          describe('if the current network is different from the network in state', () => {
            it('updates the network in state to match', async () => {
              await withController(
                {
                  state: {
                    networkId: null,
                    providerConfig,
                  },
                },
                async ({ controller }) => {
                  await setFakeProvider(controller, {
                    stubs: [
                      {
                        request: { method: 'net_version' },
                        response: { result: '12345' },
                      },
                    ],
                    stubLookupNetworkWhileSetting: true,
                  });

                  await controller.lookupNetwork();

                  expect(controller.state.networkId).toBe('12345');
                },
              );
            });
          });

          describe('if the version of the current network is the same as that in state', () => {
            it('does not change network ID in state', async () => {
              await withController(
                {
                  state: {
                    networkId: '12345',
                    providerConfig,
                  },
                },
                async ({ controller }) => {
                  await setFakeProvider(controller, {
                    stubs: [
                      {
                        request: { method: 'net_version' },
                        response: { result: '12345' },
                      },
                    ],
                    stubLookupNetworkWhileSetting: true,
                  });

                  await controller.lookupNetwork();

                  await expect(controller.state.networkId).toBe('12345');
                },
              );
            });
          });

          describe('if the network details of the current network are different from the network details in state', () => {
            it('updates the network in state to match', async () => {
              await withController(
                {
                  state: {
                    networkDetails: {
                      EIPS: {
                        1559: false,
                      },
                    },
                    providerConfig,
                  },
                },
                async ({ controller }) => {
                  await setFakeProvider(controller, {
                    stubs: [
                      {
                        request: {
                          method: 'eth_getBlockByNumber',
                          params: ['latest', false],
                        },
                        response: {
                          result: {
                            baseFeePerGas: '0x1',
                          },
                        },
                      },
                    ],
                    stubLookupNetworkWhileSetting: true,
                  });

                  await controller.lookupNetwork();

                  expect(controller.state.networkDetails).toStrictEqual({
                    EIPS: {
                      1559: true,
                    },
                  });
                },
              );
            });
          });

          describe('if the network details of the current network are the same as the network details in state', () => {
            it('does not change network details in state', async () => {
              await withController(
                {
                  state: {
                    networkDetails: {
                      EIPS: {
                        1559: true,
                      },
                    },
                    providerConfig,
                  },
                },
                async ({ controller }) => {
                  await setFakeProvider(controller, {
                    stubs: [
                      {
                        request: {
                          method: 'eth_getBlockByNumber',
                          params: ['latest', false],
                        },
                        response: {
                          result: {
                            baseFeePerGas: '0x1',
                          },
                        },
                      },
                    ],
                  });

                  await controller.lookupNetwork();

                  expect(controller.state.networkDetails).toStrictEqual({
                    EIPS: {
                      1559: true,
                    },
                  });
                },
              );
            });
          });

          it('emits infuraIsUnblocked', async () => {
            await withController(
              {
                state: {
                  providerConfig,
                },
              },
              async ({ controller, messenger }) => {
                await setFakeProvider(controller, {
                  stubLookupNetworkWhileSetting: true,
                });

                const payloads = await waitForPublishedEvents(
                  messenger,
                  'NetworkController:infuraIsUnblocked',
                  {
                    produceEvents: async () => {
                      await controller.lookupNetwork();
                    },
                  },
                );

                expect(payloads).toStrictEqual([[]]);
              },
            );
          });

          it('does not emit infuraIsBlocked', async () => {
            await withController(
              {
                state: {
                  providerConfig,
                },
              },
              async ({ controller, messenger }) => {
                await setFakeProvider(controller, {
                  stubLookupNetworkWhileSetting: true,
                });

                const payloads = await waitForPublishedEvents(
                  messenger,
                  'NetworkController:infuraIsBlocked',
                  {
                    count: 0,
                    produceEvents: async () => {
                      await controller.lookupNetwork();
                    },
                  },
                );

                expect(payloads).toStrictEqual([]);
              },
            );
          });
        });

        describe('if an RPC error is encountered while retrieving the version of the current network', () => {
          it('updates the network in state to "unavailable"', async () => {
            await withController(
              {
                state: {
                  networkId: '1',
                  providerConfig,
                },
              },
              async ({ controller }) => {
                await setFakeProvider(controller, {
                  stubs: [
                    {
                      request: { method: 'net_version' },
                      error: ethErrors.rpc.limitExceeded('some error'),
                    },
                  ],
                  stubLookupNetworkWhileSetting: true,
                });

                await controller.lookupNetwork();

                expect(controller.state.networkStatus).toBe(
                  NetworkStatus.Unavailable,
                );
              },
            );
          });

          if (providerConfig.type === NetworkType.rpc) {
            it('emits infuraIsUnblocked', async () => {
              await withController(
                {
                  state: {
                    providerConfig,
                  },
                },
                async ({ controller, messenger }) => {
                  await setFakeProvider(controller, {
                    stubs: [
                      {
                        request: { method: 'net_version' },
                        error: ethErrors.rpc.limitExceeded('some error'),
                      },
                    ],
                    stubLookupNetworkWhileSetting: true,
                  });

                  const payloads = await waitForPublishedEvents(
                    messenger,
                    'NetworkController:infuraIsUnblocked',
                    {
                      produceEvents: async () => {
                        await controller.lookupNetwork();
                      },
                    },
                  );

                  expect(payloads).toStrictEqual([[]]);
                },
              );
            });
          } else {
            it('does not emit infuraIsUnblocked', async () => {
              await withController(
                {
                  state: {
                    providerConfig,
                  },
                },
                async ({ controller, messenger }) => {
                  await setFakeProvider(controller, {
                    stubs: [
                      {
                        request: { method: 'net_version' },
                        error: ethErrors.rpc.limitExceeded('some error'),
                      },
                    ],
                    stubLookupNetworkWhileSetting: true,
                  });

                  const payloads = await waitForPublishedEvents(
                    messenger,
                    'NetworkController:infuraIsUnblocked',
                    {
                      count: 0,
                      produceEvents: async () => {
                        await controller.lookupNetwork();
                      },
                    },
                  );

                  expect(payloads).toStrictEqual([]);
                },
              );
            });
          }

          it('does not emit infuraIsBlocked', async () => {
            await withController(
              {
                state: {
                  providerConfig,
                },
              },
              async ({ controller, messenger }) => {
                await setFakeProvider(controller, {
                  stubs: [
                    {
                      request: { method: 'net_version' },
                      error: ethErrors.rpc.limitExceeded('some error'),
                    },
                  ],
                  stubLookupNetworkWhileSetting: true,
                });

                const payloads = await waitForPublishedEvents(
                  messenger,
                  'NetworkController:infuraIsBlocked',
                  {
                    count: 0,
                    produceEvents: async () => {
                      await controller.lookupNetwork();
                    },
                  },
                );

                expect(payloads).toStrictEqual([]);
              },
            );
          });
        });

        describe('if a country blocked error is encountered while retrieving the version of the current network', () => {
          if (providerConfig.type === NetworkType.rpc) {
            it('updates the network in state to "unknown"', async () => {
              await withController(
                {
                  state: {
                    providerConfig,
                  },
                },
                async ({ controller }) => {
                  await setFakeProvider(controller, {
                    stubs: [
                      {
                        request: { method: 'net_version' },
                        error: BLOCKED_INFURA_JSON_RPC_ERROR,
                      },
                    ],
                    stubLookupNetworkWhileSetting: true,
                  });

                  await controller.lookupNetwork();

                  expect(controller.state.networkStatus).toBe(
                    NetworkStatus.Unknown,
                  );
                },
              );
            });

            it('emits infuraIsUnblocked', async () => {
              await withController(
                {
                  state: {
                    providerConfig,
                  },
                },
                async ({ controller, messenger }) => {
                  await setFakeProvider(controller, {
                    stubs: [
                      {
                        request: { method: 'net_version' },
                        error: BLOCKED_INFURA_JSON_RPC_ERROR,
                      },
                    ],
                    stubLookupNetworkWhileSetting: true,
                  });

                  const payloads = await waitForPublishedEvents(
                    messenger,
                    'NetworkController:infuraIsUnblocked',
                    {
                      produceEvents: async () => {
                        await controller.lookupNetwork();
                      },
                    },
                  );

                  expect(payloads).toStrictEqual([[]]);
                },
              );
            });

            it('does not emit infuraIsBlocked', async () => {
              await withController(
                {
                  state: {
                    providerConfig,
                  },
                },
                async ({ controller, messenger }) => {
                  await setFakeProvider(controller, {
                    stubs: [
                      {
                        request: { method: 'net_version' },
                        error: BLOCKED_INFURA_JSON_RPC_ERROR,
                      },
                    ],
                    stubLookupNetworkWhileSetting: true,
                  });

                  const payloads = await waitForPublishedEvents(
                    messenger,
                    'NetworkController:infuraIsBlocked',
                    {
                      count: 0,
                      produceEvents: async () => {
                        await controller.lookupNetwork();
                      },
                    },
                  );

                  expect(payloads).toStrictEqual([]);
                },
              );
            });
          } else {
            it('updates the network in state to "blocked"', async () => {
              await withController(
                {
                  state: {
                    providerConfig,
                  },
                },
                async ({ controller }) => {
                  await setFakeProvider(controller, {
                    stubs: [
                      {
                        request: { method: 'net_version' },
                        error: BLOCKED_INFURA_JSON_RPC_ERROR,
                      },
                    ],
                    stubLookupNetworkWhileSetting: true,
                  });

                  await controller.lookupNetwork();

                  expect(controller.state.networkStatus).toBe(
                    NetworkStatus.Blocked,
                  );
                },
              );
            });

            it('does not emit infuraIsUnblocked', async () => {
              await withController(
                {
                  state: {
                    providerConfig,
                  },
                },
                async ({ controller, messenger }) => {
                  await setFakeProvider(controller, {
                    stubs: [
                      {
                        request: { method: 'net_version' },
                        error: BLOCKED_INFURA_JSON_RPC_ERROR,
                      },
                    ],
                    stubLookupNetworkWhileSetting: true,
                  });

                  const payloads = await waitForPublishedEvents(
                    messenger,
                    'NetworkController:infuraIsUnblocked',
                    {
                      count: 0,
                      produceEvents: async () => {
                        await controller.lookupNetwork();
                      },
                    },
                  );

                  expect(payloads).toStrictEqual([]);
                },
              );
            });

            it('emits infuraIsBlocked', async () => {
              await withController(
                {
                  state: {
                    providerConfig,
                  },
                },
                async ({ controller, messenger }) => {
                  await setFakeProvider(controller, {
                    stubs: [
                      {
                        request: { method: 'net_version' },
                        error: BLOCKED_INFURA_JSON_RPC_ERROR,
                      },
                    ],
                    stubLookupNetworkWhileSetting: true,
                  });

                  const payloads = await waitForPublishedEvents(
                    messenger,
                    'NetworkController:infuraIsBlocked',
                    {
                      produceEvents: async () => {
                        await controller.lookupNetwork();
                      },
                    },
                  );

                  expect(payloads).toStrictEqual([[]]);
                },
              );
            });
          }
        });

        describe('if an internal error is encountered while retrieving the version of the current network', () => {
          it('updates the network in state to "unknown"', async () => {
            await withController(
              {
                state: {
                  providerConfig,
                },
              },
              async ({ controller }) => {
                await setFakeProvider(controller, {
                  stubs: [
                    {
                      request: { method: 'net_version' },
                      error: ethErrors.rpc.internal('some error'),
                    },
                  ],
                  stubLookupNetworkWhileSetting: true,
                });

                await controller.lookupNetwork();

                expect(controller.state.networkStatus).toBe(
                  NetworkStatus.Unknown,
                );
              },
            );
          });

          if (providerConfig.type === NetworkType.rpc) {
            it('emits infuraIsUnblocked', async () => {
              await withController(
                {
                  state: {
                    providerConfig,
                  },
                },
                async ({ controller, messenger }) => {
                  await setFakeProvider(controller, {
                    stubs: [
                      {
                        request: { method: 'net_version' },
                        error: ethErrors.rpc.internal('some error'),
                      },
                    ],
                    stubLookupNetworkWhileSetting: true,
                  });

                  const payloads = await waitForPublishedEvents(
                    messenger,
                    'NetworkController:infuraIsUnblocked',
                    {
                      produceEvents: async () => {
                        await controller.lookupNetwork();
                      },
                    },
                  );

                  expect(payloads).toStrictEqual([[]]);
                },
              );
            });
          } else {
            it('does not emit infuraIsUnblocked', async () => {
              await withController(
                {
                  state: {
                    providerConfig,
                  },
                },
                async ({ controller, messenger }) => {
                  await setFakeProvider(controller, {
                    stubs: [
                      {
                        request: { method: 'net_version' },
                        error: ethErrors.rpc.internal('some error'),
                      },
                    ],
                    stubLookupNetworkWhileSetting: true,
                  });

                  const payloads = await waitForPublishedEvents(
                    messenger,
                    'NetworkController:infuraIsUnblocked',
                    {
                      count: 0,
                      produceEvents: async () => {
                        await controller.lookupNetwork();
                      },
                    },
                  );

                  expect(payloads).toStrictEqual([]);
                },
              );
            });
          }

          it('does not emit infuraIsBlocked', async () => {
            await withController(
              {
                state: {
                  providerConfig,
                },
              },
              async ({ controller, messenger }) => {
                await setFakeProvider(controller, {
                  stubs: [
                    {
                      request: { method: 'net_version' },
                      error: ethErrors.rpc.internal('some error'),
                    },
                  ],
                  stubLookupNetworkWhileSetting: true,
                });

                const payloads = await waitForPublishedEvents(
                  messenger,
                  'NetworkController:infuraIsBlocked',
                  {
                    count: 0,
                    produceEvents: async () => {
                      await controller.lookupNetwork();
                    },
                  },
                );

                expect(payloads).toStrictEqual([]);
              },
            );
          });
        });

        describe('if an invalid network ID is returned', () => {
          it('updates the network in state to "unknown"', async () => {
            await withController(
              {
                state: {
                  providerConfig,
                },
              },
              async ({ controller }) => {
                await setFakeProvider(controller, {
                  stubs: [
                    {
                      request: { method: 'net_version' },
                      response: { result: 'invalid' },
                    },
                  ],
                  stubLookupNetworkWhileSetting: true,
                });

                await controller.lookupNetwork();

                expect(controller.state.networkStatus).toBe(
                  NetworkStatus.Unknown,
                );
              },
            );
          });

          if (providerConfig.type === NetworkType.rpc) {
            it('emits infuraIsUnblocked', async () => {
              await withController(
                {
                  state: {
                    providerConfig,
                  },
                },
                async ({ controller, messenger }) => {
                  await setFakeProvider(controller, {
                    stubs: [
                      {
                        request: { method: 'net_version' },
                        response: { result: 'invalid' },
                      },
                    ],
                    stubLookupNetworkWhileSetting: true,
                  });

                  const payloads = await waitForPublishedEvents(
                    messenger,
                    'NetworkController:infuraIsUnblocked',
                    {
                      produceEvents: async () => {
                        await controller.lookupNetwork();
                      },
                    },
                  );

                  expect(payloads).toStrictEqual([[]]);
                },
              );
            });
          } else {
            it('does not emit infuraIsUnblocked', async () => {
              await withController(
                {
                  state: {
                    providerConfig,
                  },
                },
                async ({ controller, messenger }) => {
                  await setFakeProvider(controller, {
                    stubs: [
                      {
                        request: { method: 'net_version' },
                        response: { result: 'invalid' },
                      },
                    ],
                    stubLookupNetworkWhileSetting: true,
                  });

                  const payloads = await waitForPublishedEvents(
                    messenger,
                    'NetworkController:infuraIsUnblocked',
                    {
                      count: 0,
                      produceEvents: async () => {
                        await controller.lookupNetwork();
                      },
                    },
                  );

                  expect(payloads).toStrictEqual([]);
                },
              );
            });
          }

          it('does not emit infuraIsBlocked', async () => {
            await withController(
              {
                state: {
                  providerConfig,
                },
              },
              async ({ controller, messenger }) => {
                await setFakeProvider(controller, {
                  stubs: [
                    {
                      request: { method: 'net_version' },
                      response: { result: 'invalid' },
                    },
                  ],
                  stubLookupNetworkWhileSetting: true,
                });

                const payloads = await waitForPublishedEvents(
                  messenger,
                  'NetworkController:infuraIsBlocked',
                  {
                    count: 0,
                    produceEvents: async () => {
                      await controller.lookupNetwork();
                    },
                  },
                );

                expect(payloads).toStrictEqual([]);
              },
            );
          });
        });

        describe('if an RPC error is encountered while retrieving the network details of the current network', () => {
          it('updates the network in state to "unavailable"', async () => {
            await withController(
              {
                state: {
                  providerConfig,
                },
              },
              async ({ controller }) => {
                await setFakeProvider(controller, {
                  stubs: [
                    {
                      request: {
                        method: 'eth_getBlockByNumber',
                        params: ['latest', false],
                      },
                      error: ethErrors.rpc.limitExceeded('some error'),
                    },
                  ],
                  stubGetEIP1559CompatibilityWhileSetting: true,
                });

                await controller.lookupNetwork();

                expect(controller.state.networkStatus).toBe(
                  NetworkStatus.Unavailable,
                );
              },
            );
          });

          if (providerConfig.type === NetworkType.rpc) {
            it('emits infuraIsUnblocked', async () => {
              await withController(
                {
                  state: {
                    providerConfig,
                  },
                },
                async ({ controller, messenger }) => {
                  await setFakeProvider(controller, {
                    stubs: [
                      {
                        request: {
                          method: 'eth_getBlockByNumber',
                          params: ['latest', false],
                        },
                        error: ethErrors.rpc.limitExceeded('some error'),
                      },
                    ],
                    stubGetEIP1559CompatibilityWhileSetting: true,
                  });

                  const payloads = await waitForPublishedEvents(
                    messenger,
                    'NetworkController:infuraIsUnblocked',
                    {
                      produceEvents: async () => {
                        await controller.lookupNetwork();
                      },
                    },
                  );

                  expect(payloads).toStrictEqual([[]]);
                },
              );
            });
          } else {
            it('does not emit infuraIsUnblocked', async () => {
              await withController(
                {
                  state: {
                    providerConfig,
                  },
                },
                async ({ controller, messenger }) => {
                  await setFakeProvider(controller, {
                    stubs: [
                      {
                        request: {
                          method: 'eth_getBlockByNumber',
                          params: ['latest', false],
                        },
                        error: ethErrors.rpc.limitExceeded('some error'),
                      },
                    ],
                    stubGetEIP1559CompatibilityWhileSetting: true,
                  });

                  const payloads = await waitForPublishedEvents(
                    messenger,
                    'NetworkController:infuraIsUnblocked',
                    {
                      count: 0,
                      produceEvents: async () => {
                        await controller.lookupNetwork();
                      },
                    },
                  );

                  expect(payloads).toStrictEqual([]);
                },
              );
            });
          }

          it('does not emit infuraIsBlocked', async () => {
            await withController(
              {
                state: {
                  providerConfig,
                },
              },
              async ({ controller, messenger }) => {
                await setFakeProvider(controller, {
                  stubs: [
                    {
                      request: {
                        method: 'eth_getBlockByNumber',
                        params: ['latest', false],
                      },
                      error: ethErrors.rpc.limitExceeded('some error'),
                    },
                  ],
                  stubGetEIP1559CompatibilityWhileSetting: true,
                });

                const payloads = await waitForPublishedEvents(
                  messenger,
                  'NetworkController:infuraIsBlocked',
                  {
                    count: 0,
                    produceEvents: async () => {
                      await controller.lookupNetwork();
                    },
                  },
                );

                expect(payloads).toStrictEqual([]);
              },
            );
          });
        });

        describe('if a country blocked error is encountered while retrieving the network details of the current network', () => {
          if (providerConfig.type === NetworkType.rpc) {
            it('updates the network in state to "unknown"', async () => {
              await withController(
                {
                  state: {
                    providerConfig,
                  },
                },
                async ({ controller }) => {
                  await setFakeProvider(controller, {
                    stubs: [
                      {
                        request: {
                          method: 'eth_getBlockByNumber',
                          params: ['latest', false],
                        },
                        error: BLOCKED_INFURA_JSON_RPC_ERROR,
                      },
                    ],
                    stubLookupNetworkWhileSetting: true,
                  });

                  await controller.lookupNetwork();

                  expect(controller.state.networkStatus).toBe(
                    NetworkStatus.Unknown,
                  );
                },
              );
            });

            it('emits infuraIsUnblocked', async () => {
              await withController(
                {
                  state: {
                    providerConfig,
                  },
                },
                async ({ controller, messenger }) => {
                  await setFakeProvider(controller, {
                    stubs: [
                      {
                        request: {
                          method: 'eth_getBlockByNumber',
                          params: ['latest', false],
                        },
                        error: BLOCKED_INFURA_JSON_RPC_ERROR,
                      },
                    ],
                    stubLookupNetworkWhileSetting: true,
                  });

                  const payloads = await waitForPublishedEvents(
                    messenger,
                    'NetworkController:infuraIsUnblocked',
                    {
                      produceEvents: async () => {
                        await controller.lookupNetwork();
                      },
                    },
                  );

                  expect(payloads).toStrictEqual([[]]);
                },
              );
            });

            it('does not emit infuraIsBlocked', async () => {
              await withController(
                {
                  state: {
                    providerConfig,
                  },
                },
                async ({ controller, messenger }) => {
                  await setFakeProvider(controller, {
                    stubs: [
                      {
                        request: {
                          method: 'eth_getBlockByNumber',
                          params: ['latest', false],
                        },
                        error: BLOCKED_INFURA_JSON_RPC_ERROR,
                      },
                    ],
                    stubLookupNetworkWhileSetting: true,
                  });

                  const payloads = await waitForPublishedEvents(
                    messenger,
                    'NetworkController:infuraIsBlocked',
                    {
                      count: 0,
                      produceEvents: async () => {
                        await controller.lookupNetwork();
                      },
                    },
                  );

                  expect(payloads).toStrictEqual([]);
                },
              );
            });
          } else {
            it('updates the network in state to "blocked"', async () => {
              await withController(
                {
                  state: {
                    providerConfig,
                  },
                },
                async ({ controller }) => {
                  await setFakeProvider(controller, {
                    stubs: [
                      {
                        request: {
                          method: 'eth_getBlockByNumber',
                          params: ['latest', false],
                        },
                        error: BLOCKED_INFURA_JSON_RPC_ERROR,
                      },
                    ],
                    stubLookupNetworkWhileSetting: true,
                  });

                  await controller.lookupNetwork();

                  expect(controller.state.networkStatus).toBe(
                    NetworkStatus.Blocked,
                  );
                },
              );
            });

            it('does not emit infuraIsUnblocked', async () => {
              await withController(
                {
                  state: {
                    providerConfig,
                  },
                },
                async ({ controller, messenger }) => {
                  await setFakeProvider(controller, {
                    stubs: [
                      {
                        request: {
                          method: 'eth_getBlockByNumber',
                          params: ['latest', false],
                        },
                        error: BLOCKED_INFURA_JSON_RPC_ERROR,
                      },
                    ],
                    stubLookupNetworkWhileSetting: true,
                  });

                  const payloads = await waitForPublishedEvents(
                    messenger,
                    'NetworkController:infuraIsUnblocked',
                    {
                      count: 0,
                      produceEvents: async () => {
                        await controller.lookupNetwork();
                      },
                    },
                  );

                  expect(payloads).toStrictEqual([]);
                },
              );
            });

            it('emits infuraIsBlocked', async () => {
              await withController(
                {
                  state: {
                    providerConfig,
                  },
                },
                async ({ controller, messenger }) => {
                  await setFakeProvider(controller, {
                    stubs: [
                      {
                        request: {
                          method: 'eth_getBlockByNumber',
                          params: ['latest', false],
                        },
                        error: BLOCKED_INFURA_JSON_RPC_ERROR,
                      },
                    ],
                    stubLookupNetworkWhileSetting: true,
                  });

                  const payloads = await waitForPublishedEvents(
                    messenger,
                    'NetworkController:infuraIsBlocked',
                    {
                      produceEvents: async () => {
                        await controller.lookupNetwork();
                      },
                    },
                  );

                  expect(payloads).toStrictEqual([[]]);
                },
              );
            });
          }
        });

        describe('if an internal error is encountered while retrieving the network details of the current network', () => {
          it('updates the network in state to "unknown"', async () => {
            await withController(
              {
                state: {
                  providerConfig,
                },
              },
              async ({ controller }) => {
                await setFakeProvider(controller, {
                  stubs: [
                    {
                      request: {
                        method: 'eth_getBlockByNumber',
                        params: ['latest', false],
                      },
                      error: ethErrors.rpc.internal('some error'),
                    },
                  ],
                });

                await controller.lookupNetwork();

                expect(controller.state.networkStatus).toBe(
                  NetworkStatus.Unknown,
                );
              },
            );
          });

          if (providerConfig.type === NetworkType.rpc) {
            it('emits infuraIsUnblocked', async () => {
              await withController(
                {
                  state: {
                    providerConfig,
                  },
                },
                async ({ controller, messenger }) => {
                  await setFakeProvider(controller, {
                    stubs: [
                      {
                        request: {
                          method: 'eth_getBlockByNumber',
                          params: ['latest', false],
                        },
                        error: ethErrors.rpc.internal('some error'),
                      },
                    ],
                    stubGetEIP1559CompatibilityWhileSetting: true,
                  });

                  const payloads = await waitForPublishedEvents(
                    messenger,
                    'NetworkController:infuraIsUnblocked',
                    {
                      produceEvents: async () => {
                        await controller.lookupNetwork();
                      },
                    },
                  );

                  expect(payloads).toStrictEqual([[]]);
                },
              );
            });
          } else {
            it('does not emit infuraIsUnblocked', async () => {
              await withController(
                {
                  state: {
                    providerConfig,
                  },
                },
                async ({ controller, messenger }) => {
                  await setFakeProvider(controller, {
                    stubs: [
                      {
                        request: {
                          method: 'eth_getBlockByNumber',
                          params: ['latest', false],
                        },
                        error: ethErrors.rpc.internal('some error'),
                      },
                    ],
                    stubGetEIP1559CompatibilityWhileSetting: true,
                  });

                  const payloads = await waitForPublishedEvents(
                    messenger,
                    'NetworkController:infuraIsUnblocked',
                    {
                      count: 0,
                      produceEvents: async () => {
                        await controller.lookupNetwork();
                      },
                    },
                  );

                  expect(payloads).toStrictEqual([]);
                },
              );
            });
          }

          it('does not emit infuraIsBlocked', async () => {
            await withController(
              {
                state: {
                  providerConfig,
                },
              },
              async ({ controller, messenger }) => {
                await setFakeProvider(controller, {
                  stubs: [
                    {
                      request: {
                        method: 'eth_getBlockByNumber',
                        params: ['latest', false],
                      },
                      error: ethErrors.rpc.internal('some error'),
                    },
                  ],
                  stubGetEIP1559CompatibilityWhileSetting: true,
                });

                const payloads = await waitForPublishedEvents(
                  messenger,
                  'NetworkController:infuraIsBlocked',
                  {
                    count: 0,
                    produceEvents: async () => {
                      await controller.lookupNetwork();
                    },
                  },
                );

                expect(payloads).toStrictEqual([]);
              },
            );
          });
        });
      });
    }

    describe('if lookupNetwork is called multiple times in quick succession', () => {
      it('waits until each call finishes before resolving the next', async () => {
        await withController(async ({ controller, messenger }) => {
          await setFakeProvider(controller, {
            stubs: [
              {
                request: { method: 'net_version' },
                response: { result: '1' },
                delay: 100,
              },
              {
                request: { method: 'net_version' },
                response: { result: '2' },
                delay: 0,
              },
              {
                request: { method: 'net_version' },
                response: { result: '3' },
                delay: 200,
              },
            ],
            stubLookupNetworkWhileSetting: true,
          });
          const promiseForStateChanges = waitForStateChanges({
            messenger,
            propertyPath: ['networkId'],
            count: 3,
            wait: 400,
          });

          await Promise.all([
            controller.lookupNetwork(),
            controller.lookupNetwork(),
            controller.lookupNetwork(),
          ]);

          expect(await promiseForStateChanges).toMatchObject([
            expect.objectContaining([
              expect.objectContaining({ networkId: '1' }),
            ]),
            expect.objectContaining([
              expect.objectContaining({ networkId: '2' }),
            ]),
            expect.objectContaining([
              expect.objectContaining({ networkId: '3' }),
            ]),
          ]);
        });
      });
    });
  });

  describe('setProviderType', () => {
    for (const { networkType } of INFURA_NETWORKS) {
      describe(`given a network type of "${networkType}"`, () => {
        it('updates the provider config in state with the network type, the corresponding chain ID, and a special ticker, clearing any existing RPC target and nickname', async () => {
          await withController(
            {
              state: {
                providerConfig: {
                  type: NetworkType.rpc,
                  rpcUrl: 'http://somethingexisting.com',
                  chainId: '99999',
                  ticker: 'something existing',
                  nickname: 'something existing',
                },
              },
            },
            async ({ controller }) => {
              const fakeProvider = buildFakeProvider();
              const fakeNetworkClient = buildFakeClient(fakeProvider);
              createNetworkClientMock.mockReturnValue(fakeNetworkClient);

              await controller.setProviderType(networkType);

              expect(controller.state.providerConfig).toStrictEqual({
                type: networkType,
                ...BUILT_IN_NETWORKS[networkType],
                rpcUrl: undefined,
                nickname: undefined,
                id: undefined,
              });
            },
          );
        });

        it(`sets the provider to an Infura provider pointed to ${networkType}`, async () => {
          await withController(
            {
              infuraProjectId: 'infura-project-id',
            },
            async ({ controller }) => {
              const fakeProvider = buildFakeProvider([
                {
                  request: {
                    method: 'eth_chainId',
                  },
                  response: {
                    result: '0x1337',
                  },
                },
              ]);
              const fakeNetworkClient = buildFakeClient(fakeProvider);
              createNetworkClientMock.mockReturnValue(fakeNetworkClient);

              await controller.setProviderType(networkType);

              expect(createNetworkClientMock).toHaveBeenCalledWith({
                network: networkType,
                infuraProjectId: 'infura-project-id',
                type: NetworkClientType.Infura,
              });
              const { provider } = controller.getProviderAndBlockTracker();
              assert(provider);
              const promisifiedSendAsync = promisify(provider.sendAsync).bind(
                provider,
              );
              const chainIdResult = await promisifiedSendAsync({
                id: 1,
                jsonrpc: '2.0',
                method: 'eth_chainId',
                params: [],
              });
              expect(chainIdResult.result).toBe('0x1337');
            },
          );
        });

        it('updates networkDetails.EIPS in state based on the latest block (assuming that the request for eth_getBlockByNumber is made successfully)', async () => {
          await withController({}, async ({ controller }) => {
            const fakeProvider = buildFakeProvider([
              {
                request: {
                  method: 'eth_getBlockByNumber',
                  params: ['latest', false],
                },
                response: {
                  result: {
                    baseFeePerGas: '0x1',
                  },
                },
              },
            ]);
            const fakeNetworkClient = buildFakeClient(fakeProvider);
            createNetworkClientMock.mockReturnValue(fakeNetworkClient);

            await controller.setProviderType(networkType);

            expect(controller.state.networkDetails.EIPS[1559]).toBe(true);
          });
        });

        it('updates the version of the current network in state (assuming that the request for net_version is made successfully)', async () => {
          await withController(async ({ controller }) => {
            const fakeProvider = buildFakeProvider([
              {
                request: {
                  method: 'net_version',
                  params: [],
                },
                response: {
                  result: '42',
                },
              },
            ]);
            const fakeNetworkClient = buildFakeClient(fakeProvider);
            createNetworkClientMock.mockReturnValue(fakeNetworkClient);

            await controller.setProviderType(networkType);

            expect(controller.state.networkId).toBe('42');
          });
        });
      });
    }

    describe('given a network type of "rpc"', () => {
      it('throws because there is no way to set the rpcUrl using this method', async () => {
        await withController(
          {
            state: {
              providerConfig: {
                type: NetworkType.rpc,
                rpcUrl: 'http://somethingexisting.com',
                chainId: '99999',
                ticker: 'something existing',
                nickname: 'something existing',
              },
            },
          },
          async ({ controller }) => {
            await expect(() =>
              controller.setProviderType(NetworkType.rpc),
            ).rejects.toThrow(
              'rpcUrl must be provided for custom RPC endpoints',
            );
          },
        );
      });

      it("doesn't set a provider", async () => {
        await withController(async ({ controller }) => {
          const fakeProvider = buildFakeProvider();
          const fakeNetworkClient = buildFakeClient(fakeProvider);
          createNetworkClientMock.mockReturnValue(fakeNetworkClient);

          try {
            await controller.setProviderType(NetworkType.rpc);
          } catch {
            // catch the rejection (it is tested above)
          }

          expect(createNetworkClientMock).not.toHaveBeenCalled();
          expect(
            controller.getProviderAndBlockTracker().provider,
          ).toBeUndefined();
        });
      });

      it('does not update networkDetails.EIPS in state', async () => {
        await withController(async ({ controller }) => {
          const fakeProvider = buildFakeProvider([
            {
              request: {
                method: 'eth_getBlockByNumber',
                params: ['latest', false],
              },
              response: {
                result: {
                  baseFeePerGas: '0x1',
                },
              },
            },
          ]);
          const fakeNetworkClient = buildFakeClient(fakeProvider);
          createNetworkClientMock.mockReturnValue(fakeNetworkClient);

          try {
            await controller.setProviderType(NetworkType.rpc);
          } catch {
            // catch the rejection (it is tested above)
          }

          expect(controller.state.networkDetails.EIPS[1559]).toBeUndefined();
        });
      });
    });
  });

  describe('setActiveNetwork', () => {
    it('updates the provider config in state with the rpcUrl and chainId, clearing the previous provider details', async () => {
      await withController(
        {
          state: {
            providerConfig: {
              type: NetworkType.rpc,
              rpcUrl: 'http://somethingexisting.com',
              chainId: '111',
              ticker: 'something existing',
              nickname: 'something existing',
              rpcPrefs: undefined,
            },
            networkConfigurations: {
              testNetworkConfigurationId: {
                rpcUrl: 'https://mock-rpc-url',
                chainId: '111',
                ticker: 'TEST',
                id: 'testNetworkConfigurationId',
                rpcPrefs: undefined,
              },
              testNetworkConfigurationId2: {
                rpcUrl: 'http://somethingexisting.com',
                chainId: '222',
                ticker: 'something existing',
                nickname: 'something existing',
                id: 'testNetworkConfigurationId2',
                rpcPrefs: undefined,
              },
            },
          },
        },
        async ({ controller }) => {
          const fakeProvider = buildFakeProvider();
          const fakeNetworkClient = buildFakeClient(fakeProvider);
          createNetworkClientMock.mockReturnValue(fakeNetworkClient);

          await controller.setActiveNetwork('testNetworkConfigurationId');

          expect(controller.state.providerConfig).toStrictEqual({
            type: 'rpc',
            rpcUrl: 'https://mock-rpc-url',
            chainId: '111',
            ticker: 'TEST',
            id: 'testNetworkConfigurationId',
            nickname: undefined,
            rpcPrefs: undefined,
          });
        },
      );
    });

    it('sets the provider to a custom RPC provider initialized with the RPC target and chain ID, leaving nickname and ticker undefined', async () => {
      await withController(
        {
          state: {
            networkConfigurations: {
              testNetworkConfigurationId: {
                rpcUrl: 'https://mock-rpc-url',
                chainId: '1337',
                ticker: 'TEST',
                id: 'testNetworkConfigurationId',
                nickname: undefined,
                rpcPrefs: undefined,
              },
            },
          },
        },
        async ({ controller }) => {
          const fakeProvider = buildFakeProvider([
            {
              request: {
                method: 'eth_chainId',
              },
              response: {
                result: '0x1337',
              },
            },
          ]);
          const fakeNetworkClient = buildFakeClient(fakeProvider);
          createNetworkClientMock.mockReturnValue(fakeNetworkClient);

          await controller.setActiveNetwork('testNetworkConfigurationId');

          expect(createNetworkClientMock).toHaveBeenCalledWith({
            chainId: toHex(1337),
            rpcUrl: 'https://mock-rpc-url',
            type: NetworkClientType.Custom,
          });
          const { provider } = controller.getProviderAndBlockTracker();
          assert(provider);
          const promisifiedSendAsync = promisify(provider.sendAsync).bind(
            provider,
          );
          const chainIdResult = await promisifiedSendAsync({
            id: 1,
            jsonrpc: '2.0',
            method: 'eth_chainId',
            params: [],
          });
          expect(chainIdResult.result).toBe('0x1337');
        },
      );
    });

    it('updates networkDetails.EIPS in state based on the latest block (assuming that the request for eth_getBlockByNumber is made successfully)', async () => {
      await withController(
        {
          state: {
            networkConfigurations: {
              testNetworkConfigurationId: {
                rpcUrl: 'https://mock-rpc-url',
                chainId: '1337',
                ticker: 'TEST',
                id: 'testNetworkConfigurationId',
                nickname: undefined,
                rpcPrefs: undefined,
              },
            },
          },
        },
        async ({ controller }) => {
          const fakeProvider = buildFakeProvider([
            {
              request: {
                method: 'eth_getBlockByNumber',
                params: ['latest', false],
              },
              response: {
                result: {
                  baseFeePerGas: '0x1',
                },
              },
            },
          ]);
          const fakeNetworkClient = buildFakeClient(fakeProvider);
          createNetworkClientMock.mockReturnValue(fakeNetworkClient);

          await controller.setActiveNetwork('testNetworkConfigurationId');

          expect(controller.state.networkDetails.EIPS[1559]).toBe(true);
        },
      );
    });

    it('updates the version of the current network in state (assuming that the request for net_version is made successfully)', async () => {
      await withController(
        {
          state: {
            networkConfigurations: {
              testNetworkConfigurationId: {
                rpcUrl: 'https://mock-rpc-url',
                chainId: '1337',
                ticker: 'TEST',
                id: 'testNetworkConfigurationId',
                nickname: undefined,
                rpcPrefs: undefined,
              },
            },
          },
        },
        async ({ controller }) => {
          const fakeProvider = buildFakeProvider([
            {
              request: {
                method: 'net_version',
                params: [],
              },
              response: {
                result: '42',
              },
            },
          ]);
          const fakeNetworkClient = buildFakeClient(fakeProvider);
          createNetworkClientMock.mockReturnValue(fakeNetworkClient);

          await controller.setActiveNetwork('testNetworkConfigurationId');

          expect(controller.state.networkId).toBe('42');
        },
      );
    });

    describe('if the network config does not contain an RPC URL', () => {
      it('throws', async () => {
        await withController(
          // @ts-expect-error RPC URL intentionally omitted
          {
            state: {
              providerConfig: {
                type: NetworkType.rpc,
                rpcUrl: 'https://mock-rpc-url',
                chainId: '111',
                ticker: 'TEST',
                nickname: 'something existing',
                rpcPrefs: undefined,
              },
              networkConfigurations: {
                testNetworkConfigurationId1: {
                  rpcUrl: 'https://mock-rpc-url',
                  chainId: '111',
                  ticker: 'TEST',
                  nickname: 'something existing',
                  id: 'testNetworkConfigurationId1',
                  rpcPrefs: undefined,
                },
                testNetworkConfigurationId2: {
                  rpcUrl: undefined,
                  chainId: '222',
                  ticker: 'something existing',
                  nickname: 'something existing',
                  id: 'testNetworkConfigurationId2',
                  rpcPrefs: undefined,
                },
              },
            },
          },
          async ({ controller }) => {
            const fakeProvider = buildFakeProvider();
            const fakeNetworkClient = buildFakeClient(fakeProvider);
            createNetworkClientMock.mockReturnValue(fakeNetworkClient);

            await expect(() =>
              controller.setActiveNetwork('testNetworkConfigurationId2'),
            ).rejects.toThrow(
              'rpcUrl must be provided for custom RPC endpoints',
            );

            expect(createNetworkClientMock).not.toHaveBeenCalled();
            const { provider, blockTracker } =
              controller.getProviderAndBlockTracker();
            expect(provider).toBeUndefined();
            expect(blockTracker).toBeUndefined();
          },
        );
      });
    });

    describe('if the network config does not contain a chain ID', () => {
      it('throws', async () => {
        await withController(
          // @ts-expect-error chain ID intentionally omitted
          {
            state: {
              providerConfig: {
                type: NetworkType.rpc,
                rpcUrl: 'https://mock-rpc-url',
                chainId: '111',
                ticker: 'TEST',
                nickname: 'something existing',
                rpcPrefs: undefined,
              },
              networkConfigurations: {
                testNetworkConfigurationId1: {
                  rpcUrl: 'https://mock-rpc-url',
                  chainId: '111',
                  ticker: 'TEST',
                  nickname: 'something existing',
                  id: 'testNetworkConfigurationId1',
                  rpcPrefs: undefined,
                },
                testNetworkConfigurationId2: {
                  rpcUrl: 'http://somethingexisting.com',
                  chainId: undefined,
                  ticker: 'something existing',
                  nickname: 'something existing',
                  id: 'testNetworkConfigurationId2',
                  rpcPrefs: undefined,
                },
              },
            },
          },
          async ({ controller }) => {
            const fakeProvider = buildFakeProvider();
            const fakeNetworkClient = buildFakeClient(fakeProvider);
            createNetworkClientMock.mockReturnValue(fakeNetworkClient);

            await expect(() =>
              controller.setActiveNetwork('testNetworkConfigurationId2'),
            ).rejects.toThrow(
              'chainId must be provided for custom RPC endpoints',
            );

            expect(createNetworkClientMock).not.toHaveBeenCalled();
            const { provider, blockTracker } =
              controller.getProviderAndBlockTracker();
            expect(provider).toBeUndefined();
            expect(blockTracker).toBeUndefined();
          },
        );
      });
    });
  });

  describe('getEIP1559Compatibility', () => {
    describe('if the state does not have a "networkDetails" property', () => {
      describe('if no error is thrown while fetching the latest block', () => {
        describe('if the block has a "baseFeePerGas" property', () => {
          it('updates EIPS[1559] in state to true', async () => {
            await withController(
              {
                state: {
                  // no "networkDetails" property
                },
              },
              async ({ controller, messenger }) => {
                await setFakeProvider(controller, {
                  stubs: [
                    {
                      request: {
                        method: 'eth_getBlockByNumber',
                        params: ['latest', false],
                      },
                      response: {
                        result: {
                          baseFeePerGas: '0x100',
                        },
                      },
                    },
                  ],
                  stubGetEIP1559CompatibilityWhileSetting: true,
                });

                await waitForStateChanges({
                  messenger,
                  propertyPath: ['networkDetails', 'EIPS', '1559'],
                  produceStateChanges: async () => {
                    await controller.getEIP1559Compatibility();
                  },
                });

                expect(controller.state.networkDetails.EIPS['1559']).toBe(true);
              },
            );
          });

          it('returns a promise that resolves to true', async () => {
            await withController(
              {
                state: {
                  // no "networkDetails" property
                },
              },
              async ({ controller }) => {
                await setFakeProvider(controller, {
                  stubs: [
                    {
                      request: {
                        method: 'eth_getBlockByNumber',
                        params: ['latest', false],
                      },
                      response: {
                        result: {
                          baseFeePerGas: '0x100',
                        },
                      },
                    },
                  ],
                  stubGetEIP1559CompatibilityWhileSetting: true,
                });

                const isEIP1559Compatible =
                  await controller.getEIP1559Compatibility();

                expect(isEIP1559Compatible).toBe(true);
              },
            );
          });
        });

        describe('if the block does not have a "baseFeePerGas" property', () => {
          it('does not change networkDetails.EIPS in state', async () => {
            await withController(
              {
                state: {
                  // no "networkDetails" property
                },
              },
              async ({ controller, messenger }) => {
                await setFakeProvider(controller, {
                  stubs: [
                    {
                      request: {
                        method: 'eth_getBlockByNumber',
                        params: ['latest', false],
                      },
                      response: {
                        result: {
                          // no "baseFeePerGas" property
                        },
                      },
                    },
                  ],
                  stubGetEIP1559CompatibilityWhileSetting: true,
                });
                const promiseForIsEIP1559CompatibleChanges =
                  waitForStateChanges({
                    messenger,
                    propertyPath: ['networkDetails', 'EIPS', '1559'],
                  });

                await controller.getEIP1559Compatibility();

                await expect(
                  promiseForIsEIP1559CompatibleChanges,
                ).toNeverResolve();
              },
            );
          });

          it('returns a promise that resolves to false', async () => {
            await withController(
              {
                state: {
                  // no "networkDetails" property
                },
              },
              async ({ controller }) => {
                await setFakeProvider(controller, {
                  stubs: [
                    {
                      request: {
                        method: 'eth_getBlockByNumber',
                        params: ['latest', false],
                      },
                      response: {
                        result: {
                          // no "baseFeePerGas" property
                        },
                      },
                    },
                  ],
                  stubGetEIP1559CompatibilityWhileSetting: true,
                });

                const isEIP1559Compatible =
                  await controller.getEIP1559Compatibility();

                expect(isEIP1559Compatible).toBe(false);
              },
            );
          });
        });
      });

      describe('if an error is thrown while fetching the latest block', () => {
        it('does not change networkDetails.EIPS in state', async () => {
          await withController(
            {
              state: {
                // no "networkDetails" property
              },
            },
            async ({ controller, messenger }) => {
              await setFakeProvider(controller, {
                stubs: [
                  {
                    request: {
                      method: 'eth_getBlockByNumber',
                      params: ['latest', false],
                    },
                    response: {
                      error: 'oops',
                    },
                  },
                ],
                stubGetEIP1559CompatibilityWhileSetting: true,
              });
              const promiseForIsEIP1559CompatibleChanges = waitForStateChanges({
                messenger,
                propertyPath: ['networkDetails', 'EIPS', '1559'],
              });

              try {
                await controller.getEIP1559Compatibility();
              } catch (error) {
                // catch the rejection (it is tested below)
              }

              await expect(
                promiseForIsEIP1559CompatibleChanges,
              ).toNeverResolve();
            },
          );
        });

        it('returns a promise that rejects with the error', async () => {
          await withController(
            {
              state: {
                // no "networkDetails" property
              },
            },
            async ({ controller }) => {
              await setFakeProvider(controller, {
                stubs: [
                  {
                    request: {
                      method: 'eth_getBlockByNumber',
                      params: ['latest', false],
                    },
                    response: {
                      error: 'oops',
                    },
                  },
                ],
                stubGetEIP1559CompatibilityWhileSetting: true,
              });

              const promiseForIsEIP1559Compatible =
                controller.getEIP1559Compatibility();

              await expect(promiseForIsEIP1559Compatible).rejects.toThrow(
                'oops',
              );
            },
          );
        });
      });
    });

    describe('if the state has a "networkDetails" property, but it does not have an "EIPS[1559]" property', () => {
      describe('if no error is thrown while fetching the latest block', () => {
        describe('if the block has a "baseFeePerGas" property', () => {
          it('updates EIPS[1559] in state to true', async () => {
            await withController(
              {
                state: {
                  networkDetails: {
                    // no "EIPS[1559]" property
                    EIPS: {},
                  },
                },
              },
              async ({ controller, messenger }) => {
                await setFakeProvider(controller, {
                  stubs: [
                    {
                      request: {
                        method: 'eth_getBlockByNumber',
                        params: ['latest', false],
                      },
                      response: {
                        result: {
                          baseFeePerGas: '0x100',
                        },
                      },
                    },
                  ],
                  stubGetEIP1559CompatibilityWhileSetting: true,
                });

                await waitForStateChanges({
                  messenger,
                  propertyPath: ['networkDetails', 'EIPS', '1559'],
                  produceStateChanges: async () => {
                    await controller.getEIP1559Compatibility();
                  },
                });

                expect(controller.state.networkDetails.EIPS[1559]).toBe(true);
              },
            );
          });

          it('returns a promise that resolves to true', async () => {
            await withController(
              {
                state: {
                  networkDetails: {
                    // no "EIPS[1559]" property
                    EIPS: {},
                  },
                },
              },
              async ({ controller }) => {
                await setFakeProvider(controller, {
                  stubs: [
                    {
                      request: {
                        method: 'eth_getBlockByNumber',
                        params: ['latest', false],
                      },
                      response: {
                        result: {
                          baseFeePerGas: '0x100',
                        },
                      },
                    },
                  ],
                  stubGetEIP1559CompatibilityWhileSetting: true,
                });

                const isEIP1559Compatible =
                  await controller.getEIP1559Compatibility();

                expect(isEIP1559Compatible).toBe(true);
              },
            );
          });
        });

        describe('if the block does not have a "baseFeePerGas" property', () => {
          it('updates EIPS[1559] in state to false', async () => {
            await withController(
              {
                state: {
                  networkDetails: {
                    // no "EIPS[1559]" property
                    EIPS: {},
                  },
                },
              },
              async ({ controller, messenger }) => {
                await setFakeProvider(controller, {
                  stubs: [
                    {
                      request: {
                        method: 'eth_getBlockByNumber',
                        params: ['latest', false],
                      },
                      response: {
                        result: {
                          // no "baseFeePerGas" property
                        },
                      },
                    },
                  ],
                  stubGetEIP1559CompatibilityWhileSetting: true,
                });

                await waitForStateChanges({
                  messenger,
                  propertyPath: ['networkDetails', 'EIPS', '1559'],
                  produceStateChanges: async () => {
                    await controller.getEIP1559Compatibility();
                  },
                });

                expect(controller.state.networkDetails.EIPS[1559]).toBe(false);
              },
            );
          });

          it('returns a promise that resolves to false', async () => {
            await withController(
              {
                state: {
                  networkDetails: {
                    // no "EIPS[1559]" property
                    EIPS: {},
                  },
                },
              },
              async ({ controller }) => {
                await setFakeProvider(controller, {
                  stubs: [
                    {
                      request: {
                        method: 'eth_getBlockByNumber',
                        params: ['latest', false],
                      },
                      response: {
                        result: {
                          // no "baseFeePerGas" property
                        },
                      },
                    },
                  ],
                  stubGetEIP1559CompatibilityWhileSetting: true,
                });

                const isEIP1559Compatible =
                  await controller.getEIP1559Compatibility();

                expect(isEIP1559Compatible).toBe(false);
              },
            );
          });
        });
      });

      describe('if an error is thrown while fetching the latest block', () => {
        it('does not change networkDetails.EIPS in state', async () => {
          await withController(
            {
              state: {
                networkDetails: {
                  // no "EIPS[1559]" property
                  EIPS: {},
                },
              },
            },
            async ({ controller, messenger }) => {
              await setFakeProvider(controller, {
                stubs: [
                  {
                    request: {
                      method: 'eth_getBlockByNumber',
                      params: ['latest', false],
                    },
                    response: {
                      error: 'oops',
                    },
                  },
                ],
                stubGetEIP1559CompatibilityWhileSetting: true,
              });
              const promiseForIsEIP1559CompatibleChanges = waitForStateChanges({
                messenger,
                propertyPath: ['networkDetails', 'EIPS', '1559'],
              });

              try {
                await controller.getEIP1559Compatibility();
              } catch (error) {
                // catch the rejection (it is tested below)
              }

              await expect(
                promiseForIsEIP1559CompatibleChanges,
              ).toNeverResolve();
            },
          );
        });

        it('returns a promise that rejects with the error', async () => {
          await withController(
            {
              state: {
                networkDetails: {
                  // no "EIPS[1559]" property
                  EIPS: {},
                },
              },
            },
            async ({ controller }) => {
              await setFakeProvider(controller, {
                stubs: [
                  {
                    request: {
                      method: 'eth_getBlockByNumber',
                      params: ['latest', false],
                    },
                    response: {
                      error: 'oops',
                    },
                  },
                ],
                stubGetEIP1559CompatibilityWhileSetting: true,
              });

              const promiseForIsEIP1559Compatible =
                controller.getEIP1559Compatibility();

              await expect(promiseForIsEIP1559Compatible).rejects.toThrow(
                'oops',
              );
            },
          );
        });
      });
    });

    describe('if EIPS[1559] in state is set to false', () => {
      describe('if no error is thrown while fetching the latest block', () => {
        describe('if the block has a "baseFeePerGas" property', () => {
          it('updates EIPS[1559] in state to true', async () => {
            await withController(
              {
                state: {
                  networkDetails: {
                    EIPS: {
                      1559: false,
                    },
                  },
                },
              },
              async ({ controller, messenger }) => {
                await setFakeProvider(controller, {
                  stubs: [
                    {
                      request: {
                        method: 'eth_getBlockByNumber',
                        params: ['latest', false],
                      },
                      response: {
                        result: {
                          baseFeePerGas: '0x100',
                        },
                      },
                    },
                  ],
                  stubGetEIP1559CompatibilityWhileSetting: true,
                });

                await waitForStateChanges({
                  messenger,
                  propertyPath: ['networkDetails', 'EIPS', '1559'],
                  produceStateChanges: async () => {
                    await controller.getEIP1559Compatibility();
                  },
                });

                expect(controller.state.networkDetails.EIPS[1559]).toBe(true);
              },
            );
          });

          it('returns a promise that resolves to true', async () => {
            await withController(
              {
                state: {
                  networkDetails: {
                    EIPS: {
                      1559: false,
                    },
                  },
                },
              },
              async ({ controller }) => {
                await setFakeProvider(controller, {
                  stubs: [
                    {
                      request: {
                        method: 'eth_getBlockByNumber',
                        params: ['latest', false],
                      },
                      response: {
                        result: {
                          baseFeePerGas: '0x100',
                        },
                      },
                    },
                  ],
                  stubGetEIP1559CompatibilityWhileSetting: true,
                });

                const isEIP1559Compatible =
                  await controller.getEIP1559Compatibility();

                expect(isEIP1559Compatible).toBe(true);
              },
            );
          });
        });

        describe('if the block does not have a "baseFeePerGas" property', () => {
          it('does not change networkDetails.EIPS in state', async () => {
            await withController(
              {
                state: {
                  networkDetails: {
                    EIPS: {
                      1559: false,
                    },
                  },
                },
              },
              async ({ controller, messenger }) => {
                await setFakeProvider(controller, {
                  stubs: [
                    {
                      request: {
                        method: 'eth_getBlockByNumber',
                        params: ['latest', false],
                      },
                      response: {
                        result: {
                          // no "baseFeePerGas" property
                        },
                      },
                    },
                  ],
                  stubGetEIP1559CompatibilityWhileSetting: true,
                });
                const promiseForIsEIP1559CompatibleChanges =
                  waitForStateChanges({
                    messenger,
                    propertyPath: ['networkDetails', 'EIPS', '1559'],
                  });

                await controller.getEIP1559Compatibility();

                await expect(
                  promiseForIsEIP1559CompatibleChanges,
                ).toNeverResolve();
              },
            );
          });

          it('returns a promise that resolves to false', async () => {
            await withController(
              {
                state: {
                  networkDetails: {
                    EIPS: {
                      1559: false,
                    },
                  },
                },
              },
              async ({ controller }) => {
                await setFakeProvider(controller, {
                  stubs: [
                    {
                      request: {
                        method: 'eth_getBlockByNumber',
                        params: ['latest', false],
                      },
                      response: {
                        result: {
                          // no "baseFeePerGas" property
                        },
                      },
                    },
                  ],
                  stubGetEIP1559CompatibilityWhileSetting: true,
                });

                const isEIP1559Compatible =
                  await controller.getEIP1559Compatibility();

                expect(isEIP1559Compatible).toBe(false);
              },
            );
          });
        });
      });

      describe('if an error is thrown while fetching the latest block', () => {
        it('does not change networkDetails.EIPS in state', async () => {
          await withController(
            {
              state: {
                networkDetails: {
                  EIPS: {
                    1559: false,
                  },
                },
              },
            },
            async ({ controller, messenger }) => {
              await setFakeProvider(controller, {
                stubs: [
                  {
                    request: {
                      method: 'eth_getBlockByNumber',
                      params: ['latest', false],
                    },
                    response: {
                      error: 'oops',
                    },
                  },
                ],
                stubGetEIP1559CompatibilityWhileSetting: true,
              });
              const promiseForIsEIP1559CompatibleChanges = waitForStateChanges({
                messenger,
                propertyPath: ['networkDetails', 'EIPS', '1559'],
              });

              try {
                await controller.getEIP1559Compatibility();
              } catch (error) {
                // catch the rejection (it is tested below)
              }

              await expect(
                promiseForIsEIP1559CompatibleChanges,
              ).toNeverResolve();
            },
          );
        });

        it('returns a promise that rejects with the error', async () => {
          await withController(
            {
              state: {
                networkDetails: {
                  EIPS: {
                    1559: false,
                  },
                },
              },
            },
            async ({ controller }) => {
              await setFakeProvider(controller, {
                stubs: [
                  {
                    request: {
                      method: 'eth_getBlockByNumber',
                      params: ['latest', false],
                    },
                    response: {
                      error: 'oops',
                    },
                  },
                ],
                stubGetEIP1559CompatibilityWhileSetting: true,
              });

              const promiseForIsEIP1559Compatible =
                controller.getEIP1559Compatibility();

              await expect(promiseForIsEIP1559Compatible).rejects.toThrow(
                'oops',
              );
            },
          );
        });
      });
    });

    describe('if EIPS[1559] in state is set to true', () => {
      it('does not change networkDetails.EIPS in state', async () => {
        await withController(
          {
            state: {
              networkDetails: {
                EIPS: {
                  1559: true,
                },
              },
            },
          },
          async ({ controller, messenger }) => {
            await setFakeProvider(controller, {
              stubGetEIP1559CompatibilityWhileSetting: true,
            });
            const promiseForIsEIP1559CompatibleChanges = waitForStateChanges({
              messenger,
              propertyPath: ['networkDetails', 'EIPS', '1559'],
            });

            await controller.getEIP1559Compatibility();

            await expect(promiseForIsEIP1559CompatibleChanges).toNeverResolve();
          },
        );
      });

      it('returns a promise that resolves to true', async () => {
        await withController(
          {
            state: {
              networkDetails: {
                EIPS: {
                  1559: true,
                },
              },
            },
          },
          async ({ controller }) => {
            await setFakeProvider(controller, {
              stubGetEIP1559CompatibilityWhileSetting: true,
            });

            const result = await controller.getEIP1559Compatibility();

            expect(result).toBe(true);
          },
        );
      });
    });
  });

  describe('resetConnection', () => {
    [NetworkType.mainnet, NetworkType.goerli, NetworkType.sepolia].forEach(
      (networkType) => {
        describe(`when the type in the provider configuration is "${networkType}"`, () => {
          it('resets the network status to "unknown"', async () => {
            await withController(
              {
                state: {
                  providerConfig: {
                    type: networkType,
                    // NOTE: This doesn't need to match the logical chain ID of
                    // the network selected, it just needs to exist
                    chainId: '9999999',
                  },
                },
              },
              async ({ controller, messenger }) => {
                const fakeProvider = buildFakeProvider([
                  // Called during provider initialization
                  {
                    request: {
                      method: 'net_version',
                    },
                    response: {
                      result: '1',
                    },
                  },
                  // Called during network lookup after resetting connection.
                  // Delayed to ensure that we can check the network status
                  // before this resolves.
                  {
                    delay: 1,
                    request: {
                      method: 'net_version',
                    },
                    response: {
                      result: '1',
                    },
                  },
                ]);
                const fakeNetworkClient = buildFakeClient(fakeProvider);
                createNetworkClientMock.mockReturnValue(fakeNetworkClient);
                await controller.initializeProvider();
                expect(controller.state.networkStatus).toBe(
                  NetworkStatus.Available,
                );

                await waitForStateChanges({
                  messenger,
                  propertyPath: ['networkStatus'],
                  // We only care about the first state change, because it
                  // happens before the network lookup
                  count: 1,
                  produceStateChanges: () => {
                    // Intentionally not awaited because we want to check state
                    // partway through the operation
                    controller.resetConnection();
                  },
                });

                expect(controller.state.networkStatus).toBe(
                  NetworkStatus.Unknown,
                );
              },
            );
          });

          it('clears EIP-1559 support for the network from state', async () => {
            await withController(
              {
                state: {
                  providerConfig: {
                    type: networkType,
                    // NOTE: This doesn't need to match the logical chain ID of
                    // the network selected, it just needs to exist
                    chainId: '9999999',
                  },
                },
              },
              async ({ controller, messenger }) => {
                const fakeProvider = buildFakeProvider([
                  // Called during provider initialization
                  {
                    request: {
                      method: 'eth_getBlockByNumber',
                    },
                    response: {
                      result: '0x1',
                    },
                  },
                  // Called during network lookup after resetting connection.
                  // Delayed to ensure that we can check the network details
                  // before this resolves.
                  {
                    delay: 1,
                    request: {
                      method: 'eth_getBlockByNumber',
                    },
                    response: {
                      result: '0x1',
                    },
                  },
                ]);
                const fakeNetworkClient = buildFakeClient(fakeProvider);
                createNetworkClientMock.mockReturnValue(fakeNetworkClient);
                await controller.initializeProvider();
                expect(controller.state.networkDetails).toStrictEqual({
                  EIPS: {
                    1559: false,
                  },
                });

                await waitForStateChanges({
                  messenger,
                  propertyPath: ['networkDetails'],
                  // We only care about the first state change, because it
                  // happens before the network lookup
                  count: 1,
                  produceStateChanges: () => {
                    // Intentionally not awaited because we want to check state
                    // partway through the operation
                    controller.resetConnection();
                  },
                });

                expect(controller.state.networkDetails).toStrictEqual({
                  EIPS: {},
                });
              },
            );
          });

          it(`initializes a new provider object pointed to the current Infura network (type: "${networkType}")`, async () => {
            await withController(
              {
                state: {
                  providerConfig: {
                    type: networkType,
                    // NOTE: This doesn't need to match the logical chain ID of
                    // the network selected, it just needs to exist
                    chainId: '9999999',
                  },
                },
              },
              async ({ controller }) => {
                const fakeProvider = buildFakeProvider([
                  {
                    request: {
                      method: 'eth_chainId',
                    },
                    response: {
                      result: '0x1337',
                    },
                  },
                ]);
                const fakeNetworkClient = buildFakeClient(fakeProvider);
                createNetworkClientMock.mockReturnValue(fakeNetworkClient);

                await controller.resetConnection();

                const { provider } = controller.getProviderAndBlockTracker();
                assert(provider);
                const promisifiedSendAsync = promisify(provider.sendAsync).bind(
                  provider,
                );
                const { result: chainIdResult } = await promisifiedSendAsync({
                  id: 1,
                  jsonrpc: '2.0',
                  method: 'eth_chainId',
                  params: [],
                });
                expect(chainIdResult).toBe('0x1337');
              },
            );
          });

          it('replaces the provider object underlying the provider proxy without creating a new instance of the proxy itself', async () => {
            await withController(
              {
                state: {
                  providerConfig: {
                    type: networkType,
                    // NOTE: This doesn't need to match the logical chain ID of
                    // the network selected, it just needs to exist
                    chainId: '9999999',
                  },
                },
              },
              async ({ controller }) => {
                const fakeProvider = buildFakeProvider();
                const fakeNetworkClient = buildFakeClient(fakeProvider);
                createNetworkClientMock.mockReturnValue(fakeNetworkClient);

                await controller.initializeProvider();

                const { provider: providerBefore } =
                  controller.getProviderAndBlockTracker();
                await controller.resetConnection();
                const { provider: providerAfter } =
                  controller.getProviderAndBlockTracker();

                expect(providerBefore).toBe(providerAfter);
              },
            );
          });

          it('checks the status of the network again, updating state appropriately', async () => {
            await withController(
              {
                state: {
                  providerConfig: {
                    type: networkType,
                    // NOTE: This doesn't need to match the logical chain ID of
                    // the network selected, it just needs to exist
                    chainId: '9999999',
                  },
                },
              },
              async ({ controller }) => {
                const fakeProvider = buildFakeProvider();
                const fakeNetworkClient = buildFakeClient(fakeProvider);
                createNetworkClientMock.mockReturnValue(fakeNetworkClient);
                await controller.initializeProvider();

                await controller.resetConnection();

                expect(controller.state.networkStatus).toBe(
                  NetworkStatus.Available,
                );
              },
            );
          });

          it('checks whether the network supports EIP-1559 again, updating state appropriately', async () => {
            await withController(
              {
                state: {
                  providerConfig: {
                    type: networkType,
                    // NOTE: This doesn't need to match the logical chain ID of
                    // the network selected, it just needs to exist
                    chainId: '9999999',
                  },
                  networkDetails: {
                    EIPS: {
                      1559: false,
                    },
                  },
                },
              },
              async ({ controller }) => {
                const fakeProvider = buildFakeProvider([
                  {
                    request: {
                      method: 'eth_getBlockByNumber',
                    },
                    response: {
                      result: POST_1559_BLOCK,
                    },
                  },
                ]);
                const fakeNetworkClient = buildFakeClient(fakeProvider);
                createNetworkClientMock.mockReturnValue(fakeNetworkClient);

                await controller.resetConnection();

                expect(controller.state.networkDetails).toStrictEqual({
                  EIPS: {
                    1559: true,
                  },
                });
              },
            );
          });
        });
      },
    );

    describe(`when the type in the provider configuration is "rpc"`, () => {
      it('resets the network status to "unknown"', async () => {
        await withController(
          {
            state: {
              providerConfig: {
                type: NetworkType.rpc,
                rpcUrl: 'https://mock-rpc-url',
                chainId: '1337',
              },
            },
          },
          async ({ controller, messenger }) => {
            const fakeProvider = buildFakeProvider([
              // Called during provider initialization
              {
                request: {
                  method: 'net_version',
                },
                response: {
                  result: '1',
                },
              },
              // Called during network lookup after resetting connection.
              // Delayed to ensure that we can check the network status
              // before this resolves.
              {
                delay: 1,
                request: {
                  method: 'net_version',
                },
                response: {
                  result: '1',
                },
              },
            ]);
            const fakeNetworkClient = buildFakeClient(fakeProvider);
            createNetworkClientMock.mockReturnValue(fakeNetworkClient);
            await controller.initializeProvider();
            expect(controller.state.networkStatus).toBe(
              NetworkStatus.Available,
            );

            await waitForStateChanges({
              messenger,
              propertyPath: ['networkStatus'],
              // We only care about the first state change, because it
              // happens before the network lookup
              count: 1,
              produceStateChanges: () => {
                // Intentionally not awaited because we want to check state
                // partway through the operation
                controller.resetConnection();
              },
            });

            expect(controller.state.networkStatus).toBe(NetworkStatus.Unknown);
          },
        );
      });

      it('clears EIP-1559 support for the network from state before emitting networkDidChange', async () => {
        await withController(
          {
            state: {
              providerConfig: {
                type: NetworkType.rpc,
                rpcUrl: 'https://mock-rpc-url',
                chainId: '1337',
              },
              networkDetails: {
                EIPS: {
                  1559: false,
                },
              },
            },
          },
          async ({ controller, messenger }) => {
            const fakeProvider = buildFakeProvider([
              // Called during provider initialization
              {
                request: {
                  method: 'eth_getBlockByNumber',
                },
                response: {
                  result: '0x1',
                },
              },
              // Called during network lookup after resetting connection.
              // Delayed to ensure that we can check the network details
              // before this resolves.
              {
                delay: 1,
                request: {
                  method: 'eth_getBlockByNumber',
                },
                response: {
                  result: '0x1',
                },
              },
            ]);
            const fakeNetworkClient = buildFakeClient(fakeProvider);
            createNetworkClientMock.mockReturnValue(fakeNetworkClient);
            await controller.initializeProvider();
            expect(controller.state.networkDetails).toStrictEqual({
              EIPS: {
                1559: false,
              },
            });

            await waitForStateChanges({
              messenger,
              propertyPath: ['networkDetails'],
              // We only care about the first state change, because it
              // happens before the network lookup
              count: 1,
              produceStateChanges: () => {
                // Intentionally not awaited because we want to check state
                // partway through the operation
                controller.resetConnection();
              },
            });

            expect(controller.state.networkDetails).toStrictEqual({
              EIPS: {},
            });
          },
        );
      });

      it('initializes a new provider object pointed to the same RPC URL as the current network and using the same chain ID', async () => {
        await withController(
          {
            state: {
              providerConfig: {
                type: NetworkType.rpc,
                rpcUrl: 'https://mock-rpc-url',
                chainId: '9999999',
                ticker: 'TEST',
                id: 'testNetworkConfigurationId',
              },
              networkConfigurations: {
                testNetworkConfigurationId: {
                  rpcUrl: 'https://mock-rpc-url',
                  chainId: '9999999',
                  ticker: 'TEST',
                  id: 'testNetworkConfigurationId',
                },
              },
            },
          },
          async ({ controller }) => {
            const fakeProvider = buildFakeProvider([
              {
                request: {
                  method: 'eth_chainId',
                },
                response: {
                  result: '0x1337',
                },
              },
            ]);
            const fakeNetworkClient = buildFakeClient(fakeProvider);
            createNetworkClientMock.mockReturnValue(fakeNetworkClient);

            await controller.resetConnection();
            const { provider } = controller.getProviderAndBlockTracker();
            assert(provider);
            const promisifiedSendAsync = promisify(provider.sendAsync).bind(
              provider,
            );
            const { result: chainIdResult } = await promisifiedSendAsync({
              id: 1,
              jsonrpc: '2.0',
              method: 'eth_chainId',
              params: [],
            });
            expect(chainIdResult).toBe('0x1337');
          },
        );
      });

      it('replaces the provider object underlying the provider proxy without creating a new instance of the proxy itself', async () => {
        await withController(
          {
            state: {
              providerConfig: {
                type: NetworkType.rpc,
                rpcUrl: 'https://mock-rpc-url',
                chainId: '1337',
                ticker: 'TEST',
                id: 'testNetworkConfigurationId',
              },
              networkConfigurations: {
                testNetworkConfigurationId: {
                  rpcUrl: 'https://mock-rpc-url',
                  chainId: '1337',
                  ticker: 'TEST',
                  id: 'testNetworkConfigurationId',
                },
              },
            },
          },
          async ({ controller }) => {
            const fakeProvider = buildFakeProvider();
            const fakeNetworkClient = buildFakeClient(fakeProvider);
            createNetworkClientMock.mockReturnValue(fakeNetworkClient);

            await controller.initializeProvider();
            const { provider: providerBefore } =
              controller.getProviderAndBlockTracker();

            await controller.resetConnection();

            const { provider: providerAfter } =
              controller.getProviderAndBlockTracker();
            expect(providerBefore).toBe(providerAfter);
          },
        );
      });

      it('checks the status of the network again, updating state appropriately', async () => {
        await withController(
          {
            state: {
              providerConfig: {
                type: NetworkType.rpc,
                rpcUrl: 'https://mock-rpc-url',
                chainId: '1337',
              },
            },
          },
          async ({ controller }) => {
            const fakeProvider = buildFakeProvider();
            const fakeNetworkClient = buildFakeClient(fakeProvider);
            createNetworkClientMock.mockReturnValue(fakeNetworkClient);
            await controller.initializeProvider();

            await controller.resetConnection();

            expect(controller.state.networkStatus).toBe(
              NetworkStatus.Available,
            );
          },
        );
      });

      it('ensures that EIP-1559 support for the current network is up to date', async () => {
        await withController(
          {
            state: {
              providerConfig: {
                type: NetworkType.rpc,
                rpcUrl: 'https://mock-rpc-url',
                chainId: '1337',
              },
              networkDetails: {
                EIPS: {
                  1559: false,
                },
              },
            },
          },
          async ({ controller }) => {
            const fakeProvider = buildFakeProvider([
              {
                request: {
                  method: 'eth_getBlockByNumber',
                },
                response: {
                  result: POST_1559_BLOCK,
                },
              },
            ]);
            const fakeNetworkClient = buildFakeClient(fakeProvider);
            createNetworkClientMock.mockReturnValue(fakeNetworkClient);

            await controller.resetConnection();

            expect(controller.state.networkDetails).toStrictEqual({
              EIPS: {
                1559: true,
              },
            });
          },
        );
      });

      describe('if the provider config does not contain an RPC URL', () => {
        it('throws', async () => {
          await withController(
            {
              state: {
                providerConfig: buildProviderConfig({
                  type: NetworkType.rpc,
                  rpcUrl: undefined,
                }),
              },
            },
            async ({ controller }) => {
              const fakeProvider = buildFakeProvider();
              const fakeNetworkClient = buildFakeClient(fakeProvider);
              createNetworkClientMock.mockReturnValue(fakeNetworkClient);

              await expect(() => controller.resetConnection()).rejects.toThrow(
                'rpcUrl must be provided for custom RPC endpoints',
              );

              expect(createNetworkClientMock).not.toHaveBeenCalled();
              const { provider, blockTracker } =
                controller.getProviderAndBlockTracker();
              expect(provider).toBeUndefined();
              expect(blockTracker).toBeUndefined();
            },
          );
        });
      });

      describe('if the provider config does not contain a chain ID', () => {
        it('throws', async () => {
          await withController(
            {
              state: {
                providerConfig: buildProviderConfig({
                  type: NetworkType.rpc,
                  chainId: undefined,
                }),
              },
            },
            async ({ controller }) => {
              const fakeProvider = buildFakeProvider();
              const fakeNetworkClient = buildFakeClient(fakeProvider);
              createNetworkClientMock.mockReturnValue(fakeNetworkClient);

              await expect(() => controller.resetConnection()).rejects.toThrow(
                'chainId must be provided for custom RPC endpoints',
              );

              expect(createNetworkClientMock).not.toHaveBeenCalled();
              const { provider, blockTracker } =
                controller.getProviderAndBlockTracker();
              expect(provider).toBeUndefined();
              expect(blockTracker).toBeUndefined();
            },
          );
        });
      });
    });
  });

  describe('NetworkController:getProviderConfig action', () => {
    it('returns the provider config in state', async () => {
      await withController(
        {
          state: {
            providerConfig: {
              type: NetworkType.mainnet,
              ...BUILT_IN_NETWORKS.mainnet,
            },
          },
        },
        async ({ messenger }) => {
          const providerConfig = await messenger.call(
            'NetworkController:getProviderConfig',
          );

          expect(providerConfig).toStrictEqual({
            type: NetworkType.mainnet,
            ...BUILT_IN_NETWORKS.mainnet,
          });
        },
      );
    });
  });

  describe('NetworkController:getEthQuery action', () => {
    it('returns the EthQuery object that is set after the provider is set', async () => {
      await withController(({ controller, messenger }) => {
        const fakeEthQuery = {
          sendAsync: jest.fn(),
        };
        jest.spyOn(ethQueryModule, 'default').mockReturnValue(fakeEthQuery);
        setFakeProvider(controller);

        const ethQuery = messenger.call('NetworkController:getEthQuery');

        expect(ethQuery).toBe(fakeEthQuery);
      });
    });

    it('returns undefined if the provider has not been set yet', async () => {
      await withController(({ messenger }) => {
        const fakeEthQuery = {
          sendAsync: jest.fn(),
        };
        jest.spyOn(ethQueryModule, 'default').mockReturnValue(fakeEthQuery);

        const ethQuery = messenger.call('NetworkController:getEthQuery');

        expect(ethQuery).toBeUndefined();
      });
    });
  });

  describe('upsertNetworkConfiguration', () => {
    it('adds the given network configuration when its rpcURL does not match an existing configuration', async () => {
      (v4 as jest.Mock).mockImplementationOnce(
        () => 'network-configuration-id-1',
      );

      await withController(async ({ controller }) => {
        const rpcUrlNetwork = {
          chainId: '0x9999',
          rpcUrl: 'https://test-rpc.com',
          ticker: 'RPC',
        };

        expect(controller.state.networkConfigurations).toStrictEqual({});

        await controller.upsertNetworkConfiguration(rpcUrlNetwork, {
          referrer: 'https://test-dapp.com',
          source: 'dapp',
        });

        expect(
          Object.values(controller.state.networkConfigurations),
        ).toStrictEqual(
          expect.arrayContaining([
            {
              ...rpcUrlNetwork,
              nickname: undefined,
              rpcPrefs: undefined,
              id: 'network-configuration-id-1',
            },
          ]),
        );
      });
    });

    it('update a network configuration when the configuration being added has an rpcURL that matches an existing configuration', async () => {
      await withController(
        {
          state: {
            networkConfigurations: {
              testNetworkConfigurationId: {
                rpcUrl: 'https://rpc-url.com',
                ticker: 'old_rpc_ticker',
                nickname: 'old_rpc_nickname',
                rpcPrefs: { blockExplorerUrl: 'testchainscan.io' },
                chainId: '0x1',
                id: 'testNetworkConfigurationId',
              },
            },
          },
        },
        async ({ controller }) => {
          await controller.upsertNetworkConfiguration(
            {
              rpcUrl: 'https://rpc-url.com',
              ticker: 'new_rpc_ticker',
              nickname: 'new_rpc_nickname',
              rpcPrefs: { blockExplorerUrl: 'alternativetestchainscan.io' },
              chainId: '0x1',
            },
            { referrer: 'https://test-dapp.com', source: 'dapp' },
          );
          expect(
            Object.values(controller.state.networkConfigurations),
          ).toStrictEqual(
            expect.arrayContaining([
              {
                rpcUrl: 'https://rpc-url.com',
                nickname: 'new_rpc_nickname',
                ticker: 'new_rpc_ticker',
                rpcPrefs: { blockExplorerUrl: 'alternativetestchainscan.io' },
                chainId: '0x1',
                id: 'testNetworkConfigurationId',
              },
            ]),
          );
        },
      );
    });

    it('throws if the given chain ID is not a 0x-prefixed hex number', async () => {
      const invalidChainId = '1';
      await withController(async ({ controller }) => {
        await expect(async () =>
          controller.upsertNetworkConfiguration(
            {
              chainId: invalidChainId,
              nickname: 'RPC',
              rpcPrefs: { blockExplorerUrl: 'test-block-explorer.com' },
              rpcUrl: 'rpc_url',
              ticker: 'RPC',
            },
            {
              referrer: 'https://test-dapp.com',
              source: 'dapp',
            },
          ),
        ).rejects.toThrow(
          new Error('Value must be a hexadecimal string, starting with "0x".'),
        );
      });
    });

    it('throws if the given chain ID is greater than the maximum allowed ID', async () => {
      await withController(async ({ controller }) => {
        await expect(async () =>
          controller.upsertNetworkConfiguration(
            {
              chainId: '0xFFFFFFFFFFFFFFFF',
              nickname: 'RPC',
              rpcPrefs: { blockExplorerUrl: 'test-block-explorer.com' },
              rpcUrl: 'rpc_url',
              ticker: 'RPC',
            },
            {
              referrer: 'https://test-dapp.com',
              source: 'dapp',
            },
          ),
        ).rejects.toThrow(
          new Error(
            'Invalid chain ID "0xFFFFFFFFFFFFFFFF": numerical value greater than max safe value.',
          ),
        );
      });
    });

    it('throws if rpcUrl passed is not a valid Url', async () => {
      await withController(async ({ controller }) => {
        await expect(async () =>
          controller.upsertNetworkConfiguration(
            {
              chainId: '0x9999',
              nickname: 'RPC',
              rpcPrefs: { blockExplorerUrl: 'test-block-explorer.com' },
              ticker: 'RPC',
              rpcUrl: 'test',
            },
            {
              referrer: 'https://test-dapp.com',
              source: 'dapp',
            },
          ),
        ).rejects.toThrow(new Error('rpcUrl must be a valid URL'));
      });
    });

    it('throws if the no (or a falsy) ticker is passed', async () => {
      await withController(async ({ controller }) => {
        await expect(async () =>
          controller.upsertNetworkConfiguration(
            // @ts-expect-error - we want to test the case where no ticker is present.
            {
              chainId: '0x5',
              nickname: 'RPC',
              rpcPrefs: { blockExplorerUrl: 'test-block-explorer.com' },
              rpcUrl: 'https://mock-rpc-url',
            },
            {
              referrer: 'https://test-dapp.com',
              source: 'dapp',
            },
          ),
        ).rejects.toThrow(
          new Error(
            'A ticker is required to add or update networkConfiguration',
          ),
        );
      });
    });

    it('throws if an options object is not passed as a second argument', async () => {
      await withController(async ({ controller }) => {
        await expect(async () =>
          // @ts-expect-error - we want to test the case where no second arg is passed.
          controller.upsertNetworkConfiguration({
            chainId: '0x5',
            nickname: 'RPC',
            rpcPrefs: { blockExplorerUrl: 'test-block-explorer.com' },
            rpcUrl: 'https://mock-rpc-url',
          }),
        ).rejects.toThrow('Cannot read properties of undefined');
      });
    });

    it('throws if referrer and source arguments are not passed', async () => {
      (v4 as jest.Mock).mockImplementationOnce(() => 'networkConfigurationId');
      const trackEventSpy = jest.fn();
      await withController(
        {
          state: {
            providerConfig: {
              type: NetworkType.rpc,
              rpcUrl: 'https://mock-rpc-url',
              chainId: '0x111',
              ticker: 'TEST',
              id: 'testNetworkConfigurationId',
            },
            networkConfigurations: {
              testNetworkConfigurationId: {
                rpcUrl: 'https://mock-rpc-url',
                chainId: '0x111',
                ticker: 'TEST',
                id: 'testNetworkConfigurationId',
                nickname: undefined,
                rpcPrefs: undefined,
              },
            },
          },
          trackMetaMetricsEvent: trackEventSpy,
        },
        async ({ controller }) => {
          const newNetworkConfiguration = {
            rpcUrl: 'https://new-chain-rpc-url',
            chainId: '0x222',
            ticker: 'NEW',
            nickname: 'new-chain',
            rpcPrefs: { blockExplorerUrl: 'https://block-explorer' },
          };

          await expect(async () =>
            // @ts-expect-error - we want to test the case where the options object is empty.
            controller.upsertNetworkConfiguration(newNetworkConfiguration, {}),
          ).rejects.toThrow(
            'referrer and source are required arguments for adding or updating a network configuration',
          );
        },
      );
    });

    it('should add the given network if all required properties are present but nither rpcPrefs nor nickname properties are passed', async () => {
      (v4 as jest.Mock).mockImplementationOnce(() => 'networkConfigurationId');
      await withController(
        {
          state: {
            networkConfigurations: {},
          },
        },
        async ({ controller }) => {
          const rpcUrlNetwork = {
            chainId: '0x1',
            rpcUrl: 'https://test-rpc-url',
            ticker: 'test_ticker',
          };

          await controller.upsertNetworkConfiguration(rpcUrlNetwork, {
            referrer: 'https://test-dapp.com',
            source: 'dapp',
          });

          expect(
            Object.values(controller.state.networkConfigurations),
          ).toStrictEqual(
            expect.arrayContaining([
              {
                ...rpcUrlNetwork,
                nickname: undefined,
                rpcPrefs: undefined,
                id: 'networkConfigurationId',
              },
            ]),
          );
        },
      );
    });

    it('adds new networkConfiguration to networkController store, but only adds valid properties (rpcUrl, chainId, ticker, nickname, rpcPrefs) and fills any missing properties from this list as undefined', async function () {
      (v4 as jest.Mock).mockImplementationOnce(() => 'networkConfigurationId');
      await withController(
        {
          state: {
            networkConfigurations: {},
          },
        },
        async ({ controller }) => {
          const rpcUrlNetwork = {
            chainId: '0x1',
            rpcUrl: 'https://test-rpc-url',
            ticker: 'test_ticker',
            invalidKey: 'new-chain',
            invalidKey2: {},
          };

          await controller.upsertNetworkConfiguration(rpcUrlNetwork, {
            referrer: 'https://test-dapp.com',
            source: 'dapp',
          });

          expect(
            Object.values(controller.state.networkConfigurations),
          ).toStrictEqual(
            expect.arrayContaining([
              {
                chainId: '0x1',
                rpcUrl: 'https://test-rpc-url',
                ticker: 'test_ticker',
                nickname: undefined,
                rpcPrefs: undefined,
                id: 'networkConfigurationId',
              },
            ]),
          );
        },
      );
    });

    it('should add the given network configuration if its rpcURL does not match an existing configuration without changing or overwriting other configurations', async () => {
      (v4 as jest.Mock).mockImplementationOnce(() => 'networkConfigurationId2');
      await withController(
        {
          state: {
            networkConfigurations: {
              networkConfigurationId: {
                rpcUrl: 'https://test-rpc-url',
                ticker: 'ticker',
                nickname: 'nickname',
                rpcPrefs: { blockExplorerUrl: 'testchainscan.io' },
                chainId: '0x1',
                id: 'networkConfigurationId',
              },
            },
          },
        },
        async ({ controller }) => {
          const rpcUrlNetwork = {
            chainId: '0x1',
            nickname: 'RPC',
            rpcPrefs: undefined,
            rpcUrl: 'https://test-rpc-url-2',
            ticker: 'RPC',
          };

          await controller.upsertNetworkConfiguration(rpcUrlNetwork, {
            referrer: 'https://test-dapp.com',
            source: 'dapp',
          });

          expect(
            Object.values(controller.state.networkConfigurations),
          ).toStrictEqual(
            expect.arrayContaining([
              {
                rpcUrl: 'https://test-rpc-url',
                ticker: 'ticker',
                nickname: 'nickname',
                rpcPrefs: { blockExplorerUrl: 'testchainscan.io' },
                chainId: '0x1',
                id: 'networkConfigurationId',
              },
              { ...rpcUrlNetwork, id: 'networkConfigurationId2' },
            ]),
          );
        },
      );
    });

    it('should use the given configuration to update an existing network configuration that has a matching rpcUrl', async () => {
      await withController(
        {
          state: {
            networkConfigurations: {
              networkConfigurationId: {
                rpcUrl: 'https://test-rpc-url',
                ticker: 'old_rpc_ticker',
                nickname: 'old_rpc_chainName',
                rpcPrefs: { blockExplorerUrl: 'testchainscan.io' },
                chainId: '0x1',
                id: 'networkConfigurationId',
              },
            },
          },
        },

        async ({ controller }) => {
          const updatedConfiguration = {
            rpcUrl: 'https://test-rpc-url',
            ticker: 'new_rpc_ticker',
            nickname: 'new_rpc_chainName',
            rpcPrefs: { blockExplorerUrl: 'alternativetestchainscan.io' },
            chainId: '0x1',
          };
          await controller.upsertNetworkConfiguration(updatedConfiguration, {
            referrer: 'https://test-dapp.com',
            source: 'dapp',
          });
          expect(
            Object.values(controller.state.networkConfigurations),
          ).toStrictEqual([
            {
              rpcUrl: 'https://test-rpc-url',
              nickname: 'new_rpc_chainName',
              ticker: 'new_rpc_ticker',
              rpcPrefs: { blockExplorerUrl: 'alternativetestchainscan.io' },
              chainId: '0x1',
              id: 'networkConfigurationId',
            },
          ]);
        },
      );
    });

    it('should use the given configuration to update an existing network configuration that has a matching rpcUrl without changing or overwriting other networkConfigurations', async () => {
      await withController(
        {
          state: {
            networkConfigurations: {
              networkConfigurationId: {
                rpcUrl: 'https://test-rpc-url',
                ticker: 'ticker',
                nickname: 'nickname',
                rpcPrefs: { blockExplorerUrl: 'testchainscan.io' },
                chainId: '0x1',
                id: 'networkConfigurationId',
              },
              networkConfigurationId2: {
                rpcUrl: 'https://test-rpc-url-2',
                ticker: 'ticker-2',
                nickname: 'nickname-2',
                rpcPrefs: { blockExplorerUrl: 'testchainscan.io' },
                chainId: '0x9999',
                id: 'networkConfigurationId2',
              },
            },
          },
        },
        async ({ controller }) => {
          await controller.upsertNetworkConfiguration(
            {
              rpcUrl: 'https://test-rpc-url',
              ticker: 'new-ticker',
              nickname: 'new-nickname',
              rpcPrefs: { blockExplorerUrl: 'alternativetestchainscan.io' },
              chainId: '0x1',
            },
            {
              referrer: 'https://test-dapp.com',
              source: 'dapp',
            },
          );

          expect(
            Object.values(controller.state.networkConfigurations),
          ).toStrictEqual([
            {
              rpcUrl: 'https://test-rpc-url',
              ticker: 'new-ticker',
              nickname: 'new-nickname',
              rpcPrefs: { blockExplorerUrl: 'alternativetestchainscan.io' },
              chainId: '0x1',
              id: 'networkConfigurationId',
            },
            {
              rpcUrl: 'https://test-rpc-url-2',
              ticker: 'ticker-2',
              nickname: 'nickname-2',
              rpcPrefs: { blockExplorerUrl: 'testchainscan.io' },
              chainId: '0x9999',
              id: 'networkConfigurationId2',
            },
          ]);
        },
      );
    });

    it('should add the given network and not set it to active if the setActive option is not passed (or a falsy value is passed)', async () => {
      (v4 as jest.Mock).mockImplementationOnce(() => 'networkConfigurationId');
      const originalProvider = {
        type: 'rpc' as NetworkType,
        rpcUrl: 'https://mock-rpc-url',
        chainId: '111',
        ticker: 'TEST',
        id: 'testNetworkConfigurationId',
      };
      await withController(
        {
          state: {
            providerConfig: originalProvider,
            networkConfigurations: {
              testNetworkConfigurationId: {
                rpcUrl: 'https://mock-rpc-url',
                chainId: '0x111',
                ticker: 'TEST',
                id: 'testNetworkConfigurationId',
                nickname: undefined,
                rpcPrefs: undefined,
              },
            },
          },
        },
        async ({ controller }) => {
          const rpcUrlNetwork = {
            chainId: '0x222',
            rpcUrl: 'https://test-rpc-url',
            ticker: 'test_ticker',
          };

          await controller.upsertNetworkConfiguration(rpcUrlNetwork, {
            referrer: 'https://test-dapp.com',
            source: 'dapp',
          });

          expect(controller.state.providerConfig).toStrictEqual(
            originalProvider,
          );
        },
      );
    });

    it('should add the given network and set it to active if the setActive option is passed as true', async () => {
      (v4 as jest.Mock).mockImplementationOnce(() => 'networkConfigurationId');
      await withController(
        {
          state: {
            providerConfig: {
              type: NetworkType.rpc,
              rpcUrl: 'https://mock-rpc-url',
              chainId: '0x111',
              ticker: 'TEST',
              id: 'testNetworkConfigurationId',
              nickname: undefined,
              rpcPrefs: undefined,
            },
            networkConfigurations: {
              testNetworkConfigurationId: {
                rpcUrl: 'https://mock-rpc-url',
                chainId: '0x111',
                ticker: 'TEST',
                id: 'testNetworkConfigurationId',
                nickname: undefined,
                rpcPrefs: undefined,
              },
            },
          },
        },
        async ({ controller }) => {
          const fakeProvider = buildFakeProvider();
          const fakeNetworkClient = buildFakeClient(fakeProvider);
          createNetworkClientMock.mockReturnValue(fakeNetworkClient);
          const rpcUrlNetwork = {
            rpcUrl: 'https://test-rpc-url',
            chainId: '0x222',
            ticker: 'test_ticker',
          };

          await controller.upsertNetworkConfiguration(rpcUrlNetwork, {
            setActive: true,
            referrer: 'https://test-dapp.com',
            source: 'dapp',
          });

          expect(controller.state.providerConfig).toStrictEqual({
            type: 'rpc',
            rpcUrl: 'https://test-rpc-url',
            chainId: '0x222',
            ticker: 'test_ticker',
            id: 'networkConfigurationId',
            nickname: undefined,
            rpcPrefs: undefined,
          });
        },
      );
    });

    it('adds new networkConfiguration to networkController store and calls to the metametrics event tracking with the correct values', async () => {
      (v4 as jest.Mock).mockImplementationOnce(() => 'networkConfigurationId');
      const trackEventSpy = jest.fn();
      await withController(
        {
          state: {
            providerConfig: {
              type: NetworkType.rpc,
              rpcUrl: 'https://mock-rpc-url',
              chainId: '0x111',
              ticker: 'TEST',
              id: 'testNetworkConfigurationId',
              nickname: undefined,
              rpcPrefs: undefined,
            },
            networkConfigurations: {
              testNetworkConfigurationId: {
                rpcUrl: 'https://mock-rpc-url',
                chainId: '0x111',
                ticker: 'TEST',
                id: 'testNetworkConfigurationId',
                nickname: undefined,
                rpcPrefs: undefined,
              },
            },
          },
          trackMetaMetricsEvent: trackEventSpy,
        },
        async ({ controller }) => {
          const newNetworkConfiguration = {
            rpcUrl: 'https://new-chain-rpc-url',
            chainId: '0x222',
            ticker: 'NEW',
            nickname: 'new-chain',
            rpcPrefs: { blockExplorerUrl: 'https://block-explorer' },
          };

          await controller.upsertNetworkConfiguration(newNetworkConfiguration, {
            referrer: 'https://test-dapp.com',
            source: 'dapp',
          });

          expect(
            Object.values(controller.state.networkConfigurations),
          ).toStrictEqual([
            {
              rpcUrl: 'https://mock-rpc-url',
              chainId: '0x111',
              ticker: 'TEST',
              id: 'testNetworkConfigurationId',
              nickname: undefined,
              rpcPrefs: undefined,
            },
            {
              ...newNetworkConfiguration,
              id: 'networkConfigurationId',
            },
          ]);
          expect(trackEventSpy).toHaveBeenCalledWith({
            event: 'Custom Network Added',
            category: 'Network',
            referrer: {
              url: 'https://test-dapp.com',
            },
            properties: {
              chain_id: '0x222',
              symbol: 'NEW',
              source: 'dapp',
            },
          });
        },
      );
    });
  });

  describe('removeNetworkConfigurations', () => {
    it('remove a network configuration', async () => {
      const testNetworkConfigurationId = 'testNetworkConfigurationId';
      await withController(
        {
          state: {
            networkConfigurations: {
              [testNetworkConfigurationId]: {
                rpcUrl: 'https://rpc-url.com',
                ticker: 'old_rpc_ticker',
                nickname: 'old_rpc_nickname',
                rpcPrefs: { blockExplorerUrl: 'testchainscan.io' },
                chainId: '0x1337',
                id: testNetworkConfigurationId,
              },
            },
          },
        },
        async ({ controller }) => {
          controller.removeNetworkConfiguration(testNetworkConfigurationId);
          expect(controller.state.networkConfigurations).toStrictEqual({});
        },
      );
    });

    it('throws if the networkConfigurationId it is passed does not correspond to a network configuration in state', async () => {
      const testNetworkConfigurationId = 'testNetworkConfigurationId';
      const invalidNetworkConfigurationId = 'invalidNetworkConfigurationId';
      await withController(
        {
          state: {
            networkConfigurations: {
              [testNetworkConfigurationId]: {
                rpcUrl: 'https://rpc-url.com',
                ticker: 'old_rpc_ticker',
                nickname: 'old_rpc_nickname',
                rpcPrefs: { blockExplorerUrl: 'testchainscan.io' },
                chainId: '0x1337',
                id: testNetworkConfigurationId,
              },
            },
          },
        },
        async ({ controller }) => {
          expect(() =>
            controller.removeNetworkConfiguration(
              invalidNetworkConfigurationId,
            ),
          ).toThrow(
            `networkConfigurationId ${invalidNetworkConfigurationId} does not match a configured networkConfiguration`,
          );
        },
      );
    });
  });

  describe('rollbackToPreviousProvider', () => {
    for (const {
      networkType,
      chainId,
      blockExplorerUrl,
      ticker,
      nickname,
      networkVersion,
    } of INFURA_NETWORKS) {
      describe(`if the previous provider configuration had a type of "${networkType}"`, () => {
        it('overwrites the the current provider configuration with the previous provider configuration', async () => {
          const rpcUrlOrTarget = 'https://mock-rpc-url-1';
          const customNetworkConfiguration = {
            chainId: '0x1337',
            nickname: 'test-chain',
            ticker: 'TEST',
            rpcPrefs: {
              blockExplorerUrl: 'test-block-explorer.com',
            },
            id: 'testNetworkConfigurationId',
          };

          const initialProviderConfig = {
            ...buildProviderConfig({
              type: networkType,
              chainId,
              ticker,
              rpcPrefs: {
                blockExplorerUrl,
              },
            }),
          };

          await withController(
            {
              state: {
                providerConfig: initialProviderConfig,
                networkConfigurations: {
                  testNetworkConfigurationId: {
                    ...customNetworkConfiguration,
                    rpcUrl: rpcUrlOrTarget,
                  },
                },
              },
            },
            async ({ controller }) => {
              const fakeProvider = buildFakeProvider();
              const fakeNetworkClient = buildFakeClient(fakeProvider);
              createNetworkClientMock.mockReturnValue(fakeNetworkClient);
              await controller.setActiveNetwork('testNetworkConfigurationId');
              expect(controller.state.providerConfig).toStrictEqual({
                ...customNetworkConfiguration,
                rpcUrl: rpcUrlOrTarget,
                type: NetworkType.rpc,
              });

              await controller.rollbackToPreviousProvider();

              expect(controller.state.providerConfig).toStrictEqual(
                initialProviderConfig,
              );
            },
          );
        });

<<<<<<< HEAD
        it('resets isEIP1559Compatible and sets network to "unknown" for the network before updating the provider', async () => {
=======
        it('emits NetworkController:providerConfigChange via the messenger', async () => {
          const initialProviderConfig = {
            ...buildProviderConfig({
              type: networkType,
              chainId,
              ticker,
              rpcPrefs: { blockExplorerUrl },
            }),
          };
          await withController(
            {
              state: {
                networkConfigurations: {
                  testNetworkConfigurationId: {
                    chainId: '0x1337',
                    ticker: 'TEST',
                    nickname: undefined,
                    id: 'testNetworkConfigurationId',
                    rpcUrl: 'https://mock-rpc-url',
                  },
                },
                providerConfig: initialProviderConfig,
              },
            },
            async ({ controller, messenger }) => {
              const fakeProvider = buildFakeProvider();
              const fakeNetworkClient = buildFakeClient(fakeProvider);
              createNetworkClientMock.mockReturnValue(fakeNetworkClient);
              await controller.setActiveNetwork('testNetworkConfigurationId');

              const promiseForProviderConfigChange =
                await waitForPublishedEvents(
                  messenger,
                  'NetworkController:providerConfigChange',
                  {
                    produceEvents: async () => {
                      await controller.rollbackToPreviousProvider();
                    },
                  },
                );

              expect(promiseForProviderConfigChange).toStrictEqual([
                [
                  {
                    type: networkType,
                    chainId,
                    ticker,
                    rpcPrefs: { blockExplorerUrl },
                    id: undefined,
                    nickname: undefined,
                    rpcUrl: undefined,
                  },
                ],
              ]);
            },
          );
        });

        it('resets EIPS[1559] and sets network to "unknown" for the network before emitting NetworkController:providerConfigChange', async () => {
>>>>>>> 6f76fbac
          const networkConfiguration = {
            rpcUrl: 'https://mock-rpc-url',
            chainId: '0x1338',
            ticker: 'TEST',
            nickname: undefined,
            id: 'testNetworkConfigurationId',
          };

          const initialProviderConfig = {
            ...buildProviderConfig({
              type: networkType,
              chainId,
              ticker,
              rpcPrefs: { blockExplorerUrl },
            }),
          };

          await withController(
            {
              state: {
                networkConfigurations: {
                  testNetworkConfigurationId: networkConfiguration,
                },
                providerConfig: initialProviderConfig,
              },
            },
            async ({ controller, messenger }) => {
              const fakeProvider = buildFakeProvider([
                {
                  request: {
                    method: 'eth_getBlockByNumber',
                  },
                  response: {
                    result: POST_1559_BLOCK,
                  },
                },
                {
                  delay: 1,
                  request: {
                    method: 'net_version',
                  },
                  response: {
                    result: '1338',
                  },
                },
                {
                  request: {
                    method: 'eth_getBlockByNumber',
                  },
                  response: {
                    result: PRE_1559_BLOCK,
                  },
                },
                {
                  delay: 1,
                  request: {
                    method: 'net_version',
                  },
                  response: {
                    result: '1337',
                  },
                },
              ]);
              const fakeNetworkClient = buildFakeClient(fakeProvider);
              createNetworkClientMock.mockReturnValue(fakeNetworkClient);

              await controller.setActiveNetwork('testNetworkConfigurationId');
              expect(controller.state.networkDetails).toStrictEqual({
                EIPS: {
                  1559: true,
                },
              });

              await waitForStateChanges({
                messenger,
                propertyPath: ['networkStatus'],
                count: 1,
                produceStateChanges: () => {
                  // Intentionally not awaited because we want to check state
                  // partway through the operation
                  controller.rollbackToPreviousProvider();
                },
              });

              expect(controller.state.networkStatus).toBe(
                NetworkStatus.Unknown,
              );
              expect(controller.state.networkDetails).toStrictEqual({
                EIPS: {
                  1559: false,
                },
              });
            },
          );
        });

        it(`initializes a provider pointed to the ${nickname} Infura network (chainId: ${chainId})`, async () => {
          const networkConfiguration = {
            rpcUrl: 'https://mock-rpc-url',
            chainId: '0x1337',
            ticker: 'TEST',
            id: 'testNetworkConfigurationId',
            nickname: undefined,
            rpcPrefs: undefined,
          };

          const initialProviderConfig = {
            ...buildProviderConfig({
              type: networkType,
              chainId,
              ticker,
              rpcPrefs: { blockExplorerUrl },
            }),
          };

          await withController(
            {
              state: {
                networkConfigurations: {
                  testNetworkConfigurationId: networkConfiguration,
                },
                providerConfig: initialProviderConfig,
              },
            },
            async ({ controller }) => {
              const fakeProvider = buildFakeProvider([
                {
                  request: {
                    method: 'eth_chainId',
                  },
                  response: {
                    result: chainId,
                  },
                },
              ]);
              const fakeNetworkClient = buildFakeClient(fakeProvider);
              createNetworkClientMock.mockReturnValue(fakeNetworkClient);
              await controller.setActiveNetwork('testNetworkConfigurationId');

              await controller.rollbackToPreviousProvider();

              const { provider } = controller.getProviderAndBlockTracker();
              assert(provider);
              const promisifiedSendAsync = promisify(provider.sendAsync).bind(
                provider,
              );
              const { result: chainIdResult } = await promisifiedSendAsync({
                id: 1,
                jsonrpc: '2.0',
                method: 'eth_chainId',
                params: [],
              });
              expect(chainIdResult).toBe(chainId);
            },
          );
        });

        it('replaces the provider object underlying the provider proxy without creating a new instance of the proxy itself', async () => {
          const networkConfiguration = {
            rpcUrl: 'https://mock-rpc-url',
            chainId: '0x1337',
            ticker: 'TEST',
            nickname: undefined,
            id: 'testNetworkConfigurationId',
          };

          const initialProviderConfig = {
            ...buildProviderConfig({
              type: networkType,
              chainId,
              ticker,
              rpcPrefs: { blockExplorerUrl },
            }),
          };

          await withController(
            {
              state: {
                networkConfigurations: {
                  testNetworkConfigurationId: networkConfiguration,
                },
                providerConfig: initialProviderConfig,
              },
            },
            async ({ controller }) => {
              const fakeProvider = buildFakeProvider();
              const fakeNetworkClient = buildFakeClient(fakeProvider);
              createNetworkClientMock.mockReturnValue(fakeNetworkClient);
              await controller.setActiveNetwork('testNetworkConfigurationId');
              const { provider: providerBefore } =
                controller.getProviderAndBlockTracker();

              await controller.rollbackToPreviousProvider();

              const { provider: providerAfter } =
                controller.getProviderAndBlockTracker();

              expect(providerBefore).toBe(providerAfter);
            },
          );
        });

        it(`persists "${networkVersion}" to state as the network version of ${nickname}`, async () => {
          const networkConfiguration = {
            rpcUrl: 'https://mock-rpc-url',
            chainId: '0x1337',
            ticker: 'TEST',
            nickname: undefined,
            id: 'testNetworkConfigurationId',
          };

          const initialProviderConfig = {
            ...buildProviderConfig({
              type: networkType,
              chainId,
              ticker,
              rpcPrefs: { blockExplorerUrl },
            }),
          };

          await withController(
            {
              state: {
                networkConfigurations: {
                  testNetworkConfigurationId: networkConfiguration,
                },
                providerConfig: initialProviderConfig,
              },
            },
            async ({ controller }) => {
              const fakeProvider = buildFakeProvider([
                {
                  request: {
                    method: 'net_version',
                  },
                  response: {
                    result: '999',
                  },
                },
                {
                  request: {
                    method: 'net_version',
                  },
                  response: {
                    result: '1',
                  },
                },
              ]);
              const fakeNetworkClient = buildFakeClient(fakeProvider);
              createNetworkClientMock.mockReturnValue(fakeNetworkClient);
              await controller.setActiveNetwork('testNetworkConfigurationId');
              expect(controller.state.networkId).toStrictEqual('999');

              await controller.rollbackToPreviousProvider();

              expect(controller.state.networkId).toStrictEqual('1');
            },
          );
        });
      });
    }

    describe(`if the previous provider configuration had a type of "rpc"`, () => {
      it('should overwrite the current provider with the previous provider when current provider has type "mainnet" and previous provider has type "rpc"', async () => {
        const rpcUrlOrTarget = 'https://mock-rpc-url';
        const networkConfiguration = {
          chainId: '0x1337',
          ticker: 'TEST',
          id: 'testNetworkConfigurationId',
          nickname: undefined,
          rpcPrefs: undefined,
        };

        const initialProviderConfig = {
          ...buildProviderConfig({
            ...networkConfiguration,
          }),
          type: NetworkType.rpc,
        };
        await withController(
          {
            state: {
              networkConfigurations: {
                testNetworkConfigurationId: {
                  ...networkConfiguration,
                  rpcUrl: rpcUrlOrTarget,
                },
              },
              providerConfig: initialProviderConfig,
            },
          },
          async ({ controller }) => {
            const fakeProvider = buildFakeProvider();
            const fakeNetworkClient = buildFakeClient(fakeProvider);
            createNetworkClientMock.mockReturnValue(fakeNetworkClient);
            await controller.setProviderType(NetworkType.mainnet);
            expect(controller.state.providerConfig).toStrictEqual({
              type: NetworkType.mainnet,
              ...BUILT_IN_NETWORKS.mainnet,
              nickname: undefined,
              rpcUrl: undefined,
              id: undefined,
            });

            await controller.rollbackToPreviousProvider();

            expect(controller.state.providerConfig).toStrictEqual({
              ...networkConfiguration,
              rpcUrl: rpcUrlOrTarget,
              type: NetworkType.rpc,
            });
          },
        );
      });

      it('should overwrite the current provider with the previous provider when current provider has type "rpc" and previous provider has type "rpc"', async () => {
        const rpcUrlOrTarget1 = 'https://mock-rpc-url';
        const rpcUrlOrTarget2 = 'https://mock-rpc-url-2';
        const networkConfiguration1 = {
          chainId: '0x111',
          ticker: 'TEST',
          id: 'testNetworkConfigurationId',
          nickname: 'test-network-1',
          rpcPrefs: undefined,
        };

        const networkConfiguration2 = {
          chainId: '0x222',
          ticker: 'TEST2',
          id: 'testNetworkConfigurationId2',
          nickname: 'test-network-2',
          rpcPrefs: undefined,
        };

        const initialProviderConfig = {
          ...buildProviderConfig({
            ...networkConfiguration1,
            type: NetworkType.rpc,
          }),
        };
        await withController(
          {
            state: {
              networkConfigurations: {
                testNetworkConfigurationId: {
                  ...networkConfiguration1,
                  rpcUrl: rpcUrlOrTarget1,
                },
                testNetworkConfigurationId2: {
                  ...networkConfiguration2,
                  rpcUrl: rpcUrlOrTarget2,
                },
              },
              providerConfig: initialProviderConfig,
            },
          },
          async ({ controller }) => {
            const fakeProvider = buildFakeProvider();
            const fakeNetworkClient = buildFakeClient(fakeProvider);
            createNetworkClientMock.mockReturnValue(fakeNetworkClient);
            await controller.setActiveNetwork('testNetworkConfigurationId2');
            expect(controller.state.providerConfig).toStrictEqual({
              ...networkConfiguration2,
              rpcUrl: rpcUrlOrTarget2,
              type: NetworkType.rpc,
            });

            await controller.rollbackToPreviousProvider();

            expect(controller.state.providerConfig).toStrictEqual({
              ...initialProviderConfig,
              rpcUrl: rpcUrlOrTarget1,
            });
          },
        );
      });

      it('resets the network state to "unknown" and empties the network details before updating the provider', async () => {
        const initialProviderConfigNetworkConfiguration = {
          rpcUrl: 'https://mock-rpc-url-2',
          chainId: '0x1337',
          ticker: 'TEST2',
          id: 'testNetworkConfigurationId2',
          rpcPrefs: { blockExplorerUrl: 'https://test-block-explorer.com' },
        };

        const initialProviderConfig = {
          ...buildProviderConfig({
            ...initialProviderConfigNetworkConfiguration,
            type: NetworkType.rpc,
          }),
        };
        await withController(
          {
            state: {
              providerConfig: initialProviderConfig,
              networkConfigurations: {
                testNetworkConfigurationId1: {
                  rpcUrl: 'https://mock-rpc-url',
                  chainId: '0x1338',
                  ticker: 'TEST',
                  id: 'testNetworkConfigurationId1',
                },
                testNetworkConfigurationId2:
                  initialProviderConfigNetworkConfiguration,
              },
            },
          },
          async ({ controller, messenger }) => {
            const fakeProvider = buildFakeProvider([
              {
                request: {
                  method: 'eth_getBlockByNumber',
                },
                response: {
                  result: POST_1559_BLOCK,
                },
              },
              {
                delay: 1,
                request: {
                  method: 'net_version',
                },
                response: {
                  result: '1338',
                },
              },
              {
                request: {
                  method: 'eth_getBlockByNumber',
                },
                response: {
                  result: PRE_1559_BLOCK,
                },
              },
              {
                delay: 1,
                request: {
                  method: 'net_version',
                },
                response: {
                  result: '1337',
                },
              },
            ]);
            const fakeNetworkClient = buildFakeClient(fakeProvider);
            createNetworkClientMock.mockReturnValue(fakeNetworkClient);
            await controller.setActiveNetwork('testNetworkConfigurationId1');
            expect(controller.state.networkDetails).toStrictEqual({
              EIPS: {
                1559: true,
              },
            });
            expect(controller.state.networkStatus).toStrictEqual(
              NetworkStatus.Available,
            );

            await controller.rollbackToPreviousProvider();
            await waitForStateChanges({
              messenger,
              propertyPath: ['networkStatus'],
              count: 1,
              produceStateChanges: () => {
                // Intentionally not awaited because we want to check state
                // partway through the operation
                controller.rollbackToPreviousProvider();
              },
            });

            expect(controller.state.networkStatus).toStrictEqual(
              NetworkStatus.Unknown,
            );
            expect(controller.state.networkDetails).toStrictEqual({
              EIPS: {},
            });
          },
        );
      });

      it('initializes a provider pointed to the given RPC URL whose chain ID matches the previously configured chain ID', async () => {
        const networkConfiguration1 = {
          rpcUrl: 'https://mock-rpc-url',
          chainId: '0x111',
          ticker: 'TEST',
          nickname: undefined,
          id: 'testNetworkConfigurationId1',
        };

        const initialProviderConfigNetworkConfiguration = {
          rpcUrl: 'https://mock-rpc-url-2',
          chainId: '0x222',
          ticker: 'TEST2',
          id: 'testNetworkConfigurationId2',
          rpcPrefs: { blockExplorerUrl: 'https://test-block-explorer.com' },
        };

        const initialProviderConfig = {
          ...buildProviderConfig({
            ...initialProviderConfigNetworkConfiguration,
            type: NetworkType.rpc,
          }),
        };

        await withController(
          {
            state: {
              networkConfigurations: {
                testNetworkConfigurationId1: networkConfiguration1,
                testNetworkConfigurationId2:
                  initialProviderConfigNetworkConfiguration,
              },
              providerConfig: initialProviderConfig,
            },
          },
          async ({ controller }) => {
            const fakeProvider = buildFakeProvider([
              {
                request: {
                  method: 'eth_chainId',
                },
                response: {
                  result: initialProviderConfigNetworkConfiguration.chainId,
                },
              },
            ]);
            const fakeNetworkClient = buildFakeClient(fakeProvider);
            createNetworkClientMock.mockReturnValue(fakeNetworkClient);
            await controller.setActiveNetwork('testNetworkConfigurationId1');

            await controller.rollbackToPreviousProvider();

            const { provider } = controller.getProviderAndBlockTracker();
            assert(provider);
            const promisifiedSendAsync = promisify(provider.sendAsync).bind(
              provider,
            );
            const { result: chainIdResult } = await promisifiedSendAsync({
              id: 1,
              jsonrpc: '2.0',
              method: 'eth_chainId',
              params: [],
            });
            expect(chainIdResult).toBe(
              initialProviderConfigNetworkConfiguration.chainId,
            );
          },
        );
      });

      it('replaces the provider object underlying the provider proxy without creating a new instance of the proxy itself', async () => {
        const networkConfiguration1 = {
          rpcUrl: 'https://mock-rpc-url',
          chainId: '0x111',
          ticker: 'TEST',
          nickname: undefined,
          id: 'testNetworkConfigurationId1',
        };

        const initialProviderConfigNetworkConfiguration = {
          rpcUrl: 'https://mock-rpc-url-2',
          chainId: '0x222',
          ticker: 'TEST2',
          id: 'testNetworkConfigurationId2',
          rpcPrefs: { blockExplorerUrl: 'https://test-block-explorer.com' },
        };

        const initialProviderConfig = {
          ...buildProviderConfig({
            ...initialProviderConfigNetworkConfiguration,
            type: NetworkType.rpc,
          }),
        };

        await withController(
          {
            state: {
              networkConfigurations: {
                testNetworkConfigurationId1: networkConfiguration1,
                testNetworkConfigurationId2:
                  initialProviderConfigNetworkConfiguration,
              },
              providerConfig: initialProviderConfig,
            },
          },
          async ({ controller }) => {
            const fakeProvider = buildFakeProvider();
            const fakeNetworkClient = buildFakeClient(fakeProvider);
            createNetworkClientMock.mockReturnValue(fakeNetworkClient);
            await controller.setActiveNetwork('testNetworkConfigurationId1');
            const { provider: providerBefore } =
              controller.getProviderAndBlockTracker();

            await controller.rollbackToPreviousProvider();

            const { provider: providerAfter } =
              controller.getProviderAndBlockTracker();
            expect(providerBefore).toBe(providerAfter);
          },
        );
      });

      it('persists the network version to state (assuming that the request for net_version responds successfully)', async () => {
        const networkConfiguration1 = {
          rpcUrl: 'https://mock-rpc-url',
          chainId: '0x111',
          ticker: 'TEST',
          nickname: undefined,
          id: 'testNetworkConfigurationId1',
        };

        const initialProviderConfigNetworkConfiguration = {
          rpcUrl: 'https://mock-rpc-url-2',
          chainId: '0x222',
          ticker: 'TEST2',
          id: 'testNetworkConfigurationId2',
          rpcPrefs: { blockExplorerUrl: 'https://test-block-explorer.com' },
        };

        const initialProviderConfig = {
          ...buildProviderConfig({
            ...initialProviderConfigNetworkConfiguration,
            type: NetworkType.rpc,
          }),
        };

        await withController(
          {
            state: {
              networkConfigurations: {
                testNetworkConfigurationId1: networkConfiguration1,
                testNetworkConfigurationId2:
                  initialProviderConfigNetworkConfiguration,
              },
              providerConfig: initialProviderConfig,
            },
          },
          async ({ controller }) => {
            const fakeProvider = buildFakeProvider([
              {
                request: {
                  method: 'net_version',
                },
                response: {
                  result: '999',
                },
              },
              {
                request: {
                  method: 'net_version',
                },
                response: {
                  result: '1',
                },
              },
            ]);
            const fakeNetworkClient = buildFakeClient(fakeProvider);
            createNetworkClientMock.mockReturnValue(fakeNetworkClient);
            await controller.setActiveNetwork('testNetworkConfigurationId1');
            expect(controller.state.networkId).toStrictEqual('999');

            await controller.rollbackToPreviousProvider();

            expect(controller.state.networkId).toStrictEqual('1');
          },
        );
      });
    });

    it('should overwrite the current provider with the previous provider when current provider has type "rpc" and previous provider has type "mainnet"', async () => {
      const networkConfiguration = {
        chainId: '0x1337',
        ticker: 'TEST',
        id: 'testNetworkConfigurationId',
        nickname: undefined,
        rpcPrefs: undefined,
      };
      const rpcUrlOrTarget = 'https://mock-rpc-url';

      const initialProviderConfig = {
        ...buildProviderConfig({
          type: NetworkType.mainnet,
          ...BUILT_IN_NETWORKS.mainnet,
        }),
      };

      await withController(
        {
          state: {
            networkConfigurations: {
              testNetworkConfigurationId: {
                ...networkConfiguration,
                rpcUrl: rpcUrlOrTarget,
              },
            },
            providerConfig: initialProviderConfig,
          },
        },
        async ({ controller }) => {
          const fakeProvider = buildFakeProvider();
          const fakeNetworkClient = buildFakeClient(fakeProvider);
          createNetworkClientMock.mockReturnValue(fakeNetworkClient);
          await controller.setActiveNetwork('testNetworkConfigurationId');
          expect(controller.state.providerConfig).toStrictEqual({
            ...networkConfiguration,
            rpcUrl: rpcUrlOrTarget,
            type: NetworkType.rpc,
          });

          await controller.rollbackToPreviousProvider();

          expect(controller.state.providerConfig).toStrictEqual(
            initialProviderConfig,
          );
        },
      );
    });

    it('should overwrite the current provider with the previous provider when current provider has type "mainnet" and previous provider has type "sepolia"', async () => {
      const initialProviderConfig = {
        ...buildProviderConfig({
          type: NetworkType.mainnet,
          ...BUILT_IN_NETWORKS.mainnet,
        }),
      };
      await withController(
        {
          state: {
            providerConfig: initialProviderConfig,
          },
        },
        async ({ controller }) => {
          const fakeProvider = buildFakeProvider();
          const fakeNetworkClient = buildFakeClient(fakeProvider);
          createNetworkClientMock.mockReturnValue(fakeNetworkClient);
          await controller.setProviderType(NetworkType.sepolia);
          expect(controller.state.providerConfig).toStrictEqual({
            ...buildProviderConfig({
              type: NetworkType.sepolia,
              ...BUILT_IN_NETWORKS.sepolia,
            }),
          });

          await controller.rollbackToPreviousProvider();

          expect(controller.state.providerConfig).toStrictEqual(
            initialProviderConfig,
          );
        },
      );
    });
  });

  describe('destroy', () => {
    describe('if the blockTracker is defined', () => {
      it('should stop the blockTracker', async () => {
        await withController({}, async ({ controller }) => {
          const fakeProvider = buildFakeProvider();
          const fakeNetworkClient = buildFakeClient(fakeProvider);
          createNetworkClientMock.mockReturnValue(fakeNetworkClient);
          await controller.initializeProvider();
          const destroySpy = jest.spyOn(
            fakeNetworkClient.blockTracker,
            'destroy',
          );

          await controller.destroy();

          expect(destroySpy).toHaveBeenCalled();
        });
      });
    });

    describe('if the blockTracker is undefined', () => {
      it('should not throw errors', async () => {
        await withController({}, async ({ controller }) => {
          const { blockTracker } = controller.getProviderAndBlockTracker();
          expect(blockTracker).toBeUndefined();
          expect(async () => await controller.destroy()).not.toThrow();
        });
      });
    });
  });
});

/**
 * Build a controller messenger that includes all events used by the network
 * controller.
 *
 * @returns The controller messenger.
 */
function buildMessenger() {
  return new ControllerMessenger<
    NetworkControllerActions,
    NetworkControllerEvents
  >();
}

/**
 * Build a restricted controller messenger for the network controller.
 *
 * @param messenger - A controller messenger.
 * @returns The network controller restricted messenger.
 */
function buildNetworkControllerMessenger(messenger = buildMessenger()) {
  return messenger.getRestricted({
    name: 'NetworkController',
    allowedActions: [
      'NetworkController:getProviderConfig',
      'NetworkController:getEthQuery',
    ],
    allowedEvents: [
      'NetworkController:stateChange',
      'NetworkController:infuraIsBlocked',
      'NetworkController:infuraIsUnblocked',
    ],
  });
}

type WithControllerCallback<ReturnValue> = ({
  controller,
}: {
  controller: NetworkController;
  messenger: ControllerMessenger<
    NetworkControllerActions,
    NetworkControllerEvents
  >;
}) => Promise<ReturnValue> | ReturnValue;

type WithControllerOptions = Partial<NetworkControllerOptions>;

type WithControllerArgs<ReturnValue> =
  | [WithControllerCallback<ReturnValue>]
  | [WithControllerOptions, WithControllerCallback<ReturnValue>];

/**
 * Builds a controller based on the given options, and calls the given function
 * with that controller.
 *
 * @param args - Either a function, or an options bag + a function. The options
 * bag is equivalent to the options that NetworkController takes (although
 * `messenger` is filled in if not given); the function will be called with the
 * built controller.
 * @returns Whatever the callback returns.
 */
async function withController<ReturnValue>(
  ...args: WithControllerArgs<ReturnValue>
): Promise<ReturnValue> {
  const [{ ...rest }, fn] = args.length === 2 ? args : [{}, args[0]];
  const messenger = buildMessenger();
  const restrictedMessenger = buildNetworkControllerMessenger(messenger);
  const controller = new NetworkController({
    messenger: restrictedMessenger,
    trackMetaMetricsEvent: jest.fn(),
    infuraProjectId: 'infura-project-id',
    ...rest,
  });
  try {
    return await fn({ controller, messenger });
  } finally {
    const { blockTracker } = controller.getProviderAndBlockTracker();
    blockTracker?.destroy();
  }
}

/**
 * Builds a complete ProviderConfig object, filling in values that are not
 * provided with defaults.
 *
 * @param config - An incomplete ProviderConfig object.
 * @returns The complete ProviderConfig object.
 */
function buildProviderConfig(config: Partial<ProviderConfig> = {}) {
  return {
    type: NetworkType.rpc,
    chainId: '1337',
    id: undefined,
    nickname: undefined,
    rpcUrl:
      !config.type || config.type === NetworkType.rpc
        ? 'http://doesntmatter.com'
        : undefined,
    ...config,
  };
}

/**
 * Builds an object that `createNetworkClient` returns.
 *
 * @param provider - The provider to use.
 * @returns The network client.
 */
function buildFakeClient(provider: Provider) {
  return {
    provider,
    blockTracker: new FakeBlockTracker(),
  };
}

/**
 * Builds an object that fits the same shape as the object that the
 * `@metamask/eth-json-rpc-provider` package builds, with canned responses
 * optionally provided for certain RPC methods.
 *
 * @param stubs - The list of RPC methods you want to stub along with their
 * responses. `eth_getBlockByNumber` and `net_version` will be stubbed by
 * default.
 * @returns The object.
 */
function buildFakeProvider(stubs: FakeProviderStub[] = []): Provider {
  const completeStubs = stubs.slice();
  if (!stubs.some((stub) => stub.request.method === 'eth_getBlockByNumber')) {
    completeStubs.unshift({
      request: { method: 'eth_getBlockByNumber' },
      response: { result: '0x1' },
      discardAfterMatching: false,
    });
  }
  if (!stubs.some((stub) => stub.request.method === 'net_version')) {
    completeStubs.unshift({
      request: { method: 'net_version' },
      response: { result: '1' },
      discardAfterMatching: false,
    });
    completeStubs.unshift({
      request: { method: 'net_version' },
      response: { result: '1' },
      discardAfterMatching: false,
    });
  }
  return new FakeProvider({ stubs: completeStubs });
}

/**
 * Asks the controller to set the provider in the simplest way, stubbing the
 * provider appropriately so as not to cause any errors to be thrown. This is
 * useful in tests where it doesn't matter how the provider gets set, just that
 * it does. Canned responses may be optionally provided for certain RPC methods
 * on the provider.
 *
 * @param controller - The network controller.
 * @param options - Additional options.
 * @param options.stubs - The set of RPC methods you want to stub on the
 * provider along with their responses.
 * @param options.stubLookupNetworkWhileSetting - Whether to stub the call to
 * `lookupNetwork` that happens when the provider is set. This option is useful
 * in tests that need a provider to get set but also call `lookupNetwork` on
 * their own. In this case, since the `providerConfig` setter already calls
 * `lookupNetwork` once, and since `lookupNetwork` is called out of band, the
 * test may run with unexpected results. By stubbing `lookupNetwork` before
 * setting the provider, the test is free to explicitly call it.
 * @param options.stubGetEIP1559CompatibilityWhileSetting - Whether to stub the
 * call to `getEIP1559Compatibility` that happens when the provider is set. This
 * option is useful in tests that need a provider to get set but also call
 * `getEIP1559Compatibility` on their own. In this case, since the
 * `providerConfig` setter already calls `getEIP1559Compatibility` once, and
 * since `getEIP1559Compatibility` is called out of band, the test may run with
 * unexpected results. By stubbing `getEIP1559Compatibility` before setting the
 * provider, the test is free to explicitly call it.
 * @returns The set provider.
 */
async function setFakeProvider(
  controller: NetworkController,
  {
    stubs = [],
    stubLookupNetworkWhileSetting = false,
    stubGetEIP1559CompatibilityWhileSetting = false,
  }: {
    stubs?: FakeProviderStub[];
    stubLookupNetworkWhileSetting?: boolean;
    stubGetEIP1559CompatibilityWhileSetting?: boolean;
  } = {},
): Promise<void> {
  const fakeProvider = buildFakeProvider(stubs);
  const fakeNetworkClient = buildFakeClient(fakeProvider);
  createNetworkClientMock.mockReturnValue(fakeNetworkClient);
  const lookupNetworkMock = jest.spyOn(controller, 'lookupNetwork');
  const lookupGetEIP1559CompatibilityMock = jest.spyOn(
    controller,
    'getEIP1559Compatibility',
  );

  if (stubLookupNetworkWhileSetting) {
    lookupNetworkMock.mockResolvedValue(undefined);
  }
  if (stubGetEIP1559CompatibilityWhileSetting) {
    lookupGetEIP1559CompatibilityMock.mockResolvedValue(false);
  }

  await controller.initializeProvider();
  assert(controller.getProviderAndBlockTracker().provider);

  if (stubLookupNetworkWhileSetting) {
    lookupNetworkMock.mockRestore();
  }
  if (stubGetEIP1559CompatibilityWhileSetting) {
    lookupGetEIP1559CompatibilityMock.mockRestore();
  }
}

/**
 * Waits for controller events to be emitted before proceeding.
 *
 * @param messenger - The messenger suited for NetworkController.
 * @param eventType - The type of NetworkController event you want to wait for.
 * @param options - An options bag.
 * @param options.count - The number of events you expect to occur (default: 1).
 * @param options.filter - A function used to discard events that are not of
 * interest.
 * @param options.wait - The amount of time in milliseconds to wait for the
 * expected number of filtered events to occur before resolving the promise that
 * this function returns (default: 150).
 * @param options.produceEvents - A function to run that will presumably produce
 * the events in question.
 * @returns A promise that resolves to the list of payloads for the set of
 * events, optionally filtered, when a specific number of them have occurred.
 */
async function waitForPublishedEvents<E extends NetworkControllerEvents>(
  messenger: ControllerMessenger<
    NetworkControllerActions,
    NetworkControllerEvents
  >,
  eventType: E['type'],
  {
    count: expectedNumberOfEvents = 1,
    filter: isEventPayloadInteresting = () => true,
    wait: timeBeforeAssumingNoMoreEvents = 150,
    produceEvents = () => {
      // do nothing
    },
  }: {
    count?: number;
    filter?: (payload: E['payload']) => boolean;
    wait?: number;
    produceEvents?: () => void | Promise<void>;
  } = {},
): Promise<E['payload'][]> {
  const promiseForEventPayloads = new Promise<E['payload'][]>(
    (resolve, reject) => {
      let timer: NodeJS.Timeout | undefined;
      const allEventPayloads: E['payload'][] = [];
      const interestingEventPayloads: E['payload'][] = [];
      let alreadyEnded = false;

      // We're using `any` here because there seems to be some mismatch between
      // the signature of `subscribe` and the way that we're using it. Try
      // changing `any` to either `((...args: E['payload']) => void)` or
      // `ExtractEventHandler<E, E['type']>` to see the issue.
      const eventListener: any = (...payload: E['payload']) => {
        allEventPayloads.push(payload);

        if (isEventPayloadInteresting(payload)) {
          interestingEventPayloads.push(payload);
          if (interestingEventPayloads.length === expectedNumberOfEvents) {
            stopTimer();
            end();
          } else {
            resetTimer();
          }
        }
      };

      /**
       * Stop listening for published events.
       */
      function end() {
        if (!alreadyEnded) {
          messenger.unsubscribe(eventType, eventListener);
          if (interestingEventPayloads.length === expectedNumberOfEvents) {
            resolve(interestingEventPayloads);
          } else {
            // Using a string instead of an Error leads to better backtraces.
            /* eslint-disable-next-line prefer-promise-reject-errors */
            reject(
              `Expected to receive ${expectedNumberOfEvents} ${eventType} event(s), but received ${
                interestingEventPayloads.length
              } after ${timeBeforeAssumingNoMoreEvents}ms.\n\nAll payloads:\n\n${inspect(
                allEventPayloads,
                { depth: null },
              )}`,
            );
          }
          alreadyEnded = true;
        }
      }

      /**
       * Stop the timer used to detect a timeout when listening for published events.
       */
      function stopTimer() {
        if (timer) {
          originalClearTimeout(timer);
        }
      }

      /**
       * Reset the timer used to detect a timeout when listening for published events.
       */
      function resetTimer() {
        stopTimer();
        timer = originalSetTimeout(() => {
          end();
        }, timeBeforeAssumingNoMoreEvents);
      }

      messenger.subscribe(eventType, eventListener);
      resetTimer();
    },
  );

  await produceEvents();

  return await promiseForEventPayloads;
}

/**
 * Waits for state change events to be emitted (optionally centered around a
 * particular property) before proceeding.
 *
 * @param options - An options bag.
 * @param options.messenger - The messenger suited for NetworkController.
 * @param options.propertyPath - The path of the property you expect the state
 * changes to concern.
 * @param options.count - The number of events you expect to occur (default: 1).
 * @param options.wait - The amount of time in milliseconds to wait for the
 * expected number of filtered events to occur before resolving the promise that
 * this function returns (default: 150).
 * @param options.produceStateChanges - A function to run that will presumably
 * produce the state changes in question.
 * @returns A promise that resolves to the list of state changes, optionally
 * filtered by the property, when a specific number of them have occurred.
 */
async function waitForStateChanges({
  messenger,
  propertyPath,
  count,
  wait,
  produceStateChanges,
}: {
  messenger: ControllerMessenger<
    NetworkControllerActions,
    NetworkControllerEvents
  >;
  propertyPath?: string[];
  count?: number;
  wait?: number;
  produceStateChanges?: () => void | Promise<void>;
}): Promise<[NetworkState, Patch[]][]> {
  const filter =
    propertyPath === undefined
      ? () => true
      : ([_newState, patches]: [NetworkState, Patch[]]) =>
          didPropertyChange(patches, propertyPath);

  return await waitForPublishedEvents<NetworkControllerStateChangeEvent>(
    messenger,
    'NetworkController:stateChange',
    { produceEvents: produceStateChanges, count, filter, wait },
  );
}

/**
 * Given a set of Immer patches, determines whether the given property was
 * added, removed, or replaced in some way.
 *
 * @param patches - The Immer patches.
 * @param propertyPath - The path to a property. For instance, if you wanted to
 * know whether `foo` has changed you'd say `["foo"]`; if `foo.bar` then
 * `["foo", "bar"]`.
 * @returns A boolean.
 */
function didPropertyChange(patches: Patch[], propertyPath: string[]): boolean {
  return patches.some((patch) => {
    const minLength = Math.min(patch.path.length, propertyPath.length);
    return isDeepStrictEqual(
      patch.path.slice(0, minLength),
      propertyPath.slice(0, minLength),
    );
  });
}<|MERGE_RESOLUTION|>--- conflicted
+++ resolved
@@ -4507,69 +4507,7 @@
           );
         });
 
-<<<<<<< HEAD
-        it('resets isEIP1559Compatible and sets network to "unknown" for the network before updating the provider', async () => {
-=======
-        it('emits NetworkController:providerConfigChange via the messenger', async () => {
-          const initialProviderConfig = {
-            ...buildProviderConfig({
-              type: networkType,
-              chainId,
-              ticker,
-              rpcPrefs: { blockExplorerUrl },
-            }),
-          };
-          await withController(
-            {
-              state: {
-                networkConfigurations: {
-                  testNetworkConfigurationId: {
-                    chainId: '0x1337',
-                    ticker: 'TEST',
-                    nickname: undefined,
-                    id: 'testNetworkConfigurationId',
-                    rpcUrl: 'https://mock-rpc-url',
-                  },
-                },
-                providerConfig: initialProviderConfig,
-              },
-            },
-            async ({ controller, messenger }) => {
-              const fakeProvider = buildFakeProvider();
-              const fakeNetworkClient = buildFakeClient(fakeProvider);
-              createNetworkClientMock.mockReturnValue(fakeNetworkClient);
-              await controller.setActiveNetwork('testNetworkConfigurationId');
-
-              const promiseForProviderConfigChange =
-                await waitForPublishedEvents(
-                  messenger,
-                  'NetworkController:providerConfigChange',
-                  {
-                    produceEvents: async () => {
-                      await controller.rollbackToPreviousProvider();
-                    },
-                  },
-                );
-
-              expect(promiseForProviderConfigChange).toStrictEqual([
-                [
-                  {
-                    type: networkType,
-                    chainId,
-                    ticker,
-                    rpcPrefs: { blockExplorerUrl },
-                    id: undefined,
-                    nickname: undefined,
-                    rpcUrl: undefined,
-                  },
-                ],
-              ]);
-            },
-          );
-        });
-
-        it('resets EIPS[1559] and sets network to "unknown" for the network before emitting NetworkController:providerConfigChange', async () => {
->>>>>>> 6f76fbac
+        it('resets EIPS[1559] and sets network to "unknown" for the network before updating the provider', async () => {
           const networkConfiguration = {
             rpcUrl: 'https://mock-rpc-url',
             chainId: '0x1338',
