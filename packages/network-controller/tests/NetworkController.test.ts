import { inspect, isDeepStrictEqual, promisify } from 'util';
import assert from 'assert';
import { ControllerMessenger } from '@metamask/base-controller';
import * as ethQueryModule from 'eth-query';
import { Patch } from 'immer';
import { v4 } from 'uuid';
import { ethErrors } from 'eth-rpc-errors';
<<<<<<< HEAD
import {
  BUILT_IN_NETWORKS,
  NetworkType,
  toHex,
} from '@metamask/controller-utils';
=======
import { NetworkType } from '@metamask/controller-utils';
import { waitForResult } from '../../../tests/helpers';
>>>>>>> 9d448015
import {
  NetworkController,
  NetworkControllerActions,
  NetworkControllerEvents,
  NetworkControllerOptions,
  NetworkControllerStateChangeEvent,
  NetworkState,
  ProviderConfig,
} from '../src/NetworkController';
import type { Provider } from '../src/types';
import { NetworkStatus } from '../src/constants';
import {
  createNetworkClient,
  NetworkClientType,
} from '../src/create-network-client';
import { FakeBlockTracker } from '../../../tests/fake-block-tracker';
import { FakeProvider, FakeProviderStub } from './fake-provider';

jest.mock('../src/create-network-client');

jest.mock('eth-query', () => {
  return {
    __esModule: true,
    default: jest.requireActual('eth-query'),
  };
});

jest.mock('uuid', () => {
  const actual = jest.requireActual('uuid');

  return {
    ...actual,
    v4: jest.fn(),
  };
});

// Store these up front so we can use them even when faking timers
const originalSetTimeout = global.setTimeout;
const originalClearTimeout = global.clearTimeout;

const createNetworkClientMock = jest.mocked(createNetworkClient);

/**
 * A dummy block that matches the pre-EIP-1559 format (i.e. it doesn't have the
 * `baseFeePerGas` property).
 */
const PRE_1559_BLOCK = {
  difficulty: '0x0',
  extraData: '0x',
  gasLimit: '0x1c9c380',
  gasUsed: '0x598c9b',
  hash: '0xfb2086eb924ffce4061f94c3b65f303e0351f8e7deff185fe1f5e9001ff96f63',
  logsBloom:
    '0x7034820113921800018e8070900006316040002225c04a0624110010841018a2109040401004112a4c120f00220a2119020000714b143a04004106120130a8450080433129401068ed22000a54a48221a1020202524204045421b883882530009a1800b08a1309408008828403010d530440001a40003c0006240291008c0404c211610c690b00f1985e000009c02503240040010989c01cf2806840043815498e90012103e06084051542c0094002494008044c24a0a13281e0009601481073010800130402464202212202a8088210442a8ec81b080430075629e60a00a082005a3988400940a4009012a204011a0018a00903222a60420428888144210802',
  miner: '0xffee087852cb4898e6c3532e776e68bc68b1143b',
  mixHash: '0xb17ba50cd7261e77a213fb75704dcfd8a28fbcd78d100691a112b7cc2893efa2',
  nonce: '0x0000000000000000',
  number: '0x2', // number set to "2" to simplify tests
  parentHash:
    '0x31406d1bf1a2ca12371ce5b3ecb20568d6a8b9bf05b49b71b93ba33f317d5a82',
  receiptsRoot:
    '0x5ba97ece1afbac2a8fe0344f9022fe808342179b26ea3ecc2e0b8c4b46b7f8cd',
  sha3Uncles:
    '0x1dcc4de8dec75d7aab85b567b6ccd41ad312451b948a7413f0a142fd40d49347',
  size: '0x70f4',
  stateRoot:
    '0x36bfb7ca106d41c4458292669126e091011031c5af612dee1c2e6424ef92b080',
  timestamp: '0x639b6d9b',
  totalDifficulty: '0xc70d815d562d3cfa955',
  transactions: [
    // reduced to a single transaction to make fixture less verbose
    '0x2761e939dc822f64141bd00bc7ef8cee16201af10e862469212396664cee81ce',
  ],
  transactionsRoot:
    '0x98bbdfbe1074bc3aa72a77a281f16d6ba7e723d68f15937d80954fb34d323369',
  uncles: [],
};

/**
 * A dummy block that matches the pre-EIP-1559 format (i.e. it has the
 * `baseFeePerGas` property).
 */
const POST_1559_BLOCK = {
  ...PRE_1559_BLOCK,
  baseFeePerGas: '0x63c498a46',
};

/**
<<<<<<< HEAD
=======
 * A response object for a request that has been geoblocked by Infura.
 */
const BLOCKED_INFURA_JSON_RPC_ERROR = ethErrors.rpc.internal(
  JSON.stringify({ error: 'countryBlocked' }),
);

/**
>>>>>>> 9d448015
 * The networks that NetworkController recognizes as built-in Infura networks,
 * along with information we expect to be true for those networks.
 */
const INFURA_NETWORKS = [
  {
    nickname: 'Mainnet',
    networkType: NetworkType.mainnet,
    chainId: '1',
    ticker: 'ETH',
<<<<<<< HEAD
    blockExplorerUrl: `https://etherscan.io`,
=======
    blockExplorerUrl: 'https://etherscan.io',
>>>>>>> 9d448015
    networkVersion: '1',
  },
  {
    nickname: 'Goerli',
    networkType: NetworkType.goerli,
    chainId: '5',
    ticker: 'GoerliETH',
<<<<<<< HEAD
    blockExplorerUrl: `https://goerli.etherscan.io`,
=======
    blockExplorerUrl: 'https://goerli.etherscan.io',
>>>>>>> 9d448015
    networkVersion: '5',
  },
  {
    nickname: 'Sepolia',
    networkType: NetworkType.sepolia,
    chainId: '11155111',
    ticker: 'SepoliaETH',
<<<<<<< HEAD
    blockExplorerUrl: `https://sepolia.etherscan.io`,
    networkVersion: '11155111',
  },
];

/**
 * A response object for a request that has been geoblocked by Infura.
 */
const BLOCKED_INFURA_JSON_RPC_ERROR = ethErrors.rpc.internal(
  JSON.stringify({ error: 'countryBlocked' }),
);
=======
    blockExplorerUrl: 'https://sepolia.etherscan.io',
    networkVersion: '11155111',
  },
];
>>>>>>> 9d448015

//                                                                                     setProviderType            setActiveNetwork
//                                                                                            └───────────┬────────────┘
// initializeProvider                                                                               refreshNetwork
//       │ │ └────────────────────────────────────────────┬──────────────────────────────────────────────┘ │
//       │ │                                     configureProvider                                         │
//       │ │                  ┌─────────────────────────┘ │                                                |
//       │ │          setupInfuraProvider        setupStandardProvider                                     │
//       │ │                  └─────────────┬─────────────┘                                                │
//       │ │                          updateProvider                                                       │
//       │ └───────────────┬───────────────┘ └───────────────────────────────┐                             │
//       │          registerProvider                                  this.provider = ...                  │
//       │                 ⋮                                                                               │
//       │   this.provider.on('error', ...)                                                                │
//       │                 │                                                                               │
//       │            verifyNetwork                                                                        │
//       │                 └─────────────────────────────┐                                                 │
//       └───────────────────────────────────────────────┼─────────────────────────────────────────────────┘
//                                                 lookupNetwork
describe('NetworkController', () => {
  beforeEach(() => {
    jest.resetAllMocks();
    jest.useFakeTimers();
  });

  afterEach(() => {
    jest.useRealTimers();
  });

  describe('constructor', () => {
    it('initializes the state with some defaults', async () => {
      await withController(({ controller }) => {
        expect(controller.state).toStrictEqual({
          networkConfigurations: {},
          networkId: null,
          networkStatus: NetworkStatus.Unknown,
          providerConfig: { type: NetworkType.mainnet, chainId: '1' },
          networkDetails: { isEIP1559Compatible: false },
        });
      });
    });

    it('merges the given state into the default state', async () => {
      await withController(
        {
          state: {
            networkDetails: { isEIP1559Compatible: true },
          },
        },
        ({ controller }) => {
          expect(controller.state).toStrictEqual({
            networkConfigurations: {},
            networkId: null,
            networkStatus: NetworkStatus.Unknown,
            providerConfig: { type: NetworkType.mainnet, chainId: '1' },
            networkDetails: { isEIP1559Compatible: true },
          });
        },
      );
    });

    it('throws if the infura project ID is missing', async () => {
      expect(
        () =>
          // @ts-expect-error Required parameter intentionally omitted
          new NetworkController({
            messenger: buildNetworkControllerMessenger(),
            trackMetaMetricsEvent: jest.fn(),
          }),
      ).toThrow('Invalid Infura project ID');
    });

    it('throws if the infura project ID is not a string', async () => {
      expect(
        () =>
          new NetworkController({
            messenger: buildNetworkControllerMessenger(),
            trackMetaMetricsEvent: jest.fn(),
            // @ts-expect-error Required parameter intentionally omitted
            infuraProjectId: 10,
          }),
      ).toThrow('Invalid Infura project ID');
    });
  });

  describe('initializeProvider', () => {
    [NetworkType.mainnet, NetworkType.goerli, NetworkType.sepolia].forEach(
      (networkType) => {
        describe(`when the provider config in state contains a network type of "${networkType}"`, () => {
          it(`sets the provider to an Infura provider pointed to ${networkType}`, async () => {
            await withController(
              {
                state: {
                  providerConfig: buildProviderConfig({
                    type: networkType,
                    chainId: '99999',
                    nickname: 'some nickname',
                  }),
                },
                infuraProjectId: 'infura-project-id',
              },
              async ({ controller }) => {
                const fakeProvider = buildFakeProvider([
                  {
                    request: {
                      method: 'eth_chainId',
                    },
                    response: {
                      result: '0x1337',
                    },
                  },
                ]);
                const fakeNetworkClient = buildFakeClient(fakeProvider);
                createNetworkClientMock.mockReturnValue(fakeNetworkClient);

                await controller.initializeProvider();

                expect(createNetworkClientMock).toHaveBeenCalledWith({
                  network: networkType,
                  infuraProjectId: 'infura-project-id',
                  type: NetworkClientType.Infura,
                });
                const { provider } = controller.getProviderAndBlockTracker();
                assert(provider, 'Provider is not unset');
                const promisifiedSendAsync = promisify(provider.sendAsync).bind(
                  provider,
                );
                const chainIdResult = await promisifiedSendAsync({
                  id: 1,
                  jsonrpc: '2.0',
                  method: 'eth_chainId',
                  params: [],
                });
                expect(chainIdResult.result).toBe('0x1337');
              },
            );
          });
        });
      },
    );

    describe(`when the provider config in state contains a network type of "localhost"`, () => {
      it('sets the provider to a custom RPC provider pointed to localhost, initialized with the configured chain ID, nickname, and ticker', async () => {
        await withController(
          {
            state: {
              providerConfig: buildProviderConfig({
                type: NetworkType.localhost,
                chainId: '1337',
                nickname: 'some cool network',
                rpcUrl: 'http://doesntmatter.com',
                ticker: 'ABC',
              }),
            },
          },
          async ({ controller }) => {
            const fakeProvider = buildFakeProvider([
              {
                request: {
                  method: 'eth_chainId',
                },
                response: {
                  result: '0x1337',
                },
              },
            ]);
            const fakeNetworkClient = buildFakeClient(fakeProvider);
            createNetworkClientMock.mockReturnValue(fakeNetworkClient);

            await controller.initializeProvider();

            expect(createNetworkClientMock).toHaveBeenCalledWith({
              chainId: toHex(1337),
              rpcUrl: 'http://localhost:8545',
              type: NetworkClientType.Custom,
            });
            const { provider } = controller.getProviderAndBlockTracker();
            assert(provider);
            const promisifiedSendAsync = promisify(provider.sendAsync).bind(
              provider,
            );
            const chainIdResult = await promisifiedSendAsync({
              id: 1,
              jsonrpc: '2.0',
              method: 'eth_chainId',
              params: [],
            });
            expect(chainIdResult.result).toBe('0x1337');
          },
        );
      });
    });

    describe('when the provider config in state contains a network type of "rpc"', () => {
      describe('if the provider config contains an RPC target', () => {
        it('sets the provider to a custom RPC provider initialized with the configured target, chain ID, nickname, and ticker', async () => {
          await withController(
            {
              state: {
                providerConfig: {
                  type: NetworkType.rpc,
                  chainId: '1337',
                  nickname: 'some cool network',
                  rpcUrl: 'http://example.com',
                  ticker: 'ABC',
                },
              },
            },
            async ({ controller }) => {
              const fakeProvider = buildFakeProvider([
                {
                  request: {
                    method: 'eth_chainId',
                  },
                  response: {
                    result: '0x1337',
                  },
                },
              ]);
              const fakeNetworkClient = buildFakeClient(fakeProvider);
              createNetworkClientMock.mockReturnValue(fakeNetworkClient);

              await controller.initializeProvider();

              expect(createNetworkClientMock).toHaveBeenCalledWith({
                chainId: toHex(1337),
                rpcUrl: 'http://example.com',
                type: NetworkClientType.Custom,
              });
              const { provider } = controller.getProviderAndBlockTracker();
              assert(provider);
              const promisifiedSendAsync = promisify(provider.sendAsync).bind(
                provider,
              );
              const chainIdResult = await promisifiedSendAsync({
                id: 1,
                jsonrpc: '2.0',
                method: 'eth_chainId',
                params: [],
              });
              expect(chainIdResult.result).toBe('0x1337');
            },
          );
        });
      });

      describe('if the provider config does not contain an RPC target', () => {
        it('throws', async () => {
          await withController(
            {
              state: {
                providerConfig: buildProviderConfig({
                  type: NetworkType.rpc,
                  rpcUrl: undefined,
                }),
              },
            },
            async ({ controller }) => {
              const fakeProvider = buildFakeProvider();
              const fakeNetworkClient = buildFakeClient(fakeProvider);
              createNetworkClientMock.mockReturnValue(fakeNetworkClient);

              await expect(() =>
                controller.initializeProvider(),
              ).rejects.toThrow(
                'rpcUrl must be provided for custom RPC endpoints',
              );
              const { provider, blockTracker } =
                controller.getProviderAndBlockTracker();
              expect(provider).toBeUndefined();
              expect(blockTracker).toBeUndefined();
            },
          );
        });
      });
    });

    it('updates networkDetails.isEIP1559Compatible in state based on the latest block (assuming that the request for eth_getBlockByNumber is made successfully)', async () => {
      await withController(
        {
          state: {
            providerConfig: buildProviderConfig(),
          },
        },
        async ({ controller, messenger }) => {
          const fakeProvider = buildFakeProvider([
            {
              request: {
                method: 'eth_getBlockByNumber',
                params: ['latest', false],
              },
              response: {
                result: {
                  baseFeePerGas: '0x1',
                },
              },
            },
          ]);
          const fakeNetworkClient = buildFakeClient(fakeProvider);
          createNetworkClientMock.mockReturnValue(fakeNetworkClient);

          await waitForStateChanges(messenger, {
            propertyPath: ['networkDetails', 'isEIP1559Compatible'],
            produceStateChanges: async () => {
              await controller.initializeProvider();
            },
          });

          expect(controller.state.networkDetails.isEIP1559Compatible).toBe(
            true,
          );
        },
      );
    });
  });

  describe('lookupNetwork', () => {
    describe('if a provider has not been set', () => {
      it('does not change network in state', async () => {
        await withController(async ({ controller, messenger }) => {
          const promiseForNetworkChanges = waitForStateChanges(messenger, {
            propertyPath: ['networkId'],
          });

          await controller.lookupNetwork();

          await expect(promiseForNetworkChanges).toNeverResolve();
        });
      });

      it('does not publish NetworkController:providerConfigChange', async () => {
        await withController(async ({ controller, messenger }) => {
          const promiseForProviderConfigChange = waitForPublishedEvents(
            messenger,
            'NetworkController:providerConfigChange',
          );

          await controller.lookupNetwork();

          await expect(promiseForProviderConfigChange).toNeverResolve();
        });
      });
    });

    for (const { networkType } of INFURA_NETWORKS) {
      describe(`when the type in the provider configuration is "${networkType}"`, () => {
        describe('if the network ID and network details requests resolve successfully', () => {
          describe('if the current network is different from the network in state', () => {
            it('updates the network in state to match', async () => {
              await withController(
                {
                  state: {
                    networkId: null,
                    providerConfig: buildProviderConfig({ type: networkType }),
                  },
                },
                async ({ controller, messenger }) => {
                  await setFakeProvider(controller, {
                    stubs: [
                      {
                        request: { method: 'net_version' },
                        response: { result: '12345' },
                      },
                    ],
                    stubLookupNetworkWhileSetting: true,
                  });

                  await waitForStateChanges(messenger, {
                    propertyPath: ['networkId'],
                    produceStateChanges: async () => {
                      await controller.lookupNetwork();
                    },
                  });

                  expect(controller.state.networkId).toBe('12345');
                },
              );
            });

            it("publishes NetworkController:providerConfigChange with the current provider config (even though it didn't change)", async () => {
              await withController(
                {
                  state: {
                    providerConfig: buildProviderConfig({ type: networkType }),
                  },
                },
                async ({ controller, messenger }) => {
                  await setFakeProvider(controller, {
                    stubs: [
                      {
                        request: { method: 'net_version' },
                        response: { result: '12345' },
                      },
                    ],
                    stubLookupNetworkWhileSetting: true,
                  });

                  const providerConfigChanges = await waitForPublishedEvents(
                    messenger,
                    'NetworkController:providerConfigChange',
                    {
                      produceEvents: async () => {
                        await controller.lookupNetwork();
                      },
                    },
                  );

                  expect(providerConfigChanges).toStrictEqual([
                    [buildProviderConfig({ type: networkType })],
                  ]);
                },
              );
            });
          });

          describe('if the version of the current network is the same as that in state', () => {
            it('does not change network in state', async () => {
              await withController(
                {
                  state: {
                    networkId: '12345',
                    providerConfig: buildProviderConfig({ type: networkType }),
                  },
                },
                async ({ controller, messenger }) => {
                  await setFakeProvider(controller, {
                    stubs: [
                      {
                        request: { method: 'net_version' },
                        response: { result: '12345' },
                      },
                    ],
                    stubLookupNetworkWhileSetting: true,
                  });
                  const promiseForNetworkChanges = waitForStateChanges(
                    messenger,
                    {
                      propertyPath: ['networkId'],
                    },
                  );

                  await controller.lookupNetwork();

                  await expect(promiseForNetworkChanges).toNeverResolve();
                },
              );
            });

            it('does not publish NetworkController:providerConfigChange', async () => {
              await withController(
                {
                  state: {
                    networkId: '12345',
                    providerConfig: buildProviderConfig({ type: networkType }),
                  },
                },
                async ({ controller, messenger }) => {
                  await setFakeProvider(controller, {
                    stubs: [
                      {
                        request: { method: 'net_version' },
                        response: { result: '12345' },
                      },
                    ],
                    stubLookupNetworkWhileSetting: true,
                  });
                  const promiseForProviderConfigChange = waitForPublishedEvents(
                    messenger,
                    'NetworkController:providerConfigChange',
                  );

                  await controller.lookupNetwork();

                  await expect(promiseForProviderConfigChange).toNeverResolve();
                },
              );
            });
          });

          describe('if the network details of the current network are different from the network details in state', () => {
            it('updates the network in state to match', async () => {
              await withController(
                {
                  state: {
                    networkDetails: { isEIP1559Compatible: false },
                    providerConfig: buildProviderConfig({ type: networkType }),
                  },
                },
                async ({ controller }) => {
                  await setFakeProvider(controller, {
                    stubs: [
                      {
                        request: {
                          method: 'eth_getBlockByNumber',
                          params: ['latest', false],
                        },
                        response: {
                          result: {
                            baseFeePerGas: '0x1',
                          },
                        },
                      },
                    ],
                  });

                  await controller.lookupNetwork();

                  expect(controller.state.networkDetails).toStrictEqual({
                    isEIP1559Compatible: true,
                  });
                },
              );
            });
          });

          describe('if the network details of the current network are the same as the network details in state', () => {
            it('does not change network in state', async () => {
              await withController(
                {
                  state: {
                    networkDetails: { isEIP1559Compatible: true },
                    providerConfig: buildProviderConfig({ type: networkType }),
                  },
                },
                async ({ controller, messenger }) => {
                  await setFakeProvider(controller, {
                    stubs: [
                      {
                        request: {
                          method: 'eth_getBlockByNumber',
                          params: ['latest', false],
                        },
                        response: {
                          result: {
                            baseFeePerGas: '0x1',
                          },
                        },
                      },
                    ],
                  });
                  const promiseForNetworkDetailChanges = waitForStateChanges(
                    messenger,
                    {
                      propertyPath: ['networkDetails'],
                    },
                  );

                  await controller.lookupNetwork();

                  await expect(promiseForNetworkDetailChanges).toNeverResolve();
                },
              );
            });
          });

          it('emits infuraIsUnblocked', async () => {
            await withController(
              {
                state: {
                  providerConfig: buildProviderConfig({ type: networkType }),
                },
              },
              async ({ controller, messenger }) => {
                await setFakeProvider(controller, {
                  stubLookupNetworkWhileSetting: true,
                });

                const payloads = await waitForPublishedEvents(
                  messenger,
                  'NetworkController:infuraIsUnblocked',
                  {
                    produceEvents: async () => {
                      await controller.lookupNetwork();
                    },
                  },
                );

                expect(payloads).toStrictEqual([[]]);
              },
            );
          });

          it('does not emit infuraIsBlocked', async () => {
            await withController(
              {
                state: {
                  providerConfig: buildProviderConfig({ type: networkType }),
                },
              },
              async ({ controller, messenger }) => {
                await setFakeProvider(controller, {
                  stubLookupNetworkWhileSetting: true,
                });

                const payloads = await waitForPublishedEvents(
                  messenger,
                  'NetworkController:infuraIsBlocked',
                  {
                    count: 0,
                    produceEvents: async () => {
                      await controller.lookupNetwork();
                    },
                  },
                );

                expect(payloads).toStrictEqual([]);
              },
            );
          });
        });

        describe('if an RPC error is encountered while retrieving the version of the current network', () => {
          it('updates the network in state to "unavailable"', async () => {
            await withController(
              {
                state: {
                  networkId: '1',
                  providerConfig: buildProviderConfig({ type: networkType }),
                },
              },
              async ({ controller }) => {
                await setFakeProvider(controller, {
                  stubs: [
                    {
                      request: { method: 'net_version' },
                      error: ethErrors.rpc.limitExceeded('some error'),
                    },
                  ],
                  stubLookupNetworkWhileSetting: true,
                });

                await controller.lookupNetwork();

                expect(controller.state.networkStatus).toBe(
                  NetworkStatus.Unavailable,
                );
              },
            );
          });

          it("publishes NetworkController:providerConfigChange with the current provider config (even though it didn't change)", async () => {
            await withController(
              {
                state: {
                  providerConfig: buildProviderConfig({ type: networkType }),
                },
              },
              async ({ controller, messenger }) => {
                await setFakeProvider(controller, {
                  stubs: [
                    {
                      request: { method: 'net_version' },
                      error: ethErrors.rpc.limitExceeded('some error'),
                    },
                  ],
                  stubLookupNetworkWhileSetting: true,
                });

                const providerConfigChanges = await waitForPublishedEvents(
                  messenger,
                  'NetworkController:providerConfigChange',
                  {
                    produceEvents: async () => {
                      await controller.lookupNetwork();
                    },
                  },
                );

                expect(providerConfigChanges).toStrictEqual([
                  [buildProviderConfig({ type: networkType })],
                ]);
              },
            );
          });

          it('does not emit infuraIsUnblocked', async () => {
            await withController(
              {
                state: {
                  providerConfig: buildProviderConfig({ type: networkType }),
                },
              },
              async ({ controller, messenger }) => {
                await setFakeProvider(controller, {
                  stubs: [
                    {
                      request: { method: 'net_version' },
                      error: ethErrors.rpc.limitExceeded('some error'),
                    },
                  ],
                  stubLookupNetworkWhileSetting: true,
                });

                const payloads = await waitForPublishedEvents(
                  messenger,
                  'NetworkController:infuraIsUnblocked',
                  {
                    count: 0,
                    produceEvents: async () => {
                      await controller.lookupNetwork();
                    },
                  },
                );

                expect(payloads).toStrictEqual([]);
              },
            );
          });

          it('does not emit infuraIsBlocked', async () => {
            await withController(
              {
                state: {
                  providerConfig: buildProviderConfig({ type: networkType }),
                },
              },
              async ({ controller, messenger }) => {
                await setFakeProvider(controller, {
                  stubs: [
                    {
                      request: { method: 'net_version' },
                      error: ethErrors.rpc.limitExceeded('some error'),
                    },
                  ],
                  stubLookupNetworkWhileSetting: true,
                });

                const payloads = await waitForPublishedEvents(
                  messenger,
                  'NetworkController:infuraIsBlocked',
                  {
                    count: 0,
                    produceEvents: async () => {
                      await controller.lookupNetwork();
                    },
                  },
                );

                expect(payloads).toStrictEqual([]);
              },
            );
          });
        });

        describe('if a country blocked error is encountered while retrieving the version of the current network', () => {
          it('updates the network in state to "blocked"', async () => {
            await withController(
              {
                state: {
                  providerConfig: buildProviderConfig({ type: networkType }),
                },
              },
              async ({ controller }) => {
                await setFakeProvider(controller, {
                  stubs: [
                    {
                      request: { method: 'net_version' },
                      error: BLOCKED_INFURA_JSON_RPC_ERROR,
                    },
                  ],
                  stubLookupNetworkWhileSetting: true,
                });

                await controller.lookupNetwork();

                expect(controller.state.networkStatus).toBe(
                  NetworkStatus.Blocked,
                );
              },
            );
          });

          it('emits infuraIsBlocked', async () => {
            await withController(
              {
                state: {
                  providerConfig: buildProviderConfig({ type: networkType }),
                },
              },
              async ({ controller, messenger }) => {
                await setFakeProvider(controller, {
                  stubs: [
                    {
                      request: { method: 'net_version' },
                      error: BLOCKED_INFURA_JSON_RPC_ERROR,
                    },
                  ],
                  stubLookupNetworkWhileSetting: true,
                });

                const payloads = await waitForPublishedEvents(
                  messenger,
                  'NetworkController:infuraIsBlocked',
                  {
                    produceEvents: async () => {
                      await controller.lookupNetwork();
                    },
                  },
                );

                expect(payloads).toStrictEqual([[]]);
              },
            );
          });

          it('does not emit infuraIsUnblocked', async () => {
            await withController(
              {
                state: {
                  providerConfig: buildProviderConfig({ type: networkType }),
                },
              },
              async ({ controller, messenger }) => {
                await setFakeProvider(controller, {
                  stubs: [
                    {
                      request: { method: 'net_version' },
                      error: BLOCKED_INFURA_JSON_RPC_ERROR,
                    },
                  ],
                  stubLookupNetworkWhileSetting: true,
                });

                const payloads = await waitForPublishedEvents(
                  messenger,
                  'NetworkController:infuraIsUnblocked',
                  {
                    count: 0,
                    produceEvents: async () => {
                      await controller.lookupNetwork();
                    },
                  },
                );

                expect(payloads).toStrictEqual([]);
              },
            );
          });
        });

        describe('if an internal error is encountered while retrieving the version of the current network', () => {
          it('updates the network in state to "unknown"', async () => {
            await withController(
              {
                state: {
                  providerConfig: buildProviderConfig({ type: networkType }),
                },
              },
              async ({ controller }) => {
                await setFakeProvider(controller, {
                  stubs: [
                    {
                      request: { method: 'net_version' },
                      error: ethErrors.rpc.internal('some error'),
                    },
                  ],
                  stubLookupNetworkWhileSetting: true,
                });

                await controller.lookupNetwork();

                expect(controller.state.networkStatus).toBe(
                  NetworkStatus.Unknown,
                );
              },
            );
          });

          it("publishes NetworkController:providerConfigChange with the current provider config (even though it didn't change)", async () => {
            await withController(
              {
                state: {
                  providerConfig: buildProviderConfig({ type: networkType }),
                },
              },
              async ({ controller, messenger }) => {
                await setFakeProvider(controller, {
                  stubs: [
                    {
                      request: { method: 'net_version' },
                      error: ethErrors.rpc.internal('some error'),
                    },
                  ],
                  stubLookupNetworkWhileSetting: true,
                });

                const providerConfigChanges = await waitForPublishedEvents(
                  messenger,
                  'NetworkController:providerConfigChange',
                  {
                    produceEvents: async () => {
                      await controller.lookupNetwork();
                    },
                  },
                );

                expect(providerConfigChanges).toStrictEqual([
                  [buildProviderConfig({ type: networkType })],
                ]);
              },
            );
          });

          it('does not emit infuraIsUnblocked', async () => {
            await withController(
              {
                state: {
                  providerConfig: buildProviderConfig({ type: networkType }),
                },
              },
              async ({ controller, messenger }) => {
                await setFakeProvider(controller, {
                  stubs: [
                    {
                      request: { method: 'net_version' },
                      error: ethErrors.rpc.internal('some error'),
                    },
                  ],
                  stubLookupNetworkWhileSetting: true,
                });

                const payloads = await waitForPublishedEvents(
                  messenger,
                  'NetworkController:infuraIsUnblocked',
                  {
                    count: 0,
                    produceEvents: async () => {
                      await controller.lookupNetwork();
                    },
                  },
                );

                expect(payloads).toStrictEqual([]);
              },
            );
          });

          it('does not emit infuraIsBlocked', async () => {
            await withController(
              {
                state: {
                  providerConfig: buildProviderConfig({ type: networkType }),
                },
              },
              async ({ controller, messenger }) => {
                await setFakeProvider(controller, {
                  stubs: [
                    {
                      request: { method: 'net_version' },
                      error: ethErrors.rpc.internal('some error'),
                    },
                  ],
                  stubLookupNetworkWhileSetting: true,
                });

                const payloads = await waitForPublishedEvents(
                  messenger,
                  'NetworkController:infuraIsBlocked',
                  {
                    count: 0,
                    produceEvents: async () => {
                      await controller.lookupNetwork();
                    },
                  },
                );

                expect(payloads).toStrictEqual([]);
              },
            );
          });
        });

        describe('if an invalid network ID is returned', () => {
          it('updates the network in state to "unknown"', async () => {
            await withController(
              {
                state: {
                  providerConfig: buildProviderConfig({ type: networkType }),
                },
              },
              async ({ controller }) => {
                await setFakeProvider(controller, {
                  stubs: [
                    {
                      request: { method: 'net_version' },
                      response: { result: 'invalid' },
                    },
                  ],
                  stubLookupNetworkWhileSetting: true,
                });

                await controller.lookupNetwork();

                expect(controller.state.networkStatus).toBe(
                  NetworkStatus.Unknown,
                );
              },
            );
          });

          it("publishes NetworkController:providerConfigChange with the current provider config (even though it didn't change)", async () => {
            await withController(
              {
                state: {
                  providerConfig: buildProviderConfig({ type: networkType }),
                },
              },
              async ({ controller, messenger }) => {
                await setFakeProvider(controller, {
                  stubs: [
                    {
                      request: { method: 'net_version' },
                      response: { result: 'invalid' },
                    },
                  ],
                  stubLookupNetworkWhileSetting: true,
                });

                const providerConfigChanges = await waitForPublishedEvents(
                  messenger,
                  'NetworkController:providerConfigChange',
                  {
                    produceEvents: async () => {
                      await controller.lookupNetwork();
                    },
                  },
                );

                expect(providerConfigChanges).toStrictEqual([
                  [buildProviderConfig({ type: networkType })],
                ]);
              },
            );
          });

          it('does not emit infuraIsUnblocked', async () => {
            await withController(
              {
                state: {
                  providerConfig: buildProviderConfig({ type: networkType }),
                },
              },
              async ({ controller, messenger }) => {
                await setFakeProvider(controller, {
                  stubs: [
                    {
                      request: { method: 'net_version' },
                      response: { result: 'invalid' },
                    },
                  ],
                  stubLookupNetworkWhileSetting: true,
                });

                const payloads = await waitForPublishedEvents(
                  messenger,
                  'NetworkController:infuraIsUnblocked',
                  {
                    count: 0,
                    produceEvents: async () => {
                      await controller.lookupNetwork();
                    },
                  },
                );

                expect(payloads).toStrictEqual([]);
              },
            );
          });

          it('does not emit infuraIsBlocked', async () => {
            await withController(
              {
                state: {
                  providerConfig: buildProviderConfig({ type: networkType }),
                },
              },
              async ({ controller, messenger }) => {
                await setFakeProvider(controller, {
                  stubs: [
                    {
                      request: { method: 'net_version' },
                      response: { result: 'invalid' },
                    },
                  ],
                  stubLookupNetworkWhileSetting: true,
                });

                const payloads = await waitForPublishedEvents(
                  messenger,
                  'NetworkController:infuraIsBlocked',
                  {
                    count: 0,
                    produceEvents: async () => {
                      await controller.lookupNetwork();
                    },
                  },
                );

                expect(payloads).toStrictEqual([]);
              },
            );
          });
        });

        describe('if an RPC error is encountered while retrieving the network details of the current network', () => {
          it('updates the network in state to "unavailable"', async () => {
            await withController(
              {
                state: {
                  providerConfig: buildProviderConfig({ type: networkType }),
                },
              },
              async ({ controller }) => {
                await setFakeProvider(controller, {
                  stubs: [
                    {
                      request: {
                        method: 'eth_getBlockByNumber',
                        params: ['latest', false],
                      },
                      error: ethErrors.rpc.limitExceeded('some error'),
                    },
                  ],
                  stubGetEIP1559CompatibilityWhileSetting: true,
                });

                await controller.lookupNetwork();

                expect(controller.state.networkStatus).toBe(
                  NetworkStatus.Unavailable,
                );
              },
            );
          });

          it('does not emit infuraIsUnblocked', async () => {
            await withController(
              {
                state: {
                  providerConfig: buildProviderConfig({ type: networkType }),
                },
              },
              async ({ controller, messenger }) => {
                await setFakeProvider(controller, {
                  stubs: [
                    {
                      request: {
                        method: 'eth_getBlockByNumber',
                        params: ['latest', false],
                      },
                      error: ethErrors.rpc.limitExceeded('some error'),
                    },
                  ],
                  stubGetEIP1559CompatibilityWhileSetting: true,
                });

                const payloads = await waitForPublishedEvents(
                  messenger,
                  'NetworkController:infuraIsUnblocked',
                  {
                    count: 0,
                    produceEvents: async () => {
                      await controller.lookupNetwork();
                    },
                  },
                );

                expect(payloads).toStrictEqual([]);
              },
            );
          });

          it('does not emit infuraIsBlocked', async () => {
            await withController(
              {
                state: {
                  providerConfig: buildProviderConfig({ type: networkType }),
                },
              },
              async ({ controller, messenger }) => {
                await setFakeProvider(controller, {
                  stubs: [
                    {
                      request: {
                        method: 'eth_getBlockByNumber',
                        params: ['latest', false],
                      },
                      error: ethErrors.rpc.limitExceeded('some error'),
                    },
                  ],
                  stubGetEIP1559CompatibilityWhileSetting: true,
                });

                const payloads = await waitForPublishedEvents(
                  messenger,
                  'NetworkController:infuraIsBlocked',
                  {
                    count: 0,
                    produceEvents: async () => {
                      await controller.lookupNetwork();
                    },
                  },
                );

                expect(payloads).toStrictEqual([]);
              },
            );
          });
        });

        describe('if a country blocked error is encountered while retrieving the network details of the current network', () => {
          it('updates the network in state to "blocked"', async () => {
            await withController(
              {
                state: {
                  providerConfig: buildProviderConfig({ type: networkType }),
                },
              },
              async ({ controller }) => {
                await setFakeProvider(controller, {
                  stubs: [
                    {
                      request: {
                        method: 'eth_getBlockByNumber',
                        params: ['latest', false],
                      },
                      error: BLOCKED_INFURA_JSON_RPC_ERROR,
                    },
                  ],
                  stubLookupNetworkWhileSetting: true,
                });

                await controller.lookupNetwork();

                expect(controller.state.networkStatus).toBe(
                  NetworkStatus.Blocked,
                );
              },
            );
          });

          it('emits infuraIsBlocked', async () => {
            await withController(
              {
                state: {
                  providerConfig: buildProviderConfig({ type: networkType }),
                },
              },
              async ({ controller, messenger }) => {
                await setFakeProvider(controller, {
                  stubs: [
                    {
                      request: {
                        method: 'eth_getBlockByNumber',
                        params: ['latest', false],
                      },
                      error: BLOCKED_INFURA_JSON_RPC_ERROR,
                    },
                  ],
                  stubLookupNetworkWhileSetting: true,
                });

                const payloads = await waitForPublishedEvents(
                  messenger,
                  'NetworkController:infuraIsBlocked',
                  {
                    produceEvents: async () => {
                      await controller.lookupNetwork();
                    },
                  },
                );

                expect(payloads).toStrictEqual([[]]);
              },
            );
          });

          it('does not emit infuraIsUnblocked', async () => {
            await withController(
              {
                state: {
                  providerConfig: buildProviderConfig({ type: networkType }),
                },
              },
              async ({ controller, messenger }) => {
                await setFakeProvider(controller, {
                  stubs: [
                    {
                      request: {
                        method: 'eth_getBlockByNumber',
                        params: ['latest', false],
                      },
                      error: BLOCKED_INFURA_JSON_RPC_ERROR,
                    },
                  ],
                  stubLookupNetworkWhileSetting: true,
                });

                const payloads = await waitForPublishedEvents(
                  messenger,
                  'NetworkController:infuraIsUnblocked',
                  {
                    count: 0,
                    produceEvents: async () => {
                      await controller.lookupNetwork();
                    },
                  },
                );

                expect(payloads).toStrictEqual([]);
              },
            );
          });
        });

        describe('if an internal error is encountered while retrieving the network details of the current network', () => {
          it('updates the network in state to "unknown"', async () => {
            await withController(
              {
                state: {
                  providerConfig: buildProviderConfig({ type: networkType }),
                },
              },
              async ({ controller }) => {
                await setFakeProvider(controller, {
                  stubs: [
                    {
                      request: {
                        method: 'eth_getBlockByNumber',
                        params: ['latest', false],
                      },
                      error: ethErrors.rpc.internal('some error'),
                    },
                  ],
                });

                await controller.lookupNetwork();

                expect(controller.state.networkStatus).toBe(
                  NetworkStatus.Unknown,
                );
              },
            );
          });

          it('does not emit infuraIsUnblocked', async () => {
            await withController(
              {
                state: {
                  providerConfig: buildProviderConfig({ type: networkType }),
                },
              },
              async ({ controller, messenger }) => {
                await setFakeProvider(controller, {
                  stubs: [
                    {
                      request: {
                        method: 'eth_getBlockByNumber',
                        params: ['latest', false],
                      },
                      error: ethErrors.rpc.internal('some error'),
                    },
                  ],
                  stubGetEIP1559CompatibilityWhileSetting: true,
                });

                const payloads = await waitForPublishedEvents(
                  messenger,
                  'NetworkController:infuraIsUnblocked',
                  {
                    count: 0,
                    produceEvents: async () => {
                      await controller.lookupNetwork();
                    },
                  },
                );

                expect(payloads).toStrictEqual([]);
              },
            );
          });

          it('does not emit infuraIsBlocked', async () => {
            await withController(
              {
                state: {
                  providerConfig: buildProviderConfig({ type: networkType }),
                },
              },
              async ({ controller, messenger }) => {
                await setFakeProvider(controller, {
                  stubs: [
                    {
                      request: {
                        method: 'eth_getBlockByNumber',
                        params: ['latest', false],
                      },
                      error: ethErrors.rpc.internal('some error'),
                    },
                  ],
                  stubGetEIP1559CompatibilityWhileSetting: true,
                });

                const payloads = await waitForPublishedEvents(
                  messenger,
                  'NetworkController:infuraIsBlocked',
                  {
                    count: 0,
                    produceEvents: async () => {
                      await controller.lookupNetwork();
                    },
                  },
                );

                expect(payloads).toStrictEqual([]);
              },
            );
          });
        });
      });
    }

    describe('when the type in the provider configuration is "rpc"', () => {
      describe('if the network ID and network details requests resolve successfully', () => {
        describe('if the current network is different from the network in state', () => {
          it('updates the network in state to match', async () => {
            await withController(
              {
                state: {
                  networkId: null,
                  providerConfig: buildProviderConfig({
                    type: NetworkType.rpc,
                  }),
                },
              },
              async ({ controller }) => {
                await setFakeProvider(controller, {
                  stubs: [
                    {
                      request: { method: 'net_version' },
                      response: { result: '12345' },
                    },
                  ],
                  stubLookupNetworkWhileSetting: true,
                });

                await controller.lookupNetwork();

                expect(controller.state.networkId).toBe('12345');
              },
            );
          });

          it("publishes NetworkController:providerConfigChange with the current provider config (even though it didn't change)", async () => {
            await withController(
              {
                state: {
                  providerConfig: buildProviderConfig({
                    type: NetworkType.rpc,
                  }),
                },
              },
              async ({ controller, messenger }) => {
                await setFakeProvider(controller, {
                  stubs: [
                    {
                      request: { method: 'net_version' },
                      response: { result: '12345' },
                    },
                  ],
                  stubLookupNetworkWhileSetting: true,
                });

                const providerConfigChanges = await waitForPublishedEvents(
                  messenger,
                  'NetworkController:providerConfigChange',
                  {
                    produceEvents: async () => {
                      await controller.lookupNetwork();
                    },
                  },
                );

                expect(providerConfigChanges).toStrictEqual([
                  [
                    buildProviderConfig({
                      type: NetworkType.rpc,
                    }),
                  ],
                ]);
              },
            );
          });
        });

        describe('if the version of the current network is the same as that in state', () => {
          it('does not change network in state', async () => {
            await withController(
              {
                state: {
                  networkId: '12345',
                  providerConfig: buildProviderConfig({
                    type: NetworkType.rpc,
                  }),
                },
              },
              async ({ controller, messenger }) => {
                await setFakeProvider(controller, {
                  stubs: [
                    {
                      request: { method: 'net_version' },
                      response: { result: '12345' },
                    },
                  ],
                  stubLookupNetworkWhileSetting: true,
                });
                const promiseForNetworkChanges = waitForStateChanges(
                  messenger,
                  {
                    propertyPath: ['networkId'],
                  },
                );

                await controller.lookupNetwork();

                await expect(promiseForNetworkChanges).toNeverResolve();
              },
            );
          });

          it('does not publish NetworkController:providerConfigChange', async () => {
            await withController(
              {
                state: {
                  networkId: '12345',
                  providerConfig: buildProviderConfig({
                    type: NetworkType.rpc,
                  }),
                },
              },
              async ({ controller, messenger }) => {
                await setFakeProvider(controller, {
                  stubs: [
                    {
                      request: { method: 'net_version' },
                      response: { result: '12345' },
                    },
                  ],
                  stubLookupNetworkWhileSetting: true,
                });
                const promiseForProviderConfigChange = waitForPublishedEvents(
                  messenger,
                  'NetworkController:providerConfigChange',
                );

                await controller.lookupNetwork();

                await expect(promiseForProviderConfigChange).toNeverResolve();
              },
            );
          });
        });

        describe('if the network details of the current network are different from the network details in state', () => {
          it('updates the network in state to match', async () => {
            await withController(
              {
                state: {
                  networkDetails: { isEIP1559Compatible: false },
                  providerConfig: buildProviderConfig({
                    type: NetworkType.rpc,
                  }),
                },
              },
              async ({ controller }) => {
                await setFakeProvider(controller, {
                  stubs: [
                    {
                      request: {
                        method: 'eth_getBlockByNumber',
                        params: ['latest', false],
                      },
                      response: {
                        result: {
                          baseFeePerGas: '0x1',
                        },
                      },
                    },
                  ],
                });

                await controller.lookupNetwork();

                expect(controller.state.networkDetails).toStrictEqual({
                  isEIP1559Compatible: true,
                });
              },
            );
          });
        });

        describe('if the network details of the current network are the same as the network details in state', () => {
          it('does not change network in state', async () => {
            await withController(
              {
                state: {
                  networkDetails: { isEIP1559Compatible: true },
                  providerConfig: buildProviderConfig({
                    type: NetworkType.rpc,
                  }),
                },
              },
              async ({ controller, messenger }) => {
                await setFakeProvider(controller, {
                  stubs: [
                    {
                      request: {
                        method: 'eth_getBlockByNumber',
                        params: ['latest', false],
                      },
                      response: {
                        result: {
                          baseFeePerGas: '0x1',
                        },
                      },
                    },
                  ],
                });
                const promiseForNetworkDetailChanges = waitForStateChanges(
                  messenger,
                  {
                    propertyPath: ['networkDetails'],
                  },
                );

                await controller.lookupNetwork();

                await expect(promiseForNetworkDetailChanges).toNeverResolve();
              },
            );
          });
        });

        it('emits infuraIsUnblocked', async () => {
          await withController(
            {
              state: {
                providerConfig: buildProviderConfig({ type: NetworkType.rpc }),
              },
            },
            async ({ controller, messenger }) => {
              await setFakeProvider(controller, {
                stubLookupNetworkWhileSetting: true,
              });

              const payloads = await waitForPublishedEvents(
                messenger,
                'NetworkController:infuraIsUnblocked',
                {
                  produceEvents: async () => {
                    await controller.lookupNetwork();
                  },
                },
              );

              expect(payloads).toStrictEqual([[]]);
            },
          );
        });

        it('does not emit infuraIsBlocked', async () => {
          await withController(
            {
              state: {
                providerConfig: buildProviderConfig({ type: NetworkType.rpc }),
              },
            },
            async ({ controller, messenger }) => {
              await setFakeProvider(controller, {
                stubLookupNetworkWhileSetting: true,
              });

              const payloads = await waitForPublishedEvents(
                messenger,
                'NetworkController:infuraIsBlocked',
                {
                  count: 0,
                  produceEvents: async () => {
                    await controller.lookupNetwork();
                  },
                },
              );

              expect(payloads).toStrictEqual([]);
            },
          );
        });
      });

      describe('if an RPC error is encountered while retrieving the version of the current network', () => {
        it('updates the network in state to "unavailable"', async () => {
          await withController(
            {
              state: {
                networkId: '1',
                providerConfig: buildProviderConfig({ type: NetworkType.rpc }),
              },
            },
            async ({ controller }) => {
              await setFakeProvider(controller, {
                stubs: [
                  {
                    request: { method: 'net_version' },
                    error: ethErrors.rpc.limitExceeded('some error'),
                  },
                ],
                stubLookupNetworkWhileSetting: true,
              });

              await controller.lookupNetwork();

              expect(controller.state.networkStatus).toBe(
                NetworkStatus.Unavailable,
              );
            },
          );
        });

        it("publishes NetworkController:providerConfigChange with the current provider config (even though it didn't change)", async () => {
          await withController(
            {
              state: {
                providerConfig: buildProviderConfig({ type: NetworkType.rpc }),
              },
            },
            async ({ controller, messenger }) => {
              await setFakeProvider(controller, {
                stubs: [
                  {
                    request: { method: 'net_version' },
                    error: ethErrors.rpc.limitExceeded('some error'),
                  },
                ],
                stubLookupNetworkWhileSetting: true,
              });

              const providerConfigChanges = await waitForPublishedEvents(
                messenger,
                'NetworkController:providerConfigChange',
                {
                  produceEvents: async () => {
                    await controller.lookupNetwork();
                  },
                },
              );

              expect(providerConfigChanges).toStrictEqual([
                [
                  buildProviderConfig({
                    type: NetworkType.rpc,
                  }),
                ],
              ]);
            },
          );
        });

        it('emits infuraIsUnblocked', async () => {
          await withController(
            {
              state: {
                providerConfig: buildProviderConfig({ type: NetworkType.rpc }),
              },
            },
            async ({ controller, messenger }) => {
              await setFakeProvider(controller, {
                stubs: [
                  {
                    request: { method: 'net_version' },
                    error: ethErrors.rpc.limitExceeded('some error'),
                  },
                ],
                stubLookupNetworkWhileSetting: true,
              });

              const payloads = await waitForPublishedEvents(
                messenger,
                'NetworkController:infuraIsUnblocked',
                {
                  produceEvents: async () => {
                    await controller.lookupNetwork();
                  },
                },
              );

              expect(payloads).toStrictEqual([[]]);
            },
          );
        });

        it('does not emit infuraIsBlocked', async () => {
          await withController(
            {
              state: {
                providerConfig: buildProviderConfig({ type: NetworkType.rpc }),
              },
            },
            async ({ controller, messenger }) => {
              await setFakeProvider(controller, {
                stubs: [
                  {
                    request: { method: 'net_version' },
                    error: ethErrors.rpc.limitExceeded('some error'),
                  },
                ],
                stubLookupNetworkWhileSetting: true,
              });

              const payloads = await waitForPublishedEvents(
                messenger,
                'NetworkController:infuraIsBlocked',
                {
                  count: 0,
                  produceEvents: async () => {
                    await controller.lookupNetwork();
                  },
                },
              );

              expect(payloads).toStrictEqual([]);
            },
          );
        });
      });

      describe('if a country blocked error is encountered while retrieving the version of the current network', () => {
        it('updates the network in state to "unknown"', async () => {
          await withController(
            {
              state: {
                providerConfig: buildProviderConfig({ type: NetworkType.rpc }),
              },
            },
            async ({ controller }) => {
              await setFakeProvider(controller, {
                stubs: [
                  {
                    request: { method: 'net_version' },
                    error: BLOCKED_INFURA_JSON_RPC_ERROR,
                  },
                ],
                stubLookupNetworkWhileSetting: true,
              });

              await controller.lookupNetwork();

              expect(controller.state.networkStatus).toBe(
                NetworkStatus.Unknown,
              );
            },
          );
        });

        it('emits infuraIsUnblocked', async () => {
          await withController(
            {
              state: {
                providerConfig: buildProviderConfig({ type: NetworkType.rpc }),
              },
            },
            async ({ controller, messenger }) => {
              await setFakeProvider(controller, {
                stubs: [
                  {
                    request: { method: 'net_version' },
                    error: BLOCKED_INFURA_JSON_RPC_ERROR,
                  },
                ],
                stubLookupNetworkWhileSetting: true,
              });

              const payloads = await waitForPublishedEvents(
                messenger,
                'NetworkController:infuraIsUnblocked',
                {
                  produceEvents: async () => {
                    await controller.lookupNetwork();
                  },
                },
              );

              expect(payloads).toStrictEqual([[]]);
            },
          );
        });

        it('does not emit infuraIsBlocked', async () => {
          await withController(
            {
              state: {
                providerConfig: buildProviderConfig({ type: NetworkType.rpc }),
              },
            },
            async ({ controller, messenger }) => {
              await setFakeProvider(controller, {
                stubs: [
                  {
                    request: { method: 'net_version' },
                    error: BLOCKED_INFURA_JSON_RPC_ERROR,
                  },
                ],
                stubLookupNetworkWhileSetting: true,
              });

              const payloads = await waitForPublishedEvents(
                messenger,
                'NetworkController:infuraIsBlocked',
                {
                  count: 0,
                  produceEvents: async () => {
                    await controller.lookupNetwork();
                  },
                },
              );

              expect(payloads).toStrictEqual([]);
            },
          );
        });
      });

      describe('if an internal error is encountered while retrieving the version of the current network', () => {
        it('updates the network in state to "unknown"', async () => {
          await withController(
            {
              state: {
                providerConfig: buildProviderConfig({ type: NetworkType.rpc }),
              },
            },
            async ({ controller }) => {
              await setFakeProvider(controller, {
                stubs: [
                  {
                    request: { method: 'net_version' },
                    error: ethErrors.rpc.internal('some error'),
                  },
                ],
                stubLookupNetworkWhileSetting: true,
              });

              await controller.lookupNetwork();

              expect(controller.state.networkStatus).toBe(
                NetworkStatus.Unknown,
              );
            },
          );
        });

        it("publishes NetworkController:providerConfigChange with the current provider config (even though it didn't change)", async () => {
          await withController(
            {
              state: {
                providerConfig: buildProviderConfig({ type: NetworkType.rpc }),
              },
            },
            async ({ controller, messenger }) => {
              await setFakeProvider(controller, {
                stubs: [
                  {
                    request: { method: 'net_version' },
                    error: ethErrors.rpc.internal('some error'),
                  },
                ],
                stubLookupNetworkWhileSetting: true,
              });

              const providerConfigChanges = await waitForPublishedEvents(
                messenger,
                'NetworkController:providerConfigChange',
                {
                  produceEvents: async () => {
                    await controller.lookupNetwork();
                  },
                },
              );

              expect(providerConfigChanges).toStrictEqual([
                [
                  buildProviderConfig({
                    type: NetworkType.rpc,
                  }),
                ],
              ]);
            },
          );
        });

        it('emits infuraIsUnblocked', async () => {
          await withController(
            {
              state: {
                providerConfig: buildProviderConfig({ type: NetworkType.rpc }),
              },
            },
            async ({ controller, messenger }) => {
              await setFakeProvider(controller, {
                stubs: [
                  {
                    request: { method: 'net_version' },
                    error: ethErrors.rpc.internal('some error'),
                  },
                ],
                stubLookupNetworkWhileSetting: true,
              });

              const payloads = await waitForPublishedEvents(
                messenger,
                'NetworkController:infuraIsUnblocked',
                {
                  produceEvents: async () => {
                    await controller.lookupNetwork();
                  },
                },
              );

              expect(payloads).toStrictEqual([[]]);
            },
          );
        });

        it('does not emit infuraIsBlocked', async () => {
          await withController(
            {
              state: {
                providerConfig: buildProviderConfig({ type: NetworkType.rpc }),
              },
            },
            async ({ controller, messenger }) => {
              await setFakeProvider(controller, {
                stubs: [
                  {
                    request: { method: 'net_version' },
                    error: ethErrors.rpc.internal('some error'),
                  },
                ],
                stubLookupNetworkWhileSetting: true,
              });

              const payloads = await waitForPublishedEvents(
                messenger,
                'NetworkController:infuraIsBlocked',
                {
                  count: 0,
                  produceEvents: async () => {
                    await controller.lookupNetwork();
                  },
                },
              );

              expect(payloads).toStrictEqual([]);
            },
          );
        });
      });

      describe('if an invalid network ID is returned', () => {
        it('updates the network in state to "unknown"', async () => {
          await withController(
            {
              state: {
                providerConfig: buildProviderConfig({ type: NetworkType.rpc }),
              },
            },
            async ({ controller }) => {
              await setFakeProvider(controller, {
                stubs: [
                  {
                    request: { method: 'net_version' },
                    response: { result: 'invalid' },
                  },
                ],
                stubLookupNetworkWhileSetting: true,
              });

              await controller.lookupNetwork();

              expect(controller.state.networkStatus).toBe(
                NetworkStatus.Unknown,
              );
            },
          );
        });

        it("publishes NetworkController:providerConfigChange with the current provider config (even though it didn't change)", async () => {
          await withController(
            {
              state: {
                providerConfig: buildProviderConfig({ type: NetworkType.rpc }),
              },
            },
            async ({ controller, messenger }) => {
              await setFakeProvider(controller, {
                stubs: [
                  {
                    request: { method: 'net_version' },
                    response: { result: 'invalid' },
                  },
                ],
                stubLookupNetworkWhileSetting: true,
              });

              const providerConfigChanges = await waitForPublishedEvents(
                messenger,
                'NetworkController:providerConfigChange',
                {
                  produceEvents: async () => {
                    await controller.lookupNetwork();
                  },
                },
              );

              expect(providerConfigChanges).toStrictEqual([
                [
                  buildProviderConfig({
                    type: NetworkType.rpc,
                  }),
                ],
              ]);
            },
          );
        });

        it('emits infuraIsUnblocked', async () => {
          await withController(
            {
              state: {
                providerConfig: buildProviderConfig({ type: NetworkType.rpc }),
              },
            },
            async ({ controller, messenger }) => {
              await setFakeProvider(controller, {
                stubs: [
                  {
                    request: { method: 'net_version' },
                    response: { result: 'invalid' },
                  },
                ],
                stubLookupNetworkWhileSetting: true,
              });

              const payloads = await waitForPublishedEvents(
                messenger,
                'NetworkController:infuraIsUnblocked',
                {
                  produceEvents: async () => {
                    await controller.lookupNetwork();
                  },
                },
              );

              expect(payloads).toStrictEqual([[]]);
            },
          );
        });

        it('does not emit infuraIsBlocked', async () => {
          await withController(
            {
              state: {
                providerConfig: buildProviderConfig({ type: NetworkType.rpc }),
              },
            },
            async ({ controller, messenger }) => {
              await setFakeProvider(controller, {
                stubs: [
                  {
                    request: { method: 'net_version' },
                    response: { result: 'invalid' },
                  },
                ],
                stubLookupNetworkWhileSetting: true,
              });

              const payloads = await waitForPublishedEvents(
                messenger,
                'NetworkController:infuraIsBlocked',
                {
                  count: 0,
                  produceEvents: async () => {
                    await controller.lookupNetwork();
                  },
                },
              );

              expect(payloads).toStrictEqual([]);
            },
          );
        });
      });

      describe('if an RPC error is encountered while retrieving the network details of the current network', () => {
        it('updates the network in state to "unavailable"', async () => {
          await withController(
            {
              state: {
                providerConfig: buildProviderConfig({ type: NetworkType.rpc }),
              },
            },
            async ({ controller }) => {
              await setFakeProvider(controller, {
                stubs: [
                  {
                    request: {
                      method: 'eth_getBlockByNumber',
                      params: ['latest', false],
                    },
                    error: ethErrors.rpc.limitExceeded('some error'),
                  },
                ],
                stubGetEIP1559CompatibilityWhileSetting: true,
              });

              await controller.lookupNetwork();

              expect(controller.state.networkStatus).toBe(
                NetworkStatus.Unavailable,
              );
            },
          );
        });

        it('emits infuraIsUnblocked', async () => {
          await withController(
            {
              state: {
                providerConfig: buildProviderConfig({ type: NetworkType.rpc }),
              },
            },
            async ({ controller, messenger }) => {
              await setFakeProvider(controller, {
                stubs: [
                  {
                    request: {
                      method: 'eth_getBlockByNumber',
                      params: ['latest', false],
                    },
                    error: ethErrors.rpc.limitExceeded('some error'),
                  },
                ],
                stubGetEIP1559CompatibilityWhileSetting: true,
              });

              const payloads = await waitForPublishedEvents(
                messenger,
                'NetworkController:infuraIsUnblocked',
                {
                  produceEvents: async () => {
                    await controller.lookupNetwork();
                  },
                },
              );

              expect(payloads).toStrictEqual([[]]);
            },
          );
        });

        it('does not emit infuraIsBlocked', async () => {
          await withController(
            {
              state: {
                providerConfig: buildProviderConfig({ type: NetworkType.rpc }),
              },
            },
            async ({ controller, messenger }) => {
              await setFakeProvider(controller, {
                stubs: [
                  {
                    request: {
                      method: 'eth_getBlockByNumber',
                      params: ['latest', false],
                    },
                    error: ethErrors.rpc.limitExceeded('some error'),
                  },
                ],
                stubGetEIP1559CompatibilityWhileSetting: true,
              });

              const payloads = await waitForPublishedEvents(
                messenger,
                'NetworkController:infuraIsBlocked',
                {
                  count: 0,
                  produceEvents: async () => {
                    await controller.lookupNetwork();
                  },
                },
              );

              expect(payloads).toStrictEqual([]);
            },
          );
        });
      });

      describe('if a country blocked error is encountered while retrieving the network details of the current network', () => {
        it('updates the network in state to "unknown"', async () => {
          await withController(
            {
              state: {
                providerConfig: buildProviderConfig({ type: NetworkType.rpc }),
              },
            },
            async ({ controller }) => {
              await setFakeProvider(controller, {
                stubs: [
                  {
                    request: {
                      method: 'eth_getBlockByNumber',
                      params: ['latest', false],
                    },
                    error: BLOCKED_INFURA_JSON_RPC_ERROR,
                  },
                ],
                stubLookupNetworkWhileSetting: true,
              });

              await controller.lookupNetwork();

              expect(controller.state.networkStatus).toBe(
                NetworkStatus.Unknown,
              );
            },
          );
        });

        it('emits infuraIsUnblocked', async () => {
          await withController(
            {
              state: {
                providerConfig: buildProviderConfig({ type: NetworkType.rpc }),
              },
            },
            async ({ controller, messenger }) => {
              await setFakeProvider(controller, {
                stubs: [
                  {
                    request: {
                      method: 'eth_getBlockByNumber',
                      params: ['latest', false],
                    },
                    error: BLOCKED_INFURA_JSON_RPC_ERROR,
                  },
                ],
                stubLookupNetworkWhileSetting: true,
              });

              const payloads = await waitForPublishedEvents(
                messenger,
                'NetworkController:infuraIsUnblocked',
                {
                  produceEvents: async () => {
                    await controller.lookupNetwork();
                  },
                },
              );

              expect(payloads).toStrictEqual([[]]);
            },
          );
        });

        it('does not emit infuraIsBlocked', async () => {
          await withController(
            {
              state: {
                providerConfig: buildProviderConfig({ type: NetworkType.rpc }),
              },
            },
            async ({ controller, messenger }) => {
              await setFakeProvider(controller, {
                stubs: [
                  {
                    request: {
                      method: 'eth_getBlockByNumber',
                      params: ['latest', false],
                    },
                    error: BLOCKED_INFURA_JSON_RPC_ERROR,
                  },
                ],
                stubLookupNetworkWhileSetting: true,
              });

              const payloads = await waitForPublishedEvents(
                messenger,
                'NetworkController:infuraIsBlocked',
                {
                  count: 0,
                  produceEvents: async () => {
                    await controller.lookupNetwork();
                  },
                },
              );

              expect(payloads).toStrictEqual([]);
            },
          );
        });
      });

      describe('if an internal error is encountered while retrieving the network details of the current network', () => {
        it('updates the network in state to "unknown"', async () => {
          await withController(
            {
              state: {
                providerConfig: buildProviderConfig({ type: NetworkType.rpc }),
              },
            },
            async ({ controller }) => {
              await setFakeProvider(controller, {
                stubs: [
                  {
                    request: {
                      method: 'eth_getBlockByNumber',
                      params: ['latest', false],
                    },
                    error: ethErrors.rpc.internal('some error'),
                  },
                ],
              });

              await controller.lookupNetwork();

              expect(controller.state.networkStatus).toBe(
                NetworkStatus.Unknown,
              );
            },
          );
        });

        it('emits infuraIsUnblocked', async () => {
          await withController(
            {
              state: {
                providerConfig: buildProviderConfig({ type: NetworkType.rpc }),
              },
            },
            async ({ controller, messenger }) => {
              await setFakeProvider(controller, {
                stubs: [
                  {
                    request: {
                      method: 'eth_getBlockByNumber',
                      params: ['latest', false],
                    },
                    error: ethErrors.rpc.internal('some error'),
                  },
                ],
                stubGetEIP1559CompatibilityWhileSetting: true,
              });

              const payloads = await waitForPublishedEvents(
                messenger,
                'NetworkController:infuraIsUnblocked',
                {
                  produceEvents: async () => {
                    await controller.lookupNetwork();
                  },
                },
              );

              expect(payloads).toStrictEqual([[]]);
            },
          );
        });

        it('does not emit infuraIsBlocked', async () => {
          await withController(
            {
              state: {
                providerConfig: buildProviderConfig({ type: NetworkType.rpc }),
              },
            },
            async ({ controller, messenger }) => {
              await setFakeProvider(controller, {
                stubs: [
                  {
                    request: {
                      method: 'eth_getBlockByNumber',
                      params: ['latest', false],
                    },
                    error: ethErrors.rpc.internal('some error'),
                  },
                ],
                stubGetEIP1559CompatibilityWhileSetting: true,
              });

              const payloads = await waitForPublishedEvents(
                messenger,
                'NetworkController:infuraIsBlocked',
                {
                  count: 0,
                  produceEvents: async () => {
                    await controller.lookupNetwork();
                  },
                },
              );

              expect(payloads).toStrictEqual([]);
            },
          );
        });
      });
    });

    describe('if lookupNetwork is called multiple times in quick succession', () => {
      it('waits until each call finishes before resolving the next', async () => {
        await withController(async ({ controller, messenger }) => {
          await setFakeProvider(controller, {
            stubs: [
              {
                request: { method: 'net_version' },
                response: { result: '1' },
                delay: 100,
              },
              {
                request: { method: 'net_version' },
                response: { result: '2' },
                delay: 0,
              },
              {
                request: { method: 'net_version' },
                response: { result: '3' },
                delay: 200,
              },
            ],
            stubLookupNetworkWhileSetting: true,
          });
          const promiseForStateChanges = waitForStateChanges(messenger, {
            propertyPath: ['networkId'],
            count: 3,
            wait: 400,
          });

          await Promise.all([
            controller.lookupNetwork(),
            controller.lookupNetwork(),
            controller.lookupNetwork(),
          ]);

          expect(await promiseForStateChanges).toMatchObject([
            expect.objectContaining([
              expect.objectContaining({ networkId: '1' }),
            ]),
            expect.objectContaining([
              expect.objectContaining({ networkId: '2' }),
            ]),
            expect.objectContaining([
              expect.objectContaining({ networkId: '3' }),
            ]),
          ]);
        });
      });
    });
  });

  describe('setProviderType', () => {
    for (const { networkType } of INFURA_NETWORKS) {
      describe(`given a network type of "${networkType}"`, () => {
        it('updates the provider config in state with the network type, the corresponding chain ID, and a special ticker, clearing any existing RPC target and nickname', async () => {
          await withController(
            {
              state: {
                providerConfig: {
                  type: NetworkType.localhost,
                  rpcUrl: 'http://somethingexisting.com',
                  chainId: '99999',
                  ticker: 'something existing',
                  nickname: 'something existing',
                },
              },
            },
            async ({ controller }) => {
              const fakeProvider = buildFakeProvider();
              const fakeNetworkClient = buildFakeClient(fakeProvider);
              createNetworkClientMock.mockReturnValue(fakeNetworkClient);

              await controller.setProviderType(networkType);

              expect(controller.state.providerConfig).toStrictEqual({
                type: networkType,
                ...BUILT_IN_NETWORKS[networkType],
                rpcUrl: undefined,
                nickname: undefined,
                id: undefined,
              });
            },
          );
        });

        it(`sets the provider to an Infura provider pointed to ${networkType}`, async () => {
          await withController(
            {
              infuraProjectId: 'infura-project-id',
            },
            async ({ controller }) => {
              const fakeProvider = buildFakeProvider([
                {
                  request: {
                    method: 'eth_chainId',
                  },
                  response: {
                    result: '0x1337',
                  },
                },
              ]);
              const fakeNetworkClient = buildFakeClient(fakeProvider);
              createNetworkClientMock.mockReturnValue(fakeNetworkClient);

              await controller.setProviderType(networkType);

              expect(createNetworkClientMock).toHaveBeenCalledWith({
                network: networkType,
                infuraProjectId: 'infura-project-id',
                type: NetworkClientType.Infura,
              });
              const { provider } = controller.getProviderAndBlockTracker();
<<<<<<< HEAD
              assert(provider, 'Provider is somehow unset');
=======
              assert(provider);
>>>>>>> 9d448015
              const promisifiedSendAsync = promisify(provider.sendAsync).bind(
                provider,
              );
              const chainIdResult = await promisifiedSendAsync({
                id: 1,
                jsonrpc: '2.0',
                method: 'eth_chainId',
                params: [],
              });
              expect(chainIdResult.result).toBe('0x1337');
            },
          );
        });
<<<<<<< HEAD

        it('updates networkDetails.isEIP1559Compatible in state based on the latest block (assuming that the request for eth_getBlockByNumber is made successfully)', async () => {
          await withController({}, async ({ controller }) => {
            const fakeProvider = buildFakeProvider([
              {
                request: {
                  method: 'eth_getBlockByNumber',
                  params: ['latest', false],
                },
                response: {
                  result: {
                    baseFeePerGas: '0x1',
                  },
                },
=======

        it('updates networkDetails.isEIP1559Compatible in state based on the latest block (assuming that the request for eth_getBlockByNumber is made successfully)', async () => {
          await withController({}, async ({ controller }) => {
            const fakeProvider = buildFakeProvider([
              {
                request: {
                  method: 'eth_getBlockByNumber',
                  params: ['latest', false],
                },
                response: {
                  result: {
                    baseFeePerGas: '0x1',
                  },
                },
              },
            ]);
            const fakeNetworkClient = buildFakeClient(fakeProvider);
            createNetworkClientMock.mockReturnValue(fakeNetworkClient);

            await controller.setProviderType(networkType);

            expect(controller.state.networkDetails.isEIP1559Compatible).toBe(
              true,
            );
          });
        });

        it('ensures that the existing provider is stopped while replacing it', async () => {
          await withController(async ({ controller }) => {
            const fakeProviders = [buildFakeProvider(), buildFakeProvider()];
            jest.spyOn(fakeProviders[0], 'stop');
            const fakeNetworkClients = [
              buildFakeClient(fakeProviders[0]),
              buildFakeClient(fakeProviders[1]),
            ];
            createNetworkClientMock
              .mockImplementationOnce(() => fakeNetworkClients[0])
              .mockImplementationOnce(() => fakeNetworkClients[1]);

            await controller.setProviderType(networkType);
            await controller.setProviderType(networkType);
            assert(controller.getProviderAndBlockTracker().provider);
            jest.runAllTimers();

            expect(fakeProviders[0].stop).toHaveBeenCalled();
          });
        });

        it('updates the version of the current network in state (assuming that the request for net_version is made successfully)', async () => {
          await withController(async ({ controller }) => {
            const fakeProvider = buildFakeProvider([
              {
                request: {
                  method: 'net_version',
                  params: [],
                },
                response: {
                  result: '42',
                },
>>>>>>> 9d448015
              },
            ]);
            const fakeNetworkClient = buildFakeClient(fakeProvider);
            createNetworkClientMock.mockReturnValue(fakeNetworkClient);

            await controller.setProviderType(networkType);

<<<<<<< HEAD
            expect(controller.state.networkDetails.isEIP1559Compatible).toBe(
              true,
            );
          });
        });

        it('updates the version of the current network in state (assuming that the request for net_version is made successfully)', async () => {
          await withController(async ({ controller }) => {
            const fakeProvider = buildFakeProvider([
              {
                request: {
                  method: 'net_version',
                  params: [],
                },
                response: {
                  result: '42',
                },
              },
            ]);
            const fakeNetworkClient = buildFakeClient(fakeProvider);
            createNetworkClientMock.mockReturnValue(fakeNetworkClient);

            await controller.setProviderType(networkType);

            expect(controller.state.networkId).toBe('42');
=======
            expect(controller.state.networkId).toBe('42');
          });
        });

        describe('when an "error" event occurs on the new provider', () => {
          describe('if the network version could not be retrieved during setProviderType', () => {
            it('retrieves the network version again and, assuming success, persists it to state', async () => {
              await withController(async ({ controller, messenger }) => {
                const fakeProvider = buildFakeProvider([
                  {
                    request: {
                      method: 'net_version',
                    },
                    response: {
                      error: 'oops',
                    },
                  },
                  {
                    request: {
                      method: 'net_version',
                    },
                    response: {
                      result: '42',
                    },
                  },
                ]);
                const fakeNetworkClient = buildFakeClient(fakeProvider);
                createNetworkClientMock.mockReturnValue(fakeNetworkClient);

                await controller.setProviderType(networkType);

                await waitForStateChanges(messenger, {
                  propertyPath: ['networkId'],
                  produceStateChanges: () => {
                    controller
                      .getProviderAndBlockTracker()
                      .provider?.emit('error', { some: 'error' });
                  },
                });
                expect(controller.state.networkId).toBe('42');
              });
            });
          });

          describe('if the network version could be retrieved during setProviderType', () => {
            it('does not retrieve the network version again', async () => {
              await withController(async ({ controller, messenger }) => {
                const fakeProvider = buildFakeProvider([
                  {
                    request: {
                      method: 'net_version',
                    },
                    response: {
                      result: '1',
                    },
                  },
                  {
                    request: {
                      method: 'net_version',
                    },
                    response: {
                      result: '2',
                    },
                  },
                ]);
                const fakeNetworkClient = buildFakeClient(fakeProvider);
                createNetworkClientMock.mockReturnValue(fakeNetworkClient);

                await controller.setProviderType(networkType);

                await waitForStateChanges(messenger, {
                  propertyPath: ['networkId'],
                  count: 0,
                  produceStateChanges: () => {
                    controller
                      .getProviderAndBlockTracker()
                      .provider?.emit('error', { some: 'error' });
                  },
                });
                expect(controller.state.networkId).toBe('1');
              });
            });
>>>>>>> 9d448015
          });
        });
      });
    }

    describe('given a network type of "rpc"', () => {
      it('throws because there is no way to set the rpcUrl using this method', async () => {
        await withController(
          {
            state: {
              providerConfig: {
                type: NetworkType.localhost,
                rpcUrl: 'http://somethingexisting.com',
                chainId: '99999',
                ticker: 'something existing',
                nickname: 'something existing',
              },
            },
          },
          async ({ controller }) => {
            await expect(() =>
              controller.setProviderType(NetworkType.rpc),
            ).rejects.toThrow(
              'rpcUrl must be provided for custom RPC endpoints',
            );
          },
        );
      });

      it("doesn't set a provider", async () => {
        await withController(async ({ controller }) => {
          try {
            await controller.setProviderType(NetworkType.rpc);
          } catch {
            // catch the rejection (it is tested above)
          }

          expect(createNetworkClientMock).not.toHaveBeenCalled();
          expect(
            controller.getProviderAndBlockTracker().provider,
          ).toBeUndefined();
        });
      });

      it('does not update networkDetails.isEIP1559Compatible in state', async () => {
        await withController(async ({ controller }) => {
          const fakeProvider = buildFakeProvider([
            {
              request: {
                method: 'eth_getBlockByNumber',
                params: ['latest', false],
              },
              response: {
                result: {
                  baseFeePerGas: '0x1',
                },
              },
            },
          ]);
          const fakeNetworkClient = buildFakeClient(fakeProvider);
          createNetworkClientMock.mockReturnValue(fakeNetworkClient);

          try {
            await controller.setProviderType(NetworkType.rpc);
          } catch {
            // catch the rejection (it is tested above)
          }

          expect(
            controller.state.networkDetails.isEIP1559Compatible,
          ).toBeUndefined();
        });
      });
    });

    describe('given a network type of "localhost"', () => {
      it('updates the provider config in state with the network type, using "ETH" for the ticker and an empty string for the chain id and clearing any existing RPC target and nickname', async () => {
        await withController(
          {
            state: {
              providerConfig: {
                type: NetworkType.localhost,
                rpcUrl: 'http://somethingexisting.com',
                chainId: '99999',
                ticker: 'something existing',
                nickname: 'something existing',
              },
            },
          },
          async ({ controller }) => {
            const fakeProvider = buildFakeProvider();
            const fakeNetworkClient = buildFakeClient(fakeProvider);
            createNetworkClientMock.mockReturnValue(fakeNetworkClient);

            await controller.setProviderType(NetworkType.localhost);

            expect(controller.state.providerConfig).toStrictEqual({
              type: NetworkType.localhost,
              ticker: 'ETH',
              chainId: '',
              rpcUrl: undefined,
              nickname: undefined,
              id: undefined,
              rpcPrefs: undefined,
            });
          },
        );
      });

      it('sets the provider to a custom RPC provider pointed to localhost, using "0x0" as the chainId', async () => {
        await withController(async ({ controller }) => {
          const fakeProvider = buildFakeProvider([
            {
              request: {
                method: 'eth_chainId',
              },
              response: {
                result: '0x1337',
              },
            },
          ]);
          const fakeNetworkClient = buildFakeClient(fakeProvider);
          createNetworkClientMock.mockReturnValue(fakeNetworkClient);

          await controller.setProviderType(NetworkType.localhost);

          expect(createNetworkClientMock).toHaveBeenCalledWith({
            chainId: '0x0',
            rpcUrl: 'http://localhost:8545',
            type: NetworkClientType.Custom,
          });
          const { provider } = controller.getProviderAndBlockTracker();
          assert(provider);
          const promisifiedSendAsync = promisify(provider.sendAsync).bind(
            provider,
          );
          const chainIdResult = await promisifiedSendAsync({
            id: 1,
            jsonrpc: '2.0',
            method: 'eth_chainId',
            params: [],
          });
          expect(chainIdResult.result).toBe('0x1337');
        });
      });

      it('updates networkDetails.isEIP1559Compatible in state based on the latest block (assuming that the request eth_getBlockByNumber is made successfully)', async () => {
        await withController(async ({ controller }) => {
          const fakeProvider = buildFakeProvider([
            {
              request: {
                method: 'eth_getBlockByNumber',
                params: ['latest', false],
              },
              response: {
                result: {
                  baseFeePerGas: '0x1',
                },
              },
            },
          ]);
          const fakeNetworkClient = buildFakeClient(fakeProvider);
          createNetworkClientMock.mockReturnValue(fakeNetworkClient);

          await controller.setProviderType(NetworkType.localhost);

          expect(controller.state.networkDetails.isEIP1559Compatible).toBe(
            true,
          );
        });
      });

      it('updates the version of the current network in state (assuming that the request for net_version is made successfully)', async () => {
        await withController(async ({ controller }) => {
          const fakeProvider = buildFakeProvider([
            {
              request: {
                method: 'net_version',
                params: [],
              },
              response: {
                result: '42',
              },
            },
          ]);
          const fakeNetworkClient = buildFakeClient(fakeProvider);
          createNetworkClientMock.mockReturnValue(fakeNetworkClient);

          await controller.setProviderType(NetworkType.localhost);

          expect(controller.state.networkId).toBe('42');
        });
      });
    });
  });

  describe('setActiveNetwork', () => {
    it('updates the provider config in state with the rpcUrl and chainId, clearing the previous provider details', async () => {
      await withController(
        {
          state: {
            providerConfig: {
              type: NetworkType.localhost,
              rpcUrl: 'http://somethingexisting.com',
              chainId: '111',
              ticker: 'something existing',
              nickname: 'something existing',
              rpcPrefs: undefined,
            },
            networkConfigurations: {
              testNetworkConfigurationId: {
                rpcUrl: 'https://mock-rpc-url',
<<<<<<< HEAD
                chainId: '1337',
=======
                chainId: '111',
>>>>>>> 9d448015
                ticker: 'TEST',
                id: 'testNetworkConfigurationId',
                rpcPrefs: undefined,
              },
              testNetworkConfigurationId2: {
                rpcUrl: 'http://somethingexisting.com',
                chainId: '222',
                ticker: 'something existing',
                nickname: 'something existing',
                id: 'testNetworkConfigurationId2',
                rpcPrefs: undefined,
              },
            },
          },
        },
        async ({ controller }) => {
          const fakeProvider = buildFakeProvider();
          const fakeNetworkClient = buildFakeClient(fakeProvider);
          createNetworkClientMock.mockReturnValue(fakeNetworkClient);

          await controller.setActiveNetwork('testNetworkConfigurationId');

          expect(controller.state.providerConfig).toStrictEqual({
            type: 'rpc',
            rpcUrl: 'https://mock-rpc-url',
<<<<<<< HEAD
            chainId: '1337',
=======
            chainId: '111',
>>>>>>> 9d448015
            ticker: 'TEST',
            id: 'testNetworkConfigurationId',
            nickname: undefined,
            rpcPrefs: undefined,
          });
        },
      );
    });

    it('sets the provider to a custom RPC provider initialized with the RPC target and chain ID, leaving nickname and ticker undefined', async () => {
      await withController(
        {
          state: {
            networkConfigurations: {
              testNetworkConfigurationId: {
                rpcUrl: 'https://mock-rpc-url',
                chainId: '1337',
                ticker: 'TEST',
                id: 'testNetworkConfigurationId',
                nickname: undefined,
                rpcPrefs: undefined,
              },
            },
          },
        },
        async ({ controller }) => {
          const fakeProvider = buildFakeProvider([
            {
              request: {
                method: 'eth_chainId',
              },
              response: {
                result: '0x1337',
              },
            },
          ]);
          const fakeNetworkClient = buildFakeClient(fakeProvider);
          createNetworkClientMock.mockReturnValue(fakeNetworkClient);

          await controller.setActiveNetwork('testNetworkConfigurationId');

          expect(createNetworkClientMock).toHaveBeenCalledWith({
<<<<<<< HEAD
            chainId: toHex(1337),
=======
            chainId: '1337',
>>>>>>> 9d448015
            rpcUrl: 'https://mock-rpc-url',
            type: NetworkClientType.Custom,
          });
          const { provider } = controller.getProviderAndBlockTracker();
          assert(provider);
          const promisifiedSendAsync = promisify(provider.sendAsync).bind(
            provider,
          );
          const chainIdResult = await promisifiedSendAsync({
            id: 1,
            jsonrpc: '2.0',
            method: 'eth_chainId',
            params: [],
          });
          expect(chainIdResult.result).toBe('0x1337');
        },
      );
    });

    it('updates networkDetails.isEIP1559Compatible in state based on the latest block (assuming that the request for eth_getBlockByNumber is made successfully)', async () => {
      await withController(
        {
          state: {
            networkConfigurations: {
              testNetworkConfigurationId: {
                rpcUrl: 'https://mock-rpc-url',
                chainId: '1337',
                ticker: 'TEST',
                id: 'testNetworkConfigurationId',
                nickname: undefined,
                rpcPrefs: undefined,
              },
            },
          },
        },
        async ({ controller }) => {
          const fakeProvider = buildFakeProvider([
            {
              request: {
                method: 'eth_getBlockByNumber',
                params: ['latest', false],
              },
              response: {
                result: {
                  baseFeePerGas: '0x1',
                },
              },
            },
          ]);
          const fakeNetworkClient = buildFakeClient(fakeProvider);
          createNetworkClientMock.mockReturnValue(fakeNetworkClient);

          await controller.setActiveNetwork('testNetworkConfigurationId');

          expect(controller.state.networkDetails.isEIP1559Compatible).toBe(
            true,
          );
        },
      );
    });

<<<<<<< HEAD
=======
    it('ensures that the existing provider is stopped while replacing it', async () => {
      await withController(
        {
          state: {
            networkConfigurations: {
              testNetworkConfigurationId: {
                rpcUrl: 'https://mock-rpc-url',
                chainId: '1337',
                ticker: 'TEST',
                id: 'testNetworkConfigurationId',
                nickname: undefined,
                rpcPrefs: undefined,
              },
            },
          },
        },
        async ({ controller }) => {
          const fakeProviders = [buildFakeProvider(), buildFakeProvider()];
          jest.spyOn(fakeProviders[0], 'stop');
          const fakeNetworkClients = [
            buildFakeClient(fakeProviders[0]),
            buildFakeClient(fakeProviders[1]),
          ];
          createNetworkClientMock
            .mockImplementationOnce(() => fakeNetworkClients[0])
            .mockImplementationOnce(() => fakeNetworkClients[1]);

          await controller.setActiveNetwork('testNetworkConfigurationId');
          await controller.setActiveNetwork('testNetworkConfigurationId');
          assert(controller.getProviderAndBlockTracker().provider);
          jest.runAllTimers();

          expect(fakeProviders[0].stop).toHaveBeenCalled();
        },
      );
    });

>>>>>>> 9d448015
    it('updates the version of the current network in state (assuming that the request for net_version is made successfully)', async () => {
      await withController(
        {
          state: {
            networkConfigurations: {
              testNetworkConfigurationId: {
                rpcUrl: 'https://mock-rpc-url',
                chainId: '1337',
                ticker: 'TEST',
                id: 'testNetworkConfigurationId',
                nickname: undefined,
                rpcPrefs: undefined,
              },
            },
          },
        },
        async ({ controller }) => {
          const fakeProvider = buildFakeProvider([
            {
              request: {
                method: 'net_version',
                params: [],
              },
              response: {
                result: '42',
              },
            },
          ]);
          const fakeNetworkClient = buildFakeClient(fakeProvider);
          createNetworkClientMock.mockReturnValue(fakeNetworkClient);

          await controller.setActiveNetwork('testNetworkConfigurationId');

          expect(controller.state.networkId).toBe('42');
        },
      );
    });
<<<<<<< HEAD
=======

    describe('when an "error" event occurs on the new provider', () => {
      describe('if the network version could not be retrieved during the call to setActiveNetwork', () => {
        it('retrieves the network version again and, assuming success, persists it to state', async () => {
          await withController(
            {
              state: {
                networkConfigurations: {
                  testNetworkConfigurationId: {
                    rpcUrl: 'https://mock-rpc-url',
                    chainId: '1337',
                    ticker: 'TEST',
                    id: 'testNetworkConfigurationId',
                    nickname: undefined,
                    rpcPrefs: undefined,
                  },
                },
              },
            },
            async ({ controller, messenger }) => {
              const fakeProvider = buildFakeProvider([
                {
                  request: {
                    method: 'net_version',
                  },
                  response: {
                    error: 'oops',
                  },
                },
                {
                  request: {
                    method: 'net_version',
                  },
                  response: {
                    result: '42',
                  },
                },
              ]);
              const fakeNetworkClient = buildFakeClient(fakeProvider);
              createNetworkClientMock.mockReturnValue(fakeNetworkClient);

              await controller.setActiveNetwork('testNetworkConfigurationId');

              await waitForStateChanges(messenger, {
                propertyPath: ['networkId'],
                produceStateChanges: () => {
                  controller
                    .getProviderAndBlockTracker()
                    .provider?.emit('error', { some: 'error' });
                },
              });
              expect(controller.state.networkId).toBe('42');
            },
          );
        });
      });

      describe('if the network version could be retrieved during the call to setActiveNetwork', () => {
        it('does not retrieve the network version again', async () => {
          await withController(
            {
              state: {
                networkConfigurations: {
                  testNetworkConfigurationId: {
                    rpcUrl: 'https://mock-rpc-url',
                    chainId: '1337',
                    ticker: 'TEST',
                    id: 'testNetworkConfigurationId',
                    nickname: undefined,
                    rpcPrefs: undefined,
                  },
                },
              },
            },
            async ({ controller, messenger }) => {
              const fakeProvider = buildFakeProvider([
                {
                  request: {
                    method: 'net_version',
                  },
                  response: {
                    result: '1',
                  },
                },
                {
                  request: {
                    method: 'net_version',
                  },
                  response: {
                    result: '2',
                  },
                },
              ]);
              const fakeNetworkClient = buildFakeClient(fakeProvider);
              createNetworkClientMock.mockReturnValue(fakeNetworkClient);

              await controller.setActiveNetwork('testNetworkConfigurationId');

              await waitForStateChanges(messenger, {
                propertyPath: ['networkId'],
                count: 0,
                produceStateChanges: () => {
                  controller
                    .getProviderAndBlockTracker()
                    .provider?.emit('error', { some: 'error' });
                },
              });
              expect(controller.state.networkId).toBe('1');
            },
          );
        });
      });
    });
>>>>>>> 9d448015
  });

  describe('getEIP1559Compatibility', () => {
    describe('if the state does not have a "networkDetails" property', () => {
      describe('if no error is thrown while fetching the latest block', () => {
        describe('if the block has a "baseFeePerGas" property', () => {
          it('updates isEIP1559Compatible in state to true', async () => {
            await withController(
              {
                state: {
                  // no "networkDetails" property
                },
              },
              async ({ controller, messenger }) => {
                await setFakeProvider(controller, {
                  stubs: [
                    {
                      request: {
                        method: 'eth_getBlockByNumber',
                        params: ['latest', false],
                      },
                      response: {
                        result: {
                          baseFeePerGas: '0x100',
                        },
                      },
                    },
                  ],
                  stubGetEIP1559CompatibilityWhileSetting: true,
                });

                await waitForStateChanges(messenger, {
                  propertyPath: ['networkDetails', 'isEIP1559Compatible'],
                  produceStateChanges: async () => {
                    await controller.getEIP1559Compatibility();
                  },
                });

                expect(
                  controller.state.networkDetails.isEIP1559Compatible,
                ).toBe(true);
              },
            );
          });

          it('returns a promise that resolves to true', async () => {
            await withController(
              {
                state: {
                  // no "networkDetails" property
                },
              },
              async ({ controller }) => {
                await setFakeProvider(controller, {
                  stubs: [
                    {
                      request: {
                        method: 'eth_getBlockByNumber',
                        params: ['latest', false],
                      },
                      response: {
                        result: {
                          baseFeePerGas: '0x100',
                        },
                      },
                    },
                  ],
                  stubGetEIP1559CompatibilityWhileSetting: true,
                });

                const isEIP1559Compatible =
                  await controller.getEIP1559Compatibility();

                expect(isEIP1559Compatible).toBe(true);
              },
            );
          });
        });

        describe('if the block does not have a "baseFeePerGas" property', () => {
          it('does not change networkDetails.isEIP1559Compatible in state', async () => {
            await withController(
              {
                state: {
                  // no "networkDetails" property
                },
              },
              async ({ controller, messenger }) => {
                await setFakeProvider(controller, {
                  stubs: [
                    {
                      request: {
                        method: 'eth_getBlockByNumber',
                        params: ['latest', false],
                      },
                      response: {
                        result: {
                          // no "baseFeePerGas" property
                        },
                      },
                    },
                  ],
                  stubGetEIP1559CompatibilityWhileSetting: true,
                });
                const promiseForIsEIP1559CompatibleChanges =
                  waitForStateChanges(messenger, {
                    propertyPath: ['networkDetails', 'isEIP1559Compatible'],
                  });

                await controller.getEIP1559Compatibility();

                await expect(
                  promiseForIsEIP1559CompatibleChanges,
                ).toNeverResolve();
              },
            );
          });

          it('returns a promise that resolves to false', async () => {
            await withController(
              {
                state: {
                  // no "networkDetails" property
                },
              },
              async ({ controller }) => {
                await setFakeProvider(controller, {
                  stubs: [
                    {
                      request: {
                        method: 'eth_getBlockByNumber',
                        params: ['latest', false],
                      },
                      response: {
                        result: {
                          // no "baseFeePerGas" property
                        },
                      },
                    },
                  ],
                  stubGetEIP1559CompatibilityWhileSetting: true,
                });

                const isEIP1559Compatible =
                  await controller.getEIP1559Compatibility();

                expect(isEIP1559Compatible).toBe(false);
              },
            );
          });
        });
      });

      describe('if an error is thrown while fetching the latest block', () => {
        it('does not change networkDetails.isEIP1559Compatible in state', async () => {
          await withController(
            {
              state: {
                // no "networkDetails" property
              },
            },
            async ({ controller, messenger }) => {
              await setFakeProvider(controller, {
                stubs: [
                  {
                    request: {
                      method: 'eth_getBlockByNumber',
                      params: ['latest', false],
                    },
                    response: {
                      error: 'oops',
                    },
                  },
                ],
                stubGetEIP1559CompatibilityWhileSetting: true,
              });
              const promiseForIsEIP1559CompatibleChanges = waitForStateChanges(
                messenger,
                {
                  propertyPath: ['networkDetails', 'isEIP1559Compatible'],
                },
              );

              try {
                await controller.getEIP1559Compatibility();
              } catch (error) {
                // catch the rejection (it is tested below)
              }

              await expect(
                promiseForIsEIP1559CompatibleChanges,
              ).toNeverResolve();
            },
          );
        });

        it('returns a promise that rejects with the error', async () => {
          await withController(
            {
              state: {
                // no "networkDetails" property
              },
            },
            async ({ controller }) => {
              await setFakeProvider(controller, {
                stubs: [
                  {
                    request: {
                      method: 'eth_getBlockByNumber',
                      params: ['latest', false],
                    },
                    response: {
                      error: 'oops',
                    },
                  },
                ],
                stubGetEIP1559CompatibilityWhileSetting: true,
              });

              const promiseForIsEIP1559Compatible =
                controller.getEIP1559Compatibility();

              await expect(promiseForIsEIP1559Compatible).rejects.toThrow(
                'oops',
              );
            },
          );
        });
      });
    });

    describe('if the state has a "networkDetails" property, but it does not have an "isEIP1559Compatible" property', () => {
      describe('if no error is thrown while fetching the latest block', () => {
        describe('if the block has a "baseFeePerGas" property', () => {
          it('updates isEIP1559Compatible in state to true', async () => {
            await withController(
              {
                state: {
                  networkDetails: {
                    // no "isEIP1559Compatible" property
                  },
                },
              },
              async ({ controller, messenger }) => {
                await setFakeProvider(controller, {
                  stubs: [
                    {
                      request: {
                        method: 'eth_getBlockByNumber',
                        params: ['latest', false],
                      },
                      response: {
                        result: {
                          baseFeePerGas: '0x100',
                        },
                      },
                    },
                  ],
                  stubGetEIP1559CompatibilityWhileSetting: true,
                });

                await waitForStateChanges(messenger, {
                  propertyPath: ['networkDetails', 'isEIP1559Compatible'],
                  produceStateChanges: async () => {
                    await controller.getEIP1559Compatibility();
                  },
                });

                expect(
                  controller.state.networkDetails.isEIP1559Compatible,
                ).toBe(true);
              },
            );
          });

          it('returns a promise that resolves to true', async () => {
            await withController(
              {
                state: {
                  networkDetails: {
                    // no "isEIP1559Compatible" property
                  },
                },
              },
              async ({ controller }) => {
                await setFakeProvider(controller, {
                  stubs: [
                    {
                      request: {
                        method: 'eth_getBlockByNumber',
                        params: ['latest', false],
                      },
                      response: {
                        result: {
                          baseFeePerGas: '0x100',
                        },
                      },
                    },
                  ],
                  stubGetEIP1559CompatibilityWhileSetting: true,
                });

                const isEIP1559Compatible =
                  await controller.getEIP1559Compatibility();

                expect(isEIP1559Compatible).toBe(true);
              },
            );
          });
        });

        describe('if the block does not have a "baseFeePerGas" property', () => {
          it('updates isEIP1559Compatible in state to false', async () => {
            await withController(
              {
                state: {
                  networkDetails: {
                    // no "isEIP1559Compatible" property
                  },
                },
              },
              async ({ controller, messenger }) => {
                await setFakeProvider(controller, {
                  stubs: [
                    {
                      request: {
                        method: 'eth_getBlockByNumber',
                        params: ['latest', false],
                      },
                      response: {
                        result: {
                          // no "baseFeePerGas" property
                        },
                      },
                    },
                  ],
                  stubGetEIP1559CompatibilityWhileSetting: true,
                });

                await waitForStateChanges(messenger, {
                  propertyPath: ['networkDetails', 'isEIP1559Compatible'],
                  produceStateChanges: async () => {
                    await controller.getEIP1559Compatibility();
                  },
                });

                expect(
                  controller.state.networkDetails.isEIP1559Compatible,
                ).toBe(false);
              },
            );
          });

          it('returns a promise that resolves to false', async () => {
            await withController(
              {
                state: {
                  networkDetails: {
                    // no "isEIP1559Compatible" property
                  },
                },
              },
              async ({ controller }) => {
                await setFakeProvider(controller, {
                  stubs: [
                    {
                      request: {
                        method: 'eth_getBlockByNumber',
                        params: ['latest', false],
                      },
                      response: {
                        result: {
                          // no "baseFeePerGas" property
                        },
                      },
                    },
                  ],
                  stubGetEIP1559CompatibilityWhileSetting: true,
                });

                const isEIP1559Compatible =
                  await controller.getEIP1559Compatibility();

                expect(isEIP1559Compatible).toBe(false);
              },
            );
          });
        });
      });

      describe('if an error is thrown while fetching the latest block', () => {
        it('does not change networkDetails.isEIP1559Compatible in state', async () => {
          await withController(
            {
              state: {
                networkDetails: {
                  // no "isEIP1559Compatible" property
                },
              },
            },
            async ({ controller, messenger }) => {
              await setFakeProvider(controller, {
                stubs: [
                  {
                    request: {
                      method: 'eth_getBlockByNumber',
                      params: ['latest', false],
                    },
                    response: {
                      error: 'oops',
                    },
                  },
                ],
                stubGetEIP1559CompatibilityWhileSetting: true,
              });
              const promiseForIsEIP1559CompatibleChanges = waitForStateChanges(
                messenger,
                {
                  propertyPath: ['networkDetails', 'isEIP1559Compatible'],
                },
              );

              try {
                await controller.getEIP1559Compatibility();
              } catch (error) {
                // catch the rejection (it is tested below)
              }

              await expect(
                promiseForIsEIP1559CompatibleChanges,
              ).toNeverResolve();
            },
          );
        });

        it('returns a promise that rejects with the error', async () => {
          await withController(
            {
              state: {
                networkDetails: {
                  // no "isEIP1559Compatible" property
                },
              },
            },
            async ({ controller }) => {
              await setFakeProvider(controller, {
                stubs: [
                  {
                    request: {
                      method: 'eth_getBlockByNumber',
                      params: ['latest', false],
                    },
                    response: {
                      error: 'oops',
                    },
                  },
                ],
                stubGetEIP1559CompatibilityWhileSetting: true,
              });

              const promiseForIsEIP1559Compatible =
                controller.getEIP1559Compatibility();

              await expect(promiseForIsEIP1559Compatible).rejects.toThrow(
                'oops',
              );
            },
          );
        });
      });
    });

    describe('if isEIP1559Compatible in state is set to false', () => {
      describe('if no error is thrown while fetching the latest block', () => {
        describe('if the block has a "baseFeePerGas" property', () => {
          it('updates isEIP1559Compatible in state to true', async () => {
            await withController(
              {
                state: {
                  networkDetails: {
                    isEIP1559Compatible: false,
                  },
                },
              },
              async ({ controller, messenger }) => {
                await setFakeProvider(controller, {
                  stubs: [
                    {
                      request: {
                        method: 'eth_getBlockByNumber',
                        params: ['latest', false],
                      },
                      response: {
                        result: {
                          baseFeePerGas: '0x100',
                        },
                      },
                    },
                  ],
                  stubGetEIP1559CompatibilityWhileSetting: true,
                });

                await waitForStateChanges(messenger, {
                  propertyPath: ['networkDetails', 'isEIP1559Compatible'],
                  produceStateChanges: async () => {
                    await controller.getEIP1559Compatibility();
                  },
                });

                expect(
                  controller.state.networkDetails.isEIP1559Compatible,
                ).toBe(true);
              },
            );
          });

          it('returns a promise that resolves to true', async () => {
            await withController(
              {
                state: {
                  networkDetails: {
                    isEIP1559Compatible: false,
                  },
                },
              },
              async ({ controller }) => {
                await setFakeProvider(controller, {
                  stubs: [
                    {
                      request: {
                        method: 'eth_getBlockByNumber',
                        params: ['latest', false],
                      },
                      response: {
                        result: {
                          baseFeePerGas: '0x100',
                        },
                      },
                    },
                  ],
                  stubGetEIP1559CompatibilityWhileSetting: true,
                });

                const isEIP1559Compatible =
                  await controller.getEIP1559Compatibility();

                expect(isEIP1559Compatible).toBe(true);
              },
            );
          });
        });

        describe('if the block does not have a "baseFeePerGas" property', () => {
          it('does not change networkDetails.isEIP1559Compatible in state', async () => {
            await withController(
              {
                state: {
                  networkDetails: {
                    isEIP1559Compatible: false,
                  },
                },
              },
              async ({ controller, messenger }) => {
                await setFakeProvider(controller, {
                  stubs: [
                    {
                      request: {
                        method: 'eth_getBlockByNumber',
                        params: ['latest', false],
                      },
                      response: {
                        result: {
                          // no "baseFeePerGas" property
                        },
                      },
                    },
                  ],
                  stubGetEIP1559CompatibilityWhileSetting: true,
                });
                const promiseForIsEIP1559CompatibleChanges =
                  waitForStateChanges(messenger, {
                    propertyPath: ['networkDetails', 'isEIP1559Compatible'],
                  });

                await controller.getEIP1559Compatibility();

                await expect(
                  promiseForIsEIP1559CompatibleChanges,
                ).toNeverResolve();
              },
            );
          });

          it('returns a promise that resolves to false', async () => {
            await withController(
              {
                state: {
                  networkDetails: {
                    isEIP1559Compatible: false,
                  },
                },
              },
              async ({ controller }) => {
                await setFakeProvider(controller, {
                  stubs: [
                    {
                      request: {
                        method: 'eth_getBlockByNumber',
                        params: ['latest', false],
                      },
                      response: {
                        result: {
                          // no "baseFeePerGas" property
                        },
                      },
                    },
                  ],
                  stubGetEIP1559CompatibilityWhileSetting: true,
                });

                const isEIP1559Compatible =
                  await controller.getEIP1559Compatibility();

                expect(isEIP1559Compatible).toBe(false);
              },
            );
          });
        });
      });

      describe('if an error is thrown while fetching the latest block', () => {
        it('does not change networkDetails.isEIP1559Compatible in state', async () => {
          await withController(
            {
              state: {
                networkDetails: {
                  isEIP1559Compatible: false,
                },
              },
            },
            async ({ controller, messenger }) => {
              await setFakeProvider(controller, {
                stubs: [
                  {
                    request: {
                      method: 'eth_getBlockByNumber',
                      params: ['latest', false],
                    },
                    response: {
                      error: 'oops',
                    },
                  },
                ],
                stubGetEIP1559CompatibilityWhileSetting: true,
              });
              const promiseForIsEIP1559CompatibleChanges = waitForStateChanges(
                messenger,
                {
                  propertyPath: ['networkDetails', 'isEIP1559Compatible'],
                },
              );

              try {
                await controller.getEIP1559Compatibility();
              } catch (error) {
                // catch the rejection (it is tested below)
              }

              await expect(
                promiseForIsEIP1559CompatibleChanges,
              ).toNeverResolve();
            },
          );
        });

        it('returns a promise that rejects with the error', async () => {
          await withController(
            {
              state: {
                networkDetails: {
                  isEIP1559Compatible: false,
                },
              },
            },
            async ({ controller }) => {
              await setFakeProvider(controller, {
                stubs: [
                  {
                    request: {
                      method: 'eth_getBlockByNumber',
                      params: ['latest', false],
                    },
                    response: {
                      error: 'oops',
                    },
                  },
                ],
                stubGetEIP1559CompatibilityWhileSetting: true,
              });

              const promiseForIsEIP1559Compatible =
                controller.getEIP1559Compatibility();

              await expect(promiseForIsEIP1559Compatible).rejects.toThrow(
                'oops',
              );
            },
          );
        });
      });
    });

    describe('if isEIP1559Compatible in state is set to true', () => {
      it('does not change networkDetails.isEIP1559Compatible in state', async () => {
        await withController(
          {
            state: {
              networkDetails: {
                isEIP1559Compatible: true,
              },
            },
          },
          async ({ controller, messenger }) => {
            await setFakeProvider(controller, {
              stubGetEIP1559CompatibilityWhileSetting: true,
            });
            const promiseForIsEIP1559CompatibleChanges = waitForStateChanges(
              messenger,
              {
                propertyPath: ['networkDetails', 'isEIP1559Compatible'],
              },
            );

            await controller.getEIP1559Compatibility();

            await expect(promiseForIsEIP1559CompatibleChanges).toNeverResolve();
          },
        );
      });

      it('returns a promise that resolves to true', async () => {
        await withController(
          {
            state: {
              networkDetails: {
                isEIP1559Compatible: true,
              },
            },
          },
          async ({ controller }) => {
            await setFakeProvider(controller, {
              stubGetEIP1559CompatibilityWhileSetting: true,
            });

            const result = await controller.getEIP1559Compatibility();

            expect(result).toBe(true);
          },
        );
      });
    });
  });

  describe('resetConnection', () => {
    [NetworkType.mainnet, NetworkType.goerli, NetworkType.sepolia].forEach(
      (networkType) => {
        describe(`when the type in the provider configuration is "${networkType}"`, () => {
          it('resets the network status to "unknown"', async () => {
            await withController(
              {
                state: {
                  providerConfig: {
                    type: networkType,
                    // NOTE: This doesn't need to match the logical chain ID of
                    // the network selected, it just needs to exist
                    chainId: '9999999',
                  },
                },
              },
              async ({ controller, messenger }) => {
                const fakeProvider = buildFakeProvider([
                  // Called during provider initialization
                  {
                    request: {
                      method: 'net_version',
                    },
                    response: {
                      result: '1',
                    },
                  },
                  // Called during network lookup after resetting connection.
                  // Delayed to ensure that we can check the network status
                  // before this resolves.
                  {
                    delay: 1,
                    request: {
                      method: 'net_version',
                    },
                    response: {
                      result: '1',
                    },
                  },
                ]);
                const fakeNetworkClient = buildFakeClient(fakeProvider);
                createNetworkClientMock.mockReturnValue(fakeNetworkClient);
                await controller.initializeProvider();
                expect(controller.state.networkStatus).toBe(
                  NetworkStatus.Available,
                );

                await waitForStateChanges(messenger, {
                  propertyPath: ['networkStatus'],
                  // We only care about the first state change, because it
                  // happens before the network lookup
                  count: 1,
                  produceStateChanges: () => {
                    // Intentionally not awaited because we want to check state
                    // partway through the operation
                    controller.resetConnection();
                  },
                });

                expect(controller.state.networkStatus).toBe(
                  NetworkStatus.Unknown,
                );
              },
            );
          });

          it('clears EIP-1559 support for the network from state', async () => {
            await withController(
              {
                state: {
                  providerConfig: {
                    type: networkType,
                    // NOTE: This doesn't need to match the logical chain ID of
                    // the network selected, it just needs to exist
                    chainId: '9999999',
                  },
                },
              },
              async ({ controller, messenger }) => {
                const fakeProvider = buildFakeProvider([
                  // Called during provider initialization
                  {
                    request: {
                      method: 'eth_getBlockByNumber',
                    },
                    response: {
                      result: '0x1',
                    },
                  },
                  // Called during network lookup after resetting connection.
                  // Delayed to ensure that we can check the network details
                  // before this resolves.
                  {
                    delay: 1,
                    request: {
                      method: 'eth_getBlockByNumber',
                    },
                    response: {
                      result: '0x1',
                    },
                  },
                ]);
                const fakeNetworkClient = buildFakeClient(fakeProvider);
                createNetworkClientMock.mockReturnValue(fakeNetworkClient);
                await controller.initializeProvider();
                expect(controller.state.networkDetails).toStrictEqual({
                  isEIP1559Compatible: false,
                });

                await waitForStateChanges(messenger, {
                  propertyPath: ['networkDetails'],
                  // We only care about the first state change, because it
                  // happens before the network lookup
                  count: 1,
                  produceStateChanges: () => {
                    // Intentionally not awaited because we want to check state
                    // partway through the operation
                    controller.resetConnection();
                  },
                });

                expect(controller.state.networkDetails).toStrictEqual({});
              },
            );
          });

          it(`initializes a new provider object pointed to the current Infura network (type: "${networkType}")`, async () => {
            await withController(
              {
                state: {
                  providerConfig: {
                    type: networkType,
                    // NOTE: This doesn't need to match the logical chain ID of
                    // the network selected, it just needs to exist
                    chainId: '9999999',
                  },
                },
              },
              async ({ controller }) => {
                const fakeProvider = buildFakeProvider([
                  {
                    request: {
                      method: 'eth_chainId',
                    },
                    response: {
                      result: '0x1337',
                    },
                  },
                ]);
                const fakeNetworkClient = buildFakeClient(fakeProvider);
                createNetworkClientMock.mockReturnValue(fakeNetworkClient);

                await controller.resetConnection();

                const { provider } = controller.getProviderAndBlockTracker();
                assert(provider, 'Provider is somehow unset');
                const promisifiedSendAsync = promisify(provider.sendAsync).bind(
                  provider,
                );
                const { result: chainIdResult } = await promisifiedSendAsync({
                  id: 1,
                  jsonrpc: '2.0',
                  method: 'eth_chainId',
                  params: [],
                });
                expect(chainIdResult).toBe('0x1337');
              },
            );
          });

          it('replaces the provider object underlying the provider proxy without creating a new instance of the proxy itself', async () => {
            await withController(
              {
                state: {
                  providerConfig: {
                    type: networkType,
                    // NOTE: This doesn't need to match the logical chain ID of
                    // the network selected, it just needs to exist
                    chainId: '9999999',
                  },
                },
              },
              async ({ controller }) => {
                const fakeProvider = buildFakeProvider();
                const fakeNetworkClient = buildFakeClient(fakeProvider);
                createNetworkClientMock.mockReturnValue(fakeNetworkClient);

                await controller.initializeProvider();

                const { provider: providerBefore } =
                  controller.getProviderAndBlockTracker();
                await controller.resetConnection();
                const { provider: providerAfter } =
                  controller.getProviderAndBlockTracker();

                expect(providerBefore).toBe(providerAfter);
              },
            );
          });

<<<<<<< HEAD
=======
          it('ensures that the existing provider is stopped while replacing it', async () => {
            await withController(
              {
                state: {
                  providerConfig: {
                    type: networkType,
                    // NOTE: This doesn't need to match the logical chain ID of
                    // the network selected, it just needs to exist
                    chainId: '9999999',
                  },
                },
              },
              async ({ controller }) => {
                const fakeProviders = [
                  buildFakeProvider(),
                  buildFakeProvider(),
                ];
                jest.spyOn(fakeProviders[0], 'stop');
                const fakeNetworkClients = [
                  buildFakeClient(fakeProviders[0]),
                  buildFakeClient(fakeProviders[1]),
                ];
                createNetworkClientMock
                  .mockImplementationOnce(() => fakeNetworkClients[0])
                  .mockImplementationOnce(() => fakeNetworkClients[1]);

                await controller.resetConnection();
                await controller.resetConnection();
                assert(controller.getProviderAndBlockTracker().provider);
                jest.runAllTimers();

                expect(fakeProviders[0].stop).toHaveBeenCalled();
              },
            );
          });

>>>>>>> 9d448015
          it('checks the status of the network again, updating state appropriately', async () => {
            await withController(
              {
                state: {
                  providerConfig: {
                    type: networkType,
                    // NOTE: This doesn't need to match the logical chain ID of
                    // the network selected, it just needs to exist
                    chainId: '9999999',
                  },
                },
              },
              async ({ controller }) => {
                const fakeProvider = buildFakeProvider();
                const fakeNetworkClient = buildFakeClient(fakeProvider);
                createNetworkClientMock.mockReturnValue(fakeNetworkClient);
                await controller.initializeProvider();

                await controller.resetConnection();

                expect(controller.state.networkStatus).toBe(
                  NetworkStatus.Available,
                );
              },
            );
          });

          it('checks whether the network supports EIP-1559 again, updating state appropriately', async () => {
            await withController(
              {
                state: {
                  providerConfig: {
                    type: networkType,
                    // NOTE: This doesn't need to match the logical chain ID of
                    // the network selected, it just needs to exist
                    chainId: '9999999',
                  },
                  networkDetails: {
                    isEIP1559Compatible: false,
                  },
                },
              },
              async ({ controller }) => {
                const fakeProvider = buildFakeProvider([
                  {
                    request: {
                      method: 'eth_getBlockByNumber',
                    },
                    response: {
                      result: POST_1559_BLOCK,
                    },
                  },
                ]);
                const fakeNetworkClient = buildFakeClient(fakeProvider);
                createNetworkClientMock.mockReturnValue(fakeNetworkClient);

                await controller.resetConnection();

                expect(controller.state.networkDetails).toStrictEqual({
                  isEIP1559Compatible: true,
                });
              },
            );
          });
<<<<<<< HEAD
=======

          describe('when an "error" event occurs on the new provider', () => {
            it('retrieves the network version and, assuming success, persists it to state', async () => {
              await withController(
                {
                  state: {
                    providerConfig: {
                      type: networkType,
                      // NOTE: This doesn't need to match the logical chain ID of
                      // the network selected, it just needs to exist
                      chainId: '9999999',
                    },
                  },
                },
                async ({ controller, messenger }) => {
                  const fakeProvider = buildFakeProvider([
                    {
                      request: {
                        method: 'net_version',
                      },
                      response: {
                        result: '42',
                      },
                    },
                  ]);
                  const fakeNetworkClient = buildFakeClient(fakeProvider);
                  createNetworkClientMock.mockReturnValue(fakeNetworkClient);

                  const resetPromise = controller.resetConnection();

                  await waitForStateChanges(messenger, {
                    propertyPath: ['networkId'],
                    produceStateChanges: () => {
                      controller
                        .getProviderAndBlockTracker()
                        .provider?.emit('error', { some: 'error' });
                    },
                  });
                  await resetPromise;

                  expect(controller.state.networkId).toBe('42');
                },
              );
            });
          });
>>>>>>> 9d448015
        });
      },
    );

    describe(`when the type in the provider configuration is "rpc"`, () => {
      it('resets the network status to "unknown"', async () => {
        await withController(
          {
            state: {
              providerConfig: {
                type: NetworkType.rpc,
                rpcUrl: 'https://mock-rpc-url',
<<<<<<< HEAD
                chainId: '111',
=======
                chainId: '1337',
>>>>>>> 9d448015
              },
            },
          },
          async ({ controller, messenger }) => {
            const fakeProvider = buildFakeProvider([
              // Called during provider initialization
              {
                request: {
                  method: 'net_version',
                },
                response: {
                  result: '1',
                },
              },
              // Called during network lookup after resetting connection.
              // Delayed to ensure that we can check the network status
              // before this resolves.
              {
                delay: 1,
                request: {
                  method: 'net_version',
                },
                response: {
                  result: '1',
                },
              },
            ]);
            const fakeNetworkClient = buildFakeClient(fakeProvider);
            createNetworkClientMock.mockReturnValue(fakeNetworkClient);
            await controller.initializeProvider();
            expect(controller.state.networkStatus).toBe(
              NetworkStatus.Available,
            );

            await waitForStateChanges(messenger, {
              propertyPath: ['networkStatus'],
              // We only care about the first state change, because it
              // happens before the network lookup
              count: 1,
              produceStateChanges: () => {
                // Intentionally not awaited because we want to check state
                // partway through the operation
                controller.resetConnection();
              },
            });

            expect(controller.state.networkStatus).toBe(NetworkStatus.Unknown);
          },
        );
      });

      it('clears EIP-1559 support for the network from state before emitting networkDidChange', async () => {
        await withController(
          {
            state: {
              providerConfig: {
                type: NetworkType.rpc,
                rpcUrl: 'https://mock-rpc-url',
                chainId: '1337',
              },
              networkDetails: {
                isEIP1559Compatible: false,
              },
            },
          },
          async ({ controller, messenger }) => {
            const fakeProvider = buildFakeProvider([
              // Called during provider initialization
              {
                request: {
                  method: 'eth_getBlockByNumber',
                },
                response: {
                  result: '0x1',
                },
              },
              // Called during network lookup after resetting connection.
              // Delayed to ensure that we can check the network details
              // before this resolves.
              {
                delay: 1,
                request: {
                  method: 'eth_getBlockByNumber',
                },
                response: {
                  result: '0x1',
                },
              },
            ]);
            const fakeNetworkClient = buildFakeClient(fakeProvider);
            createNetworkClientMock.mockReturnValue(fakeNetworkClient);
            await controller.initializeProvider();
            expect(controller.state.networkDetails).toStrictEqual({
              isEIP1559Compatible: false,
            });

            await waitForStateChanges(messenger, {
              propertyPath: ['networkDetails'],
              // We only care about the first state change, because it
              // happens before the network lookup
              count: 1,
              produceStateChanges: () => {
                // Intentionally not awaited because we want to check state
                // partway through the operation
                controller.resetConnection();
              },
            });

            expect(controller.state.networkDetails).toStrictEqual({});
          },
        );
      });

      it('initializes a new provider object pointed to the same RPC URL as the current network and using the same chain ID', async () => {
        await withController(
          {
            state: {
              providerConfig: {
                type: NetworkType.rpc,
                rpcUrl: 'https://mock-rpc-url',
<<<<<<< HEAD
                chainId: '1337',
=======
                chainId: '9999999',
>>>>>>> 9d448015
                ticker: 'TEST',
                id: 'testNetworkConfigurationId',
              },
              networkConfigurations: {
                testNetworkConfigurationId: {
                  rpcUrl: 'https://mock-rpc-url',
<<<<<<< HEAD
                  chainId: '1337',
=======
                  chainId: '9999999',
>>>>>>> 9d448015
                  ticker: 'TEST',
                  id: 'testNetworkConfigurationId',
                },
              },
            },
          },
          async ({ controller }) => {
            const fakeProvider = buildFakeProvider([
              {
                request: {
                  method: 'eth_chainId',
                },
                response: {
                  result: '0x1337',
                },
              },
            ]);
            const fakeNetworkClient = buildFakeClient(fakeProvider);
            createNetworkClientMock.mockReturnValue(fakeNetworkClient);

            await controller.resetConnection();
            const { provider } = controller.getProviderAndBlockTracker();
            assert(provider, 'Provider is somehow unset');
            const promisifiedSendAsync = promisify(provider.sendAsync).bind(
              provider,
            );
            const { result: chainIdResult } = await promisifiedSendAsync({
              id: 1,
              jsonrpc: '2.0',
              method: 'eth_chainId',
              params: [],
            });
            expect(chainIdResult).toBe('0x1337');
          },
        );
      });

      it('replaces the provider object underlying the provider proxy without creating a new instance of the proxy itself', async () => {
        await withController(
          {
            state: {
              providerConfig: {
                type: NetworkType.rpc,
                rpcUrl: 'https://mock-rpc-url',
                chainId: '1337',
                ticker: 'TEST',
                id: 'testNetworkConfigurationId',
              },
              networkConfigurations: {
                testNetworkConfigurationId: {
                  rpcUrl: 'https://mock-rpc-url',
                  chainId: '1337',
                  ticker: 'TEST',
                  id: 'testNetworkConfigurationId',
                },
              },
            },
          },
          async ({ controller }) => {
            const fakeProvider = buildFakeProvider();
            const fakeNetworkClient = buildFakeClient(fakeProvider);
            createNetworkClientMock.mockReturnValue(fakeNetworkClient);

            await controller.initializeProvider();
            const { provider: providerBefore } =
              controller.getProviderAndBlockTracker();

            await controller.resetConnection();

            const { provider: providerAfter } =
              controller.getProviderAndBlockTracker();
            expect(providerBefore).toBe(providerAfter);
          },
        );
      });

<<<<<<< HEAD
=======
      it('ensures that the existing provider is stopped while replacing it', async () => {
        await withController(
          {
            state: {
              providerConfig: {
                type: NetworkType.rpc,
                rpcUrl: 'https://mock-rpc-url',
                chainId: '1337',
                ticker: 'TEST',
                id: 'testNetworkConfigurationId',
              },
            },
          },
          async ({ controller }) => {
            const fakeProviders = [buildFakeProvider(), buildFakeProvider()];
            jest.spyOn(fakeProviders[0], 'stop');
            const fakeNetworkClients = [
              buildFakeClient(fakeProviders[0]),
              buildFakeClient(fakeProviders[1]),
            ];
            createNetworkClientMock
              .mockImplementationOnce(() => fakeNetworkClients[0])
              .mockImplementationOnce(() => fakeNetworkClients[1]);

            await controller.resetConnection();
            await controller.resetConnection();
            assert(controller.getProviderAndBlockTracker().provider);
            jest.runAllTimers();

            expect(fakeProviders[0].stop).toHaveBeenCalled();
          },
        );
      });

>>>>>>> 9d448015
      it('checks the status of the network again, updating state appropriately', async () => {
        await withController(
          {
            state: {
              providerConfig: {
                type: NetworkType.rpc,
                rpcUrl: 'https://mock-rpc-url',
<<<<<<< HEAD
                chainId: '111',
=======
                chainId: '1337',
>>>>>>> 9d448015
              },
            },
          },
          async ({ controller }) => {
            const fakeProvider = buildFakeProvider();
            const fakeNetworkClient = buildFakeClient(fakeProvider);
            createNetworkClientMock.mockReturnValue(fakeNetworkClient);
            await controller.initializeProvider();

            await controller.resetConnection();

            expect(controller.state.networkStatus).toBe(
              NetworkStatus.Available,
            );
          },
        );
      });

      it('ensures that EIP-1559 support for the current network is up to date', async () => {
        await withController(
          {
            state: {
              providerConfig: {
                type: NetworkType.rpc,
                rpcUrl: 'https://mock-rpc-url',
<<<<<<< HEAD
                chainId: '111',
=======
                chainId: '1337',
>>>>>>> 9d448015
              },
              networkDetails: {
                isEIP1559Compatible: false,
              },
            },
          },
          async ({ controller }) => {
            const fakeProvider = buildFakeProvider([
              {
                request: {
                  method: 'eth_getBlockByNumber',
                },
                response: {
                  result: POST_1559_BLOCK,
                },
              },
            ]);
            const fakeNetworkClient = buildFakeClient(fakeProvider);
            createNetworkClientMock.mockReturnValue(fakeNetworkClient);

            await controller.resetConnection();

            expect(controller.state.networkDetails).toStrictEqual({
              isEIP1559Compatible: true,
            });
          },
        );
      });
<<<<<<< HEAD
=======

      describe('when an "error" event occurs on the new provider', () => {
        it('retrieves the network version and, assuming success, persists it to state', async () => {
          await withController(
            {
              state: {
                providerConfig: {
                  type: NetworkType.rpc,
                  rpcUrl: 'https://mock-rpc-url',
                  chainId: '1337',
                  ticker: 'TEST',
                  id: 'testNetworkConfigurationId',
                },
              },
            },
            async ({ controller, messenger }) => {
              const fakeProvider = buildFakeProvider([
                {
                  request: {
                    method: 'net_version',
                  },
                  response: {
                    result: '42',
                  },
                },
              ]);
              const fakeNetworkClient = buildFakeClient(fakeProvider);
              createNetworkClientMock.mockReturnValue(fakeNetworkClient);

              const resetPromise = controller.resetConnection();

              await waitForStateChanges(messenger, {
                propertyPath: ['networkId'],
                produceStateChanges: () => {
                  controller
                    .getProviderAndBlockTracker()
                    .provider?.emit('error', { some: 'error' });
                },
              });
              await resetPromise;

              expect(controller.state.networkId).toBe('42');
            },
          );
        });
      });
>>>>>>> 9d448015
    });
  });

  describe('NetworkController:getProviderConfig action', () => {
    it('returns the provider config in state', async () => {
      await withController(
        {
          state: {
            providerConfig: {
              type: NetworkType.mainnet,
              ...BUILT_IN_NETWORKS.mainnet,
            },
          },
        },
        async ({ messenger }) => {
          const providerConfig = await messenger.call(
            'NetworkController:getProviderConfig',
          );

          expect(providerConfig).toStrictEqual({
            type: NetworkType.mainnet,
            ...BUILT_IN_NETWORKS.mainnet,
          });
        },
      );
    });
  });

  describe('NetworkController:getEthQuery action', () => {
    it('returns the EthQuery object that is set after the provider is set', async () => {
      await withController(({ controller, messenger }) => {
        const fakeEthQuery = {
          sendAsync: jest.fn(),
        };
        jest.spyOn(ethQueryModule, 'default').mockReturnValue(fakeEthQuery);
        setFakeProvider(controller);

        const ethQuery = messenger.call('NetworkController:getEthQuery');

        expect(ethQuery).toBe(fakeEthQuery);
      });
    });

    it('returns undefined if the provider has not been set yet', async () => {
      await withController(({ messenger }) => {
        const fakeEthQuery = {
          sendAsync: jest.fn(),
        };
        jest.spyOn(ethQueryModule, 'default').mockReturnValue(fakeEthQuery);

        const ethQuery = messenger.call('NetworkController:getEthQuery');

        expect(ethQuery).toBeUndefined();
      });
    });
  });

  describe('upsertNetworkConfiguration', () => {
    it('adds the given network configuration when its rpcURL does not match an existing configuration', async () => {
      (v4 as jest.Mock).mockImplementationOnce(
        () => 'network-configuration-id-1',
      );

      await withController(async ({ controller }) => {
        const rpcUrlNetwork = {
          chainId: '0x9999',
          rpcUrl: 'https://test-rpc.com',
          ticker: 'RPC',
        };

        expect(controller.state.networkConfigurations).toStrictEqual({});

        await controller.upsertNetworkConfiguration(rpcUrlNetwork, {
          referrer: 'https://test-dapp.com',
          source: 'dapp',
        });

        expect(
          Object.values(controller.state.networkConfigurations),
        ).toStrictEqual(
          expect.arrayContaining([
            {
              ...rpcUrlNetwork,
              nickname: undefined,
              rpcPrefs: undefined,
              id: 'network-configuration-id-1',
            },
          ]),
        );
      });
    });

    it('update a network configuration when the configuration being added has an rpcURL that matches an existing configuration', async () => {
      await withController(
        {
          state: {
            networkConfigurations: {
              testNetworkConfigurationId: {
                rpcUrl: 'https://rpc-url.com',
                ticker: 'old_rpc_ticker',
                nickname: 'old_rpc_nickname',
                rpcPrefs: { blockExplorerUrl: 'testchainscan.io' },
                chainId: '0x1',
                id: 'testNetworkConfigurationId',
              },
            },
          },
        },
        async ({ controller }) => {
          await controller.upsertNetworkConfiguration(
            {
              rpcUrl: 'https://rpc-url.com',
              ticker: 'new_rpc_ticker',
              nickname: 'new_rpc_nickname',
              rpcPrefs: { blockExplorerUrl: 'alternativetestchainscan.io' },
              chainId: '0x1',
            },
            { referrer: 'https://test-dapp.com', source: 'dapp' },
          );
          expect(
            Object.values(controller.state.networkConfigurations),
          ).toStrictEqual(
            expect.arrayContaining([
              {
                rpcUrl: 'https://rpc-url.com',
                nickname: 'new_rpc_nickname',
                ticker: 'new_rpc_ticker',
                rpcPrefs: { blockExplorerUrl: 'alternativetestchainscan.io' },
                chainId: '0x1',
                id: 'testNetworkConfigurationId',
              },
            ]),
          );
        },
      );
    });

    it('throws if the given chain ID is not a 0x-prefixed hex number', async () => {
      const invalidChainId = '1';
      await withController(async ({ controller }) => {
        await expect(async () =>
          controller.upsertNetworkConfiguration(
            {
              chainId: invalidChainId,
              nickname: 'RPC',
              rpcPrefs: { blockExplorerUrl: 'test-block-explorer.com' },
              rpcUrl: 'rpc_url',
              ticker: 'RPC',
            },
            {
              referrer: 'https://test-dapp.com',
              source: 'dapp',
            },
          ),
        ).rejects.toThrow(
          new Error('Value must be a hexadecimal string, starting with "0x".'),
        );
      });
    });

    it('throws if the given chain ID is greater than the maximum allowed ID', async () => {
      await withController(async ({ controller }) => {
        await expect(async () =>
          controller.upsertNetworkConfiguration(
            {
              chainId: '0xFFFFFFFFFFFFFFFF',
              nickname: 'RPC',
              rpcPrefs: { blockExplorerUrl: 'test-block-explorer.com' },
              rpcUrl: 'rpc_url',
              ticker: 'RPC',
            },
            {
              referrer: 'https://test-dapp.com',
              source: 'dapp',
            },
          ),
        ).rejects.toThrow(
          new Error(
            'Invalid chain ID "0xFFFFFFFFFFFFFFFF": numerical value greater than max safe value.',
          ),
        );
      });
    });

    it('throws if rpcUrl passed is not a valid Url', async () => {
      await withController(async ({ controller }) => {
        await expect(async () =>
          controller.upsertNetworkConfiguration(
            {
              chainId: '0x1',
              nickname: 'RPC',
              rpcPrefs: { blockExplorerUrl: 'test-block-explorer.com' },
              ticker: 'RPC',
              rpcUrl: 'test',
            },
            {
              referrer: 'https://test-dapp.com',
              source: 'dapp',
            },
          ),
        ).rejects.toThrow(new Error('rpcUrl must be a valid URL'));
      });
    });

    it('throws if the no (or a falsy) ticker is passed', async () => {
      await withController(async ({ controller }) => {
        await expect(async () =>
          controller.upsertNetworkConfiguration(
            // @ts-expect-error - we want to test the case where no ticker is present.
            {
              chainId: '0x5',
              nickname: 'RPC',
              rpcPrefs: { blockExplorerUrl: 'test-block-explorer.com' },
              rpcUrl: 'https://mock-rpc-url',
            },
            {
              referrer: 'https://test-dapp.com',
              source: 'dapp',
            },
          ),
        ).rejects.toThrow(
          new Error(
            'A ticker is required to add or update networkConfiguration',
          ),
        );
      });
    });

    it('throws if an options object is not passed as a second argument', async () => {
      await withController(async ({ controller }) => {
        await expect(async () =>
          // @ts-expect-error - we want to test the case where no second arg is passed.
          controller.upsertNetworkConfiguration({
            chainId: '0x5',
            nickname: 'RPC',
            rpcPrefs: { blockExplorerUrl: 'test-block-explorer.com' },
            rpcUrl: 'https://mock-rpc-url',
          }),
        ).rejects.toThrow('Cannot read properties of undefined');
      });
    });

    it('throws if referrer and source arguments are not passed', async () => {
      (v4 as jest.Mock).mockImplementationOnce(() => 'networkConfigurationId');
      const trackEventSpy = jest.fn();
      await withController(
        {
          state: {
            providerConfig: {
              type: NetworkType.rpc,
              rpcUrl: 'https://mock-rpc-url',
              chainId: '0x111',
              ticker: 'TEST',
              id: 'testNetworkConfigurationId',
            },
            networkConfigurations: {
              testNetworkConfigurationId: {
                rpcUrl: 'https://mock-rpc-url',
                chainId: '0x111',
                ticker: 'TEST',
                id: 'testNetworkConfigurationId',
                nickname: undefined,
                rpcPrefs: undefined,
              },
            },
          },
          trackMetaMetricsEvent: trackEventSpy,
        },
        async ({ controller }) => {
          const newNetworkConfiguration = {
            rpcUrl: 'https://new-chain-rpc-url',
            chainId: '0x222',
            ticker: 'NEW',
            nickname: 'new-chain',
            rpcPrefs: { blockExplorerUrl: 'https://block-explorer' },
          };

          await expect(async () =>
            // @ts-expect-error - we want to test the case where the options object is empty.
            controller.upsertNetworkConfiguration(newNetworkConfiguration, {}),
          ).rejects.toThrow(
            'referrer and source are required arguments for adding or updating a network configuration',
          );
        },
      );
    });

    it('should add the given network if all required properties are present but nither rpcPrefs nor nickname properties are passed', async () => {
      (v4 as jest.Mock).mockImplementationOnce(() => 'networkConfigurationId');
      await withController(
        {
          state: {
            networkConfigurations: {},
          },
        },
        async ({ controller }) => {
          const rpcUrlNetwork = {
            chainId: '0x1',
            rpcUrl: 'https://test-rpc-url',
            ticker: 'test_ticker',
          };

          await controller.upsertNetworkConfiguration(rpcUrlNetwork, {
            referrer: 'https://test-dapp.com',
            source: 'dapp',
          });

          expect(
            Object.values(controller.state.networkConfigurations),
          ).toStrictEqual(
            expect.arrayContaining([
              {
                ...rpcUrlNetwork,
                nickname: undefined,
                rpcPrefs: undefined,
                id: 'networkConfigurationId',
              },
            ]),
          );
        },
      );
    });

    it('adds new networkConfiguration to networkController store, but only adds valid properties (rpcUrl, chainId, ticker, nickname, rpcPrefs) and fills any missing properties from this list as undefined', async function () {
      (v4 as jest.Mock).mockImplementationOnce(() => 'networkConfigurationId');
      await withController(
        {
          state: {
            networkConfigurations: {},
          },
        },
        async ({ controller }) => {
          const rpcUrlNetwork = {
            chainId: '0x1',
            rpcUrl: 'https://test-rpc-url',
            ticker: 'test_ticker',
            invalidKey: 'new-chain',
            invalidKey2: {},
          };

          await controller.upsertNetworkConfiguration(rpcUrlNetwork, {
            referrer: 'https://test-dapp.com',
            source: 'dapp',
          });

          expect(
            Object.values(controller.state.networkConfigurations),
          ).toStrictEqual(
            expect.arrayContaining([
              {
                chainId: '0x1',
                rpcUrl: 'https://test-rpc-url',
                ticker: 'test_ticker',
                nickname: undefined,
                rpcPrefs: undefined,
                id: 'networkConfigurationId',
              },
            ]),
          );
        },
      );
    });

    it('should add the given network configuration if its rpcURL does not match an existing configuration without changing or overwriting other configurations', async () => {
      (v4 as jest.Mock).mockImplementationOnce(() => 'networkConfigurationId2');
      await withController(
        {
          state: {
            networkConfigurations: {
              networkConfigurationId: {
                rpcUrl: 'https://test-rpc-url',
                ticker: 'ticker',
                nickname: 'nickname',
                rpcPrefs: { blockExplorerUrl: 'testchainscan.io' },
                chainId: '0x1',
                id: 'networkConfigurationId',
              },
            },
          },
        },
        async ({ controller }) => {
          const rpcUrlNetwork = {
            chainId: '0x1',
            nickname: 'RPC',
            rpcPrefs: undefined,
            rpcUrl: 'https://test-rpc-url-2',
            ticker: 'RPC',
          };

          await controller.upsertNetworkConfiguration(rpcUrlNetwork, {
            referrer: 'https://test-dapp.com',
            source: 'dapp',
          });

          expect(
            Object.values(controller.state.networkConfigurations),
          ).toStrictEqual(
            expect.arrayContaining([
              {
                rpcUrl: 'https://test-rpc-url',
                ticker: 'ticker',
                nickname: 'nickname',
                rpcPrefs: { blockExplorerUrl: 'testchainscan.io' },
                chainId: '0x1',
                id: 'networkConfigurationId',
              },
              { ...rpcUrlNetwork, id: 'networkConfigurationId2' },
            ]),
          );
        },
      );
    });

    it('should use the given configuration to update an existing network configuration that has a matching rpcUrl', async () => {
      await withController(
        {
          state: {
            networkConfigurations: {
              networkConfigurationId: {
                rpcUrl: 'https://test-rpc-url',
                ticker: 'old_rpc_ticker',
                nickname: 'old_rpc_chainName',
                rpcPrefs: { blockExplorerUrl: 'testchainscan.io' },
                chainId: '0x1',
                id: 'networkConfigurationId',
              },
            },
          },
        },

        async ({ controller }) => {
          const updatedConfiguration = {
            rpcUrl: 'https://test-rpc-url',
            ticker: 'new_rpc_ticker',
            nickname: 'new_rpc_chainName',
            rpcPrefs: { blockExplorerUrl: 'alternativetestchainscan.io' },
            chainId: '0x1',
          };
          await controller.upsertNetworkConfiguration(updatedConfiguration, {
            referrer: 'https://test-dapp.com',
            source: 'dapp',
          });
          expect(
            Object.values(controller.state.networkConfigurations),
          ).toStrictEqual([
            {
              rpcUrl: 'https://test-rpc-url',
              nickname: 'new_rpc_chainName',
              ticker: 'new_rpc_ticker',
              rpcPrefs: { blockExplorerUrl: 'alternativetestchainscan.io' },
              chainId: '0x1',
              id: 'networkConfigurationId',
            },
          ]);
        },
      );
    });

    it('should use the given configuration to update an existing network configuration that has a matching rpcUrl without changing or overwriting other networkConfigurations', async () => {
      await withController(
        {
          state: {
            networkConfigurations: {
              networkConfigurationId: {
                rpcUrl: 'https://test-rpc-url',
                ticker: 'ticker',
                nickname: 'nickname',
                rpcPrefs: { blockExplorerUrl: 'testchainscan.io' },
                chainId: '0x1',
                id: 'networkConfigurationId',
              },
              networkConfigurationId2: {
                rpcUrl: 'https://test-rpc-url-2',
                ticker: 'ticker-2',
                nickname: 'nickname-2',
                rpcPrefs: { blockExplorerUrl: 'testchainscan.io' },
                chainId: '0x9999',
                id: 'networkConfigurationId2',
              },
            },
          },
        },
        async ({ controller }) => {
          await controller.upsertNetworkConfiguration(
            {
              rpcUrl: 'https://test-rpc-url',
              ticker: 'new-ticker',
              nickname: 'new-nickname',
              rpcPrefs: { blockExplorerUrl: 'alternativetestchainscan.io' },
              chainId: '0x1',
            },
            {
              referrer: 'https://test-dapp.com',
              source: 'dapp',
            },
          );

          expect(
            Object.values(controller.state.networkConfigurations),
          ).toStrictEqual([
            {
              rpcUrl: 'https://test-rpc-url',
              ticker: 'new-ticker',
              nickname: 'new-nickname',
              rpcPrefs: { blockExplorerUrl: 'alternativetestchainscan.io' },
              chainId: '0x1',
              id: 'networkConfigurationId',
            },
            {
              rpcUrl: 'https://test-rpc-url-2',
              ticker: 'ticker-2',
              nickname: 'nickname-2',
              rpcPrefs: { blockExplorerUrl: 'testchainscan.io' },
              chainId: '0x9999',
              id: 'networkConfigurationId2',
            },
          ]);
        },
      );
    });

    it('should add the given network and not set it to active if the setActive option is not passed (or a falsy value is passed)', async () => {
      (v4 as jest.Mock).mockImplementationOnce(() => 'networkConfigurationId');
      const originalProvider = {
        type: 'rpc' as NetworkType,
        rpcUrl: 'https://mock-rpc-url',
        chainId: '111',
        ticker: 'TEST',
        id: 'testNetworkConfigurationId',
      };
      await withController(
        {
          state: {
            providerConfig: originalProvider,
            networkConfigurations: {
              testNetworkConfigurationId: {
                rpcUrl: 'https://mock-rpc-url',
<<<<<<< HEAD
                chainId: '111',
=======
                chainId: '0x111',
>>>>>>> 9d448015
                ticker: 'TEST',
                id: 'testNetworkConfigurationId',
                nickname: undefined,
                rpcPrefs: undefined,
              },
            },
          },
        },
        async ({ controller }) => {
          const rpcUrlNetwork = {
            chainId: '0x222',
            rpcUrl: 'https://test-rpc-url',
            ticker: 'test_ticker',
          };

          await controller.upsertNetworkConfiguration(rpcUrlNetwork, {
            referrer: 'https://test-dapp.com',
            source: 'dapp',
          });

          expect(controller.state.providerConfig).toStrictEqual(
            originalProvider,
          );
        },
      );
    });

    it('should add the given network and set it to active if the setActive option is passed as true', async () => {
      (v4 as jest.Mock).mockImplementationOnce(() => 'networkConfigurationId');
      await withController(
        {
          state: {
            providerConfig: {
              type: NetworkType.rpc,
              rpcUrl: 'https://mock-rpc-url',
<<<<<<< HEAD
              chainId: '111',
=======
              chainId: '0x111',
>>>>>>> 9d448015
              ticker: 'TEST',
              id: 'testNetworkConfigurationId',
              nickname: undefined,
              rpcPrefs: undefined,
            },
            networkConfigurations: {
              testNetworkConfigurationId: {
                rpcUrl: 'https://mock-rpc-url',
<<<<<<< HEAD
                chainId: '111',
=======
                chainId: '0x111',
>>>>>>> 9d448015
                ticker: 'TEST',
                id: 'testNetworkConfigurationId',
                nickname: undefined,
                rpcPrefs: undefined,
              },
            },
          },
        },
        async ({ controller }) => {
          const fakeProvider = buildFakeProvider();
          const fakeNetworkClient = buildFakeClient(fakeProvider);
          createNetworkClientMock.mockReturnValue(fakeNetworkClient);
          const rpcUrlNetwork = {
            rpcUrl: 'https://test-rpc-url',
            chainId: '0x222',
            ticker: 'test_ticker',
          };

          await controller.upsertNetworkConfiguration(rpcUrlNetwork, {
            setActive: true,
            referrer: 'https://test-dapp.com',
            source: 'dapp',
          });

          expect(controller.state.providerConfig).toStrictEqual({
            type: 'rpc',
            rpcUrl: 'https://test-rpc-url',
            chainId: '0x222',
            ticker: 'test_ticker',
            id: 'networkConfigurationId',
            nickname: undefined,
            rpcPrefs: undefined,
          });
        },
      );
    });

    it('adds new networkConfiguration to networkController store and calls to the metametrics event tracking with the correct values', async () => {
      (v4 as jest.Mock).mockImplementationOnce(() => 'networkConfigurationId');
      const trackEventSpy = jest.fn();
      await withController(
        {
          state: {
            providerConfig: {
              type: NetworkType.rpc,
              rpcUrl: 'https://mock-rpc-url',
<<<<<<< HEAD
              chainId: '111',
=======
              chainId: '0x111',
>>>>>>> 9d448015
              ticker: 'TEST',
              id: 'testNetworkConfigurationId',
              nickname: undefined,
              rpcPrefs: undefined,
            },
            networkConfigurations: {
              testNetworkConfigurationId: {
                rpcUrl: 'https://mock-rpc-url',
                chainId: '0x111',
                ticker: 'TEST',
                id: 'testNetworkConfigurationId',
                nickname: undefined,
                rpcPrefs: undefined,
              },
            },
          },
          trackMetaMetricsEvent: trackEventSpy,
        },
        async ({ controller }) => {
          const newNetworkConfiguration = {
            rpcUrl: 'https://new-chain-rpc-url',
            chainId: '0x222',
            ticker: 'NEW',
            nickname: 'new-chain',
            rpcPrefs: { blockExplorerUrl: 'https://block-explorer' },
          };

          await controller.upsertNetworkConfiguration(newNetworkConfiguration, {
            referrer: 'https://test-dapp.com',
            source: 'dapp',
          });

          expect(
            Object.values(controller.state.networkConfigurations),
          ).toStrictEqual([
            {
              rpcUrl: 'https://mock-rpc-url',
              chainId: '0x111',
              ticker: 'TEST',
              id: 'testNetworkConfigurationId',
              nickname: undefined,
              rpcPrefs: undefined,
            },
            {
              ...newNetworkConfiguration,
              id: 'networkConfigurationId',
            },
          ]);
          expect(trackEventSpy).toHaveBeenCalledWith({
            event: 'Custom Network Added',
            category: 'Network',
            referrer: {
              url: 'https://test-dapp.com',
            },
            properties: {
              chain_id: '0x222',
              symbol: 'NEW',
              source: 'dapp',
            },
          });
        },
      );
    });
  });

  describe('removeNetworkConfigurations', () => {
    it('remove a network configuration', async () => {
      const testNetworkConfigurationId = 'testNetworkConfigurationId';
      await withController(
        {
          state: {
            networkConfigurations: {
              [testNetworkConfigurationId]: {
                rpcUrl: 'https://rpc-url.com',
                ticker: 'old_rpc_ticker',
                nickname: 'old_rpc_nickname',
                rpcPrefs: { blockExplorerUrl: 'testchainscan.io' },
                chainId: '0x1337',
                id: testNetworkConfigurationId,
              },
            },
          },
        },
        async ({ controller }) => {
          controller.removeNetworkConfiguration(testNetworkConfigurationId);
          expect(controller.state.networkConfigurations).toStrictEqual({});
        },
      );
    });

    it('throws if the networkConfigurationId it is passed does not correspond to a network configuration in state', async () => {
      const testNetworkConfigurationId = 'testNetworkConfigurationId';
      const invalidNetworkConfigurationId = 'invalidNetworkConfigurationId';
      await withController(
        {
          state: {
            networkConfigurations: {
              [testNetworkConfigurationId]: {
                rpcUrl: 'https://rpc-url.com',
                ticker: 'old_rpc_ticker',
                nickname: 'old_rpc_nickname',
                rpcPrefs: { blockExplorerUrl: 'testchainscan.io' },
<<<<<<< HEAD
                chainId: '111',
=======
                chainId: '0x1337',
>>>>>>> 9d448015
                id: testNetworkConfigurationId,
              },
            },
          },
        },
        async ({ controller }) => {
          expect(() =>
            controller.removeNetworkConfiguration(
              invalidNetworkConfigurationId,
            ),
          ).toThrow(
            `networkConfigurationId ${invalidNetworkConfigurationId} does not match a configured networkConfiguration`,
          );
        },
      );
    });
  });

  describe('rollbackToPreviousProvider', () => {
    for (const {
<<<<<<< HEAD
      nickname,
      networkType: type,
      chainId,
      blockExplorerUrl,
      ticker,
      networkVersion,
    } of INFURA_NETWORKS) {
      describe(`if the previous provider configuration had a type of "${type}"`, () => {
        it('overwrites the the current provider configuration with the previous provider configuration', async () => {
          const rpcUrlOrTarget = 'https://mock-rpc-url-1';
          const customNetworkConfiguration = {
            chainId: '111',
=======
      networkType,
      chainId,
      blockExplorerUrl,
      ticker,
      nickname,
      networkVersion,
    } of INFURA_NETWORKS) {
      describe(`if the previous provider configuration had a type of "${networkType}"`, () => {
        it('overwrites the the current provider configuration with the previous provider configuration', async () => {
          const rpcUrlOrTarget = 'https://mock-rpc-url-1';
          const customNetworkConfiguration = {
            chainId: '0x1337',
>>>>>>> 9d448015
            nickname: 'test-chain',
            ticker: 'TEST',
            rpcPrefs: {
              blockExplorerUrl: 'test-block-explorer.com',
            },
            id: 'testNetworkConfigurationId',
          };

          const initialProviderConfig = {
            ...buildProviderConfig({
              type: networkType,
              chainId,
              ticker,
              rpcPrefs: {
                blockExplorerUrl,
              },
            }),
          };

          await withController(
            {
              state: {
                providerConfig: initialProviderConfig,
                networkConfigurations: {
                  testNetworkConfigurationId: {
                    ...customNetworkConfiguration,
                    rpcUrl: rpcUrlOrTarget,
                  },
                },
              },
            },
            async ({ controller }) => {
              const fakeProvider = buildFakeProvider();
              const fakeNetworkClient = buildFakeClient(fakeProvider);
              createNetworkClientMock.mockReturnValue(fakeNetworkClient);
              await controller.setActiveNetwork('testNetworkConfigurationId');
              expect(controller.state.providerConfig).toStrictEqual({
                ...customNetworkConfiguration,
                rpcUrl: rpcUrlOrTarget,
                type: NetworkType.rpc,
              });

              await controller.rollbackToPreviousProvider();

              expect(controller.state.providerConfig).toStrictEqual(
                initialProviderConfig,
              );
            },
          );
        });

        it('emits NetworkController:providerConfigChange via the messenger', async () => {
          const initialProviderConfig = {
            ...buildProviderConfig({
              type: networkType,
              chainId,
              ticker,
              rpcPrefs: { blockExplorerUrl },
            }),
          };
          await withController(
            {
              state: {
                networkConfigurations: {
                  testNetworkConfigurationId: {
<<<<<<< HEAD
                    chainId: '111',
=======
                    chainId: '0x1337',
>>>>>>> 9d448015
                    ticker: 'TEST',
                    nickname: undefined,
                    id: 'testNetworkConfigurationId',
                    rpcUrl: 'https://mock-rpc-url',
                  },
                },
                providerConfig: initialProviderConfig,
              },
            },
            async ({ controller, messenger }) => {
              const fakeProvider = buildFakeProvider();
              const fakeNetworkClient = buildFakeClient(fakeProvider);
              createNetworkClientMock.mockReturnValue(fakeNetworkClient);
              await controller.setActiveNetwork('testNetworkConfigurationId');

              const promiseForProviderConfigChange =
                await waitForPublishedEvents(
                  messenger,
                  'NetworkController:providerConfigChange',
                  {
                    produceEvents: async () => {
                      await controller.rollbackToPreviousProvider();
                    },
                  },
                );

              expect(promiseForProviderConfigChange).toStrictEqual([
                [
                  {
                    type: networkType,
                    chainId,
                    ticker,
                    rpcPrefs: { blockExplorerUrl },
                    id: undefined,
                    nickname: undefined,
                    rpcUrl: undefined,
                  },
                ],
              ]);
            },
          );
        });

        it('resets isEIP1559Compatible and sets network to "unknown" for the network before emitting NetworkController:providerConfigChange', async () => {
          const networkConfiguration = {
            rpcUrl: 'https://mock-rpc-url',
            chainId: '0x1338',
            ticker: 'TEST',
            nickname: undefined,
            id: 'testNetworkConfigurationId',
          };

          const initialProviderConfig = {
            ...buildProviderConfig({
              type: networkType,
              chainId,
              ticker,
              rpcPrefs: { blockExplorerUrl },
            }),
          };

          await withController(
            {
              state: {
                networkConfigurations: {
                  testNetworkConfigurationId: networkConfiguration,
                },
                providerConfig: initialProviderConfig,
              },
            },
            async ({ controller, messenger }) => {
              const fakeProvider = buildFakeProvider([
                {
                  request: {
                    method: 'eth_getBlockByNumber',
                  },
                  response: {
                    result: POST_1559_BLOCK,
                  },
                },
                {
                  delay: 1,
                  request: {
                    method: 'net_version',
                  },
                  response: {
                    result: '1338',
                  },
                },
                {
                  request: {
                    method: 'eth_getBlockByNumber',
                  },
                  response: {
                    result: PRE_1559_BLOCK,
                  },
                },
                {
                  delay: 1,
                  request: {
                    method: 'net_version',
                  },
                  response: {
                    result: '1337',
                  },
                },
              ]);
              const fakeNetworkClient = buildFakeClient(fakeProvider);
              createNetworkClientMock.mockReturnValue(fakeNetworkClient);

              await controller.setActiveNetwork('testNetworkConfigurationId');
              expect(controller.state.networkDetails).toStrictEqual({
                isEIP1559Compatible: true,
              });

              await waitForStateChanges(messenger, {
                propertyPath: ['networkStatus'],
                count: 1,
                produceStateChanges: () => {
                  // Intentionally not awaited because we want to check state
                  // partway through the operation
                  controller.rollbackToPreviousProvider();
                },
              });

              expect(controller.state.networkStatus).toBe(
                NetworkStatus.Unknown,
              );
              expect(controller.state.networkDetails).toStrictEqual({
                isEIP1559Compatible: false,
              });
            },
          );
        });

        it(`initializes a provider pointed to the ${nickname} Infura network (chainId: ${chainId})`, async () => {
          const networkConfiguration = {
            rpcUrl: 'https://mock-rpc-url',
<<<<<<< HEAD
            chainId: '111',
=======
            chainId: '0x1337',
>>>>>>> 9d448015
            ticker: 'TEST',
            id: 'testNetworkConfigurationId',
            nickname: undefined,
            rpcPrefs: undefined,
          };

          const initialProviderConfig = {
            ...buildProviderConfig({
              type: networkType,
              chainId,
              ticker,
              rpcPrefs: { blockExplorerUrl },
            }),
          };

          await withController(
            {
              state: {
                networkConfigurations: {
                  testNetworkConfigurationId: networkConfiguration,
                },
                providerConfig: initialProviderConfig,
              },
            },
            async ({ controller }) => {
              const fakeProvider = buildFakeProvider([
                {
                  request: {
                    method: 'eth_chainId',
                  },
                  response: {
                    result: chainId,
                  },
                },
              ]);
              const fakeNetworkClient = buildFakeClient(fakeProvider);
              createNetworkClientMock.mockReturnValue(fakeNetworkClient);
              await controller.setActiveNetwork('testNetworkConfigurationId');

              await controller.rollbackToPreviousProvider();

              const { provider } = controller.getProviderAndBlockTracker();
              assert(provider, 'Provider is somehow unset');
              const promisifiedSendAsync = promisify(provider.sendAsync).bind(
                provider,
              );
              const { result: chainIdResult } = await promisifiedSendAsync({
                id: 1,
                jsonrpc: '2.0',
                method: 'eth_chainId',
                params: [],
              });
              expect(chainIdResult).toBe(chainId);
            },
          );
        });

        it('replaces the provider object underlying the provider proxy without creating a new instance of the proxy itself', async () => {
          const networkConfiguration = {
            rpcUrl: 'https://mock-rpc-url',
<<<<<<< HEAD
            chainId: '111',
=======
            chainId: '0x1337',
>>>>>>> 9d448015
            ticker: 'TEST',
            nickname: undefined,
            id: 'testNetworkConfigurationId',
          };

          const initialProviderConfig = {
            ...buildProviderConfig({
              type: networkType,
              chainId,
              ticker,
              rpcPrefs: { blockExplorerUrl },
            }),
          };

          await withController(
            {
              state: {
                networkConfigurations: {
                  testNetworkConfigurationId: networkConfiguration,
                },
                providerConfig: initialProviderConfig,
              },
            },
            async ({ controller }) => {
              const fakeProvider = buildFakeProvider();
              const fakeNetworkClient = buildFakeClient(fakeProvider);
              createNetworkClientMock.mockReturnValue(fakeNetworkClient);
              await controller.setActiveNetwork('testNetworkConfigurationId');
              const { provider: providerBefore } =
                controller.getProviderAndBlockTracker();

              await controller.rollbackToPreviousProvider();

              const { provider: providerAfter } =
                controller.getProviderAndBlockTracker();

              expect(providerBefore).toBe(providerAfter);
            },
          );
        });

        it(`persists "${networkVersion}" to state as the network version of ${nickname}`, async () => {
          const networkConfiguration = {
            rpcUrl: 'https://mock-rpc-url',
<<<<<<< HEAD
            chainId: '111',
=======
            chainId: '0x1337',
>>>>>>> 9d448015
            ticker: 'TEST',
            nickname: undefined,
            id: 'testNetworkConfigurationId',
          };

          const initialProviderConfig = {
            ...buildProviderConfig({
              type: networkType,
              chainId,
              ticker,
              rpcPrefs: { blockExplorerUrl },
            }),
          };

          await withController(
            {
              state: {
                networkConfigurations: {
                  testNetworkConfigurationId: networkConfiguration,
                },
                providerConfig: initialProviderConfig,
              },
            },
            async ({ controller }) => {
              const fakeProvider = buildFakeProvider([
                {
                  request: {
                    method: 'net_version',
                  },
                  response: {
                    result: '999',
                  },
                },
                {
                  request: {
                    method: 'net_version',
                  },
                  response: {
                    result: '1',
                  },
                },
              ]);
              const fakeNetworkClient = buildFakeClient(fakeProvider);
              createNetworkClientMock.mockReturnValue(fakeNetworkClient);
              await controller.setActiveNetwork('testNetworkConfigurationId');
              expect(controller.state.networkId).toStrictEqual('999');

              await controller.rollbackToPreviousProvider();

              expect(controller.state.networkId).toStrictEqual('1');
            },
          );
        });
      });
    }

    describe(`if the previous provider configuration had a type of "rpc"`, () => {
      it('should overwrite the current provider with the previous provider when current provider has type "mainnet" and previous provider has type "rpc"', async () => {
        const rpcUrlOrTarget = 'https://mock-rpc-url';
        const networkConfiguration = {
<<<<<<< HEAD
          chainId: '111',
=======
          chainId: '0x1337',
>>>>>>> 9d448015
          ticker: 'TEST',
          id: 'testNetworkConfigurationId',
          nickname: undefined,
          rpcPrefs: undefined,
        };

        const initialProviderConfig = {
          ...buildProviderConfig({
            ...networkConfiguration,
          }),
          type: NetworkType.rpc,
        };
        await withController(
          {
            state: {
              networkConfigurations: {
                testNetworkConfigurationId: {
                  ...networkConfiguration,
                  rpcUrl: rpcUrlOrTarget,
                },
              },
              providerConfig: initialProviderConfig,
            },
          },
          async ({ controller }) => {
            const fakeProvider = buildFakeProvider();
            const fakeNetworkClient = buildFakeClient(fakeProvider);
            createNetworkClientMock.mockReturnValue(fakeNetworkClient);
            await controller.setProviderType(NetworkType.mainnet);
            expect(controller.state.providerConfig).toStrictEqual({
              type: NetworkType.mainnet,
              ...BUILT_IN_NETWORKS.mainnet,
              nickname: undefined,
              rpcUrl: undefined,
              id: undefined,
            });

            await controller.rollbackToPreviousProvider();

            expect(controller.state.providerConfig).toStrictEqual({
              ...networkConfiguration,
              rpcUrl: rpcUrlOrTarget,
              type: NetworkType.rpc,
            });
          },
        );
      });

      it('should overwrite the current provider with the previous provider when current provider has type "rpc" and previous provider has type "rpc"', async () => {
        const rpcUrlOrTarget1 = 'https://mock-rpc-url';
        const rpcUrlOrTarget2 = 'https://mock-rpc-url-2';
        const networkConfiguration1 = {
<<<<<<< HEAD
          chainId: '111',
=======
          chainId: '0x111',
>>>>>>> 9d448015
          ticker: 'TEST',
          id: 'testNetworkConfigurationId',
          nickname: 'test-network-1',
          rpcPrefs: undefined,
        };

        const networkConfiguration2 = {
<<<<<<< HEAD
          chainId: '222',
=======
          chainId: '0x222',
>>>>>>> 9d448015
          ticker: 'TEST2',
          id: 'testNetworkConfigurationId2',
          nickname: 'test-network-2',
          rpcPrefs: undefined,
        };

        const initialProviderConfig = {
          ...buildProviderConfig({
            ...networkConfiguration1,
            type: NetworkType.rpc,
          }),
        };
        await withController(
          {
            state: {
              networkConfigurations: {
                testNetworkConfigurationId: {
                  ...networkConfiguration1,
                  rpcUrl: rpcUrlOrTarget1,
                },
                testNetworkConfigurationId2: {
                  ...networkConfiguration2,
                  rpcUrl: rpcUrlOrTarget2,
                },
              },
              providerConfig: initialProviderConfig,
            },
          },
          async ({ controller }) => {
            const fakeProvider = buildFakeProvider();
            const fakeNetworkClient = buildFakeClient(fakeProvider);
            createNetworkClientMock.mockReturnValue(fakeNetworkClient);
            await controller.setActiveNetwork('testNetworkConfigurationId2');
            expect(controller.state.providerConfig).toStrictEqual({
              ...networkConfiguration2,
              rpcUrl: rpcUrlOrTarget2,
              type: NetworkType.rpc,
            });

            await controller.rollbackToPreviousProvider();

            expect(controller.state.providerConfig).toStrictEqual({
              ...initialProviderConfig,
              rpcUrl: rpcUrlOrTarget1,
            });
          },
        );
      });

      it('emits NetworkController:providerConfigChange via the messenger', async () => {
        const rpcUrlOrTarget = 'https://mock-rpc-url-2';
        const initialProviderConfigNetworkConfiguration = {
<<<<<<< HEAD
          chainId: '222',
=======
          chainId: '0x222',
>>>>>>> 9d448015
          ticker: 'TEST2',
          id: 'testNetworkConfigurationId2',
          rpcPrefs: { blockExplorerUrl: 'https://test-block-explorer.com' },
        };

        const initialProviderConfig = {
          ...buildProviderConfig({
            ...initialProviderConfigNetworkConfiguration,
            type: NetworkType.rpc,
          }),
        };
        await withController(
          {
            state: {
              providerConfig: initialProviderConfig,
              networkConfigurations: {
                testNetworkConfigurationId1: {
                  rpcUrl: 'https://mock-rpc-url',
<<<<<<< HEAD
                  chainId: '111',
=======
                  chainId: '0x111',
>>>>>>> 9d448015
                  ticker: 'TEST',
                  id: 'testNetworkConfigurationId1',
                },
                testNetworkConfigurationId2: {
                  ...initialProviderConfigNetworkConfiguration,
                  rpcUrl: rpcUrlOrTarget,
                },
              },
            },
          },
          async ({ controller, messenger }) => {
            const fakeProvider = buildFakeProvider();
            const fakeNetworkClient = buildFakeClient(fakeProvider);
            createNetworkClientMock.mockReturnValue(fakeNetworkClient);
            await controller.setActiveNetwork('testNetworkConfigurationId1');

            const promiseForProviderConfigChange = await waitForPublishedEvents(
              messenger,
              'NetworkController:providerConfigChange',
              {
                produceEvents: async () => {
                  await controller.rollbackToPreviousProvider();
                },
              },
            );

            expect(promiseForProviderConfigChange).toStrictEqual([
              [{ ...initialProviderConfig, rpcUrl: rpcUrlOrTarget }],
            ]);
          },
        );
      });

      it('resets the network state to "unknown" and empties the network details before emitting NetworkController:providerConfigChange', async () => {
        const initialProviderConfigNetworkConfiguration = {
          rpcUrl: 'https://mock-rpc-url-2',
          chainId: '0x1337',
          ticker: 'TEST2',
          id: 'testNetworkConfigurationId2',
          rpcPrefs: { blockExplorerUrl: 'https://test-block-explorer.com' },
        };

        const initialProviderConfig = {
          ...buildProviderConfig({
            ...initialProviderConfigNetworkConfiguration,
            type: NetworkType.rpc,
          }),
        };
        await withController(
          {
            state: {
              providerConfig: initialProviderConfig,
              networkConfigurations: {
                testNetworkConfigurationId1: {
                  rpcUrl: 'https://mock-rpc-url',
                  chainId: '0x1338',
                  ticker: 'TEST',
                  id: 'testNetworkConfigurationId1',
                },
                testNetworkConfigurationId2:
                  initialProviderConfigNetworkConfiguration,
              },
            },
          },
          async ({ controller, messenger }) => {
            const fakeProvider = buildFakeProvider([
              {
                request: {
                  method: 'eth_getBlockByNumber',
                },
                response: {
                  result: POST_1559_BLOCK,
                },
              },
              {
                delay: 1,
                request: {
                  method: 'net_version',
                },
                response: {
                  result: '1338',
                },
              },
              {
                request: {
                  method: 'eth_getBlockByNumber',
                },
                response: {
                  result: PRE_1559_BLOCK,
                },
              },
              {
                delay: 1,
                request: {
                  method: 'net_version',
                },
                response: {
                  result: '1337',
                },
              },
            ]);
            const fakeNetworkClient = buildFakeClient(fakeProvider);
            createNetworkClientMock.mockReturnValue(fakeNetworkClient);
            await controller.setActiveNetwork('testNetworkConfigurationId1');
            expect(controller.state.networkDetails).toStrictEqual({
              isEIP1559Compatible: true,
            });
            expect(controller.state.networkStatus).toStrictEqual(
              NetworkStatus.Available,
            );

            await controller.rollbackToPreviousProvider();
            await waitForStateChanges(messenger, {
              propertyPath: ['networkStatus'],
              count: 1,
              produceStateChanges: () => {
                // Intentionally not awaited because we want to check state
                // partway through the operation
                controller.rollbackToPreviousProvider();
              },
            });

            expect(controller.state.networkStatus).toStrictEqual(
              NetworkStatus.Unknown,
            );
            expect(controller.state.networkDetails).toStrictEqual({});
          },
        );
      });

      it('initializes a provider pointed to the given RPC URL whose chain ID matches the previously configured chain ID', async () => {
        const networkConfiguration1 = {
          rpcUrl: 'https://mock-rpc-url',
<<<<<<< HEAD
          chainId: '111',
=======
          chainId: '0x111',
>>>>>>> 9d448015
          ticker: 'TEST',
          nickname: undefined,
          id: 'testNetworkConfigurationId1',
        };

        const initialProviderConfigNetworkConfiguration = {
          rpcUrl: 'https://mock-rpc-url-2',
<<<<<<< HEAD
          chainId: '222',
=======
          chainId: '0x222',
>>>>>>> 9d448015
          ticker: 'TEST2',
          id: 'testNetworkConfigurationId2',
          rpcPrefs: { blockExplorerUrl: 'https://test-block-explorer.com' },
        };

        const initialProviderConfig = {
          ...buildProviderConfig({
            ...initialProviderConfigNetworkConfiguration,
            type: NetworkType.rpc,
          }),
        };

        await withController(
          {
            state: {
              networkConfigurations: {
                testNetworkConfigurationId1: networkConfiguration1,
                testNetworkConfigurationId2:
                  initialProviderConfigNetworkConfiguration,
              },
              providerConfig: initialProviderConfig,
            },
          },
          async ({ controller }) => {
            const fakeProvider = buildFakeProvider([
              {
                request: {
                  method: 'eth_chainId',
                },
                response: {
                  result: initialProviderConfigNetworkConfiguration.chainId,
                },
              },
            ]);
            const fakeNetworkClient = buildFakeClient(fakeProvider);
            createNetworkClientMock.mockReturnValue(fakeNetworkClient);
            await controller.setActiveNetwork('testNetworkConfigurationId1');

            await controller.rollbackToPreviousProvider();

            const { provider } = controller.getProviderAndBlockTracker();
            assert(provider, 'Provider is somehow unset');
            const promisifiedSendAsync = promisify(provider.sendAsync).bind(
              provider,
            );
            const { result: chainIdResult } = await promisifiedSendAsync({
              id: 1,
              jsonrpc: '2.0',
              method: 'eth_chainId',
              params: [],
            });
            expect(chainIdResult).toBe(
              initialProviderConfigNetworkConfiguration.chainId,
            );
          },
        );
      });

      it('replaces the provider object underlying the provider proxy without creating a new instance of the proxy itself', async () => {
        const networkConfiguration1 = {
          rpcUrl: 'https://mock-rpc-url',
<<<<<<< HEAD
          chainId: '111',
=======
          chainId: '0x111',
>>>>>>> 9d448015
          ticker: 'TEST',
          nickname: undefined,
          id: 'testNetworkConfigurationId1',
        };

        const initialProviderConfigNetworkConfiguration = {
          rpcUrl: 'https://mock-rpc-url-2',
<<<<<<< HEAD
          chainId: '222',
=======
          chainId: '0x222',
>>>>>>> 9d448015
          ticker: 'TEST2',
          id: 'testNetworkConfigurationId2',
          rpcPrefs: { blockExplorerUrl: 'https://test-block-explorer.com' },
        };

        const initialProviderConfig = {
          ...buildProviderConfig({
            ...initialProviderConfigNetworkConfiguration,
            type: NetworkType.rpc,
          }),
        };

        await withController(
          {
            state: {
              networkConfigurations: {
                testNetworkConfigurationId1: networkConfiguration1,
                testNetworkConfigurationId2:
                  initialProviderConfigNetworkConfiguration,
              },
              providerConfig: initialProviderConfig,
            },
          },
          async ({ controller }) => {
            const fakeProvider = buildFakeProvider();
            const fakeNetworkClient = buildFakeClient(fakeProvider);
            createNetworkClientMock.mockReturnValue(fakeNetworkClient);
            await controller.setActiveNetwork('testNetworkConfigurationId1');
            const { provider: providerBefore } =
              controller.getProviderAndBlockTracker();

            await controller.rollbackToPreviousProvider();

            const { provider: providerAfter } =
              controller.getProviderAndBlockTracker();
            expect(providerBefore).toBe(providerAfter);
          },
        );
      });

      it('persists the network version to state (assuming that the request for net_version responds successfully)', async () => {
        const networkConfiguration1 = {
          rpcUrl: 'https://mock-rpc-url',
<<<<<<< HEAD
          chainId: '111',
=======
          chainId: '0x111',
>>>>>>> 9d448015
          ticker: 'TEST',
          nickname: undefined,
          id: 'testNetworkConfigurationId1',
        };

        const initialProviderConfigNetworkConfiguration = {
          rpcUrl: 'https://mock-rpc-url-2',
<<<<<<< HEAD
          chainId: '222',
=======
          chainId: '0x222',
>>>>>>> 9d448015
          ticker: 'TEST2',
          id: 'testNetworkConfigurationId2',
          rpcPrefs: { blockExplorerUrl: 'https://test-block-explorer.com' },
        };

        const initialProviderConfig = {
          ...buildProviderConfig({
            ...initialProviderConfigNetworkConfiguration,
            type: NetworkType.rpc,
          }),
        };

        await withController(
          {
            state: {
              networkConfigurations: {
                testNetworkConfigurationId1: networkConfiguration1,
                testNetworkConfigurationId2:
                  initialProviderConfigNetworkConfiguration,
              },
              providerConfig: initialProviderConfig,
            },
          },
          async ({ controller }) => {
            const fakeProvider = buildFakeProvider([
              {
                request: {
                  method: 'net_version',
                },
                response: {
                  result: '999',
                },
              },
              {
                request: {
                  method: 'net_version',
                },
                response: {
                  result: '1',
                },
              },
            ]);
            const fakeNetworkClient = buildFakeClient(fakeProvider);
            createNetworkClientMock.mockReturnValue(fakeNetworkClient);
            await controller.setActiveNetwork('testNetworkConfigurationId1');
            expect(controller.state.networkId).toStrictEqual('999');

            await controller.rollbackToPreviousProvider();

            expect(controller.state.networkId).toStrictEqual('1');
          },
        );
      });
    });

    it('should overwrite the current provider with the previous provider when current provider has type "rpc" and previous provider has type "mainnet"', async () => {
      const networkConfiguration = {
<<<<<<< HEAD
        chainId: '111',
=======
        chainId: '0x1337',
>>>>>>> 9d448015
        ticker: 'TEST',
        id: 'testNetworkConfigurationId',
        nickname: undefined,
        rpcPrefs: undefined,
      };
      const rpcUrlOrTarget = 'https://mock-rpc-url';

      const initialProviderConfig = {
        ...buildProviderConfig({
          type: NetworkType.mainnet,
          ...BUILT_IN_NETWORKS.mainnet,
        }),
      };

      await withController(
        {
          state: {
            networkConfigurations: {
              testNetworkConfigurationId: {
                ...networkConfiguration,
                rpcUrl: rpcUrlOrTarget,
              },
            },
            providerConfig: initialProviderConfig,
          },
        },
        async ({ controller }) => {
          const fakeProvider = buildFakeProvider();
          const fakeNetworkClient = buildFakeClient(fakeProvider);
          createNetworkClientMock.mockReturnValue(fakeNetworkClient);
          await controller.setActiveNetwork('testNetworkConfigurationId');
          expect(controller.state.providerConfig).toStrictEqual({
            ...networkConfiguration,
            rpcUrl: rpcUrlOrTarget,
            type: NetworkType.rpc,
          });

          await controller.rollbackToPreviousProvider();

          expect(controller.state.providerConfig).toStrictEqual(
            initialProviderConfig,
          );
        },
      );
    });

    it('should overwrite the current provider with the previous provider when current provider has type "mainnet" and previous provider has type "sepolia"', async () => {
      const initialProviderConfig = {
        ...buildProviderConfig({
          type: NetworkType.mainnet,
          ...BUILT_IN_NETWORKS.mainnet,
        }),
      };
      await withController(
        {
          state: {
            providerConfig: initialProviderConfig,
          },
        },
        async ({ controller }) => {
          const fakeProvider = buildFakeProvider();
          const fakeNetworkClient = buildFakeClient(fakeProvider);
          createNetworkClientMock.mockReturnValue(fakeNetworkClient);
          await controller.setProviderType(NetworkType.sepolia);
          expect(controller.state.providerConfig).toStrictEqual({
            ...buildProviderConfig({
              type: NetworkType.sepolia,
              ...BUILT_IN_NETWORKS.sepolia,
            }),
          });

          await controller.rollbackToPreviousProvider();

          expect(controller.state.providerConfig).toStrictEqual(
            initialProviderConfig,
          );
        },
      );
    });
  });
});

/**
 * Build a controller messenger that includes all events used by the network
 * controller.
 *
 * @returns The controller messenger.
 */
function buildMessenger() {
  return new ControllerMessenger<
    NetworkControllerActions,
    NetworkControllerEvents
  >();
}

/**
 * Build a restricted controller messenger for the network controller.
 *
 * @param messenger - A controller messenger.
 * @returns The network controller restricted messenger.
 */
function buildNetworkControllerMessenger(messenger = buildMessenger()) {
  return messenger.getRestricted({
    name: 'NetworkController',
    allowedActions: [
      'NetworkController:getProviderConfig',
      'NetworkController:getEthQuery',
    ],
    allowedEvents: [
      'NetworkController:providerConfigChange',
      'NetworkController:stateChange',
      'NetworkController:infuraIsBlocked',
      'NetworkController:infuraIsUnblocked',
    ],
  });
}

type WithControllerCallback<ReturnValue> = ({
  controller,
}: {
  controller: NetworkController;
  messenger: ControllerMessenger<
    NetworkControllerActions,
    NetworkControllerEvents
  >;
}) => Promise<ReturnValue> | ReturnValue;

type WithControllerOptions = Partial<NetworkControllerOptions>;

type WithControllerArgs<ReturnValue> =
  | [WithControllerCallback<ReturnValue>]
  | [WithControllerOptions, WithControllerCallback<ReturnValue>];

/**
 * Builds a controller based on the given options, and calls the given function
 * with that controller.
 *
 * @param args - Either a function, or an options bag + a function. The options
 * bag is equivalent to the options that NetworkController takes (although
 * `messenger` is filled in if not given); the function will be called with the
 * built controller.
 * @returns Whatever the callback returns.
 */
async function withController<ReturnValue>(
  ...args: WithControllerArgs<ReturnValue>
): Promise<ReturnValue> {
  const [{ ...rest }, fn] = args.length === 2 ? args : [{}, args[0]];
  const messenger = buildMessenger();
  const restrictedMessenger = buildNetworkControllerMessenger(messenger);
  const controller = new NetworkController({
    messenger: restrictedMessenger,
    trackMetaMetricsEvent: jest.fn(),
    infuraProjectId: 'infura-project-id',
    ...rest,
  });
  try {
    return await fn({ controller, messenger });
  } finally {
    const { blockTracker } = controller.getProviderAndBlockTracker();
    blockTracker?.destroy();
  }
}

/**
 * Builds a complete ProviderConfig object, filling in values that are not
 * provided with defaults.
 *
 * @param config - An incomplete ProviderConfig object.
 * @returns The complete ProviderConfig object.
 */
function buildProviderConfig(config: Partial<ProviderConfig> = {}) {
  return {
    type: NetworkType.localhost,
    chainId: '1337',
    id: undefined,
    nickname: undefined,
    rpcUrl:
      config.type === NetworkType.rpc ? 'http://doesntmatter.com' : undefined,
    ...config,
  };
}

/**
 * Builds an object that `createNetworkClient` returns.
 *
 * @param provider - The provider to use.
 * @returns The network client.
 */
function buildFakeClient(provider: Provider) {
  return {
    provider,
    blockTracker: new FakeBlockTracker(),
  };
}

/**
 * Builds an object that fits the same shape as the object that the
 * `@metamask/eth-json-rpc-provider` package builds, with canned responses
 * optionally provided for certain RPC methods.
 *
 * @param stubs - The list of RPC methods you want to stub along with their
 * responses. `eth_getBlockByNumber` and `net_version` will be stubbed by
 * default.
 * @returns The object.
 */
function buildFakeProvider(stubs: FakeProviderStub[] = []): Provider {
  const completeStubs = stubs.slice();
  if (!stubs.some((stub) => stub.request.method === 'eth_getBlockByNumber')) {
    completeStubs.unshift({
      request: { method: 'eth_getBlockByNumber' },
      response: { result: '0x1' },
      discardAfterMatching: false,
    });
  }
  if (!stubs.some((stub) => stub.request.method === 'net_version')) {
    completeStubs.unshift({
      request: { method: 'net_version' },
      response: { result: '1' },
      discardAfterMatching: false,
    });
    completeStubs.unshift({
      request: { method: 'net_version' },
      response: { result: '1' },
      discardAfterMatching: false,
    });
  }
  return new FakeProvider({ stubs: completeStubs });
}

/**
 * Asks the controller to set the provider in the simplest way, stubbing the
 * provider appropriately so as not to cause any errors to be thrown. This is
 * useful in tests where it doesn't matter how the provider gets set, just that
 * it does. Canned responses may be optionally provided for certain RPC methods
 * on the provider.
 *
 * @param controller - The network controller.
 * @param options - Additional options.
 * @param options.stubs - The set of RPC methods you want to stub on the
 * provider along with their responses.
 * @param options.stubLookupNetworkWhileSetting - Whether to stub the call to
 * `lookupNetwork` that happens when the provider is set. This option is useful
 * in tests that need a provider to get set but also call `lookupNetwork` on
 * their own. In this case, since the `providerConfig` setter already calls
 * `lookupNetwork` once, and since `lookupNetwork` is called out of band, the
 * test may run with unexpected results. By stubbing `lookupNetwork` before
 * setting the provider, the test is free to explicitly call it.
 * @param options.stubGetEIP1559CompatibilityWhileSetting - Whether to stub the
 * call to `getEIP1559Compatibility` that happens when the provider is set. This
 * option is useful in tests that need a provider to get set but also call
 * `getEIP1559Compatibility` on their own. In this case, since the
 * `providerConfig` setter already calls `getEIP1559Compatibility` once, and
 * since `getEIP1559Compatibility` is called out of band, the test may run with
 * unexpected results. By stubbing `getEIP1559Compatibility` before setting the
 * provider, the test is free to explicitly call it.
 * @returns The set provider.
 */
async function setFakeProvider(
  controller: NetworkController,
  {
    stubs = [],
    stubLookupNetworkWhileSetting = false,
    stubGetEIP1559CompatibilityWhileSetting = false,
  }: {
    stubs?: FakeProviderStub[];
    stubLookupNetworkWhileSetting?: boolean;
    stubGetEIP1559CompatibilityWhileSetting?: boolean;
  } = {},
): Promise<void> {
  const fakeProvider = buildFakeProvider(stubs);
  const fakeNetworkClient = buildFakeClient(fakeProvider);
  createNetworkClientMock.mockReturnValue(fakeNetworkClient);
  const lookupNetworkMock = jest.spyOn(controller, 'lookupNetwork');
  const lookupGetEIP1559CompatibilityMock = jest.spyOn(
    controller,
    'getEIP1559Compatibility',
  );

  if (stubLookupNetworkWhileSetting) {
    lookupNetworkMock.mockResolvedValue(undefined);
  }
  if (stubGetEIP1559CompatibilityWhileSetting) {
    lookupGetEIP1559CompatibilityMock.mockResolvedValue(false);
  }

  await controller.initializeProvider();
  assert(controller.getProviderAndBlockTracker().provider);

  if (stubLookupNetworkWhileSetting) {
    lookupNetworkMock.mockRestore();
  }
  if (stubGetEIP1559CompatibilityWhileSetting) {
    lookupGetEIP1559CompatibilityMock.mockRestore();
  }
}

/**
 * Waits for controller events to be emitted before proceeding.
 *
 * @param messenger - The messenger suited for NetworkController.
 * @param eventType - The type of NetworkController event you want to wait for.
 * @param options - An options bag.
 * @param options.count - The number of events you expect to occur (default: 1).
 * @param options.filter - A function used to discard events that are not of
 * interest.
 * @param options.wait - The amount of time in milliseconds to wait for the
 * expected number of filtered events to occur before resolving the promise that
 * this function returns (default: 150).
 * @param options.produceEvents - A function to run that will presumably produce
 * the events in question.
 * @returns A promise that resolves to the list of payloads for the set of
 * events, optionally filtered, when a specific number of them have occurred.
 */
async function waitForPublishedEvents<E extends NetworkControllerEvents>(
  messenger: ControllerMessenger<
    NetworkControllerActions,
    NetworkControllerEvents
  >,
  eventType: E['type'],
  {
    count: expectedNumberOfEvents = 1,
    filter: isEventPayloadInteresting = () => true,
    wait: timeBeforeAssumingNoMoreEvents = 150,
    produceEvents = () => {
      // do nothing
    },
  }: {
    count?: number;
    filter?: (payload: E['payload']) => boolean;
    wait?: number;
    produceEvents?: () => void | Promise<void>;
  } = {},
): Promise<E['payload'][]> {
  const promiseForEventPayloads = new Promise<E['payload'][]>(
    (resolve, reject) => {
      let timer: NodeJS.Timeout | undefined;
      const allEventPayloads: E['payload'][] = [];
      const interestingEventPayloads: E['payload'][] = [];
      let alreadyEnded = false;

      // We're using `any` here because there seems to be some mismatch between
      // the signature of `subscribe` and the way that we're using it. Try
      // changing `any` to either `((...args: E['payload']) => void)` or
      // `ExtractEventHandler<E, E['type']>` to see the issue.
      const eventListener: any = (...payload: E['payload']) => {
        allEventPayloads.push(payload);

        if (isEventPayloadInteresting(payload)) {
          interestingEventPayloads.push(payload);
          if (interestingEventPayloads.length === expectedNumberOfEvents) {
            stopTimer();
            end();
          } else {
            resetTimer();
          }
        }
      };

      /**
       * Stop listening for published events.
       */
      function end() {
        if (!alreadyEnded) {
          messenger.unsubscribe(eventType, eventListener);
          if (interestingEventPayloads.length === expectedNumberOfEvents) {
            resolve(interestingEventPayloads);
          } else {
            // Using a string instead of an Error leads to better backtraces.
            /* eslint-disable-next-line prefer-promise-reject-errors */
            reject(
              `Expected to receive ${expectedNumberOfEvents} ${eventType} event(s), but received ${
                interestingEventPayloads.length
              } after ${timeBeforeAssumingNoMoreEvents}ms.\n\nAll payloads:\n\n${inspect(
                allEventPayloads,
                { depth: null },
              )}`,
            );
          }
          alreadyEnded = true;
        }
      }

      /**
       * Stop the timer used to detect a timeout when listening for published events.
       */
      function stopTimer() {
        if (timer) {
          originalClearTimeout(timer);
        }
      }

      /**
       * Reset the timer used to detect a timeout when listening for published events.
       */
      function resetTimer() {
        stopTimer();
        timer = originalSetTimeout(() => {
          end();
        }, timeBeforeAssumingNoMoreEvents);
      }

      messenger.subscribe(eventType, eventListener);
      resetTimer();
    },
  );

  await produceEvents();

  return await promiseForEventPayloads;
}

/**
 * Waits for state change events to be emitted (optionally centered around a
 * particular property) before proceeding.
 *
 * @param messenger - The messenger suited for NetworkController.
 * @param options - An options bag.
 * @param options.propertyPath - The path of the property you expect the state
 * changes to concern.
 * @param options.count - The number of events you expect to occur (default: 1).
 * @param options.wait - The amount of time in milliseconds to wait for the
 * expected number of filtered events to occur before resolving the promise that
 * this function returns (default: 150).
 * @param options.produceStateChanges - A function to run that will presumably
 * produce the state changes in question.
 * @returns A promise that resolves to the list of state changes, optionally
 * filtered by the property, when a specific number of them have occurred.
 */
async function waitForStateChanges(
  messenger: ControllerMessenger<
    NetworkControllerActions,
    NetworkControllerEvents
  >,
  {
    propertyPath,
    count,
    wait,
    produceStateChanges,
  }: {
    propertyPath?: string[];
    count?: number;
    wait?: number;
    produceStateChanges?: () => void | Promise<void>;
  } = {},
): Promise<[NetworkState, Patch[]][]> {
  const filter =
    propertyPath === undefined
      ? () => true
      : ([_newState, patches]: [NetworkState, Patch[]]) =>
          didPropertyChange(patches, propertyPath);

  return await waitForPublishedEvents<NetworkControllerStateChangeEvent>(
    messenger,
    'NetworkController:stateChange',
    { produceEvents: produceStateChanges, count, filter, wait },
  );
}

/**
 * Given a set of Immer patches, determines whether the given property was
 * added, removed, or replaced in some way.
 *
 * @param patches - The Immer patches.
 * @param propertyPath - The path to a property. For instance, if you wanted to
 * know whether `foo` has changed you'd say `["foo"]`; if `foo.bar` then
 * `["foo", "bar"]`.
 * @returns A boolean.
 */
function didPropertyChange(patches: Patch[], propertyPath: string[]): boolean {
  return patches.some((patch) => {
    const minLength = Math.min(patch.path.length, propertyPath.length);
    return isDeepStrictEqual(
      patch.path.slice(0, minLength),
      propertyPath.slice(0, minLength),
    );
  });
}<|MERGE_RESOLUTION|>--- conflicted
+++ resolved
@@ -5,16 +5,11 @@
 import { Patch } from 'immer';
 import { v4 } from 'uuid';
 import { ethErrors } from 'eth-rpc-errors';
-<<<<<<< HEAD
 import {
   BUILT_IN_NETWORKS,
   NetworkType,
   toHex,
 } from '@metamask/controller-utils';
-=======
-import { NetworkType } from '@metamask/controller-utils';
-import { waitForResult } from '../../../tests/helpers';
->>>>>>> 9d448015
 import {
   NetworkController,
   NetworkControllerActions,
@@ -103,16 +98,6 @@
 };
 
 /**
-<<<<<<< HEAD
-=======
- * A response object for a request that has been geoblocked by Infura.
- */
-const BLOCKED_INFURA_JSON_RPC_ERROR = ethErrors.rpc.internal(
-  JSON.stringify({ error: 'countryBlocked' }),
-);
-
-/**
->>>>>>> 9d448015
  * The networks that NetworkController recognizes as built-in Infura networks,
  * along with information we expect to be true for those networks.
  */
@@ -122,11 +107,7 @@
     networkType: NetworkType.mainnet,
     chainId: '1',
     ticker: 'ETH',
-<<<<<<< HEAD
     blockExplorerUrl: `https://etherscan.io`,
-=======
-    blockExplorerUrl: 'https://etherscan.io',
->>>>>>> 9d448015
     networkVersion: '1',
   },
   {
@@ -134,11 +115,7 @@
     networkType: NetworkType.goerli,
     chainId: '5',
     ticker: 'GoerliETH',
-<<<<<<< HEAD
     blockExplorerUrl: `https://goerli.etherscan.io`,
-=======
-    blockExplorerUrl: 'https://goerli.etherscan.io',
->>>>>>> 9d448015
     networkVersion: '5',
   },
   {
@@ -146,7 +123,6 @@
     networkType: NetworkType.sepolia,
     chainId: '11155111',
     ticker: 'SepoliaETH',
-<<<<<<< HEAD
     blockExplorerUrl: `https://sepolia.etherscan.io`,
     networkVersion: '11155111',
   },
@@ -158,12 +134,37 @@
 const BLOCKED_INFURA_JSON_RPC_ERROR = ethErrors.rpc.internal(
   JSON.stringify({ error: 'countryBlocked' }),
 );
-=======
+
+/**
+ * The networks that NetworkController recognizes as built-in Infura networks,
+ * along with information we expect to be true for those networks.
+ */
+const INFURA_NETWORKS = [
+  {
+    nickname: 'Mainnet',
+    networkType: NetworkType.mainnet,
+    chainId: '1',
+    ticker: 'ETH',
+    blockExplorerUrl: 'https://etherscan.io',
+    networkVersion: '1',
+  },
+  {
+    nickname: 'Goerli',
+    networkType: NetworkType.goerli,
+    chainId: '5',
+    ticker: 'GoerliETH',
+    blockExplorerUrl: 'https://goerli.etherscan.io',
+    networkVersion: '5',
+  },
+  {
+    nickname: 'Sepolia',
+    networkType: NetworkType.sepolia,
+    chainId: '11155111',
+    ticker: 'SepoliaETH',
     blockExplorerUrl: 'https://sepolia.etherscan.io',
     networkVersion: '11155111',
   },
 ];
->>>>>>> 9d448015
 
 //                                                                                     setProviderType            setActiveNetwork
 //                                                                                            └───────────┬────────────┘
@@ -2792,11 +2793,7 @@
                 type: NetworkClientType.Infura,
               });
               const { provider } = controller.getProviderAndBlockTracker();
-<<<<<<< HEAD
-              assert(provider, 'Provider is somehow unset');
-=======
               assert(provider);
->>>>>>> 9d448015
               const promisifiedSendAsync = promisify(provider.sendAsync).bind(
                 provider,
               );
@@ -2810,7 +2807,6 @@
             },
           );
         });
-<<<<<<< HEAD
 
         it('updates networkDetails.isEIP1559Compatible in state based on the latest block (assuming that the request for eth_getBlockByNumber is made successfully)', async () => {
           await withController({}, async ({ controller }) => {
@@ -2825,21 +2821,6 @@
                     baseFeePerGas: '0x1',
                   },
                 },
-=======
-
-        it('updates networkDetails.isEIP1559Compatible in state based on the latest block (assuming that the request for eth_getBlockByNumber is made successfully)', async () => {
-          await withController({}, async ({ controller }) => {
-            const fakeProvider = buildFakeProvider([
-              {
-                request: {
-                  method: 'eth_getBlockByNumber',
-                  params: ['latest', false],
-                },
-                response: {
-                  result: {
-                    baseFeePerGas: '0x1',
-                  },
-                },
               },
             ]);
             const fakeNetworkClient = buildFakeClient(fakeProvider);
@@ -2853,27 +2834,6 @@
           });
         });
 
-        it('ensures that the existing provider is stopped while replacing it', async () => {
-          await withController(async ({ controller }) => {
-            const fakeProviders = [buildFakeProvider(), buildFakeProvider()];
-            jest.spyOn(fakeProviders[0], 'stop');
-            const fakeNetworkClients = [
-              buildFakeClient(fakeProviders[0]),
-              buildFakeClient(fakeProviders[1]),
-            ];
-            createNetworkClientMock
-              .mockImplementationOnce(() => fakeNetworkClients[0])
-              .mockImplementationOnce(() => fakeNetworkClients[1]);
-
-            await controller.setProviderType(networkType);
-            await controller.setProviderType(networkType);
-            assert(controller.getProviderAndBlockTracker().provider);
-            jest.runAllTimers();
-
-            expect(fakeProviders[0].stop).toHaveBeenCalled();
-          });
-        });
-
         it('updates the version of the current network in state (assuming that the request for net_version is made successfully)', async () => {
           await withController(async ({ controller }) => {
             const fakeProvider = buildFakeProvider([
@@ -2885,7 +2845,6 @@
                 response: {
                   result: '42',
                 },
->>>>>>> 9d448015
               },
             ]);
             const fakeNetworkClient = buildFakeClient(fakeProvider);
@@ -2893,116 +2852,7 @@
 
             await controller.setProviderType(networkType);
 
-<<<<<<< HEAD
-            expect(controller.state.networkDetails.isEIP1559Compatible).toBe(
-              true,
-            );
-          });
-        });
-
-        it('updates the version of the current network in state (assuming that the request for net_version is made successfully)', async () => {
-          await withController(async ({ controller }) => {
-            const fakeProvider = buildFakeProvider([
-              {
-                request: {
-                  method: 'net_version',
-                  params: [],
-                },
-                response: {
-                  result: '42',
-                },
-              },
-            ]);
-            const fakeNetworkClient = buildFakeClient(fakeProvider);
-            createNetworkClientMock.mockReturnValue(fakeNetworkClient);
-
-            await controller.setProviderType(networkType);
-
             expect(controller.state.networkId).toBe('42');
-=======
-            expect(controller.state.networkId).toBe('42');
-          });
-        });
-
-        describe('when an "error" event occurs on the new provider', () => {
-          describe('if the network version could not be retrieved during setProviderType', () => {
-            it('retrieves the network version again and, assuming success, persists it to state', async () => {
-              await withController(async ({ controller, messenger }) => {
-                const fakeProvider = buildFakeProvider([
-                  {
-                    request: {
-                      method: 'net_version',
-                    },
-                    response: {
-                      error: 'oops',
-                    },
-                  },
-                  {
-                    request: {
-                      method: 'net_version',
-                    },
-                    response: {
-                      result: '42',
-                    },
-                  },
-                ]);
-                const fakeNetworkClient = buildFakeClient(fakeProvider);
-                createNetworkClientMock.mockReturnValue(fakeNetworkClient);
-
-                await controller.setProviderType(networkType);
-
-                await waitForStateChanges(messenger, {
-                  propertyPath: ['networkId'],
-                  produceStateChanges: () => {
-                    controller
-                      .getProviderAndBlockTracker()
-                      .provider?.emit('error', { some: 'error' });
-                  },
-                });
-                expect(controller.state.networkId).toBe('42');
-              });
-            });
-          });
-
-          describe('if the network version could be retrieved during setProviderType', () => {
-            it('does not retrieve the network version again', async () => {
-              await withController(async ({ controller, messenger }) => {
-                const fakeProvider = buildFakeProvider([
-                  {
-                    request: {
-                      method: 'net_version',
-                    },
-                    response: {
-                      result: '1',
-                    },
-                  },
-                  {
-                    request: {
-                      method: 'net_version',
-                    },
-                    response: {
-                      result: '2',
-                    },
-                  },
-                ]);
-                const fakeNetworkClient = buildFakeClient(fakeProvider);
-                createNetworkClientMock.mockReturnValue(fakeNetworkClient);
-
-                await controller.setProviderType(networkType);
-
-                await waitForStateChanges(messenger, {
-                  propertyPath: ['networkId'],
-                  count: 0,
-                  produceStateChanges: () => {
-                    controller
-                      .getProviderAndBlockTracker()
-                      .provider?.emit('error', { some: 'error' });
-                  },
-                });
-                expect(controller.state.networkId).toBe('1');
-              });
-            });
->>>>>>> 9d448015
           });
         });
       });
@@ -3215,11 +3065,7 @@
             networkConfigurations: {
               testNetworkConfigurationId: {
                 rpcUrl: 'https://mock-rpc-url',
-<<<<<<< HEAD
-                chainId: '1337',
-=======
                 chainId: '111',
->>>>>>> 9d448015
                 ticker: 'TEST',
                 id: 'testNetworkConfigurationId',
                 rpcPrefs: undefined,
@@ -3245,11 +3091,7 @@
           expect(controller.state.providerConfig).toStrictEqual({
             type: 'rpc',
             rpcUrl: 'https://mock-rpc-url',
-<<<<<<< HEAD
-            chainId: '1337',
-=======
             chainId: '111',
->>>>>>> 9d448015
             ticker: 'TEST',
             id: 'testNetworkConfigurationId',
             nickname: undefined,
@@ -3292,11 +3134,7 @@
           await controller.setActiveNetwork('testNetworkConfigurationId');
 
           expect(createNetworkClientMock).toHaveBeenCalledWith({
-<<<<<<< HEAD
-            chainId: toHex(1337),
-=======
             chainId: '1337',
->>>>>>> 9d448015
             rpcUrl: 'https://mock-rpc-url',
             type: NetworkClientType.Custom,
           });
@@ -3358,46 +3196,6 @@
       );
     });
 
-<<<<<<< HEAD
-=======
-    it('ensures that the existing provider is stopped while replacing it', async () => {
-      await withController(
-        {
-          state: {
-            networkConfigurations: {
-              testNetworkConfigurationId: {
-                rpcUrl: 'https://mock-rpc-url',
-                chainId: '1337',
-                ticker: 'TEST',
-                id: 'testNetworkConfigurationId',
-                nickname: undefined,
-                rpcPrefs: undefined,
-              },
-            },
-          },
-        },
-        async ({ controller }) => {
-          const fakeProviders = [buildFakeProvider(), buildFakeProvider()];
-          jest.spyOn(fakeProviders[0], 'stop');
-          const fakeNetworkClients = [
-            buildFakeClient(fakeProviders[0]),
-            buildFakeClient(fakeProviders[1]),
-          ];
-          createNetworkClientMock
-            .mockImplementationOnce(() => fakeNetworkClients[0])
-            .mockImplementationOnce(() => fakeNetworkClients[1]);
-
-          await controller.setActiveNetwork('testNetworkConfigurationId');
-          await controller.setActiveNetwork('testNetworkConfigurationId');
-          assert(controller.getProviderAndBlockTracker().provider);
-          jest.runAllTimers();
-
-          expect(fakeProviders[0].stop).toHaveBeenCalled();
-        },
-      );
-    });
-
->>>>>>> 9d448015
     it('updates the version of the current network in state (assuming that the request for net_version is made successfully)', async () => {
       await withController(
         {
@@ -3435,122 +3233,6 @@
         },
       );
     });
-<<<<<<< HEAD
-=======
-
-    describe('when an "error" event occurs on the new provider', () => {
-      describe('if the network version could not be retrieved during the call to setActiveNetwork', () => {
-        it('retrieves the network version again and, assuming success, persists it to state', async () => {
-          await withController(
-            {
-              state: {
-                networkConfigurations: {
-                  testNetworkConfigurationId: {
-                    rpcUrl: 'https://mock-rpc-url',
-                    chainId: '1337',
-                    ticker: 'TEST',
-                    id: 'testNetworkConfigurationId',
-                    nickname: undefined,
-                    rpcPrefs: undefined,
-                  },
-                },
-              },
-            },
-            async ({ controller, messenger }) => {
-              const fakeProvider = buildFakeProvider([
-                {
-                  request: {
-                    method: 'net_version',
-                  },
-                  response: {
-                    error: 'oops',
-                  },
-                },
-                {
-                  request: {
-                    method: 'net_version',
-                  },
-                  response: {
-                    result: '42',
-                  },
-                },
-              ]);
-              const fakeNetworkClient = buildFakeClient(fakeProvider);
-              createNetworkClientMock.mockReturnValue(fakeNetworkClient);
-
-              await controller.setActiveNetwork('testNetworkConfigurationId');
-
-              await waitForStateChanges(messenger, {
-                propertyPath: ['networkId'],
-                produceStateChanges: () => {
-                  controller
-                    .getProviderAndBlockTracker()
-                    .provider?.emit('error', { some: 'error' });
-                },
-              });
-              expect(controller.state.networkId).toBe('42');
-            },
-          );
-        });
-      });
-
-      describe('if the network version could be retrieved during the call to setActiveNetwork', () => {
-        it('does not retrieve the network version again', async () => {
-          await withController(
-            {
-              state: {
-                networkConfigurations: {
-                  testNetworkConfigurationId: {
-                    rpcUrl: 'https://mock-rpc-url',
-                    chainId: '1337',
-                    ticker: 'TEST',
-                    id: 'testNetworkConfigurationId',
-                    nickname: undefined,
-                    rpcPrefs: undefined,
-                  },
-                },
-              },
-            },
-            async ({ controller, messenger }) => {
-              const fakeProvider = buildFakeProvider([
-                {
-                  request: {
-                    method: 'net_version',
-                  },
-                  response: {
-                    result: '1',
-                  },
-                },
-                {
-                  request: {
-                    method: 'net_version',
-                  },
-                  response: {
-                    result: '2',
-                  },
-                },
-              ]);
-              const fakeNetworkClient = buildFakeClient(fakeProvider);
-              createNetworkClientMock.mockReturnValue(fakeNetworkClient);
-
-              await controller.setActiveNetwork('testNetworkConfigurationId');
-
-              await waitForStateChanges(messenger, {
-                propertyPath: ['networkId'],
-                count: 0,
-                produceStateChanges: () => {
-                  controller
-                    .getProviderAndBlockTracker()
-                    .provider?.emit('error', { some: 'error' });
-                },
-              });
-              expect(controller.state.networkId).toBe('1');
-            },
-          );
-        });
-      });
-    });
->>>>>>> 9d448015
   });
 
   describe('getEIP1559Compatibility', () => {
@@ -4514,9 +4196,7 @@
             );
           });
 
-<<<<<<< HEAD
-=======
-          it('ensures that the existing provider is stopped while replacing it', async () => {
+          it('checks the status of the network again, updating state appropriately', async () => {
             await withController(
               {
                 state: {
@@ -4529,31 +4209,21 @@
                 },
               },
               async ({ controller }) => {
-                const fakeProviders = [
-                  buildFakeProvider(),
-                  buildFakeProvider(),
-                ];
-                jest.spyOn(fakeProviders[0], 'stop');
-                const fakeNetworkClients = [
-                  buildFakeClient(fakeProviders[0]),
-                  buildFakeClient(fakeProviders[1]),
-                ];
-                createNetworkClientMock
-                  .mockImplementationOnce(() => fakeNetworkClients[0])
-                  .mockImplementationOnce(() => fakeNetworkClients[1]);
+                const fakeProvider = buildFakeProvider();
+                const fakeNetworkClient = buildFakeClient(fakeProvider);
+                createNetworkClientMock.mockReturnValue(fakeNetworkClient);
+                await controller.initializeProvider();
 
                 await controller.resetConnection();
-                await controller.resetConnection();
-                assert(controller.getProviderAndBlockTracker().provider);
-                jest.runAllTimers();
-
-                expect(fakeProviders[0].stop).toHaveBeenCalled();
+
+                expect(controller.state.networkStatus).toBe(
+                  NetworkStatus.Available,
+                );
               },
             );
           });
 
->>>>>>> 9d448015
-          it('checks the status of the network again, updating state appropriately', async () => {
+          it('checks whether the network supports EIP-1559 again, updating state appropriately', async () => {
             await withController(
               {
                 state: {
@@ -4563,33 +4233,6 @@
                     // the network selected, it just needs to exist
                     chainId: '9999999',
                   },
-                },
-              },
-              async ({ controller }) => {
-                const fakeProvider = buildFakeProvider();
-                const fakeNetworkClient = buildFakeClient(fakeProvider);
-                createNetworkClientMock.mockReturnValue(fakeNetworkClient);
-                await controller.initializeProvider();
-
-                await controller.resetConnection();
-
-                expect(controller.state.networkStatus).toBe(
-                  NetworkStatus.Available,
-                );
-              },
-            );
-          });
-
-          it('checks whether the network supports EIP-1559 again, updating state appropriately', async () => {
-            await withController(
-              {
-                state: {
-                  providerConfig: {
-                    type: networkType,
-                    // NOTE: This doesn't need to match the logical chain ID of
-                    // the network selected, it just needs to exist
-                    chainId: '9999999',
-                  },
                   networkDetails: {
                     isEIP1559Compatible: false,
                   },
@@ -4617,54 +4260,6 @@
               },
             );
           });
-<<<<<<< HEAD
-=======
-
-          describe('when an "error" event occurs on the new provider', () => {
-            it('retrieves the network version and, assuming success, persists it to state', async () => {
-              await withController(
-                {
-                  state: {
-                    providerConfig: {
-                      type: networkType,
-                      // NOTE: This doesn't need to match the logical chain ID of
-                      // the network selected, it just needs to exist
-                      chainId: '9999999',
-                    },
-                  },
-                },
-                async ({ controller, messenger }) => {
-                  const fakeProvider = buildFakeProvider([
-                    {
-                      request: {
-                        method: 'net_version',
-                      },
-                      response: {
-                        result: '42',
-                      },
-                    },
-                  ]);
-                  const fakeNetworkClient = buildFakeClient(fakeProvider);
-                  createNetworkClientMock.mockReturnValue(fakeNetworkClient);
-
-                  const resetPromise = controller.resetConnection();
-
-                  await waitForStateChanges(messenger, {
-                    propertyPath: ['networkId'],
-                    produceStateChanges: () => {
-                      controller
-                        .getProviderAndBlockTracker()
-                        .provider?.emit('error', { some: 'error' });
-                    },
-                  });
-                  await resetPromise;
-
-                  expect(controller.state.networkId).toBe('42');
-                },
-              );
-            });
-          });
->>>>>>> 9d448015
         });
       },
     );
@@ -4677,11 +4272,7 @@
               providerConfig: {
                 type: NetworkType.rpc,
                 rpcUrl: 'https://mock-rpc-url',
-<<<<<<< HEAD
-                chainId: '111',
-=======
                 chainId: '1337',
->>>>>>> 9d448015
               },
             },
           },
@@ -4802,22 +4393,14 @@
               providerConfig: {
                 type: NetworkType.rpc,
                 rpcUrl: 'https://mock-rpc-url',
-<<<<<<< HEAD
-                chainId: '1337',
-=======
                 chainId: '9999999',
->>>>>>> 9d448015
                 ticker: 'TEST',
                 id: 'testNetworkConfigurationId',
               },
               networkConfigurations: {
                 testNetworkConfigurationId: {
                   rpcUrl: 'https://mock-rpc-url',
-<<<<<<< HEAD
-                  chainId: '1337',
-=======
                   chainId: '9999999',
->>>>>>> 9d448015
                   ticker: 'TEST',
                   id: 'testNetworkConfigurationId',
                 },
@@ -4894,9 +4477,7 @@
         );
       });
 
-<<<<<<< HEAD
-=======
-      it('ensures that the existing provider is stopped while replacing it', async () => {
+      it('checks the status of the network again, updating state appropriately', async () => {
         await withController(
           {
             state: {
@@ -4904,45 +4485,6 @@
                 type: NetworkType.rpc,
                 rpcUrl: 'https://mock-rpc-url',
                 chainId: '1337',
-                ticker: 'TEST',
-                id: 'testNetworkConfigurationId',
-              },
-            },
-          },
-          async ({ controller }) => {
-            const fakeProviders = [buildFakeProvider(), buildFakeProvider()];
-            jest.spyOn(fakeProviders[0], 'stop');
-            const fakeNetworkClients = [
-              buildFakeClient(fakeProviders[0]),
-              buildFakeClient(fakeProviders[1]),
-            ];
-            createNetworkClientMock
-              .mockImplementationOnce(() => fakeNetworkClients[0])
-              .mockImplementationOnce(() => fakeNetworkClients[1]);
-
-            await controller.resetConnection();
-            await controller.resetConnection();
-            assert(controller.getProviderAndBlockTracker().provider);
-            jest.runAllTimers();
-
-            expect(fakeProviders[0].stop).toHaveBeenCalled();
-          },
-        );
-      });
-
->>>>>>> 9d448015
-      it('checks the status of the network again, updating state appropriately', async () => {
-        await withController(
-          {
-            state: {
-              providerConfig: {
-                type: NetworkType.rpc,
-                rpcUrl: 'https://mock-rpc-url',
-<<<<<<< HEAD
-                chainId: '111',
-=======
-                chainId: '1337',
->>>>>>> 9d448015
               },
             },
           },
@@ -4968,11 +4510,7 @@
               providerConfig: {
                 type: NetworkType.rpc,
                 rpcUrl: 'https://mock-rpc-url',
-<<<<<<< HEAD
-                chainId: '111',
-=======
                 chainId: '1337',
->>>>>>> 9d448015
               },
               networkDetails: {
                 isEIP1559Compatible: false,
@@ -5001,55 +4539,6 @@
           },
         );
       });
-<<<<<<< HEAD
-=======
-
-      describe('when an "error" event occurs on the new provider', () => {
-        it('retrieves the network version and, assuming success, persists it to state', async () => {
-          await withController(
-            {
-              state: {
-                providerConfig: {
-                  type: NetworkType.rpc,
-                  rpcUrl: 'https://mock-rpc-url',
-                  chainId: '1337',
-                  ticker: 'TEST',
-                  id: 'testNetworkConfigurationId',
-                },
-              },
-            },
-            async ({ controller, messenger }) => {
-              const fakeProvider = buildFakeProvider([
-                {
-                  request: {
-                    method: 'net_version',
-                  },
-                  response: {
-                    result: '42',
-                  },
-                },
-              ]);
-              const fakeNetworkClient = buildFakeClient(fakeProvider);
-              createNetworkClientMock.mockReturnValue(fakeNetworkClient);
-
-              const resetPromise = controller.resetConnection();
-
-              await waitForStateChanges(messenger, {
-                propertyPath: ['networkId'],
-                produceStateChanges: () => {
-                  controller
-                    .getProviderAndBlockTracker()
-                    .provider?.emit('error', { some: 'error' });
-                },
-              });
-              await resetPromise;
-
-              expect(controller.state.networkId).toBe('42');
-            },
-          );
-        });
-      });
->>>>>>> 9d448015
     });
   });
 
@@ -5587,11 +5076,7 @@
             networkConfigurations: {
               testNetworkConfigurationId: {
                 rpcUrl: 'https://mock-rpc-url',
-<<<<<<< HEAD
-                chainId: '111',
-=======
                 chainId: '0x111',
->>>>>>> 9d448015
                 ticker: 'TEST',
                 id: 'testNetworkConfigurationId',
                 nickname: undefined,
@@ -5627,11 +5112,7 @@
             providerConfig: {
               type: NetworkType.rpc,
               rpcUrl: 'https://mock-rpc-url',
-<<<<<<< HEAD
-              chainId: '111',
-=======
               chainId: '0x111',
->>>>>>> 9d448015
               ticker: 'TEST',
               id: 'testNetworkConfigurationId',
               nickname: undefined,
@@ -5640,11 +5121,7 @@
             networkConfigurations: {
               testNetworkConfigurationId: {
                 rpcUrl: 'https://mock-rpc-url',
-<<<<<<< HEAD
-                chainId: '111',
-=======
                 chainId: '0x111',
->>>>>>> 9d448015
                 ticker: 'TEST',
                 id: 'testNetworkConfigurationId',
                 nickname: undefined,
@@ -5691,11 +5168,7 @@
             providerConfig: {
               type: NetworkType.rpc,
               rpcUrl: 'https://mock-rpc-url',
-<<<<<<< HEAD
-              chainId: '111',
-=======
               chainId: '0x111',
->>>>>>> 9d448015
               ticker: 'TEST',
               id: 'testNetworkConfigurationId',
               nickname: undefined,
@@ -5798,11 +5271,7 @@
                 ticker: 'old_rpc_ticker',
                 nickname: 'old_rpc_nickname',
                 rpcPrefs: { blockExplorerUrl: 'testchainscan.io' },
-<<<<<<< HEAD
-                chainId: '111',
-=======
                 chainId: '0x1337',
->>>>>>> 9d448015
                 id: testNetworkConfigurationId,
               },
             },
@@ -5823,20 +5292,6 @@
 
   describe('rollbackToPreviousProvider', () => {
     for (const {
-<<<<<<< HEAD
-      nickname,
-      networkType: type,
-      chainId,
-      blockExplorerUrl,
-      ticker,
-      networkVersion,
-    } of INFURA_NETWORKS) {
-      describe(`if the previous provider configuration had a type of "${type}"`, () => {
-        it('overwrites the the current provider configuration with the previous provider configuration', async () => {
-          const rpcUrlOrTarget = 'https://mock-rpc-url-1';
-          const customNetworkConfiguration = {
-            chainId: '111',
-=======
       networkType,
       chainId,
       blockExplorerUrl,
@@ -5849,7 +5304,6 @@
           const rpcUrlOrTarget = 'https://mock-rpc-url-1';
           const customNetworkConfiguration = {
             chainId: '0x1337',
->>>>>>> 9d448015
             nickname: 'test-chain',
             ticker: 'TEST',
             rpcPrefs: {
@@ -5915,11 +5369,7 @@
               state: {
                 networkConfigurations: {
                   testNetworkConfigurationId: {
-<<<<<<< HEAD
-                    chainId: '111',
-=======
                     chainId: '0x1337',
->>>>>>> 9d448015
                     ticker: 'TEST',
                     nickname: undefined,
                     id: 'testNetworkConfigurationId',
@@ -6058,11 +5508,7 @@
         it(`initializes a provider pointed to the ${nickname} Infura network (chainId: ${chainId})`, async () => {
           const networkConfiguration = {
             rpcUrl: 'https://mock-rpc-url',
-<<<<<<< HEAD
-            chainId: '111',
-=======
             chainId: '0x1337',
->>>>>>> 9d448015
             ticker: 'TEST',
             id: 'testNetworkConfigurationId',
             nickname: undefined,
@@ -6123,11 +5569,7 @@
         it('replaces the provider object underlying the provider proxy without creating a new instance of the proxy itself', async () => {
           const networkConfiguration = {
             rpcUrl: 'https://mock-rpc-url',
-<<<<<<< HEAD
-            chainId: '111',
-=======
             chainId: '0x1337',
->>>>>>> 9d448015
             ticker: 'TEST',
             nickname: undefined,
             id: 'testNetworkConfigurationId',
@@ -6172,11 +5614,7 @@
         it(`persists "${networkVersion}" to state as the network version of ${nickname}`, async () => {
           const networkConfiguration = {
             rpcUrl: 'https://mock-rpc-url',
-<<<<<<< HEAD
-            chainId: '111',
-=======
             chainId: '0x1337',
->>>>>>> 9d448015
             ticker: 'TEST',
             nickname: undefined,
             id: 'testNetworkConfigurationId',
@@ -6237,11 +5675,7 @@
       it('should overwrite the current provider with the previous provider when current provider has type "mainnet" and previous provider has type "rpc"', async () => {
         const rpcUrlOrTarget = 'https://mock-rpc-url';
         const networkConfiguration = {
-<<<<<<< HEAD
-          chainId: '111',
-=======
           chainId: '0x1337',
->>>>>>> 9d448015
           ticker: 'TEST',
           id: 'testNetworkConfigurationId',
           nickname: undefined,
@@ -6294,11 +5728,7 @@
         const rpcUrlOrTarget1 = 'https://mock-rpc-url';
         const rpcUrlOrTarget2 = 'https://mock-rpc-url-2';
         const networkConfiguration1 = {
-<<<<<<< HEAD
-          chainId: '111',
-=======
           chainId: '0x111',
->>>>>>> 9d448015
           ticker: 'TEST',
           id: 'testNetworkConfigurationId',
           nickname: 'test-network-1',
@@ -6306,11 +5736,7 @@
         };
 
         const networkConfiguration2 = {
-<<<<<<< HEAD
-          chainId: '222',
-=======
           chainId: '0x222',
->>>>>>> 9d448015
           ticker: 'TEST2',
           id: 'testNetworkConfigurationId2',
           nickname: 'test-network-2',
@@ -6363,11 +5789,7 @@
       it('emits NetworkController:providerConfigChange via the messenger', async () => {
         const rpcUrlOrTarget = 'https://mock-rpc-url-2';
         const initialProviderConfigNetworkConfiguration = {
-<<<<<<< HEAD
-          chainId: '222',
-=======
           chainId: '0x222',
->>>>>>> 9d448015
           ticker: 'TEST2',
           id: 'testNetworkConfigurationId2',
           rpcPrefs: { blockExplorerUrl: 'https://test-block-explorer.com' },
@@ -6386,11 +5808,7 @@
               networkConfigurations: {
                 testNetworkConfigurationId1: {
                   rpcUrl: 'https://mock-rpc-url',
-<<<<<<< HEAD
-                  chainId: '111',
-=======
                   chainId: '0x111',
->>>>>>> 9d448015
                   ticker: 'TEST',
                   id: 'testNetworkConfigurationId1',
                 },
@@ -6524,11 +5942,7 @@
       it('initializes a provider pointed to the given RPC URL whose chain ID matches the previously configured chain ID', async () => {
         const networkConfiguration1 = {
           rpcUrl: 'https://mock-rpc-url',
-<<<<<<< HEAD
-          chainId: '111',
-=======
           chainId: '0x111',
->>>>>>> 9d448015
           ticker: 'TEST',
           nickname: undefined,
           id: 'testNetworkConfigurationId1',
@@ -6536,11 +5950,7 @@
 
         const initialProviderConfigNetworkConfiguration = {
           rpcUrl: 'https://mock-rpc-url-2',
-<<<<<<< HEAD
-          chainId: '222',
-=======
           chainId: '0x222',
->>>>>>> 9d448015
           ticker: 'TEST2',
           id: 'testNetworkConfigurationId2',
           rpcPrefs: { blockExplorerUrl: 'https://test-block-explorer.com' },
@@ -6602,11 +6012,7 @@
       it('replaces the provider object underlying the provider proxy without creating a new instance of the proxy itself', async () => {
         const networkConfiguration1 = {
           rpcUrl: 'https://mock-rpc-url',
-<<<<<<< HEAD
-          chainId: '111',
-=======
           chainId: '0x111',
->>>>>>> 9d448015
           ticker: 'TEST',
           nickname: undefined,
           id: 'testNetworkConfigurationId1',
@@ -6614,11 +6020,7 @@
 
         const initialProviderConfigNetworkConfiguration = {
           rpcUrl: 'https://mock-rpc-url-2',
-<<<<<<< HEAD
-          chainId: '222',
-=======
           chainId: '0x222',
->>>>>>> 9d448015
           ticker: 'TEST2',
           id: 'testNetworkConfigurationId2',
           rpcPrefs: { blockExplorerUrl: 'https://test-block-explorer.com' },
@@ -6662,11 +6064,7 @@
       it('persists the network version to state (assuming that the request for net_version responds successfully)', async () => {
         const networkConfiguration1 = {
           rpcUrl: 'https://mock-rpc-url',
-<<<<<<< HEAD
-          chainId: '111',
-=======
           chainId: '0x111',
->>>>>>> 9d448015
           ticker: 'TEST',
           nickname: undefined,
           id: 'testNetworkConfigurationId1',
@@ -6674,11 +6072,7 @@
 
         const initialProviderConfigNetworkConfiguration = {
           rpcUrl: 'https://mock-rpc-url-2',
-<<<<<<< HEAD
-          chainId: '222',
-=======
           chainId: '0x222',
->>>>>>> 9d448015
           ticker: 'TEST2',
           id: 'testNetworkConfigurationId2',
           rpcPrefs: { blockExplorerUrl: 'https://test-block-explorer.com' },
@@ -6736,11 +6130,7 @@
 
     it('should overwrite the current provider with the previous provider when current provider has type "rpc" and previous provider has type "mainnet"', async () => {
       const networkConfiguration = {
-<<<<<<< HEAD
-        chainId: '111',
-=======
         chainId: '0x1337',
->>>>>>> 9d448015
         ticker: 'TEST',
         id: 'testNetworkConfigurationId',
         nickname: undefined,
