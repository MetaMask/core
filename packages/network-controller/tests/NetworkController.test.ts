--- conflicted
+++ resolved
@@ -170,58 +170,6 @@
   });
 
   describe('initializeProvider', () => {
-<<<<<<< HEAD
-    ['1', '5', '11155111', ''].forEach((chainId) => {
-      describe(`when the provider config in state contains a chain ID of "${chainId}"`, () => {
-        it('sets isCustomNetwork in state to false', async () => {
-          await withController(
-            {
-              state: {
-                isCustomNetwork: true,
-                providerConfig: buildProviderConfig({
-                  chainId,
-                }),
-              },
-              infuraProjectId: 'infura-project-id',
-            },
-            async ({ controller }) => {
-              const fakeJsonRpcClient = buildFakeClient();
-              createNetworkClientMock.mockReturnValue(fakeJsonRpcClient);
-
-              await controller.initializeProvider();
-
-              expect(controller.state.isCustomNetwork).toBe(false);
-            },
-          );
-        });
-      });
-    });
-
-    describe('when the provider config in state contains a chain ID that is not 1, 5, 11155111, or an empty string', () => {
-      it('sets isCustomNetwork in state to true', async () => {
-        await withController(
-          {
-            state: {
-              providerConfig: buildProviderConfig({
-                chainId: '999',
-              }),
-            },
-            infuraProjectId: 'infura-project-id',
-          },
-          async ({ controller }) => {
-            const fakeClient = buildFakeClient();
-            createNetworkClientMock.mockReturnValue(fakeClient);
-
-            await controller.initializeProvider();
-
-            expect(controller.state.isCustomNetwork).toBe(true);
-          },
-        );
-      });
-    });
-
-=======
->>>>>>> 7d5057b4
     [NetworkType.mainnet, NetworkType.goerli, NetworkType.sepolia].forEach(
       (networkType) => {
         describe(`when the provider config in state contains a network type of "${networkType}"`, () => {
@@ -272,193 +220,6 @@
               },
             );
           });
-<<<<<<< HEAD
-=======
-
-          it('ensures that the existing provider is stopped while replacing it', async () => {
-            await withController(
-              {
-                state: {
-                  providerConfig: buildProviderConfig({
-                    type: networkType,
-                  }),
-                },
-                infuraProjectId: 'infura-project-id',
-              },
-              async ({ controller }) => {
-                const fakeInfuraProvider = buildFakeInfuraProvider();
-                createInfuraProviderMock.mockReturnValue(fakeInfuraProvider);
-                const fakeInfuraSubprovider = buildFakeInfuraSubprovider();
-                SubproviderMock.mockReturnValue(fakeInfuraSubprovider);
-                const fakeMetamaskProviders = [
-                  buildFakeMetamaskProvider(),
-                  buildFakeMetamaskProvider(),
-                ];
-                jest.spyOn(fakeMetamaskProviders[0], 'stop');
-                createMetamaskProviderMock
-                  .mockImplementationOnce(() => fakeMetamaskProviders[0])
-                  .mockImplementationOnce(() => fakeMetamaskProviders[1]);
-
-                await controller.initializeProvider();
-                await controller.initializeProvider();
-                assert(controller.getProviderAndBlockTracker().provider);
-                jest.runAllTimers();
-
-                expect(fakeMetamaskProviders[0].stop).toHaveBeenCalled();
-              },
-            );
-          });
-
-          describe('when an "error" event occurs on the new provider', () => {
-            describe('if the network version could not be retrieved while providerConfig was being set', () => {
-              it('retrieves the network version twice more (due to the "error" event being listened to twice) and, assuming success, persists it to state', async () => {
-                const messenger = buildMessenger();
-                await withController(
-                  {
-                    messenger,
-                    state: {
-                      providerConfig: buildProviderConfig({
-                        type: networkType,
-                      }),
-                    },
-                    infuraProjectId: 'infura-project-id',
-                  },
-                  async ({ controller }) => {
-                    const fakeInfuraProvider = buildFakeInfuraProvider();
-                    createInfuraProviderMock.mockReturnValue(
-                      fakeInfuraProvider,
-                    );
-                    const fakeInfuraSubprovider = buildFakeInfuraSubprovider();
-                    SubproviderMock.mockReturnValue(fakeInfuraSubprovider);
-                    const fakeMetamaskProvider = buildFakeMetamaskProvider([
-                      {
-                        request: {
-                          method: 'net_version',
-                        },
-                        response: {
-                          error: 'oops',
-                        },
-                      },
-                      {
-                        request: {
-                          method: 'net_version',
-                        },
-                        response: {
-                          result: '1',
-                        },
-                      },
-                      {
-                        request: {
-                          method: 'net_version',
-                        },
-                        response: {
-                          result: '2',
-                        },
-                      },
-                    ]);
-                    createMetamaskProviderMock.mockReturnValue(
-                      fakeMetamaskProvider,
-                    );
-
-                    await waitForPublishedEvents(
-                      messenger,
-                      'NetworkController:providerConfigChange',
-                      {
-                        produceEvents: async () => {
-                          await controller.initializeProvider();
-                          assert(
-                            controller.getProviderAndBlockTracker().provider,
-                          );
-                        },
-                      },
-                    );
-
-                    await waitForStateChanges(messenger, {
-                      propertyPath: ['networkId'],
-                      count: 2,
-                      produceStateChanges: () => {
-                        controller
-                          .getProviderAndBlockTracker()
-                          .provider.emit('error', { some: 'error' });
-                      },
-                    });
-                    expect(controller.state.networkId).toBe('2');
-                  },
-                );
-              });
-            });
-
-            describe('if the network version could be retrieved while providerConfig was being set', () => {
-              it('does not retrieve the network version again', async () => {
-                const messenger = buildMessenger();
-                await withController(
-                  {
-                    messenger,
-                    state: {
-                      providerConfig: buildProviderConfig({
-                        type: networkType,
-                      }),
-                    },
-                    infuraProjectId: 'infura-project-id',
-                  },
-                  async ({ controller }) => {
-                    const fakeInfuraProvider = buildFakeInfuraProvider();
-                    createInfuraProviderMock.mockReturnValue(
-                      fakeInfuraProvider,
-                    );
-                    const fakeInfuraSubprovider = buildFakeInfuraSubprovider();
-                    SubproviderMock.mockReturnValue(fakeInfuraSubprovider);
-                    const fakeMetamaskProvider = buildFakeMetamaskProvider([
-                      {
-                        request: {
-                          method: 'net_version',
-                        },
-                        response: {
-                          result: '1',
-                        },
-                      },
-                      {
-                        request: {
-                          method: 'net_version',
-                        },
-                        response: {
-                          result: '2',
-                        },
-                      },
-                    ]);
-                    createMetamaskProviderMock.mockReturnValue(
-                      fakeMetamaskProvider,
-                    );
-
-                    await waitForPublishedEvents(
-                      messenger,
-                      'NetworkController:providerConfigChange',
-                      {
-                        produceEvents: async () => {
-                          await controller.initializeProvider();
-                          assert(
-                            controller.getProviderAndBlockTracker().provider,
-                          );
-                        },
-                      },
-                    );
-
-                    await waitForStateChanges(messenger, {
-                      propertyPath: ['networkId'],
-                      count: 0,
-                      produceStateChanges: () => {
-                        controller
-                          .getProviderAndBlockTracker()
-                          .provider.emit('error', { some: 'error' });
-                      },
-                    });
-                    expect(controller.state.networkId).toBe('1');
-                  },
-                );
-              });
-            });
-          });
->>>>>>> 7d5057b4
         });
       },
     );
@@ -509,170 +270,6 @@
           },
         );
       });
-<<<<<<< HEAD
-=======
-
-      it('ensures that the existing provider is stopped while replacing it', async () => {
-        await withController(
-          {
-            state: {
-              providerConfig: buildProviderConfig({
-                type: NetworkType.localhost,
-              }),
-            },
-          },
-          async ({ controller }) => {
-            const fakeMetamaskProviders = [
-              buildFakeMetamaskProvider(),
-              buildFakeMetamaskProvider(),
-            ];
-            jest.spyOn(fakeMetamaskProviders[0], 'stop');
-            createMetamaskProviderMock
-              .mockImplementationOnce(() => fakeMetamaskProviders[0])
-              .mockImplementationOnce(() => fakeMetamaskProviders[1]);
-
-            await controller.initializeProvider();
-            await controller.initializeProvider();
-            assert(controller.getProviderAndBlockTracker().provider);
-            jest.runAllTimers();
-
-            expect(fakeMetamaskProviders[0].stop).toHaveBeenCalled();
-          },
-        );
-      });
-
-      describe('when an "error" event occurs on the new provider', () => {
-        describe('if the network version could not be retrieved while providerConfig was being set', () => {
-          it('retrieves the network version twice more (due to the "error" event being listened to twice) and, assuming success, persists it to state', async () => {
-            const messenger = buildMessenger();
-            await withController(
-              {
-                messenger,
-                state: {
-                  providerConfig: buildProviderConfig({
-                    type: NetworkType.localhost,
-                  }),
-                },
-              },
-              async ({ controller }) => {
-                const fakeMetamaskProvider = buildFakeMetamaskProvider([
-                  {
-                    request: {
-                      method: 'net_version',
-                    },
-                    response: {
-                      error: 'oops',
-                    },
-                  },
-                  {
-                    request: {
-                      method: 'net_version',
-                    },
-                    response: {
-                      result: '1',
-                    },
-                  },
-                  {
-                    request: {
-                      method: 'net_version',
-                    },
-                    response: {
-                      result: '2',
-                    },
-                  },
-                ]);
-                createMetamaskProviderMock.mockReturnValue(
-                  fakeMetamaskProvider,
-                );
-
-                await waitForPublishedEvents(
-                  messenger,
-                  'NetworkController:providerConfigChange',
-                  {
-                    produceEvents: async () => {
-                      await controller.initializeProvider();
-                      assert(controller.getProviderAndBlockTracker().provider);
-                    },
-                  },
-                );
-
-                await waitForStateChanges(messenger, {
-                  propertyPath: ['networkId'],
-                  count: 2,
-                  produceStateChanges: () => {
-                    controller
-                      .getProviderAndBlockTracker()
-                      .provider.emit('error', { some: 'error' });
-                  },
-                });
-                expect(controller.state.networkId).toBe('2');
-              },
-            );
-          });
-        });
-
-        describe('if the network version could be retrieved while providerConfig was being set', () => {
-          it('does not retrieve the network version again', async () => {
-            const messenger = buildMessenger();
-            await withController(
-              {
-                messenger,
-                state: {
-                  providerConfig: buildProviderConfig({
-                    type: NetworkType.localhost,
-                  }),
-                },
-              },
-              async ({ controller }) => {
-                const fakeMetamaskProvider = buildFakeMetamaskProvider([
-                  {
-                    request: {
-                      method: 'net_version',
-                    },
-                    response: {
-                      result: '1',
-                    },
-                  },
-                  {
-                    request: {
-                      method: 'net_version',
-                    },
-                    response: {
-                      result: '2',
-                    },
-                  },
-                ]);
-                createMetamaskProviderMock.mockReturnValue(
-                  fakeMetamaskProvider,
-                );
-
-                await waitForPublishedEvents(
-                  messenger,
-                  'NetworkController:providerConfigChange',
-                  {
-                    produceEvents: async () => {
-                      await controller.initializeProvider();
-                      assert(controller.getProviderAndBlockTracker().provider);
-                    },
-                  },
-                );
-
-                await waitForStateChanges(messenger, {
-                  propertyPath: ['networkId'],
-                  count: 0,
-                  produceStateChanges: () => {
-                    controller
-                      .getProviderAndBlockTracker()
-                      .provider.emit('error', { some: 'error' });
-                  },
-                });
-                expect(controller.state.networkId).toBe('1');
-              },
-            );
-          });
-        });
-      });
->>>>>>> 7d5057b4
     });
 
     describe('when the provider config in state contains a network type of "rpc"', () => {
@@ -797,236 +394,13 @@
         const messenger = buildMessenger();
         await withController({ messenger }, async ({ controller }) => {
           const promiseForNetworkChanges = waitForStateChanges(messenger, {
-            propertyPath: ['network'],
+            propertyPath: ['networkId'],
           });
 
           await controller.lookupNetwork();
 
           await expect(promiseForNetworkChanges).toNeverResolve();
         });
-<<<<<<< HEAD
-=======
-
-        describe('when an "error" event occurs on the new provider', () => {
-          describe('if the network version could not be retrieved while providerConfig was being set', () => {
-            it('retrieves the network version twice more (due to the "error" event being listened to twice) and, assuming success, persists it to state', async () => {
-              const messenger = buildMessenger();
-              await withController(
-                {
-                  messenger,
-                  state: {
-                    providerConfig: buildProviderConfig({
-                      type: NetworkType.rpc,
-                      rpcTarget: 'http://example.com',
-                    }),
-                  },
-                },
-                async ({ controller }) => {
-                  const fakeMetamaskProvider = buildFakeMetamaskProvider([
-                    {
-                      request: {
-                        method: 'net_version',
-                      },
-                      response: {
-                        error: 'oops',
-                      },
-                    },
-                    {
-                      request: {
-                        method: 'net_version',
-                      },
-                      response: {
-                        result: '1',
-                      },
-                    },
-                    {
-                      request: {
-                        method: 'net_version',
-                      },
-                      response: {
-                        result: '2',
-                      },
-                    },
-                  ]);
-                  createMetamaskProviderMock.mockReturnValue(
-                    fakeMetamaskProvider,
-                  );
-
-                  await waitForPublishedEvents(
-                    messenger,
-                    'NetworkController:providerConfigChange',
-                    {
-                      produceEvents: async () => {
-                        await controller.initializeProvider();
-                        assert(
-                          controller.getProviderAndBlockTracker().provider,
-                        );
-                      },
-                    },
-                  );
-
-                  await waitForStateChanges(messenger, {
-                    propertyPath: ['networkId'],
-                    count: 2,
-                    produceStateChanges: () => {
-                      controller
-                        .getProviderAndBlockTracker()
-                        .provider.emit('error', { some: 'error' });
-                    },
-                  });
-                  expect(controller.state.networkId).toBe('2');
-                },
-              );
-            });
-          });
-
-          describe('if the network version could be retrieved while providerConfig was being set', () => {
-            it('does not retrieve the network version again', async () => {
-              const messenger = buildMessenger();
-              await withController(
-                {
-                  messenger,
-                  state: {
-                    providerConfig: buildProviderConfig({
-                      type: NetworkType.rpc,
-                      rpcTarget: 'http://example.com',
-                    }),
-                  },
-                },
-                async ({ controller }) => {
-                  const fakeMetamaskProvider = buildFakeMetamaskProvider([
-                    {
-                      request: {
-                        method: 'net_version',
-                      },
-                      response: {
-                        result: '1',
-                      },
-                    },
-                    {
-                      request: {
-                        method: 'net_version',
-                      },
-                      response: {
-                        result: '2',
-                      },
-                    },
-                  ]);
-                  createMetamaskProviderMock.mockReturnValue(
-                    fakeMetamaskProvider,
-                  );
-
-                  await waitForPublishedEvents(
-                    messenger,
-                    'NetworkController:providerConfigChange',
-                    {
-                      produceEvents: async () => {
-                        await controller.initializeProvider();
-                        assert(
-                          controller.getProviderAndBlockTracker().provider,
-                        );
-                      },
-                    },
-                  );
-
-                  await waitForStateChanges(messenger, {
-                    propertyPath: ['networkId'],
-                    count: 0,
-                    produceStateChanges: () => {
-                      controller
-                        .getProviderAndBlockTracker()
-                        .provider.emit('error', { some: 'error' });
-                    },
-                  });
-                  expect(controller.state.networkId).toBe('1');
-                },
-              );
-            });
-          });
-        });
-      });
-
-      describe('if the RPC target is not set', () => {
-        it('does not set a provider or block tracker', async () => {
-          await withController(
-            {
-              state: {
-                providerConfig: buildProviderConfig({
-                  type: NetworkType.rpc,
-                }),
-              },
-            },
-            async ({ controller }) => {
-              const fakeMetamaskProvider = buildFakeMetamaskProvider();
-              createMetamaskProviderMock.mockReturnValue(fakeMetamaskProvider);
-
-              await controller.initializeProvider();
-
-              expect(createMetamaskProviderMock).not.toHaveBeenCalled();
-              const { provider, blockTracker } =
-                controller.getProviderAndBlockTracker();
-              expect(provider).toBeUndefined();
-              expect(blockTracker).toBeUndefined();
-            },
-          );
-        });
-      });
-    });
-
-    it('updates networkDetails.isEIP1559Compatible in state based on the latest block (assuming that the request for eth_getBlockByNumber is made successfully)', async () => {
-      const messenger = buildMessenger();
-      await withController(
-        {
-          messenger,
-          state: {
-            providerConfig: buildProviderConfig(),
-          },
-        },
-        async ({ controller }) => {
-          const fakeMetamaskProvider = buildFakeMetamaskProvider([
-            {
-              request: {
-                method: 'eth_getBlockByNumber',
-                params: ['latest', false],
-              },
-              response: {
-                result: {
-                  baseFeePerGas: '0x1',
-                },
-              },
-            },
-          ]);
-          createMetamaskProviderMock.mockReturnValue(fakeMetamaskProvider);
-
-          await waitForStateChanges(messenger, {
-            propertyPath: ['networkDetails', 'isEIP1559Compatible'],
-            produceStateChanges: async () => {
-              await controller.initializeProvider();
-            },
-          });
-
-          expect(controller.state.networkDetails.isEIP1559Compatible).toBe(
-            true,
-          );
-        },
-      );
-    });
-  });
-
-  describe('lookupNetwork', () => {
-    describe('if a provider has not been set', () => {
-      it('does not change network in state', async () => {
-        const messenger = buildMessenger();
-        await withController({ messenger }, async ({ controller }) => {
-          const promiseForNetworkChanges = waitForStateChanges(messenger, {
-            propertyPath: ['networkId'],
-          });
-
-          await controller.lookupNetwork();
-
-          await expect(promiseForNetworkChanges).toNeverResolve();
-        });
->>>>>>> 7d5057b4
       });
 
       it('does not publish NetworkController:providerConfigChange', async () => {
@@ -1454,220 +828,13 @@
   });
 
   describe('setProviderType', () => {
-    [NetworkType.mainnet, NetworkType.goerli, NetworkType.sepolia].forEach(
-      (networkType) => {
-        describe(`given a network type of "${networkType}"`, () => {
-          it('updates the provider config in state with the network type, the corresponding chain ID, and a special ticker, clearing any existing RPC target and nickname', async () => {
-            const messenger = buildMessenger();
-            await withController(
-              {
-                messenger,
-                state: {
-                  providerConfig: {
-                    type: NetworkType.localhost,
-                    rpcTarget: 'http://somethingexisting.com',
-                    chainId: '99999',
-                    ticker: 'something existing',
-                    nickname: 'something existing',
-                  },
-                },
-              },
-<<<<<<< HEAD
-            },
-          },
-          async ({ controller }) => {
-            const fakeInfuraClient = buildFakeClient();
-            createNetworkClientMock.mockReturnValue(fakeInfuraClient);
-
-            await controller.setProviderType(NetworkType.mainnet);
-
-            expect(controller.state.providerConfig).toStrictEqual({
-              type: NetworkType.mainnet,
-              ...BUILT_IN_NETWORKS.mainnet,
-              rpcTarget: undefined,
-              nickname: undefined,
-              id: undefined,
-            });
-          },
-        );
-      });
-
-      it('sets isCustomNetwork in state to false', async () => {
-        const messenger = buildMessenger();
-        await withController(
-          {
-            messenger,
-            state: {
-              isCustomNetwork: true,
-            },
-            infuraProjectId: 'infura-project-id',
-          },
-          async ({ controller }) => {
-            const fakeInfuraClient = buildFakeClient();
-            createNetworkClientMock.mockReturnValue(fakeInfuraClient);
-=======
-              async ({ controller }) => {
-                const fakeInfuraProvider = buildFakeInfuraProvider();
-                createInfuraProviderMock.mockReturnValue(fakeInfuraProvider);
-                const fakeInfuraSubprovider = buildFakeInfuraSubprovider();
-                SubproviderMock.mockReturnValue(fakeInfuraSubprovider);
-                const fakeMetamaskProvider = buildFakeMetamaskProvider();
-                createMetamaskProviderMock.mockReturnValue(
-                  fakeMetamaskProvider,
-                );
-
-                await controller.setProviderType(networkType);
->>>>>>> 7d5057b4
-
-                expect(controller.state.providerConfig).toStrictEqual({
-                  type: networkType,
-                  ...BUILT_IN_NETWORKS[networkType],
-                  rpcTarget: undefined,
-                  nickname: undefined,
-                  id: undefined,
-                });
-              },
-            );
-          });
-
-<<<<<<< HEAD
-            expect(controller.state.isCustomNetwork).toBe(false);
-          },
-        );
-      });
-
-      it('sets the provider to an Infura provider pointed to Mainnet', async () => {
-        await withController(
-          {
-            infuraProjectId: 'infura-project-id',
-          },
-          async ({ controller }) => {
-            const fakeProvider = buildFakeProvider([
-=======
-          it(`sets the provider to an Infura provider pointed to ${networkType}`, async () => {
-            await withController(
->>>>>>> 7d5057b4
-              {
-                infuraProjectId: 'infura-project-id',
-              },
-<<<<<<< HEAD
-            ]);
-            const fakeInfuraClient = buildFakeClient(fakeProvider);
-            createNetworkClientMock.mockReturnValue(fakeInfuraClient);
-=======
-              async ({ controller }) => {
-                const fakeInfuraProvider = buildFakeInfuraProvider();
-                createInfuraProviderMock.mockReturnValue(fakeInfuraProvider);
-                const fakeInfuraSubprovider = buildFakeInfuraSubprovider();
-                SubproviderMock.mockReturnValue(fakeInfuraSubprovider);
-                const fakeMetamaskProvider = buildFakeMetamaskProvider([
-                  {
-                    request: {
-                      method: 'eth_chainId',
-                    },
-                    response: {
-                      result: '0x1337',
-                    },
-                  },
-                ]);
-                createMetamaskProviderMock.mockReturnValue(
-                  fakeMetamaskProvider,
-                );
->>>>>>> 7d5057b4
-
-                await controller.setProviderType(networkType);
-
-<<<<<<< HEAD
-            expect(createNetworkClientMock).toHaveBeenCalledWith({
-              network: NetworkType.mainnet,
-              infuraProjectId: 'infura-project-id',
-              type: NetworkClientType.Infura,
-            });
-            const { provider } = controller.getProviderAndBlockTracker();
-            const promisifiedSendAsync = promisify(provider.sendAsync).bind(
-              provider,
-=======
-                expect(createInfuraProviderMock).toHaveBeenCalledWith({
-                  network: networkType,
-                  projectId: 'infura-project-id',
-                });
-                expect(createMetamaskProviderMock).toHaveBeenCalledWith({
-                  dataSubprovider: fakeInfuraSubprovider,
-                  engineParams: {
-                    blockTrackerProvider: fakeInfuraProvider,
-                    pollingInterval: 12000,
-                  },
-                });
-                const { provider } = controller.getProviderAndBlockTracker();
-                const promisifiedSendAsync = promisify(provider.sendAsync).bind(
-                  provider,
-                );
-                const chainIdResult = await promisifiedSendAsync({
-                  method: 'eth_chainId',
-                });
-                expect(chainIdResult.result).toBe('0x1337');
-              },
->>>>>>> 7d5057b4
-            );
-          });
-
-<<<<<<< HEAD
-      it('updates networkDetails.isEIP1559Compatible in state based on the latest block (assuming that the request for eth_getBlockByNumber is made successfully)', async () => {
-        const messenger = buildMessenger();
-        await withController(
-          {
-            messenger,
-          },
-          async ({ controller }) => {
-            const fakeProvider = buildFakeProvider([
-=======
-          it('updates networkDetails.isEIP1559Compatible in state based on the latest block (assuming that the request for eth_getBlockByNumber is made successfully)', async () => {
-            const messenger = buildMessenger();
-            await withController(
->>>>>>> 7d5057b4
-              {
-                messenger,
-              },
-<<<<<<< HEAD
-            ]);
-            const fakeInfuraClient = buildFakeClient(fakeProvider);
-            createNetworkClientMock.mockReturnValue(fakeInfuraClient);
-
-            await controller.setProviderType(NetworkType.mainnet);
-
-            expect(controller.state.networkDetails.isEIP1559Compatible).toBe(
-              true,
-            );
-          },
-        );
-      });
-
-      it('records the version of the current network in state (assuming that the request for net_version is made successfully)', async () => {
-        const messenger = buildMessenger();
-        await withController({ messenger }, async ({ controller }) => {
-          const fakeProvider = buildFakeProvider([
-            {
-              request: {
-                method: 'net_version',
-                params: [],
-              },
-              response: {
-                result: '42',
-              },
-            },
-          ]);
-          const fakeInfuraClient = buildFakeClient(fakeProvider);
-          createNetworkClientMock.mockReturnValue(fakeInfuraClient);
-
-          await controller.setProviderType(NetworkType.mainnet);
-
-          expect(controller.state.network).toBe('42');
-        });
-      });
-    });
-
     (
       [
+        {
+          networkType: NetworkType.mainnet,
+          ticker: NetworksTicker.mainnet,
+          chainId: NetworksChainId.mainnet,
+        },
         {
           networkType: NetworkType.goerli,
           ticker: NetworksTicker.goerli,
@@ -1713,26 +880,6 @@
           );
         });
 
-        it('sets isCustomNetwork in state to false', async () => {
-          const messenger = buildMessenger();
-          await withController(
-            {
-              messenger,
-              state: {
-                isCustomNetwork: true,
-              },
-            },
-            async ({ controller }) => {
-              const fakeInfuraClient = buildFakeClient();
-              createNetworkClientMock.mockReturnValue(fakeInfuraClient);
-
-              await controller.setProviderType(networkType);
-
-              expect(controller.state.isCustomNetwork).toBe(false);
-            },
-          );
-        });
-
         it(`sets the provider to an Infura provider pointed to ${networkType}`, async () => {
           await withController(
             {
@@ -1788,78 +935,6 @@
                     result: {
                       baseFeePerGas: '0x1',
                     },
-=======
-              async ({ controller }) => {
-                const fakeInfuraProvider = buildFakeInfuraProvider();
-                createInfuraProviderMock.mockReturnValue(fakeInfuraProvider);
-                const fakeInfuraSubprovider = buildFakeInfuraSubprovider();
-                SubproviderMock.mockReturnValue(fakeInfuraSubprovider);
-                const fakeMetamaskProvider = buildFakeMetamaskProvider([
-                  {
-                    request: {
-                      method: 'eth_getBlockByNumber',
-                      params: ['latest', false],
-                    },
-                    response: {
-                      result: {
-                        baseFeePerGas: '0x1',
-                      },
-                    },
-                  },
-                ]);
-                createMetamaskProviderMock.mockReturnValue(
-                  fakeMetamaskProvider,
-                );
-
-                await controller.setProviderType(networkType);
-
-                expect(
-                  controller.state.networkDetails.isEIP1559Compatible,
-                ).toBe(true);
-              },
-            );
-          });
-
-          it('ensures that the existing provider is stopped while replacing it', async () => {
-            await withController(async ({ controller }) => {
-              const fakeInfuraProvider = buildFakeInfuraProvider();
-              createInfuraProviderMock.mockReturnValue(fakeInfuraProvider);
-              const fakeInfuraSubprovider = buildFakeInfuraSubprovider();
-              SubproviderMock.mockReturnValue(fakeInfuraSubprovider);
-              const fakeMetamaskProviders = [
-                buildFakeMetamaskProvider(),
-                buildFakeMetamaskProvider(),
-              ];
-              jest.spyOn(fakeMetamaskProviders[0], 'stop');
-              createMetamaskProviderMock
-                .mockImplementationOnce(() => fakeMetamaskProviders[0])
-                .mockImplementationOnce(() => fakeMetamaskProviders[1]);
-
-              await controller.setProviderType(networkType);
-              await controller.setProviderType(networkType);
-              assert(controller.getProviderAndBlockTracker().provider);
-              jest.runAllTimers();
-
-              expect(fakeMetamaskProviders[0].stop).toHaveBeenCalled();
-            });
-          });
-
-          it('updates the version of the current network in state (assuming that the request for net_version is made successfully)', async () => {
-            const messenger = buildMessenger();
-            await withController({ messenger }, async ({ controller }) => {
-              const fakeInfuraProvider = buildFakeInfuraProvider();
-              createInfuraProviderMock.mockReturnValue(fakeInfuraProvider);
-              const fakeInfuraSubprovider = buildFakeInfuraSubprovider();
-              SubproviderMock.mockReturnValue(fakeInfuraSubprovider);
-              const fakeMetamaskProvider = buildFakeMetamaskProvider([
-                {
-                  request: {
-                    method: 'net_version',
-                    params: [],
-                  },
-                  response: {
-                    result: '42',
->>>>>>> 7d5057b4
                   },
                 },
               ]);
@@ -1868,7 +943,6 @@
 
               await controller.setProviderType(networkType);
 
-<<<<<<< HEAD
               expect(controller.state.networkDetails.isEIP1559Compatible).toBe(
                 true,
               );
@@ -1900,107 +974,6 @@
         });
       });
     });
-=======
-              expect(controller.state.networkId).toBe('42');
-            });
-          });
-
-          describe('when an "error" event occurs on the new provider', () => {
-            describe('if the network version could not be retrieved during setProviderType', () => {
-              it('retrieves the network version again and, assuming success, persists it to state', async () => {
-                const messenger = buildMessenger();
-                await withController({ messenger }, async ({ controller }) => {
-                  const fakeInfuraProvider = buildFakeInfuraProvider();
-                  createInfuraProviderMock.mockReturnValue(fakeInfuraProvider);
-                  const fakeInfuraSubprovider = buildFakeInfuraSubprovider();
-                  SubproviderMock.mockReturnValue(fakeInfuraSubprovider);
-                  const fakeMetamaskProvider = buildFakeMetamaskProvider([
-                    {
-                      request: {
-                        method: 'net_version',
-                      },
-                      response: {
-                        error: 'oops',
-                      },
-                    },
-                    {
-                      request: {
-                        method: 'net_version',
-                      },
-                      response: {
-                        result: '42',
-                      },
-                    },
-                  ]);
-                  createMetamaskProviderMock.mockReturnValue(
-                    fakeMetamaskProvider,
-                  );
-
-                  await controller.setProviderType(networkType);
-
-                  await waitForStateChanges(messenger, {
-                    propertyPath: ['networkId'],
-                    produceStateChanges: () => {
-                      controller
-                        .getProviderAndBlockTracker()
-                        .provider.emit('error', { some: 'error' });
-                    },
-                  });
-                  expect(controller.state.networkId).toBe('42');
-                });
-              });
-            });
-
-            describe('if the network version could be retrieved during setProviderType', () => {
-              it('does not retrieve the network version again', async () => {
-                const messenger = buildMessenger();
-                await withController({ messenger }, async ({ controller }) => {
-                  const fakeInfuraProvider = buildFakeInfuraProvider();
-                  createInfuraProviderMock.mockReturnValue(fakeInfuraProvider);
-                  const fakeInfuraSubprovider = buildFakeInfuraSubprovider();
-                  SubproviderMock.mockReturnValue(fakeInfuraSubprovider);
-                  const fakeMetamaskProvider = buildFakeMetamaskProvider([
-                    {
-                      request: {
-                        method: 'net_version',
-                      },
-                      response: {
-                        result: '1',
-                      },
-                    },
-                    {
-                      request: {
-                        method: 'net_version',
-                      },
-                      response: {
-                        result: '2',
-                      },
-                    },
-                  ]);
-                  createMetamaskProviderMock.mockReturnValue(
-                    fakeMetamaskProvider,
-                  );
-
-                  await controller.setProviderType(networkType);
-
-                  await waitForStateChanges(messenger, {
-                    propertyPath: ['networkId'],
-                    count: 0,
-                    produceStateChanges: () => {
-                      controller
-                        .getProviderAndBlockTracker()
-                        .provider.emit('error', { some: 'error' });
-                    },
-                  });
-                  expect(controller.state.networkId).toBe('1');
-                });
-              });
-            });
-          });
-        });
-      },
-    );
->>>>>>> 7d5057b4
 
     describe('given a network type of "rpc"', () => {
       it('throws because there is no way to set the rpcTarget using this method', async () => {
@@ -2019,71 +992,9 @@
             },
           },
           async ({ controller }) => {
-<<<<<<< HEAD
             await expect(() =>
               controller.setProviderType(NetworkType.rpc),
             ).rejects.toThrow('rpcTarget must be passed in for custom rpcs');
-=======
-            const fakeMetamaskProvider = buildFakeMetamaskProvider();
-            createMetamaskProviderMock.mockReturnValue(fakeMetamaskProvider);
-
-            await controller.setProviderType(NetworkType.rpc);
-
-            expect(controller.state.providerConfig).toStrictEqual({
-              type: NetworkType.rpc,
-              ticker: 'ETH',
-              chainId: '',
-              rpcTarget: undefined,
-              nickname: undefined,
-              id: undefined,
-              rpcPrefs: undefined,
-            });
-          },
-        );
-      });
-
-      it("doesn't set a provider (because the RPC target is cleared)", async () => {
-        await withController(async ({ controller }) => {
-          const fakeMetamaskProvider = buildFakeMetamaskProvider();
-          createMetamaskProviderMock.mockReturnValue(fakeMetamaskProvider);
-
-          await controller.setProviderType(NetworkType.rpc);
-
-          expect(createMetamaskProviderMock).not.toHaveBeenCalled();
-          expect(
-            controller.getProviderAndBlockTracker().provider,
-          ).toBeUndefined();
-        });
-      });
-
-      it('does not update networkDetails.isEIP1559Compatible in state based on the latest block (because the RPC target is cleared)', async () => {
-        const messenger = buildMessenger();
-        await withController(
-          {
-            messenger,
-          },
-          async ({ controller }) => {
-            const fakeMetamaskProvider = buildFakeMetamaskProvider([
-              {
-                request: {
-                  method: 'eth_getBlockByNumber',
-                  params: ['latest', false],
-                },
-                response: {
-                  result: {
-                    baseFeePerGas: '0x1',
-                  },
-                },
-              },
-            ]);
-            createMetamaskProviderMock.mockReturnValue(fakeMetamaskProvider);
-
-            await controller.setProviderType(NetworkType.rpc);
-
-            expect(
-              controller.state.networkDetails.isEIP1559Compatible,
-            ).toBeUndefined();
->>>>>>> 7d5057b4
           },
         );
       });
@@ -2124,29 +1035,6 @@
         );
       });
 
-<<<<<<< HEAD
-      it('sets isCustomNetwork in state to false', async () => {
-        const messenger = buildMessenger();
-        await withController(
-          {
-            messenger,
-            state: {
-              isCustomNetwork: true,
-            },
-          },
-          async ({ controller }) => {
-            const fakeJsonRpcClient = buildFakeClient();
-            createNetworkClientMock.mockReturnValue(fakeJsonRpcClient);
-
-            await controller.setProviderType(NetworkType.localhost);
-
-            expect(controller.state.isCustomNetwork).toBe(false);
-          },
-        );
-      });
-
-=======
->>>>>>> 7d5057b4
       it('sets the provider to a custom RPC provider pointed to localhost, leaving chain ID undefined', async () => {
         await withController(async ({ controller }) => {
           const fakeProvider = buildFakeProvider([
@@ -2196,130 +1084,11 @@
               },
             },
           ]);
-<<<<<<< HEAD
           const fakeJsonRpcClient = buildFakeClient(fakeProvider);
           createNetworkClientMock.mockReturnValue(fakeJsonRpcClient);
-=======
-          createMetamaskProviderMock.mockReturnValue(fakeMetamaskProvider);
 
           await controller.setProviderType(NetworkType.localhost);
 
-          expect(controller.state.networkDetails.isEIP1559Compatible).toBe(
-            true,
-          );
-        });
-      });
-
-      it('ensures that the existing provider is stopped while replacing it', async () => {
-        await withController(async ({ controller }) => {
-          const fakeMetamaskProviders = [
-            buildFakeMetamaskProvider(),
-            buildFakeMetamaskProvider(),
-          ];
-          jest.spyOn(fakeMetamaskProviders[0], 'stop');
-          createMetamaskProviderMock
-            .mockImplementationOnce(() => fakeMetamaskProviders[0])
-            .mockImplementationOnce(() => fakeMetamaskProviders[1]);
-
-          await controller.setProviderType(NetworkType.localhost);
-          await controller.setProviderType(NetworkType.localhost);
-          assert(controller.getProviderAndBlockTracker().provider);
-          jest.runAllTimers();
-
-          expect(fakeMetamaskProviders[0].stop).toHaveBeenCalled();
-        });
-      });
-
-      it('updates the version of the current network in state (assuming that the request for net_version is made successfully)', async () => {
-        const messenger = buildMessenger();
-        await withController({ messenger }, async ({ controller }) => {
-          const fakeMetamaskProvider = buildFakeMetamaskProvider([
-            {
-              request: {
-                method: 'net_version',
-                params: [],
-              },
-              response: {
-                result: '42',
-              },
-            },
-          ]);
-          createMetamaskProviderMock.mockReturnValue(fakeMetamaskProvider);
-
-          await controller.setProviderType(NetworkType.localhost);
-
-          expect(controller.state.networkId).toBe('42');
-        });
-      });
-
-      describe('when an "error" event occurs on the new provider', () => {
-        describe('if the network version could not be retrieved during setProviderType', () => {
-          it('retrieves the network version again and, assuming success, persists it to state', async () => {
-            const messenger = buildMessenger();
-            await withController({ messenger }, async ({ controller }) => {
-              const fakeMetamaskProvider = buildFakeMetamaskProvider([
-                {
-                  request: {
-                    method: 'net_version',
-                  },
-                  response: {
-                    error: 'oops',
-                  },
-                },
-                {
-                  request: {
-                    method: 'net_version',
-                  },
-                  response: {
-                    result: '42',
-                  },
-                },
-              ]);
-              createMetamaskProviderMock.mockReturnValue(fakeMetamaskProvider);
-
-              await controller.setProviderType(NetworkType.localhost);
-
-              await waitForStateChanges(messenger, {
-                propertyPath: ['networkId'],
-                produceStateChanges: () => {
-                  controller
-                    .getProviderAndBlockTracker()
-                    .provider.emit('error', { some: 'error' });
-                },
-              });
-              expect(controller.state.networkId).toBe('42');
-            });
-          });
-        });
-
-        describe('if the network version could be retrieved during setProviderType', () => {
-          it('does not retrieve the network version again', async () => {
-            const messenger = buildMessenger();
-            await withController({ messenger }, async ({ controller }) => {
-              const fakeMetamaskProvider = buildFakeMetamaskProvider([
-                {
-                  request: {
-                    method: 'net_version',
-                  },
-                  response: {
-                    result: '1',
-                  },
-                },
-                {
-                  request: {
-                    method: 'net_version',
-                  },
-                  response: {
-                    result: '2',
-                  },
-                },
-              ]);
-              createMetamaskProviderMock.mockReturnValue(fakeMetamaskProvider);
->>>>>>> 7d5057b4
-
-          await controller.setProviderType(NetworkType.localhost);
-
-<<<<<<< HEAD
           expect(controller.state.networkDetails.isEIP1559Compatible).toBe(
             true,
           );
@@ -2345,21 +1114,7 @@
 
           await controller.setProviderType(NetworkType.localhost);
 
-          expect(controller.state.network).toBe('42');
-=======
-              await waitForStateChanges(messenger, {
-                propertyPath: ['networkId'],
-                count: 0,
-                produceStateChanges: () => {
-                  controller
-                    .getProviderAndBlockTracker()
-                    .provider.emit('error', { some: 'error' });
-                },
-              });
-              expect(controller.state.networkId).toBe('1');
-            });
-          });
->>>>>>> 7d5057b4
+          expect(controller.state.networkId).toBe('42');
         });
       });
     });
@@ -2418,39 +1173,6 @@
       );
     });
 
-<<<<<<< HEAD
-    it('sets isCustomNetwork in state to true', async () => {
-      const messenger = buildMessenger();
-      await withController(
-        {
-          messenger,
-          state: {
-            isCustomNetwork: false,
-            networkConfigurations: {
-              testNetworkConfigurationId: {
-                rpcUrl: 'https://mock-rpc-url',
-                chainId: '0xabc',
-                ticker: 'TEST',
-                id: 'testNetworkConfigurationId',
-                nickname: undefined,
-                rpcPrefs: undefined,
-              },
-            },
-          },
-        },
-        async ({ controller }) => {
-          const fakeClient = buildFakeClient();
-          createNetworkClientMock.mockReturnValue(fakeClient);
-
-          await controller.setActiveNetwork('testNetworkConfigurationId');
-
-          expect(controller.state.isCustomNetwork).toBe(true);
-        },
-      );
-    });
-
-=======
->>>>>>> 7d5057b4
     it('sets the provider to a custom RPC provider initialized with the RPC target and chain ID, leaving nickname and ticker undefined', async () => {
       const messenger = buildMessenger();
       await withController(
@@ -2585,124 +1307,6 @@
         },
       );
     });
-<<<<<<< HEAD
-=======
-
-    describe('when an "error" event occurs on the new provider', () => {
-      describe('if the network version could not be retrieved during the call to setActiveNetwork', () => {
-        it('retrieves the network version again and, assuming success, persists it to state', async () => {
-          const messenger = buildMessenger();
-          await withController(
-            {
-              messenger,
-              state: {
-                networkConfigurations: {
-                  testNetworkConfigurationId: {
-                    rpcUrl: 'https://mock-rpc-url',
-                    chainId: '0xtest',
-                    ticker: 'TEST',
-                    id: 'testNetworkConfigurationId',
-                    nickname: undefined,
-                    rpcPrefs: undefined,
-                  },
-                },
-              },
-            },
-            async ({ controller }) => {
-              const fakeMetamaskProvider = buildFakeMetamaskProvider([
-                {
-                  request: {
-                    method: 'net_version',
-                  },
-                  response: {
-                    error: 'oops',
-                  },
-                },
-                {
-                  request: {
-                    method: 'net_version',
-                  },
-                  response: {
-                    result: '42',
-                  },
-                },
-              ]);
-              createMetamaskProviderMock.mockReturnValue(fakeMetamaskProvider);
-
-              await controller.setActiveNetwork('testNetworkConfigurationId');
-
-              await waitForStateChanges(messenger, {
-                propertyPath: ['networkId'],
-                produceStateChanges: () => {
-                  controller
-                    .getProviderAndBlockTracker()
-                    .provider.emit('error', { some: 'error' });
-                },
-              });
-              expect(controller.state.networkId).toBe('42');
-            },
-          );
-        });
-      });
-
-      describe('if the network version could be retrieved during the call to setActiveNetwork', () => {
-        it('does not retrieve the network version again', async () => {
-          const messenger = buildMessenger();
-          await withController(
-            {
-              messenger,
-              state: {
-                networkConfigurations: {
-                  testNetworkConfigurationId: {
-                    rpcUrl: 'https://mock-rpc-url',
-                    chainId: '0xtest',
-                    ticker: 'TEST',
-                    id: 'testNetworkConfigurationId',
-                    nickname: undefined,
-                    rpcPrefs: undefined,
-                  },
-                },
-              },
-            },
-            async ({ controller }) => {
-              const fakeMetamaskProvider = buildFakeMetamaskProvider([
-                {
-                  request: {
-                    method: 'net_version',
-                  },
-                  response: {
-                    result: '1',
-                  },
-                },
-                {
-                  request: {
-                    method: 'net_version',
-                  },
-                  response: {
-                    result: '2',
-                  },
-                },
-              ]);
-              createMetamaskProviderMock.mockReturnValue(fakeMetamaskProvider);
-
-              await controller.setActiveNetwork('testNetworkConfigurationId');
-
-              await waitForStateChanges(messenger, {
-                propertyPath: ['networkId'],
-                count: 0,
-                produceStateChanges: () => {
-                  controller
-                    .getProviderAndBlockTracker()
-                    .provider.emit('error', { some: 'error' });
-                },
-              });
-              expect(controller.state.networkId).toBe('1');
-            },
-          );
-        });
-      });
-    });
->>>>>>> 7d5057b4
   });
 
   describe('getEIP1559Compatibility', () => {
@@ -3488,35 +2092,6 @@
     [NetworkType.mainnet, NetworkType.goerli, NetworkType.sepolia].forEach(
       (networkType) => {
         describe(`when the type in the provider configuration is "${networkType}"`, () => {
-<<<<<<< HEAD
-          it('sets isCustomNetwork in state to false', async () => {
-            const messenger = buildMessenger();
-            await withController(
-              {
-                messenger,
-                state: {
-                  isCustomNetwork: true,
-                },
-                infuraProjectId: 'infura-project-id',
-              },
-              async ({ controller }) => {
-                const fakeClient = buildFakeClient();
-                createNetworkClientMock.mockReturnValue(fakeClient);
-
-                await waitForStateChanges(messenger, {
-                  propertyPath: ['isCustomNetwork'],
-                  produceStateChanges: () => {
-                    controller.resetConnection();
-                  },
-                });
-
-                expect(controller.state.isCustomNetwork).toBe(false);
-              },
-            );
-          });
-
-=======
->>>>>>> 7d5057b4
           it(`initializes a new provider object pointed to the current Infura network (type: "${networkType}")`, async () => {
             await withController(
               {
@@ -3626,138 +2201,11 @@
               },
             );
           });
-<<<<<<< HEAD
-=======
-
-          it('ensures that the existing provider is stopped while replacing it', async () => {
-            await withController(
-              {
-                state: {
-                  providerConfig: {
-                    type: networkType,
-                    // NOTE: This doesn't need to match the logical chain ID of
-                    // the network selected, it just needs to exist
-                    chainId: '0x9999999',
-                  },
-                },
-              },
-              ({ controller }) => {
-                const fakeInfuraProvider = buildFakeInfuraProvider();
-                createInfuraProviderMock.mockReturnValue(fakeInfuraProvider);
-                const fakeInfuraSubprovider = buildFakeInfuraSubprovider();
-                SubproviderMock.mockReturnValue(fakeInfuraSubprovider);
-                const fakeMetamaskProviders = [
-                  buildFakeMetamaskProvider(),
-                  buildFakeMetamaskProvider(),
-                ];
-                jest.spyOn(fakeMetamaskProviders[0], 'stop');
-                createMetamaskProviderMock
-                  .mockImplementationOnce(() => fakeMetamaskProviders[0])
-                  .mockImplementationOnce(() => fakeMetamaskProviders[1]);
-
-                controller.resetConnection();
-                controller.resetConnection();
-                assert(controller.getProviderAndBlockTracker().provider);
-                jest.runAllTimers();
-
-                expect(fakeMetamaskProviders[0].stop).toHaveBeenCalled();
-              },
-            );
-          });
-
-          describe('when an "error" event occurs on the new provider', () => {
-            it('retrieves the network version and, assuming success, persists it to state', async () => {
-              const messenger = buildMessenger();
-              await withController(
-                {
-                  messenger,
-                  state: {
-                    providerConfig: {
-                      type: networkType,
-                      // NOTE: This doesn't need to match the logical chain ID of
-                      // the network selected, it just needs to exist
-                      chainId: '0x9999999',
-                    },
-                  },
-                },
-                async ({ controller }) => {
-                  const fakeMetamaskProvider = buildFakeMetamaskProvider([
-                    {
-                      request: {
-                        method: 'net_version',
-                      },
-                      response: {
-                        result: '42',
-                      },
-                    },
-                  ]);
-                  createMetamaskProviderMock.mockReturnValue(
-                    fakeMetamaskProvider,
-                  );
-
-                  controller.resetConnection();
-                  assert(controller.getProviderAndBlockTracker().provider);
-
-                  expect(controller.state.networkStatus).toBe(
-                    NetworkStatus.Unknown,
-                  );
-
-                  await waitForStateChanges(messenger, {
-                    propertyPath: ['networkId'],
-                    produceStateChanges: () => {
-                      controller
-                        .getProviderAndBlockTracker()
-                        .provider.emit('error', { some: 'error' });
-                    },
-                  });
-
-                  expect(controller.state.networkId).toBe('42');
-                },
-              );
-            });
-          });
->>>>>>> 7d5057b4
         });
       },
     );
 
     describe(`when the type in the provider configuration is "rpc"`, () => {
-<<<<<<< HEAD
-      it('sets isCustomNetwork in state to true', async () => {
-        const messenger = buildMessenger();
-        await withController(
-          {
-            messenger,
-            state: {
-              isCustomNetwork: false,
-              providerConfig: {
-                type: NetworkType.rpc,
-                rpcTarget: 'https://mock-rpc-url',
-                chainId: '0x1337',
-                ticker: 'TEST',
-                id: 'testNetworkConfigurationId',
-              },
-            },
-            infuraProjectId: 'infura-project-id',
-          },
-          async ({ controller }) => {
-            const fakeClient = buildFakeClient();
-            createNetworkClientMock.mockReturnValue(fakeClient);
-
-            await waitForStateChanges(messenger, {
-              propertyPath: ['isCustomNetwork'],
-              produceStateChanges: () => {
-                controller.resetConnection();
-              },
-            });
-
-            expect(controller.state.isCustomNetwork).toBe(true);
-          },
-        );
-      });
-
-=======
->>>>>>> 7d5057b4
       it('initializes a new provider object pointed to the same RPC URL as the current network and using the same chain ID', async () => {
         await withController(
           {
@@ -3897,97 +2345,6 @@
           },
         );
       });
-<<<<<<< HEAD
-=======
-
-      it('ensures that the existing provider is stopped while replacing it', async () => {
-        await withController(
-          {
-            state: {
-              providerConfig: {
-                type: NetworkType.rpc,
-                rpcTarget: 'https://mock-rpc-url',
-                chainId: '0xtest',
-                ticker: 'TEST',
-                id: 'testNetworkConfigurationId',
-              },
-            },
-          },
-          ({ controller }) => {
-            const fakeInfuraProvider = buildFakeInfuraProvider();
-            createInfuraProviderMock.mockReturnValue(fakeInfuraProvider);
-            const fakeInfuraSubprovider = buildFakeInfuraSubprovider();
-            SubproviderMock.mockReturnValue(fakeInfuraSubprovider);
-            const fakeMetamaskProviders = [
-              buildFakeMetamaskProvider(),
-              buildFakeMetamaskProvider(),
-            ];
-            jest.spyOn(fakeMetamaskProviders[0], 'stop');
-            createMetamaskProviderMock
-              .mockImplementationOnce(() => fakeMetamaskProviders[0])
-              .mockImplementationOnce(() => fakeMetamaskProviders[1]);
-
-            controller.resetConnection();
-            controller.resetConnection();
-            assert(controller.getProviderAndBlockTracker().provider);
-            jest.runAllTimers();
-
-            expect(fakeMetamaskProviders[0].stop).toHaveBeenCalled();
-          },
-        );
-      });
-
-      describe('when an "error" event occurs on the new provider', () => {
-        it('retrieves the network version and, assuming success, persists it to state', async () => {
-          const messenger = buildMessenger();
-          await withController(
-            {
-              messenger,
-              state: {
-                providerConfig: {
-                  type: NetworkType.rpc,
-                  rpcTarget: 'https://mock-rpc-url',
-                  chainId: '0xtest',
-                  ticker: 'TEST',
-                  id: 'testNetworkConfigurationId',
-                },
-              },
-            },
-            async ({ controller }) => {
-              const fakeMetamaskProvider = buildFakeMetamaskProvider([
-                {
-                  request: {
-                    method: 'net_version',
-                  },
-                  response: {
-                    result: '42',
-                  },
-                },
-              ]);
-              createMetamaskProviderMock.mockReturnValue(fakeMetamaskProvider);
-
-              controller.resetConnection();
-              assert(controller.getProviderAndBlockTracker().provider);
-
-              expect(controller.state.networkStatus).toBe(
-                NetworkStatus.Unknown,
-              );
-
-              await waitForStateChanges(messenger, {
-                propertyPath: ['networkId'],
-                produceStateChanges: () => {
-                  controller
-                    .getProviderAndBlockTracker()
-                    .provider.emit('error', { some: 'error' });
-                },
-              });
-
-              expect(controller.state.networkId).toBe('42');
-            },
-          );
-        });
-      });
->>>>>>> 7d5057b4
     });
   });
 
@@ -4892,11 +3249,7 @@
         it('resets isEIP1559Compatible and sets network to "unknown" for the network before emitting NetworkController:providerConfigChange', async () => {
           const networkConfiguration = {
             rpcUrl: 'https://mock-rpc-url',
-<<<<<<< HEAD
-            chainId: '0xabc',
-=======
             chainId: '0x1338',
->>>>>>> 7d5057b4
             ticker: 'TEST',
             nickname: undefined,
             id: 'testNetworkConfigurationId',
@@ -5354,11 +3707,7 @@
               networkConfigurations: {
                 testNetworkConfigurationId1: {
                   rpcUrl: 'https://mock-rpc-url',
-<<<<<<< HEAD
-                  chainId: '0xabc',
-=======
                   chainId: '0x1338',
->>>>>>> 7d5057b4
                   ticker: 'TEST',
                   id: 'testNetworkConfigurationId1',
                 },
