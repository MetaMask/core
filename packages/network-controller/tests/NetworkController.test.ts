--- conflicted
+++ resolved
@@ -3,12 +3,6 @@
 
 import { ControllerMessenger } from '@metamask/base-controller';
 import * as ethQueryModule from 'eth-query';
-<<<<<<< HEAD
-=======
-import Subprovider from 'web3-provider-engine/subproviders/provider';
-import createInfuraProvider from 'eth-json-rpc-infura/src/createProvider';
-import createMetamaskProvider from 'web3-provider-engine/zero';
->>>>>>> e13f835e
 import { Patch } from 'immer';
 import { v4 } from 'uuid';
 import { ethErrors } from 'eth-rpc-errors';
@@ -24,7 +18,6 @@
   NetworkState,
   ProviderConfig,
 } from '../src/NetworkController';
-import type { Provider } from '../src/NetworkController';
 import { NetworkStatus } from '../src/constants';
 import { BUILT_IN_NETWORKS } from '../../controller-utils/src/constants';
 import {
@@ -104,7 +97,6 @@
 };
 
 /**
-<<<<<<< HEAD
  * A dummy value for the `projectId` option that `createInfuraClient` needs.
  * (Infura should not be hit during tests, but just in case, this should not
  * refer to a real project ID.)
@@ -141,38 +133,6 @@
     networkVersion: '11155111',
   },
 ];
-=======
- * The set of networks that, when specified, create an Infura provider as
- * opposed to a "standard" provider (one suited for a custom RPC endpoint).
- */
-const INFURA_NETWORKS = {
-  mainnet: {
-    nickname: 'Mainnet',
-    networkType: NetworkType.mainnet,
-    chainId: NetworksChainId.mainnet,
-    ticker: NetworksTicker.mainnet,
-    blockExplorerUrl: `https://etherscan.io`,
-    networkVersion: '1',
-  },
-
-  goerli: {
-    nickname: 'Goerli',
-    networkType: NetworkType.goerli,
-    chainId: NetworksChainId.goerli,
-    ticker: NetworksTicker.goerli,
-    blockExplorerUrl: `https://goerli.etherscan.io`,
-    networkVersion: '5',
-  },
-  sepolia: {
-    nickname: 'Sepolia',
-    networkType: NetworkType.sepolia,
-    chainId: NetworksChainId.sepolia,
-    ticker: NetworksTicker.sepolia,
-    blockExplorerUrl: `https://sepolia.etherscan.io`,
-    networkVersion: '11155111',
-  },
-};
->>>>>>> e13f835e
 
 //                                                                                     setProviderType            setActiveNetwork
 //                                                                                            └───────────┬────────────┘
@@ -267,32 +227,6 @@
   describe('initializeProvider', () => {
     [NetworkType.mainnet, NetworkType.goerli, NetworkType.sepolia].forEach(
       (networkType) => {
-        it('throws if infuraProjectId was not supplied to the constructor', async () => {
-          await withController(
-            {
-              state: {
-                providerConfig: buildProviderConfig({
-                  type: networkType,
-                  chainId: '99999',
-                  nickname: 'some nickname',
-                }),
-              },
-              infuraProjectId: undefined,
-            },
-            async ({ controller }) => {
-              const fakeProvider = buildFakeProvider();
-              const fakeNetworkClient = buildFakeClient(fakeProvider);
-              createNetworkClientMock.mockReturnValue(fakeNetworkClient);
-
-              await expect(() =>
-                controller.initializeProvider(),
-              ).rejects.toThrow(
-                'infuraProjectId must be provided for Infura networks',
-              );
-            },
-          );
-        });
-
         describe(`when the provider config in state contains a network type of "${networkType}"`, () => {
           it(`sets the provider to an Infura provider pointed to ${networkType}`, async () => {
             await withController(
@@ -328,7 +262,7 @@
                   infuraProjectId: 'infura-project-id',
                 });
                 const { provider } = controller.getProviderAndBlockTracker();
-                assert(provider, 'Provider is not set');
+                assert(provider, 'Provider is somehow unset');
                 const promisifiedSendAsync = promisify(provider.sendAsync).bind(
                   provider,
                 );
@@ -342,190 +276,6 @@
               },
             );
           });
-<<<<<<< HEAD
-=======
-
-          it('ensures that the existing provider is stopped while replacing it', async () => {
-            await withController(
-              {
-                state: {
-                  providerConfig: buildProviderConfig({
-                    type: networkType,
-                  }),
-                },
-              },
-              async ({ controller }) => {
-                const fakeInfuraProvider = buildFakeInfuraProvider();
-                createInfuraProviderMock.mockReturnValue(fakeInfuraProvider);
-                const fakeInfuraSubprovider = buildFakeInfuraSubprovider();
-                SubproviderMock.mockReturnValue(fakeInfuraSubprovider);
-                const fakeMetamaskProviders = [
-                  buildFakeMetamaskProvider(),
-                  buildFakeMetamaskProvider(),
-                ];
-                jest.spyOn(fakeMetamaskProviders[0], 'stop');
-                createMetamaskProviderMock
-                  .mockImplementationOnce(() => fakeMetamaskProviders[0])
-                  .mockImplementationOnce(() => fakeMetamaskProviders[1]);
-
-                await controller.initializeProvider();
-                await controller.initializeProvider();
-                assert(controller.getProviderAndBlockTracker().provider);
-                jest.runAllTimers();
-
-                expect(fakeMetamaskProviders[0].stop).toHaveBeenCalled();
-              },
-            );
-          });
-
-          describe('when an "error" event occurs on the new provider', () => {
-            describe('if the network version could not be retrieved while providerConfig was being set', () => {
-              it('retrieves the network version twice more (due to the "error" event being listened to twice) and, assuming success, persists it to state', async () => {
-                const messenger = buildMessenger();
-                await withController(
-                  {
-                    messenger,
-                    state: {
-                      providerConfig: buildProviderConfig({
-                        type: networkType,
-                      }),
-                    },
-                  },
-                  async ({ controller }) => {
-                    const fakeInfuraProvider = buildFakeInfuraProvider();
-                    createInfuraProviderMock.mockReturnValue(
-                      fakeInfuraProvider,
-                    );
-                    const fakeInfuraSubprovider = buildFakeInfuraSubprovider();
-                    SubproviderMock.mockReturnValue(fakeInfuraSubprovider);
-                    const fakeMetamaskProvider = buildFakeMetamaskProvider([
-                      {
-                        request: {
-                          method: 'net_version',
-                        },
-                        response: {
-                          error: 'oops',
-                        },
-                      },
-                      {
-                        request: {
-                          method: 'net_version',
-                        },
-                        response: {
-                          result: '1',
-                        },
-                      },
-                      {
-                        request: {
-                          method: 'net_version',
-                        },
-                        response: {
-                          result: '2',
-                        },
-                      },
-                    ]);
-                    createMetamaskProviderMock.mockReturnValue(
-                      fakeMetamaskProvider,
-                    );
-
-                    await waitForPublishedEvents(
-                      messenger,
-                      'NetworkController:providerConfigChange',
-                      {
-                        produceEvents: async () => {
-                          await controller.initializeProvider();
-                          assert(
-                            controller.getProviderAndBlockTracker().provider,
-                          );
-                        },
-                      },
-                    );
-
-                    await waitForStateChanges(messenger, {
-                      propertyPath: ['networkId'],
-                      count: 2,
-                      produceStateChanges: () => {
-                        controller
-                          .getProviderAndBlockTracker()
-                          .provider?.emit('error', { some: 'error' });
-                      },
-                    });
-                    expect(controller.state.networkId).toBe('2');
-                  },
-                );
-              });
-            });
-
-            describe('if the network version could be retrieved while providerConfig was being set', () => {
-              it('does not retrieve the network version again', async () => {
-                const messenger = buildMessenger();
-                await withController(
-                  {
-                    messenger,
-                    state: {
-                      providerConfig: buildProviderConfig({
-                        type: networkType,
-                      }),
-                    },
-                  },
-                  async ({ controller }) => {
-                    const fakeInfuraProvider = buildFakeInfuraProvider();
-                    createInfuraProviderMock.mockReturnValue(
-                      fakeInfuraProvider,
-                    );
-                    const fakeInfuraSubprovider = buildFakeInfuraSubprovider();
-                    SubproviderMock.mockReturnValue(fakeInfuraSubprovider);
-                    const fakeMetamaskProvider = buildFakeMetamaskProvider([
-                      {
-                        request: {
-                          method: 'net_version',
-                        },
-                        response: {
-                          result: '1',
-                        },
-                      },
-                      {
-                        request: {
-                          method: 'net_version',
-                        },
-                        response: {
-                          result: '2',
-                        },
-                      },
-                    ]);
-                    createMetamaskProviderMock.mockReturnValue(
-                      fakeMetamaskProvider,
-                    );
-
-                    await waitForPublishedEvents(
-                      messenger,
-                      'NetworkController:providerConfigChange',
-                      {
-                        produceEvents: async () => {
-                          await controller.initializeProvider();
-                          assert(
-                            controller.getProviderAndBlockTracker().provider,
-                          );
-                        },
-                      },
-                    );
-
-                    await waitForStateChanges(messenger, {
-                      propertyPath: ['networkId'],
-                      count: 0,
-                      produceStateChanges: () => {
-                        controller
-                          .getProviderAndBlockTracker()
-                          .provider?.emit('error', { some: 'error' });
-                      },
-                    });
-                    expect(controller.state.networkId).toBe('1');
-                  },
-                );
-              });
-            });
-          });
->>>>>>> e13f835e
         });
       },
     );
@@ -580,170 +330,6 @@
           },
         );
       });
-<<<<<<< HEAD
-=======
-
-      it('ensures that the existing provider is stopped while replacing it', async () => {
-        await withController(
-          {
-            state: {
-              providerConfig: buildProviderConfig({
-                type: NetworkType.localhost,
-              }),
-            },
-          },
-          async ({ controller }) => {
-            const fakeMetamaskProviders = [
-              buildFakeMetamaskProvider(),
-              buildFakeMetamaskProvider(),
-            ];
-            jest.spyOn(fakeMetamaskProviders[0], 'stop');
-            createMetamaskProviderMock
-              .mockImplementationOnce(() => fakeMetamaskProviders[0])
-              .mockImplementationOnce(() => fakeMetamaskProviders[1]);
-
-            await controller.initializeProvider();
-            await controller.initializeProvider();
-            assert(controller.getProviderAndBlockTracker().provider);
-            jest.runAllTimers();
-
-            expect(fakeMetamaskProviders[0].stop).toHaveBeenCalled();
-          },
-        );
-      });
-
-      describe('when an "error" event occurs on the new provider', () => {
-        describe('if the network version could not be retrieved while providerConfig was being set', () => {
-          it('retrieves the network version twice more (due to the "error" event being listened to twice) and, assuming success, persists it to state', async () => {
-            const messenger = buildMessenger();
-            await withController(
-              {
-                messenger,
-                state: {
-                  providerConfig: buildProviderConfig({
-                    type: NetworkType.localhost,
-                  }),
-                },
-              },
-              async ({ controller }) => {
-                const fakeMetamaskProvider = buildFakeMetamaskProvider([
-                  {
-                    request: {
-                      method: 'net_version',
-                    },
-                    response: {
-                      error: 'oops',
-                    },
-                  },
-                  {
-                    request: {
-                      method: 'net_version',
-                    },
-                    response: {
-                      result: '1',
-                    },
-                  },
-                  {
-                    request: {
-                      method: 'net_version',
-                    },
-                    response: {
-                      result: '2',
-                    },
-                  },
-                ]);
-                createMetamaskProviderMock.mockReturnValue(
-                  fakeMetamaskProvider,
-                );
-
-                await waitForPublishedEvents(
-                  messenger,
-                  'NetworkController:providerConfigChange',
-                  {
-                    produceEvents: async () => {
-                      await controller.initializeProvider();
-                      assert(controller.getProviderAndBlockTracker().provider);
-                    },
-                  },
-                );
-
-                await waitForStateChanges(messenger, {
-                  propertyPath: ['networkId'],
-                  count: 2,
-                  produceStateChanges: () => {
-                    controller
-                      .getProviderAndBlockTracker()
-                      .provider?.emit('error', { some: 'error' });
-                  },
-                });
-                expect(controller.state.networkId).toBe('2');
-              },
-            );
-          });
-        });
-
-        describe('if the network version could be retrieved while providerConfig was being set', () => {
-          it('does not retrieve the network version again', async () => {
-            const messenger = buildMessenger();
-            await withController(
-              {
-                messenger,
-                state: {
-                  providerConfig: buildProviderConfig({
-                    type: NetworkType.localhost,
-                  }),
-                },
-              },
-              async ({ controller }) => {
-                const fakeMetamaskProvider = buildFakeMetamaskProvider([
-                  {
-                    request: {
-                      method: 'net_version',
-                    },
-                    response: {
-                      result: '1',
-                    },
-                  },
-                  {
-                    request: {
-                      method: 'net_version',
-                    },
-                    response: {
-                      result: '2',
-                    },
-                  },
-                ]);
-                createMetamaskProviderMock.mockReturnValue(
-                  fakeMetamaskProvider,
-                );
-
-                await waitForPublishedEvents(
-                  messenger,
-                  'NetworkController:providerConfigChange',
-                  {
-                    produceEvents: async () => {
-                      await controller.initializeProvider();
-                      assert(controller.getProviderAndBlockTracker().provider);
-                    },
-                  },
-                );
-
-                await waitForStateChanges(messenger, {
-                  propertyPath: ['networkId'],
-                  count: 0,
-                  produceStateChanges: () => {
-                    controller
-                      .getProviderAndBlockTracker()
-                      .provider?.emit('error', { some: 'error' });
-                  },
-                });
-                expect(controller.state.networkId).toBe('1');
-              },
-            );
-          });
-        });
-      });
->>>>>>> e13f835e
     });
 
     describe('when the provider config in state contains a network type of "rpc"', () => {
@@ -805,6 +391,7 @@
             state: {
               providerConfig: buildProviderConfig({
                 type: NetworkType.rpc,
+                rpcTarget: undefined,
               }),
             },
           },
@@ -851,211 +438,6 @@
           const fakeNetworkClient = buildFakeClient(fakeProvider);
           createNetworkClientMock.mockReturnValue(fakeNetworkClient);
 
-<<<<<<< HEAD
-=======
-              await controller.initializeProvider();
-              await controller.initializeProvider();
-              assert(controller.getProviderAndBlockTracker().provider);
-              jest.runAllTimers();
-
-              expect(fakeMetamaskProviders[0].stop).toHaveBeenCalled();
-            },
-          );
-        });
-
-        describe('when an "error" event occurs on the new provider', () => {
-          describe('if the network version could not be retrieved while providerConfig was being set', () => {
-            it('retrieves the network version twice more (due to the "error" event being listened to twice) and, assuming success, persists it to state', async () => {
-              const messenger = buildMessenger();
-              await withController(
-                {
-                  messenger,
-                  state: {
-                    providerConfig: buildProviderConfig({
-                      type: NetworkType.rpc,
-                      rpcTarget: 'http://example.com',
-                    }),
-                  },
-                },
-                async ({ controller }) => {
-                  const fakeMetamaskProvider = buildFakeMetamaskProvider([
-                    {
-                      request: {
-                        method: 'net_version',
-                      },
-                      response: {
-                        error: 'oops',
-                      },
-                    },
-                    {
-                      request: {
-                        method: 'net_version',
-                      },
-                      response: {
-                        result: '1',
-                      },
-                    },
-                    {
-                      request: {
-                        method: 'net_version',
-                      },
-                      response: {
-                        result: '2',
-                      },
-                    },
-                  ]);
-                  createMetamaskProviderMock.mockReturnValue(
-                    fakeMetamaskProvider,
-                  );
-
-                  await waitForPublishedEvents(
-                    messenger,
-                    'NetworkController:providerConfigChange',
-                    {
-                      produceEvents: async () => {
-                        await controller.initializeProvider();
-                        assert(
-                          controller.getProviderAndBlockTracker().provider,
-                        );
-                      },
-                    },
-                  );
-
-                  await waitForStateChanges(messenger, {
-                    propertyPath: ['networkId'],
-                    count: 2,
-                    produceStateChanges: () => {
-                      controller
-                        .getProviderAndBlockTracker()
-                        .provider?.emit('error', { some: 'error' });
-                    },
-                  });
-                  expect(controller.state.networkId).toBe('2');
-                },
-              );
-            });
-          });
-
-          describe('if the network version could be retrieved while providerConfig was being set', () => {
-            it('does not retrieve the network version again', async () => {
-              const messenger = buildMessenger();
-              await withController(
-                {
-                  messenger,
-                  state: {
-                    providerConfig: buildProviderConfig({
-                      type: NetworkType.rpc,
-                      rpcTarget: 'http://example.com',
-                    }),
-                  },
-                },
-                async ({ controller }) => {
-                  const fakeMetamaskProvider = buildFakeMetamaskProvider([
-                    {
-                      request: {
-                        method: 'net_version',
-                      },
-                      response: {
-                        result: '1',
-                      },
-                    },
-                    {
-                      request: {
-                        method: 'net_version',
-                      },
-                      response: {
-                        result: '2',
-                      },
-                    },
-                  ]);
-                  createMetamaskProviderMock.mockReturnValue(
-                    fakeMetamaskProvider,
-                  );
-
-                  await waitForPublishedEvents(
-                    messenger,
-                    'NetworkController:providerConfigChange',
-                    {
-                      produceEvents: async () => {
-                        await controller.initializeProvider();
-                        assert(
-                          controller.getProviderAndBlockTracker().provider,
-                        );
-                      },
-                    },
-                  );
-
-                  await waitForStateChanges(messenger, {
-                    propertyPath: ['networkId'],
-                    count: 0,
-                    produceStateChanges: () => {
-                      controller
-                        .getProviderAndBlockTracker()
-                        .provider?.emit('error', { some: 'error' });
-                    },
-                  });
-                  expect(controller.state.networkId).toBe('1');
-                },
-              );
-            });
-          });
-        });
-      });
-
-      describe('if the RPC target is not set', () => {
-        it('does not set a provider or block tracker', async () => {
-          await withController(
-            {
-              state: {
-                providerConfig: buildProviderConfig({
-                  type: NetworkType.rpc,
-                  rpcTarget: undefined,
-                }),
-              },
-            },
-            async ({ controller }) => {
-              const fakeMetamaskProvider = buildFakeMetamaskProvider();
-              createMetamaskProviderMock.mockReturnValue(fakeMetamaskProvider);
-
-              await controller.initializeProvider();
-
-              expect(createMetamaskProviderMock).not.toHaveBeenCalled();
-              const { provider, blockTracker } =
-                controller.getProviderAndBlockTracker();
-              expect(provider).toBeUndefined();
-              expect(blockTracker).toBeUndefined();
-            },
-          );
-        });
-      });
-    });
-
-    it('updates networkDetails.isEIP1559Compatible in state based on the latest block (assuming that the request for eth_getBlockByNumber is made successfully)', async () => {
-      const messenger = buildMessenger();
-      await withController(
-        {
-          messenger,
-          state: {
-            providerConfig: buildProviderConfig(),
-          },
-        },
-        async ({ controller }) => {
-          const fakeMetamaskProvider = buildFakeMetamaskProvider([
-            {
-              request: {
-                method: 'eth_getBlockByNumber',
-                params: ['latest', false],
-              },
-              response: {
-                result: {
-                  baseFeePerGas: '0x1',
-                },
-              },
-            },
-          ]);
-          createMetamaskProviderMock.mockReturnValue(fakeMetamaskProvider);
-
->>>>>>> e13f835e
           await waitForStateChanges(messenger, {
             propertyPath: ['networkDetails', 'isEIP1559Compatible'],
             produceStateChanges: async () => {
@@ -2173,23 +1555,6 @@
   describe('setProviderType', () => {
     for (const { networkType } of INFURA_NETWORKS) {
       describe(`given a network type of "${networkType}"`, () => {
-        it('throws if infuraProjectId was not supplied to the constructor', async () => {
-          await withController(
-            { infuraProjectId: undefined },
-            async ({ controller }) => {
-              const fakeProvider = buildFakeProvider();
-              const fakeNetworkClient = buildFakeClient(fakeProvider);
-              createNetworkClientMock.mockReturnValue(fakeNetworkClient);
-
-              await expect(() =>
-                controller.setProviderType(networkType),
-              ).rejects.toThrow(
-                'infuraProjectId must be provided for Infura networks',
-              );
-            },
-          );
-        });
-
         it('updates the provider config in state with the network type, the corresponding chain ID, and a special ticker, clearing any existing RPC target and nickname', async () => {
           const messenger = buildMessenger();
           await withController(
@@ -2234,50 +1599,8 @@
                   request: {
                     method: 'eth_chainId',
                   },
-<<<<<<< HEAD
                   response: {
                     result: '0x1337',
-=======
-                });
-                const { provider } = controller.getProviderAndBlockTracker();
-                assert(provider);
-                const promisifiedSendAsync = promisify(provider.sendAsync).bind(
-                  provider,
-                );
-                const chainIdResult = await promisifiedSendAsync({
-                  id: 1,
-                  jsonrpc: '2.0',
-                  method: 'eth_chainId',
-                  params: [],
-                });
-                expect(chainIdResult.result).toBe('0x1337');
-              },
-            );
-          });
-
-          it('updates networkDetails.isEIP1559Compatible in state based on the latest block (assuming that the request for eth_getBlockByNumber is made successfully)', async () => {
-            const messenger = buildMessenger();
-            await withController(
-              {
-                messenger,
-              },
-              async ({ controller }) => {
-                const fakeInfuraProvider = buildFakeInfuraProvider();
-                createInfuraProviderMock.mockReturnValue(fakeInfuraProvider);
-                const fakeInfuraSubprovider = buildFakeInfuraSubprovider();
-                SubproviderMock.mockReturnValue(fakeInfuraSubprovider);
-                const fakeMetamaskProvider = buildFakeMetamaskProvider([
-                  {
-                    request: {
-                      method: 'eth_getBlockByNumber',
-                      params: ['latest', false],
-                    },
-                    response: {
-                      result: {
-                        baseFeePerGas: '0x1',
-                      },
-                    },
->>>>>>> e13f835e
                   },
                 },
               ]);
@@ -2292,11 +1615,15 @@
                 type: NetworkClientType.Infura,
               });
               const { provider } = controller.getProviderAndBlockTracker();
+              assert(provider, 'Provider is somehow unset');
               const promisifiedSendAsync = promisify(provider.sendAsync).bind(
                 provider,
               );
               const chainIdResult = await promisifiedSendAsync({
+                id: 1,
+                jsonrpc: '2.0',
                 method: 'eth_chainId',
+                params: [],
               });
               expect(chainIdResult.result).toBe('0x1337');
             },
@@ -2335,7 +1662,6 @@
           );
         });
 
-<<<<<<< HEAD
         it('updates the version of the current network in state (assuming that the request for net_version is made successfully)', async () => {
           const messenger = buildMessenger();
           await withController({ messenger }, async ({ controller }) => {
@@ -2356,99 +1682,6 @@
             await controller.setProviderType(networkType);
 
             expect(controller.state.networkId).toBe('42');
-=======
-          describe('when an "error" event occurs on the new provider', () => {
-            describe('if the network version could not be retrieved during setProviderType', () => {
-              it('retrieves the network version again and, assuming success, persists it to state', async () => {
-                const messenger = buildMessenger();
-                await withController({ messenger }, async ({ controller }) => {
-                  const fakeInfuraProvider = buildFakeInfuraProvider();
-                  createInfuraProviderMock.mockReturnValue(fakeInfuraProvider);
-                  const fakeInfuraSubprovider = buildFakeInfuraSubprovider();
-                  SubproviderMock.mockReturnValue(fakeInfuraSubprovider);
-                  const fakeMetamaskProvider = buildFakeMetamaskProvider([
-                    {
-                      request: {
-                        method: 'net_version',
-                      },
-                      response: {
-                        error: 'oops',
-                      },
-                    },
-                    {
-                      request: {
-                        method: 'net_version',
-                      },
-                      response: {
-                        result: '42',
-                      },
-                    },
-                  ]);
-                  createMetamaskProviderMock.mockReturnValue(
-                    fakeMetamaskProvider,
-                  );
-
-                  await controller.setProviderType(networkType);
-
-                  await waitForStateChanges(messenger, {
-                    propertyPath: ['networkId'],
-                    produceStateChanges: () => {
-                      controller
-                        .getProviderAndBlockTracker()
-                        .provider?.emit('error', { some: 'error' });
-                    },
-                  });
-                  expect(controller.state.networkId).toBe('42');
-                });
-              });
-            });
-
-            describe('if the network version could be retrieved during setProviderType', () => {
-              it('does not retrieve the network version again', async () => {
-                const messenger = buildMessenger();
-                await withController({ messenger }, async ({ controller }) => {
-                  const fakeInfuraProvider = buildFakeInfuraProvider();
-                  createInfuraProviderMock.mockReturnValue(fakeInfuraProvider);
-                  const fakeInfuraSubprovider = buildFakeInfuraSubprovider();
-                  SubproviderMock.mockReturnValue(fakeInfuraSubprovider);
-                  const fakeMetamaskProvider = buildFakeMetamaskProvider([
-                    {
-                      request: {
-                        method: 'net_version',
-                      },
-                      response: {
-                        result: '1',
-                      },
-                    },
-                    {
-                      request: {
-                        method: 'net_version',
-                      },
-                      response: {
-                        result: '2',
-                      },
-                    },
-                  ]);
-                  createMetamaskProviderMock.mockReturnValue(
-                    fakeMetamaskProvider,
-                  );
-
-                  await controller.setProviderType(networkType);
-
-                  await waitForStateChanges(messenger, {
-                    propertyPath: ['networkId'],
-                    count: 0,
-                    produceStateChanges: () => {
-                      controller
-                        .getProviderAndBlockTracker()
-                        .provider?.emit('error', { some: 'error' });
-                    },
-                  });
-                  expect(controller.state.networkId).toBe('1');
-                });
-              });
-            });
->>>>>>> e13f835e
           });
         });
       });
@@ -2540,7 +1773,7 @@
             type: NetworkClientType.Custom,
           });
           const { provider } = controller.getProviderAndBlockTracker();
-          assert(provider);
+          assert(provider, 'Provider is somehow unset');
           const promisifiedSendAsync = promisify(provider.sendAsync).bind(
             provider,
           );
@@ -2603,90 +1836,6 @@
           expect(controller.state.networkId).toBe('42');
         });
       });
-<<<<<<< HEAD
-=======
-
-      describe('when an "error" event occurs on the new provider', () => {
-        describe('if the network version could not be retrieved during setProviderType', () => {
-          it('retrieves the network version again and, assuming success, persists it to state', async () => {
-            const messenger = buildMessenger();
-            await withController({ messenger }, async ({ controller }) => {
-              const fakeMetamaskProvider = buildFakeMetamaskProvider([
-                {
-                  request: {
-                    method: 'net_version',
-                  },
-                  response: {
-                    error: 'oops',
-                  },
-                },
-                {
-                  request: {
-                    method: 'net_version',
-                  },
-                  response: {
-                    result: '42',
-                  },
-                },
-              ]);
-              createMetamaskProviderMock.mockReturnValue(fakeMetamaskProvider);
-
-              await controller.setProviderType(NetworkType.localhost);
-
-              await waitForStateChanges(messenger, {
-                propertyPath: ['networkId'],
-                produceStateChanges: () => {
-                  controller
-                    .getProviderAndBlockTracker()
-                    .provider?.emit('error', { some: 'error' });
-                },
-              });
-              expect(controller.state.networkId).toBe('42');
-            });
-          });
-        });
-
-        describe('if the network version could be retrieved during setProviderType', () => {
-          it('does not retrieve the network version again', async () => {
-            const messenger = buildMessenger();
-            await withController({ messenger }, async ({ controller }) => {
-              const fakeMetamaskProvider = buildFakeMetamaskProvider([
-                {
-                  request: {
-                    method: 'net_version',
-                  },
-                  response: {
-                    result: '1',
-                  },
-                },
-                {
-                  request: {
-                    method: 'net_version',
-                  },
-                  response: {
-                    result: '2',
-                  },
-                },
-              ]);
-              createMetamaskProviderMock.mockReturnValue(fakeMetamaskProvider);
-
-              await controller.setProviderType(NetworkType.localhost);
-
-              await waitForStateChanges(messenger, {
-                propertyPath: ['networkId'],
-                count: 0,
-                produceStateChanges: () => {
-                  controller
-                    .getProviderAndBlockTracker()
-                    .provider?.emit('error', { some: 'error' });
-                },
-              });
-              expect(controller.state.networkId).toBe('1');
-            });
-          });
-        });
-      });
->>>>>>> e13f835e
     });
   });
 
@@ -2784,7 +1933,7 @@
             type: NetworkClientType.Custom,
           });
           const { provider } = controller.getProviderAndBlockTracker();
-          assert(provider);
+          assert(provider, 'Provider is somehow unset');
           const promisifiedSendAsync = promisify(provider.sendAsync).bind(
             provider,
           );
@@ -2882,124 +2031,6 @@
         },
       );
     });
-<<<<<<< HEAD
-=======
-
-    describe('when an "error" event occurs on the new provider', () => {
-      describe('if the network version could not be retrieved during the call to setActiveNetwork', () => {
-        it('retrieves the network version again and, assuming success, persists it to state', async () => {
-          const messenger = buildMessenger();
-          await withController(
-            {
-              messenger,
-              state: {
-                networkConfigurations: {
-                  testNetworkConfigurationId: {
-                    rpcUrl: 'https://mock-rpc-url',
-                    chainId: '0xtest',
-                    ticker: 'TEST',
-                    id: 'testNetworkConfigurationId',
-                    nickname: undefined,
-                    rpcPrefs: undefined,
-                  },
-                },
-              },
-            },
-            async ({ controller }) => {
-              const fakeMetamaskProvider = buildFakeMetamaskProvider([
-                {
-                  request: {
-                    method: 'net_version',
-                  },
-                  response: {
-                    error: 'oops',
-                  },
-                },
-                {
-                  request: {
-                    method: 'net_version',
-                  },
-                  response: {
-                    result: '42',
-                  },
-                },
-              ]);
-              createMetamaskProviderMock.mockReturnValue(fakeMetamaskProvider);
-
-              await controller.setActiveNetwork('testNetworkConfigurationId');
-
-              await waitForStateChanges(messenger, {
-                propertyPath: ['networkId'],
-                produceStateChanges: () => {
-                  controller
-                    .getProviderAndBlockTracker()
-                    .provider?.emit('error', { some: 'error' });
-                },
-              });
-              expect(controller.state.networkId).toBe('42');
-            },
-          );
-        });
-      });
-
-      describe('if the network version could be retrieved during the call to setActiveNetwork', () => {
-        it('does not retrieve the network version again', async () => {
-          const messenger = buildMessenger();
-          await withController(
-            {
-              messenger,
-              state: {
-                networkConfigurations: {
-                  testNetworkConfigurationId: {
-                    rpcUrl: 'https://mock-rpc-url',
-                    chainId: '0xtest',
-                    ticker: 'TEST',
-                    id: 'testNetworkConfigurationId',
-                    nickname: undefined,
-                    rpcPrefs: undefined,
-                  },
-                },
-              },
-            },
-            async ({ controller }) => {
-              const fakeMetamaskProvider = buildFakeMetamaskProvider([
-                {
-                  request: {
-                    method: 'net_version',
-                  },
-                  response: {
-                    result: '1',
-                  },
-                },
-                {
-                  request: {
-                    method: 'net_version',
-                  },
-                  response: {
-                    result: '2',
-                  },
-                },
-              ]);
-              createMetamaskProviderMock.mockReturnValue(fakeMetamaskProvider);
-
-              await controller.setActiveNetwork('testNetworkConfigurationId');
-
-              await waitForStateChanges(messenger, {
-                propertyPath: ['networkId'],
-                count: 0,
-                produceStateChanges: () => {
-                  controller
-                    .getProviderAndBlockTracker()
-                    .provider?.emit('error', { some: 'error' });
-                },
-              });
-              expect(controller.state.networkId).toBe('1');
-            },
-          );
-        });
-      });
-    });
->>>>>>> e13f835e
   });
 
   describe('getEIP1559Compatibility', () => {
@@ -3785,33 +2816,6 @@
     [NetworkType.mainnet, NetworkType.goerli, NetworkType.sepolia].forEach(
       (networkType) => {
         describe(`when the type in the provider configuration is "${networkType}"`, () => {
-          it('throws if infuraProjectId was not supplied to the constructor', async () => {
-            await withController(
-              {
-                state: {
-                  providerConfig: {
-                    type: networkType,
-                    // NOTE: This doesn't need to match the logical chain ID of
-                    // the network selected, it just needs to exist
-                    chainId: '9999999',
-                  },
-                },
-                infuraProjectId: undefined,
-              },
-              async ({ controller }) => {
-                const fakeProvider = buildFakeProvider();
-                const fakeNetworkClient = buildFakeClient(fakeProvider);
-                createNetworkClientMock.mockReturnValue(fakeNetworkClient);
-
-                await expect(() =>
-                  controller.resetConnection(),
-                ).rejects.toThrow(
-                  'infuraProjectId must be provided for Infura networks',
-                );
-              },
-            );
-          });
-
           it('resets the network status to "unknown"', async () => {
             const messenger = buildMessenger();
             await withController(
@@ -3967,7 +2971,7 @@
                 await controller.resetConnection();
 
                 const { provider } = controller.getProviderAndBlockTracker();
-                assert(provider);
+                assert(provider, 'Provider is somehow unset');
                 const promisifiedSendAsync = promisify(provider.sendAsync).bind(
                   provider,
                 );
@@ -4080,57 +3084,6 @@
               },
             );
           });
-<<<<<<< HEAD
-=======
-
-          describe('when an "error" event occurs on the new provider', () => {
-            it('retrieves the network version and, assuming success, persists it to state', async () => {
-              const messenger = buildMessenger();
-              await withController(
-                {
-                  messenger,
-                  state: {
-                    providerConfig: {
-                      type: networkType,
-                      // NOTE: This doesn't need to match the logical chain ID of
-                      // the network selected, it just needs to exist
-                      chainId: '0x9999999',
-                    },
-                  },
-                },
-                async ({ controller }) => {
-                  const fakeMetamaskProvider = buildFakeMetamaskProvider([
-                    {
-                      request: {
-                        method: 'net_version',
-                      },
-                      response: {
-                        result: '42',
-                      },
-                    },
-                  ]);
-                  createMetamaskProviderMock.mockReturnValue(
-                    fakeMetamaskProvider,
-                  );
-
-                  const resetPromise = controller.resetConnection();
-
-                  await waitForStateChanges(messenger, {
-                    propertyPath: ['networkId'],
-                    produceStateChanges: () => {
-                      controller
-                        .getProviderAndBlockTracker()
-                        .provider?.emit('error', { some: 'error' });
-                    },
-                  });
-                  await resetPromise;
-
-                  expect(controller.state.networkId).toBe('42');
-                },
-              );
-            });
-          });
->>>>>>> e13f835e
         });
       },
     );
@@ -4298,7 +3251,7 @@
 
             await controller.resetConnection();
             const { provider } = controller.getProviderAndBlockTracker();
-            assert(provider);
+            assert(provider, 'Provider is somehow unset');
             const promisifiedSendAsync = promisify(provider.sendAsync).bind(
               provider,
             );
@@ -4420,56 +3373,6 @@
           },
         );
       });
-<<<<<<< HEAD
-=======
-
-      describe('when an "error" event occurs on the new provider', () => {
-        it('retrieves the network version and, assuming success, persists it to state', async () => {
-          const messenger = buildMessenger();
-          await withController(
-            {
-              messenger,
-              state: {
-                providerConfig: {
-                  type: NetworkType.rpc,
-                  rpcTarget: 'https://mock-rpc-url',
-                  chainId: '0xtest',
-                  ticker: 'TEST',
-                  id: 'testNetworkConfigurationId',
-                },
-              },
-            },
-            async ({ controller }) => {
-              const fakeMetamaskProvider = buildFakeMetamaskProvider([
-                {
-                  request: {
-                    method: 'net_version',
-                  },
-                  response: {
-                    result: '42',
-                  },
-                },
-              ]);
-              createMetamaskProviderMock.mockReturnValue(fakeMetamaskProvider);
-
-              const resetPromise = controller.resetConnection();
-
-              await waitForStateChanges(messenger, {
-                propertyPath: ['networkId'],
-                produceStateChanges: () => {
-                  controller
-                    .getProviderAndBlockTracker()
-                    .provider?.emit('error', { some: 'error' });
-                },
-              });
-              await resetPromise;
-
-              expect(controller.state.networkId).toBe('42');
-            },
-          );
-        });
-      });
->>>>>>> e13f835e
     });
   });
 
@@ -5228,7 +4131,6 @@
   });
 
   describe('rollbackToPreviousProvider', () => {
-<<<<<<< HEAD
     for (const {
       nickname,
       networkType: type,
@@ -5238,20 +4140,6 @@
       networkVersion,
     } of INFURA_NETWORKS) {
       describe(`if the previous provider configuration had a type of "${type}"`, () => {
-=======
-    for (const [
-      chainName,
-      {
-        networkType: type,
-        chainId,
-        blockExplorerUrl,
-        ticker,
-        nickname,
-        networkVersion,
-      },
-    ] of Object.entries(INFURA_NETWORKS)) {
-      describe(`if the previous provider configuration had a type of "${chainName}"`, () => {
->>>>>>> e13f835e
         it('overwrites the the current provider configuration with the previous provider configuration', async () => {
           const messenger = buildMessenger();
           const rpcUrlOrTarget = 'https://mock-rpc-url-1';
@@ -5509,7 +4397,7 @@
               await controller.rollbackToPreviousProvider();
 
               const { provider } = controller.getProviderAndBlockTracker();
-              assert(provider);
+              assert(provider, 'Provider is somehow unset');
               const promisifiedSendAsync = promisify(provider.sendAsync).bind(
                 provider,
               );
@@ -5962,7 +4850,7 @@
             await controller.rollbackToPreviousProvider();
 
             const { provider } = controller.getProviderAndBlockTracker();
-            assert(provider);
+            assert(provider, 'Provider is somehow unset');
             const promisifiedSendAsync = promisify(provider.sendAsync).bind(
               provider,
             );
@@ -6255,20 +5143,11 @@
 ): Promise<ReturnValue> {
   const [givenNetworkControllerOptions, fn] =
     args.length === 2 ? args : [{}, args[0]];
-<<<<<<< HEAD
   const networkControllerOptions = {
     ...buildDefaultNetworkControllerOptions(),
     ...givenNetworkControllerOptions,
   };
   const controller = new NetworkController(networkControllerOptions);
-=======
-  const controller = new NetworkController({
-    messenger,
-    trackMetaMetricsEvent: jest.fn(),
-    infuraProjectId: 'infura-project-id',
-    ...rest,
-  });
->>>>>>> e13f835e
   try {
     return await fn({ controller });
   } finally {
@@ -6384,16 +5263,10 @@
     stubLookupNetworkWhileSetting?: boolean;
     stubGetEIP1559CompatibilityWhileSetting?: boolean;
   } = {},
-<<<<<<< HEAD
 ): Promise<void> {
   const fakeProvider = buildFakeProvider(stubs);
   const fakeNetworkClient = buildFakeClient(fakeProvider);
   createNetworkClientMock.mockReturnValue(fakeNetworkClient);
-=======
-): Promise<Provider> {
-  const fakeMetamaskProvider = buildFakeMetamaskProvider(stubs);
-  createMetamaskProviderMock.mockReturnValue(fakeMetamaskProvider);
->>>>>>> e13f835e
   const lookupNetworkMock = jest.spyOn(controller, 'lookupNetwork');
   const lookupGetEIP1559CompatibilityMock = jest.spyOn(
     controller,
@@ -6416,13 +5289,6 @@
   if (stubGetEIP1559CompatibilityWhileSetting) {
     lookupGetEIP1559CompatibilityMock.mockRestore();
   }
-<<<<<<< HEAD
-=======
-
-  const { provider } = controller.getProviderAndBlockTracker();
-  assert(provider);
-  return provider;
->>>>>>> e13f835e
 }
 
 /**
