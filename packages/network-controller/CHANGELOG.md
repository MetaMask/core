# Changelog

All notable changes to this project will be documented in this file.

The format is based on [Keep a Changelog](https://keepachangelog.com/en/1.0.0/),
and this project adheres to [Semantic Versioning](https://semver.org/spec/v2.0.0.html).

## [Unreleased]

## [26.0.0]

### Added

- Add infura supported networks ([#6972](https://github.com/MetaMask/core/pull/6972))

### Changed

- Bump `@metamask/json-rpc-engine` from `^10.1.1` to `^10.2.0` ([#7190](https://github.com/MetaMask/core/pull/7190))
- Bump `@metamask/eth-json-rpc-provider` from `^5.0.1` to `^6.0.0` ([#7190](https://github.com/MetaMask/core/pull/7190))
- Bump `@metamask/eth-json-rpc-middleware` from `^21.0.0` to `^22.0.0` ([#7190](https://github.com/MetaMask/core/pull/7190))
- Bump `@metamask/eth-block-tracker` from `^14.0.0` to `^15.0.0` ([#7190](https://github.com/MetaMask/core/pull/7190))
- **BREAKING:** Use `InternalProvider` instead of `SafeEventEmitterProvider` ([#6796](https://github.com/MetaMask/core/pull/6796))
  - Providers accessible either via network clients or global proxies no longer emit events (or inherit from EventEmitter, for that matter).
- **BREAKING:** Make `Provider` type more specific ([#7061](https://github.com/MetaMask/core/pull/7061))
  - The `Provider` type is now an `InternalProvider` with a context type of `{ origin: string; skipCache: boolean } & Record<string, unknown>`.
- **BREAKING:** Stop retrying `undefined` results for methods that include a block tag parameter ([#7001](https://github.com/MetaMask/core/pull/7001))
  - The network client middleware, via `@metamask/eth-json-rpc-middleware`, will now throw an error if it encounters an
    `undefined` result when dispatching a request with a later block number than the originally requested block number.
  - In practice, this should happen rarely if ever.
- **BREAKING:** Migrate `NetworkClient` to `JsonRpcEngineV2` ([#7065](https://github.com/MetaMask/core/pull/7065))
  - This ought to be unobservable, but we mark it as breaking out of an abundance of caution.
<<<<<<< HEAD
- Bump `@metamask/controller-utils` from `^11.15.0` to `^11.15.1` ([#7003](https://github.com/MetaMask/core/pull/7003), [#7190](https://github.com/MetaMask/core/pull/7190))
=======
- **BREAKING:** Update signature of `request` in `AbstractRpcService` and `RpcServiceRequestable` so that the JSON-RPC request must be frozen ([#7138](https://github.com/MetaMask/core/pull/7138))
- Bump `@metamask/controller-utils` from `^11.14.1` to `^11.15.0` ([#7003](https://github.com/MetaMask/core/pull/7003))
>>>>>>> 901f63a6

### Fixed

- Ensure `networksMetadata` never references old network client IDs ([#7047](https://github.com/MetaMask/core/pull/7047))
  - When removing a network configuration, ensure that metadata for all RPC endpoints in the network configuration are also removed from `networksMetadata`
  - When initializing the controller, remove metadata for RPC endpoints in `networksMetadata` that are not present in a network configuration

## [25.0.0]

### Changed

- **BREAKING:** Use new `Messenger` from `@metamask/messenger` ([#6386](https://github.com/MetaMask/core/pull/6386))
  - Previously, `NetworkController` accepted a `RestrictedMessenger` instance from `@metamask/base-controller`.
- **BREAKING:** Bump `@metamask/error-reporting-service` from `^2.0.0` to `^3.0.0` ([#6962](https://github.com/MetaMask/core/pull/6962))
- Bump `@metamask/base-controller` from `^8.4.2` to `^9.0.0` ([#6962](https://github.com/MetaMask/core/pull/6962))

## [24.3.1]

### Changed

- Bump `@metamask/base-controller` from `^8.4.1` to `^8.4.2` ([#6917](https://github.com/MetaMask/core/pull/6917))

## [24.3.0]

### Changed

- Bump `@metamask/eth-json-rpc-middleware` from `^19.0.1` to `^21.0.0` ([#6866](https://github.com/MetaMask/core/pull/6866), [#6883](https://github.com/MetaMask/core/pull/6883))
- Bump `@metamask/eth-block-tracker` from `^13.0.0` to `^14.0.0` ([#6883](https://github.com/MetaMask/core/pull/6883))

## [24.2.2]

### Changed

- Bump `@metamask/eth-block-tracker` from `^12.0.1` to `^12.2.1` ([#6811](https://github.com/MetaMask/core/pull/6811))
- Bump `@metamask/eth-json-rpc-infura` from `^10.2.0` to `^10.3.0` ([#6811](https://github.com/MetaMask/core/pull/6811))
- Bump `@metamask/eth-json-rpc-middleware` from `^18.0.0` to `^19.0.1` ([#6811](https://github.com/MetaMask/core/pull/6811))

## [24.2.1]

### Changed

- Bump `@metamask/utils` from `^11.8.0` to `^11.8.1` ([#6708](https://github.com/MetaMask/core/pull/6708))
- Update `@metamask/eth-json-rpc-middleware` from `^17.0.1` to `^18.0.0` ([#6714](https://github.com/MetaMask/core/pull/6714))
- Bump `@metamask/error-reporting-service` from `^2.1.0` to `^2.2.0` ([#6782](https://github.com/MetaMask/core/pull/6782))
- Bump `@metamask/base-controller` from `^8.4.0` to `^8.4.1` ([#6807](https://github.com/MetaMask/core/pull/6807))
- Bump `@metamask/controller-utils` from `^11.14.0` to `^11.14.1` ([#6807](https://github.com/MetaMask/core/pull/6807))
- Bump `@metamask/eth-json-rpc-provider` from `^5.0.0` to `^5.0.1` ([#6807](https://github.com/MetaMask/core/pull/6807))
- Bump `@metamask/json-rpc-engine` from `^10.1.0` to `^10.1.1` ([#6807](https://github.com/MetaMask/core/pull/6807))

## [24.2.0]

### Added

- Add two new controller state metadata properties: `includeInStateLogs` and `usedInUi` ([#6525](https://github.com/MetaMask/core/pull/6525))
- Add `lookupNetwork` option to `initializeProvider`, to allow for skipping the request used to populate metadata for the globally selected network ([#6575](https://github.com/MetaMask/core/pull/6575), [#6607](https://github.com/MetaMask/core/pull/6607))
  - If `lookupNetwork` is set to `false`, the function is fully synchronous, and does not return a promise.

### Changed

- Bump `@metamask/controller-utils` from `^11.12.0` to `^11.14.0` ([#6620](https://github.com/MetaMask/core/pull/6620), [#6629](https://github.com/MetaMask/core/pull/6629))
- Bump `@metamask/base-controller` from `^8.1.0` to `^8.4.0` ([#6355](https://github.com/MetaMask/core/pull/6355), [#6465](https://github.com/MetaMask/core/pull/6465), [#6632](https://github.com/MetaMask/core/pull/6632))
- Rephrase "circuit broken" errors so they are more user-friendly ([#6423](https://github.com/MetaMask/core/pull/6423))
  - These are errors produced when a request is made to an RPC endpoint after it returns too many consecutive 5xx responses and the underlying circuit is open.
- Bump `@metamask/utils` from `^11.4.2` to `^11.8.0` ([#6588](https://github.com/MetaMask/core/pull/6588))
- Bump `@metamask/json-rpc-engine` from `^10.0.3` to `^10.1.0` ([#6678](https://github.com/MetaMask/core/pull/6678))
- Bump `@metamask/eth-json-rpc-provider` from `^4.1.8` to `^5.0.0` ([#6678](https://github.com/MetaMask/core/pull/6678))

### Deprecated

- Deprecate `lookupNetworkByClientId` ([#6308](https://github.com/MetaMask/core/pull/6308))
  - `lookupNetwork` already supports passing in a network client ID; please use this going forward instead.

## [24.1.0]

### Added

- The object in the `NetworkController:rpcEndpointDegraded` event payload now includes an `error` property, which can be used to access the error produced by the last request when the maximum number of retries is exceeded ([#6188](https://github.com/MetaMask/core/pull/6188))
  - This `error` property will be `undefined` if the degraded event merely represents a slow request

### Changed

- Bump `@metamask/base-controller` from `^8.0.1` to `^8.1.0` ([#6284](https://github.com/MetaMask/core/pull/6284))
- Bump `@metamask/controller-utils` from `^11.11.0` to `^11.12.0` ([#6303](https://github.com/MetaMask/core/pull/6303))
  - This effectively changes the `onDegraded` property on `AbstractRpcService` so that the event listener payload may be an object with either a `endpointUrl` property, `error` + `endpointUrl` properties, or `value` + `endpointUrl` properties
  - **NOTE:** Although `error` and `value` are new, optional properties, this change makes an inadvertent breaking change to the signature of the event listener due to how TypeScript compares function types. We have conciously decided not to re-release this change under a major version, so be advised.

## [24.0.1]

### Changed

- Requests to an RPC endpoint that returns a 502 response ("bad gateway") will now be retried ([#5923](https://github.com/MetaMask/core/pull/5923))
- All JSON-RPC errors that represent 4xx and 5xx responses from RPC endpoints now include the HTTP status code under `data.httpStatus` ([#5923](https://github.com/MetaMask/core/pull/5923))
- 3xx responses from RPC endpoints are no longer treated as errors ([#5923](https://github.com/MetaMask/core/pull/5923))
- Bump `@metamask/controller-utils` from `^11.10.0` to `^11.11.0` ([#6069](https://github.com/MetaMask/core/pull/6069))
- Bump `@metamask/utils` from `^11.2.0` to `^11.4.2` ([#6054](https://github.com/MetaMask/core/pull/6054))

### Fixed

- If an RPC endpoint returns invalid/unparseable JSON, it is now represented as a JSON-RPC error with code -32700 (parse error) instead of -32603 (internal error) ([#5923](https://github.com/MetaMask/core/pull/5923))
- If an RPC endpoint returns a 401 response, it is now represented as a JSON-RPC error with code -32006 (unauthorized) instead of -32603 (internal error) ([#5923](https://github.com/MetaMask/core/pull/5923))
- If an RPC endpoint returns a 405 response, it is now represented as a JSON-RPC error with code -32080 (client error) instead of -32601 (method not found) ([#5923](https://github.com/MetaMask/core/pull/5923))
- If an RPC endpoint returns a 402, 404, or 5xx response, it is now represented as a JSON-RPC error with code -32002 (resource unavailable error) instead of -32603 (internal error) ([#5923](https://github.com/MetaMask/core/pull/5923))
- If an RPC endpoint returns a 4xx response besides 401, 402, 404, 405, or 429, it is now represented as a JSON-RPC error with code -32080 (client error) instead of -32603 (internal error) ([#5923](https://github.com/MetaMask/core/pull/5923))
- Improve detection of partial JSON responses from RPC endpoints ([#5923](https://github.com/MetaMask/core/pull/5923))
- Fix "Request cannot be constructed from a URL that includes credentials" error when using RPC endpoints with embedded credentials ([#6116](https://github.com/MetaMask/core/pull/6116))

## [24.0.0]

### Changed

- **BREAKING:** Remove `@metamask/error-reporting-service@^1.0.0` as a direct dependency, add `^2.0.0` as a peer dependency ([#5970](https://github.com/MetaMask/core/pull/5970), [#5999](https://github.com/MetaMask/core/pull/5999))

## [23.6.0]

### Added

- Add Base network to default infura networks ([#5902](https://github.com/MetaMask/core/pull/5902))
  - Network changes were added in `@metamask/controller-utils`

### Changed

- Bump `@metamask/controller-utils` to `^11.10.0` ([#5935](https://github.com/MetaMask/core/pull/5935))

## [23.5.1]

### Changed

- **BREAKING:** NetworkController messenger now requires the `ErrorReportingService:captureException` action to be allowed ([#5970](https://github.com/MetaMask/core/pull/5970))
  - This change was originally missed when this release was created. It was added to the changelog afterward.
- Block tracker errors will no longer be wrapped under "PollingBlockTracker - encountered an error while attempting to update latest block" ([#5860](https://github.com/MetaMask/core/pull/5860))
- Bump dependencies ([#5867](https://github.com/MetaMask/core/pull/5867), [#5860](https://github.com/MetaMask/core/pull/5860))
  - Bump `@metamask/eth-block-tracker` to `^12.0.1`
  - Bump `@metamask/eth-json-rpc-infura` to `^10.2.0`
  - Bump `@metamask/eth-json-rpc-middleware` to `^17.0.1`

### Fixed

- Rather than throwing an error, NetworkController now corrects an invalid initial `selectedNetworkClientId` to point to the default RPC endpoint of the first network sorted by chain ID ([#5851](https://github.com/MetaMask/core/pull/5851))
- Fix the block tracker so that it will now reject if an error is thrown while making the request instead of hanging ([#5860](https://github.com/MetaMask/core/pull/5860))

## [23.5.0]

### Changed

- Remove obsolete `eth_getBlockByNumber` error handling for load balancer errors ([#5808](https://github.com/MetaMask/core/pull/5808))
- Bump `@metamask/controller-utils` to `^11.9.0` ([#5812](https://github.com/MetaMask/core/pull/5812))

### Fixed

- Improved handling of HTTP status codes to prevent unnecessary circuit breaker triggers ([#5798](https://github.com/MetaMask/core/pull/5798), [#5809](https://github.com/MetaMask/core/pull/5809))
  - HTTP 4XX responses (e.g. rate limit errors) will no longer trigger the circuit breaker policy.

## [23.4.0]

### Added

- Add Monad Testnet as default network ([#5724](https://github.com/MetaMask/core/pull/5724))

### Changed

- Bump `@metamask/controller-utils` to `^11.8.0` ([#5765](https://github.com/MetaMask/core/pull/5765))

## [23.3.0]

### Added

- Add optional `getBlockTrackerOptions` argument to NetworkController constructor ([#5702](https://github.com/MetaMask/core/pull/5702))
- Add optional `rpcFailoverEnabled` option to NetworkController constructor (`false` by default) ([#5668](https://github.com/MetaMask/core/pull/5668))
- Add `enableRpcFailover` and `disableRpcFailover` methods to NetworkController ([#5668](https://github.com/MetaMask/core/pull/5668))

### Changed

- Bump `@metamask/base-controller` from ^8.0.0 to ^8.0.1 ([#5722](https://github.com/MetaMask/core/pull/5722))
- Disable the RPC failover behavior by default ([#5668](https://github.com/MetaMask/core/pull/5668))
  - You are free to set the `failoverUrls` property on an RPC endpoint, but it won't have any effect
  - To enable this behavior, either pass `rpcFailoverEnabled: true` to the constructor or call `enableRpcFailover` after initialization

## [23.2.0]

### Added

- Add optional `additionalDefaultNetworks` option to `NetworkController` constructor ([#5527](https://github.com/MetaMask/core/pull/5527))
  - This can be used to customize which custom networks the default `networkConfigurationsByChainId` includes.
- Add `getSelectedChainId` method to `NetworkController` ([#5516](https://github.com/MetaMask/core/pull/5516))
  - This is also callable via the messenger.
- Add `DEPRECATED_NETWORKS` constant ([#5560](https://github.com/MetaMask/core/pull/5560))

### Changed

- Remove Goerli and Linea Goerli from set of default networks ([#5560](https://github.com/MetaMask/core/pull/5560))
  - Note that if you do not pass any initial state to NetworkController, this means that `0x5` and `0xe704` will no longer be keys in `networkConfigurationsByChainId`.
  - We are not counting this as a breaking change because we don't make any guarantees about what keys are present in `networkConfigurationsByChainId` at runtime — only that they must be valid chain IDs.
  - If you want more of a guarantee, you are recommended to persist the NetworkController state and then pass it back through as initial state.
- Update `RpcEndpoint` so that `failoverUrls` is optional ([#5561](https://github.com/MetaMask/core/pull/5561))
  - This property was introduced in 23.0.0 as a breaking change, but this change makes it non-breaking.
- Update `NetworkClientConfiguration` so that `failoverUrls` is optional ([#5561](https://github.com/MetaMask/core/pull/5561))
  - This property was introduced in 23.0.0 as a breaking change, but this change makes it non-breaking.
- Bump `@metamask/controller-utils` to `^11.7.0` ([#5583](https://github.com/MetaMask/core/pull/5583))

### Fixed

- Upgrade `@metamask/eth-json-rpc-infura` to `^10.1.1` and `@metamask/eth-json-rpc-infura` to `^16.0.1` ([#5573](https://github.com/MetaMask/core/pull/5573))
  - This fixes a bug where non-standard unsuccessful JSON-RPC errors were being ignored/discarded

## [23.1.0]

### Added

- The `NetworkController:rpcEndpointDegraded` messenger event now has a new `chainId` property in its data, which is the ID of the chain that the endpoint represents ([#5517](https://github.com/MetaMask/core/pull/5517))

## [23.0.0]

### Added

- Implement circuit breaker pattern when retrying requests to Infura and custom RPC endpoints ([#5290](https://github.com/MetaMask/core/pull/5290))
  - If the network is perceived to be unavailable after 5 attempts, further retries will be paused for 30 seconds.
  - "Unavailable" means the following:
    - A failure to reach the network (exact error depending on platform / HTTP client)
    - The request responds with a non-JSON-parseable or non-JSON-RPC-compatible body
    - The request returns a non-200 response
- Use exponential backoff / jitter when retrying requests to Infura and custom RPC endpoints ([#5290](https://github.com/MetaMask/core/pull/5290))
  - As requests are retried, the delay between retries will increase exponentially (using random variance to prevent bursts).
- Add support for automatic failover when Infura is unavailable ([#5360](https://github.com/MetaMask/core/pull/5360))
  - An Infura RPC endpoint can now be configured with a list of failover URLs via `failoverUrls`.
  - If, after many attempts, an Infura network is perceived to be down, the list of failover URLs will be tried in turn.
- Add messenger action `NetworkController:rpcEndpointUnavailable` for responding to when a RPC endpoint becomes unavailable (see above) ([#5492](https://github.com/MetaMask/core/pull/5492), [#5501](https://github.com/MetaMask/core/pull/5501))
  - Also add associated type `NetworkControllerRpcEndpointUnavailableEvent`.
- Add messenger action `NetworkController:rpcEndpointDegraded` for responding to when a RPC endpoint becomes degraded ([#5492](https://github.com/MetaMask/core/pull/5492))
  - Also add associated type `NetworkControllerRpcEndpointDegradedEvent`.
- Add messenger action `NetworkController:rpcEndpointRequestRetried` for responding to when a RPC endpoint is retried following a retriable error ([#5492](https://github.com/MetaMask/core/pull/5492))
  - Also add associated type `NetworkControllerRpcEndpointRequestRetriedEvent`.
  - This is mainly useful for tests when mocking timers.
- Export `RpcServiceRequestable` type, which was previously named `AbstractRpcService` ([#5492](https://github.com/MetaMask/core/pull/5492))
- Export `isConnectionError` utility function ([#5501](https://github.com/MetaMask/core/pull/5501))

### Changed

- **BREAKING:** `NetworkController` constructor now takes a new required option, `getRpcServiceOptions` ([#5290](https://github.com/MetaMask/core/pull/5290), [#5492](https://github.com/MetaMask/core/pull/5492))
  - This can be used to customize how RPC services (which eventually hit RPC endpoints) are constructed.
  - For instance, you could set one `circuitBreakDuration` for one class of endpoints, and another `circuitBreakDuration` for another class.
  - At minimum you will need to pass `fetch` and `btoa`.
  - The `NetworkControllerOptions` also reflects this change.
- **BREAKING:** Add required property `failoverUrls` to `RpcEndpoint` ([#5360](https://github.com/MetaMask/core/pull/5360))
  - The `NetworkControllerState` and the `state` option to `NetworkController` also reflect this change.
- **BREAKING:** Add required property `failoverRpcUrls` to `NetworkClientConfiguration` ([#5360](https://github.com/MetaMask/core/pull/5360))
  - The `configuration` property in the `AutoManagedNetworkClient` and `NetworkClient` types also reflect this change.
- **BREAKING:** The `AbstractRpcService` type now has a non-optional `endpointUrl` property ([#5492](https://github.com/MetaMask/core/pull/5492))
  - The old version of `AbstractRpcService` is now called `RpcServiceRequestable`
- Synchronize retry logic and error handling behavior between Infura and custom RPC endpoints ([#5290](https://github.com/MetaMask/core/pull/5290))
  - A request to a custom endpoint that returns a 418 response will no longer return a JSON-RPC response with the error "Request is being rate limited".
  - A request to a custom endpoint that returns a 429 response now returns a JSON-RPC response with the error "Request is being rate limited".
  - A request to a custom endpoint that throws an "ECONNRESET" error will now be retried up to 5 times.
  - A request to a Infura endpoint that fails more than 5 times in a row will now respond with a JSON-RPC error that encompasses the failure instead of hiding it as "InfuraProvider - cannot complete request. All retries exhausted".
  - A request to a Infura endpoint that returns a non-retriable, non-2xx response will now respond with a JSON-RPC error that has the underling message "Non-200 status code: '\<code\>'" rather than including the raw response from the endpoint.
  - A request to a custom endpoint that fails with a retriable error more than 5 times in a row will now respond with a JSON-RPC error that encompasses the failure instead of returning an empty response.
  - A "retriable error" is now regarded as the following:
    - A failure to reach the network (exact error depending on platform / HTTP client)
    - The request responds with a non-JSON-parseable or non-JSON-RPC-compatible body
    - The request returns a 503 or 504 response
- Bump dependencies to support usage of RPC services internally for network requests ([#5290](https://github.com/MetaMask/core/pull/5290))
  - Bump `@metamask/eth-json-rpc-infura` to `^10.1.0`
  - Bump `@metamask/eth-json-rpc-middleware` to `^15.1.0`
- Bump `@metamask/controller-utils` to `^11.5.0` ([#5439](https://github.com/MetaMask/core/pull/5439))
- Bump `@metamask/utils` to `^11.2.0` ([#5301](https://github.com/MetaMask/core/pull/5301))

### Fixed

- Fix `findNetworkClientIdByChainId` to return the network client ID for the chain's configured default RPC endpoint instead of its first listed RPC endpoint ([#5344](https://github.com/MetaMask/core/pull/5344))

## [22.2.1]

### Changed

- Bump `@metamask/base-controller` from `^7.1.1` to `^8.0.0` ([#5305](https://github.com/MetaMask/core/pull/5305))

## [22.2.0]

### Added

- Export `AbstractRpcService` type ([#5263](https://github.com/MetaMask/core/pull/5263))

### Changed

- Bump `@metamask/base-controller` from `^7.0.0` to `^7.1.1` ([#5079](https://github.com/MetaMask/core/pull/5079), [#5135](https://github.com/MetaMask/core/pull/5135))
- Bump `@metamask/controller-utils` from `^11.4.4` to `^11.5.0` ([#5135](https://github.com/MetaMask/core/pull/5135), [#5272](https://github.com/MetaMask/core/pull/5272))
- Bump `@metamask/eth-json-rpc-provider` from `^4.1.6` to `^4.1.8` ([#5082](https://github.com/MetaMask/core/pull/5082), [#5272](https://github.com/MetaMask/core/pull/5272))
- Bump `@metamask/json-rpc-engine` from `^10.0.1` to `^10.0.3` ([#5082](https://github.com/MetaMask/core/pull/5082), [#5272](https://github.com/MetaMask/core/pull/5272))
- Bump `@metamask/rpc-errors` from `^7.0.1` to `^7.0.2` ([#5080](https://github.com/MetaMask/core/pull/5080))
- Bump `@metamask/utils` from `^10.0.0` to `^11.1.0` ([#5080](https://github.com/MetaMask/core/pull/5080), [#5223](https://github.com/MetaMask/core/pull/5223))

### Fixed

- Fix `lookupNetwork` so that it will no longer throw an error if `networkDidChange` subscriptions have been removed before it returns ([#5116](https://github.com/MetaMask/core/pull/5116))
  - This error could occur if the NetworkController's messenger is cleared of subscriptions, as in a "destroy" step.
- Fix race condition so that after adding a new RPC endpoint to a network, it is possible to access the new endpoint inside of a `stateChange` event listener via `getNetworkConfigurationByNetworkClientId` ([#5122](https://github.com/MetaMask/core/pull/5122))
- Fix `selectAvailableNetworkClientIds` so that it is properly memoized ([#5193](https://github.com/MetaMask/core/pull/5193))

## [22.1.1]

### Changed

- Bump `@metamask/eth-json-rpc-middleware` from `^15.0.0` to `^15.0.1` ([#5037](https://github.com/MetaMask/core/pull/5037))
- Bump `swappable-obj-proxy` from `^2.2.0` to `^2.3.0` ([#5036](https://github.com/MetaMask/core/pull/5036))
- Bump `@metamask/eth-block-tracker` from `^11.0.2` to `^11.0.3` ([#5025](https://github.com/MetaMask/core/pull/5025))

## [22.1.0]

### Added

- The `NetworkController:networkRemoved` messenger event will now be emitted when a network is removed ([#4698](https://github.com/MetaMask/core/pull/4698))
- Add messenger actions `NetworkController:addNetwork`, `NetworkController:removeNetwork`, and `NetworkController:updateNetwork` which call the respective controller methods ([#4698](https://github.com/MetaMask/core/pull/4698))
- Add `lastUpdatedAt` property to network configurations which will be set to the current time on addition or update ([#4652](https://github.com/MetaMask/core/pull/4652))
  - This was added to support the upcoming network syncing feature.
  - This property is optional and will be `undefined` for existing network configurations that have not yet been updated.

### Changed

- Add dependency `fast-deep-equal` ([#4652](https://github.com/MetaMask/core/pull/4652))
- Bump `@metamask/controller-utils` from `^11.4.3` to `^11.4.4` ([#5012](https://github.com/MetaMask/core/pull/5012))

### Fixed

- Remove dependency on Node builtin module `util` to ensure that `@metamask/network-controller` can be used in a strict browser context ([#3672](https://github.com/MetaMask/core/pull/3672))
- Correct ESM-compatible build so that imports of the following packages that re-export other modules via `export *` are no longer corrupted: ([#5011](https://github.com/MetaMask/core/pull/5011))
  - `@metamask/eth-block-tracker`
  - `@metamask/eth-json-rpc-infura`
  - `@metamask/eth-json-rpc-middleware`
  - `@metamask/eth-query`
  - `@metamask/swappable-obj-proxy`
  - `fast-deep-equal`

## [22.0.2]

### Changed

- `getDefaultNetworkConfigurationsByChainId` returns the updated display names for mainnet and linea. `Ethereum Mainnet` instead of `Mainnet`, and `Linea` instead of `Linea Mainnet`. ([#4865](https://github.com/MetaMask/core/pull/4865))
- Bump `@metamask/controller-utils` from `^11.4.2` to `^11.4.3` ([#4915](https://github.com/MetaMask/core/pull/4915))

## [22.0.1]

### Changed

- Bump `@metamask/base-controller` from `^7.0.1` to `^7.0.2` ([#4862](https://github.com/MetaMask/core/pull/4862))
- Bump `@metamask/controller-utils` from `^11.4.0` to `^11.4.2` ([#4862](https://github.com/MetaMask/core/pull/4862), [#4870](https://github.com/MetaMask/core/pull/4870))
- Bump `@metamask/eth-json-rpc-provider` from `^4.1.5` to `^4.1.6` ([#4862](https://github.com/MetaMask/core/pull/4862))
- Bump `@metamask/json-rpc-engine` from `^10.0.0` to `^10.0.1` ([#4862](https://github.com/MetaMask/core/pull/4862))
- Bump `@metamask/rpc-errors` from `^7.0.0` to `^7.0.1` ([#4831](https://github.com/MetaMask/core/pull/4831))

## [22.0.0]

### Changed

- Corrects the previous 21.1.0 release to document breaking changes that were missed:
  - **BREAKING:** Bump `@metamask/eth-block-tracker` from `^10.0.0` to `^11.0.2` ([#4769](https://github.com/MetaMask/core/pull/4769))
  - **BREAKING:** Bump `@metamask/eth-json-rpc-middleware` from `^13.0.0` to `^15.0.0` ([#4769](https://github.com/MetaMask/core/pull/4769))
  - **BREAKING:** Bump `@metamask/json-rpc-engine` from `^9.0.3` to `^10.0.0` ([#4769](https://github.com/MetaMask/core/pull/4769))
  - **BREAKING:** Bump `@metamask/rpc-errors` from `^6.3.1` to `^7.0.0` ([#4769](https://github.com/MetaMask/core/pull/4769))
  - **BREAKING:** Bump `@metamask/eth-json-rpc-infura` from `^9.1.0` to `^10.0.0` ([#4769](https://github.com/MetaMask/core/pull/4769))
  - Bump `@metamask/eth-json-rpc-provider` from `^4.1.4` to `^4.1.5` ([#4798](https://github.com/MetaMask/core/pull/4798))
    - This update was recorded in the v21.1.0 changelog, but is listed here again because that release has been deprecated.
- Bump `@metamask/controller-utils` from `^11.3.0` to `^11.4.0` ([#4834](https://github.com/MetaMask/core/pull/4834))

## [21.1.0] [DEPRECATED]

### Changed

- Bump `@metamask/eth-json-rpc-provider` from `^4.1.4` to `^4.1.5` ([#4798](https://github.com/MetaMask/core/pull/4798))

## [21.0.1]

### Fixed

- Produce and export ESM-compatible TypeScript type declaration files in addition to CommonJS-compatible declaration files ([#4648](https://github.com/MetaMask/core/pull/4648))
  - Previously, this package shipped with only one variant of type declaration
    files, and these files were only CommonJS-compatible, and the `exports`
    field in `package.json` linked to these files. This is an anti-pattern and
    was rightfully flagged by the
    ["Are the Types Wrong?"](https://arethetypeswrong.github.io/) tool as
    ["masquerading as CJS"](https://github.com/arethetypeswrong/arethetypeswrong.github.io/blob/main/docs/problems/FalseCJS.md).
    All of the ATTW checks now pass.
- Remove chunk files ([#4648](https://github.com/MetaMask/core/pull/4648)).
  - Previously, the build tool we used to generate JavaScript files extracted
    common code to "chunk" files. While this was intended to make this package
    more tree-shakeable, it also made debugging more difficult for our
    development teams. These chunk files are no longer present.

## [21.0.0]

### Added

- **BREAKING:** Add `networkConfigurationsByChainId` to `NetworkState` (type: `Record<Hex, NetworkConfiguration>`) ([#4268](https://github.com/MetaMask/core/pull/4286))
  - This property replaces `networkConfigurations`, and, as its name implies, organizes network configurations by chain ID rather than network client ID.
  - If no initial state or this property is not included in initial state, the default value of this property will now include configurations for known Infura networks (Mainnet, Goerli, Sepolia, Linea Goerli, Linea Sepolia, and Linea Mainnet) by default.
- Add `getNetworkConfigurationByChainId` method, `NetworkController:getNetworkConfigurationByChainId` messenger action, and `NetworkControllerGetNetworkConfigurationByNetworkClientId` type ([#4268](https://github.com/MetaMask/core/pull/4286))
- Add `addNetwork`, which replaces one half of `upsertNetworkConfiguration` and can be used to add new network clients for a chain ([#4268](https://github.com/MetaMask/core/pull/4286))
  - It's worth noting that this method now publishes a `NetworkController:networkAdded` event instead of calling a `trackMetaMetricsEvent` callback. It is expected that you will subscribe to this event and create a MetaMetrics event yourself.
- Add `updateNetwork`, which replaces one half of `upsertNetworkConfiguration` and can be used to recreate the network clients for an existing chain based on an updated configuration ([#4268](https://github.com/MetaMask/core/pull/4286))
  - Note that it is not possible to remove the RPC endpoint from a network configuration that is currently represented by the globally selected network client. To prevent an error, you'll need to detect when such a removal is occurring and pass the `replacementSelectedRpcEndpointIndex` to `updateNetwork`. It will then switch to the designated RPC endpoint's network client on your behalf.
- Add `removeNetwork`, which replaces `removeNetworkConfiguration` and can be used to remove existing network clients for a chain ([#4268](https://github.com/MetaMask/core/pull/4286))
- Add `getDefaultNetworkControllerState` function, which replaces `defaultState` and matches patterns in other controllers ([#4268](https://github.com/MetaMask/core/pull/4286))
- Add `RpcEndpointType`, `AddNetworkFields`, and `UpdateNetworkFields` types ([#4268](https://github.com/MetaMask/core/pull/4286))
- Add `getNetworkConfigurations`, `getAvailableNetworkClientIds` and `selectAvailableNetworkClientIds` selectors ([#4268](https://github.com/MetaMask/core/pull/4286))
  - These new selectors can be applied to messenger event subscriptions

### Changed

- **BREAKING:** Replace `NetworkConfiguration` type with a new definition ([#4268](https://github.com/MetaMask/core/pull/4286))
  - A network configuration no longer represents a single RPC endpoint but rather a collection of RPC endpoints that can all be used to interface with a single chain.
  - The only property that has brought over to this type unchanged is `chainId`.
  - `ticker` has been renamed to `nativeCurrency`.
  - `nickname` has been renamed to `name`.
  - `rpcEndpoints` has been added. This is an an array of objects, where each object has properties `name` (optional), `networkClientId` (optional), `type`, and `url`.
  - `defaultRpcEndpointIndex` has been added. This must point to an entry in `rpcEndpoints`.
  - The block explorer URL is no longer located in `rpcPrefs` and is no longer restricted to one: `blockExplorerUrls` has been added along with a corresponding property `defaultBlockExplorerUrlIndex`, which must point to an entry in `blockExplorerUrls`.
  - `id` has been removed. Previously, this represented the ID of the network client associated with the network configuration. Since network clients are now created from RPC endpoints, the equivalent to this is the `networkClientId` property on an `RpcEndpoint`.
- **BREAKING:** The network controller messenger must now allow the action `NetworkController:getNetworkConfigurationByChainId` ([#4268](https://github.com/MetaMask/core/pull/4286))
- **BREAKING:** The network controller messenger must now allow the event `NetworkController:networkAdded` ([#4268](https://github.com/MetaMask/core/pull/4286))
- **BREAKING:** The `NetworkController` constructor will now throw if the initial state provided is invalid ([#4268](https://github.com/MetaMask/core/pull/4286))
  - `networkConfigurationsByChainId` cannot be empty.
  - The `chainId` of a network configuration in `networkConfigurationsByChainId` must match the chain ID it is filed under.
  - The `defaultRpcEndpointIndex` of a network configuration in `networkConfigurationsByChainId` must point to an entry in its `rpcEndpoints`.
  - The `defaultBlockExplorerUrlIndex` of a network configuration in `networkConfigurationsByChainId` must point to an entry in its `blockExplorerUrls`.
  - `selectedNetworkClientId` must match the `networkClientId` of an RPC endpoint in `networkConfigurationsByChainId`.
- **BREAKING:** Update `getNetworkConfigurationByNetworkClientId` so that when given an Infura network name (that is, a value from `InfuraNetworkType`), it will return a masked version of the RPC endpoint URL for the associated Infura network ([#4268](https://github.com/MetaMask/core/pull/4286))
  - If you want the unmasked version, you'll need the `url` property from the network _client_ configuration, which you can get by calling `getNetworkClientById` and then accessing the `configuration` property off of the network client.
- **BREAKING:** Update `loadBackup` to take and update `networkConfigurationsByChainId` instead of `networkConfigurations` ([#4268](https://github.com/MetaMask/core/pull/4286))
- Bump `@metamask/base-controller` from `^6.0.2` to `^7.0.0` ([#4625](https://github.com/MetaMask/core/pull/4625), [#4643](https://github.com/MetaMask/core/pull/4643))
- Bump `@metamask/controller-utils` from `^11.0.2` to `^11.2.0` ([#4639](https://github.com/MetaMask/core/pull/4639), [#4651](https://github.com/MetaMask/core/pull/4651))
- Bump `@metamask/eth-block-tracker` from `^9.0.3` to `^10.0.0` ([#4424](https://github.com/MetaMask/core/pull/4424))
- Bump `@metamask/eth-json-rpc-middleware` from `^12.1.1` to `^13.0.0` ([#4424](https://github.com/MetaMask/core/pull/4424))

### Removed

- **BREAKING:** Remove `networkConfigurations` from `NetworkState`, which has been replaced with `networkConfigurationsByChainId` ([#4268](https://github.com/MetaMask/core/pull/4286))
- **BREAKING:** Remove `upsertNetworkConfiguration` and `removeNetworkConfiguration`, which have been replaced with `addNetwork`, `updateNetwork`, and `removeNetwork` ([#4268](https://github.com/MetaMask/core/pull/4286))
- **BREAKING:** Remove `defaultState` variable, which has been replaced with a `getDefaultNetworkControllerState` function ([#4268](https://github.com/MetaMask/core/pull/4286))
- **BREAKING:** Remove `trackMetaMetricsEvent` option from the NetworkController constructor ([#4268](https://github.com/MetaMask/core/pull/4286))
  - Previously, this was used in `upsertNetworkConfiguration` to create a MetaMetrics event when a new network was added. This can now be achieved by subscribing to the `NetworkController:networkAdded` event and creating the event inside of the event handler.

## [20.2.0]

### Changed

- `upsertNetworkConfiguration` now accepts an optional id property on the NetworkConfiguration param. It allows a network configuration to have its rpcUrl updated in place when an id is specified, but only if that new rpcUrl does not already exist on a different network configuration. ([#4614](https://github.com/MetaMask/core/pull/4614))
- Bump `@metamask/eth-json-rpc-provider` to `^4.1.3` ([#4607](https://github.com/MetaMask/core/pull/4607))
- Update TypeScript to 5.2.2 ([#4576](https://github.com/MetaMask/core/pull/4576), [#4584](https://github.com/MetaMask/core/pull/4584))

### Fixed

- `removeNetworkConfiguration` now throws an error if you attempt to remove the selected network ([#4566](https://github.com/MetaMask/core/pull/4566))

## [20.1.0]

### Added

- Newly export the following types: `AutoManagedNetworkClient`, `InfuraNetworkClientConfiguration`, `CustomNetworkClientConfiguration` ([#3645](https://github.com/MetaMask/core/pull/3645))

### Changed

- Upgrade TypeScript version to `~5.0.4` and set `moduleResolution` option to `Node16` ([#3645](https://github.com/MetaMask/core/pull/3645))
- Bump `@metamask/base-controller` from `^6.0.0` to `^6.0.2` ([#4517](https://github.com/MetaMask/core/pull/4517), [#4544](https://github.com/MetaMask/core/pull/4544))
- Bump `@metamask/controller-utils` from `^11.0.0` to `^11.0.2` ([#4517](https://github.com/MetaMask/core/pull/4517), [#4544](https://github.com/MetaMask/core/pull/4544))
- Bump `@metamask/eth-json-rpc-provider` from `^4.1.0` to `^4.1.2` ([#4519](https://github.com/MetaMask/core/pull/4519), [#4548](https://github.com/MetaMask/core/pull/4548))
- Bump `@metamask/json-rpc-engine` from `^9.0.0` to `^9.0.2` ([#4517](https://github.com/MetaMask/core/pull/4517), [#4544](https://github.com/MetaMask/core/pull/4544))
- Bump `@metamask/rpc-errors` from `^6.2.1` to `^6.3.1` ([#4516](https://github.com/MetaMask/core/pull/4516))
- Bump `@metamask/utils` from `^8.3.0` to `^9.1.0` ([#4516](https://github.com/MetaMask/core/pull/4516), [#4529](https://github.com/MetaMask/core/pull/4529))

## [20.0.0]

### Added

- Add a new `log` argument to the constructor ([#4440](https://github.com/MetaMask/core/pull/4440))
  - The new `log` argument must be a `Logger` object from the `loglevel` package and will be used to log a message when we fail to connect to a network or the network responds with an unknown error

### Changed

- **BREAKING:** Update `networksMetadata` state property so that the keys in the object will only ever be network client IDs and not RPC URLs ([#4254](https://github.com/MetaMask/core/pull/4254))
  - Some keys could have been RPC URLs if the initial network controller state had a `providerConfig` with an empty `id`, but since `providerConfig` is being removed, that won't happen anymore.
- Bump `@metamask/eth-block-tracker` to `^9.0.3` ([#4418](https://github.com/MetaMask/core/pull/4418))
- Bump `@metamask/eth-json-rpc-provider` to `^4.1.0` ([#4508](https://github.com/MetaMask/core/pull/4508))

### Removed

- **BREAKING:** Remove `providerConfig` property from state along with `ProviderConfig` type and `NetworkController:getProviderConfig` messenger action ([#4254](https://github.com/MetaMask/core/pull/4254))
  - The best way to obtain the equivalent configuration object, e.g. to access the chain ID of the currently selected network, is to get `selectedNetworkClientId` from state, pass this to the `NetworkController:getNetworkClientId` messenger action, and then use the `configuration` property on the network client.

## [19.0.0]

### Changed

- **BREAKING:** Bump minimum Node version to 18.18 ([#3611](https://github.com/MetaMask/core/pull/3611))
- Bump `@metamask/base-controller` to `^6.0.0` ([#4352](https://github.com/MetaMask/core/pull/4352))
- Bump `@metamask/controller-utils` to `^11.0.0` ([#4352](https://github.com/MetaMask/core/pull/4352))
- Bump `@metamask/eth-json-rpc-provider` to `^4.0.0` ([#4352](https://github.com/MetaMask/core/pull/4352))
- Bump `@metamask/json-rpc-engine` to `^9.0.0` ([#4352](https://github.com/MetaMask/core/pull/4352))

## [18.1.3]

### Changed

- Bump `async-mutex` to `^0.5.0` ([#4335](https://github.com/MetaMask/core/pull/4335))
- Bump `@metamask/controller-utils` to `^10.0.0` ([#4342](https://github.com/MetaMask/core/pull/4342))

## [18.1.2]

### Fixed

- Update from `eth-block-tracker` to `@metamask/eth-block-tracker` `^9.0.2`, mitigating redundant polling loops ([#4309](https://github.com/MetaMask/core/pull/4309))

## [18.1.1]

### Added

- Export `BuiltInNetworkClientId` and `CustomNetworkClientId` ([#4247](https://github.com/MetaMask/core/pull/4247))

### Changed

- Bump `@metamask/eth-json-rpc-provider` to `^3.0.2` ([#4234](https://github.com/MetaMask/core/pull/4234))
- Bump `@metamask/json-rpc-engine` to `^8.0.2` ([#4234](https://github.com/MetaMask/core/pull/4234))
- Bump `@metamask/base-controller` to `^5.0.2` ([#4232](https://github.com/MetaMask/core/pull/4232))
- Bump `@metamask/controller-utils` to `^9.1.0` ([#4153](https://github.com/MetaMask/core/pull/4153))

## [18.1.0]

### Added

- Add `getSelectedNetworkClient` method that returns the provider and blockTracker for the currently selected network but with a more easily used type than `getProviderAndBlockTracker` ([#4063](https://github.com/MetaMask/core/pull/4063))
- Add `NetworkController:getSelectedNetworkClient` action ([#4063](https://github.com/MetaMask/core/pull/4063))

### Changed

- `getProviderAndBlockTracker` is now marked as deprecated and will be removed in a future release. ([#4063](https://github.com/MetaMask/core/pull/4063))

## [18.0.1]

### Fixed

- Fix `types` field in `package.json` ([#4047](https://github.com/MetaMask/core/pull/4047))

## [18.0.0]

### Added

- **BREAKING**: Add ESM build ([#3998](https://github.com/MetaMask/core/pull/3998))
  - It's no longer possible to import files from `./dist` directly.
- Add network client for Linea Sepolia (chain ID `0xe705`) ([#3995](https://github.com/MetaMask/core/pull/3995))
  - Bump `@metamask/eth-json-rpc-infura` to `^9.1.0` to bring this change.

### Changed

- **BREAKING:** Bump `@metamask/base-controller` to `^5.0.0` ([#4039](https://github.com/MetaMask/core/pull/4039))
  - This version has a number of breaking changes. See the changelog for more.
- Bump `@metamask/controller-utils` to `^9.0.0` ([#4039](https://github.com/MetaMask/core/pull/4039))

### Fixed

- **BREAKING:** Narrow `NetworkControllerMessenger` type parameters `AllowedAction` and `AllowedEvent` from `string` to `never` ([#4031](https://github.com/MetaMask/core/pull/4031))
  - Allowlisting or using any external actions or events will now produce a type error.

## [17.2.1]

### Changed

- Bump `@metamask/controller-utils` to `^8.0.4` ([#4007](https://github.com/MetaMask/core/pull/4007))
- Bump `@metamask/eth-json-rpc-middleware` to `^12.1.0` ([#3829](https://github.com/MetaMask/core/pull/3829))
- Bump `@metamask/json-rpc-engine` to `^7.3.3` ([#4007](https://github.com/MetaMask/core/pull/4007))
- Bump `@metamask/rpc-errors` to `^6.2.1` ([#3970](https://github.com/MetaMask/core/pull/3970), [#3954](https://github.com/MetaMask/core/pull/3954))

## [17.2.0]

### Changed

- The `setActiveNetwork` method and action now supports built-in network types ([#3764](https://github.com/MetaMask/core/pull/3764))
  - Previously this would only accept a network configuration ID. Now it will accept the type of a built-in network as well, using it like an ID. This lets you switch to a built-in or custom network with a single method/action.
- Deprecate the `setProviderType` method and action ([#3764](https://github.com/MetaMask/core/pull/3764))
  - Use `setActiveNetwork` instead
- Bump `@metamask/swappable-obj-proxy` to `^2.2.0` ([#3784](https://github.com/MetaMask/core/pull/3784))
- Bump `@metamask/utils` to `^8.3.0` ([#3769](https://github.com/MetaMask/core/pull/3769))
- Bump `@metamask/base-controller` to `^4.1.1` ([#3760](https://github.com/MetaMask/core/pull/3760), [#3821](https://github.com/MetaMask/core/pull/3821))
- Bump `@metamask/controller-utils` to `^8.0.2` ([#3821](https://github.com/MetaMask/core/pull/3821))
- Bump `@metamask/eth-json-rpc-provider` to `^2.3.2` ([#3821](https://github.com/MetaMask/core/pull/3821))
- Bump `@metamask/json-rpc-engine` to `^7.3.2` ([#3821](https://github.com/MetaMask/core/pull/3821))

## [17.1.0]

### Added

- Add `getNetworkConfigurationByNetworkClientId` method which can be used to retrieve details for both custom and built-in networks (using the network configuration object shape) ([#2055](https://github.com/MetaMask/core/pull/2055))
- Add `NetworkController:getNetworkConfigurationByNetworkClientId` messenger action for the previous method ([#2055](https://github.com/MetaMask/core/pull/2055))

### Changed

- Bump `@metamask/base-controller` to `^4.0.1` ([#3695](https://github.com/MetaMask/core/pull/3695))
- Bump `@metamask/controller-utils` to `^8.0.1` ([#3695](https://github.com/MetaMask/core/pull/3695), [#3678](https://github.com/MetaMask/core/pull/3678), [#3667](https://github.com/MetaMask/core/pull/3667), [#3580](https://github.com/MetaMask/core/pull/3580))
- Bump `@metamask/eth-json-rpc-provider` to `^2.3.1` ([#3695](https://github.com/MetaMask/core/pull/3695))
- Bump `@metamask/json-rpc-engine` to `^7.3.1` ([#3695](https://github.com/MetaMask/core/pull/3695))
- Create new network clients before updating `networkConfigurations` state ([#3679](https://github.com/MetaMask/core/pull/3679))
  - This primarily affects subscribers to the `NetworkController:stateChange` event. It's now safe to use a network client for any network that appears in the `networkConfigurations` state, whereas previously it was possible that synchronous attempts to access a network client in response to this event would fail.
- Add `NetworkState` payload to `NetworkController:networkWillChange` and `NetworkController:networkDidChange` ([#3598](https://github.com/MetaMask/core/pull/3598))
  - Both of these events now include `NetworkState` as the first and only item in the payload

## [17.0.0]

### Changed

- **BREAKING:** Bump `@metamask/base-controller` to ^4.0.0 ([#2063](https://github.com/MetaMask/core/pull/2063))
  - This is breaking because the type of the `messenger` has backward-incompatible changes. See the changelog for this package for more.
- Bump `@metamask/controller-utils` to ^6.0.0 ([#2063](https://github.com/MetaMask/core/pull/2063))

## [16.0.0]

### Changed

- **BREAKING:** Bump dependency `@metamask/eth-query` from ^3.0.1 to ^4.0.0 ([#2028](https://github.com/MetaMask/core/pull/2028))
  - This is breaking because it changes the type of the EthQuery instance this controller creates internally and exports under the `getEthQuery` action. Please consult the [changelog for `@metamask/eth-query` 4.0.0](https://github.com/MetaMask/eth-query/blob/main/CHANGELOG.md#400) for more.

## [15.2.0]

### Changed

- Update @metamask/eth-json-rpc-middleware in network controller ([#1988](https://github.com/MetaMask/core/pull/1988))
- Bump dependency on `@metamask/json-rpc-engine` to ^7.2.0 ([#1895](https://github.com/MetaMask/core/pull/1895))
- Bump @metamask/utils from 8.1.0 to 8.2.0 ([#1957](https://github.com/MetaMask/core/pull/1957))

## [15.1.0]

### Added

- Add new action handlers and associated types ([#1806](https://github.com/MetaMask/core/pull/1806))
  - `NetworkController:setActiveNetwork` / `NetworkControllerSetActiveNetworkAction`
  - `NetworkController:setProviderType` / `NetworkControllerSetProviderTypeAction`
  - `NetworkController:findNetworkClientByChainId` / `NetworkControllerFindNetworkClientIdByChainIdAction`
- Add `ticker` to `NetworkClientConfiguration` ([#1794](https://github.com/MetaMask/core/pull/1794))

### Changed

- Bump dependency on `@metamask/eth-json-rpc-provider` to ^2.2.0 ([#1738](https://github.com/MetaMask/core/pull/1738))

## [15.0.0]

### Changed

- **BREAKING:** Bump dependency on `@metamask/eth-json-rpc-infura` to ^9.0.0 ([#1653](https://github.com/MetaMask/core/pull/1653))
- **BREAKING:** Bump dependency on `@metamask/eth-json-rpc-middleware` to ^12.0.0 ([#1653](https://github.com/MetaMask/core/pull/1653))
- **BREAKING:** Move from `json-rpc-engine` ^7.1.1 to `@metamask/json-rpc-engine` ^8.0.0 ([#1653](https://github.com/MetaMask/core/pull/1653))
- **BREAKING:** Bump dependency on `eth-block-tracker` to ^8.0.0 ([#1653](https://github.com/MetaMask/core/pull/1653))
- Bump dependency on `@metamask/eth-json-rpc-provider` to ^2.1.0 ([#1653](https://github.com/MetaMask/core/pull/1653))
- Move from `eth-rpc-errors` ^4.0.2 to `@metamask/rpc-errors` ^6.1.0 ([#1653](https://github.com/MetaMask/core/pull/1653))

## [14.0.0]

### Added

- Add `NetworkController:getEIP1559Compatibility` controller action ([#1673](https://github.com/MetaMask/core/pull/1673))

### Changed

- **BREAKING:** Rename `get1555CompatibilityWithNetworkClientId` to `get1559CompatibilityWithNetworkClientId` ([#1673](https://github.com/MetaMask/core/pull/1673))
- Bump dependency on `@metamask/utils` to ^8.1.0 ([#1639](https://github.com/MetaMask/core/pull/1639))
- Bump dependency on `@metamask/base-controller` to ^3.2.3
- Bump dependency on `@metamask/controller-utils` to ^5.0.2

### Fixed

- Update linea goerli explorer url ([#1666](https://github.com/MetaMask/core/pull/1666))

## [13.0.1]

### Changed

- Update TypeScript to v4.8.x ([#1718](https://github.com/MetaMask/core/pull/1718))

## [13.0.0]

### Changed

- **BREAKING**: Remove `NetworkId` type ([#1633](https://github.com/MetaMask/core/pull/1633))
- **BREAKING**: Remove `networkId` property from `NetworkState` type ([#1633](https://github.com/MetaMask/core/pull/1633))
- Update scaffold RPC middleware for built-in Infura networks to no longer resolve `net_version` locally ([#1633](https://github.com/MetaMask/core/pull/1633))
- Stop making `net_version` request to determine network status ([#1633](https://github.com/MetaMask/core/pull/1633))
- Bump dependency on `@metamask/controller-utils` to ^5.0.0

## [12.2.0]

### Added

- Add `NetworkController:getNetworkClientById` action ([#1638](https://github.com/MetaMask/core/pull/1638))
- Add `lookupNetworkByClientId` and `get1555CompatibilityWithNetworkClientId` methods ([#1557](https://github.com/MetaMask/core/pull/1557))

### Changed

- Add optional `networkClientId` argument to methods `lookupNetwork` and `getEIP1559Compatibility` ([#1557](https://github.com/MetaMask/core/pull/1557))

## [12.1.2]

### Changed

- Bump dependency on `@metamask/base-controller` to ^3.2.1
- Bump dependency on `@metamask/controller-utils` to ^4.3.2

## [12.1.1]

### Added

- Added an export for NetworkClientId in NetworkController ([#1583](https://github.com/MetaMask/core/pull/1583))

## [12.1.0]

### Added

- Add `getNetworkClientById` ([#1562](https://github.com/MetaMask/core/pull/1562))
- Add `findNetworkClientIdByChainId` ([#1571](https://github.com/MetaMask/core/pull/1571))

## [12.0.0]

### Added

- Add `NetworksMetadata` type ([#1559](https://github.com/MetaMask/core/pull/1559))

### Changed

- **BREAKING:** Remove `NetworkDetails` type in favor of `NetworkMetadata` ([#1559](https://github.com/MetaMask/core/pull/1559))
  - This new type includes `NetworkDetails` plus a `status` property
- **BREAKING:** Add `networksMetadata` to state ([#1559](https://github.com/MetaMask/core/pull/1559))
  - Consumers will need to add a migration. The data for this property can be constructed by looping over the values in `InfuraNetworkType` from `@metamask/controller-utils` plus the network configuration IDs in the state property `networkConfigurations` and setting each value to `{ status: "unknown", EIPS: {} }`.
- **BREAKING:** Add `selectedNetworkClientId` to state ([#1548](https://github.com/MetaMask/core/pull/1548))
  - Consumers will need to add a migration. This property should be set to either `providerConfig.type` or `providerConfig.id`.
- Update `getEIP1559Compatibility` to return `undefined` when the latest block is unavailable ([#1457](https://github.com/MetaMask/core/pull/1457))
- Replace `eth-query` ^2.1.2 with `@metamask/eth-query` ^3.0.1 ([#1546](https://github.com/MetaMask/core/pull/1546))

### Removed

- **BREAKING:** Remove `networkDetails` from state ([#1559](https://github.com/MetaMask/core/pull/1559))
  - The data in this state property has been merged into the new `networksMetadata` state property; each value in this object contains an `EIPS` property.

## [11.0.0]

### Changed

- **BREAKING**: Require `ticker` to be included in the `providerConfig` state ([#1495](https://github.com/MetaMask/core/pull/1495))
  - This requires a state migration, setting `providerConfig.ticker` to `ETH` if it's missing.
- Update `@metamask/utils` to `^6.2.0` ([#1514](https://github.com/MetaMask/core/pull/1514))
- Bump @metamask/eth-json-rpc-infura from 8.1.0 to 8.1.1 ([#1517](https://github.com/MetaMask/core/pull/1517))
- Remove unnecessary `babel-runtime` dependency ([#1504](https://github.com/MetaMask/core/pull/1504))

## [10.3.1]

### Changed

- Bump `@metamask/eth-json-rpc-infura` dependency from ^8.0.0 to ^8.1.0
  - This extends the types that this package recognizes to include Linea networks

## [10.3.0]

### Added

- Add `getNetworkClientsById` method ([#1439](https://github.com/MetaMask/core/pull/1439))
  - This method returns a registry of available built-in and custom networks, allowing consumers to access multiple networks simultaneously if desired

### Changed

- Network clients are retained and will no longer be destroyed or recreated whenever the network is initialized or switched ([#1439](https://github.com/MetaMask/core/pull/1439))
  - This means that cached responses for a network will no longer disappear when a different network is selected
- Update `upsertNetworkConfiguration` to keep the network client registry up to date with changes to the set of network configurations ([#1439](https://github.com/MetaMask/core/pull/1439))
  - If a new network configuration is added, the information in it will be used to create and register a new network client
  - If an existing network configuration is updated, its information will be used to recreate the client for the corresponding network

## [10.2.0]

### Added

- Expose `BlockTracker` type ([#1443](https://github.com/MetaMask/core/pull/1443))

## [10.1.0]

### Added

- Add `loadBackup` method to NetworkController ([#1421](https://github.com/MetaMask/core/pull/1421))

## [10.0.0]

### Changed

- **BREAKING:** Update `getEIP1559Compatibility` to return `false` instead of `true` if the provider has not been initialized yet ([#1404](https://github.com/MetaMask/core/pull/1404))
- Update `getEIP1559Compatibility` to not hit the current network if it is known that it does not support EIP-1559 ([#1404](https://github.com/MetaMask/core/pull/1404))
- Update `networkDetails` initial state from `{ EIPS: { 1559: false } }` to `{ EIPS: {} }` ([#1404](https://github.com/MetaMask/core/pull/1404))
- Update lookupNetwork to unset `networkDetails.EIPS[1559]` in state instead of setting it `false` if either of its requests for the network ID or network details fails ([#1403](https://github.com/MetaMask/core/pull/1403))

## [9.0.0]

### Added

- The events `networkWillChange` and `networkDidChange` are emitted during `setProviderType`, `setActiveNetwork`, `resetConnection`, and `rollbackToPreviousProvider` ([#1336](https://github.com/MetaMask/core/pull/1336))
  - The `networkWillChange` event is emitted before the network is switched (before the network status is cleared),
  - The `networkDidChange` event is emitted after the new provider is setup (but before it has finished initializing).
- Add `destroy` method ([#1330](https://github.com/MetaMask/core/pull/1330))
- Add events `infuraIsBlocked` and `infuraIsUnblocked` ([#1264](https://github.com/MetaMask/core/pull/1264))
- Add `NetworkController:getState` action constant ([#1329](https://github.com/MetaMask/core/pull/1329))

### Changed

- **BREAKING:** Bump to Node 16 ([#1262](https://github.com/MetaMask/core/pull/1262))
- **BREAKING:** The `providerConfig` type and state property have changed. The `chainId` property is now `Hex` rather than a decimal `string` ([#1367](https://github.com/MetaMask/core/pull/1367))
  - This requires a state migration
  - This affects the return value of the `NetworkController:getProviderConfig` and `NetworkController:getState` actions.
- **BREAKING:** The `NetworkConfiguration` type and the `networkConfigurations` state property have changed. The `chainId` property on each configuration is now `Hex` rather than a decimal `string`. ([#1367](https://github.com/MetaMask/core/pull/1367))
  - This requires a state migration
  - This change affects the `upsertNetworkConfiguration` method, which takes a network configuration as the first parameter
  - This affects the return value of the `NetworkController:getState` action
- Allow overlapping `lookupNetwork` calls ([#1375](https://github.com/MetaMask/core/pull/1375))
  - `lookupNetwork` no longer uses a mutex, meaning that a lookup can be initiated before the previous one has finished. This allows for faster network switching
  - When there is an overlap in `lookupNetwork` calls, the older one is aborted before events are emitted and before state changes
- **BREAKING:** Change `networkDetails` format ([#1326](https://github.com/MetaMask/core/pull/1326))
  - Previously `networkDetails` was `{ isEIP1559Compatible: boolean }`, now it is `{ EIPS: { [eipNumber: number]: boolean } }`
- **BREAKING:** Update NetworkController to use a simpler middleware stack derived from pieces of `eth-json-rpc-middleware` instead of `web3-provider-engine` ([#1116](https://github.com/MetaMask/core/pull/1116))
  - A call to `eth_chainId` on a custom network will now return the `chainId` in the provider config rather than the chain ID returned by the network.
  - A call to `eth_chainId` on a built-in Infura network will now return a hard-coded chain ID rather than the chain ID returned by the network.
  - A call to `net_version` on a built-in Infura network will now return a hard-coded network ID rather than the network ID returned by the network.
  - Previously, RPC requests with an object as the first parameter (e.g. `eth_call`) were "sanitized" (i.e. unknown properties were removed from this first parameter, and any hex strings were normalized). This no longer happens. Instead these requests will pass through to the network unchanged.
  - A call to `eth_getBalance`, `eth_getBlockByNumber`, `eth_getCode`, `eth_getTransactionCount`, or `eth_call` will now be intercepted such that a block tag parameter of `"latest"` will be replaced with the latest known block number before being passed to the network.
    - This substitution makes it more likely that we can return a cached response to the request.
  - Previously, a `eth_getTransactionCount` request with a block tag of `"pending"` would be intercepted and given a result from our nonce cache (if the cache was populated for the given address). This nonce cache was updated upon each call to `eth_sendRawTransaction` based on the nonce of the transaction being sent. The whole nonce cache was also cleared upon a call to `evm_revert`. This no longer happens, and these RPC methods will be passed to the network unchanged.
    - If you were using this to get a suggested next nonce, you can instead use the `nonceTracker` that `@metamask/transaction-controller` exposes
  - A call to `web3_clientVersion` is no longer intercepted to return a static result of `"ProviderEngine/v<version>/javascript"`
  - A call to `net_listening` is no longer intercepted to return a static result of `true`
  - A call to `eth_hashrate` is no longer intercepted to return a static result of `"0x00"`
  - A call to `eth_mining` is no longer intercepted to return a static result of `false`
  - Previously, `eth_subscribe` and `eth_unsubscribe` would never hit the network; instead, the behavior was polyfilled by polling the network for new blocks. Additionally, the `newPendingTransactions` parameter for `eth_subscribe` was unsupported. This polyfill is no longer present, and `eth_subscribe` and `eth_unsubscribe` are passed through to the network unchanged.
    - Consumers wishing to recreate the prior behavior and use the block tracker to power subscriptions may employ the middleware provided by the `eth-json-rpc-filters` package.
  - Previously, `eth_newFilter`, `eth_newBlockFilter`, `eth_newPendingTransactionFilter`, `eth_uninstallFilter`, `eth_getFilterChanges`, and `eth_getFilterLogs` would never hit the network; instead, the behavior was polyfilled by polling the network for new blocks and recording updates for registered filters. This polyfill is no longer present, and these RPC methods are passed through to the network unchanged.
    - Consumers wishing to recreate the prior behavior and use the block tracker to power filters may employ the middleware provided by the `eth-json-rpc-filters` package.
  - Interfacing with a network that exposes a websocket is no longer supported.
- **BREAKING:** The methods `initializeProvider`, `setActiveNetwork`, and `resetConnection` will now throw if the provider config is of type `rpc` but is missing an RPC URL or a chain ID. ([#1316](https://github.com/MetaMask/core/pull/1316))
  - Previously the chain ID was not required to setup the provider.
  - Previously if the RPC URL was omitted, no error would be thrown but the provider would not be setup.
- **BREAKING:** The method `setProviderType` will now throw when passed the type `rpc`. ([#1316](https://github.com/MetaMask/core/pull/1316))
  - Previously no error would be thrown but the provider would not be setup.
- **BREAKING**: Update type of `blockTracker` property exposed by `getProviderAndBlockTracker` from `any` to `SwappableProxy<PollingBlockTracker>` ([#1303](https://github.com/MetaMask/core/pull/1303))
- **BREAKING:** Rename provider configuration property `rpcTarget` to `rpcUrl` ([#1292](https://github.com/MetaMask/core/pull/1292))
- **BREAKING:** The network status will now be "blocked" rather than "unavailable" when the user is blocked by Infura ([#1264](https://github.com/MetaMask/core/pull/1264))
- **BREAKING:** The `infuraProjectId` constructor parameter is now required ([#1276](https://github.com/MetaMask/core/pull/1276))
- **BREAKING:** The exported `Provider` type has been updated to better reflect the provider type returned by the network controller ([#1266](https://github.com/MetaMask/core/pull/1266))
  - Previously this was set to `any`. Now it returns a type that _mostly_ matches the provider returned (some semi-internal properties are omitted)
  - This affects the exported `ProviderProxy` type as well, which wraps the `Provider` type
- Support hex and number `net_version` responses ([#1380](https://github.com/MetaMask/core/pull/1380))
- Bump @metamask/utils from 5.0.1 to 5.0.2 ([#1271](https://github.com/MetaMask/core/pull/1271))
- Bump dependency `eth-json-rpc-infura` (now `@metamask/eth-json-rpc-infura`) from ^7.0.0 to ^8.0.0. ([#1116](https://github.com/MetaMask/core/pull/1116))
- Add dependency `eth-json-rpc-middleware` ^11.0.0 ([#1116](https://github.com/MetaMask/core/pull/1116))
- Add dependency `eth-json-rpc-provider` ^1.0.0 ([#1116](https://github.com/MetaMask/core/pull/1116))
- Add dependency `eth-block-tracker` ^7.0.0 ([#1116](https://github.com/MetaMask/core/pull/1116))
- Add dependency `json-rpc-engine` ^6.1.0 ([#1116](https://github.com/MetaMask/core/pull/1116))

### Removed

- **BREAKING:** Remove `providerConfigChange` event ([#1329](https://github.com/MetaMask/core/pull/1329))
  - Consumers are encouraged to subscribe to `NetworkController:stateChange` with a selector function that returns `providerConfig` if they want to perform an action when `providerConfig` changes.
- **BREAKING:** The built-in "localhost" network has been removed ([#1313](https://github.com/MetaMask/core/pull/1313))

### Fixed

- Update network details in `lookupNetwork` even when network ID is unchanged ([#1379](https://github.com/MetaMask/core/pull/1379))
- Fix error when `rollbackToPreviousProvider` is called when the previous network is a custom network with a missing or invalid `id` ([#1223](https://github.com/MetaMask/core/pull/1223))
  - In that situation, `rollbackToPreviousProvider` used to throw an error. Now it correctly rolls back instead.

## [8.0.0]

### Added

- Implement `resetConnection` method ([#1131](https://github.com/MetaMask/core/pull/1131), [#1235](https://github.com/MetaMask/core/pull/1235), [#1239](https://github.com/MetaMask/core/pull/1239))

### Changed

- Update EIP-1559 compatibility during network lookup ([#1236](https://github.com/MetaMask/core/pull/1236))
  - EIP-1559 compatibility check is still performed on initialization and after switching networks, like before. This change only impacts direct calls to `lookupNetwork`.
  - `lookupNetwork` is now making two network calls instead of one, ensuring that the `networkDetails` state is up-to-date.
- **BREAKING:** Replace `network` state with `networkId` and `networkStatus` ([#1196](https://github.com/MetaMask/core/pull/1196))
  - If you were using `network` to access the network ID, use `networkId` instead. It will be set to `null` rather than `loading` if the network is not currently available.
  - If you were using `network` to see if the network was currently available, use `networkStatus` instead. It will be set to `NetworkStatus.Available` if the network is available.
  - When the network is unavailable, we now have two different states to represent that: `unknown` and `unavailable`. `unavailable` means that the network was detected as not available, whereas `unknown` is used for unknown errors and cases where the network status is yet to be determined (e.g. before initialization, or while the network is loading).
- Use JavaScript private fields rather than `private` TypeScript keyword for internal methods/fields ([#1189](https://github.com/MetaMask/core/pull/1189))
- Export `BlockTrackerProxy` type ([#1147](https://github.com/MetaMask/core/pull/1147))
  - This is the type of the block tracker returned from the `getProviderAndBlockTracker` method
- **BREAKING:** Async refactor
  - Make `rollbackToPreviousProvider` async ([#1237](https://github.com/MetaMask/core/pull/1237))
  - Make `upsertNetworkConfiguration` async ([#1192](https://github.com/MetaMask/core/pull/1192))
  - Make `setActiveNetwork` async ([#1190](https://github.com/MetaMask/core/pull/1190))
  - Make `setProviderType` async ([#1191](https://github.com/MetaMask/core/pull/1191))
  - Make `refreshNetwork` async ([#1182](https://github.com/MetaMask/core/pull/1182))
  - Make `initializeProvider` async ([#1180](https://github.com/MetaMask/core/pull/1180))
  - Make `verifyNetwork` async ([#1181](https://github.com/MetaMask/core/pull/1181))
- Dependency updates
  - deps: bump web3-provider-engine@16.0.3->16.0.5 ([#1212](https://github.com/MetaMask/core/pull/1212))
  - deps: eth-rpc-errors@4.0.0->4.0.2 ([#1215](https://github.com/MetaMask/core/pull/1215))
  - deps: bump @metamask/utils to 5.0.1 ([#1211](https://github.com/MetaMask/core/pull/1211))

### Removed

- **BREAKING:** Remove `isCustomNetwork` state ([#1199](https://github.com/MetaMask/core/pull/1199))
  - The `providerConfig.type` state will be set to `'rpc'` if the current network is a custom network. Replace all references to the `isCustomNetwork` state by checking the provider config state instead.

## [7.0.0]

### Changed

- **BREAKING:** Replace `providerConfig` setter with a public `initializeProvider` method ([#1133](https://github.com/MetaMask/core/pull/1133))
  - The property `providerConfig` should no longer be set to initialize the provider. That property no longer exists.
  - The method `initializeProvider` must be called instead to initialize the provider after constructing the network controller.

## [6.0.0]

### Added

- Add rollbackToPreviousProvider method ([#1132](https://github.com/MetaMask/core/pull/1132))

### Changed

- **BREAKING:** Migrate network configurations from `PreferencesController` to `NetworkController` ([#1064](https://github.com/MetaMask/core/pull/1064))
  - Consumers will need to adapt to reading network data from `NetworkConfigurations` state on `NetworkController` rather than `frequentRpcList` on `PreferencesController`.
  - `setRpcTarget` becomes `setActiveNetwork` on `NetworkController` and accepts a `networkConfigurationId` argument rather than an `rpcUrl`.
  - `addToFrequentRpcList` on `PreferencesController` becomes `upsertNetworkConfiguration` on `NetworkController`.
  - `removeFromFrequentRpcList` on `PreferencesController` becomes `removeNetworkConfiguration` on `NetworkController`
  - The `NetworkController` requires a `trackMetaMetricsEvent` callback function argument in its constructor.
- **BREAKING:** Expose `getProviderAndBlockTracker` instead of `provider` ([#1091](https://github.com/MetaMask/core/pull/1091))
  - This change is breaking because it removes the provider property from `NetworkController`. Instead, a new method `getProviderAndBlockTracker` method is available for accessing the current provider object.

## [5.0.0]

### Changed

- **BREAKING:** Rename `properties` property in state object to `networkDetails` ([#1074](https://github.com/MetaMask/controllers/pull/1074))

### Removed

- **BREAKING:** Remove `isomorphic-fetch` ([#1106](https://github.com/MetaMask/controllers/pull/1106))
  - Consumers must now import `isomorphic-fetch` or another polyfill themselves if they are running in an environment without `fetch`

## [4.0.0]

### Changed

- **BREAKING:** Update type of state object by renaming `properties` property to `networkDetails` ([#1074](https://github.com/MetaMask/core/pull/1074))
  - Consumers are recommended to add a state migration for this change.
- **BREAKING:** Rename `NetworkProperties` type to `NetworkDetails` ([#1074](https://github.com/MetaMask/core/pull/1074))
- Change `getEIP1559Compatibility` to use async await syntax ([#1084](https://github.com/MetaMask/core/pull/1084))

## [3.0.0]

### Added

- Add support for Sepolia as a built-in Infura network ([#1041](https://github.com/MetaMask/controllers/pull/1041))
- Export types for network controller events and actions ([#1039](https://github.com/MetaMask/core/pull/1039))

### Changed

- **BREAKING:** Make `lookupNetwork` block on completing the lookup ([#1063](https://github.com/MetaMask/controllers/pull/1063))
  - This function was always `async`, but it would return before completing any async work. Now it will not return until after the network lookup has been completed.
- Rename this repository to `core` ([#1031](https://github.com/MetaMask/controllers/pull/1031))
- Update `@metamask/controller-utils` package ([#1041](https://github.com/MetaMask/controllers/pull/1041))

### Removed

- **BREAKING:**: Drop support for Ropsten, Rinkeby, and Kovan as built-in Infura networks ([#1041](https://github.com/MetaMask/controllers/pull/1041))

## [2.0.0]

### Changed

- **BREAKING:** Update type of state object by renaming `provider` property to `providerConfig` ([#995](https://github.com/MetaMask/core/pull/995))
  - Consumers are recommended to add a state migration for this change.
- **BREAKING:** Rename `NetworkController:providerChange` messenger event to `NetworkController:providerConfigChange` ([#995](https://github.com/MetaMask/core/pull/995))
- Relax dependencies on `@metamask/base-controller` and `@metamask/controller-utils` (use `^` instead of `~`) ([#998](https://github.com/MetaMask/core/pull/998))

## [1.0.0]

### Added

- Initial release

  - As a result of converting our shared controllers repo into a monorepo ([#831](https://github.com/MetaMask/core/pull/831)), we've created this package from select parts of [`@metamask/controllers` v33.0.0](https://github.com/MetaMask/core/tree/v33.0.0), namely:

    - Everything in `src/network` (minus `NetworkType` and `NetworksChainId`, which were placed in `@metamask/controller-utils`)

    All changes listed after this point were applied to this package following the monorepo conversion.

[Unreleased]: https://github.com/MetaMask/core/compare/@metamask/network-controller@26.0.0...HEAD
[26.0.0]: https://github.com/MetaMask/core/compare/@metamask/network-controller@25.0.0...@metamask/network-controller@26.0.0
[25.0.0]: https://github.com/MetaMask/core/compare/@metamask/network-controller@24.3.1...@metamask/network-controller@25.0.0
[24.3.1]: https://github.com/MetaMask/core/compare/@metamask/network-controller@24.3.0...@metamask/network-controller@24.3.1
[24.3.0]: https://github.com/MetaMask/core/compare/@metamask/network-controller@24.2.2...@metamask/network-controller@24.3.0
[24.2.2]: https://github.com/MetaMask/core/compare/@metamask/network-controller@24.2.1...@metamask/network-controller@24.2.2
[24.2.1]: https://github.com/MetaMask/core/compare/@metamask/network-controller@24.2.0...@metamask/network-controller@24.2.1
[24.2.0]: https://github.com/MetaMask/core/compare/@metamask/network-controller@24.1.0...@metamask/network-controller@24.2.0
[24.1.0]: https://github.com/MetaMask/core/compare/@metamask/network-controller@24.0.1...@metamask/network-controller@24.1.0
[24.0.1]: https://github.com/MetaMask/core/compare/@metamask/network-controller@24.0.0...@metamask/network-controller@24.0.1
[24.0.0]: https://github.com/MetaMask/core/compare/@metamask/network-controller@23.6.0...@metamask/network-controller@24.0.0
[23.6.0]: https://github.com/MetaMask/core/compare/@metamask/network-controller@23.5.1...@metamask/network-controller@23.6.0
[23.5.1]: https://github.com/MetaMask/core/compare/@metamask/network-controller@23.5.0...@metamask/network-controller@23.5.1
[23.5.0]: https://github.com/MetaMask/core/compare/@metamask/network-controller@23.4.0...@metamask/network-controller@23.5.0
[23.4.0]: https://github.com/MetaMask/core/compare/@metamask/network-controller@23.3.0...@metamask/network-controller@23.4.0
[23.3.0]: https://github.com/MetaMask/core/compare/@metamask/network-controller@23.2.0...@metamask/network-controller@23.3.0
[23.2.0]: https://github.com/MetaMask/core/compare/@metamask/network-controller@23.1.0...@metamask/network-controller@23.2.0
[23.1.0]: https://github.com/MetaMask/core/compare/@metamask/network-controller@23.0.0...@metamask/network-controller@23.1.0
[23.0.0]: https://github.com/MetaMask/core/compare/@metamask/network-controller@22.2.1...@metamask/network-controller@23.0.0
[22.2.1]: https://github.com/MetaMask/core/compare/@metamask/network-controller@22.2.0...@metamask/network-controller@22.2.1
[22.2.0]: https://github.com/MetaMask/core/compare/@metamask/network-controller@22.1.1...@metamask/network-controller@22.2.0
[22.1.1]: https://github.com/MetaMask/core/compare/@metamask/network-controller@22.1.0...@metamask/network-controller@22.1.1
[22.1.0]: https://github.com/MetaMask/core/compare/@metamask/network-controller@22.0.2...@metamask/network-controller@22.1.0
[22.0.2]: https://github.com/MetaMask/core/compare/@metamask/network-controller@22.0.1...@metamask/network-controller@22.0.2
[22.0.1]: https://github.com/MetaMask/core/compare/@metamask/network-controller@22.0.0...@metamask/network-controller@22.0.1
[22.0.0]: https://github.com/MetaMask/core/compare/@metamask/network-controller@21.1.0...@metamask/network-controller@22.0.0
[21.1.0]: https://github.com/MetaMask/core/compare/@metamask/network-controller@21.0.1...@metamask/network-controller@21.1.0
[21.0.1]: https://github.com/MetaMask/core/compare/@metamask/network-controller@21.0.0...@metamask/network-controller@21.0.1
[21.0.0]: https://github.com/MetaMask/core/compare/@metamask/network-controller@20.2.0...@metamask/network-controller@21.0.0
[20.2.0]: https://github.com/MetaMask/core/compare/@metamask/network-controller@20.1.0...@metamask/network-controller@20.2.0
[20.1.0]: https://github.com/MetaMask/core/compare/@metamask/network-controller@20.0.0...@metamask/network-controller@20.1.0
[20.0.0]: https://github.com/MetaMask/core/compare/@metamask/network-controller@19.0.0...@metamask/network-controller@20.0.0
[19.0.0]: https://github.com/MetaMask/core/compare/@metamask/network-controller@18.1.3...@metamask/network-controller@19.0.0
[18.1.3]: https://github.com/MetaMask/core/compare/@metamask/network-controller@18.1.2...@metamask/network-controller@18.1.3
[18.1.2]: https://github.com/MetaMask/core/compare/@metamask/network-controller@18.1.1...@metamask/network-controller@18.1.2
[18.1.1]: https://github.com/MetaMask/core/compare/@metamask/network-controller@18.1.0...@metamask/network-controller@18.1.1
[18.1.0]: https://github.com/MetaMask/core/compare/@metamask/network-controller@18.0.1...@metamask/network-controller@18.1.0
[18.0.1]: https://github.com/MetaMask/core/compare/@metamask/network-controller@18.0.0...@metamask/network-controller@18.0.1
[18.0.0]: https://github.com/MetaMask/core/compare/@metamask/network-controller@17.2.1...@metamask/network-controller@18.0.0
[17.2.1]: https://github.com/MetaMask/core/compare/@metamask/network-controller@17.2.0...@metamask/network-controller@17.2.1
[17.2.0]: https://github.com/MetaMask/core/compare/@metamask/network-controller@17.1.0...@metamask/network-controller@17.2.0
[17.1.0]: https://github.com/MetaMask/core/compare/@metamask/network-controller@17.0.0...@metamask/network-controller@17.1.0
[17.0.0]: https://github.com/MetaMask/core/compare/@metamask/network-controller@16.0.0...@metamask/network-controller@17.0.0
[16.0.0]: https://github.com/MetaMask/core/compare/@metamask/network-controller@15.2.0...@metamask/network-controller@16.0.0
[15.2.0]: https://github.com/MetaMask/core/compare/@metamask/network-controller@15.1.0...@metamask/network-controller@15.2.0
[15.1.0]: https://github.com/MetaMask/core/compare/@metamask/network-controller@15.0.0...@metamask/network-controller@15.1.0
[15.0.0]: https://github.com/MetaMask/core/compare/@metamask/network-controller@14.0.0...@metamask/network-controller@15.0.0
[14.0.0]: https://github.com/MetaMask/core/compare/@metamask/network-controller@13.0.1...@metamask/network-controller@14.0.0
[13.0.1]: https://github.com/MetaMask/core/compare/@metamask/network-controller@13.0.0...@metamask/network-controller@13.0.1
[13.0.0]: https://github.com/MetaMask/core/compare/@metamask/network-controller@12.2.0...@metamask/network-controller@13.0.0
[12.2.0]: https://github.com/MetaMask/core/compare/@metamask/network-controller@12.1.2...@metamask/network-controller@12.2.0
[12.1.2]: https://github.com/MetaMask/core/compare/@metamask/network-controller@12.1.1...@metamask/network-controller@12.1.2
[12.1.1]: https://github.com/MetaMask/core/compare/@metamask/network-controller@12.1.0...@metamask/network-controller@12.1.1
[12.1.0]: https://github.com/MetaMask/core/compare/@metamask/network-controller@12.0.0...@metamask/network-controller@12.1.0
[12.0.0]: https://github.com/MetaMask/core/compare/@metamask/network-controller@11.0.0...@metamask/network-controller@12.0.0
[11.0.0]: https://github.com/MetaMask/core/compare/@metamask/network-controller@10.3.1...@metamask/network-controller@11.0.0
[10.3.1]: https://github.com/MetaMask/core/compare/@metamask/network-controller@10.3.0...@metamask/network-controller@10.3.1
[10.3.0]: https://github.com/MetaMask/core/compare/@metamask/network-controller@10.2.0...@metamask/network-controller@10.3.0
[10.2.0]: https://github.com/MetaMask/core/compare/@metamask/network-controller@10.1.0...@metamask/network-controller@10.2.0
[10.1.0]: https://github.com/MetaMask/core/compare/@metamask/network-controller@10.0.0...@metamask/network-controller@10.1.0
[10.0.0]: https://github.com/MetaMask/core/compare/@metamask/network-controller@9.0.0...@metamask/network-controller@10.0.0
[9.0.0]: https://github.com/MetaMask/core/compare/@metamask/network-controller@8.0.0...@metamask/network-controller@9.0.0
[8.0.0]: https://github.com/MetaMask/core/compare/@metamask/network-controller@7.0.0...@metamask/network-controller@8.0.0
[7.0.0]: https://github.com/MetaMask/core/compare/@metamask/network-controller@6.0.0...@metamask/network-controller@7.0.0
[6.0.0]: https://github.com/MetaMask/core/compare/@metamask/network-controller@5.0.0...@metamask/network-controller@6.0.0
[5.0.0]: https://github.com/MetaMask/core/compare/@metamask/network-controller@4.0.0...@metamask/network-controller@5.0.0
[4.0.0]: https://github.com/MetaMask/core/compare/@metamask/network-controller@3.0.0...@metamask/network-controller@4.0.0
[3.0.0]: https://github.com/MetaMask/core/compare/@metamask/network-controller@2.0.0...@metamask/network-controller@3.0.0
[2.0.0]: https://github.com/MetaMask/core/compare/@metamask/network-controller@1.0.0...@metamask/network-controller@2.0.0
[1.0.0]: https://github.com/MetaMask/core/releases/tag/@metamask/network-controller@1.0.0<|MERGE_RESOLUTION|>--- conflicted
+++ resolved
@@ -29,12 +29,8 @@
   - In practice, this should happen rarely if ever.
 - **BREAKING:** Migrate `NetworkClient` to `JsonRpcEngineV2` ([#7065](https://github.com/MetaMask/core/pull/7065))
   - This ought to be unobservable, but we mark it as breaking out of an abundance of caution.
-<<<<<<< HEAD
+- **BREAKING:** Update signature of `request` in `AbstractRpcService` and `RpcServiceRequestable` so that the JSON-RPC request must be frozen ([#7138](https://github.com/MetaMask/core/pull/7138))
 - Bump `@metamask/controller-utils` from `^11.15.0` to `^11.15.1` ([#7003](https://github.com/MetaMask/core/pull/7003), [#7190](https://github.com/MetaMask/core/pull/7190))
-=======
-- **BREAKING:** Update signature of `request` in `AbstractRpcService` and `RpcServiceRequestable` so that the JSON-RPC request must be frozen ([#7138](https://github.com/MetaMask/core/pull/7138))
-- Bump `@metamask/controller-utils` from `^11.14.1` to `^11.15.0` ([#7003](https://github.com/MetaMask/core/pull/7003))
->>>>>>> 901f63a6
 
 ### Fixed
 
