# Changelog

All notable changes to this project will be documented in this file.

The format is based on [Keep a Changelog](https://keepachangelog.com/en/1.0.0/),
and this project adheres to [Semantic Versioning](https://semver.org/spec/v2.0.0.html).

## [Unreleased]

<<<<<<< HEAD
### Added
- Add MegaETH Testnet V2 support ([#7272](https://github.com/MetaMask/core/pull/7272))
  - Add `megaeth-testnet-v2` in method `getDefaultCustomNetworkConfigurationsByChainId`
  - Add `megaeth-testnet-v2` in type `AdditionalDefaultNetwork`
=======
### Changed

- Update the default set of Infura networks to include Monad Testnet ([#7067](https://github.com/MetaMask/core/pull/7067))
>>>>>>> 08f4e7f4

## [27.0.0]

### Added

- Add `NetworkController:rpcEndpointChainAvailable` messenger event ([#7166](https://github.com/MetaMask/core/pull/7166))
  - This is a counterpart to the (new) `NetworkController:rpcEndpointChainUnavailable` and `NetworkController:rpcEndpointChainDegraded` events, but is published when a successful request to an endpoint within a chain of endpoints is made either initially or following a previously established degraded or unavailable status.

### Changed

- **BREAKING:** Split up and update payload data for `NetworkController:rpcEndpointDegraded` and `NetworkController:rpcEndpointUnavailable` ([#7166](https://github.com/MetaMask/core/pull/7166))
  - `NetworkController:rpcEndpointDegraded` and `NetworkController:rpcEndpointUnavailable` still exist and retain the same behavior as before.
  - New events are `NetworkController:rpcEndpointChainDegraded` and `NetworkController:rpcEndpointChainUnavailable`, and are designed to represent an entire chain of endpoints. They are also guaranteed to not be published multiple times in a row. In particular, `NetworkController:rpcEndpointChainUnavailable` is published only after trying all of the endpoints for a chain and when the underlying circuit for the last endpoint breaks, not as each primary's or failover's circuit breaks.
  - The event payloads have been changed:
    - For individual endpoint events (`NetworkController:rpcEndpointUnavailable`, `NetworkController:rpcEndpointDegraded`): `failoverEndpointUrl` has been removed, and `primaryEndpointUrl` has been added. In addition, `networkClientId` has been added to the payload.
    - For chain-level events (`NetworkController:rpcEndpointChainUnavailable`, `NetworkController:rpcEndpointChainDegraded`, `NetworkController:rpcEndpointChainAvailable`): These include `chainId`, `networkClientId`, and event-specific fields (e.g., `error`, `endpointUrl`) but do not include `primaryEndpointUrl`. Consumers can derive endpoint information from the `networkClientId` using `NetworkController:getNetworkClientById` or `NetworkController:getNetworkConfigurationByNetworkClientId`.
- **BREAKING:** Rename and update payload data for `NetworkController:rpcEndpointRequestRetried` ([#7166](https://github.com/MetaMask/core/pull/7166))
  - This event is now called `NetworkController:rpcEndpointRetried`.
  - The event payload has been changed as well: `failoverEndpointUrl` has been removed, and `primaryEndpointUrl` has been added. In addition, `networkClientId` and `attempt` have been added to the payload.
- **BREAKING:** Update `AbstractRpcService`/`RpcServiceRequestable` to remove `{ isolated: true }` from the `onBreak` event data type ([#7166](https://github.com/MetaMask/core/pull/7166))
  - This represented the error produced when `isolate` is called on a Cockatiel circuit breaker policy. This never happens for our service (we use `isolate` internally, but this error is suppressed and cannot trigger `onBreak`)
- Move peer dependencies for controller and service packages to direct dependencies ([#7209](https://github.com/MetaMask/core/pull/7209))
  - The dependencies moved are:
    - `@metamask/error-reporting-service` (^3.0.0)
  - In clients, it is now possible for multiple versions of these packages to exist in the dependency tree.
    - For example, this scenario would be valid: a client relies on `@metamask/controller-a` 1.0.0 and `@metamask/controller-b` 1.0.0, and `@metamask/controller-b` depends on `@metamask/controller-a` 1.1.0.
  - Note, however, that the versions specified in the client's `package.json` always "win", and you are expected to keep them up to date so as not to break controller and service intercommunication.
- Automatically update network status metadata when chain-level RPC events are published ([#7186](https://github.com/MetaMask/core/pull/7186))
  - `NetworkController` now automatically subscribes to `NetworkController:rpcEndpointChainUnavailable`, `NetworkController:rpcEndpointChainDegraded`, and `NetworkController:rpcEndpointChainAvailable` events and updates the corresponding network's status metadata in state when these events are published.
  - This enables real-time network status updates without requiring explicit `lookupNetwork` calls, providing more accurate and timely network availability information.

## [26.0.0]

### Added

- Add infura supported networks ([#6972](https://github.com/MetaMask/core/pull/6972))

### Changed

- Bump `@metamask/json-rpc-engine` from `^10.1.1` to `^10.2.0` ([#7202](https://github.com/MetaMask/core/pull/7202))
- Bump `@metamask/eth-json-rpc-provider` from `^5.0.1` to `^6.0.0` ([#7202](https://github.com/MetaMask/core/pull/7202))
- Bump `@metamask/eth-json-rpc-middleware` from `^21.0.0` to `^22.0.0` ([#7202](https://github.com/MetaMask/core/pull/7202))
- Bump `@metamask/eth-block-tracker` from `^14.0.0` to `^15.0.0` ([#7202](https://github.com/MetaMask/core/pull/7202))
- **BREAKING:** Use `InternalProvider` instead of `SafeEventEmitterProvider` ([#6796](https://github.com/MetaMask/core/pull/6796))
  - Providers accessible either via network clients or global proxies no longer emit events (or inherit from EventEmitter, for that matter).
- **BREAKING:** Make `Provider` type more specific ([#7061](https://github.com/MetaMask/core/pull/7061))
  - The `Provider` type is now an `InternalProvider` with a context type of `{ origin: string; skipCache: boolean } & Record<string, unknown>`.
- **BREAKING:** Stop retrying `undefined` results for methods that include a block tag parameter ([#7001](https://github.com/MetaMask/core/pull/7001))
  - The network client middleware, via `@metamask/eth-json-rpc-middleware`, will now throw an error if it encounters an
    `undefined` result when dispatching a request with a later block number than the originally requested block number.
  - In practice, this should happen rarely if ever.
- **BREAKING:** Migrate `NetworkClient` to `JsonRpcEngineV2` ([#7065](https://github.com/MetaMask/core/pull/7065))
  - This ought to be unobservable, but we mark it as breaking out of an abundance of caution.
- **BREAKING:** Update signature of `request` in `AbstractRpcService` and `RpcServiceRequestable` so that the JSON-RPC request must be frozen ([#7138](https://github.com/MetaMask/core/pull/7138))
- Bump `@metamask/controller-utils` from `^11.15.0` to `^11.16.0` ([#7003](https://github.com/MetaMask/core/pull/7003), [#7202](https://github.com/MetaMask/core/pull/7202))

### Fixed

- Ensure `networksMetadata` never references old network client IDs ([#7047](https://github.com/MetaMask/core/pull/7047))
  - When removing a network configuration, ensure that metadata for all RPC endpoints in the network configuration are also removed from `networksMetadata`
  - When initializing the controller, remove metadata for RPC endpoints in `networksMetadata` that are not present in a network configuration

## [25.0.0]

### Changed

- **BREAKING:** Use new `Messenger` from `@metamask/messenger` ([#6386](https://github.com/MetaMask/core/pull/6386))
  - Previously, `NetworkController` accepted a `RestrictedMessenger` instance from `@metamask/base-controller`.
- **BREAKING:** Bump `@metamask/error-reporting-service` from `^2.0.0` to `^3.0.0` ([#6962](https://github.com/MetaMask/core/pull/6962))
- Bump `@metamask/base-controller` from `^8.4.2` to `^9.0.0` ([#6962](https://github.com/MetaMask/core/pull/6962))

## [24.3.1]

### Changed

- Bump `@metamask/base-controller` from `^8.4.1` to `^8.4.2` ([#6917](https://github.com/MetaMask/core/pull/6917))

## [24.3.0]

### Changed

- Bump `@metamask/eth-json-rpc-middleware` from `^19.0.1` to `^21.0.0` ([#6866](https://github.com/MetaMask/core/pull/6866), [#6883](https://github.com/MetaMask/core/pull/6883))
- Bump `@metamask/eth-block-tracker` from `^13.0.0` to `^14.0.0` ([#6883](https://github.com/MetaMask/core/pull/6883))

## [24.2.2]

### Changed

- Bump `@metamask/eth-block-tracker` from `^12.0.1` to `^12.2.1` ([#6811](https://github.com/MetaMask/core/pull/6811))
- Bump `@metamask/eth-json-rpc-infura` from `^10.2.0` to `^10.3.0` ([#6811](https://github.com/MetaMask/core/pull/6811))
- Bump `@metamask/eth-json-rpc-middleware` from `^18.0.0` to `^19.0.1` ([#6811](https://github.com/MetaMask/core/pull/6811))

## [24.2.1]

### Changed

- Bump `@metamask/utils` from `^11.8.0` to `^11.8.1` ([#6708](https://github.com/MetaMask/core/pull/6708))
- Update `@metamask/eth-json-rpc-middleware` from `^17.0.1` to `^18.0.0` ([#6714](https://github.com/MetaMask/core/pull/6714))
- Bump `@metamask/error-reporting-service` from `^2.1.0` to `^2.2.0` ([#6782](https://github.com/MetaMask/core/pull/6782))
- Bump `@metamask/base-controller` from `^8.4.0` to `^8.4.1` ([#6807](https://github.com/MetaMask/core/pull/6807))
- Bump `@metamask/controller-utils` from `^11.14.0` to `^11.14.1` ([#6807](https://github.com/MetaMask/core/pull/6807))
- Bump `@metamask/eth-json-rpc-provider` from `^5.0.0` to `^5.0.1` ([#6807](https://github.com/MetaMask/core/pull/6807))
- Bump `@metamask/json-rpc-engine` from `^10.1.0` to `^10.1.1` ([#6807](https://github.com/MetaMask/core/pull/6807))

## [24.2.0]

### Added

- Add two new controller state metadata properties: `includeInStateLogs` and `usedInUi` ([#6525](https://github.com/MetaMask/core/pull/6525))
- Add `lookupNetwork` option to `initializeProvider`, to allow for skipping the request used to populate metadata for the globally selected network ([#6575](https://github.com/MetaMask/core/pull/6575), [#6607](https://github.com/MetaMask/core/pull/6607))
  - If `lookupNetwork` is set to `false`, the function is fully synchronous, and does not return a promise.

### Changed

- Bump `@metamask/controller-utils` from `^11.12.0` to `^11.14.0` ([#6620](https://github.com/MetaMask/core/pull/6620), [#6629](https://github.com/MetaMask/core/pull/6629))
- Bump `@metamask/base-controller` from `^8.1.0` to `^8.4.0` ([#6355](https://github.com/MetaMask/core/pull/6355), [#6465](https://github.com/MetaMask/core/pull/6465), [#6632](https://github.com/MetaMask/core/pull/6632))
- Rephrase "circuit broken" errors so they are more user-friendly ([#6423](https://github.com/MetaMask/core/pull/6423))
  - These are errors produced when a request is made to an RPC endpoint after it returns too many consecutive 5xx responses and the underlying circuit is open.
- Bump `@metamask/utils` from `^11.4.2` to `^11.8.0` ([#6588](https://github.com/MetaMask/core/pull/6588))
- Bump `@metamask/json-rpc-engine` from `^10.0.3` to `^10.1.0` ([#6678](https://github.com/MetaMask/core/pull/6678))
- Bump `@metamask/eth-json-rpc-provider` from `^4.1.8` to `^5.0.0` ([#6678](https://github.com/MetaMask/core/pull/6678))

### Deprecated

- Deprecate `lookupNetworkByClientId` ([#6308](https://github.com/MetaMask/core/pull/6308))
  - `lookupNetwork` already supports passing in a network client ID; please use this going forward instead.

## [24.1.0]

### Added

- The object in the `NetworkController:rpcEndpointDegraded` event payload now includes an `error` property, which can be used to access the error produced by the last request when the maximum number of retries is exceeded ([#6188](https://github.com/MetaMask/core/pull/6188))
  - This `error` property will be `undefined` if the degraded event merely represents a slow request

### Changed

- Bump `@metamask/base-controller` from `^8.0.1` to `^8.1.0` ([#6284](https://github.com/MetaMask/core/pull/6284))
- Bump `@metamask/controller-utils` from `^11.11.0` to `^11.12.0` ([#6303](https://github.com/MetaMask/core/pull/6303))
  - This effectively changes the `onDegraded` property on `AbstractRpcService` so that the event listener payload may be an object with either a `endpointUrl` property, `error` + `endpointUrl` properties, or `value` + `endpointUrl` properties
  - **NOTE:** Although `error` and `value` are new, optional properties, this change makes an inadvertent breaking change to the signature of the event listener due to how TypeScript compares function types. We have conciously decided not to re-release this change under a major version, so be advised.

## [24.0.1]

### Changed

- Requests to an RPC endpoint that returns a 502 response ("bad gateway") will now be retried ([#5923](https://github.com/MetaMask/core/pull/5923))
- All JSON-RPC errors that represent 4xx and 5xx responses from RPC endpoints now include the HTTP status code under `data.httpStatus` ([#5923](https://github.com/MetaMask/core/pull/5923))
- 3xx responses from RPC endpoints are no longer treated as errors ([#5923](https://github.com/MetaMask/core/pull/5923))
- Bump `@metamask/controller-utils` from `^11.10.0` to `^11.11.0` ([#6069](https://github.com/MetaMask/core/pull/6069))
- Bump `@metamask/utils` from `^11.2.0` to `^11.4.2` ([#6054](https://github.com/MetaMask/core/pull/6054))

### Fixed

- If an RPC endpoint returns invalid/unparseable JSON, it is now represented as a JSON-RPC error with code -32700 (parse error) instead of -32603 (internal error) ([#5923](https://github.com/MetaMask/core/pull/5923))
- If an RPC endpoint returns a 401 response, it is now represented as a JSON-RPC error with code -32006 (unauthorized) instead of -32603 (internal error) ([#5923](https://github.com/MetaMask/core/pull/5923))
- If an RPC endpoint returns a 405 response, it is now represented as a JSON-RPC error with code -32080 (client error) instead of -32601 (method not found) ([#5923](https://github.com/MetaMask/core/pull/5923))
- If an RPC endpoint returns a 402, 404, or 5xx response, it is now represented as a JSON-RPC error with code -32002 (resource unavailable error) instead of -32603 (internal error) ([#5923](https://github.com/MetaMask/core/pull/5923))
- If an RPC endpoint returns a 4xx response besides 401, 402, 404, 405, or 429, it is now represented as a JSON-RPC error with code -32080 (client error) instead of -32603 (internal error) ([#5923](https://github.com/MetaMask/core/pull/5923))
- Improve detection of partial JSON responses from RPC endpoints ([#5923](https://github.com/MetaMask/core/pull/5923))
- Fix "Request cannot be constructed from a URL that includes credentials" error when using RPC endpoints with embedded credentials ([#6116](https://github.com/MetaMask/core/pull/6116))

## [24.0.0]

### Changed

- **BREAKING:** Remove `@metamask/error-reporting-service@^1.0.0` as a direct dependency, add `^2.0.0` as a peer dependency ([#5970](https://github.com/MetaMask/core/pull/5970), [#5999](https://github.com/MetaMask/core/pull/5999))

## [23.6.0]

### Added

- Add Base network to default infura networks ([#5902](https://github.com/MetaMask/core/pull/5902))
  - Network changes were added in `@metamask/controller-utils`

### Changed

- Bump `@metamask/controller-utils` to `^11.10.0` ([#5935](https://github.com/MetaMask/core/pull/5935))

## [23.5.1]

### Changed

- **BREAKING:** NetworkController messenger now requires the `ErrorReportingService:captureException` action to be allowed ([#5970](https://github.com/MetaMask/core/pull/5970))
  - This change was originally missed when this release was created. It was added to the changelog afterward.
- Block tracker errors will no longer be wrapped under "PollingBlockTracker - encountered an error while attempting to update latest block" ([#5860](https://github.com/MetaMask/core/pull/5860))
- Bump dependencies ([#5867](https://github.com/MetaMask/core/pull/5867), [#5860](https://github.com/MetaMask/core/pull/5860))
  - Bump `@metamask/eth-block-tracker` to `^12.0.1`
  - Bump `@metamask/eth-json-rpc-infura` to `^10.2.0`
  - Bump `@metamask/eth-json-rpc-middleware` to `^17.0.1`

### Fixed

- Rather than throwing an error, NetworkController now corrects an invalid initial `selectedNetworkClientId` to point to the default RPC endpoint of the first network sorted by chain ID ([#5851](https://github.com/MetaMask/core/pull/5851))
- Fix the block tracker so that it will now reject if an error is thrown while making the request instead of hanging ([#5860](https://github.com/MetaMask/core/pull/5860))

## [23.5.0]

### Changed

- Remove obsolete `eth_getBlockByNumber` error handling for load balancer errors ([#5808](https://github.com/MetaMask/core/pull/5808))
- Bump `@metamask/controller-utils` to `^11.9.0` ([#5812](https://github.com/MetaMask/core/pull/5812))

### Fixed

- Improved handling of HTTP status codes to prevent unnecessary circuit breaker triggers ([#5798](https://github.com/MetaMask/core/pull/5798), [#5809](https://github.com/MetaMask/core/pull/5809))
  - HTTP 4XX responses (e.g. rate limit errors) will no longer trigger the circuit breaker policy.

## [23.4.0]

### Added

- Add Monad Testnet as default network ([#5724](https://github.com/MetaMask/core/pull/5724))

### Changed

- Bump `@metamask/controller-utils` to `^11.8.0` ([#5765](https://github.com/MetaMask/core/pull/5765))

## [23.3.0]

### Added

- Add optional `getBlockTrackerOptions` argument to NetworkController constructor ([#5702](https://github.com/MetaMask/core/pull/5702))
- Add optional `rpcFailoverEnabled` option to NetworkController constructor (`false` by default) ([#5668](https://github.com/MetaMask/core/pull/5668))
- Add `enableRpcFailover` and `disableRpcFailover` methods to NetworkController ([#5668](https://github.com/MetaMask/core/pull/5668))

### Changed

- Bump `@metamask/base-controller` from ^8.0.0 to ^8.0.1 ([#5722](https://github.com/MetaMask/core/pull/5722))
- Disable the RPC failover behavior by default ([#5668](https://github.com/MetaMask/core/pull/5668))
  - You are free to set the `failoverUrls` property on an RPC endpoint, but it won't have any effect
  - To enable this behavior, either pass `rpcFailoverEnabled: true` to the constructor or call `enableRpcFailover` after initialization

## [23.2.0]

### Added

- Add optional `additionalDefaultNetworks` option to `NetworkController` constructor ([#5527](https://github.com/MetaMask/core/pull/5527))
  - This can be used to customize which custom networks the default `networkConfigurationsByChainId` includes.
- Add `getSelectedChainId` method to `NetworkController` ([#5516](https://github.com/MetaMask/core/pull/5516))
  - This is also callable via the messenger.
- Add `DEPRECATED_NETWORKS` constant ([#5560](https://github.com/MetaMask/core/pull/5560))

### Changed

- Remove Goerli and Linea Goerli from set of default networks ([#5560](https://github.com/MetaMask/core/pull/5560))
  - Note that if you do not pass any initial state to NetworkController, this means that `0x5` and `0xe704` will no longer be keys in `networkConfigurationsByChainId`.
  - We are not counting this as a breaking change because we don't make any guarantees about what keys are present in `networkConfigurationsByChainId` at runtime — only that they must be valid chain IDs.
  - If you want more of a guarantee, you are recommended to persist the NetworkController state and then pass it back through as initial state.
- Update `RpcEndpoint` so that `failoverUrls` is optional ([#5561](https://github.com/MetaMask/core/pull/5561))
  - This property was introduced in 23.0.0 as a breaking change, but this change makes it non-breaking.
- Update `NetworkClientConfiguration` so that `failoverUrls` is optional ([#5561](https://github.com/MetaMask/core/pull/5561))
  - This property was introduced in 23.0.0 as a breaking change, but this change makes it non-breaking.
- Bump `@metamask/controller-utils` to `^11.7.0` ([#5583](https://github.com/MetaMask/core/pull/5583))

### Fixed

- Upgrade `@metamask/eth-json-rpc-infura` to `^10.1.1` and `@metamask/eth-json-rpc-infura` to `^16.0.1` ([#5573](https://github.com/MetaMask/core/pull/5573))
  - This fixes a bug where non-standard unsuccessful JSON-RPC errors were being ignored/discarded

## [23.1.0]

### Added

- The `NetworkController:rpcEndpointDegraded` messenger event now has a new `chainId` property in its data, which is the ID of the chain that the endpoint represents ([#5517](https://github.com/MetaMask/core/pull/5517))

## [23.0.0]

### Added

- Implement circuit breaker pattern when retrying requests to Infura and custom RPC endpoints ([#5290](https://github.com/MetaMask/core/pull/5290))
  - If the network is perceived to be unavailable after 5 attempts, further retries will be paused for 30 seconds.
  - "Unavailable" means the following:
    - A failure to reach the network (exact error depending on platform / HTTP client)
    - The request responds with a non-JSON-parseable or non-JSON-RPC-compatible body
    - The request returns a non-200 response
- Use exponential backoff / jitter when retrying requests to Infura and custom RPC endpoints ([#5290](https://github.com/MetaMask/core/pull/5290))
  - As requests are retried, the delay between retries will increase exponentially (using random variance to prevent bursts).
- Add support for automatic failover when Infura is unavailable ([#5360](https://github.com/MetaMask/core/pull/5360))
  - An Infura RPC endpoint can now be configured with a list of failover URLs via `failoverUrls`.
  - If, after many attempts, an Infura network is perceived to be down, the list of failover URLs will be tried in turn.
- Add messenger action `NetworkController:rpcEndpointUnavailable` for responding to when a RPC endpoint becomes unavailable (see above) ([#5492](https://github.com/MetaMask/core/pull/5492), [#5501](https://github.com/MetaMask/core/pull/5501))
  - Also add associated type `NetworkControllerRpcEndpointUnavailableEvent`.
- Add messenger action `NetworkController:rpcEndpointDegraded` for responding to when a RPC endpoint becomes degraded ([#5492](https://github.com/MetaMask/core/pull/5492))
  - Also add associated type `NetworkControllerRpcEndpointDegradedEvent`.
- Add messenger action `NetworkController:rpcEndpointRequestRetried` for responding to when a RPC endpoint is retried following a retriable error ([#5492](https://github.com/MetaMask/core/pull/5492))
  - Also add associated type `NetworkControllerRpcEndpointRequestRetriedEvent`.
  - This is mainly useful for tests when mocking timers.
- Export `RpcServiceRequestable` type, which was previously named `AbstractRpcService` ([#5492](https://github.com/MetaMask/core/pull/5492))
- Export `isConnectionError` utility function ([#5501](https://github.com/MetaMask/core/pull/5501))

### Changed

- **BREAKING:** `NetworkController` constructor now takes a new required option, `getRpcServiceOptions` ([#5290](https://github.com/MetaMask/core/pull/5290), [#5492](https://github.com/MetaMask/core/pull/5492))
  - This can be used to customize how RPC services (which eventually hit RPC endpoints) are constructed.
  - For instance, you could set one `circuitBreakDuration` for one class of endpoints, and another `circuitBreakDuration` for another class.
  - At minimum you will need to pass `fetch` and `btoa`.
  - The `NetworkControllerOptions` also reflects this change.
- **BREAKING:** Add required property `failoverUrls` to `RpcEndpoint` ([#5360](https://github.com/MetaMask/core/pull/5360))
  - The `NetworkControllerState` and the `state` option to `NetworkController` also reflect this change.
- **BREAKING:** Add required property `failoverRpcUrls` to `NetworkClientConfiguration` ([#5360](https://github.com/MetaMask/core/pull/5360))
  - The `configuration` property in the `AutoManagedNetworkClient` and `NetworkClient` types also reflect this change.
- **BREAKING:** The `AbstractRpcService` type now has a non-optional `endpointUrl` property ([#5492](https://github.com/MetaMask/core/pull/5492))
  - The old version of `AbstractRpcService` is now called `RpcServiceRequestable`
- Synchronize retry logic and error handling behavior between Infura and custom RPC endpoints ([#5290](https://github.com/MetaMask/core/pull/5290))
  - A request to a custom endpoint that returns a 418 response will no longer return a JSON-RPC response with the error "Request is being rate limited".
  - A request to a custom endpoint that returns a 429 response now returns a JSON-RPC response with the error "Request is being rate limited".
  - A request to a custom endpoint that throws an "ECONNRESET" error will now be retried up to 5 times.
  - A request to a Infura endpoint that fails more than 5 times in a row will now respond with a JSON-RPC error that encompasses the failure instead of hiding it as "InfuraProvider - cannot complete request. All retries exhausted".
  - A request to a Infura endpoint that returns a non-retriable, non-2xx response will now respond with a JSON-RPC error that has the underling message "Non-200 status code: '\<code\>'" rather than including the raw response from the endpoint.
  - A request to a custom endpoint that fails with a retriable error more than 5 times in a row will now respond with a JSON-RPC error that encompasses the failure instead of returning an empty response.
  - A "retriable error" is now regarded as the following:
    - A failure to reach the network (exact error depending on platform / HTTP client)
    - The request responds with a non-JSON-parseable or non-JSON-RPC-compatible body
    - The request returns a 503 or 504 response
- Bump dependencies to support usage of RPC services internally for network requests ([#5290](https://github.com/MetaMask/core/pull/5290))
  - Bump `@metamask/eth-json-rpc-infura` to `^10.1.0`
  - Bump `@metamask/eth-json-rpc-middleware` to `^15.1.0`
- Bump `@metamask/controller-utils` to `^11.5.0` ([#5439](https://github.com/MetaMask/core/pull/5439))
- Bump `@metamask/utils` to `^11.2.0` ([#5301](https://github.com/MetaMask/core/pull/5301))

### Fixed

- Fix `findNetworkClientIdByChainId` to return the network client ID for the chain's configured default RPC endpoint instead of its first listed RPC endpoint ([#5344](https://github.com/MetaMask/core/pull/5344))

## [22.2.1]

### Changed

- Bump `@metamask/base-controller` from `^7.1.1` to `^8.0.0` ([#5305](https://github.com/MetaMask/core/pull/5305))

## [22.2.0]

### Added

- Export `AbstractRpcService` type ([#5263](https://github.com/MetaMask/core/pull/5263))

### Changed

- Bump `@metamask/base-controller` from `^7.0.0` to `^7.1.1` ([#5079](https://github.com/MetaMask/core/pull/5079), [#5135](https://github.com/MetaMask/core/pull/5135))
- Bump `@metamask/controller-utils` from `^11.4.4` to `^11.5.0` ([#5135](https://github.com/MetaMask/core/pull/5135), [#5272](https://github.com/MetaMask/core/pull/5272))
- Bump `@metamask/eth-json-rpc-provider` from `^4.1.6` to `^4.1.8` ([#5082](https://github.com/MetaMask/core/pull/5082), [#5272](https://github.com/MetaMask/core/pull/5272))
- Bump `@metamask/json-rpc-engine` from `^10.0.1` to `^10.0.3` ([#5082](https://github.com/MetaMask/core/pull/5082), [#5272](https://github.com/MetaMask/core/pull/5272))
- Bump `@metamask/rpc-errors` from `^7.0.1` to `^7.0.2` ([#5080](https://github.com/MetaMask/core/pull/5080))
- Bump `@metamask/utils` from `^10.0.0` to `^11.1.0` ([#5080](https://github.com/MetaMask/core/pull/5080), [#5223](https://github.com/MetaMask/core/pull/5223))

### Fixed

- Fix `lookupNetwork` so that it will no longer throw an error if `networkDidChange` subscriptions have been removed before it returns ([#5116](https://github.com/MetaMask/core/pull/5116))
  - This error could occur if the NetworkController's messenger is cleared of subscriptions, as in a "destroy" step.
- Fix race condition so that after adding a new RPC endpoint to a network, it is possible to access the new endpoint inside of a `stateChange` event listener via `getNetworkConfigurationByNetworkClientId` ([#5122](https://github.com/MetaMask/core/pull/5122))
- Fix `selectAvailableNetworkClientIds` so that it is properly memoized ([#5193](https://github.com/MetaMask/core/pull/5193))

## [22.1.1]

### Changed

- Bump `@metamask/eth-json-rpc-middleware` from `^15.0.0` to `^15.0.1` ([#5037](https://github.com/MetaMask/core/pull/5037))
- Bump `swappable-obj-proxy` from `^2.2.0` to `^2.3.0` ([#5036](https://github.com/MetaMask/core/pull/5036))
- Bump `@metamask/eth-block-tracker` from `^11.0.2` to `^11.0.3` ([#5025](https://github.com/MetaMask/core/pull/5025))

## [22.1.0]

### Added

- The `NetworkController:networkRemoved` messenger event will now be emitted when a network is removed ([#4698](https://github.com/MetaMask/core/pull/4698))
- Add messenger actions `NetworkController:addNetwork`, `NetworkController:removeNetwork`, and `NetworkController:updateNetwork` which call the respective controller methods ([#4698](https://github.com/MetaMask/core/pull/4698))
- Add `lastUpdatedAt` property to network configurations which will be set to the current time on addition or update ([#4652](https://github.com/MetaMask/core/pull/4652))
  - This was added to support the upcoming network syncing feature.
  - This property is optional and will be `undefined` for existing network configurations that have not yet been updated.

### Changed

- Add dependency `fast-deep-equal` ([#4652](https://github.com/MetaMask/core/pull/4652))
- Bump `@metamask/controller-utils` from `^11.4.3` to `^11.4.4` ([#5012](https://github.com/MetaMask/core/pull/5012))

### Fixed

- Remove dependency on Node builtin module `util` to ensure that `@metamask/network-controller` can be used in a strict browser context ([#3672](https://github.com/MetaMask/core/pull/3672))
- Correct ESM-compatible build so that imports of the following packages that re-export other modules via `export *` are no longer corrupted: ([#5011](https://github.com/MetaMask/core/pull/5011))
  - `@metamask/eth-block-tracker`
  - `@metamask/eth-json-rpc-infura`
  - `@metamask/eth-json-rpc-middleware`
  - `@metamask/eth-query`
  - `@metamask/swappable-obj-proxy`
  - `fast-deep-equal`

## [22.0.2]

### Changed

- `getDefaultNetworkConfigurationsByChainId` returns the updated display names for mainnet and linea. `Ethereum Mainnet` instead of `Mainnet`, and `Linea` instead of `Linea Mainnet`. ([#4865](https://github.com/MetaMask/core/pull/4865))
- Bump `@metamask/controller-utils` from `^11.4.2` to `^11.4.3` ([#4915](https://github.com/MetaMask/core/pull/4915))

## [22.0.1]

### Changed

- Bump `@metamask/base-controller` from `^7.0.1` to `^7.0.2` ([#4862](https://github.com/MetaMask/core/pull/4862))
- Bump `@metamask/controller-utils` from `^11.4.0` to `^11.4.2` ([#4862](https://github.com/MetaMask/core/pull/4862), [#4870](https://github.com/MetaMask/core/pull/4870))
- Bump `@metamask/eth-json-rpc-provider` from `^4.1.5` to `^4.1.6` ([#4862](https://github.com/MetaMask/core/pull/4862))
- Bump `@metamask/json-rpc-engine` from `^10.0.0` to `^10.0.1` ([#4862](https://github.com/MetaMask/core/pull/4862))
- Bump `@metamask/rpc-errors` from `^7.0.0` to `^7.0.1` ([#4831](https://github.com/MetaMask/core/pull/4831))

## [22.0.0]

### Changed

- Corrects the previous 21.1.0 release to document breaking changes that were missed:
  - **BREAKING:** Bump `@metamask/eth-block-tracker` from `^10.0.0` to `^11.0.2` ([#4769](https://github.com/MetaMask/core/pull/4769))
  - **BREAKING:** Bump `@metamask/eth-json-rpc-middleware` from `^13.0.0` to `^15.0.0` ([#4769](https://github.com/MetaMask/core/pull/4769))
  - **BREAKING:** Bump `@metamask/json-rpc-engine` from `^9.0.3` to `^10.0.0` ([#4769](https://github.com/MetaMask/core/pull/4769))
  - **BREAKING:** Bump `@metamask/rpc-errors` from `^6.3.1` to `^7.0.0` ([#4769](https://github.com/MetaMask/core/pull/4769))
  - **BREAKING:** Bump `@metamask/eth-json-rpc-infura` from `^9.1.0` to `^10.0.0` ([#4769](https://github.com/MetaMask/core/pull/4769))
  - Bump `@metamask/eth-json-rpc-provider` from `^4.1.4` to `^4.1.5` ([#4798](https://github.com/MetaMask/core/pull/4798))
    - This update was recorded in the v21.1.0 changelog, but is listed here again because that release has been deprecated.
- Bump `@metamask/controller-utils` from `^11.3.0` to `^11.4.0` ([#4834](https://github.com/MetaMask/core/pull/4834))

## [21.1.0] [DEPRECATED]

### Changed

- Bump `@metamask/eth-json-rpc-provider` from `^4.1.4` to `^4.1.5` ([#4798](https://github.com/MetaMask/core/pull/4798))

## [21.0.1]

### Fixed

- Produce and export ESM-compatible TypeScript type declaration files in addition to CommonJS-compatible declaration files ([#4648](https://github.com/MetaMask/core/pull/4648))
  - Previously, this package shipped with only one variant of type declaration
    files, and these files were only CommonJS-compatible, and the `exports`
    field in `package.json` linked to these files. This is an anti-pattern and
    was rightfully flagged by the
    ["Are the Types Wrong?"](https://arethetypeswrong.github.io/) tool as
    ["masquerading as CJS"](https://github.com/arethetypeswrong/arethetypeswrong.github.io/blob/main/docs/problems/FalseCJS.md).
    All of the ATTW checks now pass.
- Remove chunk files ([#4648](https://github.com/MetaMask/core/pull/4648)).
  - Previously, the build tool we used to generate JavaScript files extracted
    common code to "chunk" files. While this was intended to make this package
    more tree-shakeable, it also made debugging more difficult for our
    development teams. These chunk files are no longer present.

## [21.0.0]

### Added

- **BREAKING:** Add `networkConfigurationsByChainId` to `NetworkState` (type: `Record<Hex, NetworkConfiguration>`) ([#4268](https://github.com/MetaMask/core/pull/4286))
  - This property replaces `networkConfigurations`, and, as its name implies, organizes network configurations by chain ID rather than network client ID.
  - If no initial state or this property is not included in initial state, the default value of this property will now include configurations for known Infura networks (Mainnet, Goerli, Sepolia, Linea Goerli, Linea Sepolia, and Linea Mainnet) by default.
- Add `getNetworkConfigurationByChainId` method, `NetworkController:getNetworkConfigurationByChainId` messenger action, and `NetworkControllerGetNetworkConfigurationByNetworkClientId` type ([#4268](https://github.com/MetaMask/core/pull/4286))
- Add `addNetwork`, which replaces one half of `upsertNetworkConfiguration` and can be used to add new network clients for a chain ([#4268](https://github.com/MetaMask/core/pull/4286))
  - It's worth noting that this method now publishes a `NetworkController:networkAdded` event instead of calling a `trackMetaMetricsEvent` callback. It is expected that you will subscribe to this event and create a MetaMetrics event yourself.
- Add `updateNetwork`, which replaces one half of `upsertNetworkConfiguration` and can be used to recreate the network clients for an existing chain based on an updated configuration ([#4268](https://github.com/MetaMask/core/pull/4286))
  - Note that it is not possible to remove the RPC endpoint from a network configuration that is currently represented by the globally selected network client. To prevent an error, you'll need to detect when such a removal is occurring and pass the `replacementSelectedRpcEndpointIndex` to `updateNetwork`. It will then switch to the designated RPC endpoint's network client on your behalf.
- Add `removeNetwork`, which replaces `removeNetworkConfiguration` and can be used to remove existing network clients for a chain ([#4268](https://github.com/MetaMask/core/pull/4286))
- Add `getDefaultNetworkControllerState` function, which replaces `defaultState` and matches patterns in other controllers ([#4268](https://github.com/MetaMask/core/pull/4286))
- Add `RpcEndpointType`, `AddNetworkFields`, and `UpdateNetworkFields` types ([#4268](https://github.com/MetaMask/core/pull/4286))
- Add `getNetworkConfigurations`, `getAvailableNetworkClientIds` and `selectAvailableNetworkClientIds` selectors ([#4268](https://github.com/MetaMask/core/pull/4286))
  - These new selectors can be applied to messenger event subscriptions

### Changed

- **BREAKING:** Replace `NetworkConfiguration` type with a new definition ([#4268](https://github.com/MetaMask/core/pull/4286))
  - A network configuration no longer represents a single RPC endpoint but rather a collection of RPC endpoints that can all be used to interface with a single chain.
  - The only property that has brought over to this type unchanged is `chainId`.
  - `ticker` has been renamed to `nativeCurrency`.
  - `nickname` has been renamed to `name`.
  - `rpcEndpoints` has been added. This is an an array of objects, where each object has properties `name` (optional), `networkClientId` (optional), `type`, and `url`.
  - `defaultRpcEndpointIndex` has been added. This must point to an entry in `rpcEndpoints`.
  - The block explorer URL is no longer located in `rpcPrefs` and is no longer restricted to one: `blockExplorerUrls` has been added along with a corresponding property `defaultBlockExplorerUrlIndex`, which must point to an entry in `blockExplorerUrls`.
  - `id` has been removed. Previously, this represented the ID of the network client associated with the network configuration. Since network clients are now created from RPC endpoints, the equivalent to this is the `networkClientId` property on an `RpcEndpoint`.
- **BREAKING:** The network controller messenger must now allow the action `NetworkController:getNetworkConfigurationByChainId` ([#4268](https://github.com/MetaMask/core/pull/4286))
- **BREAKING:** The network controller messenger must now allow the event `NetworkController:networkAdded` ([#4268](https://github.com/MetaMask/core/pull/4286))
- **BREAKING:** The `NetworkController` constructor will now throw if the initial state provided is invalid ([#4268](https://github.com/MetaMask/core/pull/4286))
  - `networkConfigurationsByChainId` cannot be empty.
  - The `chainId` of a network configuration in `networkConfigurationsByChainId` must match the chain ID it is filed under.
  - The `defaultRpcEndpointIndex` of a network configuration in `networkConfigurationsByChainId` must point to an entry in its `rpcEndpoints`.
  - The `defaultBlockExplorerUrlIndex` of a network configuration in `networkConfigurationsByChainId` must point to an entry in its `blockExplorerUrls`.
  - `selectedNetworkClientId` must match the `networkClientId` of an RPC endpoint in `networkConfigurationsByChainId`.
- **BREAKING:** Update `getNetworkConfigurationByNetworkClientId` so that when given an Infura network name (that is, a value from `InfuraNetworkType`), it will return a masked version of the RPC endpoint URL for the associated Infura network ([#4268](https://github.com/MetaMask/core/pull/4286))
  - If you want the unmasked version, you'll need the `url` property from the network _client_ configuration, which you can get by calling `getNetworkClientById` and then accessing the `configuration` property off of the network client.
- **BREAKING:** Update `loadBackup` to take and update `networkConfigurationsByChainId` instead of `networkConfigurations` ([#4268](https://github.com/MetaMask/core/pull/4286))
- Bump `@metamask/base-controller` from `^6.0.2` to `^7.0.0` ([#4625](https://github.com/MetaMask/core/pull/4625), [#4643](https://github.com/MetaMask/core/pull/4643))
- Bump `@metamask/controller-utils` from `^11.0.2` to `^11.2.0` ([#4639](https://github.com/MetaMask/core/pull/4639), [#4651](https://github.com/MetaMask/core/pull/4651))
- Bump `@metamask/eth-block-tracker` from `^9.0.3` to `^10.0.0` ([#4424](https://github.com/MetaMask/core/pull/4424))
- Bump `@metamask/eth-json-rpc-middleware` from `^12.1.1` to `^13.0.0` ([#4424](https://github.com/MetaMask/core/pull/4424))

### Removed

- **BREAKING:** Remove `networkConfigurations` from `NetworkState`, which has been replaced with `networkConfigurationsByChainId` ([#4268](https://github.com/MetaMask/core/pull/4286))
- **BREAKING:** Remove `upsertNetworkConfiguration` and `removeNetworkConfiguration`, which have been replaced with `addNetwork`, `updateNetwork`, and `removeNetwork` ([#4268](https://github.com/MetaMask/core/pull/4286))
- **BREAKING:** Remove `defaultState` variable, which has been replaced with a `getDefaultNetworkControllerState` function ([#4268](https://github.com/MetaMask/core/pull/4286))
- **BREAKING:** Remove `trackMetaMetricsEvent` option from the NetworkController constructor ([#4268](https://github.com/MetaMask/core/pull/4286))
  - Previously, this was used in `upsertNetworkConfiguration` to create a MetaMetrics event when a new network was added. This can now be achieved by subscribing to the `NetworkController:networkAdded` event and creating the event inside of the event handler.

## [20.2.0]

### Changed

- `upsertNetworkConfiguration` now accepts an optional id property on the NetworkConfiguration param. It allows a network configuration to have its rpcUrl updated in place when an id is specified, but only if that new rpcUrl does not already exist on a different network configuration. ([#4614](https://github.com/MetaMask/core/pull/4614))
- Bump `@metamask/eth-json-rpc-provider` to `^4.1.3` ([#4607](https://github.com/MetaMask/core/pull/4607))
- Update TypeScript to 5.2.2 ([#4576](https://github.com/MetaMask/core/pull/4576), [#4584](https://github.com/MetaMask/core/pull/4584))

### Fixed

- `removeNetworkConfiguration` now throws an error if you attempt to remove the selected network ([#4566](https://github.com/MetaMask/core/pull/4566))

## [20.1.0]

### Added

- Newly export the following types: `AutoManagedNetworkClient`, `InfuraNetworkClientConfiguration`, `CustomNetworkClientConfiguration` ([#3645](https://github.com/MetaMask/core/pull/3645))

### Changed

- Upgrade TypeScript version to `~5.0.4` and set `moduleResolution` option to `Node16` ([#3645](https://github.com/MetaMask/core/pull/3645))
- Bump `@metamask/base-controller` from `^6.0.0` to `^6.0.2` ([#4517](https://github.com/MetaMask/core/pull/4517), [#4544](https://github.com/MetaMask/core/pull/4544))
- Bump `@metamask/controller-utils` from `^11.0.0` to `^11.0.2` ([#4517](https://github.com/MetaMask/core/pull/4517), [#4544](https://github.com/MetaMask/core/pull/4544))
- Bump `@metamask/eth-json-rpc-provider` from `^4.1.0` to `^4.1.2` ([#4519](https://github.com/MetaMask/core/pull/4519), [#4548](https://github.com/MetaMask/core/pull/4548))
- Bump `@metamask/json-rpc-engine` from `^9.0.0` to `^9.0.2` ([#4517](https://github.com/MetaMask/core/pull/4517), [#4544](https://github.com/MetaMask/core/pull/4544))
- Bump `@metamask/rpc-errors` from `^6.2.1` to `^6.3.1` ([#4516](https://github.com/MetaMask/core/pull/4516))
- Bump `@metamask/utils` from `^8.3.0` to `^9.1.0` ([#4516](https://github.com/MetaMask/core/pull/4516), [#4529](https://github.com/MetaMask/core/pull/4529))

## [20.0.0]

### Added

- Add a new `log` argument to the constructor ([#4440](https://github.com/MetaMask/core/pull/4440))
  - The new `log` argument must be a `Logger` object from the `loglevel` package and will be used to log a message when we fail to connect to a network or the network responds with an unknown error

### Changed

- **BREAKING:** Update `networksMetadata` state property so that the keys in the object will only ever be network client IDs and not RPC URLs ([#4254](https://github.com/MetaMask/core/pull/4254))
  - Some keys could have been RPC URLs if the initial network controller state had a `providerConfig` with an empty `id`, but since `providerConfig` is being removed, that won't happen anymore.
- Bump `@metamask/eth-block-tracker` to `^9.0.3` ([#4418](https://github.com/MetaMask/core/pull/4418))
- Bump `@metamask/eth-json-rpc-provider` to `^4.1.0` ([#4508](https://github.com/MetaMask/core/pull/4508))

### Removed

- **BREAKING:** Remove `providerConfig` property from state along with `ProviderConfig` type and `NetworkController:getProviderConfig` messenger action ([#4254](https://github.com/MetaMask/core/pull/4254))
  - The best way to obtain the equivalent configuration object, e.g. to access the chain ID of the currently selected network, is to get `selectedNetworkClientId` from state, pass this to the `NetworkController:getNetworkClientId` messenger action, and then use the `configuration` property on the network client.

## [19.0.0]

### Changed

- **BREAKING:** Bump minimum Node version to 18.18 ([#3611](https://github.com/MetaMask/core/pull/3611))
- Bump `@metamask/base-controller` to `^6.0.0` ([#4352](https://github.com/MetaMask/core/pull/4352))
- Bump `@metamask/controller-utils` to `^11.0.0` ([#4352](https://github.com/MetaMask/core/pull/4352))
- Bump `@metamask/eth-json-rpc-provider` to `^4.0.0` ([#4352](https://github.com/MetaMask/core/pull/4352))
- Bump `@metamask/json-rpc-engine` to `^9.0.0` ([#4352](https://github.com/MetaMask/core/pull/4352))

## [18.1.3]

### Changed

- Bump `async-mutex` to `^0.5.0` ([#4335](https://github.com/MetaMask/core/pull/4335))
- Bump `@metamask/controller-utils` to `^10.0.0` ([#4342](https://github.com/MetaMask/core/pull/4342))

## [18.1.2]

### Fixed

- Update from `eth-block-tracker` to `@metamask/eth-block-tracker` `^9.0.2`, mitigating redundant polling loops ([#4309](https://github.com/MetaMask/core/pull/4309))

## [18.1.1]

### Added

- Export `BuiltInNetworkClientId` and `CustomNetworkClientId` ([#4247](https://github.com/MetaMask/core/pull/4247))

### Changed

- Bump `@metamask/eth-json-rpc-provider` to `^3.0.2` ([#4234](https://github.com/MetaMask/core/pull/4234))
- Bump `@metamask/json-rpc-engine` to `^8.0.2` ([#4234](https://github.com/MetaMask/core/pull/4234))
- Bump `@metamask/base-controller` to `^5.0.2` ([#4232](https://github.com/MetaMask/core/pull/4232))
- Bump `@metamask/controller-utils` to `^9.1.0` ([#4153](https://github.com/MetaMask/core/pull/4153))

## [18.1.0]

### Added

- Add `getSelectedNetworkClient` method that returns the provider and blockTracker for the currently selected network but with a more easily used type than `getProviderAndBlockTracker` ([#4063](https://github.com/MetaMask/core/pull/4063))
- Add `NetworkController:getSelectedNetworkClient` action ([#4063](https://github.com/MetaMask/core/pull/4063))

### Changed

- `getProviderAndBlockTracker` is now marked as deprecated and will be removed in a future release. ([#4063](https://github.com/MetaMask/core/pull/4063))

## [18.0.1]

### Fixed

- Fix `types` field in `package.json` ([#4047](https://github.com/MetaMask/core/pull/4047))

## [18.0.0]

### Added

- **BREAKING**: Add ESM build ([#3998](https://github.com/MetaMask/core/pull/3998))
  - It's no longer possible to import files from `./dist` directly.
- Add network client for Linea Sepolia (chain ID `0xe705`) ([#3995](https://github.com/MetaMask/core/pull/3995))
  - Bump `@metamask/eth-json-rpc-infura` to `^9.1.0` to bring this change.

### Changed

- **BREAKING:** Bump `@metamask/base-controller` to `^5.0.0` ([#4039](https://github.com/MetaMask/core/pull/4039))
  - This version has a number of breaking changes. See the changelog for more.
- Bump `@metamask/controller-utils` to `^9.0.0` ([#4039](https://github.com/MetaMask/core/pull/4039))

### Fixed

- **BREAKING:** Narrow `NetworkControllerMessenger` type parameters `AllowedAction` and `AllowedEvent` from `string` to `never` ([#4031](https://github.com/MetaMask/core/pull/4031))
  - Allowlisting or using any external actions or events will now produce a type error.

## [17.2.1]

### Changed

- Bump `@metamask/controller-utils` to `^8.0.4` ([#4007](https://github.com/MetaMask/core/pull/4007))
- Bump `@metamask/eth-json-rpc-middleware` to `^12.1.0` ([#3829](https://github.com/MetaMask/core/pull/3829))
- Bump `@metamask/json-rpc-engine` to `^7.3.3` ([#4007](https://github.com/MetaMask/core/pull/4007))
- Bump `@metamask/rpc-errors` to `^6.2.1` ([#3970](https://github.com/MetaMask/core/pull/3970), [#3954](https://github.com/MetaMask/core/pull/3954))

## [17.2.0]

### Changed

- The `setActiveNetwork` method and action now supports built-in network types ([#3764](https://github.com/MetaMask/core/pull/3764))
  - Previously this would only accept a network configuration ID. Now it will accept the type of a built-in network as well, using it like an ID. This lets you switch to a built-in or custom network with a single method/action.
- Deprecate the `setProviderType` method and action ([#3764](https://github.com/MetaMask/core/pull/3764))
  - Use `setActiveNetwork` instead
- Bump `@metamask/swappable-obj-proxy` to `^2.2.0` ([#3784](https://github.com/MetaMask/core/pull/3784))
- Bump `@metamask/utils` to `^8.3.0` ([#3769](https://github.com/MetaMask/core/pull/3769))
- Bump `@metamask/base-controller` to `^4.1.1` ([#3760](https://github.com/MetaMask/core/pull/3760), [#3821](https://github.com/MetaMask/core/pull/3821))
- Bump `@metamask/controller-utils` to `^8.0.2` ([#3821](https://github.com/MetaMask/core/pull/3821))
- Bump `@metamask/eth-json-rpc-provider` to `^2.3.2` ([#3821](https://github.com/MetaMask/core/pull/3821))
- Bump `@metamask/json-rpc-engine` to `^7.3.2` ([#3821](https://github.com/MetaMask/core/pull/3821))

## [17.1.0]

### Added

- Add `getNetworkConfigurationByNetworkClientId` method which can be used to retrieve details for both custom and built-in networks (using the network configuration object shape) ([#2055](https://github.com/MetaMask/core/pull/2055))
- Add `NetworkController:getNetworkConfigurationByNetworkClientId` messenger action for the previous method ([#2055](https://github.com/MetaMask/core/pull/2055))

### Changed

- Bump `@metamask/base-controller` to `^4.0.1` ([#3695](https://github.com/MetaMask/core/pull/3695))
- Bump `@metamask/controller-utils` to `^8.0.1` ([#3695](https://github.com/MetaMask/core/pull/3695), [#3678](https://github.com/MetaMask/core/pull/3678), [#3667](https://github.com/MetaMask/core/pull/3667), [#3580](https://github.com/MetaMask/core/pull/3580))
- Bump `@metamask/eth-json-rpc-provider` to `^2.3.1` ([#3695](https://github.com/MetaMask/core/pull/3695))
- Bump `@metamask/json-rpc-engine` to `^7.3.1` ([#3695](https://github.com/MetaMask/core/pull/3695))
- Create new network clients before updating `networkConfigurations` state ([#3679](https://github.com/MetaMask/core/pull/3679))
  - This primarily affects subscribers to the `NetworkController:stateChange` event. It's now safe to use a network client for any network that appears in the `networkConfigurations` state, whereas previously it was possible that synchronous attempts to access a network client in response to this event would fail.
- Add `NetworkState` payload to `NetworkController:networkWillChange` and `NetworkController:networkDidChange` ([#3598](https://github.com/MetaMask/core/pull/3598))
  - Both of these events now include `NetworkState` as the first and only item in the payload

## [17.0.0]

### Changed

- **BREAKING:** Bump `@metamask/base-controller` to ^4.0.0 ([#2063](https://github.com/MetaMask/core/pull/2063))
  - This is breaking because the type of the `messenger` has backward-incompatible changes. See the changelog for this package for more.
- Bump `@metamask/controller-utils` to ^6.0.0 ([#2063](https://github.com/MetaMask/core/pull/2063))

## [16.0.0]

### Changed

- **BREAKING:** Bump dependency `@metamask/eth-query` from ^3.0.1 to ^4.0.0 ([#2028](https://github.com/MetaMask/core/pull/2028))
  - This is breaking because it changes the type of the EthQuery instance this controller creates internally and exports under the `getEthQuery` action. Please consult the [changelog for `@metamask/eth-query` 4.0.0](https://github.com/MetaMask/eth-query/blob/main/CHANGELOG.md#400) for more.

## [15.2.0]

### Changed

- Update @metamask/eth-json-rpc-middleware in network controller ([#1988](https://github.com/MetaMask/core/pull/1988))
- Bump dependency on `@metamask/json-rpc-engine` to ^7.2.0 ([#1895](https://github.com/MetaMask/core/pull/1895))
- Bump @metamask/utils from 8.1.0 to 8.2.0 ([#1957](https://github.com/MetaMask/core/pull/1957))

## [15.1.0]

### Added

- Add new action handlers and associated types ([#1806](https://github.com/MetaMask/core/pull/1806))
  - `NetworkController:setActiveNetwork` / `NetworkControllerSetActiveNetworkAction`
  - `NetworkController:setProviderType` / `NetworkControllerSetProviderTypeAction`
  - `NetworkController:findNetworkClientByChainId` / `NetworkControllerFindNetworkClientIdByChainIdAction`
- Add `ticker` to `NetworkClientConfiguration` ([#1794](https://github.com/MetaMask/core/pull/1794))

### Changed

- Bump dependency on `@metamask/eth-json-rpc-provider` to ^2.2.0 ([#1738](https://github.com/MetaMask/core/pull/1738))

## [15.0.0]

### Changed

- **BREAKING:** Bump dependency on `@metamask/eth-json-rpc-infura` to ^9.0.0 ([#1653](https://github.com/MetaMask/core/pull/1653))
- **BREAKING:** Bump dependency on `@metamask/eth-json-rpc-middleware` to ^12.0.0 ([#1653](https://github.com/MetaMask/core/pull/1653))
- **BREAKING:** Move from `json-rpc-engine` ^7.1.1 to `@metamask/json-rpc-engine` ^8.0.0 ([#1653](https://github.com/MetaMask/core/pull/1653))
- **BREAKING:** Bump dependency on `eth-block-tracker` to ^8.0.0 ([#1653](https://github.com/MetaMask/core/pull/1653))
- Bump dependency on `@metamask/eth-json-rpc-provider` to ^2.1.0 ([#1653](https://github.com/MetaMask/core/pull/1653))
- Move from `eth-rpc-errors` ^4.0.2 to `@metamask/rpc-errors` ^6.1.0 ([#1653](https://github.com/MetaMask/core/pull/1653))

## [14.0.0]

### Added

- Add `NetworkController:getEIP1559Compatibility` controller action ([#1673](https://github.com/MetaMask/core/pull/1673))

### Changed

- **BREAKING:** Rename `get1555CompatibilityWithNetworkClientId` to `get1559CompatibilityWithNetworkClientId` ([#1673](https://github.com/MetaMask/core/pull/1673))
- Bump dependency on `@metamask/utils` to ^8.1.0 ([#1639](https://github.com/MetaMask/core/pull/1639))
- Bump dependency on `@metamask/base-controller` to ^3.2.3
- Bump dependency on `@metamask/controller-utils` to ^5.0.2

### Fixed

- Update linea goerli explorer url ([#1666](https://github.com/MetaMask/core/pull/1666))

## [13.0.1]

### Changed

- Update TypeScript to v4.8.x ([#1718](https://github.com/MetaMask/core/pull/1718))

## [13.0.0]

### Changed

- **BREAKING**: Remove `NetworkId` type ([#1633](https://github.com/MetaMask/core/pull/1633))
- **BREAKING**: Remove `networkId` property from `NetworkState` type ([#1633](https://github.com/MetaMask/core/pull/1633))
- Update scaffold RPC middleware for built-in Infura networks to no longer resolve `net_version` locally ([#1633](https://github.com/MetaMask/core/pull/1633))
- Stop making `net_version` request to determine network status ([#1633](https://github.com/MetaMask/core/pull/1633))
- Bump dependency on `@metamask/controller-utils` to ^5.0.0

## [12.2.0]

### Added

- Add `NetworkController:getNetworkClientById` action ([#1638](https://github.com/MetaMask/core/pull/1638))
- Add `lookupNetworkByClientId` and `get1555CompatibilityWithNetworkClientId` methods ([#1557](https://github.com/MetaMask/core/pull/1557))

### Changed

- Add optional `networkClientId` argument to methods `lookupNetwork` and `getEIP1559Compatibility` ([#1557](https://github.com/MetaMask/core/pull/1557))

## [12.1.2]

### Changed

- Bump dependency on `@metamask/base-controller` to ^3.2.1
- Bump dependency on `@metamask/controller-utils` to ^4.3.2

## [12.1.1]

### Added

- Added an export for NetworkClientId in NetworkController ([#1583](https://github.com/MetaMask/core/pull/1583))

## [12.1.0]

### Added

- Add `getNetworkClientById` ([#1562](https://github.com/MetaMask/core/pull/1562))
- Add `findNetworkClientIdByChainId` ([#1571](https://github.com/MetaMask/core/pull/1571))

## [12.0.0]

### Added

- Add `NetworksMetadata` type ([#1559](https://github.com/MetaMask/core/pull/1559))

### Changed

- **BREAKING:** Remove `NetworkDetails` type in favor of `NetworkMetadata` ([#1559](https://github.com/MetaMask/core/pull/1559))
  - This new type includes `NetworkDetails` plus a `status` property
- **BREAKING:** Add `networksMetadata` to state ([#1559](https://github.com/MetaMask/core/pull/1559))
  - Consumers will need to add a migration. The data for this property can be constructed by looping over the values in `InfuraNetworkType` from `@metamask/controller-utils` plus the network configuration IDs in the state property `networkConfigurations` and setting each value to `{ status: "unknown", EIPS: {} }`.
- **BREAKING:** Add `selectedNetworkClientId` to state ([#1548](https://github.com/MetaMask/core/pull/1548))
  - Consumers will need to add a migration. This property should be set to either `providerConfig.type` or `providerConfig.id`.
- Update `getEIP1559Compatibility` to return `undefined` when the latest block is unavailable ([#1457](https://github.com/MetaMask/core/pull/1457))
- Replace `eth-query` ^2.1.2 with `@metamask/eth-query` ^3.0.1 ([#1546](https://github.com/MetaMask/core/pull/1546))

### Removed

- **BREAKING:** Remove `networkDetails` from state ([#1559](https://github.com/MetaMask/core/pull/1559))
  - The data in this state property has been merged into the new `networksMetadata` state property; each value in this object contains an `EIPS` property.

## [11.0.0]

### Changed

- **BREAKING**: Require `ticker` to be included in the `providerConfig` state ([#1495](https://github.com/MetaMask/core/pull/1495))
  - This requires a state migration, setting `providerConfig.ticker` to `ETH` if it's missing.
- Update `@metamask/utils` to `^6.2.0` ([#1514](https://github.com/MetaMask/core/pull/1514))
- Bump @metamask/eth-json-rpc-infura from 8.1.0 to 8.1.1 ([#1517](https://github.com/MetaMask/core/pull/1517))
- Remove unnecessary `babel-runtime` dependency ([#1504](https://github.com/MetaMask/core/pull/1504))

## [10.3.1]

### Changed

- Bump `@metamask/eth-json-rpc-infura` dependency from ^8.0.0 to ^8.1.0
  - This extends the types that this package recognizes to include Linea networks

## [10.3.0]

### Added

- Add `getNetworkClientsById` method ([#1439](https://github.com/MetaMask/core/pull/1439))
  - This method returns a registry of available built-in and custom networks, allowing consumers to access multiple networks simultaneously if desired

### Changed

- Network clients are retained and will no longer be destroyed or recreated whenever the network is initialized or switched ([#1439](https://github.com/MetaMask/core/pull/1439))
  - This means that cached responses for a network will no longer disappear when a different network is selected
- Update `upsertNetworkConfiguration` to keep the network client registry up to date with changes to the set of network configurations ([#1439](https://github.com/MetaMask/core/pull/1439))
  - If a new network configuration is added, the information in it will be used to create and register a new network client
  - If an existing network configuration is updated, its information will be used to recreate the client for the corresponding network

## [10.2.0]

### Added

- Expose `BlockTracker` type ([#1443](https://github.com/MetaMask/core/pull/1443))

## [10.1.0]

### Added

- Add `loadBackup` method to NetworkController ([#1421](https://github.com/MetaMask/core/pull/1421))

## [10.0.0]

### Changed

- **BREAKING:** Update `getEIP1559Compatibility` to return `false` instead of `true` if the provider has not been initialized yet ([#1404](https://github.com/MetaMask/core/pull/1404))
- Update `getEIP1559Compatibility` to not hit the current network if it is known that it does not support EIP-1559 ([#1404](https://github.com/MetaMask/core/pull/1404))
- Update `networkDetails` initial state from `{ EIPS: { 1559: false } }` to `{ EIPS: {} }` ([#1404](https://github.com/MetaMask/core/pull/1404))
- Update lookupNetwork to unset `networkDetails.EIPS[1559]` in state instead of setting it `false` if either of its requests for the network ID or network details fails ([#1403](https://github.com/MetaMask/core/pull/1403))

## [9.0.0]

### Added

- The events `networkWillChange` and `networkDidChange` are emitted during `setProviderType`, `setActiveNetwork`, `resetConnection`, and `rollbackToPreviousProvider` ([#1336](https://github.com/MetaMask/core/pull/1336))
  - The `networkWillChange` event is emitted before the network is switched (before the network status is cleared),
  - The `networkDidChange` event is emitted after the new provider is setup (but before it has finished initializing).
- Add `destroy` method ([#1330](https://github.com/MetaMask/core/pull/1330))
- Add events `infuraIsBlocked` and `infuraIsUnblocked` ([#1264](https://github.com/MetaMask/core/pull/1264))
- Add `NetworkController:getState` action constant ([#1329](https://github.com/MetaMask/core/pull/1329))

### Changed

- **BREAKING:** Bump to Node 16 ([#1262](https://github.com/MetaMask/core/pull/1262))
- **BREAKING:** The `providerConfig` type and state property have changed. The `chainId` property is now `Hex` rather than a decimal `string` ([#1367](https://github.com/MetaMask/core/pull/1367))
  - This requires a state migration
  - This affects the return value of the `NetworkController:getProviderConfig` and `NetworkController:getState` actions.
- **BREAKING:** The `NetworkConfiguration` type and the `networkConfigurations` state property have changed. The `chainId` property on each configuration is now `Hex` rather than a decimal `string`. ([#1367](https://github.com/MetaMask/core/pull/1367))
  - This requires a state migration
  - This change affects the `upsertNetworkConfiguration` method, which takes a network configuration as the first parameter
  - This affects the return value of the `NetworkController:getState` action
- Allow overlapping `lookupNetwork` calls ([#1375](https://github.com/MetaMask/core/pull/1375))
  - `lookupNetwork` no longer uses a mutex, meaning that a lookup can be initiated before the previous one has finished. This allows for faster network switching
  - When there is an overlap in `lookupNetwork` calls, the older one is aborted before events are emitted and before state changes
- **BREAKING:** Change `networkDetails` format ([#1326](https://github.com/MetaMask/core/pull/1326))
  - Previously `networkDetails` was `{ isEIP1559Compatible: boolean }`, now it is `{ EIPS: { [eipNumber: number]: boolean } }`
- **BREAKING:** Update NetworkController to use a simpler middleware stack derived from pieces of `eth-json-rpc-middleware` instead of `web3-provider-engine` ([#1116](https://github.com/MetaMask/core/pull/1116))
  - A call to `eth_chainId` on a custom network will now return the `chainId` in the provider config rather than the chain ID returned by the network.
  - A call to `eth_chainId` on a built-in Infura network will now return a hard-coded chain ID rather than the chain ID returned by the network.
  - A call to `net_version` on a built-in Infura network will now return a hard-coded network ID rather than the network ID returned by the network.
  - Previously, RPC requests with an object as the first parameter (e.g. `eth_call`) were "sanitized" (i.e. unknown properties were removed from this first parameter, and any hex strings were normalized). This no longer happens. Instead these requests will pass through to the network unchanged.
  - A call to `eth_getBalance`, `eth_getBlockByNumber`, `eth_getCode`, `eth_getTransactionCount`, or `eth_call` will now be intercepted such that a block tag parameter of `"latest"` will be replaced with the latest known block number before being passed to the network.
    - This substitution makes it more likely that we can return a cached response to the request.
  - Previously, a `eth_getTransactionCount` request with a block tag of `"pending"` would be intercepted and given a result from our nonce cache (if the cache was populated for the given address). This nonce cache was updated upon each call to `eth_sendRawTransaction` based on the nonce of the transaction being sent. The whole nonce cache was also cleared upon a call to `evm_revert`. This no longer happens, and these RPC methods will be passed to the network unchanged.
    - If you were using this to get a suggested next nonce, you can instead use the `nonceTracker` that `@metamask/transaction-controller` exposes
  - A call to `web3_clientVersion` is no longer intercepted to return a static result of `"ProviderEngine/v<version>/javascript"`
  - A call to `net_listening` is no longer intercepted to return a static result of `true`
  - A call to `eth_hashrate` is no longer intercepted to return a static result of `"0x00"`
  - A call to `eth_mining` is no longer intercepted to return a static result of `false`
  - Previously, `eth_subscribe` and `eth_unsubscribe` would never hit the network; instead, the behavior was polyfilled by polling the network for new blocks. Additionally, the `newPendingTransactions` parameter for `eth_subscribe` was unsupported. This polyfill is no longer present, and `eth_subscribe` and `eth_unsubscribe` are passed through to the network unchanged.
    - Consumers wishing to recreate the prior behavior and use the block tracker to power subscriptions may employ the middleware provided by the `eth-json-rpc-filters` package.
  - Previously, `eth_newFilter`, `eth_newBlockFilter`, `eth_newPendingTransactionFilter`, `eth_uninstallFilter`, `eth_getFilterChanges`, and `eth_getFilterLogs` would never hit the network; instead, the behavior was polyfilled by polling the network for new blocks and recording updates for registered filters. This polyfill is no longer present, and these RPC methods are passed through to the network unchanged.
    - Consumers wishing to recreate the prior behavior and use the block tracker to power filters may employ the middleware provided by the `eth-json-rpc-filters` package.
  - Interfacing with a network that exposes a websocket is no longer supported.
- **BREAKING:** The methods `initializeProvider`, `setActiveNetwork`, and `resetConnection` will now throw if the provider config is of type `rpc` but is missing an RPC URL or a chain ID. ([#1316](https://github.com/MetaMask/core/pull/1316))
  - Previously the chain ID was not required to setup the provider.
  - Previously if the RPC URL was omitted, no error would be thrown but the provider would not be setup.
- **BREAKING:** The method `setProviderType` will now throw when passed the type `rpc`. ([#1316](https://github.com/MetaMask/core/pull/1316))
  - Previously no error would be thrown but the provider would not be setup.
- **BREAKING**: Update type of `blockTracker` property exposed by `getProviderAndBlockTracker` from `any` to `SwappableProxy<PollingBlockTracker>` ([#1303](https://github.com/MetaMask/core/pull/1303))
- **BREAKING:** Rename provider configuration property `rpcTarget` to `rpcUrl` ([#1292](https://github.com/MetaMask/core/pull/1292))
- **BREAKING:** The network status will now be "blocked" rather than "unavailable" when the user is blocked by Infura ([#1264](https://github.com/MetaMask/core/pull/1264))
- **BREAKING:** The `infuraProjectId` constructor parameter is now required ([#1276](https://github.com/MetaMask/core/pull/1276))
- **BREAKING:** The exported `Provider` type has been updated to better reflect the provider type returned by the network controller ([#1266](https://github.com/MetaMask/core/pull/1266))
  - Previously this was set to `any`. Now it returns a type that _mostly_ matches the provider returned (some semi-internal properties are omitted)
  - This affects the exported `ProviderProxy` type as well, which wraps the `Provider` type
- Support hex and number `net_version` responses ([#1380](https://github.com/MetaMask/core/pull/1380))
- Bump @metamask/utils from 5.0.1 to 5.0.2 ([#1271](https://github.com/MetaMask/core/pull/1271))
- Bump dependency `eth-json-rpc-infura` (now `@metamask/eth-json-rpc-infura`) from ^7.0.0 to ^8.0.0. ([#1116](https://github.com/MetaMask/core/pull/1116))
- Add dependency `eth-json-rpc-middleware` ^11.0.0 ([#1116](https://github.com/MetaMask/core/pull/1116))
- Add dependency `eth-json-rpc-provider` ^1.0.0 ([#1116](https://github.com/MetaMask/core/pull/1116))
- Add dependency `eth-block-tracker` ^7.0.0 ([#1116](https://github.com/MetaMask/core/pull/1116))
- Add dependency `json-rpc-engine` ^6.1.0 ([#1116](https://github.com/MetaMask/core/pull/1116))

### Removed

- **BREAKING:** Remove `providerConfigChange` event ([#1329](https://github.com/MetaMask/core/pull/1329))
  - Consumers are encouraged to subscribe to `NetworkController:stateChange` with a selector function that returns `providerConfig` if they want to perform an action when `providerConfig` changes.
- **BREAKING:** The built-in "localhost" network has been removed ([#1313](https://github.com/MetaMask/core/pull/1313))

### Fixed

- Update network details in `lookupNetwork` even when network ID is unchanged ([#1379](https://github.com/MetaMask/core/pull/1379))
- Fix error when `rollbackToPreviousProvider` is called when the previous network is a custom network with a missing or invalid `id` ([#1223](https://github.com/MetaMask/core/pull/1223))
  - In that situation, `rollbackToPreviousProvider` used to throw an error. Now it correctly rolls back instead.

## [8.0.0]

### Added

- Implement `resetConnection` method ([#1131](https://github.com/MetaMask/core/pull/1131), [#1235](https://github.com/MetaMask/core/pull/1235), [#1239](https://github.com/MetaMask/core/pull/1239))

### Changed

- Update EIP-1559 compatibility during network lookup ([#1236](https://github.com/MetaMask/core/pull/1236))
  - EIP-1559 compatibility check is still performed on initialization and after switching networks, like before. This change only impacts direct calls to `lookupNetwork`.
  - `lookupNetwork` is now making two network calls instead of one, ensuring that the `networkDetails` state is up-to-date.
- **BREAKING:** Replace `network` state with `networkId` and `networkStatus` ([#1196](https://github.com/MetaMask/core/pull/1196))
  - If you were using `network` to access the network ID, use `networkId` instead. It will be set to `null` rather than `loading` if the network is not currently available.
  - If you were using `network` to see if the network was currently available, use `networkStatus` instead. It will be set to `NetworkStatus.Available` if the network is available.
  - When the network is unavailable, we now have two different states to represent that: `unknown` and `unavailable`. `unavailable` means that the network was detected as not available, whereas `unknown` is used for unknown errors and cases where the network status is yet to be determined (e.g. before initialization, or while the network is loading).
- Use JavaScript private fields rather than `private` TypeScript keyword for internal methods/fields ([#1189](https://github.com/MetaMask/core/pull/1189))
- Export `BlockTrackerProxy` type ([#1147](https://github.com/MetaMask/core/pull/1147))
  - This is the type of the block tracker returned from the `getProviderAndBlockTracker` method
- **BREAKING:** Async refactor
  - Make `rollbackToPreviousProvider` async ([#1237](https://github.com/MetaMask/core/pull/1237))
  - Make `upsertNetworkConfiguration` async ([#1192](https://github.com/MetaMask/core/pull/1192))
  - Make `setActiveNetwork` async ([#1190](https://github.com/MetaMask/core/pull/1190))
  - Make `setProviderType` async ([#1191](https://github.com/MetaMask/core/pull/1191))
  - Make `refreshNetwork` async ([#1182](https://github.com/MetaMask/core/pull/1182))
  - Make `initializeProvider` async ([#1180](https://github.com/MetaMask/core/pull/1180))
  - Make `verifyNetwork` async ([#1181](https://github.com/MetaMask/core/pull/1181))
- Dependency updates
  - deps: bump web3-provider-engine@16.0.3->16.0.5 ([#1212](https://github.com/MetaMask/core/pull/1212))
  - deps: eth-rpc-errors@4.0.0->4.0.2 ([#1215](https://github.com/MetaMask/core/pull/1215))
  - deps: bump @metamask/utils to 5.0.1 ([#1211](https://github.com/MetaMask/core/pull/1211))

### Removed

- **BREAKING:** Remove `isCustomNetwork` state ([#1199](https://github.com/MetaMask/core/pull/1199))
  - The `providerConfig.type` state will be set to `'rpc'` if the current network is a custom network. Replace all references to the `isCustomNetwork` state by checking the provider config state instead.

## [7.0.0]

### Changed

- **BREAKING:** Replace `providerConfig` setter with a public `initializeProvider` method ([#1133](https://github.com/MetaMask/core/pull/1133))
  - The property `providerConfig` should no longer be set to initialize the provider. That property no longer exists.
  - The method `initializeProvider` must be called instead to initialize the provider after constructing the network controller.

## [6.0.0]

### Added

- Add rollbackToPreviousProvider method ([#1132](https://github.com/MetaMask/core/pull/1132))

### Changed

- **BREAKING:** Migrate network configurations from `PreferencesController` to `NetworkController` ([#1064](https://github.com/MetaMask/core/pull/1064))
  - Consumers will need to adapt to reading network data from `NetworkConfigurations` state on `NetworkController` rather than `frequentRpcList` on `PreferencesController`.
  - `setRpcTarget` becomes `setActiveNetwork` on `NetworkController` and accepts a `networkConfigurationId` argument rather than an `rpcUrl`.
  - `addToFrequentRpcList` on `PreferencesController` becomes `upsertNetworkConfiguration` on `NetworkController`.
  - `removeFromFrequentRpcList` on `PreferencesController` becomes `removeNetworkConfiguration` on `NetworkController`
  - The `NetworkController` requires a `trackMetaMetricsEvent` callback function argument in its constructor.
- **BREAKING:** Expose `getProviderAndBlockTracker` instead of `provider` ([#1091](https://github.com/MetaMask/core/pull/1091))
  - This change is breaking because it removes the provider property from `NetworkController`. Instead, a new method `getProviderAndBlockTracker` method is available for accessing the current provider object.

## [5.0.0]

### Changed

- **BREAKING:** Rename `properties` property in state object to `networkDetails` ([#1074](https://github.com/MetaMask/controllers/pull/1074))

### Removed

- **BREAKING:** Remove `isomorphic-fetch` ([#1106](https://github.com/MetaMask/controllers/pull/1106))
  - Consumers must now import `isomorphic-fetch` or another polyfill themselves if they are running in an environment without `fetch`

## [4.0.0]

### Changed

- **BREAKING:** Update type of state object by renaming `properties` property to `networkDetails` ([#1074](https://github.com/MetaMask/core/pull/1074))
  - Consumers are recommended to add a state migration for this change.
- **BREAKING:** Rename `NetworkProperties` type to `NetworkDetails` ([#1074](https://github.com/MetaMask/core/pull/1074))
- Change `getEIP1559Compatibility` to use async await syntax ([#1084](https://github.com/MetaMask/core/pull/1084))

## [3.0.0]

### Added

- Add support for Sepolia as a built-in Infura network ([#1041](https://github.com/MetaMask/controllers/pull/1041))
- Export types for network controller events and actions ([#1039](https://github.com/MetaMask/core/pull/1039))

### Changed

- **BREAKING:** Make `lookupNetwork` block on completing the lookup ([#1063](https://github.com/MetaMask/controllers/pull/1063))
  - This function was always `async`, but it would return before completing any async work. Now it will not return until after the network lookup has been completed.
- Rename this repository to `core` ([#1031](https://github.com/MetaMask/controllers/pull/1031))
- Update `@metamask/controller-utils` package ([#1041](https://github.com/MetaMask/controllers/pull/1041))

### Removed

- **BREAKING:**: Drop support for Ropsten, Rinkeby, and Kovan as built-in Infura networks ([#1041](https://github.com/MetaMask/controllers/pull/1041))

## [2.0.0]

### Changed

- **BREAKING:** Update type of state object by renaming `provider` property to `providerConfig` ([#995](https://github.com/MetaMask/core/pull/995))
  - Consumers are recommended to add a state migration for this change.
- **BREAKING:** Rename `NetworkController:providerChange` messenger event to `NetworkController:providerConfigChange` ([#995](https://github.com/MetaMask/core/pull/995))
- Relax dependencies on `@metamask/base-controller` and `@metamask/controller-utils` (use `^` instead of `~`) ([#998](https://github.com/MetaMask/core/pull/998))

## [1.0.0]

### Added

- Initial release

  - As a result of converting our shared controllers repo into a monorepo ([#831](https://github.com/MetaMask/core/pull/831)), we've created this package from select parts of [`@metamask/controllers` v33.0.0](https://github.com/MetaMask/core/tree/v33.0.0), namely:

    - Everything in `src/network` (minus `NetworkType` and `NetworksChainId`, which were placed in `@metamask/controller-utils`)

    All changes listed after this point were applied to this package following the monorepo conversion.

[Unreleased]: https://github.com/MetaMask/core/compare/@metamask/network-controller@27.0.0...HEAD
[27.0.0]: https://github.com/MetaMask/core/compare/@metamask/network-controller@26.0.0...@metamask/network-controller@27.0.0
[26.0.0]: https://github.com/MetaMask/core/compare/@metamask/network-controller@25.0.0...@metamask/network-controller@26.0.0
[25.0.0]: https://github.com/MetaMask/core/compare/@metamask/network-controller@24.3.1...@metamask/network-controller@25.0.0
[24.3.1]: https://github.com/MetaMask/core/compare/@metamask/network-controller@24.3.0...@metamask/network-controller@24.3.1
[24.3.0]: https://github.com/MetaMask/core/compare/@metamask/network-controller@24.2.2...@metamask/network-controller@24.3.0
[24.2.2]: https://github.com/MetaMask/core/compare/@metamask/network-controller@24.2.1...@metamask/network-controller@24.2.2
[24.2.1]: https://github.com/MetaMask/core/compare/@metamask/network-controller@24.2.0...@metamask/network-controller@24.2.1
[24.2.0]: https://github.com/MetaMask/core/compare/@metamask/network-controller@24.1.0...@metamask/network-controller@24.2.0
[24.1.0]: https://github.com/MetaMask/core/compare/@metamask/network-controller@24.0.1...@metamask/network-controller@24.1.0
[24.0.1]: https://github.com/MetaMask/core/compare/@metamask/network-controller@24.0.0...@metamask/network-controller@24.0.1
[24.0.0]: https://github.com/MetaMask/core/compare/@metamask/network-controller@23.6.0...@metamask/network-controller@24.0.0
[23.6.0]: https://github.com/MetaMask/core/compare/@metamask/network-controller@23.5.1...@metamask/network-controller@23.6.0
[23.5.1]: https://github.com/MetaMask/core/compare/@metamask/network-controller@23.5.0...@metamask/network-controller@23.5.1
[23.5.0]: https://github.com/MetaMask/core/compare/@metamask/network-controller@23.4.0...@metamask/network-controller@23.5.0
[23.4.0]: https://github.com/MetaMask/core/compare/@metamask/network-controller@23.3.0...@metamask/network-controller@23.4.0
[23.3.0]: https://github.com/MetaMask/core/compare/@metamask/network-controller@23.2.0...@metamask/network-controller@23.3.0
[23.2.0]: https://github.com/MetaMask/core/compare/@metamask/network-controller@23.1.0...@metamask/network-controller@23.2.0
[23.1.0]: https://github.com/MetaMask/core/compare/@metamask/network-controller@23.0.0...@metamask/network-controller@23.1.0
[23.0.0]: https://github.com/MetaMask/core/compare/@metamask/network-controller@22.2.1...@metamask/network-controller@23.0.0
[22.2.1]: https://github.com/MetaMask/core/compare/@metamask/network-controller@22.2.0...@metamask/network-controller@22.2.1
[22.2.0]: https://github.com/MetaMask/core/compare/@metamask/network-controller@22.1.1...@metamask/network-controller@22.2.0
[22.1.1]: https://github.com/MetaMask/core/compare/@metamask/network-controller@22.1.0...@metamask/network-controller@22.1.1
[22.1.0]: https://github.com/MetaMask/core/compare/@metamask/network-controller@22.0.2...@metamask/network-controller@22.1.0
[22.0.2]: https://github.com/MetaMask/core/compare/@metamask/network-controller@22.0.1...@metamask/network-controller@22.0.2
[22.0.1]: https://github.com/MetaMask/core/compare/@metamask/network-controller@22.0.0...@metamask/network-controller@22.0.1
[22.0.0]: https://github.com/MetaMask/core/compare/@metamask/network-controller@21.1.0...@metamask/network-controller@22.0.0
[21.1.0]: https://github.com/MetaMask/core/compare/@metamask/network-controller@21.0.1...@metamask/network-controller@21.1.0
[21.0.1]: https://github.com/MetaMask/core/compare/@metamask/network-controller@21.0.0...@metamask/network-controller@21.0.1
[21.0.0]: https://github.com/MetaMask/core/compare/@metamask/network-controller@20.2.0...@metamask/network-controller@21.0.0
[20.2.0]: https://github.com/MetaMask/core/compare/@metamask/network-controller@20.1.0...@metamask/network-controller@20.2.0
[20.1.0]: https://github.com/MetaMask/core/compare/@metamask/network-controller@20.0.0...@metamask/network-controller@20.1.0
[20.0.0]: https://github.com/MetaMask/core/compare/@metamask/network-controller@19.0.0...@metamask/network-controller@20.0.0
[19.0.0]: https://github.com/MetaMask/core/compare/@metamask/network-controller@18.1.3...@metamask/network-controller@19.0.0
[18.1.3]: https://github.com/MetaMask/core/compare/@metamask/network-controller@18.1.2...@metamask/network-controller@18.1.3
[18.1.2]: https://github.com/MetaMask/core/compare/@metamask/network-controller@18.1.1...@metamask/network-controller@18.1.2
[18.1.1]: https://github.com/MetaMask/core/compare/@metamask/network-controller@18.1.0...@metamask/network-controller@18.1.1
[18.1.0]: https://github.com/MetaMask/core/compare/@metamask/network-controller@18.0.1...@metamask/network-controller@18.1.0
[18.0.1]: https://github.com/MetaMask/core/compare/@metamask/network-controller@18.0.0...@metamask/network-controller@18.0.1
[18.0.0]: https://github.com/MetaMask/core/compare/@metamask/network-controller@17.2.1...@metamask/network-controller@18.0.0
[17.2.1]: https://github.com/MetaMask/core/compare/@metamask/network-controller@17.2.0...@metamask/network-controller@17.2.1
[17.2.0]: https://github.com/MetaMask/core/compare/@metamask/network-controller@17.1.0...@metamask/network-controller@17.2.0
[17.1.0]: https://github.com/MetaMask/core/compare/@metamask/network-controller@17.0.0...@metamask/network-controller@17.1.0
[17.0.0]: https://github.com/MetaMask/core/compare/@metamask/network-controller@16.0.0...@metamask/network-controller@17.0.0
[16.0.0]: https://github.com/MetaMask/core/compare/@metamask/network-controller@15.2.0...@metamask/network-controller@16.0.0
[15.2.0]: https://github.com/MetaMask/core/compare/@metamask/network-controller@15.1.0...@metamask/network-controller@15.2.0
[15.1.0]: https://github.com/MetaMask/core/compare/@metamask/network-controller@15.0.0...@metamask/network-controller@15.1.0
[15.0.0]: https://github.com/MetaMask/core/compare/@metamask/network-controller@14.0.0...@metamask/network-controller@15.0.0
[14.0.0]: https://github.com/MetaMask/core/compare/@metamask/network-controller@13.0.1...@metamask/network-controller@14.0.0
[13.0.1]: https://github.com/MetaMask/core/compare/@metamask/network-controller@13.0.0...@metamask/network-controller@13.0.1
[13.0.0]: https://github.com/MetaMask/core/compare/@metamask/network-controller@12.2.0...@metamask/network-controller@13.0.0
[12.2.0]: https://github.com/MetaMask/core/compare/@metamask/network-controller@12.1.2...@metamask/network-controller@12.2.0
[12.1.2]: https://github.com/MetaMask/core/compare/@metamask/network-controller@12.1.1...@metamask/network-controller@12.1.2
[12.1.1]: https://github.com/MetaMask/core/compare/@metamask/network-controller@12.1.0...@metamask/network-controller@12.1.1
[12.1.0]: https://github.com/MetaMask/core/compare/@metamask/network-controller@12.0.0...@metamask/network-controller@12.1.0
[12.0.0]: https://github.com/MetaMask/core/compare/@metamask/network-controller@11.0.0...@metamask/network-controller@12.0.0
[11.0.0]: https://github.com/MetaMask/core/compare/@metamask/network-controller@10.3.1...@metamask/network-controller@11.0.0
[10.3.1]: https://github.com/MetaMask/core/compare/@metamask/network-controller@10.3.0...@metamask/network-controller@10.3.1
[10.3.0]: https://github.com/MetaMask/core/compare/@metamask/network-controller@10.2.0...@metamask/network-controller@10.3.0
[10.2.0]: https://github.com/MetaMask/core/compare/@metamask/network-controller@10.1.0...@metamask/network-controller@10.2.0
[10.1.0]: https://github.com/MetaMask/core/compare/@metamask/network-controller@10.0.0...@metamask/network-controller@10.1.0
[10.0.0]: https://github.com/MetaMask/core/compare/@metamask/network-controller@9.0.0...@metamask/network-controller@10.0.0
[9.0.0]: https://github.com/MetaMask/core/compare/@metamask/network-controller@8.0.0...@metamask/network-controller@9.0.0
[8.0.0]: https://github.com/MetaMask/core/compare/@metamask/network-controller@7.0.0...@metamask/network-controller@8.0.0
[7.0.0]: https://github.com/MetaMask/core/compare/@metamask/network-controller@6.0.0...@metamask/network-controller@7.0.0
[6.0.0]: https://github.com/MetaMask/core/compare/@metamask/network-controller@5.0.0...@metamask/network-controller@6.0.0
[5.0.0]: https://github.com/MetaMask/core/compare/@metamask/network-controller@4.0.0...@metamask/network-controller@5.0.0
[4.0.0]: https://github.com/MetaMask/core/compare/@metamask/network-controller@3.0.0...@metamask/network-controller@4.0.0
[3.0.0]: https://github.com/MetaMask/core/compare/@metamask/network-controller@2.0.0...@metamask/network-controller@3.0.0
[2.0.0]: https://github.com/MetaMask/core/compare/@metamask/network-controller@1.0.0...@metamask/network-controller@2.0.0
[1.0.0]: https://github.com/MetaMask/core/releases/tag/@metamask/network-controller@1.0.0<|MERGE_RESOLUTION|>--- conflicted
+++ resolved
@@ -7,16 +7,14 @@
 
 ## [Unreleased]
 
-<<<<<<< HEAD
 ### Added
 - Add MegaETH Testnet V2 support ([#7272](https://github.com/MetaMask/core/pull/7272))
   - Add `megaeth-testnet-v2` in method `getDefaultCustomNetworkConfigurationsByChainId`
   - Add `megaeth-testnet-v2` in type `AdditionalDefaultNetwork`
-=======
+
 ### Changed
 
 - Update the default set of Infura networks to include Monad Testnet ([#7067](https://github.com/MetaMask/core/pull/7067))
->>>>>>> 08f4e7f4
 
 ## [27.0.0]
 
