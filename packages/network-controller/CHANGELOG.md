# Changelog

All notable changes to this project will be documented in this file.

The format is based on [Keep a Changelog](https://keepachangelog.com/en/1.0.0/),
and this project adheres to [Semantic Versioning](https://semver.org/spec/v2.0.0.html).

## [Unreleased]

<<<<<<< HEAD
### Changed

- Update `RpcEndpoint` so that `failoverUrls` is optional ([#5561](https://github.com/MetaMask/core/pull/5561))
  - This property was introduced in 23.0.0 as a breaking change, but this change makes it non-breaking
- Update `NetworkClientConfiguration` so that `failoverUrls` is optional ([#5561](https://github.com/MetaMask/core/pull/5561))
  - This property was introduced in 23.0.0 as a breaking change, but this change makes it non-breaking
=======
### Fixed

- Upgrade `@metamask/eth-json-rpc-infura` to `^10.1.1` and `@metamask/eth-json-rpc-infura` to `^16.0.1` ([#5573](https://github.com/MetaMask/core/pull/5573))
  - This fixes a bug where non-standard unsuccessful JSON-RPC errors were being ignored/discarded
>>>>>>> 6aac62f5

## [23.1.0]

### Added

- The `NetworkController:rpcEndpointDegraded` messenger event now has a new `chainId` property in its data, which is the ID of the chain that the endpoint represents ([#5517](https://github.com/MetaMask/core/pull/5517))

## [23.0.0]

### Added

- Implement circuit breaker pattern when retrying requests to Infura and custom RPC endpoints ([#5290](https://github.com/MetaMask/core/pull/5290))
  - If the network is perceived to be unavailable after 5 attempts, further retries will be paused for 30 seconds.
  - "Unavailable" means the following:
    - A failure to reach the network (exact error depending on platform / HTTP client)
    - The request responds with a non-JSON-parseable or non-JSON-RPC-compatible body
    - The request returns a non-200 response
- Use exponential backoff / jitter when retrying requests to Infura and custom RPC endpoints ([#5290](https://github.com/MetaMask/core/pull/5290))
  - As requests are retried, the delay between retries will increase exponentially (using random variance to prevent bursts).
- Add support for automatic failover when Infura is unavailable ([#5360](https://github.com/MetaMask/core/pull/5360))
  - An Infura RPC endpoint can now be configured with a list of failover URLs via `failoverUrls`.
  - If, after many attempts, an Infura network is perceived to be down, the list of failover URLs will be tried in turn.
- Add messenger action `NetworkController:rpcEndpointUnavailable` for responding to when a RPC endpoint becomes unavailable (see above) ([#5492](https://github.com/MetaMask/core/pull/5492), [#5501](https://github.com/MetaMask/core/pull/5501))
  - Also add associated type `NetworkControllerRpcEndpointUnavailableEvent`.
- Add messenger action `NetworkController:rpcEndpointDegraded` for responding to when a RPC endpoint becomes degraded ([#5492](https://github.com/MetaMask/core/pull/5492))
  - Also add associated type `NetworkControllerRpcEndpointDegradedEvent`.
- Add messenger action `NetworkController:rpcEndpointRequestRetried` for responding to when a RPC endpoint is retried following a retriable error ([#5492](https://github.com/MetaMask/core/pull/5492))
  - Also add associated type `NetworkControllerRpcEndpointRequestRetriedEvent`.
  - This is mainly useful for tests when mocking timers.
- Export `RpcServiceRequestable` type, which was previously named `AbstractRpcService` ([#5492](https://github.com/MetaMask/core/pull/5492))
- Export `isConnectionError` utility function ([#5501](https://github.com/MetaMask/core/pull/5501))

### Changed

- **BREAKING:** `NetworkController` constructor now takes a new required option, `getRpcServiceOptions` ([#5290](https://github.com/MetaMask/core/pull/5290), [#5492](https://github.com/MetaMask/core/pull/5492))
  - This can be used to customize how RPC services (which eventually hit RPC endpoints) are constructed.
  - For instance, you could set one `circuitBreakDuration` for one class of endpoints, and another `circuitBreakDuration` for another class.
  - At minimum you will need to pass `fetch` and `btoa`.
  - The `NetworkControllerOptions` also reflects this change.
- **BREAKING:** Add required property `failoverUrls` to `RpcEndpoint` ([#5360](https://github.com/MetaMask/core/pull/5360))
  - The `NetworkControllerState` and the `state` option to `NetworkController` also reflect this change.
- **BREAKING:** Add required property `failoverRpcUrls` to `NetworkClientConfiguration` ([#5360](https://github.com/MetaMask/core/pull/5360))
  - The `configuration` property in the `AutoManagedNetworkClient` and `NetworkClient` types also reflect this change.
- **BREAKING:** The `AbstractRpcService` type now has a non-optional `endpointUrl` property ([#5492](https://github.com/MetaMask/core/pull/5492))
  - The old version of `AbstractRpcService` is now called `RpcServiceRequestable`
- Synchronize retry logic and error handling behavior between Infura and custom RPC endpoints ([#5290](https://github.com/MetaMask/core/pull/5290))
  - A request to a custom endpoint that returns a 418 response will no longer return a JSON-RPC response with the error "Request is being rate limited".
  - A request to a custom endpoint that returns a 429 response now returns a JSON-RPC response with the error "Request is being rate limited".
  - A request to a custom endpoint that throws an "ECONNRESET" error will now be retried up to 5 times.
  - A request to a Infura endpoint that fails more than 5 times in a row will now respond with a JSON-RPC error that encompasses the failure instead of hiding it as "InfuraProvider - cannot complete request. All retries exhausted".
  - A request to a Infura endpoint that returns a non-retriable, non-2xx response will now respond with a JSON-RPC error that has the underling message "Non-200 status code: '\<code\>'" rather than including the raw response from the endpoint.
  - A request to a custom endpoint that fails with a retriable error more than 5 times in a row will now respond with a JSON-RPC error that encompasses the failure instead of returning an empty response.
  - A "retriable error" is now regarded as the following:
    - A failure to reach the network (exact error depending on platform / HTTP client)
    - The request responds with a non-JSON-parseable or non-JSON-RPC-compatible body
    - The request returns a 503 or 504 response
- Bump dependencies to support usage of RPC services internally for network requests ([#5290](https://github.com/MetaMask/core/pull/5290))
  - Bump `@metamask/eth-json-rpc-infura` to `^10.1.0`
  - Bump `@metamask/eth-json-rpc-middleware` to `^15.1.0`
- Bump `@metamask/controller-utils` to `^11.5.0` ([#5439](https://github.com/MetaMask/core/pull/5439))
- Bump `@metamask/utils` to `^11.2.0` ([#5301](https://github.com/MetaMask/core/pull/5301))

### Fixed

- Fix `findNetworkClientIdByChainId` to return the network client ID for the chain's configured default RPC endpoint instead of its first listed RPC endpoint ([#5344](https://github.com/MetaMask/core/pull/5344))

## [22.2.1]

### Changed

- Bump `@metamask/base-controller` from `^7.1.1` to `^8.0.0` ([#5305](https://github.com/MetaMask/core/pull/5305))

## [22.2.0]

### Added

- Export `AbstractRpcService` type ([#5263](https://github.com/MetaMask/core/pull/5263))

### Changed

- Bump `@metamask/base-controller` from `^7.0.0` to `^7.1.1` ([#5079](https://github.com/MetaMask/core/pull/5079), [#5135](https://github.com/MetaMask/core/pull/5135))
- Bump `@metamask/controller-utils` from `^11.4.4` to `^11.5.0` ([#5135](https://github.com/MetaMask/core/pull/5135), [#5272](https://github.com/MetaMask/core/pull/5272))
- Bump `@metamask/eth-json-rpc-provider` from `^4.1.6` to `^4.1.8` ([#5082](https://github.com/MetaMask/core/pull/5082), [#5272](https://github.com/MetaMask/core/pull/5272))
- Bump `@metamask/json-rpc-engine` from `^10.0.1` to `^10.0.3` ([#5082](https://github.com/MetaMask/core/pull/5082), [#5272](https://github.com/MetaMask/core/pull/5272))
- Bump `@metamask/rpc-errors` from `^7.0.1` to `^7.0.2` ([#5080](https://github.com/MetaMask/core/pull/5080))
- Bump `@metamask/utils` from `^10.0.0` to `^11.1.0` ([#5080](https://github.com/MetaMask/core/pull/5080), [#5223](https://github.com/MetaMask/core/pull/5223))

### Fixed

- Fix `lookupNetwork` so that it will no longer throw an error if `networkDidChange` subscriptions have been removed before it returns ([#5116](https://github.com/MetaMask/core/pull/5116))
  - This error could occur if the NetworkController's messenger is cleared of subscriptions, as in a "destroy" step.
- Fix race condition so that after adding a new RPC endpoint to a network, it is possible to access the new endpoint inside of a `stateChange` event listener via `getNetworkConfigurationByNetworkClientId` ([#5122](https://github.com/MetaMask/core/pull/5122))
- Fix `selectAvailableNetworkClientIds` so that it is properly memoized ([#5193](https://github.com/MetaMask/core/pull/5193))

## [22.1.1]

### Changed

- Bump `@metamask/eth-json-rpc-middleware` from `^15.0.0` to `^15.0.1` ([#5037](https://github.com/MetaMask/core/pull/5037))
- Bump `swappable-obj-proxy` from `^2.2.0` to `^2.3.0` ([#5036](https://github.com/MetaMask/core/pull/5036))
- Bump `@metamask/eth-block-tracker` from `^11.0.2` to `^11.0.3` ([#5025](https://github.com/MetaMask/core/pull/5025))

## [22.1.0]

### Added

- The `NetworkController:networkRemoved` messenger event will now be emitted when a network is removed ([#4698](https://github.com/MetaMask/core/pull/4698))
- Add messenger actions `NetworkController:addNetwork`, `NetworkController:removeNetwork`, and `NetworkController:updateNetwork` which call the respective controller methods ([#4698](https://github.com/MetaMask/core/pull/4698))
- Add `lastUpdatedAt` property to network configurations which will be set to the current time on addition or update ([#4652](https://github.com/MetaMask/core/pull/4652))
  - This was added to support the upcoming network syncing feature.
  - This property is optional and will be `undefined` for existing network configurations that have not yet been updated.

### Changed

- Add dependency `fast-deep-equal` ([#4652](https://github.com/MetaMask/core/pull/4652))
- Bump `@metamask/controller-utils` from `^11.4.3` to `^11.4.4` ([#5012](https://github.com/MetaMask/core/pull/5012))

### Fixed

- Remove dependency on Node builtin module `util` to ensure that `@metamask/network-controller` can be used in a strict browser context ([#3672](https://github.com/MetaMask/core/pull/3672))
- Correct ESM-compatible build so that imports of the following packages that re-export other modules via `export *` are no longer corrupted: ([#5011](https://github.com/MetaMask/core/pull/5011))
  - `@metamask/eth-block-tracker`
  - `@metamask/eth-json-rpc-infura`
  - `@metamask/eth-json-rpc-middleware`
  - `@metamask/eth-query`
  - `@metamask/swappable-obj-proxy`
  - `fast-deep-equal`

## [22.0.2]

### Changed

- `getDefaultNetworkConfigurationsByChainId` returns the updated display names for mainnet and linea. `Ethereum Mainnet` instead of `Mainnet`, and `Linea` instead of `Linea Mainnet`. ([#4865](https://github.com/MetaMask/core/pull/4865))
- Bump `@metamask/controller-utils` from `^11.4.2` to `^11.4.3` ([#4915](https://github.com/MetaMask/core/pull/4915))

## [22.0.1]

### Changed

- Bump `@metamask/base-controller` from `^7.0.1` to `^7.0.2` ([#4862](https://github.com/MetaMask/core/pull/4862))
- Bump `@metamask/controller-utils` from `^11.4.0` to `^11.4.2` ([#4862](https://github.com/MetaMask/core/pull/4862), [#4870](https://github.com/MetaMask/core/pull/4870))
- Bump `@metamask/eth-json-rpc-provider` from `^4.1.5` to `^4.1.6` ([#4862](https://github.com/MetaMask/core/pull/4862))
- Bump `@metamask/json-rpc-engine` from `^10.0.0` to `^10.0.1` ([#4862](https://github.com/MetaMask/core/pull/4862))
- Bump `@metamask/rpc-errors` from `^7.0.0` to `^7.0.1` ([#4831](https://github.com/MetaMask/core/pull/4831))

## [22.0.0]

### Changed

- Corrects the previous 21.1.0 release to document breaking changes that were missed:
  - **BREAKING:** Bump `@metamask/eth-block-tracker` from `^10.0.0` to `^11.0.2` ([#4769](https://github.com/MetaMask/core/pull/4769))
  - **BREAKING:** Bump `@metamask/eth-json-rpc-middleware` from `^13.0.0` to `^15.0.0` ([#4769](https://github.com/MetaMask/core/pull/4769))
  - **BREAKING:** Bump `@metamask/json-rpc-engine` from `^9.0.3` to `^10.0.0` ([#4769](https://github.com/MetaMask/core/pull/4769))
  - **BREAKING:** Bump `@metamask/rpc-errors` from `^6.3.1` to `^7.0.0` ([#4769](https://github.com/MetaMask/core/pull/4769))
  - **BREAKING:** Bump `@metamask/eth-json-rpc-infura` from `^9.1.0` to `^10.0.0` ([#4769](https://github.com/MetaMask/core/pull/4769))
  - Bump `@metamask/eth-json-rpc-provider` from `^4.1.4` to `^4.1.5` ([#4798](https://github.com/MetaMask/core/pull/4798))
    - This update was recorded in the v21.1.0 changelog, but is listed here again because that release has been deprecated.
- Bump `@metamask/controller-utils` from `^11.3.0` to `^11.4.0` ([#4834](https://github.com/MetaMask/core/pull/4834))

## [21.1.0] [DEPRECATED]

### Changed

- Bump `@metamask/eth-json-rpc-provider` from `^4.1.4` to `^4.1.5` ([#4798](https://github.com/MetaMask/core/pull/4798))

## [21.0.1]

### Fixed

- Produce and export ESM-compatible TypeScript type declaration files in addition to CommonJS-compatible declaration files ([#4648](https://github.com/MetaMask/core/pull/4648))
  - Previously, this package shipped with only one variant of type declaration
    files, and these files were only CommonJS-compatible, and the `exports`
    field in `package.json` linked to these files. This is an anti-pattern and
    was rightfully flagged by the
    ["Are the Types Wrong?"](https://arethetypeswrong.github.io/) tool as
    ["masquerading as CJS"](https://github.com/arethetypeswrong/arethetypeswrong.github.io/blob/main/docs/problems/FalseCJS.md).
    All of the ATTW checks now pass.
- Remove chunk files ([#4648](https://github.com/MetaMask/core/pull/4648)).
  - Previously, the build tool we used to generate JavaScript files extracted
    common code to "chunk" files. While this was intended to make this package
    more tree-shakeable, it also made debugging more difficult for our
    development teams. These chunk files are no longer present.

## [21.0.0]

### Added

- **BREAKING:** Add `networkConfigurationsByChainId` to `NetworkState` (type: `Record<Hex, NetworkConfiguration>`) ([#4268](https://github.com/MetaMask/core/pull/4286))
  - This property replaces `networkConfigurations`, and, as its name implies, organizes network configurations by chain ID rather than network client ID.
  - If no initial state or this property is not included in initial state, the default value of this property will now include configurations for known Infura networks (Mainnet, Goerli, Sepolia, Linea Goerli, Linea Sepolia, and Linea Mainnet) by default.
- Add `getNetworkConfigurationByChainId` method, `NetworkController:getNetworkConfigurationByChainId` messenger action, and `NetworkControllerGetNetworkConfigurationByNetworkClientId` type ([#4268](https://github.com/MetaMask/core/pull/4286))
- Add `addNetwork`, which replaces one half of `upsertNetworkConfiguration` and can be used to add new network clients for a chain ([#4268](https://github.com/MetaMask/core/pull/4286))
  - It's worth noting that this method now publishes a `NetworkController:networkAdded` event instead of calling a `trackMetaMetricsEvent` callback. It is expected that you will subscribe to this event and create a MetaMetrics event yourself.
- Add `updateNetwork`, which replaces one half of `upsertNetworkConfiguration` and can be used to recreate the network clients for an existing chain based on an updated configuration ([#4268](https://github.com/MetaMask/core/pull/4286))
  - Note that it is not possible to remove the RPC endpoint from a network configuration that is currently represented by the globally selected network client. To prevent an error, you'll need to detect when such a removal is occurring and pass the `replacementSelectedRpcEndpointIndex` to `updateNetwork`. It will then switch to the designated RPC endpoint's network client on your behalf.
- Add `removeNetwork`, which replaces `removeNetworkConfiguration` and can be used to remove existing network clients for a chain ([#4268](https://github.com/MetaMask/core/pull/4286))
- Add `getDefaultNetworkControllerState` function, which replaces `defaultState` and matches patterns in other controllers ([#4268](https://github.com/MetaMask/core/pull/4286))
- Add `RpcEndpointType`, `AddNetworkFields`, and `UpdateNetworkFields` types ([#4268](https://github.com/MetaMask/core/pull/4286))
- Add `getNetworkConfigurations`, `getAvailableNetworkClientIds` and `selectAvailableNetworkClientIds` selectors ([#4268](https://github.com/MetaMask/core/pull/4286))
  - These new selectors can be applied to messenger event subscriptions

### Changed

- **BREAKING:** Replace `NetworkConfiguration` type with a new definition ([#4268](https://github.com/MetaMask/core/pull/4286))
  - A network configuration no longer represents a single RPC endpoint but rather a collection of RPC endpoints that can all be used to interface with a single chain.
  - The only property that has brought over to this type unchanged is `chainId`.
  - `ticker` has been renamed to `nativeCurrency`.
  - `nickname` has been renamed to `name`.
  - `rpcEndpoints` has been added. This is an an array of objects, where each object has properties `name` (optional), `networkClientId` (optional), `type`, and `url`.
  - `defaultRpcEndpointIndex` has been added. This must point to an entry in `rpcEndpoints`.
  - The block explorer URL is no longer located in `rpcPrefs` and is no longer restricted to one: `blockExplorerUrls` has been added along with a corresponding property `defaultBlockExplorerUrlIndex`, which must point to an entry in `blockExplorerUrls`.
  - `id` has been removed. Previously, this represented the ID of the network client associated with the network configuration. Since network clients are now created from RPC endpoints, the equivalent to this is the `networkClientId` property on an `RpcEndpoint`.
- **BREAKING:** The network controller messenger must now allow the action `NetworkController:getNetworkConfigurationByChainId` ([#4268](https://github.com/MetaMask/core/pull/4286))
- **BREAKING:** The network controller messenger must now allow the event `NetworkController:networkAdded` ([#4268](https://github.com/MetaMask/core/pull/4286))
- **BREAKING:** The `NetworkController` constructor will now throw if the initial state provided is invalid ([#4268](https://github.com/MetaMask/core/pull/4286))
  - `networkConfigurationsByChainId` cannot be empty.
  - The `chainId` of a network configuration in `networkConfigurationsByChainId` must match the chain ID it is filed under.
  - The `defaultRpcEndpointIndex` of a network configuration in `networkConfigurationsByChainId` must point to an entry in its `rpcEndpoints`.
  - The `defaultBlockExplorerUrlIndex` of a network configuration in `networkConfigurationsByChainId` must point to an entry in its `blockExplorerUrls`.
  - `selectedNetworkClientId` must match the `networkClientId` of an RPC endpoint in `networkConfigurationsByChainId`.
- **BREAKING:** Update `getNetworkConfigurationByNetworkClientId` so that when given an Infura network name (that is, a value from `InfuraNetworkType`), it will return a masked version of the RPC endpoint URL for the associated Infura network ([#4268](https://github.com/MetaMask/core/pull/4286))
  - If you want the unmasked version, you'll need the `url` property from the network _client_ configuration, which you can get by calling `getNetworkClientById` and then accessing the `configuration` property off of the network client.
- **BREAKING:** Update `loadBackup` to take and update `networkConfigurationsByChainId` instead of `networkConfigurations` ([#4268](https://github.com/MetaMask/core/pull/4286))
- Bump `@metamask/base-controller` from `^6.0.2` to `^7.0.0` ([#4625](https://github.com/MetaMask/core/pull/4625), [#4643](https://github.com/MetaMask/core/pull/4643))
- Bump `@metamask/controller-utils` from `^11.0.2` to `^11.2.0` ([#4639](https://github.com/MetaMask/core/pull/4639), [#4651](https://github.com/MetaMask/core/pull/4651))
- Bump `@metamask/eth-block-tracker` from `^9.0.3` to `^10.0.0` ([#4424](https://github.com/MetaMask/core/pull/4424))
- Bump `@metamask/eth-json-rpc-middleware` from `^12.1.1` to `^13.0.0` ([#4424](https://github.com/MetaMask/core/pull/4424))

### Removed

- **BREAKING:** Remove `networkConfigurations` from `NetworkState`, which has been replaced with `networkConfigurationsByChainId` ([#4268](https://github.com/MetaMask/core/pull/4286))
- **BREAKING:** Remove `upsertNetworkConfiguration` and `removeNetworkConfiguration`, which have been replaced with `addNetwork`, `updateNetwork`, and `removeNetwork` ([#4268](https://github.com/MetaMask/core/pull/4286))
- **BREAKING:** Remove `defaultState` variable, which has been replaced with a `getDefaultNetworkControllerState` function ([#4268](https://github.com/MetaMask/core/pull/4286))
- **BREAKING:** Remove `trackMetaMetricsEvent` option from the NetworkController constructor ([#4268](https://github.com/MetaMask/core/pull/4286))
  - Previously, this was used in `upsertNetworkConfiguration` to create a MetaMetrics event when a new network was added. This can now be achieved by subscribing to the `NetworkController:networkAdded` event and creating the event inside of the event handler.

## [20.2.0]

### Changed

- `upsertNetworkConfiguration` now accepts an optional id property on the NetworkConfiguration param. It allows a network configuration to have its rpcUrl updated in place when an id is specified, but only if that new rpcUrl does not already exist on a different network configuration. ([#4614](https://github.com/MetaMask/core/pull/4614))
- Bump `@metamask/eth-json-rpc-provider` to `^4.1.3` ([#4607](https://github.com/MetaMask/core/pull/4607))
- Update TypeScript to 5.2.2 ([#4576](https://github.com/MetaMask/core/pull/4576), [#4584](https://github.com/MetaMask/core/pull/4584))

### Fixed

- `removeNetworkConfiguration` now throws an error if you attempt to remove the selected network ([#4566](https://github.com/MetaMask/core/pull/4566))

## [20.1.0]

### Added

- Newly export the following types: `AutoManagedNetworkClient`, `InfuraNetworkClientConfiguration`, `CustomNetworkClientConfiguration` ([#3645](https://github.com/MetaMask/core/pull/3645))

### Changed

- Upgrade TypeScript version to `~5.0.4` and set `moduleResolution` option to `Node16` ([#3645](https://github.com/MetaMask/core/pull/3645))
- Bump `@metamask/base-controller` from `^6.0.0` to `^6.0.2` ([#4517](https://github.com/MetaMask/core/pull/4517), [#4544](https://github.com/MetaMask/core/pull/4544))
- Bump `@metamask/controller-utils` from `^11.0.0` to `^11.0.2` ([#4517](https://github.com/MetaMask/core/pull/4517), [#4544](https://github.com/MetaMask/core/pull/4544))
- Bump `@metamask/eth-json-rpc-provider` from `^4.1.0` to `^4.1.2` ([#4519](https://github.com/MetaMask/core/pull/4519), [#4548](https://github.com/MetaMask/core/pull/4548))
- Bump `@metamask/json-rpc-engine` from `^9.0.0` to `^9.0.2` ([#4517](https://github.com/MetaMask/core/pull/4517), [#4544](https://github.com/MetaMask/core/pull/4544))
- Bump `@metamask/rpc-errors` from `^6.2.1` to `^6.3.1` ([#4516](https://github.com/MetaMask/core/pull/4516))
- Bump `@metamask/utils` from `^8.3.0` to `^9.1.0` ([#4516](https://github.com/MetaMask/core/pull/4516), [#4529](https://github.com/MetaMask/core/pull/4529))

## [20.0.0]

### Added

- Add a new `log` argument to the constructor ([#4440](https://github.com/MetaMask/core/pull/4440))
  - The new `log` argument must be a `Logger` object from the `loglevel` package and will be used to log a message when we fail to connect to a network or the network responds with an unknown error

### Changed

- **BREAKING:** Update `networksMetadata` state property so that the keys in the object will only ever be network client IDs and not RPC URLs ([#4254](https://github.com/MetaMask/core/pull/4254))
  - Some keys could have been RPC URLs if the initial network controller state had a `providerConfig` with an empty `id`, but since `providerConfig` is being removed, that won't happen anymore.
- Bump `@metamask/eth-block-tracker` to `^9.0.3` ([#4418](https://github.com/MetaMask/core/pull/4418))
- Bump `@metamask/eth-json-rpc-provider` to `^4.1.0` ([#4508](https://github.com/MetaMask/core/pull/4508))

### Removed

- **BREAKING:** Remove `providerConfig` property from state along with `ProviderConfig` type and `NetworkController:getProviderConfig` messenger action ([#4254](https://github.com/MetaMask/core/pull/4254))
  - The best way to obtain the equivalent configuration object, e.g. to access the chain ID of the currently selected network, is to get `selectedNetworkClientId` from state, pass this to the `NetworkController:getNetworkClientId` messenger action, and then use the `configuration` property on the network client.

## [19.0.0]

### Changed

- **BREAKING:** Bump minimum Node version to 18.18 ([#3611](https://github.com/MetaMask/core/pull/3611))
- Bump `@metamask/base-controller` to `^6.0.0` ([#4352](https://github.com/MetaMask/core/pull/4352))
- Bump `@metamask/controller-utils` to `^11.0.0` ([#4352](https://github.com/MetaMask/core/pull/4352))
- Bump `@metamask/eth-json-rpc-provider` to `^4.0.0` ([#4352](https://github.com/MetaMask/core/pull/4352))
- Bump `@metamask/json-rpc-engine` to `^9.0.0` ([#4352](https://github.com/MetaMask/core/pull/4352))

## [18.1.3]

### Changed

- Bump `async-mutex` to `^0.5.0` ([#4335](https://github.com/MetaMask/core/pull/4335))
- Bump `@metamask/controller-utils` to `^10.0.0` ([#4342](https://github.com/MetaMask/core/pull/4342))

## [18.1.2]

### Fixed

- Update from `eth-block-tracker` to `@metamask/eth-block-tracker` `^9.0.2`, mitigating redundant polling loops ([#4309](https://github.com/MetaMask/core/pull/4309))

## [18.1.1]

### Added

- Export `BuiltInNetworkClientId` and `CustomNetworkClientId` ([#4247](https://github.com/MetaMask/core/pull/4247))

### Changed

- Bump `@metamask/eth-json-rpc-provider` to `^3.0.2` ([#4234](https://github.com/MetaMask/core/pull/4234))
- Bump `@metamask/json-rpc-engine` to `^8.0.2` ([#4234](https://github.com/MetaMask/core/pull/4234))
- Bump `@metamask/base-controller` to `^5.0.2` ([#4232](https://github.com/MetaMask/core/pull/4232))
- Bump `@metamask/controller-utils` to `^9.1.0` ([#4153](https://github.com/MetaMask/core/pull/4153))

## [18.1.0]

### Added

- Add `getSelectedNetworkClient` method that returns the provider and blockTracker for the currently selected network but with a more easily used type than `getProviderAndBlockTracker` ([#4063](https://github.com/MetaMask/core/pull/4063))
- Add `NetworkController:getSelectedNetworkClient` action ([#4063](https://github.com/MetaMask/core/pull/4063))

### Changed

- `getProviderAndBlockTracker` is now marked as deprecated and will be removed in a future release. ([#4063](https://github.com/MetaMask/core/pull/4063))

## [18.0.1]

### Fixed

- Fix `types` field in `package.json` ([#4047](https://github.com/MetaMask/core/pull/4047))

## [18.0.0]

### Added

- **BREAKING**: Add ESM build ([#3998](https://github.com/MetaMask/core/pull/3998))
  - It's no longer possible to import files from `./dist` directly.
- Add network client for Linea Sepolia (chain ID `0xe705`) ([#3995](https://github.com/MetaMask/core/pull/3995))
  - Bump `@metamask/eth-json-rpc-infura` to `^9.1.0` to bring this change.

### Changed

- **BREAKING:** Bump `@metamask/base-controller` to `^5.0.0` ([#4039](https://github.com/MetaMask/core/pull/4039))
  - This version has a number of breaking changes. See the changelog for more.
- Bump `@metamask/controller-utils` to `^9.0.0` ([#4039](https://github.com/MetaMask/core/pull/4039))

### Fixed

- **BREAKING:** Narrow `NetworkControllerMessenger` type parameters `AllowedAction` and `AllowedEvent` from `string` to `never` ([#4031](https://github.com/MetaMask/core/pull/4031))
  - Allowlisting or using any external actions or events will now produce a type error.

## [17.2.1]

### Changed

- Bump `@metamask/controller-utils` to `^8.0.4` ([#4007](https://github.com/MetaMask/core/pull/4007))
- Bump `@metamask/eth-json-rpc-middleware` to `^12.1.0` ([#3829](https://github.com/MetaMask/core/pull/3829))
- Bump `@metamask/json-rpc-engine` to `^7.3.3` ([#4007](https://github.com/MetaMask/core/pull/4007))
- Bump `@metamask/rpc-errors` to `^6.2.1` ([#3970](https://github.com/MetaMask/core/pull/3970), [#3954](https://github.com/MetaMask/core/pull/3954))

## [17.2.0]

### Changed

- The `setActiveNetwork` method and action now supports built-in network types ([#3764](https://github.com/MetaMask/core/pull/3764))
  - Previously this would only accept a network configuration ID. Now it will accept the type of a built-in network as well, using it like an ID. This lets you switch to a built-in or custom network with a single method/action.
- Deprecate the `setProviderType` method and action ([#3764](https://github.com/MetaMask/core/pull/3764))
  - Use `setActiveNetwork` instead
- Bump `@metamask/swappable-obj-proxy` to `^2.2.0` ([#3784](https://github.com/MetaMask/core/pull/3784))
- Bump `@metamask/utils` to `^8.3.0` ([#3769](https://github.com/MetaMask/core/pull/3769))
- Bump `@metamask/base-controller` to `^4.1.1` ([#3760](https://github.com/MetaMask/core/pull/3760), [#3821](https://github.com/MetaMask/core/pull/3821))
- Bump `@metamask/controller-utils` to `^8.0.2` ([#3821](https://github.com/MetaMask/core/pull/3821))
- Bump `@metamask/eth-json-rpc-provider` to `^2.3.2` ([#3821](https://github.com/MetaMask/core/pull/3821))
- Bump `@metamask/json-rpc-engine` to `^7.3.2` ([#3821](https://github.com/MetaMask/core/pull/3821))

## [17.1.0]

### Added

- Add `getNetworkConfigurationByNetworkClientId` method which can be used to retrieve details for both custom and built-in networks (using the network configuration object shape) ([#2055](https://github.com/MetaMask/core/pull/2055))
- Add `NetworkController:getNetworkConfigurationByNetworkClientId` messenger action for the previous method ([#2055](https://github.com/MetaMask/core/pull/2055))

### Changed

- Bump `@metamask/base-controller` to `^4.0.1` ([#3695](https://github.com/MetaMask/core/pull/3695))
- Bump `@metamask/controller-utils` to `^8.0.1` ([#3695](https://github.com/MetaMask/core/pull/3695), [#3678](https://github.com/MetaMask/core/pull/3678), [#3667](https://github.com/MetaMask/core/pull/3667), [#3580](https://github.com/MetaMask/core/pull/3580))
- Bump `@metamask/eth-json-rpc-provider` to `^2.3.1` ([#3695](https://github.com/MetaMask/core/pull/3695))
- Bump `@metamask/json-rpc-engine` to `^7.3.1` ([#3695](https://github.com/MetaMask/core/pull/3695))
- Create new network clients before updating `networkConfigurations` state ([#3679](https://github.com/MetaMask/core/pull/3679))
  - This primarily affects subscribers to the `NetworkController:stateChange` event. It's now safe to use a network client for any network that appears in the `networkConfigurations` state, whereas previously it was possible that synchronous attempts to access a network client in response to this event would fail.
- Add `NetworkState` payload to `NetworkController:networkWillChange` and `NetworkController:networkDidChange` ([#3598](https://github.com/MetaMask/core/pull/3598))
  - Both of these events now include `NetworkState` as the first and only item in the payload

## [17.0.0]

### Changed

- **BREAKING:** Bump `@metamask/base-controller` to ^4.0.0 ([#2063](https://github.com/MetaMask/core/pull/2063))
  - This is breaking because the type of the `messenger` has backward-incompatible changes. See the changelog for this package for more.
- Bump `@metamask/controller-utils` to ^6.0.0 ([#2063](https://github.com/MetaMask/core/pull/2063))

## [16.0.0]

### Changed

- **BREAKING:** Bump dependency `@metamask/eth-query` from ^3.0.1 to ^4.0.0 ([#2028](https://github.com/MetaMask/core/pull/2028))
  - This is breaking because it changes the type of the EthQuery instance this controller creates internally and exports under the `getEthQuery` action. Please consult the [changelog for `@metamask/eth-query` 4.0.0](https://github.com/MetaMask/eth-query/blob/main/CHANGELOG.md#400) for more.

## [15.2.0]

### Changed

- Update @metamask/eth-json-rpc-middleware in network controller ([#1988](https://github.com/MetaMask/core/pull/1988))
- Bump dependency on `@metamask/json-rpc-engine` to ^7.2.0 ([#1895](https://github.com/MetaMask/core/pull/1895))
- Bump @metamask/utils from 8.1.0 to 8.2.0 ([#1957](https://github.com/MetaMask/core/pull/1957))

## [15.1.0]

### Added

- Add new action handlers and associated types ([#1806](https://github.com/MetaMask/core/pull/1806))
  - `NetworkController:setActiveNetwork` / `NetworkControllerSetActiveNetworkAction`
  - `NetworkController:setProviderType` / `NetworkControllerSetProviderTypeAction`
  - `NetworkController:findNetworkClientByChainId` / `NetworkControllerFindNetworkClientIdByChainIdAction`
- Add `ticker` to `NetworkClientConfiguration` ([#1794](https://github.com/MetaMask/core/pull/1794))

### Changed

- Bump dependency on `@metamask/eth-json-rpc-provider` to ^2.2.0 ([#1738](https://github.com/MetaMask/core/pull/1738))

## [15.0.0]

### Changed

- **BREAKING:** Bump dependency on `@metamask/eth-json-rpc-infura` to ^9.0.0 ([#1653](https://github.com/MetaMask/core/pull/1653))
- **BREAKING:** Bump dependency on `@metamask/eth-json-rpc-middleware` to ^12.0.0 ([#1653](https://github.com/MetaMask/core/pull/1653))
- **BREAKING:** Move from `json-rpc-engine` ^7.1.1 to `@metamask/json-rpc-engine` ^8.0.0 ([#1653](https://github.com/MetaMask/core/pull/1653))
- **BREAKING:** Bump dependency on `eth-block-tracker` to ^8.0.0 ([#1653](https://github.com/MetaMask/core/pull/1653))
- Bump dependency on `@metamask/eth-json-rpc-provider` to ^2.1.0 ([#1653](https://github.com/MetaMask/core/pull/1653))
- Move from `eth-rpc-errors` ^4.0.2 to `@metamask/rpc-errors` ^6.1.0 ([#1653](https://github.com/MetaMask/core/pull/1653))

## [14.0.0]

### Added

- Add `NetworkController:getEIP1559Compatibility` controller action ([#1673](https://github.com/MetaMask/core/pull/1673))

### Changed

- **BREAKING:** Rename `get1555CompatibilityWithNetworkClientId` to `get1559CompatibilityWithNetworkClientId` ([#1673](https://github.com/MetaMask/core/pull/1673))
- Bump dependency on `@metamask/utils` to ^8.1.0 ([#1639](https://github.com/MetaMask/core/pull/1639))
- Bump dependency on `@metamask/base-controller` to ^3.2.3
- Bump dependency on `@metamask/controller-utils` to ^5.0.2

### Fixed

- Update linea goerli explorer url ([#1666](https://github.com/MetaMask/core/pull/1666))

## [13.0.1]

### Changed

- Update TypeScript to v4.8.x ([#1718](https://github.com/MetaMask/core/pull/1718))

## [13.0.0]

### Changed

- **BREAKING**: Remove `NetworkId` type ([#1633](https://github.com/MetaMask/core/pull/1633))
- **BREAKING**: Remove `networkId` property from `NetworkState` type ([#1633](https://github.com/MetaMask/core/pull/1633))
- Update scaffold RPC middleware for built-in Infura networks to no longer resolve `net_version` locally ([#1633](https://github.com/MetaMask/core/pull/1633))
- Stop making `net_version` request to determine network status ([#1633](https://github.com/MetaMask/core/pull/1633))
- Bump dependency on `@metamask/controller-utils` to ^5.0.0

## [12.2.0]

### Added

- Add `NetworkController:getNetworkClientById` action ([#1638](https://github.com/MetaMask/core/pull/1638))
- Add `lookupNetworkByClientId` and `get1555CompatibilityWithNetworkClientId` methods ([#1557](https://github.com/MetaMask/core/pull/1557))

### Changed

- Add optional `networkClientId` argument to methods `lookupNetwork` and `getEIP1559Compatibility` ([#1557](https://github.com/MetaMask/core/pull/1557))

## [12.1.2]

### Changed

- Bump dependency on `@metamask/base-controller` to ^3.2.1
- Bump dependency on `@metamask/controller-utils` to ^4.3.2

## [12.1.1]

### Added

- Added an export for NetworkClientId in NetworkController ([#1583](https://github.com/MetaMask/core/pull/1583))

## [12.1.0]

### Added

- Add `getNetworkClientById` ([#1562](https://github.com/MetaMask/core/pull/1562))
- Add `findNetworkClientIdByChainId` ([#1571](https://github.com/MetaMask/core/pull/1571))

## [12.0.0]

### Added

- Add `NetworksMetadata` type ([#1559](https://github.com/MetaMask/core/pull/1559))

### Changed

- **BREAKING:** Remove `NetworkDetails` type in favor of `NetworkMetadata` ([#1559](https://github.com/MetaMask/core/pull/1559))
  - This new type includes `NetworkDetails` plus a `status` property
- **BREAKING:** Add `networksMetadata` to state ([#1559](https://github.com/MetaMask/core/pull/1559))
  - Consumers will need to add a migration. The data for this property can be constructed by looping over the values in `InfuraNetworkType` from `@metamask/controller-utils` plus the network configuration IDs in the state property `networkConfigurations` and setting each value to `{ status: "unknown", EIPS: {} }`.
- **BREAKING:** Add `selectedNetworkClientId` to state ([#1548](https://github.com/MetaMask/core/pull/1548))
  - Consumers will need to add a migration. This property should be set to either `providerConfig.type` or `providerConfig.id`.
- Update `getEIP1559Compatibility` to return `undefined` when the latest block is unavailable ([#1457](https://github.com/MetaMask/core/pull/1457))
- Replace `eth-query` ^2.1.2 with `@metamask/eth-query` ^3.0.1 ([#1546](https://github.com/MetaMask/core/pull/1546))

### Removed

- **BREAKING:** Remove `networkDetails` from state ([#1559](https://github.com/MetaMask/core/pull/1559))
  - The data in this state property has been merged into the new `networksMetadata` state property; each value in this object contains an `EIPS` property.

## [11.0.0]

### Changed

- **BREAKING**: Require `ticker` to be included in the `providerConfig` state ([#1495](https://github.com/MetaMask/core/pull/1495))
  - This requires a state migration, setting `providerConfig.ticker` to `ETH` if it's missing.
- Update `@metamask/utils` to `^6.2.0` ([#1514](https://github.com/MetaMask/core/pull/1514))
- Bump @metamask/eth-json-rpc-infura from 8.1.0 to 8.1.1 ([#1517](https://github.com/MetaMask/core/pull/1517))
- Remove unnecessary `babel-runtime` dependency ([#1504](https://github.com/MetaMask/core/pull/1504))

## [10.3.1]

### Changed

- Bump `@metamask/eth-json-rpc-infura` dependency from ^8.0.0 to ^8.1.0
  - This extends the types that this package recognizes to include Linea networks

## [10.3.0]

### Added

- Add `getNetworkClientsById` method ([#1439](https://github.com/MetaMask/core/pull/1439))
  - This method returns a registry of available built-in and custom networks, allowing consumers to access multiple networks simultaneously if desired

### Changed

- Network clients are retained and will no longer be destroyed or recreated whenever the network is initialized or switched ([#1439](https://github.com/MetaMask/core/pull/1439))
  - This means that cached responses for a network will no longer disappear when a different network is selected
- Update `upsertNetworkConfiguration` to keep the network client registry up to date with changes to the set of network configurations ([#1439](https://github.com/MetaMask/core/pull/1439))
  - If a new network configuration is added, the information in it will be used to create and register a new network client
  - If an existing network configuration is updated, its information will be used to recreate the client for the corresponding network

## [10.2.0]

### Added

- Expose `BlockTracker` type ([#1443](https://github.com/MetaMask/core/pull/1443))

## [10.1.0]

### Added

- Add `loadBackup` method to NetworkController ([#1421](https://github.com/MetaMask/core/pull/1421))

## [10.0.0]

### Changed

- **BREAKING:** Update `getEIP1559Compatibility` to return `false` instead of `true` if the provider has not been initialized yet ([#1404](https://github.com/MetaMask/core/pull/1404))
- Update `getEIP1559Compatibility` to not hit the current network if it is known that it does not support EIP-1559 ([#1404](https://github.com/MetaMask/core/pull/1404))
- Update `networkDetails` initial state from `{ EIPS: { 1559: false } }` to `{ EIPS: {} }` ([#1404](https://github.com/MetaMask/core/pull/1404))
- Update lookupNetwork to unset `networkDetails.EIPS[1559]` in state instead of setting it `false` if either of its requests for the network ID or network details fails ([#1403](https://github.com/MetaMask/core/pull/1403))

## [9.0.0]

### Added

- The events `networkWillChange` and `networkDidChange` are emitted during `setProviderType`, `setActiveNetwork`, `resetConnection`, and `rollbackToPreviousProvider` ([#1336](https://github.com/MetaMask/core/pull/1336))
  - The `networkWillChange` event is emitted before the network is switched (before the network status is cleared),
  - The `networkDidChange` event is emitted after the new provider is setup (but before it has finished initializing).
- Add `destroy` method ([#1330](https://github.com/MetaMask/core/pull/1330))
- Add events `infuraIsBlocked` and `infuraIsUnblocked` ([#1264](https://github.com/MetaMask/core/pull/1264))
- Add `NetworkController:getState` action constant ([#1329](https://github.com/MetaMask/core/pull/1329))

### Changed

- **BREAKING:** Bump to Node 16 ([#1262](https://github.com/MetaMask/core/pull/1262))
- **BREAKING:** The `providerConfig` type and state property have changed. The `chainId` property is now `Hex` rather than a decimal `string` ([#1367](https://github.com/MetaMask/core/pull/1367))
  - This requires a state migration
  - This affects the return value of the `NetworkController:getProviderConfig` and `NetworkController:getState` actions.
- **BREAKING:** The `NetworkConfiguration` type and the `networkConfigurations` state property have changed. The `chainId` property on each configuration is now `Hex` rather than a decimal `string`. ([#1367](https://github.com/MetaMask/core/pull/1367))
  - This requires a state migration
  - This change affects the `upsertNetworkConfiguration` method, which takes a network configuration as the first parameter
  - This affects the return value of the `NetworkController:getState` action
- Allow overlapping `lookupNetwork` calls ([#1375](https://github.com/MetaMask/core/pull/1375))
  - `lookupNetwork` no longer uses a mutex, meaning that a lookup can be initiated before the previous one has finished. This allows for faster network switching
  - When there is an overlap in `lookupNetwork` calls, the older one is aborted before events are emitted and before state changes
- **BREAKING:** Change `networkDetails` format ([#1326](https://github.com/MetaMask/core/pull/1326))
  - Previously `networkDetails` was `{ isEIP1559Compatible: boolean }`, now it is `{ EIPS: { [eipNumber: number]: boolean } }`
- **BREAKING:** Update NetworkController to use a simpler middleware stack derived from pieces of `eth-json-rpc-middleware` instead of `web3-provider-engine` ([#1116](https://github.com/MetaMask/core/pull/1116))
  - A call to `eth_chainId` on a custom network will now return the `chainId` in the provider config rather than the chain ID returned by the network.
  - A call to `eth_chainId` on a built-in Infura network will now return a hard-coded chain ID rather than the chain ID returned by the network.
  - A call to `net_version` on a built-in Infura network will now return a hard-coded network ID rather than the network ID returned by the network.
  - Previously, RPC requests with an object as the first parameter (e.g. `eth_call`) were "sanitized" (i.e. unknown properties were removed from this first parameter, and any hex strings were normalized). This no longer happens. Instead these requests will pass through to the network unchanged.
  - A call to `eth_getBalance`, `eth_getBlockByNumber`, `eth_getCode`, `eth_getTransactionCount`, or `eth_call` will now be intercepted such that a block tag parameter of `"latest"` will be replaced with the latest known block number before being passed to the network.
    - This substitution makes it more likely that we can return a cached response to the request.
  - Previously, a `eth_getTransactionCount` request with a block tag of `"pending"` would be intercepted and given a result from our nonce cache (if the cache was populated for the given address). This nonce cache was updated upon each call to `eth_sendRawTransaction` based on the nonce of the transaction being sent. The whole nonce cache was also cleared upon a call to `evm_revert`. This no longer happens, and these RPC methods will be passed to the network unchanged.
    - If you were using this to get a suggested next nonce, you can instead use the `nonceTracker` that `@metamask/transaction-controller` exposes
  - A call to `web3_clientVersion` is no longer intercepted to return a static result of `"ProviderEngine/v<version>/javascript"`
  - A call to `net_listening` is no longer intercepted to return a static result of `true`
  - A call to `eth_hashrate` is no longer intercepted to return a static result of `"0x00"`
  - A call to `eth_mining` is no longer intercepted to return a static result of `false`
  - Previously, `eth_subscribe` and `eth_unsubscribe` would never hit the network; instead, the behavior was polyfilled by polling the network for new blocks. Additionally, the `newPendingTransactions` parameter for `eth_subscribe` was unsupported. This polyfill is no longer present, and `eth_subscribe` and `eth_unsubscribe` are passed through to the network unchanged.
    - Consumers wishing to recreate the prior behavior and use the block tracker to power subscriptions may employ the middleware provided by the `eth-json-rpc-filters` package.
  - Previously, `eth_newFilter`, `eth_newBlockFilter`, `eth_newPendingTransactionFilter`, `eth_uninstallFilter`, `eth_getFilterChanges`, and `eth_getFilterLogs` would never hit the network; instead, the behavior was polyfilled by polling the network for new blocks and recording updates for registered filters. This polyfill is no longer present, and these RPC methods are passed through to the network unchanged.
    - Consumers wishing to recreate the prior behavior and use the block tracker to power filters may employ the middleware provided by the `eth-json-rpc-filters` package.
  - Interfacing with a network that exposes a websocket is no longer supported.
- **BREAKING:** The methods `initializeProvider`, `setActiveNetwork`, and `resetConnection` will now throw if the provider config is of type `rpc` but is missing an RPC URL or a chain ID. ([#1316](https://github.com/MetaMask/core/pull/1316))
  - Previously the chain ID was not required to setup the provider.
  - Previously if the RPC URL was omitted, no error would be thrown but the provider would not be setup.
- **BREAKING:** The method `setProviderType` will now throw when passed the type `rpc`. ([#1316](https://github.com/MetaMask/core/pull/1316))
  - Previously no error would be thrown but the provider would not be setup.
- **BREAKING**: Update type of `blockTracker` property exposed by `getProviderAndBlockTracker` from `any` to `SwappableProxy<PollingBlockTracker>` ([#1303](https://github.com/MetaMask/core/pull/1303))
- **BREAKING:** Rename provider configuration property `rpcTarget` to `rpcUrl` ([#1292](https://github.com/MetaMask/core/pull/1292))
- **BREAKING:** The network status will now be "blocked" rather than "unavailable" when the user is blocked by Infura ([#1264](https://github.com/MetaMask/core/pull/1264))
- **BREAKING:** The `infuraProjectId` constructor parameter is now required ([#1276](https://github.com/MetaMask/core/pull/1276))
- **BREAKING:** The exported `Provider` type has been updated to better reflect the provider type returned by the network controller ([#1266](https://github.com/MetaMask/core/pull/1266))
  - Previously this was set to `any`. Now it returns a type that _mostly_ matches the provider returned (some semi-internal properties are omitted)
  - This affects the exported `ProviderProxy` type as well, which wraps the `Provider` type
- Support hex and number `net_version` responses ([#1380](https://github.com/MetaMask/core/pull/1380))
- Bump @metamask/utils from 5.0.1 to 5.0.2 ([#1271](https://github.com/MetaMask/core/pull/1271))
- Bump dependency `eth-json-rpc-infura` (now `@metamask/eth-json-rpc-infura`) from ^7.0.0 to ^8.0.0. ([#1116](https://github.com/MetaMask/core/pull/1116))
- Add dependency `eth-json-rpc-middleware` ^11.0.0 ([#1116](https://github.com/MetaMask/core/pull/1116))
- Add dependency `eth-json-rpc-provider` ^1.0.0 ([#1116](https://github.com/MetaMask/core/pull/1116))
- Add dependency `eth-block-tracker` ^7.0.0 ([#1116](https://github.com/MetaMask/core/pull/1116))
- Add dependency `json-rpc-engine` ^6.1.0 ([#1116](https://github.com/MetaMask/core/pull/1116))

### Removed

- **BREAKING:** Remove `providerConfigChange` event ([#1329](https://github.com/MetaMask/core/pull/1329))
  - Consumers are encouraged to subscribe to `NetworkController:stateChange` with a selector function that returns `providerConfig` if they want to perform an action when `providerConfig` changes.
- **BREAKING:** The built-in "localhost" network has been removed ([#1313](https://github.com/MetaMask/core/pull/1313))

### Fixed

- Update network details in `lookupNetwork` even when network ID is unchanged ([#1379](https://github.com/MetaMask/core/pull/1379))
- Fix error when `rollbackToPreviousProvider` is called when the previous network is a custom network with a missing or invalid `id` ([#1223](https://github.com/MetaMask/core/pull/1223))
  - In that situation, `rollbackToPreviousProvider` used to throw an error. Now it correctly rolls back instead.

## [8.0.0]

### Added

- Implement `resetConnection` method ([#1131](https://github.com/MetaMask/core/pull/1131), [#1235](https://github.com/MetaMask/core/pull/1235), [#1239](https://github.com/MetaMask/core/pull/1239))

### Changed

- Update EIP-1559 compatibility during network lookup ([#1236](https://github.com/MetaMask/core/pull/1236))
  - EIP-1559 compatibility check is still performed on initialization and after switching networks, like before. This change only impacts direct calls to `lookupNetwork`.
  - `lookupNetwork` is now making two network calls instead of one, ensuring that the `networkDetails` state is up-to-date.
- **BREAKING:** Replace `network` state with `networkId` and `networkStatus` ([#1196](https://github.com/MetaMask/core/pull/1196))
  - If you were using `network` to access the network ID, use `networkId` instead. It will be set to `null` rather than `loading` if the network is not currently available.
  - If you were using `network` to see if the network was currently available, use `networkStatus` instead. It will be set to `NetworkStatus.Available` if the network is available.
  - When the network is unavailable, we now have two different states to represent that: `unknown` and `unavailable`. `unavailable` means that the network was detected as not available, whereas `unknown` is used for unknown errors and cases where the network status is yet to be determined (e.g. before initialization, or while the network is loading).
- Use JavaScript private fields rather than `private` TypeScript keyword for internal methods/fields ([#1189](https://github.com/MetaMask/core/pull/1189))
- Export `BlockTrackerProxy` type ([#1147](https://github.com/MetaMask/core/pull/1147))
  - This is the type of the block tracker returned from the `getProviderAndBlockTracker` method
- **BREAKING:** Async refactor
  - Make `rollbackToPreviousProvider` async ([#1237](https://github.com/MetaMask/core/pull/1237))
  - Make `upsertNetworkConfiguration` async ([#1192](https://github.com/MetaMask/core/pull/1192))
  - Make `setActiveNetwork` async ([#1190](https://github.com/MetaMask/core/pull/1190))
  - Make `setProviderType` async ([#1191](https://github.com/MetaMask/core/pull/1191))
  - Make `refreshNetwork` async ([#1182](https://github.com/MetaMask/core/pull/1182))
  - Make `initializeProvider` async ([#1180](https://github.com/MetaMask/core/pull/1180))
  - Make `verifyNetwork` async ([#1181](https://github.com/MetaMask/core/pull/1181))
- Dependency updates
  - deps: bump web3-provider-engine@16.0.3->16.0.5 ([#1212](https://github.com/MetaMask/core/pull/1212))
  - deps: eth-rpc-errors@4.0.0->4.0.2 ([#1215](https://github.com/MetaMask/core/pull/1215))
  - deps: bump @metamask/utils to 5.0.1 ([#1211](https://github.com/MetaMask/core/pull/1211))

### Removed

- **BREAKING:** Remove `isCustomNetwork` state ([#1199](https://github.com/MetaMask/core/pull/1199))
  - The `providerConfig.type` state will be set to `'rpc'` if the current network is a custom network. Replace all references to the `isCustomNetwork` state by checking the provider config state instead.

## [7.0.0]

### Changed

- **BREAKING:** Replace `providerConfig` setter with a public `initializeProvider` method ([#1133](https://github.com/MetaMask/core/pull/1133))
  - The property `providerConfig` should no longer be set to initialize the provider. That property no longer exists.
  - The method `initializeProvider` must be called instead to initialize the provider after constructing the network controller.

## [6.0.0]

### Added

- Add rollbackToPreviousProvider method ([#1132](https://github.com/MetaMask/core/pull/1132))

### Changed

- **BREAKING:** Migrate network configurations from `PreferencesController` to `NetworkController` ([#1064](https://github.com/MetaMask/core/pull/1064))
  - Consumers will need to adapt to reading network data from `NetworkConfigurations` state on `NetworkController` rather than `frequentRpcList` on `PreferencesController`.
  - `setRpcTarget` becomes `setActiveNetwork` on `NetworkController` and accepts a `networkConfigurationId` argument rather than an `rpcUrl`.
  - `addToFrequentRpcList` on `PreferencesController` becomes `upsertNetworkConfiguration` on `NetworkController`.
  - `removeFromFrequentRpcList` on `PreferencesController` becomes `removeNetworkConfiguration` on `NetworkController`
  - The `NetworkController` requires a `trackMetaMetricsEvent` callback function argument in its constructor.
- **BREAKING:** Expose `getProviderAndBlockTracker` instead of `provider` ([#1091](https://github.com/MetaMask/core/pull/1091))
  - This change is breaking because it removes the provider property from `NetworkController`. Instead, a new method `getProviderAndBlockTracker` method is available for accessing the current provider object.

## [5.0.0]

### Changed

- **BREAKING:** Rename `properties` property in state object to `networkDetails` ([#1074](https://github.com/MetaMask/controllers/pull/1074))

### Removed

- **BREAKING:** Remove `isomorphic-fetch` ([#1106](https://github.com/MetaMask/controllers/pull/1106))
  - Consumers must now import `isomorphic-fetch` or another polyfill themselves if they are running in an environment without `fetch`

## [4.0.0]

### Changed

- **BREAKING:** Update type of state object by renaming `properties` property to `networkDetails` ([#1074](https://github.com/MetaMask/core/pull/1074))
  - Consumers are recommended to add a state migration for this change.
- **BREAKING:** Rename `NetworkProperties` type to `NetworkDetails` ([#1074](https://github.com/MetaMask/core/pull/1074))
- Change `getEIP1559Compatibility` to use async await syntax ([#1084](https://github.com/MetaMask/core/pull/1084))

## [3.0.0]

### Added

- Add support for Sepolia as a built-in Infura network ([#1041](https://github.com/MetaMask/controllers/pull/1041))
- Export types for network controller events and actions ([#1039](https://github.com/MetaMask/core/pull/1039))

### Changed

- **BREAKING:** Make `lookupNetwork` block on completing the lookup ([#1063](https://github.com/MetaMask/controllers/pull/1063))
  - This function was always `async`, but it would return before completing any async work. Now it will not return until after the network lookup has been completed.
- Rename this repository to `core` ([#1031](https://github.com/MetaMask/controllers/pull/1031))
- Update `@metamask/controller-utils` package ([#1041](https://github.com/MetaMask/controllers/pull/1041))

### Removed

- **BREAKING:**: Drop support for Ropsten, Rinkeby, and Kovan as built-in Infura networks ([#1041](https://github.com/MetaMask/controllers/pull/1041))

## [2.0.0]

### Changed

- **BREAKING:** Update type of state object by renaming `provider` property to `providerConfig` ([#995](https://github.com/MetaMask/core/pull/995))
  - Consumers are recommended to add a state migration for this change.
- **BREAKING:** Rename `NetworkController:providerChange` messenger event to `NetworkController:providerConfigChange` ([#995](https://github.com/MetaMask/core/pull/995))
- Relax dependencies on `@metamask/base-controller` and `@metamask/controller-utils` (use `^` instead of `~`) ([#998](https://github.com/MetaMask/core/pull/998))

## [1.0.0]

### Added

- Initial release

  - As a result of converting our shared controllers repo into a monorepo ([#831](https://github.com/MetaMask/core/pull/831)), we've created this package from select parts of [`@metamask/controllers` v33.0.0](https://github.com/MetaMask/core/tree/v33.0.0), namely:

    - Everything in `src/network` (minus `NetworkType` and `NetworksChainId`, which were placed in `@metamask/controller-utils`)

    All changes listed after this point were applied to this package following the monorepo conversion.

[Unreleased]: https://github.com/MetaMask/core/compare/@metamask/network-controller@23.1.0...HEAD
[23.1.0]: https://github.com/MetaMask/core/compare/@metamask/network-controller@23.0.0...@metamask/network-controller@23.1.0
[23.0.0]: https://github.com/MetaMask/core/compare/@metamask/network-controller@22.2.1...@metamask/network-controller@23.0.0
[22.2.1]: https://github.com/MetaMask/core/compare/@metamask/network-controller@22.2.0...@metamask/network-controller@22.2.1
[22.2.0]: https://github.com/MetaMask/core/compare/@metamask/network-controller@22.1.1...@metamask/network-controller@22.2.0
[22.1.1]: https://github.com/MetaMask/core/compare/@metamask/network-controller@22.1.0...@metamask/network-controller@22.1.1
[22.1.0]: https://github.com/MetaMask/core/compare/@metamask/network-controller@22.0.2...@metamask/network-controller@22.1.0
[22.0.2]: https://github.com/MetaMask/core/compare/@metamask/network-controller@22.0.1...@metamask/network-controller@22.0.2
[22.0.1]: https://github.com/MetaMask/core/compare/@metamask/network-controller@22.0.0...@metamask/network-controller@22.0.1
[22.0.0]: https://github.com/MetaMask/core/compare/@metamask/network-controller@21.1.0...@metamask/network-controller@22.0.0
[21.1.0]: https://github.com/MetaMask/core/compare/@metamask/network-controller@21.0.1...@metamask/network-controller@21.1.0
[21.0.1]: https://github.com/MetaMask/core/compare/@metamask/network-controller@21.0.0...@metamask/network-controller@21.0.1
[21.0.0]: https://github.com/MetaMask/core/compare/@metamask/network-controller@20.2.0...@metamask/network-controller@21.0.0
[20.2.0]: https://github.com/MetaMask/core/compare/@metamask/network-controller@20.1.0...@metamask/network-controller@20.2.0
[20.1.0]: https://github.com/MetaMask/core/compare/@metamask/network-controller@20.0.0...@metamask/network-controller@20.1.0
[20.0.0]: https://github.com/MetaMask/core/compare/@metamask/network-controller@19.0.0...@metamask/network-controller@20.0.0
[19.0.0]: https://github.com/MetaMask/core/compare/@metamask/network-controller@18.1.3...@metamask/network-controller@19.0.0
[18.1.3]: https://github.com/MetaMask/core/compare/@metamask/network-controller@18.1.2...@metamask/network-controller@18.1.3
[18.1.2]: https://github.com/MetaMask/core/compare/@metamask/network-controller@18.1.1...@metamask/network-controller@18.1.2
[18.1.1]: https://github.com/MetaMask/core/compare/@metamask/network-controller@18.1.0...@metamask/network-controller@18.1.1
[18.1.0]: https://github.com/MetaMask/core/compare/@metamask/network-controller@18.0.1...@metamask/network-controller@18.1.0
[18.0.1]: https://github.com/MetaMask/core/compare/@metamask/network-controller@18.0.0...@metamask/network-controller@18.0.1
[18.0.0]: https://github.com/MetaMask/core/compare/@metamask/network-controller@17.2.1...@metamask/network-controller@18.0.0
[17.2.1]: https://github.com/MetaMask/core/compare/@metamask/network-controller@17.2.0...@metamask/network-controller@17.2.1
[17.2.0]: https://github.com/MetaMask/core/compare/@metamask/network-controller@17.1.0...@metamask/network-controller@17.2.0
[17.1.0]: https://github.com/MetaMask/core/compare/@metamask/network-controller@17.0.0...@metamask/network-controller@17.1.0
[17.0.0]: https://github.com/MetaMask/core/compare/@metamask/network-controller@16.0.0...@metamask/network-controller@17.0.0
[16.0.0]: https://github.com/MetaMask/core/compare/@metamask/network-controller@15.2.0...@metamask/network-controller@16.0.0
[15.2.0]: https://github.com/MetaMask/core/compare/@metamask/network-controller@15.1.0...@metamask/network-controller@15.2.0
[15.1.0]: https://github.com/MetaMask/core/compare/@metamask/network-controller@15.0.0...@metamask/network-controller@15.1.0
[15.0.0]: https://github.com/MetaMask/core/compare/@metamask/network-controller@14.0.0...@metamask/network-controller@15.0.0
[14.0.0]: https://github.com/MetaMask/core/compare/@metamask/network-controller@13.0.1...@metamask/network-controller@14.0.0
[13.0.1]: https://github.com/MetaMask/core/compare/@metamask/network-controller@13.0.0...@metamask/network-controller@13.0.1
[13.0.0]: https://github.com/MetaMask/core/compare/@metamask/network-controller@12.2.0...@metamask/network-controller@13.0.0
[12.2.0]: https://github.com/MetaMask/core/compare/@metamask/network-controller@12.1.2...@metamask/network-controller@12.2.0
[12.1.2]: https://github.com/MetaMask/core/compare/@metamask/network-controller@12.1.1...@metamask/network-controller@12.1.2
[12.1.1]: https://github.com/MetaMask/core/compare/@metamask/network-controller@12.1.0...@metamask/network-controller@12.1.1
[12.1.0]: https://github.com/MetaMask/core/compare/@metamask/network-controller@12.0.0...@metamask/network-controller@12.1.0
[12.0.0]: https://github.com/MetaMask/core/compare/@metamask/network-controller@11.0.0...@metamask/network-controller@12.0.0
[11.0.0]: https://github.com/MetaMask/core/compare/@metamask/network-controller@10.3.1...@metamask/network-controller@11.0.0
[10.3.1]: https://github.com/MetaMask/core/compare/@metamask/network-controller@10.3.0...@metamask/network-controller@10.3.1
[10.3.0]: https://github.com/MetaMask/core/compare/@metamask/network-controller@10.2.0...@metamask/network-controller@10.3.0
[10.2.0]: https://github.com/MetaMask/core/compare/@metamask/network-controller@10.1.0...@metamask/network-controller@10.2.0
[10.1.0]: https://github.com/MetaMask/core/compare/@metamask/network-controller@10.0.0...@metamask/network-controller@10.1.0
[10.0.0]: https://github.com/MetaMask/core/compare/@metamask/network-controller@9.0.0...@metamask/network-controller@10.0.0
[9.0.0]: https://github.com/MetaMask/core/compare/@metamask/network-controller@8.0.0...@metamask/network-controller@9.0.0
[8.0.0]: https://github.com/MetaMask/core/compare/@metamask/network-controller@7.0.0...@metamask/network-controller@8.0.0
[7.0.0]: https://github.com/MetaMask/core/compare/@metamask/network-controller@6.0.0...@metamask/network-controller@7.0.0
[6.0.0]: https://github.com/MetaMask/core/compare/@metamask/network-controller@5.0.0...@metamask/network-controller@6.0.0
[5.0.0]: https://github.com/MetaMask/core/compare/@metamask/network-controller@4.0.0...@metamask/network-controller@5.0.0
[4.0.0]: https://github.com/MetaMask/core/compare/@metamask/network-controller@3.0.0...@metamask/network-controller@4.0.0
[3.0.0]: https://github.com/MetaMask/core/compare/@metamask/network-controller@2.0.0...@metamask/network-controller@3.0.0
[2.0.0]: https://github.com/MetaMask/core/compare/@metamask/network-controller@1.0.0...@metamask/network-controller@2.0.0
[1.0.0]: https://github.com/MetaMask/core/releases/tag/@metamask/network-controller@1.0.0<|MERGE_RESOLUTION|>--- conflicted
+++ resolved
@@ -7,19 +7,17 @@
 
 ## [Unreleased]
 
-<<<<<<< HEAD
 ### Changed
 
 - Update `RpcEndpoint` so that `failoverUrls` is optional ([#5561](https://github.com/MetaMask/core/pull/5561))
   - This property was introduced in 23.0.0 as a breaking change, but this change makes it non-breaking
 - Update `NetworkClientConfiguration` so that `failoverUrls` is optional ([#5561](https://github.com/MetaMask/core/pull/5561))
   - This property was introduced in 23.0.0 as a breaking change, but this change makes it non-breaking
-=======
+
 ### Fixed
 
 - Upgrade `@metamask/eth-json-rpc-infura` to `^10.1.1` and `@metamask/eth-json-rpc-infura` to `^16.0.1` ([#5573](https://github.com/MetaMask/core/pull/5573))
   - This fixes a bug where non-standard unsuccessful JSON-RPC errors were being ignored/discarded
->>>>>>> 6aac62f5
 
 ## [23.1.0]
 
