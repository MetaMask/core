# Changelog

All notable changes to this project will be documented in this file.

The format is based on [Keep a Changelog](https://keepachangelog.com/en/1.0.0/),
and this project adheres to [Semantic Versioning](https://semver.org/spec/v2.0.0.html).

## [Unreleased]

### Added

- Add `NetworkController:rpcEndpointChainAvailable` messenger event ([#7166](https://github.com/MetaMask/core/pull/7166))
  - This is a counterpart to the (new) `NetworkController:rpcEndpointChainUnavailable` and `NetworkController:rpcEndpointChainDegraded` events, but is published when a successful request to an endpoint within a chain of endpoints is made either initially or following a previously established degraded or unavailable status.

### Changed

- **BREAKING:** Split up and update payload data for `NetworkController:rpcEndpointDegraded` and `NetworkController:rpcEndpointUnavailable` ([#7166](https://github.com/MetaMask/core/pull/7166))
  - `NetworkController:rpcEndpointDegraded` and `NetworkController:rpcEndpointUnavailable` still exist and retain the same behavior as before.
  - New events are `NetworkController:rpcEndpointChainDegraded` and `NetworkController:rpcEndpointChainUnavailable`, and are designed to represent an entire chain of endpoints. They are also guaranteed to not be published multiple times in a row. In particular, `NetworkController:rpcEndpointUnavailable` is published only after trying all of the endpoints for a chain and when the underlying circuit for the last endpoint breaks, not as each primary's or failover's circuit breaks.
  - The event payloads for all events have been changed as well: `failoverEndpointUrl` has been renamed to `endpointUrl`, and `endpointUrl` has been renamed to `primaryEndpointUrl`. In addition, `networkClientId` has been added to the payload.
- **BREAKING:** Rename and update payload data for `NetworkController:rpcEndpointRequestRetried` ([#7166](https://github.com/MetaMask/core/pull/7166))
  - This event is now called `NetworkController:rpcEndpointRetried`.
  - The event payload has been changed as well: `failoverEndpointUrl` has been renamed to `endpointUrl`, and `endpointUrl` has been renamed to `primaryEndpointUrl`. In addition, `networkClientId` and `attempt` have been added to the payload.
- **BREAKING:** Update `AbstractRpcService`/`RpcServiceRequestable` to remove `{ isolated: true }` from the `onBreak` event data type ([#7166](https://github.com/MetaMask/core/pull/7166))
  - This represented the error produced when `.isolate` is called on a Cockatiel circuit breaker policy, which we never do.

## [26.0.0]

### Added

- Add infura supported networks ([#6972](https://github.com/MetaMask/core/pull/6972))

### Changed

- Bump `@metamask/json-rpc-engine` from `^10.1.1` to `^10.2.0` ([#7202](https://github.com/MetaMask/core/pull/7202))
- Bump `@metamask/eth-json-rpc-provider` from `^5.0.1` to `^6.0.0` ([#7202](https://github.com/MetaMask/core/pull/7202))
- Bump `@metamask/eth-json-rpc-middleware` from `^21.0.0` to `^22.0.0` ([#7202](https://github.com/MetaMask/core/pull/7202))
- Bump `@metamask/eth-block-tracker` from `^14.0.0` to `^15.0.0` ([#7202](https://github.com/MetaMask/core/pull/7202))
- **BREAKING:** Use `InternalProvider` instead of `SafeEventEmitterProvider` ([#6796](https://github.com/MetaMask/core/pull/6796))
  - Providers accessible either via network clients or global proxies no longer emit events (or inherit from EventEmitter, for that matter).
- **BREAKING:** Make `Provider` type more specific ([#7061](https://github.com/MetaMask/core/pull/7061))
  - The `Provider` type is now an `InternalProvider` with a context type of `{ origin: string; skipCache: boolean } & Record<string, unknown>`.
- **BREAKING:** Stop retrying `undefined` results for methods that include a block tag parameter ([#7001](https://github.com/MetaMask/core/pull/7001))
  - The network client middleware, via `@metamask/eth-json-rpc-middleware`, will now throw an error if it encounters an
    `undefined` result when dispatching a request with a later block number than the originally requested block number.
  - In practice, this should happen rarely if ever.
- **BREAKING:** Migrate `NetworkClient` to `JsonRpcEngineV2` ([#7065](https://github.com/MetaMask/core/pull/7065))
  - This ought to be unobservable, but we mark it as breaking out of an abundance of caution.
<<<<<<< HEAD
- **BREAKING:** Split up and update payload data for `NetworkController:rpcEndpointDegraded` and `NetworkController:rpcEndpointUnavailable` ([#7166](https://github.com/MetaMask/core/pull/7166))
  - `NetworkController:rpcEndpointDegraded` and `NetworkController:rpcEndpointUnavailable` still exist and retain the same behavior as before.
  - New events are `NetworkController:rpcEndpointChainDegraded` and `NetworkController:rpcEndpointChainUnavailable`, and are designed to represent an entire chain of endpoints. They are also guaranteed to not be published multiple times in a row. In particular, `NetworkController:rpcEndpointUnavailable` is published only after trying all of the endpoints for a chain and when the underlying circuit for the last endpoint breaks, not as each primary's or failover's circuit breaks.
  - The event payloads for all events have been changed as well: `failoverEndpointUrl` has been renamed to `endpointUrl`, and `endpointUrl` has been renamed to `primaryEndpointUrl`. In addition, `networkClientId` has been added to the payload.
- **BREAKING:** Rename and update payload data for `NetworkController:rpcEndpointRequestRetried` ([#7166](https://github.com/MetaMask/core/pull/7166))
  - This event is now called `NetworkController:rpcEndpointRetried`.
  - The event payload has been changed as well: `failoverEndpointUrl` has been renamed to `endpointUrl`, and `endpointUrl` has been renamed to `primaryEndpointUrl`. In addition, `networkClientId` and `attempt` have been added to the payload.
- **BREAKING:** Update `AbstractRpcService`/`RpcServiceRequestable` to remove `{ isolated: true }` from the `onBreak` event data type ([#7166](https://github.com/MetaMask/core/pull/7166))
  - This represented the error produced when `.isolate` is called on a Cockatiel circuit breaker policy, which we never do.
- Statuses of networks (captured in the NetworkController `networksMetadata` state property) are now kept up to date as requests are made ([#7186](https://github.com/MetaMask/core/pull/7186))
- Bump `@metamask/controller-utils` from `^11.14.1` to `^11.15.0` ([#7003](https://github.com/MetaMask/core/pull/7003))
=======
- **BREAKING:** Update signature of `request` in `AbstractRpcService` and `RpcServiceRequestable` so that the JSON-RPC request must be frozen ([#7138](https://github.com/MetaMask/core/pull/7138))
- Bump `@metamask/controller-utils` from `^11.15.0` to `^11.16.0` ([#7003](https://github.com/MetaMask/core/pull/7003), [#7202](https://github.com/MetaMask/core/pull/7202))
>>>>>>> 026ce00f

### Fixed

- Ensure `networksMetadata` never references old network client IDs ([#7047](https://github.com/MetaMask/core/pull/7047))
  - When removing a network configuration, ensure that metadata for all RPC endpoints in the network configuration are also removed from `networksMetadata`
  - When initializing the controller, remove metadata for RPC endpoints in `networksMetadata` that are not present in a network configuration

## [25.0.0]

### Changed

- **BREAKING:** Use new `Messenger` from `@metamask/messenger` ([#6386](https://github.com/MetaMask/core/pull/6386))
  - Previously, `NetworkController` accepted a `RestrictedMessenger` instance from `@metamask/base-controller`.
- **BREAKING:** Bump `@metamask/error-reporting-service` from `^2.0.0` to `^3.0.0` ([#6962](https://github.com/MetaMask/core/pull/6962))
- Bump `@metamask/base-controller` from `^8.4.2` to `^9.0.0` ([#6962](https://github.com/MetaMask/core/pull/6962))

## [24.3.1]

### Changed

- Bump `@metamask/base-controller` from `^8.4.1` to `^8.4.2` ([#6917](https://github.com/MetaMask/core/pull/6917))

## [24.3.0]

### Changed

- Bump `@metamask/eth-json-rpc-middleware` from `^19.0.1` to `^21.0.0` ([#6866](https://github.com/MetaMask/core/pull/6866), [#6883](https://github.com/MetaMask/core/pull/6883))
- Bump `@metamask/eth-block-tracker` from `^13.0.0` to `^14.0.0` ([#6883](https://github.com/MetaMask/core/pull/6883))

## [24.2.2]

### Changed

- Bump `@metamask/eth-block-tracker` from `^12.0.1` to `^12.2.1` ([#6811](https://github.com/MetaMask/core/pull/6811))
- Bump `@metamask/eth-json-rpc-infura` from `^10.2.0` to `^10.3.0` ([#6811](https://github.com/MetaMask/core/pull/6811))
- Bump `@metamask/eth-json-rpc-middleware` from `^18.0.0` to `^19.0.1` ([#6811](https://github.com/MetaMask/core/pull/6811))

## [24.2.1]

### Changed

- Bump `@metamask/utils` from `^11.8.0` to `^11.8.1` ([#6708](https://github.com/MetaMask/core/pull/6708))
- Update `@metamask/eth-json-rpc-middleware` from `^17.0.1` to `^18.0.0` ([#6714](https://github.com/MetaMask/core/pull/6714))
- Bump `@metamask/error-reporting-service` from `^2.1.0` to `^2.2.0` ([#6782](https://github.com/MetaMask/core/pull/6782))
- Bump `@metamask/base-controller` from `^8.4.0` to `^8.4.1` ([#6807](https://github.com/MetaMask/core/pull/6807))
- Bump `@metamask/controller-utils` from `^11.14.0` to `^11.14.1` ([#6807](https://github.com/MetaMask/core/pull/6807))
- Bump `@metamask/eth-json-rpc-provider` from `^5.0.0` to `^5.0.1` ([#6807](https://github.com/MetaMask/core/pull/6807))
- Bump `@metamask/json-rpc-engine` from `^10.1.0` to `^10.1.1` ([#6807](https://github.com/MetaMask/core/pull/6807))

## [24.2.0]

### Added

- Add two new controller state metadata properties: `includeInStateLogs` and `usedInUi` ([#6525](https://github.com/MetaMask/core/pull/6525))
- Add `lookupNetwork` option to `initializeProvider`, to allow for skipping the request used to populate metadata for the globally selected network ([#6575](https://github.com/MetaMask/core/pull/6575), [#6607](https://github.com/MetaMask/core/pull/6607))
  - If `lookupNetwork` is set to `false`, the function is fully synchronous, and does not return a promise.

### Changed

- Bump `@metamask/controller-utils` from `^11.12.0` to `^11.14.0` ([#6620](https://github.com/MetaMask/core/pull/6620), [#6629](https://github.com/MetaMask/core/pull/6629))
- Bump `@metamask/base-controller` from `^8.1.0` to `^8.4.0` ([#6355](https://github.com/MetaMask/core/pull/6355), [#6465](https://github.com/MetaMask/core/pull/6465), [#6632](https://github.com/MetaMask/core/pull/6632))
- Rephrase "circuit broken" errors so they are more user-friendly ([#6423](https://github.com/MetaMask/core/pull/6423))
  - These are errors produced when a request is made to an RPC endpoint after it returns too many consecutive 5xx responses and the underlying circuit is open.
- Bump `@metamask/utils` from `^11.4.2` to `^11.8.0` ([#6588](https://github.com/MetaMask/core/pull/6588))
- Bump `@metamask/json-rpc-engine` from `^10.0.3` to `^10.1.0` ([#6678](https://github.com/MetaMask/core/pull/6678))
- Bump `@metamask/eth-json-rpc-provider` from `^4.1.8` to `^5.0.0` ([#6678](https://github.com/MetaMask/core/pull/6678))

### Deprecated

- Deprecate `lookupNetworkByClientId` ([#6308](https://github.com/MetaMask/core/pull/6308))
  - `lookupNetwork` already supports passing in a network client ID; please use this going forward instead.

## [24.1.0]

### Added

- The object in the `NetworkController:rpcEndpointDegraded` event payload now includes an `error` property, which can be used to access the error produced by the last request when the maximum number of retries is exceeded ([#6188](https://github.com/MetaMask/core/pull/6188))
  - This `error` property will be `undefined` if the degraded event merely represents a slow request

### Changed

- Bump `@metamask/base-controller` from `^8.0.1` to `^8.1.0` ([#6284](https://github.com/MetaMask/core/pull/6284))
- Bump `@metamask/controller-utils` from `^11.11.0` to `^11.12.0` ([#6303](https://github.com/MetaMask/core/pull/6303))
  - This effectively changes the `onDegraded` property on `AbstractRpcService` so that the event listener payload may be an object with either a `endpointUrl` property, `error` + `endpointUrl` properties, or `value` + `endpointUrl` properties
  - **NOTE:** Although `error` and `value` are new, optional properties, this change makes an inadvertent breaking change to the signature of the event listener due to how TypeScript compares function types. We have conciously decided not to re-release this change under a major version, so be advised.

## [24.0.1]

### Changed

- Requests to an RPC endpoint that returns a 502 response ("bad gateway") will now be retried ([#5923](https://github.com/MetaMask/core/pull/5923))
- All JSON-RPC errors that represent 4xx and 5xx responses from RPC endpoints now include the HTTP status code under `data.httpStatus` ([#5923](https://github.com/MetaMask/core/pull/5923))
- 3xx responses from RPC endpoints are no longer treated as errors ([#5923](https://github.com/MetaMask/core/pull/5923))
- Bump `@metamask/controller-utils` from `^11.10.0` to `^11.11.0` ([#6069](https://github.com/MetaMask/core/pull/6069))
- Bump `@metamask/utils` from `^11.2.0` to `^11.4.2` ([#6054](https://github.com/MetaMask/core/pull/6054))

### Fixed

- If an RPC endpoint returns invalid/unparseable JSON, it is now represented as a JSON-RPC error with code -32700 (parse error) instead of -32603 (internal error) ([#5923](https://github.com/MetaMask/core/pull/5923))
- If an RPC endpoint returns a 401 response, it is now represented as a JSON-RPC error with code -32006 (unauthorized) instead of -32603 (internal error) ([#5923](https://github.com/MetaMask/core/pull/5923))
- If an RPC endpoint returns a 405 response, it is now represented as a JSON-RPC error with code -32080 (client error) instead of -32601 (method not found) ([#5923](https://github.com/MetaMask/core/pull/5923))
- If an RPC endpoint returns a 402, 404, or 5xx response, it is now represented as a JSON-RPC error with code -32002 (resource unavailable error) instead of -32603 (internal error) ([#5923](https://github.com/MetaMask/core/pull/5923))
- If an RPC endpoint returns a 4xx response besides 401, 402, 404, 405, or 429, it is now represented as a JSON-RPC error with code -32080 (client error) instead of -32603 (internal error) ([#5923](https://github.com/MetaMask/core/pull/5923))
- Improve detection of partial JSON responses from RPC endpoints ([#5923](https://github.com/MetaMask/core/pull/5923))
- Fix "Request cannot be constructed from a URL that includes credentials" error when using RPC endpoints with embedded credentials ([#6116](https://github.com/MetaMask/core/pull/6116))

## [24.0.0]

### Changed

- **BREAKING:** Remove `@metamask/error-reporting-service@^1.0.0` as a direct dependency, add `^2.0.0` as a peer dependency ([#5970](https://github.com/MetaMask/core/pull/5970), [#5999](https://github.com/MetaMask/core/pull/5999))

## [23.6.0]

### Added

- Add Base network to default infura networks ([#5902](https://github.com/MetaMask/core/pull/5902))
  - Network changes were added in `@metamask/controller-utils`

### Changed

- Bump `@metamask/controller-utils` to `^11.10.0` ([#5935](https://github.com/MetaMask/core/pull/5935))

## [23.5.1]

### Changed

- **BREAKING:** NetworkController messenger now requires the `ErrorReportingService:captureException` action to be allowed ([#5970](https://github.com/MetaMask/core/pull/5970))
  - This change was originally missed when this release was created. It was added to the changelog afterward.
- Block tracker errors will no longer be wrapped under "PollingBlockTracker - encountered an error while attempting to update latest block" ([#5860](https://github.com/MetaMask/core/pull/5860))
- Bump dependencies ([#5867](https://github.com/MetaMask/core/pull/5867), [#5860](https://github.com/MetaMask/core/pull/5860))
  - Bump `@metamask/eth-block-tracker` to `^12.0.1`
  - Bump `@metamask/eth-json-rpc-infura` to `^10.2.0`
  - Bump `@metamask/eth-json-rpc-middleware` to `^17.0.1`

### Fixed

- Rather than throwing an error, NetworkController now corrects an invalid initial `selectedNetworkClientId` to point to the default RPC endpoint of the first network sorted by chain ID ([#5851](https://github.com/MetaMask/core/pull/5851))
- Fix the block tracker so that it will now reject if an error is thrown while making the request instead of hanging ([#5860](https://github.com/MetaMask/core/pull/5860))

## [23.5.0]

### Changed

- Remove obsolete `eth_getBlockByNumber` error handling for load balancer errors ([#5808](https://github.com/MetaMask/core/pull/5808))
- Bump `@metamask/controller-utils` to `^11.9.0` ([#5812](https://github.com/MetaMask/core/pull/5812))

### Fixed

- Improved handling of HTTP status codes to prevent unnecessary circuit breaker triggers ([#5798](https://github.com/MetaMask/core/pull/5798), [#5809](https://github.com/MetaMask/core/pull/5809))
  - HTTP 4XX responses (e.g. rate limit errors) will no longer trigger the circuit breaker policy.

## [23.4.0]

### Added

- Add Monad Testnet as default network ([#5724](https://github.com/MetaMask/core/pull/5724))

### Changed

- Bump `@metamask/controller-utils` to `^11.8.0` ([#5765](https://github.com/MetaMask/core/pull/5765))

## [23.3.0]

### Added

- Add optional `getBlockTrackerOptions` argument to NetworkController constructor ([#5702](https://github.com/MetaMask/core/pull/5702))
- Add optional `rpcFailoverEnabled` option to NetworkController constructor (`false` by default) ([#5668](https://github.com/MetaMask/core/pull/5668))
- Add `enableRpcFailover` and `disableRpcFailover` methods to NetworkController ([#5668](https://github.com/MetaMask/core/pull/5668))

### Changed

- Bump `@metamask/base-controller` from ^8.0.0 to ^8.0.1 ([#5722](https://github.com/MetaMask/core/pull/5722))
- Disable the RPC failover behavior by default ([#5668](https://github.com/MetaMask/core/pull/5668))
  - You are free to set the `failoverUrls` property on an RPC endpoint, but it won't have any effect
  - To enable this behavior, either pass `rpcFailoverEnabled: true` to the constructor or call `enableRpcFailover` after initialization

## [23.2.0]

### Added

- Add optional `additionalDefaultNetworks` option to `NetworkController` constructor ([#5527](https://github.com/MetaMask/core/pull/5527))
  - This can be used to customize which custom networks the default `networkConfigurationsByChainId` includes.
- Add `getSelectedChainId` method to `NetworkController` ([#5516](https://github.com/MetaMask/core/pull/5516))
  - This is also callable via the messenger.
- Add `DEPRECATED_NETWORKS` constant ([#5560](https://github.com/MetaMask/core/pull/5560))

### Changed

- Remove Goerli and Linea Goerli from set of default networks ([#5560](https://github.com/MetaMask/core/pull/5560))
  - Note that if you do not pass any initial state to NetworkController, this means that `0x5` and `0xe704` will no longer be keys in `networkConfigurationsByChainId`.
  - We are not counting this as a breaking change because we don't make any guarantees about what keys are present in `networkConfigurationsByChainId` at runtime — only that they must be valid chain IDs.
  - If you want more of a guarantee, you are recommended to persist the NetworkController state and then pass it back through as initial state.
- Update `RpcEndpoint` so that `failoverUrls` is optional ([#5561](https://github.com/MetaMask/core/pull/5561))
  - This property was introduced in 23.0.0 as a breaking change, but this change makes it non-breaking.
- Update `NetworkClientConfiguration` so that `failoverUrls` is optional ([#5561](https://github.com/MetaMask/core/pull/5561))
  - This property was introduced in 23.0.0 as a breaking change, but this change makes it non-breaking.
- Bump `@metamask/controller-utils` to `^11.7.0` ([#5583](https://github.com/MetaMask/core/pull/5583))

### Fixed

- Upgrade `@metamask/eth-json-rpc-infura` to `^10.1.1` and `@metamask/eth-json-rpc-infura` to `^16.0.1` ([#5573](https://github.com/MetaMask/core/pull/5573))
  - This fixes a bug where non-standard unsuccessful JSON-RPC errors were being ignored/discarded

## [23.1.0]

### Added

- The `NetworkController:rpcEndpointDegraded` messenger event now has a new `chainId` property in its data, which is the ID of the chain that the endpoint represents ([#5517](https://github.com/MetaMask/core/pull/5517))

## [23.0.0]

### Added

- Implement circuit breaker pattern when retrying requests to Infura and custom RPC endpoints ([#5290](https://github.com/MetaMask/core/pull/5290))
  - If the network is perceived to be unavailable after 5 attempts, further retries will be paused for 30 seconds.
  - "Unavailable" means the following:
    - A failure to reach the network (exact error depending on platform / HTTP client)
    - The request responds with a non-JSON-parseable or non-JSON-RPC-compatible body
    - The request returns a non-200 response
- Use exponential backoff / jitter when retrying requests to Infura and custom RPC endpoints ([#5290](https://github.com/MetaMask/core/pull/5290))
  - As requests are retried, the delay between retries will increase exponentially (using random variance to prevent bursts).
- Add support for automatic failover when Infura is unavailable ([#5360](https://github.com/MetaMask/core/pull/5360))
  - An Infura RPC endpoint can now be configured with a list of failover URLs via `failoverUrls`.
  - If, after many attempts, an Infura network is perceived to be down, the list of failover URLs will be tried in turn.
- Add messenger action `NetworkController:rpcEndpointUnavailable` for responding to when a RPC endpoint becomes unavailable (see above) ([#5492](https://github.com/MetaMask/core/pull/5492), [#5501](https://github.com/MetaMask/core/pull/5501))
  - Also add associated type `NetworkControllerRpcEndpointUnavailableEvent`.
- Add messenger action `NetworkController:rpcEndpointDegraded` for responding to when a RPC endpoint becomes degraded ([#5492](https://github.com/MetaMask/core/pull/5492))
  - Also add associated type `NetworkControllerRpcEndpointDegradedEvent`.
- Add messenger action `NetworkController:rpcEndpointRequestRetried` for responding to when a RPC endpoint is retried following a retriable error ([#5492](https://github.com/MetaMask/core/pull/5492))
  - Also add associated type `NetworkControllerRpcEndpointRequestRetriedEvent`.
  - This is mainly useful for tests when mocking timers.
- Export `RpcServiceRequestable` type, which was previously named `AbstractRpcService` ([#5492](https://github.com/MetaMask/core/pull/5492))
- Export `isConnectionError` utility function ([#5501](https://github.com/MetaMask/core/pull/5501))

### Changed

- **BREAKING:** `NetworkController` constructor now takes a new required option, `getRpcServiceOptions` ([#5290](https://github.com/MetaMask/core/pull/5290), [#5492](https://github.com/MetaMask/core/pull/5492))
  - This can be used to customize how RPC services (which eventually hit RPC endpoints) are constructed.
  - For instance, you could set one `circuitBreakDuration` for one class of endpoints, and another `circuitBreakDuration` for another class.
  - At minimum you will need to pass `fetch` and `btoa`.
  - The `NetworkControllerOptions` also reflects this change.
- **BREAKING:** Add required property `failoverUrls` to `RpcEndpoint` ([#5360](https://github.com/MetaMask/core/pull/5360))
  - The `NetworkControllerState` and the `state` option to `NetworkController` also reflect this change.
- **BREAKING:** Add required property `failoverRpcUrls` to `NetworkClientConfiguration` ([#5360](https://github.com/MetaMask/core/pull/5360))
  - The `configuration` property in the `AutoManagedNetworkClient` and `NetworkClient` types also reflect this change.
- **BREAKING:** The `AbstractRpcService` type now has a non-optional `endpointUrl` property ([#5492](https://github.com/MetaMask/core/pull/5492))
  - The old version of `AbstractRpcService` is now called `RpcServiceRequestable`
- Synchronize retry logic and error handling behavior between Infura and custom RPC endpoints ([#5290](https://github.com/MetaMask/core/pull/5290))
  - A request to a custom endpoint that returns a 418 response will no longer return a JSON-RPC response with the error "Request is being rate limited".
  - A request to a custom endpoint that returns a 429 response now returns a JSON-RPC response with the error "Request is being rate limited".
  - A request to a custom endpoint that throws an "ECONNRESET" error will now be retried up to 5 times.
  - A request to a Infura endpoint that fails more than 5 times in a row will now respond with a JSON-RPC error that encompasses the failure instead of hiding it as "InfuraProvider - cannot complete request. All retries exhausted".
  - A request to a Infura endpoint that returns a non-retriable, non-2xx response will now respond with a JSON-RPC error that has the underling message "Non-200 status code: '\<code\>'" rather than including the raw response from the endpoint.
  - A request to a custom endpoint that fails with a retriable error more than 5 times in a row will now respond with a JSON-RPC error that encompasses the failure instead of returning an empty response.
  - A "retriable error" is now regarded as the following:
    - A failure to reach the network (exact error depending on platform / HTTP client)
    - The request responds with a non-JSON-parseable or non-JSON-RPC-compatible body
    - The request returns a 503 or 504 response
- Bump dependencies to support usage of RPC services internally for network requests ([#5290](https://github.com/MetaMask/core/pull/5290))
  - Bump `@metamask/eth-json-rpc-infura` to `^10.1.0`
  - Bump `@metamask/eth-json-rpc-middleware` to `^15.1.0`
- Bump `@metamask/controller-utils` to `^11.5.0` ([#5439](https://github.com/MetaMask/core/pull/5439))
- Bump `@metamask/utils` to `^11.2.0` ([#5301](https://github.com/MetaMask/core/pull/5301))

### Fixed

- Fix `findNetworkClientIdByChainId` to return the network client ID for the chain's configured default RPC endpoint instead of its first listed RPC endpoint ([#5344](https://github.com/MetaMask/core/pull/5344))

## [22.2.1]

### Changed

- Bump `@metamask/base-controller` from `^7.1.1` to `^8.0.0` ([#5305](https://github.com/MetaMask/core/pull/5305))

## [22.2.0]

### Added

- Export `AbstractRpcService` type ([#5263](https://github.com/MetaMask/core/pull/5263))

### Changed

- Bump `@metamask/base-controller` from `^7.0.0` to `^7.1.1` ([#5079](https://github.com/MetaMask/core/pull/5079), [#5135](https://github.com/MetaMask/core/pull/5135))
- Bump `@metamask/controller-utils` from `^11.4.4` to `^11.5.0` ([#5135](https://github.com/MetaMask/core/pull/5135), [#5272](https://github.com/MetaMask/core/pull/5272))
- Bump `@metamask/eth-json-rpc-provider` from `^4.1.6` to `^4.1.8` ([#5082](https://github.com/MetaMask/core/pull/5082), [#5272](https://github.com/MetaMask/core/pull/5272))
- Bump `@metamask/json-rpc-engine` from `^10.0.1` to `^10.0.3` ([#5082](https://github.com/MetaMask/core/pull/5082), [#5272](https://github.com/MetaMask/core/pull/5272))
- Bump `@metamask/rpc-errors` from `^7.0.1` to `^7.0.2` ([#5080](https://github.com/MetaMask/core/pull/5080))
- Bump `@metamask/utils` from `^10.0.0` to `^11.1.0` ([#5080](https://github.com/MetaMask/core/pull/5080), [#5223](https://github.com/MetaMask/core/pull/5223))

### Fixed

- Fix `lookupNetwork` so that it will no longer throw an error if `networkDidChange` subscriptions have been removed before it returns ([#5116](https://github.com/MetaMask/core/pull/5116))
  - This error could occur if the NetworkController's messenger is cleared of subscriptions, as in a "destroy" step.
- Fix race condition so that after adding a new RPC endpoint to a network, it is possible to access the new endpoint inside of a `stateChange` event listener via `getNetworkConfigurationByNetworkClientId` ([#5122](https://github.com/MetaMask/core/pull/5122))
- Fix `selectAvailableNetworkClientIds` so that it is properly memoized ([#5193](https://github.com/MetaMask/core/pull/5193))

## [22.1.1]

### Changed

- Bump `@metamask/eth-json-rpc-middleware` from `^15.0.0` to `^15.0.1` ([#5037](https://github.com/MetaMask/core/pull/5037))
- Bump `swappable-obj-proxy` from `^2.2.0` to `^2.3.0` ([#5036](https://github.com/MetaMask/core/pull/5036))
- Bump `@metamask/eth-block-tracker` from `^11.0.2` to `^11.0.3` ([#5025](https://github.com/MetaMask/core/pull/5025))

## [22.1.0]

### Added

- The `NetworkController:networkRemoved` messenger event will now be emitted when a network is removed ([#4698](https://github.com/MetaMask/core/pull/4698))
- Add messenger actions `NetworkController:addNetwork`, `NetworkController:removeNetwork`, and `NetworkController:updateNetwork` which call the respective controller methods ([#4698](https://github.com/MetaMask/core/pull/4698))
- Add `lastUpdatedAt` property to network configurations which will be set to the current time on addition or update ([#4652](https://github.com/MetaMask/core/pull/4652))
  - This was added to support the upcoming network syncing feature.
  - This property is optional and will be `undefined` for existing network configurations that have not yet been updated.

### Changed

- Add dependency `fast-deep-equal` ([#4652](https://github.com/MetaMask/core/pull/4652))
- Bump `@metamask/controller-utils` from `^11.4.3` to `^11.4.4` ([#5012](https://github.com/MetaMask/core/pull/5012))

### Fixed

- Remove dependency on Node builtin module `util` to ensure that `@metamask/network-controller` can be used in a strict browser context ([#3672](https://github.com/MetaMask/core/pull/3672))
- Correct ESM-compatible build so that imports of the following packages that re-export other modules via `export *` are no longer corrupted: ([#5011](https://github.com/MetaMask/core/pull/5011))
  - `@metamask/eth-block-tracker`
  - `@metamask/eth-json-rpc-infura`
  - `@metamask/eth-json-rpc-middleware`
  - `@metamask/eth-query`
  - `@metamask/swappable-obj-proxy`
  - `fast-deep-equal`

## [22.0.2]

### Changed

- `getDefaultNetworkConfigurationsByChainId` returns the updated display names for mainnet and linea. `Ethereum Mainnet` instead of `Mainnet`, and `Linea` instead of `Linea Mainnet`. ([#4865](https://github.com/MetaMask/core/pull/4865))
- Bump `@metamask/controller-utils` from `^11.4.2` to `^11.4.3` ([#4915](https://github.com/MetaMask/core/pull/4915))

## [22.0.1]

### Changed

- Bump `@metamask/base-controller` from `^7.0.1` to `^7.0.2` ([#4862](https://github.com/MetaMask/core/pull/4862))
- Bump `@metamask/controller-utils` from `^11.4.0` to `^11.4.2` ([#4862](https://github.com/MetaMask/core/pull/4862), [#4870](https://github.com/MetaMask/core/pull/4870))
- Bump `@metamask/eth-json-rpc-provider` from `^4.1.5` to `^4.1.6` ([#4862](https://github.com/MetaMask/core/pull/4862))
- Bump `@metamask/json-rpc-engine` from `^10.0.0` to `^10.0.1` ([#4862](https://github.com/MetaMask/core/pull/4862))
- Bump `@metamask/rpc-errors` from `^7.0.0` to `^7.0.1` ([#4831](https://github.com/MetaMask/core/pull/4831))

## [22.0.0]

### Changed

- Corrects the previous 21.1.0 release to document breaking changes that were missed:
  - **BREAKING:** Bump `@metamask/eth-block-tracker` from `^10.0.0` to `^11.0.2` ([#4769](https://github.com/MetaMask/core/pull/4769))
  - **BREAKING:** Bump `@metamask/eth-json-rpc-middleware` from `^13.0.0` to `^15.0.0` ([#4769](https://github.com/MetaMask/core/pull/4769))
  - **BREAKING:** Bump `@metamask/json-rpc-engine` from `^9.0.3` to `^10.0.0` ([#4769](https://github.com/MetaMask/core/pull/4769))
  - **BREAKING:** Bump `@metamask/rpc-errors` from `^6.3.1` to `^7.0.0` ([#4769](https://github.com/MetaMask/core/pull/4769))
  - **BREAKING:** Bump `@metamask/eth-json-rpc-infura` from `^9.1.0` to `^10.0.0` ([#4769](https://github.com/MetaMask/core/pull/4769))
  - Bump `@metamask/eth-json-rpc-provider` from `^4.1.4` to `^4.1.5` ([#4798](https://github.com/MetaMask/core/pull/4798))
    - This update was recorded in the v21.1.0 changelog, but is listed here again because that release has been deprecated.
- Bump `@metamask/controller-utils` from `^11.3.0` to `^11.4.0` ([#4834](https://github.com/MetaMask/core/pull/4834))

## [21.1.0] [DEPRECATED]

### Changed

- Bump `@metamask/eth-json-rpc-provider` from `^4.1.4` to `^4.1.5` ([#4798](https://github.com/MetaMask/core/pull/4798))

## [21.0.1]

### Fixed

- Produce and export ESM-compatible TypeScript type declaration files in addition to CommonJS-compatible declaration files ([#4648](https://github.com/MetaMask/core/pull/4648))
  - Previously, this package shipped with only one variant of type declaration
    files, and these files were only CommonJS-compatible, and the `exports`
    field in `package.json` linked to these files. This is an anti-pattern and
    was rightfully flagged by the
    ["Are the Types Wrong?"](https://arethetypeswrong.github.io/) tool as
    ["masquerading as CJS"](https://github.com/arethetypeswrong/arethetypeswrong.github.io/blob/main/docs/problems/FalseCJS.md).
    All of the ATTW checks now pass.
- Remove chunk files ([#4648](https://github.com/MetaMask/core/pull/4648)).
  - Previously, the build tool we used to generate JavaScript files extracted
    common code to "chunk" files. While this was intended to make this package
    more tree-shakeable, it also made debugging more difficult for our
    development teams. These chunk files are no longer present.

## [21.0.0]

### Added

- **BREAKING:** Add `networkConfigurationsByChainId` to `NetworkState` (type: `Record<Hex, NetworkConfiguration>`) ([#4268](https://github.com/MetaMask/core/pull/4286))
  - This property replaces `networkConfigurations`, and, as its name implies, organizes network configurations by chain ID rather than network client ID.
  - If no initial state or this property is not included in initial state, the default value of this property will now include configurations for known Infura networks (Mainnet, Goerli, Sepolia, Linea Goerli, Linea Sepolia, and Linea Mainnet) by default.
- Add `getNetworkConfigurationByChainId` method, `NetworkController:getNetworkConfigurationByChainId` messenger action, and `NetworkControllerGetNetworkConfigurationByNetworkClientId` type ([#4268](https://github.com/MetaMask/core/pull/4286))
- Add `addNetwork`, which replaces one half of `upsertNetworkConfiguration` and can be used to add new network clients for a chain ([#4268](https://github.com/MetaMask/core/pull/4286))
  - It's worth noting that this method now publishes a `NetworkController:networkAdded` event instead of calling a `trackMetaMetricsEvent` callback. It is expected that you will subscribe to this event and create a MetaMetrics event yourself.
- Add `updateNetwork`, which replaces one half of `upsertNetworkConfiguration` and can be used to recreate the network clients for an existing chain based on an updated configuration ([#4268](https://github.com/MetaMask/core/pull/4286))
  - Note that it is not possible to remove the RPC endpoint from a network configuration that is currently represented by the globally selected network client. To prevent an error, you'll need to detect when such a removal is occurring and pass the `replacementSelectedRpcEndpointIndex` to `updateNetwork`. It will then switch to the designated RPC endpoint's network client on your behalf.
- Add `removeNetwork`, which replaces `removeNetworkConfiguration` and can be used to remove existing network clients for a chain ([#4268](https://github.com/MetaMask/core/pull/4286))
- Add `getDefaultNetworkControllerState` function, which replaces `defaultState` and matches patterns in other controllers ([#4268](https://github.com/MetaMask/core/pull/4286))
- Add `RpcEndpointType`, `AddNetworkFields`, and `UpdateNetworkFields` types ([#4268](https://github.com/MetaMask/core/pull/4286))
- Add `getNetworkConfigurations`, `getAvailableNetworkClientIds` and `selectAvailableNetworkClientIds` selectors ([#4268](https://github.com/MetaMask/core/pull/4286))
  - These new selectors can be applied to messenger event subscriptions

### Changed

- **BREAKING:** Replace `NetworkConfiguration` type with a new definition ([#4268](https://github.com/MetaMask/core/pull/4286))
  - A network configuration no longer represents a single RPC endpoint but rather a collection of RPC endpoints that can all be used to interface with a single chain.
  - The only property that has brought over to this type unchanged is `chainId`.
  - `ticker` has been renamed to `nativeCurrency`.
  - `nickname` has been renamed to `name`.
  - `rpcEndpoints` has been added. This is an an array of objects, where each object has properties `name` (optional), `networkClientId` (optional), `type`, and `url`.
  - `defaultRpcEndpointIndex` has been added. This must point to an entry in `rpcEndpoints`.
  - The block explorer URL is no longer located in `rpcPrefs` and is no longer restricted to one: `blockExplorerUrls` has been added along with a corresponding property `defaultBlockExplorerUrlIndex`, which must point to an entry in `blockExplorerUrls`.
  - `id` has been removed. Previously, this represented the ID of the network client associated with the network configuration. Since network clients are now created from RPC endpoints, the equivalent to this is the `networkClientId` property on an `RpcEndpoint`.
- **BREAKING:** The network controller messenger must now allow the action `NetworkController:getNetworkConfigurationByChainId` ([#4268](https://github.com/MetaMask/core/pull/4286))
- **BREAKING:** The network controller messenger must now allow the event `NetworkController:networkAdded` ([#4268](https://github.com/MetaMask/core/pull/4286))
- **BREAKING:** The `NetworkController` constructor will now throw if the initial state provided is invalid ([#4268](https://github.com/MetaMask/core/pull/4286))
  - `networkConfigurationsByChainId` cannot be empty.
  - The `chainId` of a network configuration in `networkConfigurationsByChainId` must match the chain ID it is filed under.
  - The `defaultRpcEndpointIndex` of a network configuration in `networkConfigurationsByChainId` must point to an entry in its `rpcEndpoints`.
  - The `defaultBlockExplorerUrlIndex` of a network configuration in `networkConfigurationsByChainId` must point to an entry in its `blockExplorerUrls`.
  - `selectedNetworkClientId` must match the `networkClientId` of an RPC endpoint in `networkConfigurationsByChainId`.
- **BREAKING:** Update `getNetworkConfigurationByNetworkClientId` so that when given an Infura network name (that is, a value from `InfuraNetworkType`), it will return a masked version of the RPC endpoint URL for the associated Infura network ([#4268](https://github.com/MetaMask/core/pull/4286))
  - If you want the unmasked version, you'll need the `url` property from the network _client_ configuration, which you can get by calling `getNetworkClientById` and then accessing the `configuration` property off of the network client.
- **BREAKING:** Update `loadBackup` to take and update `networkConfigurationsByChainId` instead of `networkConfigurations` ([#4268](https://github.com/MetaMask/core/pull/4286))
- Bump `@metamask/base-controller` from `^6.0.2` to `^7.0.0` ([#4625](https://github.com/MetaMask/core/pull/4625), [#4643](https://github.com/MetaMask/core/pull/4643))
- Bump `@metamask/controller-utils` from `^11.0.2` to `^11.2.0` ([#4639](https://github.com/MetaMask/core/pull/4639), [#4651](https://github.com/MetaMask/core/pull/4651))
- Bump `@metamask/eth-block-tracker` from `^9.0.3` to `^10.0.0` ([#4424](https://github.com/MetaMask/core/pull/4424))
- Bump `@metamask/eth-json-rpc-middleware` from `^12.1.1` to `^13.0.0` ([#4424](https://github.com/MetaMask/core/pull/4424))

### Removed

- **BREAKING:** Remove `networkConfigurations` from `NetworkState`, which has been replaced with `networkConfigurationsByChainId` ([#4268](https://github.com/MetaMask/core/pull/4286))
- **BREAKING:** Remove `upsertNetworkConfiguration` and `removeNetworkConfiguration`, which have been replaced with `addNetwork`, `updateNetwork`, and `removeNetwork` ([#4268](https://github.com/MetaMask/core/pull/4286))
- **BREAKING:** Remove `defaultState` variable, which has been replaced with a `getDefaultNetworkControllerState` function ([#4268](https://github.com/MetaMask/core/pull/4286))
- **BREAKING:** Remove `trackMetaMetricsEvent` option from the NetworkController constructor ([#4268](https://github.com/MetaMask/core/pull/4286))
  - Previously, this was used in `upsertNetworkConfiguration` to create a MetaMetrics event when a new network was added. This can now be achieved by subscribing to the `NetworkController:networkAdded` event and creating the event inside of the event handler.

## [20.2.0]

### Changed

- `upsertNetworkConfiguration` now accepts an optional id property on the NetworkConfiguration param. It allows a network configuration to have its rpcUrl updated in place when an id is specified, but only if that new rpcUrl does not already exist on a different network configuration. ([#4614](https://github.com/MetaMask/core/pull/4614))
- Bump `@metamask/eth-json-rpc-provider` to `^4.1.3` ([#4607](https://github.com/MetaMask/core/pull/4607))
- Update TypeScript to 5.2.2 ([#4576](https://github.com/MetaMask/core/pull/4576), [#4584](https://github.com/MetaMask/core/pull/4584))

### Fixed

- `removeNetworkConfiguration` now throws an error if you attempt to remove the selected network ([#4566](https://github.com/MetaMask/core/pull/4566))

## [20.1.0]

### Added

- Newly export the following types: `AutoManagedNetworkClient`, `InfuraNetworkClientConfiguration`, `CustomNetworkClientConfiguration` ([#3645](https://github.com/MetaMask/core/pull/3645))

### Changed

- Upgrade TypeScript version to `~5.0.4` and set `moduleResolution` option to `Node16` ([#3645](https://github.com/MetaMask/core/pull/3645))
- Bump `@metamask/base-controller` from `^6.0.0` to `^6.0.2` ([#4517](https://github.com/MetaMask/core/pull/4517), [#4544](https://github.com/MetaMask/core/pull/4544))
- Bump `@metamask/controller-utils` from `^11.0.0` to `^11.0.2` ([#4517](https://github.com/MetaMask/core/pull/4517), [#4544](https://github.com/MetaMask/core/pull/4544))
- Bump `@metamask/eth-json-rpc-provider` from `^4.1.0` to `^4.1.2` ([#4519](https://github.com/MetaMask/core/pull/4519), [#4548](https://github.com/MetaMask/core/pull/4548))
- Bump `@metamask/json-rpc-engine` from `^9.0.0` to `^9.0.2` ([#4517](https://github.com/MetaMask/core/pull/4517), [#4544](https://github.com/MetaMask/core/pull/4544))
- Bump `@metamask/rpc-errors` from `^6.2.1` to `^6.3.1` ([#4516](https://github.com/MetaMask/core/pull/4516))
- Bump `@metamask/utils` from `^8.3.0` to `^9.1.0` ([#4516](https://github.com/MetaMask/core/pull/4516), [#4529](https://github.com/MetaMask/core/pull/4529))

## [20.0.0]

### Added

- Add a new `log` argument to the constructor ([#4440](https://github.com/MetaMask/core/pull/4440))
  - The new `log` argument must be a `Logger` object from the `loglevel` package and will be used to log a message when we fail to connect to a network or the network responds with an unknown error

### Changed

- **BREAKING:** Update `networksMetadata` state property so that the keys in the object will only ever be network client IDs and not RPC URLs ([#4254](https://github.com/MetaMask/core/pull/4254))
  - Some keys could have been RPC URLs if the initial network controller state had a `providerConfig` with an empty `id`, but since `providerConfig` is being removed, that won't happen anymore.
- Bump `@metamask/eth-block-tracker` to `^9.0.3` ([#4418](https://github.com/MetaMask/core/pull/4418))
- Bump `@metamask/eth-json-rpc-provider` to `^4.1.0` ([#4508](https://github.com/MetaMask/core/pull/4508))

### Removed

- **BREAKING:** Remove `providerConfig` property from state along with `ProviderConfig` type and `NetworkController:getProviderConfig` messenger action ([#4254](https://github.com/MetaMask/core/pull/4254))
  - The best way to obtain the equivalent configuration object, e.g. to access the chain ID of the currently selected network, is to get `selectedNetworkClientId` from state, pass this to the `NetworkController:getNetworkClientId` messenger action, and then use the `configuration` property on the network client.

## [19.0.0]

### Changed

- **BREAKING:** Bump minimum Node version to 18.18 ([#3611](https://github.com/MetaMask/core/pull/3611))
- Bump `@metamask/base-controller` to `^6.0.0` ([#4352](https://github.com/MetaMask/core/pull/4352))
- Bump `@metamask/controller-utils` to `^11.0.0` ([#4352](https://github.com/MetaMask/core/pull/4352))
- Bump `@metamask/eth-json-rpc-provider` to `^4.0.0` ([#4352](https://github.com/MetaMask/core/pull/4352))
- Bump `@metamask/json-rpc-engine` to `^9.0.0` ([#4352](https://github.com/MetaMask/core/pull/4352))

## [18.1.3]

### Changed

- Bump `async-mutex` to `^0.5.0` ([#4335](https://github.com/MetaMask/core/pull/4335))
- Bump `@metamask/controller-utils` to `^10.0.0` ([#4342](https://github.com/MetaMask/core/pull/4342))

## [18.1.2]

### Fixed

- Update from `eth-block-tracker` to `@metamask/eth-block-tracker` `^9.0.2`, mitigating redundant polling loops ([#4309](https://github.com/MetaMask/core/pull/4309))

## [18.1.1]

### Added

- Export `BuiltInNetworkClientId` and `CustomNetworkClientId` ([#4247](https://github.com/MetaMask/core/pull/4247))

### Changed

- Bump `@metamask/eth-json-rpc-provider` to `^3.0.2` ([#4234](https://github.com/MetaMask/core/pull/4234))
- Bump `@metamask/json-rpc-engine` to `^8.0.2` ([#4234](https://github.com/MetaMask/core/pull/4234))
- Bump `@metamask/base-controller` to `^5.0.2` ([#4232](https://github.com/MetaMask/core/pull/4232))
- Bump `@metamask/controller-utils` to `^9.1.0` ([#4153](https://github.com/MetaMask/core/pull/4153))

## [18.1.0]

### Added

- Add `getSelectedNetworkClient` method that returns the provider and blockTracker for the currently selected network but with a more easily used type than `getProviderAndBlockTracker` ([#4063](https://github.com/MetaMask/core/pull/4063))
- Add `NetworkController:getSelectedNetworkClient` action ([#4063](https://github.com/MetaMask/core/pull/4063))

### Changed

- `getProviderAndBlockTracker` is now marked as deprecated and will be removed in a future release. ([#4063](https://github.com/MetaMask/core/pull/4063))

## [18.0.1]

### Fixed

- Fix `types` field in `package.json` ([#4047](https://github.com/MetaMask/core/pull/4047))

## [18.0.0]

### Added

- **BREAKING**: Add ESM build ([#3998](https://github.com/MetaMask/core/pull/3998))
  - It's no longer possible to import files from `./dist` directly.
- Add network client for Linea Sepolia (chain ID `0xe705`) ([#3995](https://github.com/MetaMask/core/pull/3995))
  - Bump `@metamask/eth-json-rpc-infura` to `^9.1.0` to bring this change.

### Changed

- **BREAKING:** Bump `@metamask/base-controller` to `^5.0.0` ([#4039](https://github.com/MetaMask/core/pull/4039))
  - This version has a number of breaking changes. See the changelog for more.
- Bump `@metamask/controller-utils` to `^9.0.0` ([#4039](https://github.com/MetaMask/core/pull/4039))

### Fixed

- **BREAKING:** Narrow `NetworkControllerMessenger` type parameters `AllowedAction` and `AllowedEvent` from `string` to `never` ([#4031](https://github.com/MetaMask/core/pull/4031))
  - Allowlisting or using any external actions or events will now produce a type error.

## [17.2.1]

### Changed

- Bump `@metamask/controller-utils` to `^8.0.4` ([#4007](https://github.com/MetaMask/core/pull/4007))
- Bump `@metamask/eth-json-rpc-middleware` to `^12.1.0` ([#3829](https://github.com/MetaMask/core/pull/3829))
- Bump `@metamask/json-rpc-engine` to `^7.3.3` ([#4007](https://github.com/MetaMask/core/pull/4007))
- Bump `@metamask/rpc-errors` to `^6.2.1` ([#3970](https://github.com/MetaMask/core/pull/3970), [#3954](https://github.com/MetaMask/core/pull/3954))

## [17.2.0]

### Changed

- The `setActiveNetwork` method and action now supports built-in network types ([#3764](https://github.com/MetaMask/core/pull/3764))
  - Previously this would only accept a network configuration ID. Now it will accept the type of a built-in network as well, using it like an ID. This lets you switch to a built-in or custom network with a single method/action.
- Deprecate the `setProviderType` method and action ([#3764](https://github.com/MetaMask/core/pull/3764))
  - Use `setActiveNetwork` instead
- Bump `@metamask/swappable-obj-proxy` to `^2.2.0` ([#3784](https://github.com/MetaMask/core/pull/3784))
- Bump `@metamask/utils` to `^8.3.0` ([#3769](https://github.com/MetaMask/core/pull/3769))
- Bump `@metamask/base-controller` to `^4.1.1` ([#3760](https://github.com/MetaMask/core/pull/3760), [#3821](https://github.com/MetaMask/core/pull/3821))
- Bump `@metamask/controller-utils` to `^8.0.2` ([#3821](https://github.com/MetaMask/core/pull/3821))
- Bump `@metamask/eth-json-rpc-provider` to `^2.3.2` ([#3821](https://github.com/MetaMask/core/pull/3821))
- Bump `@metamask/json-rpc-engine` to `^7.3.2` ([#3821](https://github.com/MetaMask/core/pull/3821))

## [17.1.0]

### Added

- Add `getNetworkConfigurationByNetworkClientId` method which can be used to retrieve details for both custom and built-in networks (using the network configuration object shape) ([#2055](https://github.com/MetaMask/core/pull/2055))
- Add `NetworkController:getNetworkConfigurationByNetworkClientId` messenger action for the previous method ([#2055](https://github.com/MetaMask/core/pull/2055))

### Changed

- Bump `@metamask/base-controller` to `^4.0.1` ([#3695](https://github.com/MetaMask/core/pull/3695))
- Bump `@metamask/controller-utils` to `^8.0.1` ([#3695](https://github.com/MetaMask/core/pull/3695), [#3678](https://github.com/MetaMask/core/pull/3678), [#3667](https://github.com/MetaMask/core/pull/3667), [#3580](https://github.com/MetaMask/core/pull/3580))
- Bump `@metamask/eth-json-rpc-provider` to `^2.3.1` ([#3695](https://github.com/MetaMask/core/pull/3695))
- Bump `@metamask/json-rpc-engine` to `^7.3.1` ([#3695](https://github.com/MetaMask/core/pull/3695))
- Create new network clients before updating `networkConfigurations` state ([#3679](https://github.com/MetaMask/core/pull/3679))
  - This primarily affects subscribers to the `NetworkController:stateChange` event. It's now safe to use a network client for any network that appears in the `networkConfigurations` state, whereas previously it was possible that synchronous attempts to access a network client in response to this event would fail.
- Add `NetworkState` payload to `NetworkController:networkWillChange` and `NetworkController:networkDidChange` ([#3598](https://github.com/MetaMask/core/pull/3598))
  - Both of these events now include `NetworkState` as the first and only item in the payload

## [17.0.0]

### Changed

- **BREAKING:** Bump `@metamask/base-controller` to ^4.0.0 ([#2063](https://github.com/MetaMask/core/pull/2063))
  - This is breaking because the type of the `messenger` has backward-incompatible changes. See the changelog for this package for more.
- Bump `@metamask/controller-utils` to ^6.0.0 ([#2063](https://github.com/MetaMask/core/pull/2063))

## [16.0.0]

### Changed

- **BREAKING:** Bump dependency `@metamask/eth-query` from ^3.0.1 to ^4.0.0 ([#2028](https://github.com/MetaMask/core/pull/2028))
  - This is breaking because it changes the type of the EthQuery instance this controller creates internally and exports under the `getEthQuery` action. Please consult the [changelog for `@metamask/eth-query` 4.0.0](https://github.com/MetaMask/eth-query/blob/main/CHANGELOG.md#400) for more.

## [15.2.0]

### Changed

- Update @metamask/eth-json-rpc-middleware in network controller ([#1988](https://github.com/MetaMask/core/pull/1988))
- Bump dependency on `@metamask/json-rpc-engine` to ^7.2.0 ([#1895](https://github.com/MetaMask/core/pull/1895))
- Bump @metamask/utils from 8.1.0 to 8.2.0 ([#1957](https://github.com/MetaMask/core/pull/1957))

## [15.1.0]

### Added

- Add new action handlers and associated types ([#1806](https://github.com/MetaMask/core/pull/1806))
  - `NetworkController:setActiveNetwork` / `NetworkControllerSetActiveNetworkAction`
  - `NetworkController:setProviderType` / `NetworkControllerSetProviderTypeAction`
  - `NetworkController:findNetworkClientByChainId` / `NetworkControllerFindNetworkClientIdByChainIdAction`
- Add `ticker` to `NetworkClientConfiguration` ([#1794](https://github.com/MetaMask/core/pull/1794))

### Changed

- Bump dependency on `@metamask/eth-json-rpc-provider` to ^2.2.0 ([#1738](https://github.com/MetaMask/core/pull/1738))

## [15.0.0]

### Changed

- **BREAKING:** Bump dependency on `@metamask/eth-json-rpc-infura` to ^9.0.0 ([#1653](https://github.com/MetaMask/core/pull/1653))
- **BREAKING:** Bump dependency on `@metamask/eth-json-rpc-middleware` to ^12.0.0 ([#1653](https://github.com/MetaMask/core/pull/1653))
- **BREAKING:** Move from `json-rpc-engine` ^7.1.1 to `@metamask/json-rpc-engine` ^8.0.0 ([#1653](https://github.com/MetaMask/core/pull/1653))
- **BREAKING:** Bump dependency on `eth-block-tracker` to ^8.0.0 ([#1653](https://github.com/MetaMask/core/pull/1653))
- Bump dependency on `@metamask/eth-json-rpc-provider` to ^2.1.0 ([#1653](https://github.com/MetaMask/core/pull/1653))
- Move from `eth-rpc-errors` ^4.0.2 to `@metamask/rpc-errors` ^6.1.0 ([#1653](https://github.com/MetaMask/core/pull/1653))

## [14.0.0]

### Added

- Add `NetworkController:getEIP1559Compatibility` controller action ([#1673](https://github.com/MetaMask/core/pull/1673))

### Changed

- **BREAKING:** Rename `get1555CompatibilityWithNetworkClientId` to `get1559CompatibilityWithNetworkClientId` ([#1673](https://github.com/MetaMask/core/pull/1673))
- Bump dependency on `@metamask/utils` to ^8.1.0 ([#1639](https://github.com/MetaMask/core/pull/1639))
- Bump dependency on `@metamask/base-controller` to ^3.2.3
- Bump dependency on `@metamask/controller-utils` to ^5.0.2

### Fixed

- Update linea goerli explorer url ([#1666](https://github.com/MetaMask/core/pull/1666))

## [13.0.1]

### Changed

- Update TypeScript to v4.8.x ([#1718](https://github.com/MetaMask/core/pull/1718))

## [13.0.0]

### Changed

- **BREAKING**: Remove `NetworkId` type ([#1633](https://github.com/MetaMask/core/pull/1633))
- **BREAKING**: Remove `networkId` property from `NetworkState` type ([#1633](https://github.com/MetaMask/core/pull/1633))
- Update scaffold RPC middleware for built-in Infura networks to no longer resolve `net_version` locally ([#1633](https://github.com/MetaMask/core/pull/1633))
- Stop making `net_version` request to determine network status ([#1633](https://github.com/MetaMask/core/pull/1633))
- Bump dependency on `@metamask/controller-utils` to ^5.0.0

## [12.2.0]

### Added

- Add `NetworkController:getNetworkClientById` action ([#1638](https://github.com/MetaMask/core/pull/1638))
- Add `lookupNetworkByClientId` and `get1555CompatibilityWithNetworkClientId` methods ([#1557](https://github.com/MetaMask/core/pull/1557))

### Changed

- Add optional `networkClientId` argument to methods `lookupNetwork` and `getEIP1559Compatibility` ([#1557](https://github.com/MetaMask/core/pull/1557))

## [12.1.2]

### Changed

- Bump dependency on `@metamask/base-controller` to ^3.2.1
- Bump dependency on `@metamask/controller-utils` to ^4.3.2

## [12.1.1]

### Added

- Added an export for NetworkClientId in NetworkController ([#1583](https://github.com/MetaMask/core/pull/1583))

## [12.1.0]

### Added

- Add `getNetworkClientById` ([#1562](https://github.com/MetaMask/core/pull/1562))
- Add `findNetworkClientIdByChainId` ([#1571](https://github.com/MetaMask/core/pull/1571))

## [12.0.0]

### Added

- Add `NetworksMetadata` type ([#1559](https://github.com/MetaMask/core/pull/1559))

### Changed

- **BREAKING:** Remove `NetworkDetails` type in favor of `NetworkMetadata` ([#1559](https://github.com/MetaMask/core/pull/1559))
  - This new type includes `NetworkDetails` plus a `status` property
- **BREAKING:** Add `networksMetadata` to state ([#1559](https://github.com/MetaMask/core/pull/1559))
  - Consumers will need to add a migration. The data for this property can be constructed by looping over the values in `InfuraNetworkType` from `@metamask/controller-utils` plus the network configuration IDs in the state property `networkConfigurations` and setting each value to `{ status: "unknown", EIPS: {} }`.
- **BREAKING:** Add `selectedNetworkClientId` to state ([#1548](https://github.com/MetaMask/core/pull/1548))
  - Consumers will need to add a migration. This property should be set to either `providerConfig.type` or `providerConfig.id`.
- Update `getEIP1559Compatibility` to return `undefined` when the latest block is unavailable ([#1457](https://github.com/MetaMask/core/pull/1457))
- Replace `eth-query` ^2.1.2 with `@metamask/eth-query` ^3.0.1 ([#1546](https://github.com/MetaMask/core/pull/1546))

### Removed

- **BREAKING:** Remove `networkDetails` from state ([#1559](https://github.com/MetaMask/core/pull/1559))
  - The data in this state property has been merged into the new `networksMetadata` state property; each value in this object contains an `EIPS` property.

## [11.0.0]

### Changed

- **BREAKING**: Require `ticker` to be included in the `providerConfig` state ([#1495](https://github.com/MetaMask/core/pull/1495))
  - This requires a state migration, setting `providerConfig.ticker` to `ETH` if it's missing.
- Update `@metamask/utils` to `^6.2.0` ([#1514](https://github.com/MetaMask/core/pull/1514))
- Bump @metamask/eth-json-rpc-infura from 8.1.0 to 8.1.1 ([#1517](https://github.com/MetaMask/core/pull/1517))
- Remove unnecessary `babel-runtime` dependency ([#1504](https://github.com/MetaMask/core/pull/1504))

## [10.3.1]

### Changed

- Bump `@metamask/eth-json-rpc-infura` dependency from ^8.0.0 to ^8.1.0
  - This extends the types that this package recognizes to include Linea networks

## [10.3.0]

### Added

- Add `getNetworkClientsById` method ([#1439](https://github.com/MetaMask/core/pull/1439))
  - This method returns a registry of available built-in and custom networks, allowing consumers to access multiple networks simultaneously if desired

### Changed

- Network clients are retained and will no longer be destroyed or recreated whenever the network is initialized or switched ([#1439](https://github.com/MetaMask/core/pull/1439))
  - This means that cached responses for a network will no longer disappear when a different network is selected
- Update `upsertNetworkConfiguration` to keep the network client registry up to date with changes to the set of network configurations ([#1439](https://github.com/MetaMask/core/pull/1439))
  - If a new network configuration is added, the information in it will be used to create and register a new network client
  - If an existing network configuration is updated, its information will be used to recreate the client for the corresponding network

## [10.2.0]

### Added

- Expose `BlockTracker` type ([#1443](https://github.com/MetaMask/core/pull/1443))

## [10.1.0]

### Added

- Add `loadBackup` method to NetworkController ([#1421](https://github.com/MetaMask/core/pull/1421))

## [10.0.0]

### Changed

- **BREAKING:** Update `getEIP1559Compatibility` to return `false` instead of `true` if the provider has not been initialized yet ([#1404](https://github.com/MetaMask/core/pull/1404))
- Update `getEIP1559Compatibility` to not hit the current network if it is known that it does not support EIP-1559 ([#1404](https://github.com/MetaMask/core/pull/1404))
- Update `networkDetails` initial state from `{ EIPS: { 1559: false } }` to `{ EIPS: {} }` ([#1404](https://github.com/MetaMask/core/pull/1404))
- Update lookupNetwork to unset `networkDetails.EIPS[1559]` in state instead of setting it `false` if either of its requests for the network ID or network details fails ([#1403](https://github.com/MetaMask/core/pull/1403))

## [9.0.0]

### Added

- The events `networkWillChange` and `networkDidChange` are emitted during `setProviderType`, `setActiveNetwork`, `resetConnection`, and `rollbackToPreviousProvider` ([#1336](https://github.com/MetaMask/core/pull/1336))
  - The `networkWillChange` event is emitted before the network is switched (before the network status is cleared),
  - The `networkDidChange` event is emitted after the new provider is setup (but before it has finished initializing).
- Add `destroy` method ([#1330](https://github.com/MetaMask/core/pull/1330))
- Add events `infuraIsBlocked` and `infuraIsUnblocked` ([#1264](https://github.com/MetaMask/core/pull/1264))
- Add `NetworkController:getState` action constant ([#1329](https://github.com/MetaMask/core/pull/1329))

### Changed

- **BREAKING:** Bump to Node 16 ([#1262](https://github.com/MetaMask/core/pull/1262))
- **BREAKING:** The `providerConfig` type and state property have changed. The `chainId` property is now `Hex` rather than a decimal `string` ([#1367](https://github.com/MetaMask/core/pull/1367))
  - This requires a state migration
  - This affects the return value of the `NetworkController:getProviderConfig` and `NetworkController:getState` actions.
- **BREAKING:** The `NetworkConfiguration` type and the `networkConfigurations` state property have changed. The `chainId` property on each configuration is now `Hex` rather than a decimal `string`. ([#1367](https://github.com/MetaMask/core/pull/1367))
  - This requires a state migration
  - This change affects the `upsertNetworkConfiguration` method, which takes a network configuration as the first parameter
  - This affects the return value of the `NetworkController:getState` action
- Allow overlapping `lookupNetwork` calls ([#1375](https://github.com/MetaMask/core/pull/1375))
  - `lookupNetwork` no longer uses a mutex, meaning that a lookup can be initiated before the previous one has finished. This allows for faster network switching
  - When there is an overlap in `lookupNetwork` calls, the older one is aborted before events are emitted and before state changes
- **BREAKING:** Change `networkDetails` format ([#1326](https://github.com/MetaMask/core/pull/1326))
  - Previously `networkDetails` was `{ isEIP1559Compatible: boolean }`, now it is `{ EIPS: { [eipNumber: number]: boolean } }`
- **BREAKING:** Update NetworkController to use a simpler middleware stack derived from pieces of `eth-json-rpc-middleware` instead of `web3-provider-engine` ([#1116](https://github.com/MetaMask/core/pull/1116))
  - A call to `eth_chainId` on a custom network will now return the `chainId` in the provider config rather than the chain ID returned by the network.
  - A call to `eth_chainId` on a built-in Infura network will now return a hard-coded chain ID rather than the chain ID returned by the network.
  - A call to `net_version` on a built-in Infura network will now return a hard-coded network ID rather than the network ID returned by the network.
  - Previously, RPC requests with an object as the first parameter (e.g. `eth_call`) were "sanitized" (i.e. unknown properties were removed from this first parameter, and any hex strings were normalized). This no longer happens. Instead these requests will pass through to the network unchanged.
  - A call to `eth_getBalance`, `eth_getBlockByNumber`, `eth_getCode`, `eth_getTransactionCount`, or `eth_call` will now be intercepted such that a block tag parameter of `"latest"` will be replaced with the latest known block number before being passed to the network.
    - This substitution makes it more likely that we can return a cached response to the request.
  - Previously, a `eth_getTransactionCount` request with a block tag of `"pending"` would be intercepted and given a result from our nonce cache (if the cache was populated for the given address). This nonce cache was updated upon each call to `eth_sendRawTransaction` based on the nonce of the transaction being sent. The whole nonce cache was also cleared upon a call to `evm_revert`. This no longer happens, and these RPC methods will be passed to the network unchanged.
    - If you were using this to get a suggested next nonce, you can instead use the `nonceTracker` that `@metamask/transaction-controller` exposes
  - A call to `web3_clientVersion` is no longer intercepted to return a static result of `"ProviderEngine/v<version>/javascript"`
  - A call to `net_listening` is no longer intercepted to return a static result of `true`
  - A call to `eth_hashrate` is no longer intercepted to return a static result of `"0x00"`
  - A call to `eth_mining` is no longer intercepted to return a static result of `false`
  - Previously, `eth_subscribe` and `eth_unsubscribe` would never hit the network; instead, the behavior was polyfilled by polling the network for new blocks. Additionally, the `newPendingTransactions` parameter for `eth_subscribe` was unsupported. This polyfill is no longer present, and `eth_subscribe` and `eth_unsubscribe` are passed through to the network unchanged.
    - Consumers wishing to recreate the prior behavior and use the block tracker to power subscriptions may employ the middleware provided by the `eth-json-rpc-filters` package.
  - Previously, `eth_newFilter`, `eth_newBlockFilter`, `eth_newPendingTransactionFilter`, `eth_uninstallFilter`, `eth_getFilterChanges`, and `eth_getFilterLogs` would never hit the network; instead, the behavior was polyfilled by polling the network for new blocks and recording updates for registered filters. This polyfill is no longer present, and these RPC methods are passed through to the network unchanged.
    - Consumers wishing to recreate the prior behavior and use the block tracker to power filters may employ the middleware provided by the `eth-json-rpc-filters` package.
  - Interfacing with a network that exposes a websocket is no longer supported.
- **BREAKING:** The methods `initializeProvider`, `setActiveNetwork`, and `resetConnection` will now throw if the provider config is of type `rpc` but is missing an RPC URL or a chain ID. ([#1316](https://github.com/MetaMask/core/pull/1316))
  - Previously the chain ID was not required to setup the provider.
  - Previously if the RPC URL was omitted, no error would be thrown but the provider would not be setup.
- **BREAKING:** The method `setProviderType` will now throw when passed the type `rpc`. ([#1316](https://github.com/MetaMask/core/pull/1316))
  - Previously no error would be thrown but the provider would not be setup.
- **BREAKING**: Update type of `blockTracker` property exposed by `getProviderAndBlockTracker` from `any` to `SwappableProxy<PollingBlockTracker>` ([#1303](https://github.com/MetaMask/core/pull/1303))
- **BREAKING:** Rename provider configuration property `rpcTarget` to `rpcUrl` ([#1292](https://github.com/MetaMask/core/pull/1292))
- **BREAKING:** The network status will now be "blocked" rather than "unavailable" when the user is blocked by Infura ([#1264](https://github.com/MetaMask/core/pull/1264))
- **BREAKING:** The `infuraProjectId` constructor parameter is now required ([#1276](https://github.com/MetaMask/core/pull/1276))
- **BREAKING:** The exported `Provider` type has been updated to better reflect the provider type returned by the network controller ([#1266](https://github.com/MetaMask/core/pull/1266))
  - Previously this was set to `any`. Now it returns a type that _mostly_ matches the provider returned (some semi-internal properties are omitted)
  - This affects the exported `ProviderProxy` type as well, which wraps the `Provider` type
- Support hex and number `net_version` responses ([#1380](https://github.com/MetaMask/core/pull/1380))
- Bump @metamask/utils from 5.0.1 to 5.0.2 ([#1271](https://github.com/MetaMask/core/pull/1271))
- Bump dependency `eth-json-rpc-infura` (now `@metamask/eth-json-rpc-infura`) from ^7.0.0 to ^8.0.0. ([#1116](https://github.com/MetaMask/core/pull/1116))
- Add dependency `eth-json-rpc-middleware` ^11.0.0 ([#1116](https://github.com/MetaMask/core/pull/1116))
- Add dependency `eth-json-rpc-provider` ^1.0.0 ([#1116](https://github.com/MetaMask/core/pull/1116))
- Add dependency `eth-block-tracker` ^7.0.0 ([#1116](https://github.com/MetaMask/core/pull/1116))
- Add dependency `json-rpc-engine` ^6.1.0 ([#1116](https://github.com/MetaMask/core/pull/1116))

### Removed

- **BREAKING:** Remove `providerConfigChange` event ([#1329](https://github.com/MetaMask/core/pull/1329))
  - Consumers are encouraged to subscribe to `NetworkController:stateChange` with a selector function that returns `providerConfig` if they want to perform an action when `providerConfig` changes.
- **BREAKING:** The built-in "localhost" network has been removed ([#1313](https://github.com/MetaMask/core/pull/1313))

### Fixed

- Update network details in `lookupNetwork` even when network ID is unchanged ([#1379](https://github.com/MetaMask/core/pull/1379))
- Fix error when `rollbackToPreviousProvider` is called when the previous network is a custom network with a missing or invalid `id` ([#1223](https://github.com/MetaMask/core/pull/1223))
  - In that situation, `rollbackToPreviousProvider` used to throw an error. Now it correctly rolls back instead.

## [8.0.0]

### Added

- Implement `resetConnection` method ([#1131](https://github.com/MetaMask/core/pull/1131), [#1235](https://github.com/MetaMask/core/pull/1235), [#1239](https://github.com/MetaMask/core/pull/1239))

### Changed

- Update EIP-1559 compatibility during network lookup ([#1236](https://github.com/MetaMask/core/pull/1236))
  - EIP-1559 compatibility check is still performed on initialization and after switching networks, like before. This change only impacts direct calls to `lookupNetwork`.
  - `lookupNetwork` is now making two network calls instead of one, ensuring that the `networkDetails` state is up-to-date.
- **BREAKING:** Replace `network` state with `networkId` and `networkStatus` ([#1196](https://github.com/MetaMask/core/pull/1196))
  - If you were using `network` to access the network ID, use `networkId` instead. It will be set to `null` rather than `loading` if the network is not currently available.
  - If you were using `network` to see if the network was currently available, use `networkStatus` instead. It will be set to `NetworkStatus.Available` if the network is available.
  - When the network is unavailable, we now have two different states to represent that: `unknown` and `unavailable`. `unavailable` means that the network was detected as not available, whereas `unknown` is used for unknown errors and cases where the network status is yet to be determined (e.g. before initialization, or while the network is loading).
- Use JavaScript private fields rather than `private` TypeScript keyword for internal methods/fields ([#1189](https://github.com/MetaMask/core/pull/1189))
- Export `BlockTrackerProxy` type ([#1147](https://github.com/MetaMask/core/pull/1147))
  - This is the type of the block tracker returned from the `getProviderAndBlockTracker` method
- **BREAKING:** Async refactor
  - Make `rollbackToPreviousProvider` async ([#1237](https://github.com/MetaMask/core/pull/1237))
  - Make `upsertNetworkConfiguration` async ([#1192](https://github.com/MetaMask/core/pull/1192))
  - Make `setActiveNetwork` async ([#1190](https://github.com/MetaMask/core/pull/1190))
  - Make `setProviderType` async ([#1191](https://github.com/MetaMask/core/pull/1191))
  - Make `refreshNetwork` async ([#1182](https://github.com/MetaMask/core/pull/1182))
  - Make `initializeProvider` async ([#1180](https://github.com/MetaMask/core/pull/1180))
  - Make `verifyNetwork` async ([#1181](https://github.com/MetaMask/core/pull/1181))
- Dependency updates
  - deps: bump web3-provider-engine@16.0.3->16.0.5 ([#1212](https://github.com/MetaMask/core/pull/1212))
  - deps: eth-rpc-errors@4.0.0->4.0.2 ([#1215](https://github.com/MetaMask/core/pull/1215))
  - deps: bump @metamask/utils to 5.0.1 ([#1211](https://github.com/MetaMask/core/pull/1211))

### Removed

- **BREAKING:** Remove `isCustomNetwork` state ([#1199](https://github.com/MetaMask/core/pull/1199))
  - The `providerConfig.type` state will be set to `'rpc'` if the current network is a custom network. Replace all references to the `isCustomNetwork` state by checking the provider config state instead.

## [7.0.0]

### Changed

- **BREAKING:** Replace `providerConfig` setter with a public `initializeProvider` method ([#1133](https://github.com/MetaMask/core/pull/1133))
  - The property `providerConfig` should no longer be set to initialize the provider. That property no longer exists.
  - The method `initializeProvider` must be called instead to initialize the provider after constructing the network controller.

## [6.0.0]

### Added

- Add rollbackToPreviousProvider method ([#1132](https://github.com/MetaMask/core/pull/1132))

### Changed

- **BREAKING:** Migrate network configurations from `PreferencesController` to `NetworkController` ([#1064](https://github.com/MetaMask/core/pull/1064))
  - Consumers will need to adapt to reading network data from `NetworkConfigurations` state on `NetworkController` rather than `frequentRpcList` on `PreferencesController`.
  - `setRpcTarget` becomes `setActiveNetwork` on `NetworkController` and accepts a `networkConfigurationId` argument rather than an `rpcUrl`.
  - `addToFrequentRpcList` on `PreferencesController` becomes `upsertNetworkConfiguration` on `NetworkController`.
  - `removeFromFrequentRpcList` on `PreferencesController` becomes `removeNetworkConfiguration` on `NetworkController`
  - The `NetworkController` requires a `trackMetaMetricsEvent` callback function argument in its constructor.
- **BREAKING:** Expose `getProviderAndBlockTracker` instead of `provider` ([#1091](https://github.com/MetaMask/core/pull/1091))
  - This change is breaking because it removes the provider property from `NetworkController`. Instead, a new method `getProviderAndBlockTracker` method is available for accessing the current provider object.

## [5.0.0]

### Changed

- **BREAKING:** Rename `properties` property in state object to `networkDetails` ([#1074](https://github.com/MetaMask/controllers/pull/1074))

### Removed

- **BREAKING:** Remove `isomorphic-fetch` ([#1106](https://github.com/MetaMask/controllers/pull/1106))
  - Consumers must now import `isomorphic-fetch` or another polyfill themselves if they are running in an environment without `fetch`

## [4.0.0]

### Changed

- **BREAKING:** Update type of state object by renaming `properties` property to `networkDetails` ([#1074](https://github.com/MetaMask/core/pull/1074))
  - Consumers are recommended to add a state migration for this change.
- **BREAKING:** Rename `NetworkProperties` type to `NetworkDetails` ([#1074](https://github.com/MetaMask/core/pull/1074))
- Change `getEIP1559Compatibility` to use async await syntax ([#1084](https://github.com/MetaMask/core/pull/1084))

## [3.0.0]

### Added

- Add support for Sepolia as a built-in Infura network ([#1041](https://github.com/MetaMask/controllers/pull/1041))
- Export types for network controller events and actions ([#1039](https://github.com/MetaMask/core/pull/1039))

### Changed

- **BREAKING:** Make `lookupNetwork` block on completing the lookup ([#1063](https://github.com/MetaMask/controllers/pull/1063))
  - This function was always `async`, but it would return before completing any async work. Now it will not return until after the network lookup has been completed.
- Rename this repository to `core` ([#1031](https://github.com/MetaMask/controllers/pull/1031))
- Update `@metamask/controller-utils` package ([#1041](https://github.com/MetaMask/controllers/pull/1041))

### Removed

- **BREAKING:**: Drop support for Ropsten, Rinkeby, and Kovan as built-in Infura networks ([#1041](https://github.com/MetaMask/controllers/pull/1041))

## [2.0.0]

### Changed

- **BREAKING:** Update type of state object by renaming `provider` property to `providerConfig` ([#995](https://github.com/MetaMask/core/pull/995))
  - Consumers are recommended to add a state migration for this change.
- **BREAKING:** Rename `NetworkController:providerChange` messenger event to `NetworkController:providerConfigChange` ([#995](https://github.com/MetaMask/core/pull/995))
- Relax dependencies on `@metamask/base-controller` and `@metamask/controller-utils` (use `^` instead of `~`) ([#998](https://github.com/MetaMask/core/pull/998))

## [1.0.0]

### Added

- Initial release

  - As a result of converting our shared controllers repo into a monorepo ([#831](https://github.com/MetaMask/core/pull/831)), we've created this package from select parts of [`@metamask/controllers` v33.0.0](https://github.com/MetaMask/core/tree/v33.0.0), namely:

    - Everything in `src/network` (minus `NetworkType` and `NetworksChainId`, which were placed in `@metamask/controller-utils`)

    All changes listed after this point were applied to this package following the monorepo conversion.

[Unreleased]: https://github.com/MetaMask/core/compare/@metamask/network-controller@26.0.0...HEAD
[26.0.0]: https://github.com/MetaMask/core/compare/@metamask/network-controller@25.0.0...@metamask/network-controller@26.0.0
[25.0.0]: https://github.com/MetaMask/core/compare/@metamask/network-controller@24.3.1...@metamask/network-controller@25.0.0
[24.3.1]: https://github.com/MetaMask/core/compare/@metamask/network-controller@24.3.0...@metamask/network-controller@24.3.1
[24.3.0]: https://github.com/MetaMask/core/compare/@metamask/network-controller@24.2.2...@metamask/network-controller@24.3.0
[24.2.2]: https://github.com/MetaMask/core/compare/@metamask/network-controller@24.2.1...@metamask/network-controller@24.2.2
[24.2.1]: https://github.com/MetaMask/core/compare/@metamask/network-controller@24.2.0...@metamask/network-controller@24.2.1
[24.2.0]: https://github.com/MetaMask/core/compare/@metamask/network-controller@24.1.0...@metamask/network-controller@24.2.0
[24.1.0]: https://github.com/MetaMask/core/compare/@metamask/network-controller@24.0.1...@metamask/network-controller@24.1.0
[24.0.1]: https://github.com/MetaMask/core/compare/@metamask/network-controller@24.0.0...@metamask/network-controller@24.0.1
[24.0.0]: https://github.com/MetaMask/core/compare/@metamask/network-controller@23.6.0...@metamask/network-controller@24.0.0
[23.6.0]: https://github.com/MetaMask/core/compare/@metamask/network-controller@23.5.1...@metamask/network-controller@23.6.0
[23.5.1]: https://github.com/MetaMask/core/compare/@metamask/network-controller@23.5.0...@metamask/network-controller@23.5.1
[23.5.0]: https://github.com/MetaMask/core/compare/@metamask/network-controller@23.4.0...@metamask/network-controller@23.5.0
[23.4.0]: https://github.com/MetaMask/core/compare/@metamask/network-controller@23.3.0...@metamask/network-controller@23.4.0
[23.3.0]: https://github.com/MetaMask/core/compare/@metamask/network-controller@23.2.0...@metamask/network-controller@23.3.0
[23.2.0]: https://github.com/MetaMask/core/compare/@metamask/network-controller@23.1.0...@metamask/network-controller@23.2.0
[23.1.0]: https://github.com/MetaMask/core/compare/@metamask/network-controller@23.0.0...@metamask/network-controller@23.1.0
[23.0.0]: https://github.com/MetaMask/core/compare/@metamask/network-controller@22.2.1...@metamask/network-controller@23.0.0
[22.2.1]: https://github.com/MetaMask/core/compare/@metamask/network-controller@22.2.0...@metamask/network-controller@22.2.1
[22.2.0]: https://github.com/MetaMask/core/compare/@metamask/network-controller@22.1.1...@metamask/network-controller@22.2.0
[22.1.1]: https://github.com/MetaMask/core/compare/@metamask/network-controller@22.1.0...@metamask/network-controller@22.1.1
[22.1.0]: https://github.com/MetaMask/core/compare/@metamask/network-controller@22.0.2...@metamask/network-controller@22.1.0
[22.0.2]: https://github.com/MetaMask/core/compare/@metamask/network-controller@22.0.1...@metamask/network-controller@22.0.2
[22.0.1]: https://github.com/MetaMask/core/compare/@metamask/network-controller@22.0.0...@metamask/network-controller@22.0.1
[22.0.0]: https://github.com/MetaMask/core/compare/@metamask/network-controller@21.1.0...@metamask/network-controller@22.0.0
[21.1.0]: https://github.com/MetaMask/core/compare/@metamask/network-controller@21.0.1...@metamask/network-controller@21.1.0
[21.0.1]: https://github.com/MetaMask/core/compare/@metamask/network-controller@21.0.0...@metamask/network-controller@21.0.1
[21.0.0]: https://github.com/MetaMask/core/compare/@metamask/network-controller@20.2.0...@metamask/network-controller@21.0.0
[20.2.0]: https://github.com/MetaMask/core/compare/@metamask/network-controller@20.1.0...@metamask/network-controller@20.2.0
[20.1.0]: https://github.com/MetaMask/core/compare/@metamask/network-controller@20.0.0...@metamask/network-controller@20.1.0
[20.0.0]: https://github.com/MetaMask/core/compare/@metamask/network-controller@19.0.0...@metamask/network-controller@20.0.0
[19.0.0]: https://github.com/MetaMask/core/compare/@metamask/network-controller@18.1.3...@metamask/network-controller@19.0.0
[18.1.3]: https://github.com/MetaMask/core/compare/@metamask/network-controller@18.1.2...@metamask/network-controller@18.1.3
[18.1.2]: https://github.com/MetaMask/core/compare/@metamask/network-controller@18.1.1...@metamask/network-controller@18.1.2
[18.1.1]: https://github.com/MetaMask/core/compare/@metamask/network-controller@18.1.0...@metamask/network-controller@18.1.1
[18.1.0]: https://github.com/MetaMask/core/compare/@metamask/network-controller@18.0.1...@metamask/network-controller@18.1.0
[18.0.1]: https://github.com/MetaMask/core/compare/@metamask/network-controller@18.0.0...@metamask/network-controller@18.0.1
[18.0.0]: https://github.com/MetaMask/core/compare/@metamask/network-controller@17.2.1...@metamask/network-controller@18.0.0
[17.2.1]: https://github.com/MetaMask/core/compare/@metamask/network-controller@17.2.0...@metamask/network-controller@17.2.1
[17.2.0]: https://github.com/MetaMask/core/compare/@metamask/network-controller@17.1.0...@metamask/network-controller@17.2.0
[17.1.0]: https://github.com/MetaMask/core/compare/@metamask/network-controller@17.0.0...@metamask/network-controller@17.1.0
[17.0.0]: https://github.com/MetaMask/core/compare/@metamask/network-controller@16.0.0...@metamask/network-controller@17.0.0
[16.0.0]: https://github.com/MetaMask/core/compare/@metamask/network-controller@15.2.0...@metamask/network-controller@16.0.0
[15.2.0]: https://github.com/MetaMask/core/compare/@metamask/network-controller@15.1.0...@metamask/network-controller@15.2.0
[15.1.0]: https://github.com/MetaMask/core/compare/@metamask/network-controller@15.0.0...@metamask/network-controller@15.1.0
[15.0.0]: https://github.com/MetaMask/core/compare/@metamask/network-controller@14.0.0...@metamask/network-controller@15.0.0
[14.0.0]: https://github.com/MetaMask/core/compare/@metamask/network-controller@13.0.1...@metamask/network-controller@14.0.0
[13.0.1]: https://github.com/MetaMask/core/compare/@metamask/network-controller@13.0.0...@metamask/network-controller@13.0.1
[13.0.0]: https://github.com/MetaMask/core/compare/@metamask/network-controller@12.2.0...@metamask/network-controller@13.0.0
[12.2.0]: https://github.com/MetaMask/core/compare/@metamask/network-controller@12.1.2...@metamask/network-controller@12.2.0
[12.1.2]: https://github.com/MetaMask/core/compare/@metamask/network-controller@12.1.1...@metamask/network-controller@12.1.2
[12.1.1]: https://github.com/MetaMask/core/compare/@metamask/network-controller@12.1.0...@metamask/network-controller@12.1.1
[12.1.0]: https://github.com/MetaMask/core/compare/@metamask/network-controller@12.0.0...@metamask/network-controller@12.1.0
[12.0.0]: https://github.com/MetaMask/core/compare/@metamask/network-controller@11.0.0...@metamask/network-controller@12.0.0
[11.0.0]: https://github.com/MetaMask/core/compare/@metamask/network-controller@10.3.1...@metamask/network-controller@11.0.0
[10.3.1]: https://github.com/MetaMask/core/compare/@metamask/network-controller@10.3.0...@metamask/network-controller@10.3.1
[10.3.0]: https://github.com/MetaMask/core/compare/@metamask/network-controller@10.2.0...@metamask/network-controller@10.3.0
[10.2.0]: https://github.com/MetaMask/core/compare/@metamask/network-controller@10.1.0...@metamask/network-controller@10.2.0
[10.1.0]: https://github.com/MetaMask/core/compare/@metamask/network-controller@10.0.0...@metamask/network-controller@10.1.0
[10.0.0]: https://github.com/MetaMask/core/compare/@metamask/network-controller@9.0.0...@metamask/network-controller@10.0.0
[9.0.0]: https://github.com/MetaMask/core/compare/@metamask/network-controller@8.0.0...@metamask/network-controller@9.0.0
[8.0.0]: https://github.com/MetaMask/core/compare/@metamask/network-controller@7.0.0...@metamask/network-controller@8.0.0
[7.0.0]: https://github.com/MetaMask/core/compare/@metamask/network-controller@6.0.0...@metamask/network-controller@7.0.0
[6.0.0]: https://github.com/MetaMask/core/compare/@metamask/network-controller@5.0.0...@metamask/network-controller@6.0.0
[5.0.0]: https://github.com/MetaMask/core/compare/@metamask/network-controller@4.0.0...@metamask/network-controller@5.0.0
[4.0.0]: https://github.com/MetaMask/core/compare/@metamask/network-controller@3.0.0...@metamask/network-controller@4.0.0
[3.0.0]: https://github.com/MetaMask/core/compare/@metamask/network-controller@2.0.0...@metamask/network-controller@3.0.0
[2.0.0]: https://github.com/MetaMask/core/compare/@metamask/network-controller@1.0.0...@metamask/network-controller@2.0.0
[1.0.0]: https://github.com/MetaMask/core/releases/tag/@metamask/network-controller@1.0.0<|MERGE_RESOLUTION|>--- conflicted
+++ resolved
@@ -23,6 +23,8 @@
   - The event payload has been changed as well: `failoverEndpointUrl` has been renamed to `endpointUrl`, and `endpointUrl` has been renamed to `primaryEndpointUrl`. In addition, `networkClientId` and `attempt` have been added to the payload.
 - **BREAKING:** Update `AbstractRpcService`/`RpcServiceRequestable` to remove `{ isolated: true }` from the `onBreak` event data type ([#7166](https://github.com/MetaMask/core/pull/7166))
   - This represented the error produced when `.isolate` is called on a Cockatiel circuit breaker policy, which we never do.
+- Statuses of networks (captured in the NetworkController `networksMetadata` state property) are now kept up to date as requests are made ([#7186](https://github.com/MetaMask/core/pull/7186))
+- Bump `@metamask/controller-utils` from `^11.14.1` to `^11.15.0` ([#7003](https://github.com/MetaMask/core/pull/7003))
 
 ## [26.0.0]
 
@@ -46,22 +48,8 @@
   - In practice, this should happen rarely if ever.
 - **BREAKING:** Migrate `NetworkClient` to `JsonRpcEngineV2` ([#7065](https://github.com/MetaMask/core/pull/7065))
   - This ought to be unobservable, but we mark it as breaking out of an abundance of caution.
-<<<<<<< HEAD
-- **BREAKING:** Split up and update payload data for `NetworkController:rpcEndpointDegraded` and `NetworkController:rpcEndpointUnavailable` ([#7166](https://github.com/MetaMask/core/pull/7166))
-  - `NetworkController:rpcEndpointDegraded` and `NetworkController:rpcEndpointUnavailable` still exist and retain the same behavior as before.
-  - New events are `NetworkController:rpcEndpointChainDegraded` and `NetworkController:rpcEndpointChainUnavailable`, and are designed to represent an entire chain of endpoints. They are also guaranteed to not be published multiple times in a row. In particular, `NetworkController:rpcEndpointUnavailable` is published only after trying all of the endpoints for a chain and when the underlying circuit for the last endpoint breaks, not as each primary's or failover's circuit breaks.
-  - The event payloads for all events have been changed as well: `failoverEndpointUrl` has been renamed to `endpointUrl`, and `endpointUrl` has been renamed to `primaryEndpointUrl`. In addition, `networkClientId` has been added to the payload.
-- **BREAKING:** Rename and update payload data for `NetworkController:rpcEndpointRequestRetried` ([#7166](https://github.com/MetaMask/core/pull/7166))
-  - This event is now called `NetworkController:rpcEndpointRetried`.
-  - The event payload has been changed as well: `failoverEndpointUrl` has been renamed to `endpointUrl`, and `endpointUrl` has been renamed to `primaryEndpointUrl`. In addition, `networkClientId` and `attempt` have been added to the payload.
-- **BREAKING:** Update `AbstractRpcService`/`RpcServiceRequestable` to remove `{ isolated: true }` from the `onBreak` event data type ([#7166](https://github.com/MetaMask/core/pull/7166))
-  - This represented the error produced when `.isolate` is called on a Cockatiel circuit breaker policy, which we never do.
-- Statuses of networks (captured in the NetworkController `networksMetadata` state property) are now kept up to date as requests are made ([#7186](https://github.com/MetaMask/core/pull/7186))
-- Bump `@metamask/controller-utils` from `^11.14.1` to `^11.15.0` ([#7003](https://github.com/MetaMask/core/pull/7003))
-=======
 - **BREAKING:** Update signature of `request` in `AbstractRpcService` and `RpcServiceRequestable` so that the JSON-RPC request must be frozen ([#7138](https://github.com/MetaMask/core/pull/7138))
 - Bump `@metamask/controller-utils` from `^11.15.0` to `^11.16.0` ([#7003](https://github.com/MetaMask/core/pull/7003), [#7202](https://github.com/MetaMask/core/pull/7202))
->>>>>>> 026ce00f
 
 ### Fixed
 
