# Changelog

All notable changes to this project will be documented in this file.

The format is based on [Keep a Changelog](https://keepachangelog.com/en/1.0.0/),
and this project adheres to [Semantic Versioning](https://semver.org/spec/v2.0.0.html).

## [Unreleased]

### Added

- Add `NetworkController:rpcEndpointChainAvailable` messenger event ([#7166](https://github.com/MetaMask/core/pull/7166))
  - This is a counterpart to the (new) `NetworkController:rpcEndpointChainUnavailable` and `NetworkController:rpcEndpointChainDegraded` events, but is published when a successful request to an endpoint within a chain of endpoints is made either initially or following a previously established degraded or unavailable status.

### Changed

- **BREAKING:** Split up and update payload data for `NetworkController:rpcEndpointDegraded` and `NetworkController:rpcEndpointUnavailable` ([#7166](https://github.com/MetaMask/core/pull/7166))
  - `NetworkController:rpcEndpointDegraded` and `NetworkController:rpcEndpointUnavailable` still exist and retain the same behavior as before.
  - New events are `NetworkController:rpcEndpointChainDegraded` and `NetworkController:rpcEndpointChainUnavailable`, and are designed to represent an entire chain of endpoints. They are also guaranteed to not be published multiple times in a row. In particular, `NetworkController:rpcEndpointUnavailable` is published only after trying all of the endpoints for a chain and when the underlying circuit for the last endpoint breaks, not as each primary's or failover's circuit breaks.
  - The event payloads for all events have been changed as well: `failoverEndpointUrl` has been renamed to `endpointUrl`, and `endpointUrl` has been renamed to `primaryEndpointUrl`. In addition, `networkClientId` has been added to the payload.
- **BREAKING:** Rename and update payload data for `NetworkController:rpcEndpointRequestRetried` ([#7166](https://github.com/MetaMask/core/pull/7166))
  - This event is now called `NetworkController:rpcEndpointRetried`.
  - The event payload has been changed as well: `failoverEndpointUrl` has been renamed to `endpointUrl`, and `endpointUrl` has been renamed to `primaryEndpointUrl`. In addition, `networkClientId` and `attempt` have been added to the payload.
- **BREAKING:** Update `AbstractRpcService`/`RpcServiceRequestable` to remove `{ isolated: true }` from the `onBreak` event data type ([#7166](https://github.com/MetaMask/core/pull/7166))
  - This represented the error produced when `.isolate` is called on a Cockatiel circuit breaker policy, which we never do.
<<<<<<< HEAD
- Statuses of networks (captured in the NetworkController `networksMetadata` state property) are now kept up to date as requests are made ([#7186](https://github.com/MetaMask/core/pull/7186))
- Bump `@metamask/controller-utils` from `^11.14.1` to `^11.15.0` ([#7003](https://github.com/MetaMask/core/pull/7003))
=======
- Move peer dependencies for controller and service packages to direct dependencies ([#7209](https://github.com/MetaMask/core/pull/7209))
  - The dependencies moved are:
    - `@metamask/error-reporting-service` (^3.0.0)
  - In clients, it is now possible for multiple versions of these packages to exist in the dependency tree.
    - For example, this scenario would be valid: a client relies on `@metamask/controller-a` 1.0.0 and `@metamask/controller-b` 1.0.0, and `@metamask/controller-b` depends on `@metamask/controller-a` 1.1.0.
  - Note, however, that the versions specified in the client's `package.json` always "win", and you are expected to keep them up to date so as not to break controller and service intercommunication.
>>>>>>> 0e13332c

## [26.0.0]

### Added

- Add infura supported networks ([#6972](https://github.com/MetaMask/core/pull/6972))

### Changed

- Bump `@metamask/json-rpc-engine` from `^10.1.1` to `^10.2.0` ([#7202](https://github.com/MetaMask/core/pull/7202))
- Bump `@metamask/eth-json-rpc-provider` from `^5.0.1` to `^6.0.0` ([#7202](https://github.com/MetaMask/core/pull/7202))
- Bump `@metamask/eth-json-rpc-middleware` from `^21.0.0` to `^22.0.0` ([#7202](https://github.com/MetaMask/core/pull/7202))
- Bump `@metamask/eth-block-tracker` from `^14.0.0` to `^15.0.0` ([#7202](https://github.com/MetaMask/core/pull/7202))
- **BREAKING:** Use `InternalProvider` instead of `SafeEventEmitterProvider` ([#6796](https://github.com/MetaMask/core/pull/6796))
  - Providers accessible either via network clients or global proxies no longer emit events (or inherit from EventEmitter, for that matter).
- **BREAKING:** Make `Provider` type more specific ([#7061](https://github.com/MetaMask/core/pull/7061))
  - The `Provider` type is now an `InternalProvider` with a context type of `{ origin: string; skipCache: boolean } & Record<string, unknown>`.
- **BREAKING:** Stop retrying `undefined` results for methods that include a block tag parameter ([#7001](https://github.com/MetaMask/core/pull/7001))
  - The network client middleware, via `@metamask/eth-json-rpc-middleware`, will now throw an error if it encounters an
    `undefined` result when dispatching a request with a later block number than the originally requested block number.
  - In practice, this should happen rarely if ever.
- **BREAKING:** Migrate `NetworkClient` to `JsonRpcEngineV2` ([#7065](https://github.com/MetaMask/core/pull/7065))
  - This ought to be unobservable, but we mark it as breaking out of an abundance of caution.
- **BREAKING:** Update signature of `request` in `AbstractRpcService` and `RpcServiceRequestable` so that the JSON-RPC request must be frozen ([#7138](https://github.com/MetaMask/core/pull/7138))
- Bump `@metamask/controller-utils` from `^11.15.0` to `^11.16.0` ([#7003](https://github.com/MetaMask/core/pull/7003), [#7202](https://github.com/MetaMask/core/pull/7202))

### Fixed

- Ensure `networksMetadata` never references old network client IDs ([#7047](https://github.com/MetaMask/core/pull/7047))
  - When removing a network configuration, ensure that metadata for all RPC endpoints in the network configuration are also removed from `networksMetadata`
  - When initializing the controller, remove metadata for RPC endpoints in `networksMetadata` that are not present in a network configuration

## [25.0.0]

### Changed

- **BREAKING:** Use new `Messenger` from `@metamask/messenger` ([#6386](https://github.com/MetaMask/core/pull/6386))
  - Previously, `NetworkController` accepted a `RestrictedMessenger` instance from `@metamask/base-controller`.
- **BREAKING:** Bump `@metamask/error-reporting-service` from `^2.0.0` to `^3.0.0` ([#6962](https://github.com/MetaMask/core/pull/6962))
- Bump `@metamask/base-controller` from `^8.4.2` to `^9.0.0` ([#6962](https://github.com/MetaMask/core/pull/6962))

## [24.3.1]

### Changed

- Bump `@metamask/base-controller` from `^8.4.1` to `^8.4.2` ([#6917](https://github.com/MetaMask/core/pull/6917))

## [24.3.0]

### Changed

- Bump `@metamask/eth-json-rpc-middleware` from `^19.0.1` to `^21.0.0` ([#6866](https://github.com/MetaMask/core/pull/6866), [#6883](https://github.com/MetaMask/core/pull/6883))
- Bump `@metamask/eth-block-tracker` from `^13.0.0` to `^14.0.0` ([#6883](https://github.com/MetaMask/core/pull/6883))

## [24.2.2]

### Changed

- Bump `@metamask/eth-block-tracker` from `^12.0.1` to `^12.2.1` ([#6811](https://github.com/MetaMask/core/pull/6811))
- Bump `@metamask/eth-json-rpc-infura` from `^10.2.0` to `^10.3.0` ([#6811](https://github.com/MetaMask/core/pull/6811))
- Bump `@metamask/eth-json-rpc-middleware` from `^18.0.0` to `^19.0.1` ([#6811](https://github.com/MetaMask/core/pull/6811))

## [24.2.1]

### Changed

- Bump `@metamask/utils` from `^11.8.0` to `^11.8.1` ([#6708](https://github.com/MetaMask/core/pull/6708))
- Update `@metamask/eth-json-rpc-middleware` from `^17.0.1` to `^18.0.0` ([#6714](https://github.com/MetaMask/core/pull/6714))
- Bump `@metamask/error-reporting-service` from `^2.1.0` to `^2.2.0` ([#6782](https://github.com/MetaMask/core/pull/6782))
- Bump `@metamask/base-controller` from `^8.4.0` to `^8.4.1` ([#6807](https://github.com/MetaMask/core/pull/6807))
- Bump `@metamask/controller-utils` from `^11.14.0` to `^11.14.1` ([#6807](https://github.com/MetaMask/core/pull/6807))
- Bump `@metamask/eth-json-rpc-provider` from `^5.0.0` to `^5.0.1` ([#6807](https://github.com/MetaMask/core/pull/6807))
- Bump `@metamask/json-rpc-engine` from `^10.1.0` to `^10.1.1` ([#6807](https://github.com/MetaMask/core/pull/6807))

## [24.2.0]

### Added

- Add two new controller state metadata properties: `includeInStateLogs` and `usedInUi` ([#6525](https://github.com/MetaMask/core/pull/6525))
- Add `lookupNetwork` option to `initializeProvider`, to allow for skipping the request used to populate metadata for the globally selected network ([#6575](https://github.com/MetaMask/core/pull/6575), [#6607](https://github.com/MetaMask/core/pull/6607))
  - If `lookupNetwork` is set to `false`, the function is fully synchronous, and does not return a promise.

### Changed

- Bump `@metamask/controller-utils` from `^11.12.0` to `^11.14.0` ([#6620](https://github.com/MetaMask/core/pull/6620), [#6629](https://github.com/MetaMask/core/pull/6629))
- Bump `@metamask/base-controller` from `^8.1.0` to `^8.4.0` ([#6355](https://github.com/MetaMask/core/pull/6355), [#6465](https://github.com/MetaMask/core/pull/6465), [#6632](https://github.com/MetaMask/core/pull/6632))
- Rephrase "circuit broken" errors so they are more user-friendly ([#6423](https://github.com/MetaMask/core/pull/6423))
  - These are errors produced when a request is made to an RPC endpoint after it returns too many consecutive 5xx responses and the underlying circuit is open.
- Bump `@metamask/utils` from `^11.4.2` to `^11.8.0` ([#6588](https://github.com/MetaMask/core/pull/6588))
- Bump `@metamask/json-rpc-engine` from `^10.0.3` to `^10.1.0` ([#6678](https://github.com/MetaMask/core/pull/6678))
- Bump `@metamask/eth-json-rpc-provider` from `^4.1.8` to `^5.0.0` ([#6678](https://github.com/MetaMask/core/pull/6678))

### Deprecated

- Deprecate `lookupNetworkByClientId` ([#6308](https://github.com/MetaMask/core/pull/6308))
  - `lookupNetwork` already supports passing in a network client ID; please use this going forward instead.

## [24.1.0]

### Added

- The object in the `NetworkController:rpcEndpointDegraded` event payload now includes an `error` property, which can be used to access the error produced by the last request when the maximum number of retries is exceeded ([#6188](https://github.com/MetaMask/core/pull/6188))
  - This `error` property will be `undefined` if the degraded event merely represents a slow request

### Changed

- Bump `@metamask/base-controller` from `^8.0.1` to `^8.1.0` ([#6284](https://github.com/MetaMask/core/pull/6284))
- Bump `@metamask/controller-utils` from `^11.11.0` to `^11.12.0` ([#6303](https://github.com/MetaMask/core/pull/6303))
  - This effectively changes the `onDegraded` property on `AbstractRpcService` so that the event listener payload may be an object with either a `endpointUrl` property, `error` + `endpointUrl` properties, or `value` + `endpointUrl` properties
  - **NOTE:** Although `error` and `value` are new, optional properties, this change makes an inadvertent breaking change to the signature of the event listener due to how TypeScript compares function types. We have conciously decided not to re-release this change under a major version, so be advised.

## [24.0.1]

### Changed

- Requests to an RPC endpoint that returns a 502 response ("bad gateway") will now be retried ([#5923](https://github.com/MetaMask/core/pull/5923))
- All JSON-RPC errors that represent 4xx and 5xx responses from RPC endpoints now include the HTTP status code under `data.httpStatus` ([#5923](https://github.com/MetaMask/core/pull/5923))
- 3xx responses from RPC endpoints are no longer treated as errors ([#5923](https://github.com/MetaMask/core/pull/5923))
- Bump `@metamask/controller-utils` from `^11.10.0` to `^11.11.0` ([#6069](https://github.com/MetaMask/core/pull/6069))
- Bump `@metamask/utils` from `^11.2.0` to `^11.4.2` ([#6054](https://github.com/MetaMask/core/pull/6054))

### Fixed

- If an RPC endpoint returns invalid/unparseable JSON, it is now represented as a JSON-RPC error with code -32700 (parse error) instead of -32603 (internal error) ([#5923](https://github.com/MetaMask/core/pull/5923))
- If an RPC endpoint returns a 401 response, it is now represented as a JSON-RPC error with code -32006 (unauthorized) instead of -32603 (internal error) ([#5923](https://github.com/MetaMask/core/pull/5923))
- If an RPC endpoint returns a 405 response, it is now represented as a JSON-RPC error with code -32080 (client error) instead of -32601 (method not found) ([#5923](https://github.com/MetaMask/core/pull/5923))
- If an RPC endpoint returns a 402, 404, or 5xx response, it is now represented as a JSON-RPC error with code -32002 (resource unavailable error) instead of -32603 (internal error) ([#5923](https://github.com/MetaMask/core/pull/5923))
- If an RPC endpoint returns a 4xx response besides 401, 402, 404, 405, or 429, it is now represented as a JSON-RPC error with code -32080 (client error) instead of -32603 (internal error) ([#5923](https://github.com/MetaMask/core/pull/5923))
- Improve detection of partial JSON responses from RPC endpoints ([#5923](https://github.com/MetaMask/core/pull/5923))
- Fix "Request cannot be constructed from a URL that includes credentials" error when using RPC endpoints with embedded credentials ([#6116](https://github.com/MetaMask/core/pull/6116))

## [24.0.0]

### Changed

- **BREAKING:** Remove `@metamask/error-reporting-service@^1.0.0` as a direct dependency, add `^2.0.0` as a peer dependency ([#5970](https://github.com/MetaMask/core/pull/5970), [#5999](https://github.com/MetaMask/core/pull/5999))

## [23.6.0]

### Added

- Add Base network to default infura networks ([#5902](https://github.com/MetaMask/core/pull/5902))
  - Network changes were added in `@metamask/controller-utils`

### Changed

- Bump `@metamask/controller-utils` to `^11.10.0` ([#5935](https://github.com/MetaMask/core/pull/5935))

## [23.5.1]

### Changed

- **BREAKING:** NetworkController messenger now requires the `ErrorReportingService:captureException` action to be allowed ([#5970](https://github.com/MetaMask/core/pull/5970))
  - This change was originally missed when this release was created. It was added to the changelog afterward.
- Block tracker errors will no longer be wrapped under "PollingBlockTracker - encountered an error while attempting to update latest block" ([#5860](https://github.com/MetaMask/core/pull/5860))
- Bump dependencies ([#5867](https://github.com/MetaMask/core/pull/5867), [#5860](https://github.com/MetaMask/core/pull/5860))
  - Bump `@metamask/eth-block-tracker` to `^12.0.1`
  - Bump `@metamask/eth-json-rpc-infura` to `^10.2.0`
  - Bump `@metamask/eth-json-rpc-middleware` to `^17.0.1`

### Fixed

- Rather than throwing an error, NetworkController now corrects an invalid initial `selectedNetworkClientId` to point to the default RPC endpoint of the first network sorted by chain ID ([#5851](https://github.com/MetaMask/core/pull/5851))
- Fix the block tracker so that it will now reject if an error is thrown while making the request instead of hanging ([#5860](https://github.com/MetaMask/core/pull/5860))

## [23.5.0]

### Changed

- Remove obsolete `eth_getBlockByNumber` error handling for load balancer errors ([#5808](https://github.com/MetaMask/core/pull/5808))
- Bump `@metamask/controller-utils` to `^11.9.0` ([#5812](https://github.com/MetaMask/core/pull/5812))

### Fixed

- Improved handling of HTTP status codes to prevent unnecessary circuit breaker triggers ([#5798](https://github.com/MetaMask/core/pull/5798), [#5809](https://github.com/MetaMask/core/pull/5809))
  - HTTP 4XX responses (e.g. rate limit errors) will no longer trigger the circuit breaker policy.

## [23.4.0]

### Added

- Add Monad Testnet as default network ([#5724](https://github.com/MetaMask/core/pull/5724))

### Changed

- Bump `@metamask/controller-utils` to `^11.8.0` ([#5765](https://github.com/MetaMask/core/pull/5765))

## [23.3.0]

### Added

- Add optional `getBlockTrackerOptions` argument to NetworkController constructor ([#5702](https://github.com/MetaMask/core/pull/5702))
- Add optional `rpcFailoverEnabled` option to NetworkController constructor (`false` by default) ([#5668](https://github.com/MetaMask/core/pull/5668))
- Add `enableRpcFailover` and `disableRpcFailover` methods to NetworkController ([#5668](https://github.com/MetaMask/core/pull/5668))

### Changed

- Bump `@metamask/base-controller` from ^8.0.0 to ^8.0.1 ([#5722](https://github.com/MetaMask/core/pull/5722))
- Disable the RPC failover behavior by default ([#5668](https://github.com/MetaMask/core/pull/5668))
  - You are free to set the `failoverUrls` property on an RPC endpoint, but it won't have any effect
  - To enable this behavior, either pass `rpcFailoverEnabled: true` to the constructor or call `enableRpcFailover` after initialization

## [23.2.0]

### Added

- Add optional `additionalDefaultNetworks` option to `NetworkController` constructor ([#5527](https://github.com/MetaMask/core/pull/5527))
  - This can be used to customize which custom networks the default `networkConfigurationsByChainId` includes.
- Add `getSelectedChainId` method to `NetworkController` ([#5516](https://github.com/MetaMask/core/pull/5516))
  - This is also callable via the messenger.
- Add `DEPRECATED_NETWORKS` constant ([#5560](https://github.com/MetaMask/core/pull/5560))

### Changed

- Remove Goerli and Linea Goerli from set of default networks ([#5560](https://github.com/MetaMask/core/pull/5560))
  - Note that if you do not pass any initial state to NetworkController, this means that `0x5` and `0xe704` will no longer be keys in `networkConfigurationsByChainId`.
  - We are not counting this as a breaking change because we don't make any guarantees about what keys are present in `networkConfigurationsByChainId` at runtime — only that they must be valid chain IDs.
  - If you want more of a guarantee, you are recommended to persist the NetworkController state and then pass it back through as initial state.
- Update `RpcEndpoint` so that `failoverUrls` is optional ([#5561](https://github.com/MetaMask/core/pull/5561))
  - This property was introduced in 23.0.0 as a breaking change, but this change makes it non-breaking.
- Update `NetworkClientConfiguration` so that `failoverUrls` is optional ([#5561](https://github.com/MetaMask/core/pull/5561))
  - This property was introduced in 23.0.0 as a breaking change, but this change makes it non-breaking.
- Bump `@metamask/controller-utils` to `^11.7.0` ([#5583](https://github.com/MetaMask/core/pull/5583))

### Fixed

- Upgrade `@metamask/eth-json-rpc-infura` to `^10.1.1` and `@metamask/eth-json-rpc-infura` to `^16.0.1` ([#5573](https://github.com/MetaMask/core/pull/5573))
  - This fixes a bug where non-standard unsuccessful JSON-RPC errors were being ignored/discarded

## [23.1.0]

### Added

- The `NetworkController:rpcEndpointDegraded` messenger event now has a new `chainId` property in its data, which is the ID of the chain that the endpoint represents ([#5517](https://github.com/MetaMask/core/pull/5517))

## [23.0.0]

### Added

- Implement circuit breaker pattern when retrying requests to Infura and custom RPC endpoints ([#5290](https://github.com/MetaMask/core/pull/5290))
  - If the network is perceived to be unavailable after 5 attempts, further retries will be paused for 30 seconds.
  - "Unavailable" means the following:
    - A failure to reach the network (exact error depending on platform / HTTP client)
    - The request responds with a non-JSON-parseable or non-JSON-RPC-compatible body
    - The request returns a non-200 response
- Use exponential backoff / jitter when retrying requests to Infura and custom RPC endpoints ([#5290](https://github.com/MetaMask/core/pull/5290))
  - As requests are retried, the delay between retries will increase exponentially (using random variance to prevent bursts).
- Add support for automatic failover when Infura is unavailable ([#5360](https://github.com/MetaMask/core/pull/5360))
  - An Infura RPC endpoint can now be configured with a list of failover URLs via `failoverUrls`.
  - If, after many attempts, an Infura network is perceived to be down, the list of failover URLs will be tried in turn.
- Add messenger action `NetworkController:rpcEndpointUnavailable` for responding to when a RPC endpoint becomes unavailable (see above) ([#5492](https://github.com/MetaMask/core/pull/5492), [#5501](https://github.com/MetaMask/core/pull/5501))
  - Also add associated type `NetworkControllerRpcEndpointUnavailableEvent`.
- Add messenger action `NetworkController:rpcEndpointDegraded` for responding to when a RPC endpoint becomes degraded ([#5492](https://github.com/MetaMask/core/pull/5492))
  - Also add associated type `NetworkControllerRpcEndpointDegradedEvent`.
- Add messenger action `NetworkController:rpcEndpointRequestRetried` for responding to when a RPC endpoint is retried following a retriable error ([#5492](https://github.com/MetaMask/core/pull/5492))
  - Also add associated type `NetworkControllerRpcEndpointRequestRetriedEvent`.
  - This is mainly useful for tests when mocking timers.
- Export `RpcServiceRequestable` type, which was previously named `AbstractRpcService` ([#5492](https://github.com/MetaMask/core/pull/5492))
- Export `isConnectionError` utility function ([#5501](https://github.com/MetaMask/core/pull/5501))

### Changed

- **BREAKING:** `NetworkController` constructor now takes a new required option, `getRpcServiceOptions` ([#5290](https://github.com/MetaMask/core/pull/5290), [#5492](https://github.com/MetaMask/core/pull/5492))
  - This can be used to customize how RPC services (which eventually hit RPC endpoints) are constructed.
  - For instance, you could set one `circuitBreakDuration` for one class of endpoints, and another `circuitBreakDuration` for another class.
  - At minimum you will need to pass `fetch` and `btoa`.
  - The `NetworkControllerOptions` also reflects this change.
- **BREAKING:** Add required property `failoverUrls` to `RpcEndpoint` ([#5360](https://github.com/MetaMask/core/pull/5360))
  - The `NetworkControllerState` and the `state` option to `NetworkController` also reflect this change.
- **BREAKING:** Add required property `failoverRpcUrls` to `NetworkClientConfiguration` ([#5360](https://github.com/MetaMask/core/pull/5360))
  - The `configuration` property in the `AutoManagedNetworkClient` and `NetworkClient` types also reflect this change.
- **BREAKING:** The `AbstractRpcService` type now has a non-optional `endpointUrl` property ([#5492](https://github.com/MetaMask/core/pull/5492))
  - The old version of `AbstractRpcService` is now called `RpcServiceRequestable`
- Synchronize retry logic and error handling behavior between Infura and custom RPC endpoints ([#5290](https://github.com/MetaMask/core/pull/5290))
  - A request to a custom endpoint that returns a 418 response will no longer return a JSON-RPC response with the error "Request is being rate limited".
  - A request to a custom endpoint that returns a 429 response now returns a JSON-RPC response with the error "Request is being rate limited".
  - A request to a custom endpoint that throws an "ECONNRESET" error will now be retried up to 5 times.
  - A request to a Infura endpoint that fails more than 5 times in a row will now respond with a JSON-RPC error that encompasses the failure instead of hiding it as "InfuraProvider - cannot complete request. All retries exhausted".
  - A request to a Infura endpoint that returns a non-retriable, non-2xx response will now respond with a JSON-RPC error that has the underling message "Non-200 status code: '\<code\>'" rather than including the raw response from the endpoint.
  - A request to a custom endpoint that fails with a retriable error more than 5 times in a row will now respond with a JSON-RPC error that encompasses the failure instead of returning an empty response.
  - A "retriable error" is now regarded as the following:
    - A failure to reach the network (exact error depending on platform / HTTP client)
    - The request responds with a non-JSON-parseable or non-JSON-RPC-compatible body
    - The request returns a 503 or 504 response
- Bump dependencies to support usage of RPC services internally for network requests ([#5290](https://github.com/MetaMask/core/pull/5290))
  - Bump `@metamask/eth-json-rpc-infura` to `^10.1.0`
  - Bump `@metamask/eth-json-rpc-middleware` to `^15.1.0`
- Bump `@metamask/controller-utils` to `^11.5.0` ([#5439](https://github.com/MetaMask/core/pull/5439))
- Bump `@metamask/utils` to `^11.2.0` ([#5301](https://github.com/MetaMask/core/pull/5301))

### Fixed

- Fix `findNetworkClientIdByChainId` to return the network client ID for the chain's configured default RPC endpoint instead of its first listed RPC endpoint ([#5344](https://github.com/MetaMask/core/pull/5344))

## [22.2.1]

### Changed

- Bump `@metamask/base-controller` from `^7.1.1` to `^8.0.0` ([#5305](https://github.com/MetaMask/core/pull/5305))

## [22.2.0]

### Added

- Export `AbstractRpcService` type ([#5263](https://github.com/MetaMask/core/pull/5263))

### Changed

- Bump `@metamask/base-controller` from `^7.0.0` to `^7.1.1` ([#5079](https://github.com/MetaMask/core/pull/5079), [#5135](https://github.com/MetaMask/core/pull/5135))
- Bump `@metamask/controller-utils` from `^11.4.4` to `^11.5.0` ([#5135](https://github.com/MetaMask/core/pull/5135), [#5272](https://github.com/MetaMask/core/pull/5272))
- Bump `@metamask/eth-json-rpc-provider` from `^4.1.6` to `^4.1.8` ([#5082](https://github.com/MetaMask/core/pull/5082), [#5272](https://github.com/MetaMask/core/pull/5272))
- Bump `@metamask/json-rpc-engine` from `^10.0.1` to `^10.0.3` ([#5082](https://github.com/MetaMask/core/pull/5082), [#5272](https://github.com/MetaMask/core/pull/5272))
- Bump `@metamask/rpc-errors` from `^7.0.1` to `^7.0.2` ([#5080](https://github.com/MetaMask/core/pull/5080))
- Bump `@metamask/utils` from `^10.0.0` to `^11.1.0` ([#5080](https://github.com/MetaMask/core/pull/5080), [#5223](https://github.com/MetaMask/core/pull/5223))

### Fixed

- Fix `lookupNetwork` so that it will no longer throw an error if `networkDidChange` subscriptions have been removed before it returns ([#5116](https://github.com/MetaMask/core/pull/5116))
  - This error could occur if the NetworkController's messenger is cleared of subscriptions, as in a "destroy" step.
- Fix race condition so that after adding a new RPC endpoint to a network, it is possible to access the new endpoint inside of a `stateChange` event listener via `getNetworkConfigurationByNetworkClientId` ([#5122](https://github.com/MetaMask/core/pull/5122))
- Fix `selectAvailableNetworkClientIds` so that it is properly memoized ([#5193](https://github.com/MetaMask/core/pull/5193))

## [22.1.1]

### Changed

- Bump `@metamask/eth-json-rpc-middleware` from `^15.0.0` to `^15.0.1` ([#5037](https://github.com/MetaMask/core/pull/5037))
- Bump `swappable-obj-proxy` from `^2.2.0` to `^2.3.0` ([#5036](https://github.com/MetaMask/core/pull/5036))
- Bump `@metamask/eth-block-tracker` from `^11.0.2` to `^11.0.3` ([#5025](https://github.com/MetaMask/core/pull/5025))

## [22.1.0]

### Added

- The `NetworkController:networkRemoved` messenger event will now be emitted when a network is removed ([#4698](https://github.com/MetaMask/core/pull/4698))
- Add messenger actions `NetworkController:addNetwork`, `NetworkController:removeNetwork`, and `NetworkController:updateNetwork` which call the respective controller methods ([#4698](https://github.com/MetaMask/core/pull/4698))
- Add `lastUpdatedAt` property to network configurations which will be set to the current time on addition or update ([#4652](https://github.com/MetaMask/core/pull/4652))
  - This was added to support the upcoming network syncing feature.
  - This property is optional and will be `undefined` for existing network configurations that have not yet been updated.

### Changed

- Add dependency `fast-deep-equal` ([#4652](https://github.com/MetaMask/core/pull/4652))
- Bump `@metamask/controller-utils` from `^11.4.3` to `^11.4.4` ([#5012](https://github.com/MetaMask/core/pull/5012))

### Fixed

- Remove dependency on Node builtin module `util` to ensure that `@metamask/network-controller` can be used in a strict browser context ([#3672](https://github.com/MetaMask/core/pull/3672))
- Correct ESM-compatible build so that imports of the following packages that re-export other modules via `export *` are no longer corrupted: ([#5011](https://github.com/MetaMask/core/pull/5011))
  - `@metamask/eth-block-tracker`
  - `@metamask/eth-json-rpc-infura`
  - `@metamask/eth-json-rpc-middleware`
  - `@metamask/eth-query`
  - `@metamask/swappable-obj-proxy`
  - `fast-deep-equal`

## [22.0.2]

### Changed

- `getDefaultNetworkConfigurationsByChainId` returns the updated display names for mainnet and linea. `Ethereum Mainnet` instead of `Mainnet`, and `Linea` instead of `Linea Mainnet`. ([#4865](https://github.com/MetaMask/core/pull/4865))
- Bump `@metamask/controller-utils` from `^11.4.2` to `^11.4.3` ([#4915](https://github.com/MetaMask/core/pull/4915))

## [22.0.1]

### Changed

- Bump `@metamask/base-controller` from `^7.0.1` to `^7.0.2` ([#4862](https://github.com/MetaMask/core/pull/4862))
- Bump `@metamask/controller-utils` from `^11.4.0` to `^11.4.2` ([#4862](https://github.com/MetaMask/core/pull/4862), [#4870](https://github.com/MetaMask/core/pull/4870))
- Bump `@metamask/eth-json-rpc-provider` from `^4.1.5` to `^4.1.6` ([#4862](https://github.com/MetaMask/core/pull/4862))
- Bump `@metamask/json-rpc-engine` from `^10.0.0` to `^10.0.1` ([#4862](https://github.com/MetaMask/core/pull/4862))
- Bump `@metamask/rpc-errors` from `^7.0.0` to `^7.0.1` ([#4831](https://github.com/MetaMask/core/pull/4831))

## [22.0.0]

### Changed

- Corrects the previous 21.1.0 release to document breaking changes that were missed:
  - **BREAKING:** Bump `@metamask/eth-block-tracker` from `^10.0.0` to `^11.0.2` ([#4769](https://github.com/MetaMask/core/pull/4769))
  - **BREAKING:** Bump `@metamask/eth-json-rpc-middleware` from `^13.0.0` to `^15.0.0` ([#4769](https://github.com/MetaMask/core/pull/4769))
  - **BREAKING:** Bump `@metamask/json-rpc-engine` from `^9.0.3` to `^10.0.0` ([#4769](https://github.com/MetaMask/core/pull/4769))
  - **BREAKING:** Bump `@metamask/rpc-errors` from `^6.3.1` to `^7.0.0` ([#4769](https://github.com/MetaMask/core/pull/4769))
  - **BREAKING:** Bump `@metamask/eth-json-rpc-infura` from `^9.1.0` to `^10.0.0` ([#4769](https://github.com/MetaMask/core/pull/4769))
  - Bump `@metamask/eth-json-rpc-provider` from `^4.1.4` to `^4.1.5` ([#4798](https://github.com/MetaMask/core/pull/4798))
    - This update was recorded in the v21.1.0 changelog, but is listed here again because that release has been deprecated.
- Bump `@metamask/controller-utils` from `^11.3.0` to `^11.4.0` ([#4834](https://github.com/MetaMask/core/pull/4834))

## [21.1.0] [DEPRECATED]

### Changed

- Bump `@metamask/eth-json-rpc-provider` from `^4.1.4` to `^4.1.5` ([#4798](https://github.com/MetaMask/core/pull/4798))

## [21.0.1]

### Fixed

- Produce and export ESM-compatible TypeScript type declaration files in addition to CommonJS-compatible declaration files ([#4648](https://github.com/MetaMask/core/pull/4648))
  - Previously, this package shipped with only one variant of type declaration
    files, and these files were only CommonJS-compatible, and the `exports`
    field in `package.json` linked to these files. This is an anti-pattern and
    was rightfully flagged by the
    ["Are the Types Wrong?"](https://arethetypeswrong.github.io/) tool as
    ["masquerading as CJS"](https://github.com/arethetypeswrong/arethetypeswrong.github.io/blob/main/docs/problems/FalseCJS.md).
    All of the ATTW checks now pass.
- Remove chunk files ([#4648](https://github.com/MetaMask/core/pull/4648)).
  - Previously, the build tool we used to generate JavaScript files extracted
    common code to "chunk" files. While this was intended to make this package
    more tree-shakeable, it also made debugging more difficult for our
    development teams. These chunk files are no longer present.

## [21.0.0]

### Added

- **BREAKING:** Add `networkConfigurationsByChainId` to `NetworkState` (type: `Record<Hex, NetworkConfiguration>`) ([#4268](https://github.com/MetaMask/core/pull/4286))
  - This property replaces `networkConfigurations`, and, as its name implies, organizes network configurations by chain ID rather than network client ID.
  - If no initial state or this property is not included in initial state, the default value of this property will now include configurations for known Infura networks (Mainnet, Goerli, Sepolia, Linea Goerli, Linea Sepolia, and Linea Mainnet) by default.
- Add `getNetworkConfigurationByChainId` method, `NetworkController:getNetworkConfigurationByChainId` messenger action, and `NetworkControllerGetNetworkConfigurationByNetworkClientId` type ([#4268](https://github.com/MetaMask/core/pull/4286))
- Add `addNetwork`, which replaces one half of `upsertNetworkConfiguration` and can be used to add new network clients for a chain ([#4268](https://github.com/MetaMask/core/pull/4286))
  - It's worth noting that this method now publishes a `NetworkController:networkAdded` event instead of calling a `trackMetaMetricsEvent` callback. It is expected that you will subscribe to this event and create a MetaMetrics event yourself.
- Add `updateNetwork`, which replaces one half of `upsertNetworkConfiguration` and can be used to recreate the network clients for an existing chain based on an updated configuration ([#4268](https://github.com/MetaMask/core/pull/4286))
  - Note that it is not possible to remove the RPC endpoint from a network configuration that is currently represented by the globally selected network client. To prevent an error, you'll need to detect when such a removal is occurring and pass the `replacementSelectedRpcEndpointIndex` to `updateNetwork`. It will then switch to the designated RPC endpoint's network client on your behalf.
- Add `removeNetwork`, which replaces `removeNetworkConfiguration` and can be used to remove existing network clients for a chain ([#4268](https://github.com/MetaMask/core/pull/4286))
- Add `getDefaultNetworkControllerState` function, which replaces `defaultState` and matches patterns in other controllers ([#4268](https://github.com/MetaMask/core/pull/4286))
- Add `RpcEndpointType`, `AddNetworkFields`, and `UpdateNetworkFields` types ([#4268](https://github.com/MetaMask/core/pull/4286))
- Add `getNetworkConfigurations`, `getAvailableNetworkClientIds` and `selectAvailableNetworkClientIds` selectors ([#4268](https://github.com/MetaMask/core/pull/4286))
  - These new selectors can be applied to messenger event subscriptions

### Changed

- **BREAKING:** Replace `NetworkConfiguration` type with a new definition ([#4268](https://github.com/MetaMask/core/pull/4286))
  - A network configuration no longer represents a single RPC endpoint but rather a collection of RPC endpoints that can all be used to interface with a single chain.
  - The only property that has brought over to this type unchanged is `chainId`.
  - `ticker` has been renamed to `nativeCurrency`.
  - `nickname` has been renamed to `name`.
  - `rpcEndpoints` has been added. This is an an array of objects, where each object has properties `name` (optional), `networkClientId` (optional), `type`, and `url`.
  - `defaultRpcEndpointIndex` has been added. This must point to an entry in `rpcEndpoints`.
  - The block explorer URL is no longer located in `rpcPrefs` and is no longer restricted to one: `blockExplorerUrls` has been added along with a corresponding property `defaultBlockExplorerUrlIndex`, which must point to an entry in `blockExplorerUrls`.
  - `id` has been removed. Previously, this represented the ID of the network client associated with the network configuration. Since network clients are now created from RPC endpoints, the equivalent to this is the `networkClientId` property on an `RpcEndpoint`.
- **BREAKING:** The network controller messenger must now allow the action `NetworkController:getNetworkConfigurationByChainId` ([#4268](https://github.com/MetaMask/core/pull/4286))
- **BREAKING:** The network controller messenger must now allow the event `NetworkController:networkAdded` ([#4268](https://github.com/MetaMask/core/pull/4286))
- **BREAKING:** The `NetworkController` constructor will now throw if the initial state provided is invalid ([#4268](https://github.com/MetaMask/core/pull/4286))
  - `networkConfigurationsByChainId` cannot be empty.
  - The `chainId` of a network configuration in `networkConfigurationsByChainId` must match the chain ID it is filed under.
  - The `defaultRpcEndpointIndex` of a network configuration in `networkConfigurationsByChainId` must point to an entry in its `rpcEndpoints`.
  - The `defaultBlockExplorerUrlIndex` of a network configuration in `networkConfigurationsByChainId` must point to an entry in its `blockExplorerUrls`.
  - `selectedNetworkClientId` must match the `networkClientId` of an RPC endpoint in `networkConfigurationsByChainId`.
- **BREAKING:** Update `getNetworkConfigurationByNetworkClientId` so that when given an Infura network name (that is, a value from `InfuraNetworkType`), it will return a masked version of the RPC endpoint URL for the associated Infura network ([#4268](https://github.com/MetaMask/core/pull/4286))
  - If you want the unmasked version, you'll need the `url` property from the network _client_ configuration, which you can get by calling `getNetworkClientById` and then accessing the `configuration` property off of the network client.
- **BREAKING:** Update `loadBackup` to take and update `networkConfigurationsByChainId` instead of `networkConfigurations` ([#4268](https://github.com/MetaMask/core/pull/4286))
- Bump `@metamask/base-controller` from `^6.0.2` to `^7.0.0` ([#4625](https://github.com/MetaMask/core/pull/4625), [#4643](https://github.com/MetaMask/core/pull/4643))
- Bump `@metamask/controller-utils` from `^11.0.2` to `^11.2.0` ([#4639](https://github.com/MetaMask/core/pull/4639), [#4651](https://github.com/MetaMask/core/pull/4651))
- Bump `@metamask/eth-block-tracker` from `^9.0.3` to `^10.0.0` ([#4424](https://github.com/MetaMask/core/pull/4424))
- Bump `@metamask/eth-json-rpc-middleware` from `^12.1.1` to `^13.0.0` ([#4424](https://github.com/MetaMask/core/pull/4424))

### Removed

- **BREAKING:** Remove `networkConfigurations` from `NetworkState`, which has been replaced with `networkConfigurationsByChainId` ([#4268](https://github.com/MetaMask/core/pull/4286))
- **BREAKING:** Remove `upsertNetworkConfiguration` and `removeNetworkConfiguration`, which have been replaced with `addNetwork`, `updateNetwork`, and `removeNetwork` ([#4268](https://github.com/MetaMask/core/pull/4286))
- **BREAKING:** Remove `defaultState` variable, which has been replaced with a `getDefaultNetworkControllerState` function ([#4268](https://github.com/MetaMask/core/pull/4286))
- **BREAKING:** Remove `trackMetaMetricsEvent` option from the NetworkController constructor ([#4268](https://github.com/MetaMask/core/pull/4286))
  - Previously, this was used in `upsertNetworkConfiguration` to create a MetaMetrics event when a new network was added. This can now be achieved by subscribing to the `NetworkController:networkAdded` event and creating the event inside of the event handler.

## [20.2.0]

### Changed

- `upsertNetworkConfiguration` now accepts an optional id property on the NetworkConfiguration param. It allows a network configuration to have its rpcUrl updated in place when an id is specified, but only if that new rpcUrl does not already exist on a different network configuration. ([#4614](https://github.com/MetaMask/core/pull/4614))
- Bump `@metamask/eth-json-rpc-provider` to `^4.1.3` ([#4607](https://github.com/MetaMask/core/pull/4607))
- Update TypeScript to 5.2.2 ([#4576](https://github.com/MetaMask/core/pull/4576), [#4584](https://github.com/MetaMask/core/pull/4584))

### Fixed

- `removeNetworkConfiguration` now throws an error if you attempt to remove the selected network ([#4566](https://github.com/MetaMask/core/pull/4566))

## [20.1.0]

### Added

- Newly export the following types: `AutoManagedNetworkClient`, `InfuraNetworkClientConfiguration`, `CustomNetworkClientConfiguration` ([#3645](https://github.com/MetaMask/core/pull/3645))

### Changed

- Upgrade TypeScript version to `~5.0.4` and set `moduleResolution` option to `Node16` ([#3645](https://github.com/MetaMask/core/pull/3645))
- Bump `@metamask/base-controller` from `^6.0.0` to `^6.0.2` ([#4517](https://github.com/MetaMask/core/pull/4517), [#4544](https://github.com/MetaMask/core/pull/4544))
- Bump `@metamask/controller-utils` from `^11.0.0` to `^11.0.2` ([#4517](https://github.com/MetaMask/core/pull/4517), [#4544](https://github.com/MetaMask/core/pull/4544))
- Bump `@metamask/eth-json-rpc-provider` from `^4.1.0` to `^4.1.2` ([#4519](https://github.com/MetaMask/core/pull/4519), [#4548](https://github.com/MetaMask/core/pull/4548))
- Bump `@metamask/json-rpc-engine` from `^9.0.0` to `^9.0.2` ([#4517](https://github.com/MetaMask/core/pull/4517), [#4544](https://github.com/MetaMask/core/pull/4544))
- Bump `@metamask/rpc-errors` from `^6.2.1` to `^6.3.1` ([#4516](https://github.com/MetaMask/core/pull/4516))
- Bump `@metamask/utils` from `^8.3.0` to `^9.1.0` ([#4516](https://github.com/MetaMask/core/pull/4516), [#4529](https://github.com/MetaMask/core/pull/4529))

## [20.0.0]

### Added

- Add a new `log` argument to the constructor ([#4440](https://github.com/MetaMask/core/pull/4440))
  - The new `log` argument must be a `Logger` object from the `loglevel` package and will be used to log a message when we fail to connect to a network or the network responds with an unknown error

### Changed

- **BREAKING:** Update `networksMetadata` state property so that the keys in the object will only ever be network client IDs and not RPC URLs ([#4254](https://github.com/MetaMask/core/pull/4254))
  - Some keys could have been RPC URLs if the initial network controller state had a `providerConfig` with an empty `id`, but since `providerConfig` is being removed, that won't happen anymore.
- Bump `@metamask/eth-block-tracker` to `^9.0.3` ([#4418](https://github.com/MetaMask/core/pull/4418))
- Bump `@metamask/eth-json-rpc-provider` to `^4.1.0` ([#4508](https://github.com/MetaMask/core/pull/4508))

### Removed

- **BREAKING:** Remove `providerConfig` property from state along with `ProviderConfig` type and `NetworkController:getProviderConfig` messenger action ([#4254](https://github.com/MetaMask/core/pull/4254))
  - The best way to obtain the equivalent configuration object, e.g. to access the chain ID of the currently selected network, is to get `selectedNetworkClientId` from state, pass this to the `NetworkController:getNetworkClientId` messenger action, and then use the `configuration` property on the network client.

## [19.0.0]

### Changed

- **BREAKING:** Bump minimum Node version to 18.18 ([#3611](https://github.com/MetaMask/core/pull/3611))
- Bump `@metamask/base-controller` to `^6.0.0` ([#4352](https://github.com/MetaMask/core/pull/4352))
- Bump `@metamask/controller-utils` to `^11.0.0` ([#4352](https://github.com/MetaMask/core/pull/4352))
- Bump `@metamask/eth-json-rpc-provider` to `^4.0.0` ([#4352](https://github.com/MetaMask/core/pull/4352))
- Bump `@metamask/json-rpc-engine` to `^9.0.0` ([#4352](https://github.com/MetaMask/core/pull/4352))

## [18.1.3]

### Changed

- Bump `async-mutex` to `^0.5.0` ([#4335](https://github.com/MetaMask/core/pull/4335))
- Bump `@metamask/controller-utils` to `^10.0.0` ([#4342](https://github.com/MetaMask/core/pull/4342))

## [18.1.2]

### Fixed

- Update from `eth-block-tracker` to `@metamask/eth-block-tracker` `^9.0.2`, mitigating redundant polling loops ([#4309](https://github.com/MetaMask/core/pull/4309))

## [18.1.1]

### Added

- Export `BuiltInNetworkClientId` and `CustomNetworkClientId` ([#4247](https://github.com/MetaMask/core/pull/4247))

### Changed

- Bump `@metamask/eth-json-rpc-provider` to `^3.0.2` ([#4234](https://github.com/MetaMask/core/pull/4234))
- Bump `@metamask/json-rpc-engine` to `^8.0.2` ([#4234](https://github.com/MetaMask/core/pull/4234))
- Bump `@metamask/base-controller` to `^5.0.2` ([#4232](https://github.com/MetaMask/core/pull/4232))
- Bump `@metamask/controller-utils` to `^9.1.0` ([#4153](https://github.com/MetaMask/core/pull/4153))

## [18.1.0]

### Added

- Add `getSelectedNetworkClient` method that returns the provider and blockTracker for the currently selected network but with a more easily used type than `getProviderAndBlockTracker` ([#4063](https://github.com/MetaMask/core/pull/4063))
- Add `NetworkController:getSelectedNetworkClient` action ([#4063](https://github.com/MetaMask/core/pull/4063))

### Changed

- `getProviderAndBlockTracker` is now marked as deprecated and will be removed in a future release. ([#4063](https://github.com/MetaMask/core/pull/4063))

## [18.0.1]

### Fixed

- Fix `types` field in `package.json` ([#4047](https://github.com/MetaMask/core/pull/4047))

## [18.0.0]

### Added

- **BREAKING**: Add ESM build ([#3998](https://github.com/MetaMask/core/pull/3998))
  - It's no longer possible to import files from `./dist` directly.
- Add network client for Linea Sepolia (chain ID `0xe705`) ([#3995](https://github.com/MetaMask/core/pull/3995))
  - Bump `@metamask/eth-json-rpc-infura` to `^9.1.0` to bring this change.

### Changed

- **BREAKING:** Bump `@metamask/base-controller` to `^5.0.0` ([#4039](https://github.com/MetaMask/core/pull/4039))
  - This version has a number of breaking changes. See the changelog for more.
- Bump `@metamask/controller-utils` to `^9.0.0` ([#4039](https://github.com/MetaMask/core/pull/4039))

### Fixed

- **BREAKING:** Narrow `NetworkControllerMessenger` type parameters `AllowedAction` and `AllowedEvent` from `string` to `never` ([#4031](https://github.com/MetaMask/core/pull/4031))
  - Allowlisting or using any external actions or events will now produce a type error.

## [17.2.1]

### Changed

- Bump `@metamask/controller-utils` to `^8.0.4` ([#4007](https://github.com/MetaMask/core/pull/4007))
- Bump `@metamask/eth-json-rpc-middleware` to `^12.1.0` ([#3829](https://github.com/MetaMask/core/pull/3829))
- Bump `@metamask/json-rpc-engine` to `^7.3.3` ([#4007](https://github.com/MetaMask/core/pull/4007))
- Bump `@metamask/rpc-errors` to `^6.2.1` ([#3970](https://github.com/MetaMask/core/pull/3970), [#3954](https://github.com/MetaMask/core/pull/3954))

## [17.2.0]

### Changed

- The `setActiveNetwork` method and action now supports built-in network types ([#3764](https://github.com/MetaMask/core/pull/3764))
  - Previously this would only accept a network configuration ID. Now it will accept the type of a built-in network as well, using it like an ID. This lets you switch to a built-in or custom network with a single method/action.
- Deprecate the `setProviderType` method and action ([#3764](https://github.com/MetaMask/core/pull/3764))
  - Use `setActiveNetwork` instead
- Bump `@metamask/swappable-obj-proxy` to `^2.2.0` ([#3784](https://github.com/MetaMask/core/pull/3784))
- Bump `@metamask/utils` to `^8.3.0` ([#3769](https://github.com/MetaMask/core/pull/3769))
- Bump `@metamask/base-controller` to `^4.1.1` ([#3760](https://github.com/MetaMask/core/pull/3760), [#3821](https://github.com/MetaMask/core/pull/3821))
- Bump `@metamask/controller-utils` to `^8.0.2` ([#3821](https://github.com/MetaMask/core/pull/3821))
- Bump `@metamask/eth-json-rpc-provider` to `^2.3.2` ([#3821](https://github.com/MetaMask/core/pull/3821))
- Bump `@metamask/json-rpc-engine` to `^7.3.2` ([#3821](https://github.com/MetaMask/core/pull/3821))

## [17.1.0]

### Added

- Add `getNetworkConfigurationByNetworkClientId` method which can be used to retrieve details for both custom and built-in networks (using the network configuration object shape) ([#2055](https://github.com/MetaMask/core/pull/2055))
- Add `NetworkController:getNetworkConfigurationByNetworkClientId` messenger action for the previous method ([#2055](https://github.com/MetaMask/core/pull/2055))

### Changed

- Bump `@metamask/base-controller` to `^4.0.1` ([#3695](https://github.com/MetaMask/core/pull/3695))
- Bump `@metamask/controller-utils` to `^8.0.1` ([#3695](https://github.com/MetaMask/core/pull/3695), [#3678](https://github.com/MetaMask/core/pull/3678), [#3667](https://github.com/MetaMask/core/pull/3667), [#3580](https://github.com/MetaMask/core/pull/3580))
- Bump `@metamask/eth-json-rpc-provider` to `^2.3.1` ([#3695](https://github.com/MetaMask/core/pull/3695))
- Bump `@metamask/json-rpc-engine` to `^7.3.1` ([#3695](https://github.com/MetaMask/core/pull/3695))
- Create new network clients before updating `networkConfigurations` state ([#3679](https://github.com/MetaMask/core/pull/3679))
  - This primarily affects subscribers to the `NetworkController:stateChange` event. It's now safe to use a network client for any network that appears in the `networkConfigurations` state, whereas previously it was possible that synchronous attempts to access a network client in response to this event would fail.
- Add `NetworkState` payload to `NetworkController:networkWillChange` and `NetworkController:networkDidChange` ([#3598](https://github.com/MetaMask/core/pull/3598))
  - Both of these events now include `NetworkState` as the first and only item in the payload

## [17.0.0]

### Changed

- **BREAKING:** Bump `@metamask/base-controller` to ^4.0.0 ([#2063](https://github.com/MetaMask/core/pull/2063))
  - This is breaking because the type of the `messenger` has backward-incompatible changes. See the changelog for this package for more.
- Bump `@metamask/controller-utils` to ^6.0.0 ([#2063](https://github.com/MetaMask/core/pull/2063))

## [16.0.0]

### Changed

- **BREAKING:** Bump dependency `@metamask/eth-query` from ^3.0.1 to ^4.0.0 ([#2028](https://github.com/MetaMask/core/pull/2028))
  - This is breaking because it changes the type of the EthQuery instance this controller creates internally and exports under the `getEthQuery` action. Please consult the [changelog for `@metamask/eth-query` 4.0.0](https://github.com/MetaMask/eth-query/blob/main/CHANGELOG.md#400) for more.

## [15.2.0]

### Changed

- Update @metamask/eth-json-rpc-middleware in network controller ([#1988](https://github.com/MetaMask/core/pull/1988))
- Bump dependency on `@metamask/json-rpc-engine` to ^7.2.0 ([#1895](https://github.com/MetaMask/core/pull/1895))
- Bump @metamask/utils from 8.1.0 to 8.2.0 ([#1957](https://github.com/MetaMask/core/pull/1957))

## [15.1.0]

### Added

- Add new action handlers and associated types ([#1806](https://github.com/MetaMask/core/pull/1806))
  - `NetworkController:setActiveNetwork` / `NetworkControllerSetActiveNetworkAction`
  - `NetworkController:setProviderType` / `NetworkControllerSetProviderTypeAction`
  - `NetworkController:findNetworkClientByChainId` / `NetworkControllerFindNetworkClientIdByChainIdAction`
- Add `ticker` to `NetworkClientConfiguration` ([#1794](https://github.com/MetaMask/core/pull/1794))

### Changed

- Bump dependency on `@metamask/eth-json-rpc-provider` to ^2.2.0 ([#1738](https://github.com/MetaMask/core/pull/1738))

## [15.0.0]

### Changed

- **BREAKING:** Bump dependency on `@metamask/eth-json-rpc-infura` to ^9.0.0 ([#1653](https://github.com/MetaMask/core/pull/1653))
- **BREAKING:** Bump dependency on `@metamask/eth-json-rpc-middleware` to ^12.0.0 ([#1653](https://github.com/MetaMask/core/pull/1653))
- **BREAKING:** Move from `json-rpc-engine` ^7.1.1 to `@metamask/json-rpc-engine` ^8.0.0 ([#1653](https://github.com/MetaMask/core/pull/1653))
- **BREAKING:** Bump dependency on `eth-block-tracker` to ^8.0.0 ([#1653](https://github.com/MetaMask/core/pull/1653))
- Bump dependency on `@metamask/eth-json-rpc-provider` to ^2.1.0 ([#1653](https://github.com/MetaMask/core/pull/1653))
- Move from `eth-rpc-errors` ^4.0.2 to `@metamask/rpc-errors` ^6.1.0 ([#1653](https://github.com/MetaMask/core/pull/1653))

## [14.0.0]

### Added

- Add `NetworkController:getEIP1559Compatibility` controller action ([#1673](https://github.com/MetaMask/core/pull/1673))

### Changed

- **BREAKING:** Rename `get1555CompatibilityWithNetworkClientId` to `get1559CompatibilityWithNetworkClientId` ([#1673](https://github.com/MetaMask/core/pull/1673))
- Bump dependency on `@metamask/utils` to ^8.1.0 ([#1639](https://github.com/MetaMask/core/pull/1639))
- Bump dependency on `@metamask/base-controller` to ^3.2.3
- Bump dependency on `@metamask/controller-utils` to ^5.0.2

### Fixed

- Update linea goerli explorer url ([#1666](https://github.com/MetaMask/core/pull/1666))

## [13.0.1]

### Changed

- Update TypeScript to v4.8.x ([#1718](https://github.com/MetaMask/core/pull/1718))

## [13.0.0]

### Changed

- **BREAKING**: Remove `NetworkId` type ([#1633](https://github.com/MetaMask/core/pull/1633))
- **BREAKING**: Remove `networkId` property from `NetworkState` type ([#1633](https://github.com/MetaMask/core/pull/1633))
- Update scaffold RPC middleware for built-in Infura networks to no longer resolve `net_version` locally ([#1633](https://github.com/MetaMask/core/pull/1633))
- Stop making `net_version` request to determine network status ([#1633](https://github.com/MetaMask/core/pull/1633))
- Bump dependency on `@metamask/controller-utils` to ^5.0.0

## [12.2.0]

### Added

- Add `NetworkController:getNetworkClientById` action ([#1638](https://github.com/MetaMask/core/pull/1638))
- Add `lookupNetworkByClientId` and `get1555CompatibilityWithNetworkClientId` methods ([#1557](https://github.com/MetaMask/core/pull/1557))

### Changed

- Add optional `networkClientId` argument to methods `lookupNetwork` and `getEIP1559Compatibility` ([#1557](https://github.com/MetaMask/core/pull/1557))

## [12.1.2]

### Changed

- Bump dependency on `@metamask/base-controller` to ^3.2.1
- Bump dependency on `@metamask/controller-utils` to ^4.3.2

## [12.1.1]

### Added

- Added an export for NetworkClientId in NetworkController ([#1583](https://github.com/MetaMask/core/pull/1583))

## [12.1.0]

### Added

- Add `getNetworkClientById` ([#1562](https://github.com/MetaMask/core/pull/1562))
- Add `findNetworkClientIdByChainId` ([#1571](https://github.com/MetaMask/core/pull/1571))

## [12.0.0]

### Added

- Add `NetworksMetadata` type ([#1559](https://github.com/MetaMask/core/pull/1559))

### Changed

- **BREAKING:** Remove `NetworkDetails` type in favor of `NetworkMetadata` ([#1559](https://github.com/MetaMask/core/pull/1559))
  - This new type includes `NetworkDetails` plus a `status` property
- **BREAKING:** Add `networksMetadata` to state ([#1559](https://github.com/MetaMask/core/pull/1559))
  - Consumers will need to add a migration. The data for this property can be constructed by looping over the values in `InfuraNetworkType` from `@metamask/controller-utils` plus the network configuration IDs in the state property `networkConfigurations` and setting each value to `{ status: "unknown", EIPS: {} }`.
- **BREAKING:** Add `selectedNetworkClientId` to state ([#1548](https://github.com/MetaMask/core/pull/1548))
  - Consumers will need to add a migration. This property should be set to either `providerConfig.type` or `providerConfig.id`.
- Update `getEIP1559Compatibility` to return `undefined` when the latest block is unavailable ([#1457](https://github.com/MetaMask/core/pull/1457))
- Replace `eth-query` ^2.1.2 with `@metamask/eth-query` ^3.0.1 ([#1546](https://github.com/MetaMask/core/pull/1546))

### Removed

- **BREAKING:** Remove `networkDetails` from state ([#1559](https://github.com/MetaMask/core/pull/1559))
  - The data in this state property has been merged into the new `networksMetadata` state property; each value in this object contains an `EIPS` property.

## [11.0.0]

### Changed

- **BREAKING**: Require `ticker` to be included in the `providerConfig` state ([#1495](https://github.com/MetaMask/core/pull/1495))
  - This requires a state migration, setting `providerConfig.ticker` to `ETH` if it's missing.
- Update `@metamask/utils` to `^6.2.0` ([#1514](https://github.com/MetaMask/core/pull/1514))
- Bump @metamask/eth-json-rpc-infura from 8.1.0 to 8.1.1 ([#1517](https://github.com/MetaMask/core/pull/1517))
- Remove unnecessary `babel-runtime` dependency ([#1504](https://github.com/MetaMask/core/pull/1504))

## [10.3.1]

### Changed

- Bump `@metamask/eth-json-rpc-infura` dependency from ^8.0.0 to ^8.1.0
  - This extends the types that this package recognizes to include Linea networks

## [10.3.0]

### Added

- Add `getNetworkClientsById` method ([#1439](https://github.com/MetaMask/core/pull/1439))
  - This method returns a registry of available built-in and custom networks, allowing consumers to access multiple networks simultaneously if desired

### Changed

- Network clients are retained and will no longer be destroyed or recreated whenever the network is initialized or switched ([#1439](https://github.com/MetaMask/core/pull/1439))
  - This means that cached responses for a network will no longer disappear when a different network is selected
- Update `upsertNetworkConfiguration` to keep the network client registry up to date with changes to the set of network configurations ([#1439](https://github.com/MetaMask/core/pull/1439))
  - If a new network configuration is added, the information in it will be used to create and register a new network client
  - If an existing network configuration is updated, its information will be used to recreate the client for the corresponding network

## [10.2.0]

### Added

- Expose `BlockTracker` type ([#1443](https://github.com/MetaMask/core/pull/1443))

## [10.1.0]

### Added

- Add `loadBackup` method to NetworkController ([#1421](https://github.com/MetaMask/core/pull/1421))

## [10.0.0]

### Changed

- **BREAKING:** Update `getEIP1559Compatibility` to return `false` instead of `true` if the provider has not been initialized yet ([#1404](https://github.com/MetaMask/core/pull/1404))
- Update `getEIP1559Compatibility` to not hit the current network if it is known that it does not support EIP-1559 ([#1404](https://github.com/MetaMask/core/pull/1404))
- Update `networkDetails` initial state from `{ EIPS: { 1559: false } }` to `{ EIPS: {} }` ([#1404](https://github.com/MetaMask/core/pull/1404))
- Update lookupNetwork to unset `networkDetails.EIPS[1559]` in state instead of setting it `false` if either of its requests for the network ID or network details fails ([#1403](https://github.com/MetaMask/core/pull/1403))

## [9.0.0]

### Added

- The events `networkWillChange` and `networkDidChange` are emitted during `setProviderType`, `setActiveNetwork`, `resetConnection`, and `rollbackToPreviousProvider` ([#1336](https://github.com/MetaMask/core/pull/1336))
  - The `networkWillChange` event is emitted before the network is switched (before the network status is cleared),
  - The `networkDidChange` event is emitted after the new provider is setup (but before it has finished initializing).
- Add `destroy` method ([#1330](https://github.com/MetaMask/core/pull/1330))
- Add events `infuraIsBlocked` and `infuraIsUnblocked` ([#1264](https://github.com/MetaMask/core/pull/1264))
- Add `NetworkController:getState` action constant ([#1329](https://github.com/MetaMask/core/pull/1329))

### Changed

- **BREAKING:** Bump to Node 16 ([#1262](https://github.com/MetaMask/core/pull/1262))
- **BREAKING:** The `providerConfig` type and state property have changed. The `chainId` property is now `Hex` rather than a decimal `string` ([#1367](https://github.com/MetaMask/core/pull/1367))
  - This requires a state migration
  - This affects the return value of the `NetworkController:getProviderConfig` and `NetworkController:getState` actions.
- **BREAKING:** The `NetworkConfiguration` type and the `networkConfigurations` state property have changed. The `chainId` property on each configuration is now `Hex` rather than a decimal `string`. ([#1367](https://github.com/MetaMask/core/pull/1367))
  - This requires a state migration
  - This change affects the `upsertNetworkConfiguration` method, which takes a network configuration as the first parameter
  - This affects the return value of the `NetworkController:getState` action
- Allow overlapping `lookupNetwork` calls ([#1375](https://github.com/MetaMask/core/pull/1375))
  - `lookupNetwork` no longer uses a mutex, meaning that a lookup can be initiated before the previous one has finished. This allows for faster network switching
  - When there is an overlap in `lookupNetwork` calls, the older one is aborted before events are emitted and before state changes
- **BREAKING:** Change `networkDetails` format ([#1326](https://github.com/MetaMask/core/pull/1326))
  - Previously `networkDetails` was `{ isEIP1559Compatible: boolean }`, now it is `{ EIPS: { [eipNumber: number]: boolean } }`
- **BREAKING:** Update NetworkController to use a simpler middleware stack derived from pieces of `eth-json-rpc-middleware` instead of `web3-provider-engine` ([#1116](https://github.com/MetaMask/core/pull/1116))
  - A call to `eth_chainId` on a custom network will now return the `chainId` in the provider config rather than the chain ID returned by the network.
  - A call to `eth_chainId` on a built-in Infura network will now return a hard-coded chain ID rather than the chain ID returned by the network.
  - A call to `net_version` on a built-in Infura network will now return a hard-coded network ID rather than the network ID returned by the network.
  - Previously, RPC requests with an object as the first parameter (e.g. `eth_call`) were "sanitized" (i.e. unknown properties were removed from this first parameter, and any hex strings were normalized). This no longer happens. Instead these requests will pass through to the network unchanged.
  - A call to `eth_getBalance`, `eth_getBlockByNumber`, `eth_getCode`, `eth_getTransactionCount`, or `eth_call` will now be intercepted such that a block tag parameter of `"latest"` will be replaced with the latest known block number before being passed to the network.
    - This substitution makes it more likely that we can return a cached response to the request.
  - Previously, a `eth_getTransactionCount` request with a block tag of `"pending"` would be intercepted and given a result from our nonce cache (if the cache was populated for the given address). This nonce cache was updated upon each call to `eth_sendRawTransaction` based on the nonce of the transaction being sent. The whole nonce cache was also cleared upon a call to `evm_revert`. This no longer happens, and these RPC methods will be passed to the network unchanged.
    - If you were using this to get a suggested next nonce, you can instead use the `nonceTracker` that `@metamask/transaction-controller` exposes
  - A call to `web3_clientVersion` is no longer intercepted to return a static result of `"ProviderEngine/v<version>/javascript"`
  - A call to `net_listening` is no longer intercepted to return a static result of `true`
  - A call to `eth_hashrate` is no longer intercepted to return a static result of `"0x00"`
  - A call to `eth_mining` is no longer intercepted to return a static result of `false`
  - Previously, `eth_subscribe` and `eth_unsubscribe` would never hit the network; instead, the behavior was polyfilled by polling the network for new blocks. Additionally, the `newPendingTransactions` parameter for `eth_subscribe` was unsupported. This polyfill is no longer present, and `eth_subscribe` and `eth_unsubscribe` are passed through to the network unchanged.
    - Consumers wishing to recreate the prior behavior and use the block tracker to power subscriptions may employ the middleware provided by the `eth-json-rpc-filters` package.
  - Previously, `eth_newFilter`, `eth_newBlockFilter`, `eth_newPendingTransactionFilter`, `eth_uninstallFilter`, `eth_getFilterChanges`, and `eth_getFilterLogs` would never hit the network; instead, the behavior was polyfilled by polling the network for new blocks and recording updates for registered filters. This polyfill is no longer present, and these RPC methods are passed through to the network unchanged.
    - Consumers wishing to recreate the prior behavior and use the block tracker to power filters may employ the middleware provided by the `eth-json-rpc-filters` package.
  - Interfacing with a network that exposes a websocket is no longer supported.
- **BREAKING:** The methods `initializeProvider`, `setActiveNetwork`, and `resetConnection` will now throw if the provider config is of type `rpc` but is missing an RPC URL or a chain ID. ([#1316](https://github.com/MetaMask/core/pull/1316))
  - Previously the chain ID was not required to setup the provider.
  - Previously if the RPC URL was omitted, no error would be thrown but the provider would not be setup.
- **BREAKING:** The method `setProviderType` will now throw when passed the type `rpc`. ([#1316](https://github.com/MetaMask/core/pull/1316))
  - Previously no error would be thrown but the provider would not be setup.
- **BREAKING**: Update type of `blockTracker` property exposed by `getProviderAndBlockTracker` from `any` to `SwappableProxy<PollingBlockTracker>` ([#1303](https://github.com/MetaMask/core/pull/1303))
- **BREAKING:** Rename provider configuration property `rpcTarget` to `rpcUrl` ([#1292](https://github.com/MetaMask/core/pull/1292))
- **BREAKING:** The network status will now be "blocked" rather than "unavailable" when the user is blocked by Infura ([#1264](https://github.com/MetaMask/core/pull/1264))
- **BREAKING:** The `infuraProjectId` constructor parameter is now required ([#1276](https://github.com/MetaMask/core/pull/1276))
- **BREAKING:** The exported `Provider` type has been updated to better reflect the provider type returned by the network controller ([#1266](https://github.com/MetaMask/core/pull/1266))
  - Previously this was set to `any`. Now it returns a type that _mostly_ matches the provider returned (some semi-internal properties are omitted)
  - This affects the exported `ProviderProxy` type as well, which wraps the `Provider` type
- Support hex and number `net_version` responses ([#1380](https://github.com/MetaMask/core/pull/1380))
- Bump @metamask/utils from 5.0.1 to 5.0.2 ([#1271](https://github.com/MetaMask/core/pull/1271))
- Bump dependency `eth-json-rpc-infura` (now `@metamask/eth-json-rpc-infura`) from ^7.0.0 to ^8.0.0. ([#1116](https://github.com/MetaMask/core/pull/1116))
- Add dependency `eth-json-rpc-middleware` ^11.0.0 ([#1116](https://github.com/MetaMask/core/pull/1116))
- Add dependency `eth-json-rpc-provider` ^1.0.0 ([#1116](https://github.com/MetaMask/core/pull/1116))
- Add dependency `eth-block-tracker` ^7.0.0 ([#1116](https://github.com/MetaMask/core/pull/1116))
- Add dependency `json-rpc-engine` ^6.1.0 ([#1116](https://github.com/MetaMask/core/pull/1116))

### Removed

- **BREAKING:** Remove `providerConfigChange` event ([#1329](https://github.com/MetaMask/core/pull/1329))
  - Consumers are encouraged to subscribe to `NetworkController:stateChange` with a selector function that returns `providerConfig` if they want to perform an action when `providerConfig` changes.
- **BREAKING:** The built-in "localhost" network has been removed ([#1313](https://github.com/MetaMask/core/pull/1313))

### Fixed

- Update network details in `lookupNetwork` even when network ID is unchanged ([#1379](https://github.com/MetaMask/core/pull/1379))
- Fix error when `rollbackToPreviousProvider` is called when the previous network is a custom network with a missing or invalid `id` ([#1223](https://github.com/MetaMask/core/pull/1223))
  - In that situation, `rollbackToPreviousProvider` used to throw an error. Now it correctly rolls back instead.

## [8.0.0]

### Added

- Implement `resetConnection` method ([#1131](https://github.com/MetaMask/core/pull/1131), [#1235](https://github.com/MetaMask/core/pull/1235), [#1239](https://github.com/MetaMask/core/pull/1239))

### Changed

- Update EIP-1559 compatibility during network lookup ([#1236](https://github.com/MetaMask/core/pull/1236))
  - EIP-1559 compatibility check is still performed on initialization and after switching networks, like before. This change only impacts direct calls to `lookupNetwork`.
  - `lookupNetwork` is now making two network calls instead of one, ensuring that the `networkDetails` state is up-to-date.
- **BREAKING:** Replace `network` state with `networkId` and `networkStatus` ([#1196](https://github.com/MetaMask/core/pull/1196))
  - If you were using `network` to access the network ID, use `networkId` instead. It will be set to `null` rather than `loading` if the network is not currently available.
  - If you were using `network` to see if the network was currently available, use `networkStatus` instead. It will be set to `NetworkStatus.Available` if the network is available.
  - When the network is unavailable, we now have two different states to represent that: `unknown` and `unavailable`. `unavailable` means that the network was detected as not available, whereas `unknown` is used for unknown errors and cases where the network status is yet to be determined (e.g. before initialization, or while the network is loading).
- Use JavaScript private fields rather than `private` TypeScript keyword for internal methods/fields ([#1189](https://github.com/MetaMask/core/pull/1189))
- Export `BlockTrackerProxy` type ([#1147](https://github.com/MetaMask/core/pull/1147))
  - This is the type of the block tracker returned from the `getProviderAndBlockTracker` method
- **BREAKING:** Async refactor
  - Make `rollbackToPreviousProvider` async ([#1237](https://github.com/MetaMask/core/pull/1237))
  - Make `upsertNetworkConfiguration` async ([#1192](https://github.com/MetaMask/core/pull/1192))
  - Make `setActiveNetwork` async ([#1190](https://github.com/MetaMask/core/pull/1190))
  - Make `setProviderType` async ([#1191](https://github.com/MetaMask/core/pull/1191))
  - Make `refreshNetwork` async ([#1182](https://github.com/MetaMask/core/pull/1182))
  - Make `initializeProvider` async ([#1180](https://github.com/MetaMask/core/pull/1180))
  - Make `verifyNetwork` async ([#1181](https://github.com/MetaMask/core/pull/1181))
- Dependency updates
  - deps: bump web3-provider-engine@16.0.3->16.0.5 ([#1212](https://github.com/MetaMask/core/pull/1212))
  - deps: eth-rpc-errors@4.0.0->4.0.2 ([#1215](https://github.com/MetaMask/core/pull/1215))
  - deps: bump @metamask/utils to 5.0.1 ([#1211](https://github.com/MetaMask/core/pull/1211))

### Removed

- **BREAKING:** Remove `isCustomNetwork` state ([#1199](https://github.com/MetaMask/core/pull/1199))
  - The `providerConfig.type` state will be set to `'rpc'` if the current network is a custom network. Replace all references to the `isCustomNetwork` state by checking the provider config state instead.

## [7.0.0]

### Changed

- **BREAKING:** Replace `providerConfig` setter with a public `initializeProvider` method ([#1133](https://github.com/MetaMask/core/pull/1133))
  - The property `providerConfig` should no longer be set to initialize the provider. That property no longer exists.
  - The method `initializeProvider` must be called instead to initialize the provider after constructing the network controller.

## [6.0.0]

### Added

- Add rollbackToPreviousProvider method ([#1132](https://github.com/MetaMask/core/pull/1132))

### Changed

- **BREAKING:** Migrate network configurations from `PreferencesController` to `NetworkController` ([#1064](https://github.com/MetaMask/core/pull/1064))
  - Consumers will need to adapt to reading network data from `NetworkConfigurations` state on `NetworkController` rather than `frequentRpcList` on `PreferencesController`.
  - `setRpcTarget` becomes `setActiveNetwork` on `NetworkController` and accepts a `networkConfigurationId` argument rather than an `rpcUrl`.
  - `addToFrequentRpcList` on `PreferencesController` becomes `upsertNetworkConfiguration` on `NetworkController`.
  - `removeFromFrequentRpcList` on `PreferencesController` becomes `removeNetworkConfiguration` on `NetworkController`
  - The `NetworkController` requires a `trackMetaMetricsEvent` callback function argument in its constructor.
- **BREAKING:** Expose `getProviderAndBlockTracker` instead of `provider` ([#1091](https://github.com/MetaMask/core/pull/1091))
  - This change is breaking because it removes the provider property from `NetworkController`. Instead, a new method `getProviderAndBlockTracker` method is available for accessing the current provider object.

## [5.0.0]

### Changed

- **BREAKING:** Rename `properties` property in state object to `networkDetails` ([#1074](https://github.com/MetaMask/controllers/pull/1074))

### Removed

- **BREAKING:** Remove `isomorphic-fetch` ([#1106](https://github.com/MetaMask/controllers/pull/1106))
  - Consumers must now import `isomorphic-fetch` or another polyfill themselves if they are running in an environment without `fetch`

## [4.0.0]

### Changed

- **BREAKING:** Update type of state object by renaming `properties` property to `networkDetails` ([#1074](https://github.com/MetaMask/core/pull/1074))
  - Consumers are recommended to add a state migration for this change.
- **BREAKING:** Rename `NetworkProperties` type to `NetworkDetails` ([#1074](https://github.com/MetaMask/core/pull/1074))
- Change `getEIP1559Compatibility` to use async await syntax ([#1084](https://github.com/MetaMask/core/pull/1084))

## [3.0.0]

### Added

- Add support for Sepolia as a built-in Infura network ([#1041](https://github.com/MetaMask/controllers/pull/1041))
- Export types for network controller events and actions ([#1039](https://github.com/MetaMask/core/pull/1039))

### Changed

- **BREAKING:** Make `lookupNetwork` block on completing the lookup ([#1063](https://github.com/MetaMask/controllers/pull/1063))
  - This function was always `async`, but it would return before completing any async work. Now it will not return until after the network lookup has been completed.
- Rename this repository to `core` ([#1031](https://github.com/MetaMask/controllers/pull/1031))
- Update `@metamask/controller-utils` package ([#1041](https://github.com/MetaMask/controllers/pull/1041))

### Removed

- **BREAKING:**: Drop support for Ropsten, Rinkeby, and Kovan as built-in Infura networks ([#1041](https://github.com/MetaMask/controllers/pull/1041))

## [2.0.0]

### Changed

- **BREAKING:** Update type of state object by renaming `provider` property to `providerConfig` ([#995](https://github.com/MetaMask/core/pull/995))
  - Consumers are recommended to add a state migration for this change.
- **BREAKING:** Rename `NetworkController:providerChange` messenger event to `NetworkController:providerConfigChange` ([#995](https://github.com/MetaMask/core/pull/995))
- Relax dependencies on `@metamask/base-controller` and `@metamask/controller-utils` (use `^` instead of `~`) ([#998](https://github.com/MetaMask/core/pull/998))

## [1.0.0]

### Added

- Initial release

  - As a result of converting our shared controllers repo into a monorepo ([#831](https://github.com/MetaMask/core/pull/831)), we've created this package from select parts of [`@metamask/controllers` v33.0.0](https://github.com/MetaMask/core/tree/v33.0.0), namely:

    - Everything in `src/network` (minus `NetworkType` and `NetworksChainId`, which were placed in `@metamask/controller-utils`)

    All changes listed after this point were applied to this package following the monorepo conversion.

[Unreleased]: https://github.com/MetaMask/core/compare/@metamask/network-controller@26.0.0...HEAD
[26.0.0]: https://github.com/MetaMask/core/compare/@metamask/network-controller@25.0.0...@metamask/network-controller@26.0.0
[25.0.0]: https://github.com/MetaMask/core/compare/@metamask/network-controller@24.3.1...@metamask/network-controller@25.0.0
[24.3.1]: https://github.com/MetaMask/core/compare/@metamask/network-controller@24.3.0...@metamask/network-controller@24.3.1
[24.3.0]: https://github.com/MetaMask/core/compare/@metamask/network-controller@24.2.2...@metamask/network-controller@24.3.0
[24.2.2]: https://github.com/MetaMask/core/compare/@metamask/network-controller@24.2.1...@metamask/network-controller@24.2.2
[24.2.1]: https://github.com/MetaMask/core/compare/@metamask/network-controller@24.2.0...@metamask/network-controller@24.2.1
[24.2.0]: https://github.com/MetaMask/core/compare/@metamask/network-controller@24.1.0...@metamask/network-controller@24.2.0
[24.1.0]: https://github.com/MetaMask/core/compare/@metamask/network-controller@24.0.1...@metamask/network-controller@24.1.0
[24.0.1]: https://github.com/MetaMask/core/compare/@metamask/network-controller@24.0.0...@metamask/network-controller@24.0.1
[24.0.0]: https://github.com/MetaMask/core/compare/@metamask/network-controller@23.6.0...@metamask/network-controller@24.0.0
[23.6.0]: https://github.com/MetaMask/core/compare/@metamask/network-controller@23.5.1...@metamask/network-controller@23.6.0
[23.5.1]: https://github.com/MetaMask/core/compare/@metamask/network-controller@23.5.0...@metamask/network-controller@23.5.1
[23.5.0]: https://github.com/MetaMask/core/compare/@metamask/network-controller@23.4.0...@metamask/network-controller@23.5.0
[23.4.0]: https://github.com/MetaMask/core/compare/@metamask/network-controller@23.3.0...@metamask/network-controller@23.4.0
[23.3.0]: https://github.com/MetaMask/core/compare/@metamask/network-controller@23.2.0...@metamask/network-controller@23.3.0
[23.2.0]: https://github.com/MetaMask/core/compare/@metamask/network-controller@23.1.0...@metamask/network-controller@23.2.0
[23.1.0]: https://github.com/MetaMask/core/compare/@metamask/network-controller@23.0.0...@metamask/network-controller@23.1.0
[23.0.0]: https://github.com/MetaMask/core/compare/@metamask/network-controller@22.2.1...@metamask/network-controller@23.0.0
[22.2.1]: https://github.com/MetaMask/core/compare/@metamask/network-controller@22.2.0...@metamask/network-controller@22.2.1
[22.2.0]: https://github.com/MetaMask/core/compare/@metamask/network-controller@22.1.1...@metamask/network-controller@22.2.0
[22.1.1]: https://github.com/MetaMask/core/compare/@metamask/network-controller@22.1.0...@metamask/network-controller@22.1.1
[22.1.0]: https://github.com/MetaMask/core/compare/@metamask/network-controller@22.0.2...@metamask/network-controller@22.1.0
[22.0.2]: https://github.com/MetaMask/core/compare/@metamask/network-controller@22.0.1...@metamask/network-controller@22.0.2
[22.0.1]: https://github.com/MetaMask/core/compare/@metamask/network-controller@22.0.0...@metamask/network-controller@22.0.1
[22.0.0]: https://github.com/MetaMask/core/compare/@metamask/network-controller@21.1.0...@metamask/network-controller@22.0.0
[21.1.0]: https://github.com/MetaMask/core/compare/@metamask/network-controller@21.0.1...@metamask/network-controller@21.1.0
[21.0.1]: https://github.com/MetaMask/core/compare/@metamask/network-controller@21.0.0...@metamask/network-controller@21.0.1
[21.0.0]: https://github.com/MetaMask/core/compare/@metamask/network-controller@20.2.0...@metamask/network-controller@21.0.0
[20.2.0]: https://github.com/MetaMask/core/compare/@metamask/network-controller@20.1.0...@metamask/network-controller@20.2.0
[20.1.0]: https://github.com/MetaMask/core/compare/@metamask/network-controller@20.0.0...@metamask/network-controller@20.1.0
[20.0.0]: https://github.com/MetaMask/core/compare/@metamask/network-controller@19.0.0...@metamask/network-controller@20.0.0
[19.0.0]: https://github.com/MetaMask/core/compare/@metamask/network-controller@18.1.3...@metamask/network-controller@19.0.0
[18.1.3]: https://github.com/MetaMask/core/compare/@metamask/network-controller@18.1.2...@metamask/network-controller@18.1.3
[18.1.2]: https://github.com/MetaMask/core/compare/@metamask/network-controller@18.1.1...@metamask/network-controller@18.1.2
[18.1.1]: https://github.com/MetaMask/core/compare/@metamask/network-controller@18.1.0...@metamask/network-controller@18.1.1
[18.1.0]: https://github.com/MetaMask/core/compare/@metamask/network-controller@18.0.1...@metamask/network-controller@18.1.0
[18.0.1]: https://github.com/MetaMask/core/compare/@metamask/network-controller@18.0.0...@metamask/network-controller@18.0.1
[18.0.0]: https://github.com/MetaMask/core/compare/@metamask/network-controller@17.2.1...@metamask/network-controller@18.0.0
[17.2.1]: https://github.com/MetaMask/core/compare/@metamask/network-controller@17.2.0...@metamask/network-controller@17.2.1
[17.2.0]: https://github.com/MetaMask/core/compare/@metamask/network-controller@17.1.0...@metamask/network-controller@17.2.0
[17.1.0]: https://github.com/MetaMask/core/compare/@metamask/network-controller@17.0.0...@metamask/network-controller@17.1.0
[17.0.0]: https://github.com/MetaMask/core/compare/@metamask/network-controller@16.0.0...@metamask/network-controller@17.0.0
[16.0.0]: https://github.com/MetaMask/core/compare/@metamask/network-controller@15.2.0...@metamask/network-controller@16.0.0
[15.2.0]: https://github.com/MetaMask/core/compare/@metamask/network-controller@15.1.0...@metamask/network-controller@15.2.0
[15.1.0]: https://github.com/MetaMask/core/compare/@metamask/network-controller@15.0.0...@metamask/network-controller@15.1.0
[15.0.0]: https://github.com/MetaMask/core/compare/@metamask/network-controller@14.0.0...@metamask/network-controller@15.0.0
[14.0.0]: https://github.com/MetaMask/core/compare/@metamask/network-controller@13.0.1...@metamask/network-controller@14.0.0
[13.0.1]: https://github.com/MetaMask/core/compare/@metamask/network-controller@13.0.0...@metamask/network-controller@13.0.1
[13.0.0]: https://github.com/MetaMask/core/compare/@metamask/network-controller@12.2.0...@metamask/network-controller@13.0.0
[12.2.0]: https://github.com/MetaMask/core/compare/@metamask/network-controller@12.1.2...@metamask/network-controller@12.2.0
[12.1.2]: https://github.com/MetaMask/core/compare/@metamask/network-controller@12.1.1...@metamask/network-controller@12.1.2
[12.1.1]: https://github.com/MetaMask/core/compare/@metamask/network-controller@12.1.0...@metamask/network-controller@12.1.1
[12.1.0]: https://github.com/MetaMask/core/compare/@metamask/network-controller@12.0.0...@metamask/network-controller@12.1.0
[12.0.0]: https://github.com/MetaMask/core/compare/@metamask/network-controller@11.0.0...@metamask/network-controller@12.0.0
[11.0.0]: https://github.com/MetaMask/core/compare/@metamask/network-controller@10.3.1...@metamask/network-controller@11.0.0
[10.3.1]: https://github.com/MetaMask/core/compare/@metamask/network-controller@10.3.0...@metamask/network-controller@10.3.1
[10.3.0]: https://github.com/MetaMask/core/compare/@metamask/network-controller@10.2.0...@metamask/network-controller@10.3.0
[10.2.0]: https://github.com/MetaMask/core/compare/@metamask/network-controller@10.1.0...@metamask/network-controller@10.2.0
[10.1.0]: https://github.com/MetaMask/core/compare/@metamask/network-controller@10.0.0...@metamask/network-controller@10.1.0
[10.0.0]: https://github.com/MetaMask/core/compare/@metamask/network-controller@9.0.0...@metamask/network-controller@10.0.0
[9.0.0]: https://github.com/MetaMask/core/compare/@metamask/network-controller@8.0.0...@metamask/network-controller@9.0.0
[8.0.0]: https://github.com/MetaMask/core/compare/@metamask/network-controller@7.0.0...@metamask/network-controller@8.0.0
[7.0.0]: https://github.com/MetaMask/core/compare/@metamask/network-controller@6.0.0...@metamask/network-controller@7.0.0
[6.0.0]: https://github.com/MetaMask/core/compare/@metamask/network-controller@5.0.0...@metamask/network-controller@6.0.0
[5.0.0]: https://github.com/MetaMask/core/compare/@metamask/network-controller@4.0.0...@metamask/network-controller@5.0.0
[4.0.0]: https://github.com/MetaMask/core/compare/@metamask/network-controller@3.0.0...@metamask/network-controller@4.0.0
[3.0.0]: https://github.com/MetaMask/core/compare/@metamask/network-controller@2.0.0...@metamask/network-controller@3.0.0
[2.0.0]: https://github.com/MetaMask/core/compare/@metamask/network-controller@1.0.0...@metamask/network-controller@2.0.0
[1.0.0]: https://github.com/MetaMask/core/releases/tag/@metamask/network-controller@1.0.0<|MERGE_RESOLUTION|>--- conflicted
+++ resolved
@@ -23,17 +23,14 @@
   - The event payload has been changed as well: `failoverEndpointUrl` has been renamed to `endpointUrl`, and `endpointUrl` has been renamed to `primaryEndpointUrl`. In addition, `networkClientId` and `attempt` have been added to the payload.
 - **BREAKING:** Update `AbstractRpcService`/`RpcServiceRequestable` to remove `{ isolated: true }` from the `onBreak` event data type ([#7166](https://github.com/MetaMask/core/pull/7166))
   - This represented the error produced when `.isolate` is called on a Cockatiel circuit breaker policy, which we never do.
-<<<<<<< HEAD
 - Statuses of networks (captured in the NetworkController `networksMetadata` state property) are now kept up to date as requests are made ([#7186](https://github.com/MetaMask/core/pull/7186))
-- Bump `@metamask/controller-utils` from `^11.14.1` to `^11.15.0` ([#7003](https://github.com/MetaMask/core/pull/7003))
-=======
 - Move peer dependencies for controller and service packages to direct dependencies ([#7209](https://github.com/MetaMask/core/pull/7209))
   - The dependencies moved are:
     - `@metamask/error-reporting-service` (^3.0.0)
   - In clients, it is now possible for multiple versions of these packages to exist in the dependency tree.
     - For example, this scenario would be valid: a client relies on `@metamask/controller-a` 1.0.0 and `@metamask/controller-b` 1.0.0, and `@metamask/controller-b` depends on `@metamask/controller-a` 1.1.0.
   - Note, however, that the versions specified in the client's `package.json` always "win", and you are expected to keep them up to date so as not to break controller and service intercommunication.
->>>>>>> 0e13332c
+- Bump `@metamask/controller-utils` from `^11.14.1` to `^11.15.0` ([#7003](https://github.com/MetaMask/core/pull/7003))
 
 ## [26.0.0]
 
