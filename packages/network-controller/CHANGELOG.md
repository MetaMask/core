# Changelog

All notable changes to this project will be documented in this file.

The format is based on [Keep a Changelog](https://keepachangelog.com/en/1.0.0/),
and this project adheres to [Semantic Versioning](https://semver.org/spec/v2.0.0.html).

## [Unreleased]

### Changed

<<<<<<< HEAD
- **BREAKING:** Use `InternalProvider` instead of `SafeEventEmitterProvider` ([#6796](https://github.com/MetaMask/core/pull/6796))
  - Providers accessible either via network clients or global proxies no longer emit events (or inherit from EventEmitter, for that matter).
=======
- Bump `@metamask/controller-utils` from `^11.14.1` to `^11.15.0` ([#7003](https://github.com/MetaMask/core/pull/7003))
>>>>>>> e343f732

## [25.0.0]

### Changed

- **BREAKING:** Use new `Messenger` from `@metamask/messenger` ([#6386](https://github.com/MetaMask/core/pull/6386))
  - Previously, `NetworkController` accepted a `RestrictedMessenger` instance from `@metamask/base-controller`.
- **BREAKING:** Bump `@metamask/error-reporting-service` from `^2.0.0` to `^3.0.0` ([#6962](https://github.com/MetaMask/core/pull/6962))
- Bump `@metamask/base-controller` from `^8.4.2` to `^9.0.0` ([#6962](https://github.com/MetaMask/core/pull/6962))

## [24.3.1]

### Changed

- Bump `@metamask/base-controller` from `^8.4.1` to `^8.4.2` ([#6917](https://github.com/MetaMask/core/pull/6917))

## [24.3.0]

### Changed

- Bump `@metamask/eth-json-rpc-middleware` from `^19.0.1` to `^21.0.0` ([#6866](https://github.com/MetaMask/core/pull/6866), [#6883](https://github.com/MetaMask/core/pull/6883))
- Bump `@metamask/eth-block-tracker` from `^13.0.0` to `^14.0.0` ([#6883](https://github.com/MetaMask/core/pull/6883))

## [24.2.2]

### Changed

- Bump `@metamask/eth-block-tracker` from `^12.0.1` to `^12.2.1` ([#6811](https://github.com/MetaMask/core/pull/6811))
- Bump `@metamask/eth-json-rpc-infura` from `^10.2.0` to `^10.3.0` ([#6811](https://github.com/MetaMask/core/pull/6811))
- Bump `@metamask/eth-json-rpc-middleware` from `^18.0.0` to `^19.0.1` ([#6811](https://github.com/MetaMask/core/pull/6811))

## [24.2.1]

### Changed

- Bump `@metamask/utils` from `^11.8.0` to `^11.8.1` ([#6708](https://github.com/MetaMask/core/pull/6708))
- Update `@metamask/eth-json-rpc-middleware` from `^17.0.1` to `^18.0.0` ([#6714](https://github.com/MetaMask/core/pull/6714))
- Bump `@metamask/error-reporting-service` from `^2.1.0` to `^2.2.0` ([#6782](https://github.com/MetaMask/core/pull/6782))
- Bump `@metamask/base-controller` from `^8.4.0` to `^8.4.1` ([#6807](https://github.com/MetaMask/core/pull/6807))
- Bump `@metamask/controller-utils` from `^11.14.0` to `^11.14.1` ([#6807](https://github.com/MetaMask/core/pull/6807))
- Bump `@metamask/eth-json-rpc-provider` from `^5.0.0` to `^5.0.1` ([#6807](https://github.com/MetaMask/core/pull/6807))
- Bump `@metamask/json-rpc-engine` from `^10.1.0` to `^10.1.1` ([#6807](https://github.com/MetaMask/core/pull/6807))

## [24.2.0]

### Added

- Add two new controller state metadata properties: `includeInStateLogs` and `usedInUi` ([#6525](https://github.com/MetaMask/core/pull/6525))
- Add `lookupNetwork` option to `initializeProvider`, to allow for skipping the request used to populate metadata for the globally selected network ([#6575](https://github.com/MetaMask/core/pull/6575), [#6607](https://github.com/MetaMask/core/pull/6607))
  - If `lookupNetwork` is set to `false`, the function is fully synchronous, and does not return a promise.

### Changed

- Bump `@metamask/controller-utils` from `^11.12.0` to `^11.14.0` ([#6620](https://github.com/MetaMask/core/pull/6620), [#6629](https://github.com/MetaMask/core/pull/6629))
- Bump `@metamask/base-controller` from `^8.1.0` to `^8.4.0` ([#6355](https://github.com/MetaMask/core/pull/6355), [#6465](https://github.com/MetaMask/core/pull/6465), [#6632](https://github.com/MetaMask/core/pull/6632))
- Rephrase "circuit broken" errors so they are more user-friendly ([#6423](https://github.com/MetaMask/core/pull/6423))
  - These are errors produced when a request is made to an RPC endpoint after it returns too many consecutive 5xx responses and the underlying circuit is open.
- Bump `@metamask/utils` from `^11.4.2` to `^11.8.0` ([#6588](https://github.com/MetaMask/core/pull/6588))
- Bump `@metamask/json-rpc-engine` from `^10.0.3` to `^10.1.0` ([#6678](https://github.com/MetaMask/core/pull/6678))
- Bump `@metamask/eth-json-rpc-provider` from `^4.1.8` to `^5.0.0` ([#6678](https://github.com/MetaMask/core/pull/6678))

### Deprecated

- Deprecate `lookupNetworkByClientId` ([#6308](https://github.com/MetaMask/core/pull/6308))
  - `lookupNetwork` already supports passing in a network client ID; please use this going forward instead.

## [24.1.0]

### Added

- The object in the `NetworkController:rpcEndpointDegraded` event payload now includes an `error` property, which can be used to access the error produced by the last request when the maximum number of retries is exceeded ([#6188](https://github.com/MetaMask/core/pull/6188))
  - This `error` property will be `undefined` if the degraded event merely represents a slow request

### Changed

- Bump `@metamask/base-controller` from `^8.0.1` to `^8.1.0` ([#6284](https://github.com/MetaMask/core/pull/6284))
- Bump `@metamask/controller-utils` from `^11.11.0` to `^11.12.0` ([#6303](https://github.com/MetaMask/core/pull/6303))
  - This effectively changes the `onDegraded` property on `AbstractRpcService` so that the event listener payload may be an object with either a `endpointUrl` property, `error` + `endpointUrl` properties, or `value` + `endpointUrl` properties
  - **NOTE:** Although `error` and `value` are new, optional properties, this change makes an inadvertent breaking change to the signature of the event listener due to how TypeScript compares function types. We have conciously decided not to re-release this change under a major version, so be advised.

## [24.0.1]

### Changed

- Requests to an RPC endpoint that returns a 502 response ("bad gateway") will now be retried ([#5923](https://github.com/MetaMask/core/pull/5923))
- All JSON-RPC errors that represent 4xx and 5xx responses from RPC endpoints now include the HTTP status code under `data.httpStatus` ([#5923](https://github.com/MetaMask/core/pull/5923))
- 3xx responses from RPC endpoints are no longer treated as errors ([#5923](https://github.com/MetaMask/core/pull/5923))
- Bump `@metamask/controller-utils` from `^11.10.0` to `^11.11.0` ([#6069](https://github.com/MetaMask/core/pull/6069))
- Bump `@metamask/utils` from `^11.2.0` to `^11.4.2` ([#6054](https://github.com/MetaMask/core/pull/6054))

### Fixed

- If an RPC endpoint returns invalid/unparseable JSON, it is now represented as a JSON-RPC error with code -32700 (parse error) instead of -32603 (internal error) ([#5923](https://github.com/MetaMask/core/pull/5923))
- If an RPC endpoint returns a 401 response, it is now represented as a JSON-RPC error with code -32006 (unauthorized) instead of -32603 (internal error) ([#5923](https://github.com/MetaMask/core/pull/5923))
- If an RPC endpoint returns a 405 response, it is now represented as a JSON-RPC error with code -32080 (client error) instead of -32601 (method not found) ([#5923](https://github.com/MetaMask/core/pull/5923))
- If an RPC endpoint returns a 402, 404, or 5xx response, it is now represented as a JSON-RPC error with code -32002 (resource unavailable error) instead of -32603 (internal error) ([#5923](https://github.com/MetaMask/core/pull/5923))
- If an RPC endpoint returns a 4xx response besides 401, 402, 404, 405, or 429, it is now represented as a JSON-RPC error with code -32080 (client error) instead of -32603 (internal error) ([#5923](https://github.com/MetaMask/core/pull/5923))
- Improve detection of partial JSON responses from RPC endpoints ([#5923](https://github.com/MetaMask/core/pull/5923))
- Fix "Request cannot be constructed from a URL that includes credentials" error when using RPC endpoints with embedded credentials ([#6116](https://github.com/MetaMask/core/pull/6116))

## [24.0.0]

### Changed

- **BREAKING:** Remove `@metamask/error-reporting-service@^1.0.0` as a direct dependency, add `^2.0.0` as a peer dependency ([#5970](https://github.com/MetaMask/core/pull/5970), [#5999](https://github.com/MetaMask/core/pull/5999))

## [23.6.0]

### Added

- Add Base network to default infura networks ([#5902](https://github.com/MetaMask/core/pull/5902))
  - Network changes were added in `@metamask/controller-utils`

### Changed

- Bump `@metamask/controller-utils` to `^11.10.0` ([#5935](https://github.com/MetaMask/core/pull/5935))

## [23.5.1]

### Changed

- **BREAKING:** NetworkController messenger now requires the `ErrorReportingService:captureException` action to be allowed ([#5970](https://github.com/MetaMask/core/pull/5970))
  - This change was originally missed when this release was created. It was added to the changelog afterward.
- Block tracker errors will no longer be wrapped under "PollingBlockTracker - encountered an error while attempting to update latest block" ([#5860](https://github.com/MetaMask/core/pull/5860))
- Bump dependencies ([#5867](https://github.com/MetaMask/core/pull/5867), [#5860](https://github.com/MetaMask/core/pull/5860))
  - Bump `@metamask/eth-block-tracker` to `^12.0.1`
  - Bump `@metamask/eth-json-rpc-infura` to `^10.2.0`
  - Bump `@metamask/eth-json-rpc-middleware` to `^17.0.1`

### Fixed

- Rather than throwing an error, NetworkController now corrects an invalid initial `selectedNetworkClientId` to point to the default RPC endpoint of the first network sorted by chain ID ([#5851](https://github.com/MetaMask/core/pull/5851))
- Fix the block tracker so that it will now reject if an error is thrown while making the request instead of hanging ([#5860](https://github.com/MetaMask/core/pull/5860))

## [23.5.0]

### Changed

- Remove obsolete `eth_getBlockByNumber` error handling for load balancer errors ([#5808](https://github.com/MetaMask/core/pull/5808))
- Bump `@metamask/controller-utils` to `^11.9.0` ([#5812](https://github.com/MetaMask/core/pull/5812))

### Fixed

- Improved handling of HTTP status codes to prevent unnecessary circuit breaker triggers ([#5798](https://github.com/MetaMask/core/pull/5798), [#5809](https://github.com/MetaMask/core/pull/5809))
  - HTTP 4XX responses (e.g. rate limit errors) will no longer trigger the circuit breaker policy.

## [23.4.0]

### Added

- Add Monad Testnet as default network ([#5724](https://github.com/MetaMask/core/pull/5724))

### Changed

- Bump `@metamask/controller-utils` to `^11.8.0` ([#5765](https://github.com/MetaMask/core/pull/5765))

## [23.3.0]

### Added

- Add optional `getBlockTrackerOptions` argument to NetworkController constructor ([#5702](https://github.com/MetaMask/core/pull/5702))
- Add optional `rpcFailoverEnabled` option to NetworkController constructor (`false` by default) ([#5668](https://github.com/MetaMask/core/pull/5668))
- Add `enableRpcFailover` and `disableRpcFailover` methods to NetworkController ([#5668](https://github.com/MetaMask/core/pull/5668))

### Changed

- Bump `@metamask/base-controller` from ^8.0.0 to ^8.0.1 ([#5722](https://github.com/MetaMask/core/pull/5722))
- Disable the RPC failover behavior by default ([#5668](https://github.com/MetaMask/core/pull/5668))
  - You are free to set the `failoverUrls` property on an RPC endpoint, but it won't have any effect
  - To enable this behavior, either pass `rpcFailoverEnabled: true` to the constructor or call `enableRpcFailover` after initialization

## [23.2.0]

### Added

- Add optional `additionalDefaultNetworks` option to `NetworkController` constructor ([#5527](https://github.com/MetaMask/core/pull/5527))
  - This can be used to customize which custom networks the default `networkConfigurationsByChainId` includes.
- Add `getSelectedChainId` method to `NetworkController` ([#5516](https://github.com/MetaMask/core/pull/5516))
  - This is also callable via the messenger.
- Add `DEPRECATED_NETWORKS` constant ([#5560](https://github.com/MetaMask/core/pull/5560))

### Changed

- Remove Goerli and Linea Goerli from set of default networks ([#5560](https://github.com/MetaMask/core/pull/5560))
  - Note that if you do not pass any initial state to NetworkController, this means that `0x5` and `0xe704` will no longer be keys in `networkConfigurationsByChainId`.
  - We are not counting this as a breaking change because we don't make any guarantees about what keys are present in `networkConfigurationsByChainId` at runtime — only that they must be valid chain IDs.
  - If you want more of a guarantee, you are recommended to persist the NetworkController state and then pass it back through as initial state.
- Update `RpcEndpoint` so that `failoverUrls` is optional ([#5561](https://github.com/MetaMask/core/pull/5561))
  - This property was introduced in 23.0.0 as a breaking change, but this change makes it non-breaking.
- Update `NetworkClientConfiguration` so that `failoverUrls` is optional ([#5561](https://github.com/MetaMask/core/pull/5561))
  - This property was introduced in 23.0.0 as a breaking change, but this change makes it non-breaking.
- Bump `@metamask/controller-utils` to `^11.7.0` ([#5583](https://github.com/MetaMask/core/pull/5583))

### Fixed

- Upgrade `@metamask/eth-json-rpc-infura` to `^10.1.1` and `@metamask/eth-json-rpc-infura` to `^16.0.1` ([#5573](https://github.com/MetaMask/core/pull/5573))
  - This fixes a bug where non-standard unsuccessful JSON-RPC errors were being ignored/discarded

## [23.1.0]

### Added

- The `NetworkController:rpcEndpointDegraded` messenger event now has a new `chainId` property in its data, which is the ID of the chain that the endpoint represents ([#5517](https://github.com/MetaMask/core/pull/5517))

## [23.0.0]

### Added

- Implement circuit breaker pattern when retrying requests to Infura and custom RPC endpoints ([#5290](https://github.com/MetaMask/core/pull/5290))
  - If the network is perceived to be unavailable after 5 attempts, further retries will be paused for 30 seconds.
  - "Unavailable" means the following:
    - A failure to reach the network (exact error depending on platform / HTTP client)
    - The request responds with a non-JSON-parseable or non-JSON-RPC-compatible body
    - The request returns a non-200 response
- Use exponential backoff / jitter when retrying requests to Infura and custom RPC endpoints ([#5290](https://github.com/MetaMask/core/pull/5290))
  - As requests are retried, the delay between retries will increase exponentially (using random variance to prevent bursts).
- Add support for automatic failover when Infura is unavailable ([#5360](https://github.com/MetaMask/core/pull/5360))
  - An Infura RPC endpoint can now be configured with a list of failover URLs via `failoverUrls`.
  - If, after many attempts, an Infura network is perceived to be down, the list of failover URLs will be tried in turn.
- Add messenger action `NetworkController:rpcEndpointUnavailable` for responding to when a RPC endpoint becomes unavailable (see above) ([#5492](https://github.com/MetaMask/core/pull/5492), [#5501](https://github.com/MetaMask/core/pull/5501))
  - Also add associated type `NetworkControllerRpcEndpointUnavailableEvent`.
- Add messenger action `NetworkController:rpcEndpointDegraded` for responding to when a RPC endpoint becomes degraded ([#5492](https://github.com/MetaMask/core/pull/5492))
  - Also add associated type `NetworkControllerRpcEndpointDegradedEvent`.
- Add messenger action `NetworkController:rpcEndpointRequestRetried` for responding to when a RPC endpoint is retried following a retriable error ([#5492](https://github.com/MetaMask/core/pull/5492))
  - Also add associated type `NetworkControllerRpcEndpointRequestRetriedEvent`.
  - This is mainly useful for tests when mocking timers.
- Export `RpcServiceRequestable` type, which was previously named `AbstractRpcService` ([#5492](https://github.com/MetaMask/core/pull/5492))
- Export `isConnectionError` utility function ([#5501](https://github.com/MetaMask/core/pull/5501))

### Changed

- **BREAKING:** `NetworkController` constructor now takes a new required option, `getRpcServiceOptions` ([#5290](https://github.com/MetaMask/core/pull/5290), [#5492](https://github.com/MetaMask/core/pull/5492))
  - This can be used to customize how RPC services (which eventually hit RPC endpoints) are constructed.
  - For instance, you could set one `circuitBreakDuration` for one class of endpoints, and another `circuitBreakDuration` for another class.
  - At minimum you will need to pass `fetch` and `btoa`.
  - The `NetworkControllerOptions` also reflects this change.
- **BREAKING:** Add required property `failoverUrls` to `RpcEndpoint` ([#5360](https://github.com/MetaMask/core/pull/5360))
  - The `NetworkControllerState` and the `state` option to `NetworkController` also reflect this change.
- **BREAKING:** Add required property `failoverRpcUrls` to `NetworkClientConfiguration` ([#5360](https://github.com/MetaMask/core/pull/5360))
  - The `configuration` property in the `AutoManagedNetworkClient` and `NetworkClient` types also reflect this change.
- **BREAKING:** The `AbstractRpcService` type now has a non-optional `endpointUrl` property ([#5492](https://github.com/MetaMask/core/pull/5492))
  - The old version of `AbstractRpcService` is now called `RpcServiceRequestable`
- Synchronize retry logic and error handling behavior between Infura and custom RPC endpoints ([#5290](https://github.com/MetaMask/core/pull/5290))
  - A request to a custom endpoint that returns a 418 response will no longer return a JSON-RPC response with the error "Request is being rate limited".
  - A request to a custom endpoint that returns a 429 response now returns a JSON-RPC response with the error "Request is being rate limited".
  - A request to a custom endpoint that throws an "ECONNRESET" error will now be retried up to 5 times.
  - A request to a Infura endpoint that fails more than 5 times in a row will now respond with a JSON-RPC error that encompasses the failure instead of hiding it as "InfuraProvider - cannot complete request. All retries exhausted".
  - A request to a Infura endpoint that returns a non-retriable, non-2xx response will now respond with a JSON-RPC error that has the underling message "Non-200 status code: '\<code\>'" rather than including the raw response from the endpoint.
  - A request to a custom endpoint that fails with a retriable error more than 5 times in a row will now respond with a JSON-RPC error that encompasses the failure instead of returning an empty response.
  - A "retriable error" is now regarded as the following:
    - A failure to reach the network (exact error depending on platform / HTTP client)
    - The request responds with a non-JSON-parseable or non-JSON-RPC-compatible body
    - The request returns a 503 or 504 response
- Bump dependencies to support usage of RPC services internally for network requests ([#5290](https://github.com/MetaMask/core/pull/5290))
  - Bump `@metamask/eth-json-rpc-infura` to `^10.1.0`
  - Bump `@metamask/eth-json-rpc-middleware` to `^15.1.0`
- Bump `@metamask/controller-utils` to `^11.5.0` ([#5439](https://github.com/MetaMask/core/pull/5439))
- Bump `@metamask/utils` to `^11.2.0` ([#5301](https://github.com/MetaMask/core/pull/5301))

### Fixed

- Fix `findNetworkClientIdByChainId` to return the network client ID for the chain's configured default RPC endpoint instead of its first listed RPC endpoint ([#5344](https://github.com/MetaMask/core/pull/5344))

## [22.2.1]

### Changed

- Bump `@metamask/base-controller` from `^7.1.1` to `^8.0.0` ([#5305](https://github.com/MetaMask/core/pull/5305))

## [22.2.0]

### Added

- Export `AbstractRpcService` type ([#5263](https://github.com/MetaMask/core/pull/5263))

### Changed

- Bump `@metamask/base-controller` from `^7.0.0` to `^7.1.1` ([#5079](https://github.com/MetaMask/core/pull/5079), [#5135](https://github.com/MetaMask/core/pull/5135))
- Bump `@metamask/controller-utils` from `^11.4.4` to `^11.5.0` ([#5135](https://github.com/MetaMask/core/pull/5135), [#5272](https://github.com/MetaMask/core/pull/5272))
- Bump `@metamask/eth-json-rpc-provider` from `^4.1.6` to `^4.1.8` ([#5082](https://github.com/MetaMask/core/pull/5082), [#5272](https://github.com/MetaMask/core/pull/5272))
- Bump `@metamask/json-rpc-engine` from `^10.0.1` to `^10.0.3` ([#5082](https://github.com/MetaMask/core/pull/5082), [#5272](https://github.com/MetaMask/core/pull/5272))
- Bump `@metamask/rpc-errors` from `^7.0.1` to `^7.0.2` ([#5080](https://github.com/MetaMask/core/pull/5080))
- Bump `@metamask/utils` from `^10.0.0` to `^11.1.0` ([#5080](https://github.com/MetaMask/core/pull/5080), [#5223](https://github.com/MetaMask/core/pull/5223))

### Fixed

- Fix `lookupNetwork` so that it will no longer throw an error if `networkDidChange` subscriptions have been removed before it returns ([#5116](https://github.com/MetaMask/core/pull/5116))
  - This error could occur if the NetworkController's messenger is cleared of subscriptions, as in a "destroy" step.
- Fix race condition so that after adding a new RPC endpoint to a network, it is possible to access the new endpoint inside of a `stateChange` event listener via `getNetworkConfigurationByNetworkClientId` ([#5122](https://github.com/MetaMask/core/pull/5122))
- Fix `selectAvailableNetworkClientIds` so that it is properly memoized ([#5193](https://github.com/MetaMask/core/pull/5193))

## [22.1.1]

### Changed

- Bump `@metamask/eth-json-rpc-middleware` from `^15.0.0` to `^15.0.1` ([#5037](https://github.com/MetaMask/core/pull/5037))
- Bump `swappable-obj-proxy` from `^2.2.0` to `^2.3.0` ([#5036](https://github.com/MetaMask/core/pull/5036))
- Bump `@metamask/eth-block-tracker` from `^11.0.2` to `^11.0.3` ([#5025](https://github.com/MetaMask/core/pull/5025))

## [22.1.0]

### Added

- The `NetworkController:networkRemoved` messenger event will now be emitted when a network is removed ([#4698](https://github.com/MetaMask/core/pull/4698))
- Add messenger actions `NetworkController:addNetwork`, `NetworkController:removeNetwork`, and `NetworkController:updateNetwork` which call the respective controller methods ([#4698](https://github.com/MetaMask/core/pull/4698))
- Add `lastUpdatedAt` property to network configurations which will be set to the current time on addition or update ([#4652](https://github.com/MetaMask/core/pull/4652))
  - This was added to support the upcoming network syncing feature.
  - This property is optional and will be `undefined` for existing network configurations that have not yet been updated.

### Changed

- Add dependency `fast-deep-equal` ([#4652](https://github.com/MetaMask/core/pull/4652))
- Bump `@metamask/controller-utils` from `^11.4.3` to `^11.4.4` ([#5012](https://github.com/MetaMask/core/pull/5012))

### Fixed

- Remove dependency on Node builtin module `util` to ensure that `@metamask/network-controller` can be used in a strict browser context ([#3672](https://github.com/MetaMask/core/pull/3672))
- Correct ESM-compatible build so that imports of the following packages that re-export other modules via `export *` are no longer corrupted: ([#5011](https://github.com/MetaMask/core/pull/5011))
  - `@metamask/eth-block-tracker`
  - `@metamask/eth-json-rpc-infura`
  - `@metamask/eth-json-rpc-middleware`
  - `@metamask/eth-query`
  - `@metamask/swappable-obj-proxy`
  - `fast-deep-equal`

## [22.0.2]

### Changed

- `getDefaultNetworkConfigurationsByChainId` returns the updated display names for mainnet and linea. `Ethereum Mainnet` instead of `Mainnet`, and `Linea` instead of `Linea Mainnet`. ([#4865](https://github.com/MetaMask/core/pull/4865))
- Bump `@metamask/controller-utils` from `^11.4.2` to `^11.4.3` ([#4915](https://github.com/MetaMask/core/pull/4915))

## [22.0.1]

### Changed

- Bump `@metamask/base-controller` from `^7.0.1` to `^7.0.2` ([#4862](https://github.com/MetaMask/core/pull/4862))
- Bump `@metamask/controller-utils` from `^11.4.0` to `^11.4.2` ([#4862](https://github.com/MetaMask/core/pull/4862), [#4870](https://github.com/MetaMask/core/pull/4870))
- Bump `@metamask/eth-json-rpc-provider` from `^4.1.5` to `^4.1.6` ([#4862](https://github.com/MetaMask/core/pull/4862))
- Bump `@metamask/json-rpc-engine` from `^10.0.0` to `^10.0.1` ([#4862](https://github.com/MetaMask/core/pull/4862))
- Bump `@metamask/rpc-errors` from `^7.0.0` to `^7.0.1` ([#4831](https://github.com/MetaMask/core/pull/4831))

## [22.0.0]

### Changed

- Corrects the previous 21.1.0 release to document breaking changes that were missed:
  - **BREAKING:** Bump `@metamask/eth-block-tracker` from `^10.0.0` to `^11.0.2` ([#4769](https://github.com/MetaMask/core/pull/4769))
  - **BREAKING:** Bump `@metamask/eth-json-rpc-middleware` from `^13.0.0` to `^15.0.0` ([#4769](https://github.com/MetaMask/core/pull/4769))
  - **BREAKING:** Bump `@metamask/json-rpc-engine` from `^9.0.3` to `^10.0.0` ([#4769](https://github.com/MetaMask/core/pull/4769))
  - **BREAKING:** Bump `@metamask/rpc-errors` from `^6.3.1` to `^7.0.0` ([#4769](https://github.com/MetaMask/core/pull/4769))
  - **BREAKING:** Bump `@metamask/eth-json-rpc-infura` from `^9.1.0` to `^10.0.0` ([#4769](https://github.com/MetaMask/core/pull/4769))
  - Bump `@metamask/eth-json-rpc-provider` from `^4.1.4` to `^4.1.5` ([#4798](https://github.com/MetaMask/core/pull/4798))
    - This update was recorded in the v21.1.0 changelog, but is listed here again because that release has been deprecated.
- Bump `@metamask/controller-utils` from `^11.3.0` to `^11.4.0` ([#4834](https://github.com/MetaMask/core/pull/4834))

## [21.1.0] [DEPRECATED]

### Changed

- Bump `@metamask/eth-json-rpc-provider` from `^4.1.4` to `^4.1.5` ([#4798](https://github.com/MetaMask/core/pull/4798))

## [21.0.1]

### Fixed

- Produce and export ESM-compatible TypeScript type declaration files in addition to CommonJS-compatible declaration files ([#4648](https://github.com/MetaMask/core/pull/4648))
  - Previously, this package shipped with only one variant of type declaration
    files, and these files were only CommonJS-compatible, and the `exports`
    field in `package.json` linked to these files. This is an anti-pattern and
    was rightfully flagged by the
    ["Are the Types Wrong?"](https://arethetypeswrong.github.io/) tool as
    ["masquerading as CJS"](https://github.com/arethetypeswrong/arethetypeswrong.github.io/blob/main/docs/problems/FalseCJS.md).
    All of the ATTW checks now pass.
- Remove chunk files ([#4648](https://github.com/MetaMask/core/pull/4648)).
  - Previously, the build tool we used to generate JavaScript files extracted
    common code to "chunk" files. While this was intended to make this package
    more tree-shakeable, it also made debugging more difficult for our
    development teams. These chunk files are no longer present.

## [21.0.0]

### Added

- **BREAKING:** Add `networkConfigurationsByChainId` to `NetworkState` (type: `Record<Hex, NetworkConfiguration>`) ([#4268](https://github.com/MetaMask/core/pull/4286))
  - This property replaces `networkConfigurations`, and, as its name implies, organizes network configurations by chain ID rather than network client ID.
  - If no initial state or this property is not included in initial state, the default value of this property will now include configurations for known Infura networks (Mainnet, Goerli, Sepolia, Linea Goerli, Linea Sepolia, and Linea Mainnet) by default.
- Add `getNetworkConfigurationByChainId` method, `NetworkController:getNetworkConfigurationByChainId` messenger action, and `NetworkControllerGetNetworkConfigurationByNetworkClientId` type ([#4268](https://github.com/MetaMask/core/pull/4286))
- Add `addNetwork`, which replaces one half of `upsertNetworkConfiguration` and can be used to add new network clients for a chain ([#4268](https://github.com/MetaMask/core/pull/4286))
  - It's worth noting that this method now publishes a `NetworkController:networkAdded` event instead of calling a `trackMetaMetricsEvent` callback. It is expected that you will subscribe to this event and create a MetaMetrics event yourself.
- Add `updateNetwork`, which replaces one half of `upsertNetworkConfiguration` and can be used to recreate the network clients for an existing chain based on an updated configuration ([#4268](https://github.com/MetaMask/core/pull/4286))
  - Note that it is not possible to remove the RPC endpoint from a network configuration that is currently represented by the globally selected network client. To prevent an error, you'll need to detect when such a removal is occurring and pass the `replacementSelectedRpcEndpointIndex` to `updateNetwork`. It will then switch to the designated RPC endpoint's network client on your behalf.
- Add `removeNetwork`, which replaces `removeNetworkConfiguration` and can be used to remove existing network clients for a chain ([#4268](https://github.com/MetaMask/core/pull/4286))
- Add `getDefaultNetworkControllerState` function, which replaces `defaultState` and matches patterns in other controllers ([#4268](https://github.com/MetaMask/core/pull/4286))
- Add `RpcEndpointType`, `AddNetworkFields`, and `UpdateNetworkFields` types ([#4268](https://github.com/MetaMask/core/pull/4286))
- Add `getNetworkConfigurations`, `getAvailableNetworkClientIds` and `selectAvailableNetworkClientIds` selectors ([#4268](https://github.com/MetaMask/core/pull/4286))
  - These new selectors can be applied to messenger event subscriptions

### Changed

- **BREAKING:** Replace `NetworkConfiguration` type with a new definition ([#4268](https://github.com/MetaMask/core/pull/4286))
  - A network configuration no longer represents a single RPC endpoint but rather a collection of RPC endpoints that can all be used to interface with a single chain.
  - The only property that has brought over to this type unchanged is `chainId`.
  - `ticker` has been renamed to `nativeCurrency`.
  - `nickname` has been renamed to `name`.
  - `rpcEndpoints` has been added. This is an an array of objects, where each object has properties `name` (optional), `networkClientId` (optional), `type`, and `url`.
  - `defaultRpcEndpointIndex` has been added. This must point to an entry in `rpcEndpoints`.
  - The block explorer URL is no longer located in `rpcPrefs` and is no longer restricted to one: `blockExplorerUrls` has been added along with a corresponding property `defaultBlockExplorerUrlIndex`, which must point to an entry in `blockExplorerUrls`.
  - `id` has been removed. Previously, this represented the ID of the network client associated with the network configuration. Since network clients are now created from RPC endpoints, the equivalent to this is the `networkClientId` property on an `RpcEndpoint`.
- **BREAKING:** The network controller messenger must now allow the action `NetworkController:getNetworkConfigurationByChainId` ([#4268](https://github.com/MetaMask/core/pull/4286))
- **BREAKING:** The network controller messenger must now allow the event `NetworkController:networkAdded` ([#4268](https://github.com/MetaMask/core/pull/4286))
- **BREAKING:** The `NetworkController` constructor will now throw if the initial state provided is invalid ([#4268](https://github.com/MetaMask/core/pull/4286))
  - `networkConfigurationsByChainId` cannot be empty.
  - The `chainId` of a network configuration in `networkConfigurationsByChainId` must match the chain ID it is filed under.
  - The `defaultRpcEndpointIndex` of a network configuration in `networkConfigurationsByChainId` must point to an entry in its `rpcEndpoints`.
  - The `defaultBlockExplorerUrlIndex` of a network configuration in `networkConfigurationsByChainId` must point to an entry in its `blockExplorerUrls`.
  - `selectedNetworkClientId` must match the `networkClientId` of an RPC endpoint in `networkConfigurationsByChainId`.
- **BREAKING:** Update `getNetworkConfigurationByNetworkClientId` so that when given an Infura network name (that is, a value from `InfuraNetworkType`), it will return a masked version of the RPC endpoint URL for the associated Infura network ([#4268](https://github.com/MetaMask/core/pull/4286))
  - If you want the unmasked version, you'll need the `url` property from the network _client_ configuration, which you can get by calling `getNetworkClientById` and then accessing the `configuration` property off of the network client.
- **BREAKING:** Update `loadBackup` to take and update `networkConfigurationsByChainId` instead of `networkConfigurations` ([#4268](https://github.com/MetaMask/core/pull/4286))
- Bump `@metamask/base-controller` from `^6.0.2` to `^7.0.0` ([#4625](https://github.com/MetaMask/core/pull/4625), [#4643](https://github.com/MetaMask/core/pull/4643))
- Bump `@metamask/controller-utils` from `^11.0.2` to `^11.2.0` ([#4639](https://github.com/MetaMask/core/pull/4639), [#4651](https://github.com/MetaMask/core/pull/4651))
- Bump `@metamask/eth-block-tracker` from `^9.0.3` to `^10.0.0` ([#4424](https://github.com/MetaMask/core/pull/4424))
- Bump `@metamask/eth-json-rpc-middleware` from `^12.1.1` to `^13.0.0` ([#4424](https://github.com/MetaMask/core/pull/4424))

### Removed

- **BREAKING:** Remove `networkConfigurations` from `NetworkState`, which has been replaced with `networkConfigurationsByChainId` ([#4268](https://github.com/MetaMask/core/pull/4286))
- **BREAKING:** Remove `upsertNetworkConfiguration` and `removeNetworkConfiguration`, which have been replaced with `addNetwork`, `updateNetwork`, and `removeNetwork` ([#4268](https://github.com/MetaMask/core/pull/4286))
- **BREAKING:** Remove `defaultState` variable, which has been replaced with a `getDefaultNetworkControllerState` function ([#4268](https://github.com/MetaMask/core/pull/4286))
- **BREAKING:** Remove `trackMetaMetricsEvent` option from the NetworkController constructor ([#4268](https://github.com/MetaMask/core/pull/4286))
  - Previously, this was used in `upsertNetworkConfiguration` to create a MetaMetrics event when a new network was added. This can now be achieved by subscribing to the `NetworkController:networkAdded` event and creating the event inside of the event handler.

## [20.2.0]

### Changed

- `upsertNetworkConfiguration` now accepts an optional id property on the NetworkConfiguration param. It allows a network configuration to have its rpcUrl updated in place when an id is specified, but only if that new rpcUrl does not already exist on a different network configuration. ([#4614](https://github.com/MetaMask/core/pull/4614))
- Bump `@metamask/eth-json-rpc-provider` to `^4.1.3` ([#4607](https://github.com/MetaMask/core/pull/4607))
- Update TypeScript to 5.2.2 ([#4576](https://github.com/MetaMask/core/pull/4576), [#4584](https://github.com/MetaMask/core/pull/4584))

### Fixed

- `removeNetworkConfiguration` now throws an error if you attempt to remove the selected network ([#4566](https://github.com/MetaMask/core/pull/4566))

## [20.1.0]

### Added

- Newly export the following types: `AutoManagedNetworkClient`, `InfuraNetworkClientConfiguration`, `CustomNetworkClientConfiguration` ([#3645](https://github.com/MetaMask/core/pull/3645))

### Changed

- Upgrade TypeScript version to `~5.0.4` and set `moduleResolution` option to `Node16` ([#3645](https://github.com/MetaMask/core/pull/3645))
- Bump `@metamask/base-controller` from `^6.0.0` to `^6.0.2` ([#4517](https://github.com/MetaMask/core/pull/4517), [#4544](https://github.com/MetaMask/core/pull/4544))
- Bump `@metamask/controller-utils` from `^11.0.0` to `^11.0.2` ([#4517](https://github.com/MetaMask/core/pull/4517), [#4544](https://github.com/MetaMask/core/pull/4544))
- Bump `@metamask/eth-json-rpc-provider` from `^4.1.0` to `^4.1.2` ([#4519](https://github.com/MetaMask/core/pull/4519), [#4548](https://github.com/MetaMask/core/pull/4548))
- Bump `@metamask/json-rpc-engine` from `^9.0.0` to `^9.0.2` ([#4517](https://github.com/MetaMask/core/pull/4517), [#4544](https://github.com/MetaMask/core/pull/4544))
- Bump `@metamask/rpc-errors` from `^6.2.1` to `^6.3.1` ([#4516](https://github.com/MetaMask/core/pull/4516))
- Bump `@metamask/utils` from `^8.3.0` to `^9.1.0` ([#4516](https://github.com/MetaMask/core/pull/4516), [#4529](https://github.com/MetaMask/core/pull/4529))

## [20.0.0]

### Added

- Add a new `log` argument to the constructor ([#4440](https://github.com/MetaMask/core/pull/4440))
  - The new `log` argument must be a `Logger` object from the `loglevel` package and will be used to log a message when we fail to connect to a network or the network responds with an unknown error

### Changed

- **BREAKING:** Update `networksMetadata` state property so that the keys in the object will only ever be network client IDs and not RPC URLs ([#4254](https://github.com/MetaMask/core/pull/4254))
  - Some keys could have been RPC URLs if the initial network controller state had a `providerConfig` with an empty `id`, but since `providerConfig` is being removed, that won't happen anymore.
- Bump `@metamask/eth-block-tracker` to `^9.0.3` ([#4418](https://github.com/MetaMask/core/pull/4418))
- Bump `@metamask/eth-json-rpc-provider` to `^4.1.0` ([#4508](https://github.com/MetaMask/core/pull/4508))

### Removed

- **BREAKING:** Remove `providerConfig` property from state along with `ProviderConfig` type and `NetworkController:getProviderConfig` messenger action ([#4254](https://github.com/MetaMask/core/pull/4254))
  - The best way to obtain the equivalent configuration object, e.g. to access the chain ID of the currently selected network, is to get `selectedNetworkClientId` from state, pass this to the `NetworkController:getNetworkClientId` messenger action, and then use the `configuration` property on the network client.

## [19.0.0]

### Changed

- **BREAKING:** Bump minimum Node version to 18.18 ([#3611](https://github.com/MetaMask/core/pull/3611))
- Bump `@metamask/base-controller` to `^6.0.0` ([#4352](https://github.com/MetaMask/core/pull/4352))
- Bump `@metamask/controller-utils` to `^11.0.0` ([#4352](https://github.com/MetaMask/core/pull/4352))
- Bump `@metamask/eth-json-rpc-provider` to `^4.0.0` ([#4352](https://github.com/MetaMask/core/pull/4352))
- Bump `@metamask/json-rpc-engine` to `^9.0.0` ([#4352](https://github.com/MetaMask/core/pull/4352))

## [18.1.3]

### Changed

- Bump `async-mutex` to `^0.5.0` ([#4335](https://github.com/MetaMask/core/pull/4335))
- Bump `@metamask/controller-utils` to `^10.0.0` ([#4342](https://github.com/MetaMask/core/pull/4342))

## [18.1.2]

### Fixed

- Update from `eth-block-tracker` to `@metamask/eth-block-tracker` `^9.0.2`, mitigating redundant polling loops ([#4309](https://github.com/MetaMask/core/pull/4309))

## [18.1.1]

### Added

- Export `BuiltInNetworkClientId` and `CustomNetworkClientId` ([#4247](https://github.com/MetaMask/core/pull/4247))

### Changed

- Bump `@metamask/eth-json-rpc-provider` to `^3.0.2` ([#4234](https://github.com/MetaMask/core/pull/4234))
- Bump `@metamask/json-rpc-engine` to `^8.0.2` ([#4234](https://github.com/MetaMask/core/pull/4234))
- Bump `@metamask/base-controller` to `^5.0.2` ([#4232](https://github.com/MetaMask/core/pull/4232))
- Bump `@metamask/controller-utils` to `^9.1.0` ([#4153](https://github.com/MetaMask/core/pull/4153))

## [18.1.0]

### Added

- Add `getSelectedNetworkClient` method that returns the provider and blockTracker for the currently selected network but with a more easily used type than `getProviderAndBlockTracker` ([#4063](https://github.com/MetaMask/core/pull/4063))
- Add `NetworkController:getSelectedNetworkClient` action ([#4063](https://github.com/MetaMask/core/pull/4063))

### Changed

- `getProviderAndBlockTracker` is now marked as deprecated and will be removed in a future release. ([#4063](https://github.com/MetaMask/core/pull/4063))

## [18.0.1]

### Fixed

- Fix `types` field in `package.json` ([#4047](https://github.com/MetaMask/core/pull/4047))

## [18.0.0]

### Added

- **BREAKING**: Add ESM build ([#3998](https://github.com/MetaMask/core/pull/3998))
  - It's no longer possible to import files from `./dist` directly.
- Add network client for Linea Sepolia (chain ID `0xe705`) ([#3995](https://github.com/MetaMask/core/pull/3995))
  - Bump `@metamask/eth-json-rpc-infura` to `^9.1.0` to bring this change.

### Changed

- **BREAKING:** Bump `@metamask/base-controller` to `^5.0.0` ([#4039](https://github.com/MetaMask/core/pull/4039))
  - This version has a number of breaking changes. See the changelog for more.
- Bump `@metamask/controller-utils` to `^9.0.0` ([#4039](https://github.com/MetaMask/core/pull/4039))

### Fixed

- **BREAKING:** Narrow `NetworkControllerMessenger` type parameters `AllowedAction` and `AllowedEvent` from `string` to `never` ([#4031](https://github.com/MetaMask/core/pull/4031))
  - Allowlisting or using any external actions or events will now produce a type error.

## [17.2.1]

### Changed

- Bump `@metamask/controller-utils` to `^8.0.4` ([#4007](https://github.com/MetaMask/core/pull/4007))
- Bump `@metamask/eth-json-rpc-middleware` to `^12.1.0` ([#3829](https://github.com/MetaMask/core/pull/3829))
- Bump `@metamask/json-rpc-engine` to `^7.3.3` ([#4007](https://github.com/MetaMask/core/pull/4007))
- Bump `@metamask/rpc-errors` to `^6.2.1` ([#3970](https://github.com/MetaMask/core/pull/3970), [#3954](https://github.com/MetaMask/core/pull/3954))

## [17.2.0]

### Changed

- The `setActiveNetwork` method and action now supports built-in network types ([#3764](https://github.com/MetaMask/core/pull/3764))
  - Previously this would only accept a network configuration ID. Now it will accept the type of a built-in network as well, using it like an ID. This lets you switch to a built-in or custom network with a single method/action.
- Deprecate the `setProviderType` method and action ([#3764](https://github.com/MetaMask/core/pull/3764))
  - Use `setActiveNetwork` instead
- Bump `@metamask/swappable-obj-proxy` to `^2.2.0` ([#3784](https://github.com/MetaMask/core/pull/3784))
- Bump `@metamask/utils` to `^8.3.0` ([#3769](https://github.com/MetaMask/core/pull/3769))
- Bump `@metamask/base-controller` to `^4.1.1` ([#3760](https://github.com/MetaMask/core/pull/3760), [#3821](https://github.com/MetaMask/core/pull/3821))
- Bump `@metamask/controller-utils` to `^8.0.2` ([#3821](https://github.com/MetaMask/core/pull/3821))
- Bump `@metamask/eth-json-rpc-provider` to `^2.3.2` ([#3821](https://github.com/MetaMask/core/pull/3821))
- Bump `@metamask/json-rpc-engine` to `^7.3.2` ([#3821](https://github.com/MetaMask/core/pull/3821))

## [17.1.0]

### Added

- Add `getNetworkConfigurationByNetworkClientId` method which can be used to retrieve details for both custom and built-in networks (using the network configuration object shape) ([#2055](https://github.com/MetaMask/core/pull/2055))
- Add `NetworkController:getNetworkConfigurationByNetworkClientId` messenger action for the previous method ([#2055](https://github.com/MetaMask/core/pull/2055))

### Changed

- Bump `@metamask/base-controller` to `^4.0.1` ([#3695](https://github.com/MetaMask/core/pull/3695))
- Bump `@metamask/controller-utils` to `^8.0.1` ([#3695](https://github.com/MetaMask/core/pull/3695), [#3678](https://github.com/MetaMask/core/pull/3678), [#3667](https://github.com/MetaMask/core/pull/3667), [#3580](https://github.com/MetaMask/core/pull/3580))
- Bump `@metamask/eth-json-rpc-provider` to `^2.3.1` ([#3695](https://github.com/MetaMask/core/pull/3695))
- Bump `@metamask/json-rpc-engine` to `^7.3.1` ([#3695](https://github.com/MetaMask/core/pull/3695))
- Create new network clients before updating `networkConfigurations` state ([#3679](https://github.com/MetaMask/core/pull/3679))
  - This primarily affects subscribers to the `NetworkController:stateChange` event. It's now safe to use a network client for any network that appears in the `networkConfigurations` state, whereas previously it was possible that synchronous attempts to access a network client in response to this event would fail.
- Add `NetworkState` payload to `NetworkController:networkWillChange` and `NetworkController:networkDidChange` ([#3598](https://github.com/MetaMask/core/pull/3598))
  - Both of these events now include `NetworkState` as the first and only item in the payload

## [17.0.0]

### Changed

- **BREAKING:** Bump `@metamask/base-controller` to ^4.0.0 ([#2063](https://github.com/MetaMask/core/pull/2063))
  - This is breaking because the type of the `messenger` has backward-incompatible changes. See the changelog for this package for more.
- Bump `@metamask/controller-utils` to ^6.0.0 ([#2063](https://github.com/MetaMask/core/pull/2063))

## [16.0.0]

### Changed

- **BREAKING:** Bump dependency `@metamask/eth-query` from ^3.0.1 to ^4.0.0 ([#2028](https://github.com/MetaMask/core/pull/2028))
  - This is breaking because it changes the type of the EthQuery instance this controller creates internally and exports under the `getEthQuery` action. Please consult the [changelog for `@metamask/eth-query` 4.0.0](https://github.com/MetaMask/eth-query/blob/main/CHANGELOG.md#400) for more.

## [15.2.0]

### Changed

- Update @metamask/eth-json-rpc-middleware in network controller ([#1988](https://github.com/MetaMask/core/pull/1988))
- Bump dependency on `@metamask/json-rpc-engine` to ^7.2.0 ([#1895](https://github.com/MetaMask/core/pull/1895))
- Bump @metamask/utils from 8.1.0 to 8.2.0 ([#1957](https://github.com/MetaMask/core/pull/1957))

## [15.1.0]

### Added

- Add new action handlers and associated types ([#1806](https://github.com/MetaMask/core/pull/1806))
  - `NetworkController:setActiveNetwork` / `NetworkControllerSetActiveNetworkAction`
  - `NetworkController:setProviderType` / `NetworkControllerSetProviderTypeAction`
  - `NetworkController:findNetworkClientByChainId` / `NetworkControllerFindNetworkClientIdByChainIdAction`
- Add `ticker` to `NetworkClientConfiguration` ([#1794](https://github.com/MetaMask/core/pull/1794))

### Changed

- Bump dependency on `@metamask/eth-json-rpc-provider` to ^2.2.0 ([#1738](https://github.com/MetaMask/core/pull/1738))

## [15.0.0]

### Changed

- **BREAKING:** Bump dependency on `@metamask/eth-json-rpc-infura` to ^9.0.0 ([#1653](https://github.com/MetaMask/core/pull/1653))
- **BREAKING:** Bump dependency on `@metamask/eth-json-rpc-middleware` to ^12.0.0 ([#1653](https://github.com/MetaMask/core/pull/1653))
- **BREAKING:** Move from `json-rpc-engine` ^7.1.1 to `@metamask/json-rpc-engine` ^8.0.0 ([#1653](https://github.com/MetaMask/core/pull/1653))
- **BREAKING:** Bump dependency on `eth-block-tracker` to ^8.0.0 ([#1653](https://github.com/MetaMask/core/pull/1653))
- Bump dependency on `@metamask/eth-json-rpc-provider` to ^2.1.0 ([#1653](https://github.com/MetaMask/core/pull/1653))
- Move from `eth-rpc-errors` ^4.0.2 to `@metamask/rpc-errors` ^6.1.0 ([#1653](https://github.com/MetaMask/core/pull/1653))

## [14.0.0]

### Added

- Add `NetworkController:getEIP1559Compatibility` controller action ([#1673](https://github.com/MetaMask/core/pull/1673))

### Changed

- **BREAKING:** Rename `get1555CompatibilityWithNetworkClientId` to `get1559CompatibilityWithNetworkClientId` ([#1673](https://github.com/MetaMask/core/pull/1673))
- Bump dependency on `@metamask/utils` to ^8.1.0 ([#1639](https://github.com/MetaMask/core/pull/1639))
- Bump dependency on `@metamask/base-controller` to ^3.2.3
- Bump dependency on `@metamask/controller-utils` to ^5.0.2

### Fixed

- Update linea goerli explorer url ([#1666](https://github.com/MetaMask/core/pull/1666))

## [13.0.1]

### Changed

- Update TypeScript to v4.8.x ([#1718](https://github.com/MetaMask/core/pull/1718))

## [13.0.0]

### Changed

- **BREAKING**: Remove `NetworkId` type ([#1633](https://github.com/MetaMask/core/pull/1633))
- **BREAKING**: Remove `networkId` property from `NetworkState` type ([#1633](https://github.com/MetaMask/core/pull/1633))
- Update scaffold RPC middleware for built-in Infura networks to no longer resolve `net_version` locally ([#1633](https://github.com/MetaMask/core/pull/1633))
- Stop making `net_version` request to determine network status ([#1633](https://github.com/MetaMask/core/pull/1633))
- Bump dependency on `@metamask/controller-utils` to ^5.0.0

## [12.2.0]

### Added

- Add `NetworkController:getNetworkClientById` action ([#1638](https://github.com/MetaMask/core/pull/1638))
- Add `lookupNetworkByClientId` and `get1555CompatibilityWithNetworkClientId` methods ([#1557](https://github.com/MetaMask/core/pull/1557))

### Changed

- Add optional `networkClientId` argument to methods `lookupNetwork` and `getEIP1559Compatibility` ([#1557](https://github.com/MetaMask/core/pull/1557))

## [12.1.2]

### Changed

- Bump dependency on `@metamask/base-controller` to ^3.2.1
- Bump dependency on `@metamask/controller-utils` to ^4.3.2

## [12.1.1]

### Added

- Added an export for NetworkClientId in NetworkController ([#1583](https://github.com/MetaMask/core/pull/1583))

## [12.1.0]

### Added

- Add `getNetworkClientById` ([#1562](https://github.com/MetaMask/core/pull/1562))
- Add `findNetworkClientIdByChainId` ([#1571](https://github.com/MetaMask/core/pull/1571))

## [12.0.0]

### Added

- Add `NetworksMetadata` type ([#1559](https://github.com/MetaMask/core/pull/1559))

### Changed

- **BREAKING:** Remove `NetworkDetails` type in favor of `NetworkMetadata` ([#1559](https://github.com/MetaMask/core/pull/1559))
  - This new type includes `NetworkDetails` plus a `status` property
- **BREAKING:** Add `networksMetadata` to state ([#1559](https://github.com/MetaMask/core/pull/1559))
  - Consumers will need to add a migration. The data for this property can be constructed by looping over the values in `InfuraNetworkType` from `@metamask/controller-utils` plus the network configuration IDs in the state property `networkConfigurations` and setting each value to `{ status: "unknown", EIPS: {} }`.
- **BREAKING:** Add `selectedNetworkClientId` to state ([#1548](https://github.com/MetaMask/core/pull/1548))
  - Consumers will need to add a migration. This property should be set to either `providerConfig.type` or `providerConfig.id`.
- Update `getEIP1559Compatibility` to return `undefined` when the latest block is unavailable ([#1457](https://github.com/MetaMask/core/pull/1457))
- Replace `eth-query` ^2.1.2 with `@metamask/eth-query` ^3.0.1 ([#1546](https://github.com/MetaMask/core/pull/1546))

### Removed

- **BREAKING:** Remove `networkDetails` from state ([#1559](https://github.com/MetaMask/core/pull/1559))
  - The data in this state property has been merged into the new `networksMetadata` state property; each value in this object contains an `EIPS` property.

## [11.0.0]

### Changed

- **BREAKING**: Require `ticker` to be included in the `providerConfig` state ([#1495](https://github.com/MetaMask/core/pull/1495))
  - This requires a state migration, setting `providerConfig.ticker` to `ETH` if it's missing.
- Update `@metamask/utils` to `^6.2.0` ([#1514](https://github.com/MetaMask/core/pull/1514))
- Bump @metamask/eth-json-rpc-infura from 8.1.0 to 8.1.1 ([#1517](https://github.com/MetaMask/core/pull/1517))
- Remove unnecessary `babel-runtime` dependency ([#1504](https://github.com/MetaMask/core/pull/1504))

## [10.3.1]

### Changed

- Bump `@metamask/eth-json-rpc-infura` dependency from ^8.0.0 to ^8.1.0
  - This extends the types that this package recognizes to include Linea networks

## [10.3.0]

### Added

- Add `getNetworkClientsById` method ([#1439](https://github.com/MetaMask/core/pull/1439))
  - This method returns a registry of available built-in and custom networks, allowing consumers to access multiple networks simultaneously if desired

### Changed

- Network clients are retained and will no longer be destroyed or recreated whenever the network is initialized or switched ([#1439](https://github.com/MetaMask/core/pull/1439))
  - This means that cached responses for a network will no longer disappear when a different network is selected
- Update `upsertNetworkConfiguration` to keep the network client registry up to date with changes to the set of network configurations ([#1439](https://github.com/MetaMask/core/pull/1439))
  - If a new network configuration is added, the information in it will be used to create and register a new network client
  - If an existing network configuration is updated, its information will be used to recreate the client for the corresponding network

## [10.2.0]

### Added

- Expose `BlockTracker` type ([#1443](https://github.com/MetaMask/core/pull/1443))

## [10.1.0]

### Added

- Add `loadBackup` method to NetworkController ([#1421](https://github.com/MetaMask/core/pull/1421))

## [10.0.0]

### Changed

- **BREAKING:** Update `getEIP1559Compatibility` to return `false` instead of `true` if the provider has not been initialized yet ([#1404](https://github.com/MetaMask/core/pull/1404))
- Update `getEIP1559Compatibility` to not hit the current network if it is known that it does not support EIP-1559 ([#1404](https://github.com/MetaMask/core/pull/1404))
- Update `networkDetails` initial state from `{ EIPS: { 1559: false } }` to `{ EIPS: {} }` ([#1404](https://github.com/MetaMask/core/pull/1404))
- Update lookupNetwork to unset `networkDetails.EIPS[1559]` in state instead of setting it `false` if either of its requests for the network ID or network details fails ([#1403](https://github.com/MetaMask/core/pull/1403))

## [9.0.0]

### Added

- The events `networkWillChange` and `networkDidChange` are emitted during `setProviderType`, `setActiveNetwork`, `resetConnection`, and `rollbackToPreviousProvider` ([#1336](https://github.com/MetaMask/core/pull/1336))
  - The `networkWillChange` event is emitted before the network is switched (before the network status is cleared),
  - The `networkDidChange` event is emitted after the new provider is setup (but before it has finished initializing).
- Add `destroy` method ([#1330](https://github.com/MetaMask/core/pull/1330))
- Add events `infuraIsBlocked` and `infuraIsUnblocked` ([#1264](https://github.com/MetaMask/core/pull/1264))
- Add `NetworkController:getState` action constant ([#1329](https://github.com/MetaMask/core/pull/1329))

### Changed

- **BREAKING:** Bump to Node 16 ([#1262](https://github.com/MetaMask/core/pull/1262))
- **BREAKING:** The `providerConfig` type and state property have changed. The `chainId` property is now `Hex` rather than a decimal `string` ([#1367](https://github.com/MetaMask/core/pull/1367))
  - This requires a state migration
  - This affects the return value of the `NetworkController:getProviderConfig` and `NetworkController:getState` actions.
- **BREAKING:** The `NetworkConfiguration` type and the `networkConfigurations` state property have changed. The `chainId` property on each configuration is now `Hex` rather than a decimal `string`. ([#1367](https://github.com/MetaMask/core/pull/1367))
  - This requires a state migration
  - This change affects the `upsertNetworkConfiguration` method, which takes a network configuration as the first parameter
  - This affects the return value of the `NetworkController:getState` action
- Allow overlapping `lookupNetwork` calls ([#1375](https://github.com/MetaMask/core/pull/1375))
  - `lookupNetwork` no longer uses a mutex, meaning that a lookup can be initiated before the previous one has finished. This allows for faster network switching
  - When there is an overlap in `lookupNetwork` calls, the older one is aborted before events are emitted and before state changes
- **BREAKING:** Change `networkDetails` format ([#1326](https://github.com/MetaMask/core/pull/1326))
  - Previously `networkDetails` was `{ isEIP1559Compatible: boolean }`, now it is `{ EIPS: { [eipNumber: number]: boolean } }`
- **BREAKING:** Update NetworkController to use a simpler middleware stack derived from pieces of `eth-json-rpc-middleware` instead of `web3-provider-engine` ([#1116](https://github.com/MetaMask/core/pull/1116))
  - A call to `eth_chainId` on a custom network will now return the `chainId` in the provider config rather than the chain ID returned by the network.
  - A call to `eth_chainId` on a built-in Infura network will now return a hard-coded chain ID rather than the chain ID returned by the network.
  - A call to `net_version` on a built-in Infura network will now return a hard-coded network ID rather than the network ID returned by the network.
  - Previously, RPC requests with an object as the first parameter (e.g. `eth_call`) were "sanitized" (i.e. unknown properties were removed from this first parameter, and any hex strings were normalized). This no longer happens. Instead these requests will pass through to the network unchanged.
  - A call to `eth_getBalance`, `eth_getBlockByNumber`, `eth_getCode`, `eth_getTransactionCount`, or `eth_call` will now be intercepted such that a block tag parameter of `"latest"` will be replaced with the latest known block number before being passed to the network.
    - This substitution makes it more likely that we can return a cached response to the request.
  - Previously, a `eth_getTransactionCount` request with a block tag of `"pending"` would be intercepted and given a result from our nonce cache (if the cache was populated for the given address). This nonce cache was updated upon each call to `eth_sendRawTransaction` based on the nonce of the transaction being sent. The whole nonce cache was also cleared upon a call to `evm_revert`. This no longer happens, and these RPC methods will be passed to the network unchanged.
    - If you were using this to get a suggested next nonce, you can instead use the `nonceTracker` that `@metamask/transaction-controller` exposes
  - A call to `web3_clientVersion` is no longer intercepted to return a static result of `"ProviderEngine/v<version>/javascript"`
  - A call to `net_listening` is no longer intercepted to return a static result of `true`
  - A call to `eth_hashrate` is no longer intercepted to return a static result of `"0x00"`
  - A call to `eth_mining` is no longer intercepted to return a static result of `false`
  - Previously, `eth_subscribe` and `eth_unsubscribe` would never hit the network; instead, the behavior was polyfilled by polling the network for new blocks. Additionally, the `newPendingTransactions` parameter for `eth_subscribe` was unsupported. This polyfill is no longer present, and `eth_subscribe` and `eth_unsubscribe` are passed through to the network unchanged.
    - Consumers wishing to recreate the prior behavior and use the block tracker to power subscriptions may employ the middleware provided by the `eth-json-rpc-filters` package.
  - Previously, `eth_newFilter`, `eth_newBlockFilter`, `eth_newPendingTransactionFilter`, `eth_uninstallFilter`, `eth_getFilterChanges`, and `eth_getFilterLogs` would never hit the network; instead, the behavior was polyfilled by polling the network for new blocks and recording updates for registered filters. This polyfill is no longer present, and these RPC methods are passed through to the network unchanged.
    - Consumers wishing to recreate the prior behavior and use the block tracker to power filters may employ the middleware provided by the `eth-json-rpc-filters` package.
  - Interfacing with a network that exposes a websocket is no longer supported.
- **BREAKING:** The methods `initializeProvider`, `setActiveNetwork`, and `resetConnection` will now throw if the provider config is of type `rpc` but is missing an RPC URL or a chain ID. ([#1316](https://github.com/MetaMask/core/pull/1316))
  - Previously the chain ID was not required to setup the provider.
  - Previously if the RPC URL was omitted, no error would be thrown but the provider would not be setup.
- **BREAKING:** The method `setProviderType` will now throw when passed the type `rpc`. ([#1316](https://github.com/MetaMask/core/pull/1316))
  - Previously no error would be thrown but the provider would not be setup.
- **BREAKING**: Update type of `blockTracker` property exposed by `getProviderAndBlockTracker` from `any` to `SwappableProxy<PollingBlockTracker>` ([#1303](https://github.com/MetaMask/core/pull/1303))
- **BREAKING:** Rename provider configuration property `rpcTarget` to `rpcUrl` ([#1292](https://github.com/MetaMask/core/pull/1292))
- **BREAKING:** The network status will now be "blocked" rather than "unavailable" when the user is blocked by Infura ([#1264](https://github.com/MetaMask/core/pull/1264))
- **BREAKING:** The `infuraProjectId` constructor parameter is now required ([#1276](https://github.com/MetaMask/core/pull/1276))
- **BREAKING:** The exported `Provider` type has been updated to better reflect the provider type returned by the network controller ([#1266](https://github.com/MetaMask/core/pull/1266))
  - Previously this was set to `any`. Now it returns a type that _mostly_ matches the provider returned (some semi-internal properties are omitted)
  - This affects the exported `ProviderProxy` type as well, which wraps the `Provider` type
- Support hex and number `net_version` responses ([#1380](https://github.com/MetaMask/core/pull/1380))
- Bump @metamask/utils from 5.0.1 to 5.0.2 ([#1271](https://github.com/MetaMask/core/pull/1271))
- Bump dependency `eth-json-rpc-infura` (now `@metamask/eth-json-rpc-infura`) from ^7.0.0 to ^8.0.0. ([#1116](https://github.com/MetaMask/core/pull/1116))
- Add dependency `eth-json-rpc-middleware` ^11.0.0 ([#1116](https://github.com/MetaMask/core/pull/1116))
- Add dependency `eth-json-rpc-provider` ^1.0.0 ([#1116](https://github.com/MetaMask/core/pull/1116))
- Add dependency `eth-block-tracker` ^7.0.0 ([#1116](https://github.com/MetaMask/core/pull/1116))
- Add dependency `json-rpc-engine` ^6.1.0 ([#1116](https://github.com/MetaMask/core/pull/1116))

### Removed

- **BREAKING:** Remove `providerConfigChange` event ([#1329](https://github.com/MetaMask/core/pull/1329))
  - Consumers are encouraged to subscribe to `NetworkController:stateChange` with a selector function that returns `providerConfig` if they want to perform an action when `providerConfig` changes.
- **BREAKING:** The built-in "localhost" network has been removed ([#1313](https://github.com/MetaMask/core/pull/1313))

### Fixed

- Update network details in `lookupNetwork` even when network ID is unchanged ([#1379](https://github.com/MetaMask/core/pull/1379))
- Fix error when `rollbackToPreviousProvider` is called when the previous network is a custom network with a missing or invalid `id` ([#1223](https://github.com/MetaMask/core/pull/1223))
  - In that situation, `rollbackToPreviousProvider` used to throw an error. Now it correctly rolls back instead.

## [8.0.0]

### Added

- Implement `resetConnection` method ([#1131](https://github.com/MetaMask/core/pull/1131), [#1235](https://github.com/MetaMask/core/pull/1235), [#1239](https://github.com/MetaMask/core/pull/1239))

### Changed

- Update EIP-1559 compatibility during network lookup ([#1236](https://github.com/MetaMask/core/pull/1236))
  - EIP-1559 compatibility check is still performed on initialization and after switching networks, like before. This change only impacts direct calls to `lookupNetwork`.
  - `lookupNetwork` is now making two network calls instead of one, ensuring that the `networkDetails` state is up-to-date.
- **BREAKING:** Replace `network` state with `networkId` and `networkStatus` ([#1196](https://github.com/MetaMask/core/pull/1196))
  - If you were using `network` to access the network ID, use `networkId` instead. It will be set to `null` rather than `loading` if the network is not currently available.
  - If you were using `network` to see if the network was currently available, use `networkStatus` instead. It will be set to `NetworkStatus.Available` if the network is available.
  - When the network is unavailable, we now have two different states to represent that: `unknown` and `unavailable`. `unavailable` means that the network was detected as not available, whereas `unknown` is used for unknown errors and cases where the network status is yet to be determined (e.g. before initialization, or while the network is loading).
- Use JavaScript private fields rather than `private` TypeScript keyword for internal methods/fields ([#1189](https://github.com/MetaMask/core/pull/1189))
- Export `BlockTrackerProxy` type ([#1147](https://github.com/MetaMask/core/pull/1147))
  - This is the type of the block tracker returned from the `getProviderAndBlockTracker` method
- **BREAKING:** Async refactor
  - Make `rollbackToPreviousProvider` async ([#1237](https://github.com/MetaMask/core/pull/1237))
  - Make `upsertNetworkConfiguration` async ([#1192](https://github.com/MetaMask/core/pull/1192))
  - Make `setActiveNetwork` async ([#1190](https://github.com/MetaMask/core/pull/1190))
  - Make `setProviderType` async ([#1191](https://github.com/MetaMask/core/pull/1191))
  - Make `refreshNetwork` async ([#1182](https://github.com/MetaMask/core/pull/1182))
  - Make `initializeProvider` async ([#1180](https://github.com/MetaMask/core/pull/1180))
  - Make `verifyNetwork` async ([#1181](https://github.com/MetaMask/core/pull/1181))
- Dependency updates
  - deps: bump web3-provider-engine@16.0.3->16.0.5 ([#1212](https://github.com/MetaMask/core/pull/1212))
  - deps: eth-rpc-errors@4.0.0->4.0.2 ([#1215](https://github.com/MetaMask/core/pull/1215))
  - deps: bump @metamask/utils to 5.0.1 ([#1211](https://github.com/MetaMask/core/pull/1211))

### Removed

- **BREAKING:** Remove `isCustomNetwork` state ([#1199](https://github.com/MetaMask/core/pull/1199))
  - The `providerConfig.type` state will be set to `'rpc'` if the current network is a custom network. Replace all references to the `isCustomNetwork` state by checking the provider config state instead.

## [7.0.0]

### Changed

- **BREAKING:** Replace `providerConfig` setter with a public `initializeProvider` method ([#1133](https://github.com/MetaMask/core/pull/1133))
  - The property `providerConfig` should no longer be set to initialize the provider. That property no longer exists.
  - The method `initializeProvider` must be called instead to initialize the provider after constructing the network controller.

## [6.0.0]

### Added

- Add rollbackToPreviousProvider method ([#1132](https://github.com/MetaMask/core/pull/1132))

### Changed

- **BREAKING:** Migrate network configurations from `PreferencesController` to `NetworkController` ([#1064](https://github.com/MetaMask/core/pull/1064))
  - Consumers will need to adapt to reading network data from `NetworkConfigurations` state on `NetworkController` rather than `frequentRpcList` on `PreferencesController`.
  - `setRpcTarget` becomes `setActiveNetwork` on `NetworkController` and accepts a `networkConfigurationId` argument rather than an `rpcUrl`.
  - `addToFrequentRpcList` on `PreferencesController` becomes `upsertNetworkConfiguration` on `NetworkController`.
  - `removeFromFrequentRpcList` on `PreferencesController` becomes `removeNetworkConfiguration` on `NetworkController`
  - The `NetworkController` requires a `trackMetaMetricsEvent` callback function argument in its constructor.
- **BREAKING:** Expose `getProviderAndBlockTracker` instead of `provider` ([#1091](https://github.com/MetaMask/core/pull/1091))
  - This change is breaking because it removes the provider property from `NetworkController`. Instead, a new method `getProviderAndBlockTracker` method is available for accessing the current provider object.

## [5.0.0]

### Changed

- **BREAKING:** Rename `properties` property in state object to `networkDetails` ([#1074](https://github.com/MetaMask/controllers/pull/1074))

### Removed

- **BREAKING:** Remove `isomorphic-fetch` ([#1106](https://github.com/MetaMask/controllers/pull/1106))
  - Consumers must now import `isomorphic-fetch` or another polyfill themselves if they are running in an environment without `fetch`

## [4.0.0]

### Changed

- **BREAKING:** Update type of state object by renaming `properties` property to `networkDetails` ([#1074](https://github.com/MetaMask/core/pull/1074))
  - Consumers are recommended to add a state migration for this change.
- **BREAKING:** Rename `NetworkProperties` type to `NetworkDetails` ([#1074](https://github.com/MetaMask/core/pull/1074))
- Change `getEIP1559Compatibility` to use async await syntax ([#1084](https://github.com/MetaMask/core/pull/1084))

## [3.0.0]

### Added

- Add support for Sepolia as a built-in Infura network ([#1041](https://github.com/MetaMask/controllers/pull/1041))
- Export types for network controller events and actions ([#1039](https://github.com/MetaMask/core/pull/1039))

### Changed

- **BREAKING:** Make `lookupNetwork` block on completing the lookup ([#1063](https://github.com/MetaMask/controllers/pull/1063))
  - This function was always `async`, but it would return before completing any async work. Now it will not return until after the network lookup has been completed.
- Rename this repository to `core` ([#1031](https://github.com/MetaMask/controllers/pull/1031))
- Update `@metamask/controller-utils` package ([#1041](https://github.com/MetaMask/controllers/pull/1041))

### Removed

- **BREAKING:**: Drop support for Ropsten, Rinkeby, and Kovan as built-in Infura networks ([#1041](https://github.com/MetaMask/controllers/pull/1041))

## [2.0.0]

### Changed

- **BREAKING:** Update type of state object by renaming `provider` property to `providerConfig` ([#995](https://github.com/MetaMask/core/pull/995))
  - Consumers are recommended to add a state migration for this change.
- **BREAKING:** Rename `NetworkController:providerChange` messenger event to `NetworkController:providerConfigChange` ([#995](https://github.com/MetaMask/core/pull/995))
- Relax dependencies on `@metamask/base-controller` and `@metamask/controller-utils` (use `^` instead of `~`) ([#998](https://github.com/MetaMask/core/pull/998))

## [1.0.0]

### Added

- Initial release

  - As a result of converting our shared controllers repo into a monorepo ([#831](https://github.com/MetaMask/core/pull/831)), we've created this package from select parts of [`@metamask/controllers` v33.0.0](https://github.com/MetaMask/core/tree/v33.0.0), namely:

    - Everything in `src/network` (minus `NetworkType` and `NetworksChainId`, which were placed in `@metamask/controller-utils`)

    All changes listed after this point were applied to this package following the monorepo conversion.

[Unreleased]: https://github.com/MetaMask/core/compare/@metamask/network-controller@25.0.0...HEAD
[25.0.0]: https://github.com/MetaMask/core/compare/@metamask/network-controller@24.3.1...@metamask/network-controller@25.0.0
[24.3.1]: https://github.com/MetaMask/core/compare/@metamask/network-controller@24.3.0...@metamask/network-controller@24.3.1
[24.3.0]: https://github.com/MetaMask/core/compare/@metamask/network-controller@24.2.2...@metamask/network-controller@24.3.0
[24.2.2]: https://github.com/MetaMask/core/compare/@metamask/network-controller@24.2.1...@metamask/network-controller@24.2.2
[24.2.1]: https://github.com/MetaMask/core/compare/@metamask/network-controller@24.2.0...@metamask/network-controller@24.2.1
[24.2.0]: https://github.com/MetaMask/core/compare/@metamask/network-controller@24.1.0...@metamask/network-controller@24.2.0
[24.1.0]: https://github.com/MetaMask/core/compare/@metamask/network-controller@24.0.1...@metamask/network-controller@24.1.0
[24.0.1]: https://github.com/MetaMask/core/compare/@metamask/network-controller@24.0.0...@metamask/network-controller@24.0.1
[24.0.0]: https://github.com/MetaMask/core/compare/@metamask/network-controller@23.6.0...@metamask/network-controller@24.0.0
[23.6.0]: https://github.com/MetaMask/core/compare/@metamask/network-controller@23.5.1...@metamask/network-controller@23.6.0
[23.5.1]: https://github.com/MetaMask/core/compare/@metamask/network-controller@23.5.0...@metamask/network-controller@23.5.1
[23.5.0]: https://github.com/MetaMask/core/compare/@metamask/network-controller@23.4.0...@metamask/network-controller@23.5.0
[23.4.0]: https://github.com/MetaMask/core/compare/@metamask/network-controller@23.3.0...@metamask/network-controller@23.4.0
[23.3.0]: https://github.com/MetaMask/core/compare/@metamask/network-controller@23.2.0...@metamask/network-controller@23.3.0
[23.2.0]: https://github.com/MetaMask/core/compare/@metamask/network-controller@23.1.0...@metamask/network-controller@23.2.0
[23.1.0]: https://github.com/MetaMask/core/compare/@metamask/network-controller@23.0.0...@metamask/network-controller@23.1.0
[23.0.0]: https://github.com/MetaMask/core/compare/@metamask/network-controller@22.2.1...@metamask/network-controller@23.0.0
[22.2.1]: https://github.com/MetaMask/core/compare/@metamask/network-controller@22.2.0...@metamask/network-controller@22.2.1
[22.2.0]: https://github.com/MetaMask/core/compare/@metamask/network-controller@22.1.1...@metamask/network-controller@22.2.0
[22.1.1]: https://github.com/MetaMask/core/compare/@metamask/network-controller@22.1.0...@metamask/network-controller@22.1.1
[22.1.0]: https://github.com/MetaMask/core/compare/@metamask/network-controller@22.0.2...@metamask/network-controller@22.1.0
[22.0.2]: https://github.com/MetaMask/core/compare/@metamask/network-controller@22.0.1...@metamask/network-controller@22.0.2
[22.0.1]: https://github.com/MetaMask/core/compare/@metamask/network-controller@22.0.0...@metamask/network-controller@22.0.1
[22.0.0]: https://github.com/MetaMask/core/compare/@metamask/network-controller@21.1.0...@metamask/network-controller@22.0.0
[21.1.0]: https://github.com/MetaMask/core/compare/@metamask/network-controller@21.0.1...@metamask/network-controller@21.1.0
[21.0.1]: https://github.com/MetaMask/core/compare/@metamask/network-controller@21.0.0...@metamask/network-controller@21.0.1
[21.0.0]: https://github.com/MetaMask/core/compare/@metamask/network-controller@20.2.0...@metamask/network-controller@21.0.0
[20.2.0]: https://github.com/MetaMask/core/compare/@metamask/network-controller@20.1.0...@metamask/network-controller@20.2.0
[20.1.0]: https://github.com/MetaMask/core/compare/@metamask/network-controller@20.0.0...@metamask/network-controller@20.1.0
[20.0.0]: https://github.com/MetaMask/core/compare/@metamask/network-controller@19.0.0...@metamask/network-controller@20.0.0
[19.0.0]: https://github.com/MetaMask/core/compare/@metamask/network-controller@18.1.3...@metamask/network-controller@19.0.0
[18.1.3]: https://github.com/MetaMask/core/compare/@metamask/network-controller@18.1.2...@metamask/network-controller@18.1.3
[18.1.2]: https://github.com/MetaMask/core/compare/@metamask/network-controller@18.1.1...@metamask/network-controller@18.1.2
[18.1.1]: https://github.com/MetaMask/core/compare/@metamask/network-controller@18.1.0...@metamask/network-controller@18.1.1
[18.1.0]: https://github.com/MetaMask/core/compare/@metamask/network-controller@18.0.1...@metamask/network-controller@18.1.0
[18.0.1]: https://github.com/MetaMask/core/compare/@metamask/network-controller@18.0.0...@metamask/network-controller@18.0.1
[18.0.0]: https://github.com/MetaMask/core/compare/@metamask/network-controller@17.2.1...@metamask/network-controller@18.0.0
[17.2.1]: https://github.com/MetaMask/core/compare/@metamask/network-controller@17.2.0...@metamask/network-controller@17.2.1
[17.2.0]: https://github.com/MetaMask/core/compare/@metamask/network-controller@17.1.0...@metamask/network-controller@17.2.0
[17.1.0]: https://github.com/MetaMask/core/compare/@metamask/network-controller@17.0.0...@metamask/network-controller@17.1.0
[17.0.0]: https://github.com/MetaMask/core/compare/@metamask/network-controller@16.0.0...@metamask/network-controller@17.0.0
[16.0.0]: https://github.com/MetaMask/core/compare/@metamask/network-controller@15.2.0...@metamask/network-controller@16.0.0
[15.2.0]: https://github.com/MetaMask/core/compare/@metamask/network-controller@15.1.0...@metamask/network-controller@15.2.0
[15.1.0]: https://github.com/MetaMask/core/compare/@metamask/network-controller@15.0.0...@metamask/network-controller@15.1.0
[15.0.0]: https://github.com/MetaMask/core/compare/@metamask/network-controller@14.0.0...@metamask/network-controller@15.0.0
[14.0.0]: https://github.com/MetaMask/core/compare/@metamask/network-controller@13.0.1...@metamask/network-controller@14.0.0
[13.0.1]: https://github.com/MetaMask/core/compare/@metamask/network-controller@13.0.0...@metamask/network-controller@13.0.1
[13.0.0]: https://github.com/MetaMask/core/compare/@metamask/network-controller@12.2.0...@metamask/network-controller@13.0.0
[12.2.0]: https://github.com/MetaMask/core/compare/@metamask/network-controller@12.1.2...@metamask/network-controller@12.2.0
[12.1.2]: https://github.com/MetaMask/core/compare/@metamask/network-controller@12.1.1...@metamask/network-controller@12.1.2
[12.1.1]: https://github.com/MetaMask/core/compare/@metamask/network-controller@12.1.0...@metamask/network-controller@12.1.1
[12.1.0]: https://github.com/MetaMask/core/compare/@metamask/network-controller@12.0.0...@metamask/network-controller@12.1.0
[12.0.0]: https://github.com/MetaMask/core/compare/@metamask/network-controller@11.0.0...@metamask/network-controller@12.0.0
[11.0.0]: https://github.com/MetaMask/core/compare/@metamask/network-controller@10.3.1...@metamask/network-controller@11.0.0
[10.3.1]: https://github.com/MetaMask/core/compare/@metamask/network-controller@10.3.0...@metamask/network-controller@10.3.1
[10.3.0]: https://github.com/MetaMask/core/compare/@metamask/network-controller@10.2.0...@metamask/network-controller@10.3.0
[10.2.0]: https://github.com/MetaMask/core/compare/@metamask/network-controller@10.1.0...@metamask/network-controller@10.2.0
[10.1.0]: https://github.com/MetaMask/core/compare/@metamask/network-controller@10.0.0...@metamask/network-controller@10.1.0
[10.0.0]: https://github.com/MetaMask/core/compare/@metamask/network-controller@9.0.0...@metamask/network-controller@10.0.0
[9.0.0]: https://github.com/MetaMask/core/compare/@metamask/network-controller@8.0.0...@metamask/network-controller@9.0.0
[8.0.0]: https://github.com/MetaMask/core/compare/@metamask/network-controller@7.0.0...@metamask/network-controller@8.0.0
[7.0.0]: https://github.com/MetaMask/core/compare/@metamask/network-controller@6.0.0...@metamask/network-controller@7.0.0
[6.0.0]: https://github.com/MetaMask/core/compare/@metamask/network-controller@5.0.0...@metamask/network-controller@6.0.0
[5.0.0]: https://github.com/MetaMask/core/compare/@metamask/network-controller@4.0.0...@metamask/network-controller@5.0.0
[4.0.0]: https://github.com/MetaMask/core/compare/@metamask/network-controller@3.0.0...@metamask/network-controller@4.0.0
[3.0.0]: https://github.com/MetaMask/core/compare/@metamask/network-controller@2.0.0...@metamask/network-controller@3.0.0
[2.0.0]: https://github.com/MetaMask/core/compare/@metamask/network-controller@1.0.0...@metamask/network-controller@2.0.0
[1.0.0]: https://github.com/MetaMask/core/releases/tag/@metamask/network-controller@1.0.0<|MERGE_RESOLUTION|>--- conflicted
+++ resolved
@@ -9,12 +9,9 @@
 
 ### Changed
 
-<<<<<<< HEAD
 - **BREAKING:** Use `InternalProvider` instead of `SafeEventEmitterProvider` ([#6796](https://github.com/MetaMask/core/pull/6796))
   - Providers accessible either via network clients or global proxies no longer emit events (or inherit from EventEmitter, for that matter).
-=======
 - Bump `@metamask/controller-utils` from `^11.14.1` to `^11.15.0` ([#7003](https://github.com/MetaMask/core/pull/7003))
->>>>>>> e343f732
 
 ## [25.0.0]
 
