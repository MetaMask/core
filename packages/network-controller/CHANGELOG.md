# Changelog

All notable changes to this project will be documented in this file.

The format is based on [Keep a Changelog](https://keepachangelog.com/en/1.0.0/),
and this project adheres to [Semantic Versioning](https://semver.org/spec/v2.0.0.html).

## [Unreleased]

<<<<<<< HEAD
### Fixed

- Improved error handling in RPC service with more specific error types ([#5923](https://github.com/MetaMask/core/pull/5923)):
  - 401 responses now throw an "Unauthorized" error
  - 402/404/5xx responses now throw a "Resource Unavailable" error
  - 429 responses now throw a "Rate Limiting" error
  - Other 4xx responses now throw a generic HTTP client error
  - Invalid JSON responses now throw a "Parse" error
=======
### Added

- Add Base network to default infura networks ([#5902](https://github.com/MetaMask/core/pull/5902))
  - Network changes were added in `@metamask/controller-utils`
>>>>>>> 4c88977b

## [23.5.1]

### Changed

- Block tracker errors will no longer be wrapped under "PollingBlockTracker - encountered an error while attempting to update latest block" ([#5860](https://github.com/MetaMask/core/pull/5860))
- Bump dependencies ([#5867](https://github.com/MetaMask/core/pull/5867), [#5860](https://github.com/MetaMask/core/pull/5860))
  - Bump `@metamask/eth-block-tracker` to `^12.0.1`
  - Bump `@metamask/eth-json-rpc-infura` to `^10.2.0`
  - Bump `@metamask/eth-json-rpc-middleware` to `^17.0.1`

### Fixed

- Rather than throwing an error, NetworkController now corrects an invalid initial `selectedNetworkClientId` to point to the default RPC endpoint of the first network sorted by chain ID ([#5851](https://github.com/MetaMask/core/pull/5851))
- Fix the block tracker so that it will now reject if an error is thrown while making the request instead of hanging ([#5860](https://github.com/MetaMask/core/pull/5860))

## [23.5.0]

### Changed

- Remove obsolete `eth_getBlockByNumber` error handling for load balancer errors ([#5808](https://github.com/MetaMask/core/pull/5808))
- Bump `@metamask/controller-utils` to `^11.9.0` ([#5812](https://github.com/MetaMask/core/pull/5812))

### Fixed

- Improved handling of HTTP status codes to prevent unnecessary circuit breaker triggers ([#5798](https://github.com/MetaMask/core/pull/5798), [#5809](https://github.com/MetaMask/core/pull/5809))
  - HTTP 4XX responses (e.g. rate limit errors) will no longer trigger the circuit breaker policy.

## [23.4.0]

### Added

- Add Monad Testnet as default network ([#5724](https://github.com/MetaMask/core/pull/5724))

### Changed

- Bump `@metamask/controller-utils` to `^11.8.0` ([#5765](https://github.com/MetaMask/core/pull/5765))

## [23.3.0]

### Added

- Add optional `getBlockTrackerOptions` argument to NetworkController constructor ([#5702](https://github.com/MetaMask/core/pull/5702))
- Add optional `rpcFailoverEnabled` option to NetworkController constructor (`false` by default) ([#5668](https://github.com/MetaMask/core/pull/5668))
- Add `enableRpcFailover` and `disableRpcFailover` methods to NetworkController ([#5668](https://github.com/MetaMask/core/pull/5668))

### Changed

- Bump `@metamask/base-controller` from ^8.0.0 to ^8.0.1 ([#5722](https://github.com/MetaMask/core/pull/5722))
- Disable the RPC failover behavior by default ([#5668](https://github.com/MetaMask/core/pull/5668))
  - You are free to set the `failoverUrls` property on an RPC endpoint, but it won't have any effect
  - To enable this behavior, either pass `rpcFailoverEnabled: true` to the constructor or call `enableRpcFailover` after initialization

## [23.2.0]

### Added

- Add optional `additionalDefaultNetworks` option to `NetworkController` constructor ([#5527](https://github.com/MetaMask/core/pull/5527))
  - This can be used to customize which custom networks the default `networkConfigurationsByChainId` includes.
- Add `getSelectedChainId` method to `NetworkController` ([#5516](https://github.com/MetaMask/core/pull/5516))
  - This is also callable via the messenger.
- Add `DEPRECATED_NETWORKS` constant ([#5560](https://github.com/MetaMask/core/pull/5560))

### Changed

- Remove Goerli and Linea Goerli from set of default networks ([#5560](https://github.com/MetaMask/core/pull/5560))
  - Note that if you do not pass any initial state to NetworkController, this means that `0x5` and `0xe704` will no longer be keys in `networkConfigurationsByChainId`.
  - We are not counting this as a breaking change because we don't make any guarantees about what keys are present in `networkConfigurationsByChainId` at runtime — only that they must be valid chain IDs.
  - If you want more of a guarantee, you are recommended to persist the NetworkController state and then pass it back through as initial state.
- Update `RpcEndpoint` so that `failoverUrls` is optional ([#5561](https://github.com/MetaMask/core/pull/5561))
  - This property was introduced in 23.0.0 as a breaking change, but this change makes it non-breaking.
- Update `NetworkClientConfiguration` so that `failoverUrls` is optional ([#5561](https://github.com/MetaMask/core/pull/5561))
  - This property was introduced in 23.0.0 as a breaking change, but this change makes it non-breaking.
- Bump `@metamask/controller-utils` to `^11.7.0` ([#5583](https://github.com/MetaMask/core/pull/5583))

### Fixed

- Upgrade `@metamask/eth-json-rpc-infura` to `^10.1.1` and `@metamask/eth-json-rpc-infura` to `^16.0.1` ([#5573](https://github.com/MetaMask/core/pull/5573))
  - This fixes a bug where non-standard unsuccessful JSON-RPC errors were being ignored/discarded

## [23.1.0]

### Added

- The `NetworkController:rpcEndpointDegraded` messenger event now has a new `chainId` property in its data, which is the ID of the chain that the endpoint represents ([#5517](https://github.com/MetaMask/core/pull/5517))

## [23.0.0]

### Added

- Implement circuit breaker pattern when retrying requests to Infura and custom RPC endpoints ([#5290](https://github.com/MetaMask/core/pull/5290))
  - If the network is perceived to be unavailable after 5 attempts, further retries will be paused for 30 seconds.
  - "Unavailable" means the following:
    - A failure to reach the network (exact error depending on platform / HTTP client)
    - The request responds with a non-JSON-parseable or non-JSON-RPC-compatible body
    - The request returns a non-200 response
- Use exponential backoff / jitter when retrying requests to Infura and custom RPC endpoints ([#5290](https://github.com/MetaMask/core/pull/5290))
  - As requests are retried, the delay between retries will increase exponentially (using random variance to prevent bursts).
- Add support for automatic failover when Infura is unavailable ([#5360](https://github.com/MetaMask/core/pull/5360))
  - An Infura RPC endpoint can now be configured with a list of failover URLs via `failoverUrls`.
  - If, after many attempts, an Infura network is perceived to be down, the list of failover URLs will be tried in turn.
- Add messenger action `NetworkController:rpcEndpointUnavailable` for responding to when a RPC endpoint becomes unavailable (see above) ([#5492](https://github.com/MetaMask/core/pull/5492), [#5501](https://github.com/MetaMask/core/pull/5501))
  - Also add associated type `NetworkControllerRpcEndpointUnavailableEvent`.
- Add messenger action `NetworkController:rpcEndpointDegraded` for responding to when a RPC endpoint becomes degraded ([#5492](https://github.com/MetaMask/core/pull/5492))
  - Also add associated type `NetworkControllerRpcEndpointDegradedEvent`.
- Add messenger action `NetworkController:rpcEndpointRequestRetried` for responding to when a RPC endpoint is retried following a retriable error ([#5492](https://github.com/MetaMask/core/pull/5492))
  - Also add associated type `NetworkControllerRpcEndpointRequestRetriedEvent`.
  - This is mainly useful for tests when mocking timers.
- Export `RpcServiceRequestable` type, which was previously named `AbstractRpcService` ([#5492](https://github.com/MetaMask/core/pull/5492))
- Export `isConnectionError` utility function ([#5501](https://github.com/MetaMask/core/pull/5501))

### Changed

- **BREAKING:** `NetworkController` constructor now takes a new required option, `getRpcServiceOptions` ([#5290](https://github.com/MetaMask/core/pull/5290), [#5492](https://github.com/MetaMask/core/pull/5492))
  - This can be used to customize how RPC services (which eventually hit RPC endpoints) are constructed.
  - For instance, you could set one `circuitBreakDuration` for one class of endpoints, and another `circuitBreakDuration` for another class.
  - At minimum you will need to pass `fetch` and `btoa`.
  - The `NetworkControllerOptions` also reflects this change.
- **BREAKING:** Add required property `failoverUrls` to `RpcEndpoint` ([#5360](https://github.com/MetaMask/core/pull/5360))
  - The `NetworkControllerState` and the `state` option to `NetworkController` also reflect this change.
- **BREAKING:** Add required property `failoverRpcUrls` to `NetworkClientConfiguration` ([#5360](https://github.com/MetaMask/core/pull/5360))
  - The `configuration` property in the `AutoManagedNetworkClient` and `NetworkClient` types also reflect this change.
- **BREAKING:** The `AbstractRpcService` type now has a non-optional `endpointUrl` property ([#5492](https://github.com/MetaMask/core/pull/5492))
  - The old version of `AbstractRpcService` is now called `RpcServiceRequestable`
- Synchronize retry logic and error handling behavior between Infura and custom RPC endpoints ([#5290](https://github.com/MetaMask/core/pull/5290))
  - A request to a custom endpoint that returns a 418 response will no longer return a JSON-RPC response with the error "Request is being rate limited".
  - A request to a custom endpoint that returns a 429 response now returns a JSON-RPC response with the error "Request is being rate limited".
  - A request to a custom endpoint that throws an "ECONNRESET" error will now be retried up to 5 times.
  - A request to a Infura endpoint that fails more than 5 times in a row will now respond with a JSON-RPC error that encompasses the failure instead of hiding it as "InfuraProvider - cannot complete request. All retries exhausted".
  - A request to a Infura endpoint that returns a non-retriable, non-2xx response will now respond with a JSON-RPC error that has the underling message "Non-200 status code: '\<code\>'" rather than including the raw response from the endpoint.
  - A request to a custom endpoint that fails with a retriable error more than 5 times in a row will now respond with a JSON-RPC error that encompasses the failure instead of returning an empty response.
  - A "retriable error" is now regarded as the following:
    - A failure to reach the network (exact error depending on platform / HTTP client)
    - The request responds with a non-JSON-parseable or non-JSON-RPC-compatible body
    - The request returns a 503 or 504 response
- Bump dependencies to support usage of RPC services internally for network requests ([#5290](https://github.com/MetaMask/core/pull/5290))
  - Bump `@metamask/eth-json-rpc-infura` to `^10.1.0`
  - Bump `@metamask/eth-json-rpc-middleware` to `^15.1.0`
- Bump `@metamask/controller-utils` to `^11.5.0` ([#5439](https://github.com/MetaMask/core/pull/5439))
- Bump `@metamask/utils` to `^11.2.0` ([#5301](https://github.com/MetaMask/core/pull/5301))

### Fixed

- Fix `findNetworkClientIdByChainId` to return the network client ID for the chain's configured default RPC endpoint instead of its first listed RPC endpoint ([#5344](https://github.com/MetaMask/core/pull/5344))

## [22.2.1]

### Changed

- Bump `@metamask/base-controller` from `^7.1.1` to `^8.0.0` ([#5305](https://github.com/MetaMask/core/pull/5305))

## [22.2.0]

### Added

- Export `AbstractRpcService` type ([#5263](https://github.com/MetaMask/core/pull/5263))

### Changed

- Bump `@metamask/base-controller` from `^7.0.0` to `^7.1.1` ([#5079](https://github.com/MetaMask/core/pull/5079), [#5135](https://github.com/MetaMask/core/pull/5135))
- Bump `@metamask/controller-utils` from `^11.4.4` to `^11.5.0` ([#5135](https://github.com/MetaMask/core/pull/5135), [#5272](https://github.com/MetaMask/core/pull/5272))
- Bump `@metamask/eth-json-rpc-provider` from `^4.1.6` to `^4.1.8` ([#5082](https://github.com/MetaMask/core/pull/5082), [#5272](https://github.com/MetaMask/core/pull/5272))
- Bump `@metamask/json-rpc-engine` from `^10.0.1` to `^10.0.3` ([#5082](https://github.com/MetaMask/core/pull/5082), [#5272](https://github.com/MetaMask/core/pull/5272))
- Bump `@metamask/rpc-errors` from `^7.0.1` to `^7.0.2` ([#5080](https://github.com/MetaMask/core/pull/5080))
- Bump `@metamask/utils` from `^10.0.0` to `^11.1.0` ([#5080](https://github.com/MetaMask/core/pull/5080), [#5223](https://github.com/MetaMask/core/pull/5223))

### Fixed

- Fix `lookupNetwork` so that it will no longer throw an error if `networkDidChange` subscriptions have been removed before it returns ([#5116](https://github.com/MetaMask/core/pull/5116))
  - This error could occur if the NetworkController's messenger is cleared of subscriptions, as in a "destroy" step.
- Fix race condition so that after adding a new RPC endpoint to a network, it is possible to access the new endpoint inside of a `stateChange` event listener via `getNetworkConfigurationByNetworkClientId` ([#5122](https://github.com/MetaMask/core/pull/5122))
- Fix `selectAvailableNetworkClientIds` so that it is properly memoized ([#5193](https://github.com/MetaMask/core/pull/5193))

## [22.1.1]

### Changed

- Bump `@metamask/eth-json-rpc-middleware` from `^15.0.0` to `^15.0.1` ([#5037](https://github.com/MetaMask/core/pull/5037))
- Bump `swappable-obj-proxy` from `^2.2.0` to `^2.3.0` ([#5036](https://github.com/MetaMask/core/pull/5036))
- Bump `@metamask/eth-block-tracker` from `^11.0.2` to `^11.0.3` ([#5025](https://github.com/MetaMask/core/pull/5025))

## [22.1.0]

### Added

- The `NetworkController:networkRemoved` messenger event will now be emitted when a network is removed ([#4698](https://github.com/MetaMask/core/pull/4698))
- Add messenger actions `NetworkController:addNetwork`, `NetworkController:removeNetwork`, and `NetworkController:updateNetwork` which call the respective controller methods ([#4698](https://github.com/MetaMask/core/pull/4698))
- Add `lastUpdatedAt` property to network configurations which will be set to the current time on addition or update ([#4652](https://github.com/MetaMask/core/pull/4652))
  - This was added to support the upcoming network syncing feature.
  - This property is optional and will be `undefined` for existing network configurations that have not yet been updated.

### Changed

- Add dependency `fast-deep-equal` ([#4652](https://github.com/MetaMask/core/pull/4652))
- Bump `@metamask/controller-utils` from `^11.4.3` to `^11.4.4` ([#5012](https://github.com/MetaMask/core/pull/5012))

### Fixed

- Remove dependency on Node builtin module `util` to ensure that `@metamask/network-controller` can be used in a strict browser context ([#3672](https://github.com/MetaMask/core/pull/3672))
- Correct ESM-compatible build so that imports of the following packages that re-export other modules via `export *` are no longer corrupted: ([#5011](https://github.com/MetaMask/core/pull/5011))
  - `@metamask/eth-block-tracker`
  - `@metamask/eth-json-rpc-infura`
  - `@metamask/eth-json-rpc-middleware`
  - `@metamask/eth-query`
  - `@metamask/swappable-obj-proxy`
  - `fast-deep-equal`

## [22.0.2]

### Changed

- `getDefaultNetworkConfigurationsByChainId` returns the updated display names for mainnet and linea. `Ethereum Mainnet` instead of `Mainnet`, and `Linea` instead of `Linea Mainnet`. ([#4865](https://github.com/MetaMask/core/pull/4865))
- Bump `@metamask/controller-utils` from `^11.4.2` to `^11.4.3` ([#4915](https://github.com/MetaMask/core/pull/4915))

## [22.0.1]

### Changed

- Bump `@metamask/base-controller` from `^7.0.1` to `^7.0.2` ([#4862](https://github.com/MetaMask/core/pull/4862))
- Bump `@metamask/controller-utils` from `^11.4.0` to `^11.4.2` ([#4862](https://github.com/MetaMask/core/pull/4862), [#4870](https://github.com/MetaMask/core/pull/4870))
- Bump `@metamask/eth-json-rpc-provider` from `^4.1.5` to `^4.1.6` ([#4862](https://github.com/MetaMask/core/pull/4862))
- Bump `@metamask/json-rpc-engine` from `^10.0.0` to `^10.0.1` ([#4862](https://github.com/MetaMask/core/pull/4862))
- Bump `@metamask/rpc-errors` from `^7.0.0` to `^7.0.1` ([#4831](https://github.com/MetaMask/core/pull/4831))

## [22.0.0]

### Changed

- Corrects the previous 21.1.0 release to document breaking changes that were missed:
  - **BREAKING:** Bump `@metamask/eth-block-tracker` from `^10.0.0` to `^11.0.2` ([#4769](https://github.com/MetaMask/core/pull/4769))
  - **BREAKING:** Bump `@metamask/eth-json-rpc-middleware` from `^13.0.0` to `^15.0.0` ([#4769](https://github.com/MetaMask/core/pull/4769))
  - **BREAKING:** Bump `@metamask/json-rpc-engine` from `^9.0.3` to `^10.0.0` ([#4769](https://github.com/MetaMask/core/pull/4769))
  - **BREAKING:** Bump `@metamask/rpc-errors` from `^6.3.1` to `^7.0.0` ([#4769](https://github.com/MetaMask/core/pull/4769))
  - **BREAKING:** Bump `@metamask/eth-json-rpc-infura` from `^9.1.0` to `^10.0.0` ([#4769](https://github.com/MetaMask/core/pull/4769))
  - Bump `@metamask/eth-json-rpc-provider` from `^4.1.4` to `^4.1.5` ([#4798](https://github.com/MetaMask/core/pull/4798))
    - This update was recorded in the v21.1.0 changelog, but is listed here again because that release has been deprecated.
- Bump `@metamask/controller-utils` from `^11.3.0` to `^11.4.0` ([#4834](https://github.com/MetaMask/core/pull/4834))

## [21.1.0] [DEPRECATED]

### Changed

- Bump `@metamask/eth-json-rpc-provider` from `^4.1.4` to `^4.1.5` ([#4798](https://github.com/MetaMask/core/pull/4798))

## [21.0.1]

### Fixed

- Produce and export ESM-compatible TypeScript type declaration files in addition to CommonJS-compatible declaration files ([#4648](https://github.com/MetaMask/core/pull/4648))
  - Previously, this package shipped with only one variant of type declaration
    files, and these files were only CommonJS-compatible, and the `exports`
    field in `package.json` linked to these files. This is an anti-pattern and
    was rightfully flagged by the
    ["Are the Types Wrong?"](https://arethetypeswrong.github.io/) tool as
    ["masquerading as CJS"](https://github.com/arethetypeswrong/arethetypeswrong.github.io/blob/main/docs/problems/FalseCJS.md).
    All of the ATTW checks now pass.
- Remove chunk files ([#4648](https://github.com/MetaMask/core/pull/4648)).
  - Previously, the build tool we used to generate JavaScript files extracted
    common code to "chunk" files. While this was intended to make this package
    more tree-shakeable, it also made debugging more difficult for our
    development teams. These chunk files are no longer present.

## [21.0.0]

### Added

- **BREAKING:** Add `networkConfigurationsByChainId` to `NetworkState` (type: `Record<Hex, NetworkConfiguration>`) ([#4268](https://github.com/MetaMask/core/pull/4286))
  - This property replaces `networkConfigurations`, and, as its name implies, organizes network configurations by chain ID rather than network client ID.
  - If no initial state or this property is not included in initial state, the default value of this property will now include configurations for known Infura networks (Mainnet, Goerli, Sepolia, Linea Goerli, Linea Sepolia, and Linea Mainnet) by default.
- Add `getNetworkConfigurationByChainId` method, `NetworkController:getNetworkConfigurationByChainId` messenger action, and `NetworkControllerGetNetworkConfigurationByNetworkClientId` type ([#4268](https://github.com/MetaMask/core/pull/4286))
- Add `addNetwork`, which replaces one half of `upsertNetworkConfiguration` and can be used to add new network clients for a chain ([#4268](https://github.com/MetaMask/core/pull/4286))
  - It's worth noting that this method now publishes a `NetworkController:networkAdded` event instead of calling a `trackMetaMetricsEvent` callback. It is expected that you will subscribe to this event and create a MetaMetrics event yourself.
- Add `updateNetwork`, which replaces one half of `upsertNetworkConfiguration` and can be used to recreate the network clients for an existing chain based on an updated configuration ([#4268](https://github.com/MetaMask/core/pull/4286))
  - Note that it is not possible to remove the RPC endpoint from a network configuration that is currently represented by the globally selected network client. To prevent an error, you'll need to detect when such a removal is occurring and pass the `replacementSelectedRpcEndpointIndex` to `updateNetwork`. It will then switch to the designated RPC endpoint's network client on your behalf.
- Add `removeNetwork`, which replaces `removeNetworkConfiguration` and can be used to remove existing network clients for a chain ([#4268](https://github.com/MetaMask/core/pull/4286))
- Add `getDefaultNetworkControllerState` function, which replaces `defaultState` and matches patterns in other controllers ([#4268](https://github.com/MetaMask/core/pull/4286))
- Add `RpcEndpointType`, `AddNetworkFields`, and `UpdateNetworkFields` types ([#4268](https://github.com/MetaMask/core/pull/4286))
- Add `getNetworkConfigurations`, `getAvailableNetworkClientIds` and `selectAvailableNetworkClientIds` selectors ([#4268](https://github.com/MetaMask/core/pull/4286))
  - These new selectors can be applied to messenger event subscriptions

### Changed

- **BREAKING:** Replace `NetworkConfiguration` type with a new definition ([#4268](https://github.com/MetaMask/core/pull/4286))
  - A network configuration no longer represents a single RPC endpoint but rather a collection of RPC endpoints that can all be used to interface with a single chain.
  - The only property that has brought over to this type unchanged is `chainId`.
  - `ticker` has been renamed to `nativeCurrency`.
  - `nickname` has been renamed to `name`.
  - `rpcEndpoints` has been added. This is an an array of objects, where each object has properties `name` (optional), `networkClientId` (optional), `type`, and `url`.
  - `defaultRpcEndpointIndex` has been added. This must point to an entry in `rpcEndpoints`.
  - The block explorer URL is no longer located in `rpcPrefs` and is no longer restricted to one: `blockExplorerUrls` has been added along with a corresponding property `defaultBlockExplorerUrlIndex`, which must point to an entry in `blockExplorerUrls`.
  - `id` has been removed. Previously, this represented the ID of the network client associated with the network configuration. Since network clients are now created from RPC endpoints, the equivalent to this is the `networkClientId` property on an `RpcEndpoint`.
- **BREAKING:** The network controller messenger must now allow the action `NetworkController:getNetworkConfigurationByChainId` ([#4268](https://github.com/MetaMask/core/pull/4286))
- **BREAKING:** The network controller messenger must now allow the event `NetworkController:networkAdded` ([#4268](https://github.com/MetaMask/core/pull/4286))
- **BREAKING:** The `NetworkController` constructor will now throw if the initial state provided is invalid ([#4268](https://github.com/MetaMask/core/pull/4286))
  - `networkConfigurationsByChainId` cannot be empty.
  - The `chainId` of a network configuration in `networkConfigurationsByChainId` must match the chain ID it is filed under.
  - The `defaultRpcEndpointIndex` of a network configuration in `networkConfigurationsByChainId` must point to an entry in its `rpcEndpoints`.
  - The `defaultBlockExplorerUrlIndex` of a network configuration in `networkConfigurationsByChainId` must point to an entry in its `blockExplorerUrls`.
  - `selectedNetworkClientId` must match the `networkClientId` of an RPC endpoint in `networkConfigurationsByChainId`.
- **BREAKING:** Update `getNetworkConfigurationByNetworkClientId` so that when given an Infura network name (that is, a value from `InfuraNetworkType`), it will return a masked version of the RPC endpoint URL for the associated Infura network ([#4268](https://github.com/MetaMask/core/pull/4286))
  - If you want the unmasked version, you'll need the `url` property from the network _client_ configuration, which you can get by calling `getNetworkClientById` and then accessing the `configuration` property off of the network client.
- **BREAKING:** Update `loadBackup` to take and update `networkConfigurationsByChainId` instead of `networkConfigurations` ([#4268](https://github.com/MetaMask/core/pull/4286))
- Bump `@metamask/base-controller` from `^6.0.2` to `^7.0.0` ([#4625](https://github.com/MetaMask/core/pull/4625), [#4643](https://github.com/MetaMask/core/pull/4643))
- Bump `@metamask/controller-utils` from `^11.0.2` to `^11.2.0` ([#4639](https://github.com/MetaMask/core/pull/4639), [#4651](https://github.com/MetaMask/core/pull/4651))
- Bump `@metamask/eth-block-tracker` from `^9.0.3` to `^10.0.0` ([#4424](https://github.com/MetaMask/core/pull/4424))
- Bump `@metamask/eth-json-rpc-middleware` from `^12.1.1` to `^13.0.0` ([#4424](https://github.com/MetaMask/core/pull/4424))

### Removed

- **BREAKING:** Remove `networkConfigurations` from `NetworkState`, which has been replaced with `networkConfigurationsByChainId` ([#4268](https://github.com/MetaMask/core/pull/4286))
- **BREAKING:** Remove `upsertNetworkConfiguration` and `removeNetworkConfiguration`, which have been replaced with `addNetwork`, `updateNetwork`, and `removeNetwork` ([#4268](https://github.com/MetaMask/core/pull/4286))
- **BREAKING:** Remove `defaultState` variable, which has been replaced with a `getDefaultNetworkControllerState` function ([#4268](https://github.com/MetaMask/core/pull/4286))
- **BREAKING:** Remove `trackMetaMetricsEvent` option from the NetworkController constructor ([#4268](https://github.com/MetaMask/core/pull/4286))
  - Previously, this was used in `upsertNetworkConfiguration` to create a MetaMetrics event when a new network was added. This can now be achieved by subscribing to the `NetworkController:networkAdded` event and creating the event inside of the event handler.

## [20.2.0]

### Changed

- `upsertNetworkConfiguration` now accepts an optional id property on the NetworkConfiguration param. It allows a network configuration to have its rpcUrl updated in place when an id is specified, but only if that new rpcUrl does not already exist on a different network configuration. ([#4614](https://github.com/MetaMask/core/pull/4614))
- Bump `@metamask/eth-json-rpc-provider` to `^4.1.3` ([#4607](https://github.com/MetaMask/core/pull/4607))
- Update TypeScript to 5.2.2 ([#4576](https://github.com/MetaMask/core/pull/4576), [#4584](https://github.com/MetaMask/core/pull/4584))

### Fixed

- `removeNetworkConfiguration` now throws an error if you attempt to remove the selected network ([#4566](https://github.com/MetaMask/core/pull/4566))

## [20.1.0]

### Added

- Newly export the following types: `AutoManagedNetworkClient`, `InfuraNetworkClientConfiguration`, `CustomNetworkClientConfiguration` ([#3645](https://github.com/MetaMask/core/pull/3645))

### Changed

- Upgrade TypeScript version to `~5.0.4` and set `moduleResolution` option to `Node16` ([#3645](https://github.com/MetaMask/core/pull/3645))
- Bump `@metamask/base-controller` from `^6.0.0` to `^6.0.2` ([#4517](https://github.com/MetaMask/core/pull/4517), [#4544](https://github.com/MetaMask/core/pull/4544))
- Bump `@metamask/controller-utils` from `^11.0.0` to `^11.0.2` ([#4517](https://github.com/MetaMask/core/pull/4517), [#4544](https://github.com/MetaMask/core/pull/4544))
- Bump `@metamask/eth-json-rpc-provider` from `^4.1.0` to `^4.1.2` ([#4519](https://github.com/MetaMask/core/pull/4519), [#4548](https://github.com/MetaMask/core/pull/4548))
- Bump `@metamask/json-rpc-engine` from `^9.0.0` to `^9.0.2` ([#4517](https://github.com/MetaMask/core/pull/4517), [#4544](https://github.com/MetaMask/core/pull/4544))
- Bump `@metamask/rpc-errors` from `^6.2.1` to `^6.3.1` ([#4516](https://github.com/MetaMask/core/pull/4516))
- Bump `@metamask/utils` from `^8.3.0` to `^9.1.0` ([#4516](https://github.com/MetaMask/core/pull/4516), [#4529](https://github.com/MetaMask/core/pull/4529))

## [20.0.0]

### Added

- Add a new `log` argument to the constructor ([#4440](https://github.com/MetaMask/core/pull/4440))
  - The new `log` argument must be a `Logger` object from the `loglevel` package and will be used to log a message when we fail to connect to a network or the network responds with an unknown error

### Changed

- **BREAKING:** Update `networksMetadata` state property so that the keys in the object will only ever be network client IDs and not RPC URLs ([#4254](https://github.com/MetaMask/core/pull/4254))
  - Some keys could have been RPC URLs if the initial network controller state had a `providerConfig` with an empty `id`, but since `providerConfig` is being removed, that won't happen anymore.
- Bump `@metamask/eth-block-tracker` to `^9.0.3` ([#4418](https://github.com/MetaMask/core/pull/4418))
- Bump `@metamask/eth-json-rpc-provider` to `^4.1.0` ([#4508](https://github.com/MetaMask/core/pull/4508))

### Removed

- **BREAKING:** Remove `providerConfig` property from state along with `ProviderConfig` type and `NetworkController:getProviderConfig` messenger action ([#4254](https://github.com/MetaMask/core/pull/4254))
  - The best way to obtain the equivalent configuration object, e.g. to access the chain ID of the currently selected network, is to get `selectedNetworkClientId` from state, pass this to the `NetworkController:getNetworkClientId` messenger action, and then use the `configuration` property on the network client.

## [19.0.0]

### Changed

- **BREAKING:** Bump minimum Node version to 18.18 ([#3611](https://github.com/MetaMask/core/pull/3611))
- Bump `@metamask/base-controller` to `^6.0.0` ([#4352](https://github.com/MetaMask/core/pull/4352))
- Bump `@metamask/controller-utils` to `^11.0.0` ([#4352](https://github.com/MetaMask/core/pull/4352))
- Bump `@metamask/eth-json-rpc-provider` to `^4.0.0` ([#4352](https://github.com/MetaMask/core/pull/4352))
- Bump `@metamask/json-rpc-engine` to `^9.0.0` ([#4352](https://github.com/MetaMask/core/pull/4352))

## [18.1.3]

### Changed

- Bump `async-mutex` to `^0.5.0` ([#4335](https://github.com/MetaMask/core/pull/4335))
- Bump `@metamask/controller-utils` to `^10.0.0` ([#4342](https://github.com/MetaMask/core/pull/4342))

## [18.1.2]

### Fixed

- Update from `eth-block-tracker` to `@metamask/eth-block-tracker` `^9.0.2`, mitigating redundant polling loops ([#4309](https://github.com/MetaMask/core/pull/4309))

## [18.1.1]

### Added

- Export `BuiltInNetworkClientId` and `CustomNetworkClientId` ([#4247](https://github.com/MetaMask/core/pull/4247))

### Changed

- Bump `@metamask/eth-json-rpc-provider` to `^3.0.2` ([#4234](https://github.com/MetaMask/core/pull/4234))
- Bump `@metamask/json-rpc-engine` to `^8.0.2` ([#4234](https://github.com/MetaMask/core/pull/4234))
- Bump `@metamask/base-controller` to `^5.0.2` ([#4232](https://github.com/MetaMask/core/pull/4232))
- Bump `@metamask/controller-utils` to `^9.1.0` ([#4153](https://github.com/MetaMask/core/pull/4153))

## [18.1.0]

### Added

- Add `getSelectedNetworkClient` method that returns the provider and blockTracker for the currently selected network but with a more easily used type than `getProviderAndBlockTracker` ([#4063](https://github.com/MetaMask/core/pull/4063))
- Add `NetworkController:getSelectedNetworkClient` action ([#4063](https://github.com/MetaMask/core/pull/4063))

### Changed

- `getProviderAndBlockTracker` is now marked as deprecated and will be removed in a future release. ([#4063](https://github.com/MetaMask/core/pull/4063))

## [18.0.1]

### Fixed

- Fix `types` field in `package.json` ([#4047](https://github.com/MetaMask/core/pull/4047))

## [18.0.0]

### Added

- **BREAKING**: Add ESM build ([#3998](https://github.com/MetaMask/core/pull/3998))
  - It's no longer possible to import files from `./dist` directly.
- Add network client for Linea Sepolia (chain ID `0xe705`) ([#3995](https://github.com/MetaMask/core/pull/3995))
  - Bump `@metamask/eth-json-rpc-infura` to `^9.1.0` to bring this change.

### Changed

- **BREAKING:** Bump `@metamask/base-controller` to `^5.0.0` ([#4039](https://github.com/MetaMask/core/pull/4039))
  - This version has a number of breaking changes. See the changelog for more.
- Bump `@metamask/controller-utils` to `^9.0.0` ([#4039](https://github.com/MetaMask/core/pull/4039))

### Fixed

- **BREAKING:** Narrow `NetworkControllerMessenger` type parameters `AllowedAction` and `AllowedEvent` from `string` to `never` ([#4031](https://github.com/MetaMask/core/pull/4031))
  - Allowlisting or using any external actions or events will now produce a type error.

## [17.2.1]

### Changed

- Bump `@metamask/controller-utils` to `^8.0.4` ([#4007](https://github.com/MetaMask/core/pull/4007))
- Bump `@metamask/eth-json-rpc-middleware` to `^12.1.0` ([#3829](https://github.com/MetaMask/core/pull/3829))
- Bump `@metamask/json-rpc-engine` to `^7.3.3` ([#4007](https://github.com/MetaMask/core/pull/4007))
- Bump `@metamask/rpc-errors` to `^6.2.1` ([#3970](https://github.com/MetaMask/core/pull/3970), [#3954](https://github.com/MetaMask/core/pull/3954))

## [17.2.0]

### Changed

- The `setActiveNetwork` method and action now supports built-in network types ([#3764](https://github.com/MetaMask/core/pull/3764))
  - Previously this would only accept a network configuration ID. Now it will accept the type of a built-in network as well, using it like an ID. This lets you switch to a built-in or custom network with a single method/action.
- Deprecate the `setProviderType` method and action ([#3764](https://github.com/MetaMask/core/pull/3764))
  - Use `setActiveNetwork` instead
- Bump `@metamask/swappable-obj-proxy` to `^2.2.0` ([#3784](https://github.com/MetaMask/core/pull/3784))
- Bump `@metamask/utils` to `^8.3.0` ([#3769](https://github.com/MetaMask/core/pull/3769))
- Bump `@metamask/base-controller` to `^4.1.1` ([#3760](https://github.com/MetaMask/core/pull/3760), [#3821](https://github.com/MetaMask/core/pull/3821))
- Bump `@metamask/controller-utils` to `^8.0.2` ([#3821](https://github.com/MetaMask/core/pull/3821))
- Bump `@metamask/eth-json-rpc-provider` to `^2.3.2` ([#3821](https://github.com/MetaMask/core/pull/3821))
- Bump `@metamask/json-rpc-engine` to `^7.3.2` ([#3821](https://github.com/MetaMask/core/pull/3821))

## [17.1.0]

### Added

- Add `getNetworkConfigurationByNetworkClientId` method which can be used to retrieve details for both custom and built-in networks (using the network configuration object shape) ([#2055](https://github.com/MetaMask/core/pull/2055))
- Add `NetworkController:getNetworkConfigurationByNetworkClientId` messenger action for the previous method ([#2055](https://github.com/MetaMask/core/pull/2055))

### Changed

- Bump `@metamask/base-controller` to `^4.0.1` ([#3695](https://github.com/MetaMask/core/pull/3695))
- Bump `@metamask/controller-utils` to `^8.0.1` ([#3695](https://github.com/MetaMask/core/pull/3695), [#3678](https://github.com/MetaMask/core/pull/3678), [#3667](https://github.com/MetaMask/core/pull/3667), [#3580](https://github.com/MetaMask/core/pull/3580))
- Bump `@metamask/eth-json-rpc-provider` to `^2.3.1` ([#3695](https://github.com/MetaMask/core/pull/3695))
- Bump `@metamask/json-rpc-engine` to `^7.3.1` ([#3695](https://github.com/MetaMask/core/pull/3695))
- Create new network clients before updating `networkConfigurations` state ([#3679](https://github.com/MetaMask/core/pull/3679))
  - This primarily affects subscribers to the `NetworkController:stateChange` event. It's now safe to use a network client for any network that appears in the `networkConfigurations` state, whereas previously it was possible that synchronous attempts to access a network client in response to this event would fail.
- Add `NetworkState` payload to `NetworkController:networkWillChange` and `NetworkController:networkDidChange` ([#3598](https://github.com/MetaMask/core/pull/3598))
  - Both of these events now include `NetworkState` as the first and only item in the payload

## [17.0.0]

### Changed

- **BREAKING:** Bump `@metamask/base-controller` to ^4.0.0 ([#2063](https://github.com/MetaMask/core/pull/2063))
  - This is breaking because the type of the `messenger` has backward-incompatible changes. See the changelog for this package for more.
- Bump `@metamask/controller-utils` to ^6.0.0 ([#2063](https://github.com/MetaMask/core/pull/2063))

## [16.0.0]

### Changed

- **BREAKING:** Bump dependency `@metamask/eth-query` from ^3.0.1 to ^4.0.0 ([#2028](https://github.com/MetaMask/core/pull/2028))
  - This is breaking because it changes the type of the EthQuery instance this controller creates internally and exports under the `getEthQuery` action. Please consult the [changelog for `@metamask/eth-query` 4.0.0](https://github.com/MetaMask/eth-query/blob/main/CHANGELOG.md#400) for more.

## [15.2.0]

### Changed

- Update @metamask/eth-json-rpc-middleware in network controller ([#1988](https://github.com/MetaMask/core/pull/1988))
- Bump dependency on `@metamask/json-rpc-engine` to ^7.2.0 ([#1895](https://github.com/MetaMask/core/pull/1895))
- Bump @metamask/utils from 8.1.0 to 8.2.0 ([#1957](https://github.com/MetaMask/core/pull/1957))

## [15.1.0]

### Added

- Add new action handlers and associated types ([#1806](https://github.com/MetaMask/core/pull/1806))
  - `NetworkController:setActiveNetwork` / `NetworkControllerSetActiveNetworkAction`
  - `NetworkController:setProviderType` / `NetworkControllerSetProviderTypeAction`
  - `NetworkController:findNetworkClientByChainId` / `NetworkControllerFindNetworkClientIdByChainIdAction`
- Add `ticker` to `NetworkClientConfiguration` ([#1794](https://github.com/MetaMask/core/pull/1794))

### Changed

- Bump dependency on `@metamask/eth-json-rpc-provider` to ^2.2.0 ([#1738](https://github.com/MetaMask/core/pull/1738))

## [15.0.0]

### Changed

- **BREAKING:** Bump dependency on `@metamask/eth-json-rpc-infura` to ^9.0.0 ([#1653](https://github.com/MetaMask/core/pull/1653))
- **BREAKING:** Bump dependency on `@metamask/eth-json-rpc-middleware` to ^12.0.0 ([#1653](https://github.com/MetaMask/core/pull/1653))
- **BREAKING:** Move from `json-rpc-engine` ^7.1.1 to `@metamask/json-rpc-engine` ^8.0.0 ([#1653](https://github.com/MetaMask/core/pull/1653))
- **BREAKING:** Bump dependency on `eth-block-tracker` to ^8.0.0 ([#1653](https://github.com/MetaMask/core/pull/1653))
- Bump dependency on `@metamask/eth-json-rpc-provider` to ^2.1.0 ([#1653](https://github.com/MetaMask/core/pull/1653))
- Move from `eth-rpc-errors` ^4.0.2 to `@metamask/rpc-errors` ^6.1.0 ([#1653](https://github.com/MetaMask/core/pull/1653))

## [14.0.0]

### Added

- Add `NetworkController:getEIP1559Compatibility` controller action ([#1673](https://github.com/MetaMask/core/pull/1673))

### Changed

- **BREAKING:** Rename `get1555CompatibilityWithNetworkClientId` to `get1559CompatibilityWithNetworkClientId` ([#1673](https://github.com/MetaMask/core/pull/1673))
- Bump dependency on `@metamask/utils` to ^8.1.0 ([#1639](https://github.com/MetaMask/core/pull/1639))
- Bump dependency on `@metamask/base-controller` to ^3.2.3
- Bump dependency on `@metamask/controller-utils` to ^5.0.2

### Fixed

- Update linea goerli explorer url ([#1666](https://github.com/MetaMask/core/pull/1666))

## [13.0.1]

### Changed

- Update TypeScript to v4.8.x ([#1718](https://github.com/MetaMask/core/pull/1718))

## [13.0.0]

### Changed

- **BREAKING**: Remove `NetworkId` type ([#1633](https://github.com/MetaMask/core/pull/1633))
- **BREAKING**: Remove `networkId` property from `NetworkState` type ([#1633](https://github.com/MetaMask/core/pull/1633))
- Update scaffold RPC middleware for built-in Infura networks to no longer resolve `net_version` locally ([#1633](https://github.com/MetaMask/core/pull/1633))
- Stop making `net_version` request to determine network status ([#1633](https://github.com/MetaMask/core/pull/1633))
- Bump dependency on `@metamask/controller-utils` to ^5.0.0

## [12.2.0]

### Added

- Add `NetworkController:getNetworkClientById` action ([#1638](https://github.com/MetaMask/core/pull/1638))
- Add `lookupNetworkByClientId` and `get1555CompatibilityWithNetworkClientId` methods ([#1557](https://github.com/MetaMask/core/pull/1557))

### Changed

- Add optional `networkClientId` argument to methods `lookupNetwork` and `getEIP1559Compatibility` ([#1557](https://github.com/MetaMask/core/pull/1557))

## [12.1.2]

### Changed

- Bump dependency on `@metamask/base-controller` to ^3.2.1
- Bump dependency on `@metamask/controller-utils` to ^4.3.2

## [12.1.1]

### Added

- Added an export for NetworkClientId in NetworkController ([#1583](https://github.com/MetaMask/core/pull/1583))

## [12.1.0]

### Added

- Add `getNetworkClientById` ([#1562](https://github.com/MetaMask/core/pull/1562))
- Add `findNetworkClientIdByChainId` ([#1571](https://github.com/MetaMask/core/pull/1571))

## [12.0.0]

### Added

- Add `NetworksMetadata` type ([#1559](https://github.com/MetaMask/core/pull/1559))

### Changed

- **BREAKING:** Remove `NetworkDetails` type in favor of `NetworkMetadata` ([#1559](https://github.com/MetaMask/core/pull/1559))
  - This new type includes `NetworkDetails` plus a `status` property
- **BREAKING:** Add `networksMetadata` to state ([#1559](https://github.com/MetaMask/core/pull/1559))
  - Consumers will need to add a migration. The data for this property can be constructed by looping over the values in `InfuraNetworkType` from `@metamask/controller-utils` plus the network configuration IDs in the state property `networkConfigurations` and setting each value to `{ status: "unknown", EIPS: {} }`.
- **BREAKING:** Add `selectedNetworkClientId` to state ([#1548](https://github.com/MetaMask/core/pull/1548))
  - Consumers will need to add a migration. This property should be set to either `providerConfig.type` or `providerConfig.id`.
- Update `getEIP1559Compatibility` to return `undefined` when the latest block is unavailable ([#1457](https://github.com/MetaMask/core/pull/1457))
- Replace `eth-query` ^2.1.2 with `@metamask/eth-query` ^3.0.1 ([#1546](https://github.com/MetaMask/core/pull/1546))

### Removed

- **BREAKING:** Remove `networkDetails` from state ([#1559](https://github.com/MetaMask/core/pull/1559))
  - The data in this state property has been merged into the new `networksMetadata` state property; each value in this object contains an `EIPS` property.

## [11.0.0]

### Changed

- **BREAKING**: Require `ticker` to be included in the `providerConfig` state ([#1495](https://github.com/MetaMask/core/pull/1495))
  - This requires a state migration, setting `providerConfig.ticker` to `ETH` if it's missing.
- Update `@metamask/utils` to `^6.2.0` ([#1514](https://github.com/MetaMask/core/pull/1514))
- Bump @metamask/eth-json-rpc-infura from 8.1.0 to 8.1.1 ([#1517](https://github.com/MetaMask/core/pull/1517))
- Remove unnecessary `babel-runtime` dependency ([#1504](https://github.com/MetaMask/core/pull/1504))

## [10.3.1]

### Changed

- Bump `@metamask/eth-json-rpc-infura` dependency from ^8.0.0 to ^8.1.0
  - This extends the types that this package recognizes to include Linea networks

## [10.3.0]

### Added

- Add `getNetworkClientsById` method ([#1439](https://github.com/MetaMask/core/pull/1439))
  - This method returns a registry of available built-in and custom networks, allowing consumers to access multiple networks simultaneously if desired

### Changed

- Network clients are retained and will no longer be destroyed or recreated whenever the network is initialized or switched ([#1439](https://github.com/MetaMask/core/pull/1439))
  - This means that cached responses for a network will no longer disappear when a different network is selected
- Update `upsertNetworkConfiguration` to keep the network client registry up to date with changes to the set of network configurations ([#1439](https://github.com/MetaMask/core/pull/1439))
  - If a new network configuration is added, the information in it will be used to create and register a new network client
  - If an existing network configuration is updated, its information will be used to recreate the client for the corresponding network

## [10.2.0]

### Added

- Expose `BlockTracker` type ([#1443](https://github.com/MetaMask/core/pull/1443))

## [10.1.0]

### Added

- Add `loadBackup` method to NetworkController ([#1421](https://github.com/MetaMask/core/pull/1421))

## [10.0.0]

### Changed

- **BREAKING:** Update `getEIP1559Compatibility` to return `false` instead of `true` if the provider has not been initialized yet ([#1404](https://github.com/MetaMask/core/pull/1404))
- Update `getEIP1559Compatibility` to not hit the current network if it is known that it does not support EIP-1559 ([#1404](https://github.com/MetaMask/core/pull/1404))
- Update `networkDetails` initial state from `{ EIPS: { 1559: false } }` to `{ EIPS: {} }` ([#1404](https://github.com/MetaMask/core/pull/1404))
- Update lookupNetwork to unset `networkDetails.EIPS[1559]` in state instead of setting it `false` if either of its requests for the network ID or network details fails ([#1403](https://github.com/MetaMask/core/pull/1403))

## [9.0.0]

### Added

- The events `networkWillChange` and `networkDidChange` are emitted during `setProviderType`, `setActiveNetwork`, `resetConnection`, and `rollbackToPreviousProvider` ([#1336](https://github.com/MetaMask/core/pull/1336))
  - The `networkWillChange` event is emitted before the network is switched (before the network status is cleared),
  - The `networkDidChange` event is emitted after the new provider is setup (but before it has finished initializing).
- Add `destroy` method ([#1330](https://github.com/MetaMask/core/pull/1330))
- Add events `infuraIsBlocked` and `infuraIsUnblocked` ([#1264](https://github.com/MetaMask/core/pull/1264))
- Add `NetworkController:getState` action constant ([#1329](https://github.com/MetaMask/core/pull/1329))

### Changed

- **BREAKING:** Bump to Node 16 ([#1262](https://github.com/MetaMask/core/pull/1262))
- **BREAKING:** The `providerConfig` type and state property have changed. The `chainId` property is now `Hex` rather than a decimal `string` ([#1367](https://github.com/MetaMask/core/pull/1367))
  - This requires a state migration
  - This affects the return value of the `NetworkController:getProviderConfig` and `NetworkController:getState` actions.
- **BREAKING:** The `NetworkConfiguration` type and the `networkConfigurations` state property have changed. The `chainId` property on each configuration is now `Hex` rather than a decimal `string`. ([#1367](https://github.com/MetaMask/core/pull/1367))
  - This requires a state migration
  - This change affects the `upsertNetworkConfiguration` method, which takes a network configuration as the first parameter
  - This affects the return value of the `NetworkController:getState` action
- Allow overlapping `lookupNetwork` calls ([#1375](https://github.com/MetaMask/core/pull/1375))
  - `lookupNetwork` no longer uses a mutex, meaning that a lookup can be initiated before the previous one has finished. This allows for faster network switching
  - When there is an overlap in `lookupNetwork` calls, the older one is aborted before events are emitted and before state changes
- **BREAKING:** Change `networkDetails` format ([#1326](https://github.com/MetaMask/core/pull/1326))
  - Previously `networkDetails` was `{ isEIP1559Compatible: boolean }`, now it is `{ EIPS: { [eipNumber: number]: boolean } }`
- **BREAKING:** Update NetworkController to use a simpler middleware stack derived from pieces of `eth-json-rpc-middleware` instead of `web3-provider-engine` ([#1116](https://github.com/MetaMask/core/pull/1116))
  - A call to `eth_chainId` on a custom network will now return the `chainId` in the provider config rather than the chain ID returned by the network.
  - A call to `eth_chainId` on a built-in Infura network will now return a hard-coded chain ID rather than the chain ID returned by the network.
  - A call to `net_version` on a built-in Infura network will now return a hard-coded network ID rather than the network ID returned by the network.
  - Previously, RPC requests with an object as the first parameter (e.g. `eth_call`) were "sanitized" (i.e. unknown properties were removed from this first parameter, and any hex strings were normalized). This no longer happens. Instead these requests will pass through to the network unchanged.
  - A call to `eth_getBalance`, `eth_getBlockByNumber`, `eth_getCode`, `eth_getTransactionCount`, or `eth_call` will now be intercepted such that a block tag parameter of `"latest"` will be replaced with the latest known block number before being passed to the network.
    - This substitution makes it more likely that we can return a cached response to the request.
  - Previously, a `eth_getTransactionCount` request with a block tag of `"pending"` would be intercepted and given a result from our nonce cache (if the cache was populated for the given address). This nonce cache was updated upon each call to `eth_sendRawTransaction` based on the nonce of the transaction being sent. The whole nonce cache was also cleared upon a call to `evm_revert`. This no longer happens, and these RPC methods will be passed to the network unchanged.
    - If you were using this to get a suggested next nonce, you can instead use the `nonceTracker` that `@metamask/transaction-controller` exposes
  - A call to `web3_clientVersion` is no longer intercepted to return a static result of `"ProviderEngine/v<version>/javascript"`
  - A call to `net_listening` is no longer intercepted to return a static result of `true`
  - A call to `eth_hashrate` is no longer intercepted to return a static result of `"0x00"`
  - A call to `eth_mining` is no longer intercepted to return a static result of `false`
  - Previously, `eth_subscribe` and `eth_unsubscribe` would never hit the network; instead, the behavior was polyfilled by polling the network for new blocks. Additionally, the `newPendingTransactions` parameter for `eth_subscribe` was unsupported. This polyfill is no longer present, and `eth_subscribe` and `eth_unsubscribe` are passed through to the network unchanged.
    - Consumers wishing to recreate the prior behavior and use the block tracker to power subscriptions may employ the middleware provided by the `eth-json-rpc-filters` package.
  - Previously, `eth_newFilter`, `eth_newBlockFilter`, `eth_newPendingTransactionFilter`, `eth_uninstallFilter`, `eth_getFilterChanges`, and `eth_getFilterLogs` would never hit the network; instead, the behavior was polyfilled by polling the network for new blocks and recording updates for registered filters. This polyfill is no longer present, and these RPC methods are passed through to the network unchanged.
    - Consumers wishing to recreate the prior behavior and use the block tracker to power filters may employ the middleware provided by the `eth-json-rpc-filters` package.
  - Interfacing with a network that exposes a websocket is no longer supported.
- **BREAKING:** The methods `initializeProvider`, `setActiveNetwork`, and `resetConnection` will now throw if the provider config is of type `rpc` but is missing an RPC URL or a chain ID. ([#1316](https://github.com/MetaMask/core/pull/1316))
  - Previously the chain ID was not required to setup the provider.
  - Previously if the RPC URL was omitted, no error would be thrown but the provider would not be setup.
- **BREAKING:** The method `setProviderType` will now throw when passed the type `rpc`. ([#1316](https://github.com/MetaMask/core/pull/1316))
  - Previously no error would be thrown but the provider would not be setup.
- **BREAKING**: Update type of `blockTracker` property exposed by `getProviderAndBlockTracker` from `any` to `SwappableProxy<PollingBlockTracker>` ([#1303](https://github.com/MetaMask/core/pull/1303))
- **BREAKING:** Rename provider configuration property `rpcTarget` to `rpcUrl` ([#1292](https://github.com/MetaMask/core/pull/1292))
- **BREAKING:** The network status will now be "blocked" rather than "unavailable" when the user is blocked by Infura ([#1264](https://github.com/MetaMask/core/pull/1264))
- **BREAKING:** The `infuraProjectId` constructor parameter is now required ([#1276](https://github.com/MetaMask/core/pull/1276))
- **BREAKING:** The exported `Provider` type has been updated to better reflect the provider type returned by the network controller ([#1266](https://github.com/MetaMask/core/pull/1266))
  - Previously this was set to `any`. Now it returns a type that _mostly_ matches the provider returned (some semi-internal properties are omitted)
  - This affects the exported `ProviderProxy` type as well, which wraps the `Provider` type
- Support hex and number `net_version` responses ([#1380](https://github.com/MetaMask/core/pull/1380))
- Bump @metamask/utils from 5.0.1 to 5.0.2 ([#1271](https://github.com/MetaMask/core/pull/1271))
- Bump dependency `eth-json-rpc-infura` (now `@metamask/eth-json-rpc-infura`) from ^7.0.0 to ^8.0.0. ([#1116](https://github.com/MetaMask/core/pull/1116))
- Add dependency `eth-json-rpc-middleware` ^11.0.0 ([#1116](https://github.com/MetaMask/core/pull/1116))
- Add dependency `eth-json-rpc-provider` ^1.0.0 ([#1116](https://github.com/MetaMask/core/pull/1116))
- Add dependency `eth-block-tracker` ^7.0.0 ([#1116](https://github.com/MetaMask/core/pull/1116))
- Add dependency `json-rpc-engine` ^6.1.0 ([#1116](https://github.com/MetaMask/core/pull/1116))

### Removed

- **BREAKING:** Remove `providerConfigChange` event ([#1329](https://github.com/MetaMask/core/pull/1329))
  - Consumers are encouraged to subscribe to `NetworkController:stateChange` with a selector function that returns `providerConfig` if they want to perform an action when `providerConfig` changes.
- **BREAKING:** The built-in "localhost" network has been removed ([#1313](https://github.com/MetaMask/core/pull/1313))

### Fixed

- Update network details in `lookupNetwork` even when network ID is unchanged ([#1379](https://github.com/MetaMask/core/pull/1379))
- Fix error when `rollbackToPreviousProvider` is called when the previous network is a custom network with a missing or invalid `id` ([#1223](https://github.com/MetaMask/core/pull/1223))
  - In that situation, `rollbackToPreviousProvider` used to throw an error. Now it correctly rolls back instead.

## [8.0.0]

### Added

- Implement `resetConnection` method ([#1131](https://github.com/MetaMask/core/pull/1131), [#1235](https://github.com/MetaMask/core/pull/1235), [#1239](https://github.com/MetaMask/core/pull/1239))

### Changed

- Update EIP-1559 compatibility during network lookup ([#1236](https://github.com/MetaMask/core/pull/1236))
  - EIP-1559 compatibility check is still performed on initialization and after switching networks, like before. This change only impacts direct calls to `lookupNetwork`.
  - `lookupNetwork` is now making two network calls instead of one, ensuring that the `networkDetails` state is up-to-date.
- **BREAKING:** Replace `network` state with `networkId` and `networkStatus` ([#1196](https://github.com/MetaMask/core/pull/1196))
  - If you were using `network` to access the network ID, use `networkId` instead. It will be set to `null` rather than `loading` if the network is not currently available.
  - If you were using `network` to see if the network was currently available, use `networkStatus` instead. It will be set to `NetworkStatus.Available` if the network is available.
  - When the network is unavailable, we now have two different states to represent that: `unknown` and `unavailable`. `unavailable` means that the network was detected as not available, whereas `unknown` is used for unknown errors and cases where the network status is yet to be determined (e.g. before initialization, or while the network is loading).
- Use JavaScript private fields rather than `private` TypeScript keyword for internal methods/fields ([#1189](https://github.com/MetaMask/core/pull/1189))
- Export `BlockTrackerProxy` type ([#1147](https://github.com/MetaMask/core/pull/1147))
  - This is the type of the block tracker returned from the `getProviderAndBlockTracker` method
- **BREAKING:** Async refactor
  - Make `rollbackToPreviousProvider` async ([#1237](https://github.com/MetaMask/core/pull/1237))
  - Make `upsertNetworkConfiguration` async ([#1192](https://github.com/MetaMask/core/pull/1192))
  - Make `setActiveNetwork` async ([#1190](https://github.com/MetaMask/core/pull/1190))
  - Make `setProviderType` async ([#1191](https://github.com/MetaMask/core/pull/1191))
  - Make `refreshNetwork` async ([#1182](https://github.com/MetaMask/core/pull/1182))
  - Make `initializeProvider` async ([#1180](https://github.com/MetaMask/core/pull/1180))
  - Make `verifyNetwork` async ([#1181](https://github.com/MetaMask/core/pull/1181))
- Dependency updates
  - deps: bump web3-provider-engine@16.0.3->16.0.5 ([#1212](https://github.com/MetaMask/core/pull/1212))
  - deps: eth-rpc-errors@4.0.0->4.0.2 ([#1215](https://github.com/MetaMask/core/pull/1215))
  - deps: bump @metamask/utils to 5.0.1 ([#1211](https://github.com/MetaMask/core/pull/1211))

### Removed

- **BREAKING:** Remove `isCustomNetwork` state ([#1199](https://github.com/MetaMask/core/pull/1199))
  - The `providerConfig.type` state will be set to `'rpc'` if the current network is a custom network. Replace all references to the `isCustomNetwork` state by checking the provider config state instead.

## [7.0.0]

### Changed

- **BREAKING:** Replace `providerConfig` setter with a public `initializeProvider` method ([#1133](https://github.com/MetaMask/core/pull/1133))
  - The property `providerConfig` should no longer be set to initialize the provider. That property no longer exists.
  - The method `initializeProvider` must be called instead to initialize the provider after constructing the network controller.

## [6.0.0]

### Added

- Add rollbackToPreviousProvider method ([#1132](https://github.com/MetaMask/core/pull/1132))

### Changed

- **BREAKING:** Migrate network configurations from `PreferencesController` to `NetworkController` ([#1064](https://github.com/MetaMask/core/pull/1064))
  - Consumers will need to adapt to reading network data from `NetworkConfigurations` state on `NetworkController` rather than `frequentRpcList` on `PreferencesController`.
  - `setRpcTarget` becomes `setActiveNetwork` on `NetworkController` and accepts a `networkConfigurationId` argument rather than an `rpcUrl`.
  - `addToFrequentRpcList` on `PreferencesController` becomes `upsertNetworkConfiguration` on `NetworkController`.
  - `removeFromFrequentRpcList` on `PreferencesController` becomes `removeNetworkConfiguration` on `NetworkController`
  - The `NetworkController` requires a `trackMetaMetricsEvent` callback function argument in its constructor.
- **BREAKING:** Expose `getProviderAndBlockTracker` instead of `provider` ([#1091](https://github.com/MetaMask/core/pull/1091))
  - This change is breaking because it removes the provider property from `NetworkController`. Instead, a new method `getProviderAndBlockTracker` method is available for accessing the current provider object.

## [5.0.0]

### Changed

- **BREAKING:** Rename `properties` property in state object to `networkDetails` ([#1074](https://github.com/MetaMask/controllers/pull/1074))

### Removed

- **BREAKING:** Remove `isomorphic-fetch` ([#1106](https://github.com/MetaMask/controllers/pull/1106))
  - Consumers must now import `isomorphic-fetch` or another polyfill themselves if they are running in an environment without `fetch`

## [4.0.0]

### Changed

- **BREAKING:** Update type of state object by renaming `properties` property to `networkDetails` ([#1074](https://github.com/MetaMask/core/pull/1074))
  - Consumers are recommended to add a state migration for this change.
- **BREAKING:** Rename `NetworkProperties` type to `NetworkDetails` ([#1074](https://github.com/MetaMask/core/pull/1074))
- Change `getEIP1559Compatibility` to use async await syntax ([#1084](https://github.com/MetaMask/core/pull/1084))

## [3.0.0]

### Added

- Add support for Sepolia as a built-in Infura network ([#1041](https://github.com/MetaMask/controllers/pull/1041))
- Export types for network controller events and actions ([#1039](https://github.com/MetaMask/core/pull/1039))

### Changed

- **BREAKING:** Make `lookupNetwork` block on completing the lookup ([#1063](https://github.com/MetaMask/controllers/pull/1063))
  - This function was always `async`, but it would return before completing any async work. Now it will not return until after the network lookup has been completed.
- Rename this repository to `core` ([#1031](https://github.com/MetaMask/controllers/pull/1031))
- Update `@metamask/controller-utils` package ([#1041](https://github.com/MetaMask/controllers/pull/1041))

### Removed

- **BREAKING:**: Drop support for Ropsten, Rinkeby, and Kovan as built-in Infura networks ([#1041](https://github.com/MetaMask/controllers/pull/1041))

## [2.0.0]

### Changed

- **BREAKING:** Update type of state object by renaming `provider` property to `providerConfig` ([#995](https://github.com/MetaMask/core/pull/995))
  - Consumers are recommended to add a state migration for this change.
- **BREAKING:** Rename `NetworkController:providerChange` messenger event to `NetworkController:providerConfigChange` ([#995](https://github.com/MetaMask/core/pull/995))
- Relax dependencies on `@metamask/base-controller` and `@metamask/controller-utils` (use `^` instead of `~`) ([#998](https://github.com/MetaMask/core/pull/998))

## [1.0.0]

### Added

- Initial release

  - As a result of converting our shared controllers repo into a monorepo ([#831](https://github.com/MetaMask/core/pull/831)), we've created this package from select parts of [`@metamask/controllers` v33.0.0](https://github.com/MetaMask/core/tree/v33.0.0), namely:

    - Everything in `src/network` (minus `NetworkType` and `NetworksChainId`, which were placed in `@metamask/controller-utils`)

    All changes listed after this point were applied to this package following the monorepo conversion.

[Unreleased]: https://github.com/MetaMask/core/compare/@metamask/network-controller@23.5.1...HEAD
[23.5.1]: https://github.com/MetaMask/core/compare/@metamask/network-controller@23.5.0...@metamask/network-controller@23.5.1
[23.5.0]: https://github.com/MetaMask/core/compare/@metamask/network-controller@23.4.0...@metamask/network-controller@23.5.0
[23.4.0]: https://github.com/MetaMask/core/compare/@metamask/network-controller@23.3.0...@metamask/network-controller@23.4.0
[23.3.0]: https://github.com/MetaMask/core/compare/@metamask/network-controller@23.2.0...@metamask/network-controller@23.3.0
[23.2.0]: https://github.com/MetaMask/core/compare/@metamask/network-controller@23.1.0...@metamask/network-controller@23.2.0
[23.1.0]: https://github.com/MetaMask/core/compare/@metamask/network-controller@23.0.0...@metamask/network-controller@23.1.0
[23.0.0]: https://github.com/MetaMask/core/compare/@metamask/network-controller@22.2.1...@metamask/network-controller@23.0.0
[22.2.1]: https://github.com/MetaMask/core/compare/@metamask/network-controller@22.2.0...@metamask/network-controller@22.2.1
[22.2.0]: https://github.com/MetaMask/core/compare/@metamask/network-controller@22.1.1...@metamask/network-controller@22.2.0
[22.1.1]: https://github.com/MetaMask/core/compare/@metamask/network-controller@22.1.0...@metamask/network-controller@22.1.1
[22.1.0]: https://github.com/MetaMask/core/compare/@metamask/network-controller@22.0.2...@metamask/network-controller@22.1.0
[22.0.2]: https://github.com/MetaMask/core/compare/@metamask/network-controller@22.0.1...@metamask/network-controller@22.0.2
[22.0.1]: https://github.com/MetaMask/core/compare/@metamask/network-controller@22.0.0...@metamask/network-controller@22.0.1
[22.0.0]: https://github.com/MetaMask/core/compare/@metamask/network-controller@21.1.0...@metamask/network-controller@22.0.0
[21.1.0]: https://github.com/MetaMask/core/compare/@metamask/network-controller@21.0.1...@metamask/network-controller@21.1.0
[21.0.1]: https://github.com/MetaMask/core/compare/@metamask/network-controller@21.0.0...@metamask/network-controller@21.0.1
[21.0.0]: https://github.com/MetaMask/core/compare/@metamask/network-controller@20.2.0...@metamask/network-controller@21.0.0
[20.2.0]: https://github.com/MetaMask/core/compare/@metamask/network-controller@20.1.0...@metamask/network-controller@20.2.0
[20.1.0]: https://github.com/MetaMask/core/compare/@metamask/network-controller@20.0.0...@metamask/network-controller@20.1.0
[20.0.0]: https://github.com/MetaMask/core/compare/@metamask/network-controller@19.0.0...@metamask/network-controller@20.0.0
[19.0.0]: https://github.com/MetaMask/core/compare/@metamask/network-controller@18.1.3...@metamask/network-controller@19.0.0
[18.1.3]: https://github.com/MetaMask/core/compare/@metamask/network-controller@18.1.2...@metamask/network-controller@18.1.3
[18.1.2]: https://github.com/MetaMask/core/compare/@metamask/network-controller@18.1.1...@metamask/network-controller@18.1.2
[18.1.1]: https://github.com/MetaMask/core/compare/@metamask/network-controller@18.1.0...@metamask/network-controller@18.1.1
[18.1.0]: https://github.com/MetaMask/core/compare/@metamask/network-controller@18.0.1...@metamask/network-controller@18.1.0
[18.0.1]: https://github.com/MetaMask/core/compare/@metamask/network-controller@18.0.0...@metamask/network-controller@18.0.1
[18.0.0]: https://github.com/MetaMask/core/compare/@metamask/network-controller@17.2.1...@metamask/network-controller@18.0.0
[17.2.1]: https://github.com/MetaMask/core/compare/@metamask/network-controller@17.2.0...@metamask/network-controller@17.2.1
[17.2.0]: https://github.com/MetaMask/core/compare/@metamask/network-controller@17.1.0...@metamask/network-controller@17.2.0
[17.1.0]: https://github.com/MetaMask/core/compare/@metamask/network-controller@17.0.0...@metamask/network-controller@17.1.0
[17.0.0]: https://github.com/MetaMask/core/compare/@metamask/network-controller@16.0.0...@metamask/network-controller@17.0.0
[16.0.0]: https://github.com/MetaMask/core/compare/@metamask/network-controller@15.2.0...@metamask/network-controller@16.0.0
[15.2.0]: https://github.com/MetaMask/core/compare/@metamask/network-controller@15.1.0...@metamask/network-controller@15.2.0
[15.1.0]: https://github.com/MetaMask/core/compare/@metamask/network-controller@15.0.0...@metamask/network-controller@15.1.0
[15.0.0]: https://github.com/MetaMask/core/compare/@metamask/network-controller@14.0.0...@metamask/network-controller@15.0.0
[14.0.0]: https://github.com/MetaMask/core/compare/@metamask/network-controller@13.0.1...@metamask/network-controller@14.0.0
[13.0.1]: https://github.com/MetaMask/core/compare/@metamask/network-controller@13.0.0...@metamask/network-controller@13.0.1
[13.0.0]: https://github.com/MetaMask/core/compare/@metamask/network-controller@12.2.0...@metamask/network-controller@13.0.0
[12.2.0]: https://github.com/MetaMask/core/compare/@metamask/network-controller@12.1.2...@metamask/network-controller@12.2.0
[12.1.2]: https://github.com/MetaMask/core/compare/@metamask/network-controller@12.1.1...@metamask/network-controller@12.1.2
[12.1.1]: https://github.com/MetaMask/core/compare/@metamask/network-controller@12.1.0...@metamask/network-controller@12.1.1
[12.1.0]: https://github.com/MetaMask/core/compare/@metamask/network-controller@12.0.0...@metamask/network-controller@12.1.0
[12.0.0]: https://github.com/MetaMask/core/compare/@metamask/network-controller@11.0.0...@metamask/network-controller@12.0.0
[11.0.0]: https://github.com/MetaMask/core/compare/@metamask/network-controller@10.3.1...@metamask/network-controller@11.0.0
[10.3.1]: https://github.com/MetaMask/core/compare/@metamask/network-controller@10.3.0...@metamask/network-controller@10.3.1
[10.3.0]: https://github.com/MetaMask/core/compare/@metamask/network-controller@10.2.0...@metamask/network-controller@10.3.0
[10.2.0]: https://github.com/MetaMask/core/compare/@metamask/network-controller@10.1.0...@metamask/network-controller@10.2.0
[10.1.0]: https://github.com/MetaMask/core/compare/@metamask/network-controller@10.0.0...@metamask/network-controller@10.1.0
[10.0.0]: https://github.com/MetaMask/core/compare/@metamask/network-controller@9.0.0...@metamask/network-controller@10.0.0
[9.0.0]: https://github.com/MetaMask/core/compare/@metamask/network-controller@8.0.0...@metamask/network-controller@9.0.0
[8.0.0]: https://github.com/MetaMask/core/compare/@metamask/network-controller@7.0.0...@metamask/network-controller@8.0.0
[7.0.0]: https://github.com/MetaMask/core/compare/@metamask/network-controller@6.0.0...@metamask/network-controller@7.0.0
[6.0.0]: https://github.com/MetaMask/core/compare/@metamask/network-controller@5.0.0...@metamask/network-controller@6.0.0
[5.0.0]: https://github.com/MetaMask/core/compare/@metamask/network-controller@4.0.0...@metamask/network-controller@5.0.0
[4.0.0]: https://github.com/MetaMask/core/compare/@metamask/network-controller@3.0.0...@metamask/network-controller@4.0.0
[3.0.0]: https://github.com/MetaMask/core/compare/@metamask/network-controller@2.0.0...@metamask/network-controller@3.0.0
[2.0.0]: https://github.com/MetaMask/core/compare/@metamask/network-controller@1.0.0...@metamask/network-controller@2.0.0
[1.0.0]: https://github.com/MetaMask/core/releases/tag/@metamask/network-controller@1.0.0<|MERGE_RESOLUTION|>--- conflicted
+++ resolved
@@ -7,7 +7,11 @@
 
 ## [Unreleased]
 
-<<<<<<< HEAD
+### Added
+
+- Add Base network to default infura networks ([#5902](https://github.com/MetaMask/core/pull/5902))
+  - Network changes were added in `@metamask/controller-utils`
+
 ### Fixed
 
 - Improved error handling in RPC service with more specific error types ([#5923](https://github.com/MetaMask/core/pull/5923)):
@@ -16,12 +20,6 @@
   - 429 responses now throw a "Rate Limiting" error
   - Other 4xx responses now throw a generic HTTP client error
   - Invalid JSON responses now throw a "Parse" error
-=======
-### Added
-
-- Add Base network to default infura networks ([#5902](https://github.com/MetaMask/core/pull/5902))
-  - Network changes were added in `@metamask/controller-utils`
->>>>>>> 4c88977b
 
 ## [23.5.1]
 
