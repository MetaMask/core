--- conflicted
+++ resolved
@@ -9,9 +9,7 @@
 
 ### Added
 
-<<<<<<< HEAD
 - Add optional `getBlockTrackerOptions` argument to NetworkController constructor ([#XXXX](https://github.com/MetaMask/core/pull/XXXX))
-=======
 - Add optional `rpcFailoverEnabled` option to NetworkController constructor (`false` by default) ([#5668](https://github.com/MetaMask/core/pull/5668))
 - Add `enableRpcFailover` and `disableRpcFailover` methods to NetworkController ([#5668](https://github.com/MetaMask/core/pull/5668))
 
@@ -20,7 +18,6 @@
 - Disable the RPC failover behavior by default ([#5668](https://github.com/MetaMask/core/pull/5668))
   - You are free to set the `failoverUrls` property on an RPC endpoint, but it won't have any effect
   - To enable this behavior, either pass `rpcFailoverEnabled: true` to the constructor or call `enableRpcFailover` after initialization
->>>>>>> 7a3ed49b
 
 ## [23.2.0]
 
