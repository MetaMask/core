--- conflicted
+++ resolved
@@ -13,12 +13,9 @@
 
 ### Fixed
 
-<<<<<<< HEAD
+- Fix `selectAvailableNetworkClientIds` so that it is properly memoized ([#5193](https://github.com/MetaMask/core/pull/5193))
 - Fix `lookupNetwork` so that it will no longer throw an error if `networkDidChange` subscriptions have been removed before it returns ([#5116](https://github.com/MetaMask/core/pull/5116))
   - This error could occur if the NetworkController's messenger is cleared of subscriptions, as in a "destroy" step.
-=======
-- Fix `selectAvailableNetworkClientIds` so that it is properly memoized ([#5193](https://github.com/MetaMask/core/pull/5193))
->>>>>>> d158e462
 
 ## [22.1.1]
 
