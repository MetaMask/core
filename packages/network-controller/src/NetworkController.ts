--- conflicted
+++ resolved
@@ -19,13 +19,8 @@
 import { createEventEmitterProxy } from '@metamask/swappable-obj-proxy';
 import type { SwappableProxy } from '@metamask/swappable-obj-proxy';
 import type { Hex } from '@metamask/utils';
-<<<<<<< HEAD
-import { isStrictHexString, hasProperty, isPlainObject } from '@metamask/utils';
-import { strict as assert } from 'assert';
+import { hasProperty, isPlainObject, isStrictHexString } from '@metamask/utils';
 import deepEqual from 'fast-deep-equal';
-=======
-import { hasProperty, isPlainObject, isStrictHexString } from '@metamask/utils';
->>>>>>> a1100c25
 import type { Draft } from 'immer';
 import type { Logger } from 'loglevel';
 import { createSelector } from 'reselect';
