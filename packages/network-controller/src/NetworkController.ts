--- conflicted
+++ resolved
@@ -1302,21 +1302,9 @@
           networkClient.configuration.failoverRpcUrls &&
           networkClient.configuration.failoverRpcUrls.length > 0
         ) {
-<<<<<<< HEAD
-          networkClient.destroy();
-          const newNetworkClient = newIsRpcFailoverEnabled
-            ? networkClient.withRpcFailoverEnabled()
-            : networkClient.withRpcFailoverDisabled();
-          networkClientsById[
-            networkClientId as keyof typeof networkClientsById
-          ] = newNetworkClient;
-
-          this.#setProxies(newNetworkClient);
-=======
           newIsRpcFailoverEnabled
             ? networkClient.enableRpcFailover()
             : networkClient.disableRpcFailover();
->>>>>>> 96398895
         }
       }
     }
