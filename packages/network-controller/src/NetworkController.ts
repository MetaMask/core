--- conflicted
+++ resolved
@@ -52,11 +52,8 @@
   NetworkClientConfiguration,
   AdditionalDefaultNetwork,
 } from './types';
-<<<<<<< HEAD
 import { PollingBlockTrackerOptions } from '@metamask/eth-block-tracker';
-=======
 import { NetworkClient } from './create-network-client';
->>>>>>> 7a3ed49b
 
 const debugLog = createModuleLogger(projectLogger, 'NetworkController');
 
@@ -634,7 +631,6 @@
   getRpcServiceOptions: (
     rpcEndpointUrl: string,
   ) => Omit<RpcServiceOptions, 'failoverService' | 'endpointUrl'>;
-<<<<<<< HEAD
   /**
    * A function that can be used to customize a block tracker constructed for an
    * RPC endpoint. The function takes the URL of the endpoint and should return
@@ -644,8 +640,6 @@
   getBlockTrackerOptions?: (
     rpcEndpointUrl: string,
   ) => Omit<PollingBlockTrackerOptions, 'provider'>;
-=======
->>>>>>> 7a3ed49b
   /**
    * An array of Hex Chain IDs representing the additional networks to be included as default.
    */
@@ -1163,11 +1157,8 @@
     this.#infuraProjectId = infuraProjectId;
     this.#log = log;
     this.#getRpcServiceOptions = getRpcServiceOptions;
-<<<<<<< HEAD
     this.#getBlockTrackerOptions = getBlockTrackerOptions;
-=======
     this.#isRpcFailoverEnabled = isRpcFailoverEnabled;
->>>>>>> 7a3ed49b
 
     this.#previouslySelectedNetworkClientId =
       this.state.selectedNetworkClientId;
