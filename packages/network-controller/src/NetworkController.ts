--- conflicted
+++ resolved
@@ -1,33 +1,23 @@
-import EthQuery from 'eth-query';
 import { createEventEmitterProxy } from '@metamask/swappable-obj-proxy';
 import type { SwappableProxy } from '@metamask/swappable-obj-proxy';
+import EthQuery from 'eth-query';
+import {
+  BaseControllerV2,
+  RestrictedControllerMessenger,
+} from '@metamask/base-controller';
 import { Mutex } from 'async-mutex';
 import { v4 as random } from 'uuid';
 import type { Patch } from 'immer';
 import { errorCodes } from 'eth-rpc-errors';
 import {
-  BaseControllerV2,
-  RestrictedControllerMessenger,
-} from '@metamask/base-controller';
-import {
+  BUILT_IN_NETWORKS,
+  NetworksTicker,
+  NetworksChainId,
   InfuraNetworkType,
-  NetworksChainId,
   NetworkType,
   isSafeChainId,
-  NetworksTicker,
   isNetworkType,
-  BUILT_IN_NETWORKS,
-  InfuraNetworkType,
 } from '@metamask/controller-utils';
-<<<<<<< HEAD
-import { assert, assertIsStrictHexString } from '@metamask/utils';
-import {
-  createNetworkClient,
-  NetworkClientType,
-} from './create-network-client';
-import { NetworkStatus } from './constants';
-import type { BlockTracker, Provider } from './types';
-=======
 import {
   assert,
   assertIsStrictHexString,
@@ -36,9 +26,13 @@
 } from '@metamask/utils';
 import { INFURA_BLOCKED_KEY, NetworkStatus } from './constants';
 import { projectLogger, createModuleLogger } from './logger';
+import {
+  createNetworkClient,
+  NetworkClientType,
+} from './create-network-client';
+import type { BlockTracker, Provider } from './types';
 
 const log = createModuleLogger(projectLogger, 'NetworkController');
->>>>>>> c8f508c0
 
 /**
  * @type ProviderConfig
