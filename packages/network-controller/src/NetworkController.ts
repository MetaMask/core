--- conflicted
+++ resolved
@@ -320,15 +320,8 @@
 
   #configureProvider(
     type: NetworkType,
-<<<<<<< HEAD
-    rpcTarget: string | undefined,
+    rpcUrl: string | undefined,
     chainId: string | undefined,
-=======
-    rpcUrl?: string,
-    chainId?: string,
-    ticker?: string,
-    nickname?: string,
->>>>>>> f6850f38
   ) {
     switch (type) {
       case NetworkType.mainnet:
@@ -343,21 +336,14 @@
         this.#setupStandardProvider(LOCALHOST_RPC_URL, toHex(chainId));
         break;
       case NetworkType.rpc:
-<<<<<<< HEAD
         if (chainId === undefined) {
           throw new Error('chainId must be provided for custom RPC endpoints');
         }
 
-        if (rpcTarget === undefined) {
-          throw new Error(
-            'rpcTarget must be provided for custom RPC endpoints',
-          );
+        if (rpcUrl === undefined) {
+          throw new Error('rpcUrl must be provided for custom RPC endpoints');
         }
-        this.#setupStandardProvider(rpcTarget, toHex(chainId));
-=======
-        rpcUrl &&
-          this.#setupStandardProvider(rpcUrl, chainId, ticker, nickname);
->>>>>>> f6850f38
+        this.#setupStandardProvider(rpcUrl, toHex(chainId));
         break;
       default:
         throw new Error(`Unrecognized network type: '${type}'`);
@@ -380,13 +366,8 @@
       state.networkStatus = NetworkStatus.Unknown;
       state.networkDetails = {};
     });
-<<<<<<< HEAD
-    const { rpcTarget, type, chainId } = this.state.providerConfig;
-    this.#configureProvider(type, rpcTarget, chainId);
-=======
-    const { rpcUrl, type, chainId, ticker } = this.state.providerConfig;
-    this.#configureProvider(type, rpcUrl, chainId, ticker);
->>>>>>> f6850f38
+    const { rpcUrl, type, chainId } = this.state.providerConfig;
+    this.#configureProvider(type, rpcUrl, chainId);
     await this.lookupNetwork();
   }
 
@@ -408,24 +389,10 @@
     this.#updateProvider(provider, blockTracker);
   }
 
-<<<<<<< HEAD
-  #setupStandardProvider(rpcTarget: string, chainId: Hex) {
+  #setupStandardProvider(rpcUrl: string, chainId: Hex) {
     const { provider, blockTracker } = createNetworkClient({
       chainId,
-      rpcUrl: rpcTarget,
-=======
-  #setupStandardProvider(
-    rpcUrl: string,
-    chainId?: string,
-    ticker?: string,
-    nickname?: string,
-  ) {
-    const { provider, blockTracker } = createNetworkClient({
-      chainId,
-      nickname,
       rpcUrl,
-      ticker,
->>>>>>> f6850f38
       type: NetworkClientType.Custom,
     });
 
@@ -447,14 +414,8 @@
    *
    */
   async initializeProvider() {
-<<<<<<< HEAD
-    const { type, rpcTarget, chainId } = this.state.providerConfig;
-    this.#configureProvider(type, rpcTarget, chainId);
-=======
-    const { type, rpcUrl, chainId, ticker, nickname } =
-      this.state.providerConfig;
-    this.#configureProvider(type, rpcUrl, chainId, ticker, nickname);
->>>>>>> f6850f38
+    const { type, rpcUrl, chainId } = this.state.providerConfig;
+    this.#configureProvider(type, rpcUrl, chainId);
     this.#registerProvider();
     await this.lookupNetwork();
   }
