--- conflicted
+++ resolved
@@ -17,28 +17,20 @@
   NetworkType,
   isSafeChainId,
   isNetworkType,
-<<<<<<< HEAD
   toHex,
-=======
->>>>>>> b94dca09
 } from '@metamask/controller-utils';
 import {
   assertIsStrictHexString,
   hasProperty,
   isPlainObject,
 } from '@metamask/utils';
-import type { Hex } from '@metamask/utils';
 import { INFURA_BLOCKED_KEY, NetworkStatus } from './constants';
 import { projectLogger, createModuleLogger } from './logger';
 import {
   createNetworkClient,
   NetworkClientType,
 } from './create-network-client';
-<<<<<<< HEAD
-import type { Provider, BlockTracker } from './types';
-=======
 import type { BlockTracker, Provider } from './types';
->>>>>>> b94dca09
 
 const log = createModuleLogger(projectLogger, 'NetworkController');
 
@@ -389,22 +381,6 @@
   }
 
   #setupInfuraProvider(type: InfuraNetworkType) {
-<<<<<<< HEAD
-    const infuraProjectId = this.#infuraProjectId;
-
-    const { provider, blockTracker } = createNetworkClient({
-      network: type,
-      infuraProjectId,
-      type: NetworkClientType.Infura,
-    });
-    this.#updateProvider(provider, blockTracker);
-  }
-
-  #setupStandardProvider(rpcTarget: string, chainId: Hex) {
-    const { provider, blockTracker } = createNetworkClient({
-      rpcUrl: rpcTarget,
-      chainId,
-=======
     const { provider, blockTracker } = createNetworkClient({
       network: type,
       infuraProjectId: this.#infuraProjectId,
@@ -425,19 +401,13 @@
       nickname,
       rpcUrl: rpcTarget,
       ticker,
->>>>>>> b94dca09
       type: NetworkClientType.Custom,
     });
 
     this.#updateProvider(provider, blockTracker);
   }
 
-<<<<<<< HEAD
   #updateProvider(provider: Provider, blockTracker: BlockTracker) {
-=======
-  #updateProvider(provider: Provider, blockTracker: any) {
-    this.#safelyStopProvider(this.#provider);
->>>>>>> b94dca09
     this.#setProviderAndBlockTracker({
       provider,
       blockTracker,
