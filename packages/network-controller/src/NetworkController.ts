--- conflicted
+++ resolved
@@ -461,17 +461,6 @@
     }
     this.#infuraProjectId = infuraProjectId;
     this.#trackMetaMetricsEvent = trackMetaMetricsEvent;
-<<<<<<< HEAD
-=======
-    this.messagingSystem.registerActionHandler(
-      // TODO: Either fix this lint violation or explain why it's necessary to ignore.
-      // eslint-disable-next-line @typescript-eslint/restrict-template-expressions
-      `${this.name}:getProviderConfig`,
-      () => {
-        return this.state.providerConfig;
-      },
-    );
->>>>>>> 072f2b19
 
     this.messagingSystem.registerActionHandler(
       // TODO: Either fix this lint violation or explain why it's necessary to ignore.
@@ -1404,59 +1393,10 @@
    * given network client, thereby magically switching any consumers using these
    * proxies to use the new network.
    *
-<<<<<<< HEAD
    * Also refreshes the EthQuery instance accessible via the `getEthQuery`
    * action to wrap the provider from the new network client. Note that this is
    * not a proxy, so consumers will need to call `getEthQuery` again after the
    * network switch.
-=======
-   * @returns The network client config.
-   * @throws If the provider config is of type "rpc" and lacks either a
-   * `chainId` or an `rpcUrl`.
-   */
-  #buildIdentifiedNetworkClientConfigurationsFromProviderConfig():
-    | [
-        [
-          NetworkClientType.Custom,
-          CustomNetworkClientId,
-          CustomNetworkClientConfiguration,
-        ],
-      ]
-    | [] {
-    const { providerConfig } = this.state;
-
-    if (isCustomProviderConfig(providerConfig)) {
-      validateCustomProviderConfig(providerConfig);
-      const networkClientId = buildCustomNetworkClientId(
-        providerConfig,
-        this.state.networkConfigurations,
-      );
-      const networkClientConfiguration: CustomNetworkClientConfiguration = {
-        chainId: providerConfig.chainId,
-        rpcUrl: providerConfig.rpcUrl,
-        type: NetworkClientType.Custom,
-        ticker: providerConfig.ticker,
-      };
-      return [
-        [NetworkClientType.Custom, networkClientId, networkClientConfiguration],
-      ];
-    }
-
-    if (isInfuraProviderConfig(providerConfig)) {
-      return [];
-    }
-
-    // TODO: Either fix this lint violation or explain why it's necessary to ignore.
-    // eslint-disable-next-line @typescript-eslint/restrict-template-expressions
-    throw new Error(`Unrecognized network type: '${providerConfig.type}'`);
-  }
-
-  /**
-   * Uses the information in the provider config object to look up a known and
-   * preinitialized network client. Once a network client is found, updates the
-   * provider and block tracker proxy to point to those from the network client,
-   * then finally creates an EthQuery that points to the provider proxy.
->>>>>>> 072f2b19
    *
    * @param networkClientId - The ID of a network client that requests will be
    * routed through (either the name of an Infura network or the ID of a custom
@@ -1480,13 +1420,7 @@
       if (!possibleAutoManagedNetworkClient) {
         // This shouldn't happen, but is here just in case
         throw new Error(
-<<<<<<< HEAD
           `Infura network client not found with ID '${networkClientId}'`,
-=======
-          // TODO: Either fix this lint violation or explain why it's necessary to ignore.
-          // eslint-disable-next-line @typescript-eslint/restrict-template-expressions
-          `Could not find custom network matching ${networkClientId}`,
->>>>>>> 072f2b19
         );
       }
 
@@ -1499,13 +1433,7 @@
 
       if (!possibleAutoManagedNetworkClient) {
         throw new Error(
-<<<<<<< HEAD
           `Custom network client not found with ID '${networkClientId}'`,
-=======
-          // TODO: Either fix this lint violation or explain why it's necessary to ignore.
-          // eslint-disable-next-line @typescript-eslint/restrict-template-expressions
-          `Could not find built-in network matching ${networkClientId}`,
->>>>>>> 072f2b19
         );
       }
 
