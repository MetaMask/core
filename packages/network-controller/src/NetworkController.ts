--- conflicted
+++ resolved
@@ -324,32 +324,6 @@
    * Refreshes the current network code.
    */
   async lookupNetwork() {
-<<<<<<< HEAD
-    await this.mutex.runExclusive(async () => {
-      if (this.ethQuery?.sendAsync) {
-        await new Promise<void>((resolve) => {
-          this.ethQuery.sendAsync(
-            { method: 'net_version' },
-            (error: Error, network: string) => {
-              if (this.state.network !== network) {
-                this.update((state) => {
-                  state.network = error ? 'loading' : network;
-                });
-
-                this.messagingSystem.publish(
-                  `NetworkController:providerConfigChange`,
-                  this.state.providerConfig,
-                );
-              }
-
-              resolve();
-            },
-          );
-        });
-      }
-    });
-=======
-    /* istanbul ignore if */
     if (!this.ethQuery || !this.ethQuery.sendAsync) {
       return;
     }
@@ -378,7 +352,6 @@
     } finally {
       releaseLock();
     }
->>>>>>> 593f3dc9
   }
 
   /**
