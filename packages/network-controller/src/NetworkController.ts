--- conflicted
+++ resolved
@@ -1,12 +1,4 @@
-import type EventEmitter from 'events';
 import EthQuery from 'eth-query';
-<<<<<<< HEAD
-=======
-import type { Provider as EthQueryProvider } from 'eth-query';
-import Subprovider from 'web3-provider-engine/subproviders/provider';
-import createInfuraProvider from 'eth-json-rpc-infura/src/createProvider';
-import createMetamaskProvider from 'web3-provider-engine/zero';
->>>>>>> e13f835e
 import { createEventEmitterProxy } from '@metamask/swappable-obj-proxy';
 import type { SwappableProxy } from '@metamask/swappable-obj-proxy';
 import { Mutex } from 'async-mutex';
@@ -26,19 +18,15 @@
   BUILT_IN_NETWORKS,
   toHex,
 } from '@metamask/controller-utils';
-<<<<<<< HEAD
 import type { InfuraNetworkType } from '@metamask/controller-utils';
 import { SafeEventEmitterProvider } from '@metamask/eth-json-rpc-provider';
 import { PollingBlockTracker } from 'eth-block-tracker';
-import { assertIsStrictHexString } from '@metamask/utils';
+import { assertIsStrictHexString, assert } from '@metamask/utils';
 import type { Hex } from '@metamask/utils';
 import {
   createNetworkClient,
   NetworkClientType,
 } from './create-network-client';
-=======
-import { assert, assertIsStrictHexString, hasProperty } from '@metamask/utils';
->>>>>>> e13f835e
 
 import { NetworkStatus } from './constants';
 
@@ -141,11 +129,11 @@
 
 const name = 'NetworkController';
 
-type BlockTracker = any;
+type BlockTracker = PollingBlockTracker;
 
 export type BlockTrackerProxy = SwappableProxy<BlockTracker>;
 
-export type Provider = EventEmitter & EthQueryProvider & { stop: () => void };
+export type Provider = SafeEventEmitterProvider;
 
 export type ProviderProxy = SwappableProxy<Provider>;
 
@@ -362,38 +350,18 @@
 
   #setupInfuraProvider(type: InfuraNetworkType) {
     const infuraProjectId = this.#infuraProjectId;
-    if (infuraProjectId === undefined) {
-      throw new Error('infuraProjectId must be provided for Infura networks');
-    }
 
     const { provider, blockTracker } = createNetworkClient({
       network: type,
       infuraProjectId,
       type: NetworkClientType.Infura,
     });
-<<<<<<< HEAD
     this.#updateProvider(provider, blockTracker);
-=======
-    const infuraSubprovider = new Subprovider(infuraProvider);
-    const config = {
-      dataSubprovider: infuraSubprovider,
-      engineParams: {
-        blockTrackerProvider: infuraProvider,
-        pollingInterval: 12000,
-      },
-    };
-
-    // Cast needed because the `web3-provider-engine` type for `sendAsync`
-    // incorrectly suggests that an array is accepted as the first parameter
-    // of `sendAsync`.
-    this.#updateProvider(createMetamaskProvider(config) as Provider);
->>>>>>> e13f835e
   }
 
   #setupStandardProvider(rpcTarget: string, chainId: Hex) {
     const { provider, blockTracker } = createNetworkClient({
       rpcUrl: rpcTarget,
-<<<<<<< HEAD
       chainId,
       type: NetworkClientType.Custom,
     });
@@ -405,23 +373,6 @@
     provider: SafeEventEmitterProvider,
     blockTracker: PollingBlockTracker,
   ) {
-=======
-      ticker,
-    };
-
-    // Cast needed because the `web3-provider-engine` type for `sendAsync`
-    // incorrectly suggests that an array is accepted as the first parameter
-    // of `sendAsync`.
-    this.#updateProvider(createMetamaskProvider(config) as Provider);
-  }
-
-  #updateProvider(provider: Provider) {
-    this.#safelyStopProvider(this.#provider);
-    assert(
-      hasProperty(provider, '_blockTracker'),
-      'Provider is missing block tracker.',
-    );
->>>>>>> e13f835e
     this.#setProviderAndBlockTracker({
       provider,
       blockTracker,
