--- conflicted
+++ resolved
@@ -327,15 +327,6 @@
       case NetworkType.sepolia:
         this.#setupInfuraProvider(type);
         break;
-<<<<<<< HEAD
-      case NetworkType.localhost:
-        if (chainId === undefined) {
-          throw new Error('chainId must be provided for custom RPC endpoints');
-        }
-        this.#setupStandardProvider(LOCALHOST_RPC_URL, toHex(chainId));
-        break;
-=======
->>>>>>> d464bfdc
       case NetworkType.rpc:
         if (chainId === undefined) {
           throw new Error('chainId must be provided for custom RPC endpoints');
