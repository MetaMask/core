import type {
  ControllerGetStateAction,
  ControllerStateChangeEvent,
} from '@metamask/base-controller/next';
import { BaseController } from '@metamask/base-controller/next';
import type { Partialize } from '@metamask/controller-utils';
import {
  InfuraNetworkType,
  CustomNetworkType,
  NetworkType,
  isSafeChainId,
  isInfuraNetworkType,
  ChainId,
  NetworksTicker,
  NetworkNickname,
  BUILT_IN_CUSTOM_NETWORKS_RPC,
  BUILT_IN_NETWORKS,
} from '@metamask/controller-utils';
import type { ErrorReportingServiceCaptureExceptionAction } from '@metamask/error-reporting-service';
import type { PollingBlockTrackerOptions } from '@metamask/eth-block-tracker';
import EthQuery from '@metamask/eth-query';
import type { Messenger } from '@metamask/messenger';
import { errorCodes } from '@metamask/rpc-errors';
import { createEventEmitterProxy } from '@metamask/swappable-obj-proxy';
import type { SwappableProxy } from '@metamask/swappable-obj-proxy';
import type { Hex } from '@metamask/utils';
import { hasProperty, isPlainObject, isStrictHexString } from '@metamask/utils';
import deepEqual from 'fast-deep-equal';
import type { Draft } from 'immer';
import { produce } from 'immer';
import { cloneDeep } from 'lodash';
import type { Logger } from 'loglevel';
import { createSelector } from 'reselect';
import * as URI from 'uri-js';
import { v4 as uuidV4 } from 'uuid';

import {
  DEPRECATED_NETWORKS,
  INFURA_BLOCKED_KEY,
  NetworkStatus,
} from './constants';
import type {
  AutoManagedNetworkClient,
  ProxyWithAccessibleTarget,
} from './create-auto-managed-network-client';
import { createAutoManagedNetworkClient } from './create-auto-managed-network-client';
import { projectLogger, createModuleLogger } from './logger';
import type { RpcServiceOptions } from './rpc-service/rpc-service';
import { NetworkClientType } from './types';
import type {
  BlockTracker,
  Provider,
  CustomNetworkClientConfiguration,
  InfuraNetworkClientConfiguration,
  NetworkClientConfiguration,
  AdditionalDefaultNetwork,
} from './types';

const debugLog = createModuleLogger(projectLogger, 'NetworkController');

const INFURA_URL_REGEX =
  /^https:\/\/(?<networkName>[^.]+)\.infura\.io\/v\d+\/(?<apiKey>.+)$/u;

export type Block = {
  baseFeePerGas?: string;
};

/**
 * Information about a network not held by any other part of state.
 */
export type NetworkMetadata = {
  /**
   * EIPs supported by the network.
   */
  // TODO: Either fix this lint violation or explain why it's necessary to ignore.
  // eslint-disable-next-line @typescript-eslint/naming-convention
  EIPS: {
    [eipNumber: number]: boolean;
  };
  /**
   * Indicates the availability of the network
   */
  status: NetworkStatus;
};

/**
 * The type of an RPC endpoint.
 *
 * @see {@link CustomRpcEndpoint}
 * @see {@link InfuraRpcEndpoint}
 */
export enum RpcEndpointType {
  Custom = 'custom',
  Infura = 'infura',
}

/**
 * An Infura RPC endpoint is a reference to a specific network that Infura
 * supports as well as an Infura account we own that we allow users to make use
 * of for free. We need to disambiguate these endpoints from custom RPC
 * endpoints, because while the types for these kinds of object both have the
 * same interface, the URL for an Infura endpoint contains the Infura project
 * ID, and we don't want this to be present in state. We therefore hide it by
 * representing it in the URL as `{infuraProjectId}`, which we replace this when
 * create network clients. But we need to know somehow that we only need to do
 * this replacement for Infura endpoints and not custom endpoints — hence the
 * separate type.
 */
export type InfuraRpcEndpoint = {
  /**
   * Alternate RPC endpoints to use when this endpoint is down.
   */
  failoverUrls?: string[];
  /**
   * The optional user-facing nickname of the endpoint.
   */
  name?: string;
  /**
   * The identifier for the network client that has been created for this RPC
   * endpoint. This is also used to uniquely identify the RPC endpoint in a
   * set of RPC endpoints as well: once assigned, it is used to determine
   * whether the `name`, `type`, or `url` of the RPC endpoint has changed.
   */
  networkClientId: BuiltInNetworkClientId;
  /**
   * The type of this endpoint, always "default".
   */
  type: RpcEndpointType.Infura;
  /**
   * The URL of the endpoint. Expected to be a template with the string
   * `{infuraProjectId}`, which will get replaced with the Infura project ID
   * when the network client is created.
   */
  url: `https://${InfuraNetworkType}.infura.io/v3/{infuraProjectId}`;
};

/**
 * A custom RPC endpoint is a reference to a user-defined server which fronts an
 * EVM chain. It may refer to an Infura network, but only by coincidence.
 */
export type CustomRpcEndpoint = {
  /**
   * Alternate RPC endpoints to use when this endpoint is down.
   */
  failoverUrls?: string[];
  /**
   * The optional user-facing nickname of the endpoint.
   */
  name?: string;
  /**
   * The identifier for the network client that has been created for this RPC
   * endpoint. This is also used to uniquely identify the RPC endpoint in a
   * set of RPC endpoints as well: once assigned, it is used to determine
   * whether the `name`, `type`, or `url` of the RPC endpoint has changed.
   */
  networkClientId: CustomNetworkClientId;
  /**
   * The type of this endpoint, always "custom".
   */
  type: RpcEndpointType.Custom;
  /**
   * The URL of the endpoint.
   */
  url: string;
};

/**
 * An RPC endpoint is a reference to a server which fronts an EVM chain. There
 * are two varieties of RPC endpoints: Infura and custom.
 *
 * @see {@link CustomRpcEndpoint}
 * @see {@link InfuraRpcEndpoint}
 */
export type RpcEndpoint = InfuraRpcEndpoint | CustomRpcEndpoint;

/**
 * From a user perspective, a network configuration holds information about a
 * network that a user can select through the client. A "network" in this sense
 * can explicitly refer to an EVM chain that the user explicitly adds or doesn't
 * need to add (because it comes shipped with the client). The properties here
 * therefore directly map to fields that a user sees and can edit for a network
 * within the client.
 *
 * Internally, a network configuration represents a single conceptual EVM chain,
 * which is represented tangibly via multiple RPC endpoints. A "network" is then
 * something for which a network client object is created automatically or
 * created on demand when it is added to the client.
 */
export type NetworkConfiguration = {
  /**
   * A set of URLs that allows the user to view activity that has occurred on
   * the chain.
   */
  blockExplorerUrls: string[];
  /**
   * The ID of the chain. Represented in hexadecimal format with a leading "0x"
   * instead of decimal format so that when viewed out of context it can be
   * unambiguously interpreted.
   */
  chainId: Hex;
  /**
   * A reference to a URL that the client will use by default to allow the user
   * to view activity that has occurred on the chain. This index must refer to
   * an item in `blockExplorerUrls`.
   */
  defaultBlockExplorerUrlIndex?: number;
  /**
   * A reference to an RPC endpoint that all requests will use by default in order to
   * interact with the chain. This index must refer to an item in
   * `rpcEndpoints`.
   */
  defaultRpcEndpointIndex: number;
  /**
   * The user-facing nickname assigned to the chain.
   */
  name: string;
  /**
   * The name of the currency to use for the chain.
   */
  nativeCurrency: string;
  /**
   * The collection of possible RPC endpoints that the client can use to
   * interact with the chain.
   */
  rpcEndpoints: RpcEndpoint[];
  /**
   * Profile Sync - Network Sync field.
   * Allows comparison of local network state with state to sync.
   */
  lastUpdatedAt?: number;
};

/**
 * A custom RPC endpoint in a new network configuration, meant to be used in
 * conjunction with `AddNetworkFields`.
 *
 * Custom RPC endpoints do not need a `networkClientId` property because it is
 * assumed that they have not already been added and therefore network clients
 * do not exist for them yet (and hence IDs need to be generated).
 */
export type AddNetworkCustomRpcEndpointFields = Omit<
  CustomRpcEndpoint,
  'networkClientId'
>;

/**
 * A new network configuration that `addNetwork` takes.
 *
 * Custom RPC endpoints do not need a `networkClientId` property because it is
 * assumed that they have not already been added and are not represented by
 * network clients yet.
 */
export type AddNetworkFields = Omit<NetworkConfiguration, 'rpcEndpoints'> & {
  rpcEndpoints: (InfuraRpcEndpoint | AddNetworkCustomRpcEndpointFields)[];
};

/**
 * A custom RPC endpoint in an updated representation of a network
 * configuration, meant to be used in conjunction with `UpdateNetworkFields`.
 *
 * Custom RPC endpoints do not need a `networkClientId` property because it is
 * assumed that they have not already been added and therefore network clients
 * do not exist for them yet (and hence IDs need to be generated).
 */
export type UpdateNetworkCustomRpcEndpointFields = Partialize<
  CustomRpcEndpoint,
  'networkClientId'
>;

/**
 * An updated representation of an existing network configuration that
 * `updateNetwork` takes.
 *
 * Custom RPC endpoints may or may not have a `networkClientId` property; if
 * they do, then it is assumed that they already exist, and if not, then it is
 * assumed that they are new and are not represented by network clients yet.
 */
export type UpdateNetworkFields = Omit<NetworkConfiguration, 'rpcEndpoints'> & {
  rpcEndpoints: (InfuraRpcEndpoint | UpdateNetworkCustomRpcEndpointFields)[];
};

/**
 * `Object.keys()` is intentionally generic: it returns the keys of an object,
 * but it cannot make guarantees about the contents of that object, so the type
 * of the keys is merely `string[]`. While this is technically accurate, it is
 * also unnecessary if we have an object that we own and whose contents are
 * known exactly.
 *
 * TODO: Move to @metamask/utils.
 *
 * @param object - The object.
 * @returns The keys of an object, typed according to the type of the object
 * itself.
 */
// TODO: Either fix this lint violation or explain why it's necessary to ignore.
// eslint-disable-next-line @typescript-eslint/naming-convention
export function knownKeysOf<K extends PropertyKey>(
  // TODO: Replace `any` with type
  // eslint-disable-next-line @typescript-eslint/no-explicit-any
  object: Partial<Record<K, any>>,
) {
  return Object.keys(object) as K[];
}

/**
 * Type guard for determining whether the given value is an error object with a
 * `code` property, such as an instance of Error.
 *
 * TODO: Move this to @metamask/utils.
 *
 * @param error - The object to check.
 * @returns True if `error` has a `code`, false otherwise.
 */
function isErrorWithCode(error: unknown): error is { code: string | number } {
  return typeof error === 'object' && error !== null && 'code' in error;
}

/**
 * The string that uniquely identifies an Infura network client.
 */
export type BuiltInNetworkClientId = InfuraNetworkType;

/**
 * The string that uniquely identifies a custom network client.
 */
export type CustomNetworkClientId = string;

/**
 * The string that uniquely identifies a network client.
 */
export type NetworkClientId = BuiltInNetworkClientId | CustomNetworkClientId;

/**
 * Extra information about each network, such as whether it is accessible or
 * blocked and whether it supports EIP-1559, keyed by network client ID.
 */
export type NetworksMetadata = Record<NetworkClientId, NetworkMetadata>;

/**
 * The state that NetworkController stores.
 */
export type NetworkState = {
  /**
   * The ID of the network client that the proxies returned by
   * `getSelectedNetworkClient` currently point to.
   */
  selectedNetworkClientId: NetworkClientId;
  /**
   * The registry of networks and corresponding RPC endpoints that the
   * controller can use to make requests for various chains.
   *
   * @see {@link NetworkConfiguration}
   */
  networkConfigurationsByChainId: Record<Hex, NetworkConfiguration>;
  /**
   * Extra information about each network, such as whether it is accessible or
   * blocked and whether it supports EIP-1559, keyed by network client ID.
   */
  networksMetadata: NetworksMetadata;
};

const controllerName = 'NetworkController';

/**
 * Represents the block tracker for the currently selected network. (Note that
 * this is a proxy around a proxy: the inner one exists so that the block
 * tracker doesn't have to exist until it's used, and the outer one exists so
 * that the currently selected network can change without consumers needing to
 * refresh the object reference to that network.)
 */
export type BlockTrackerProxy = SwappableProxy<
  ProxyWithAccessibleTarget<BlockTracker>
>;

/**
 * Represents the provider for the currently selected network. (Note that this
 * is a proxy around a proxy: the inner one exists so that the provider doesn't
 * have to exist until it's used, and the outer one exists so that the currently
 * selected network can change without consumers needing to refresh the object
 * reference to that network.)
 */
export type ProviderProxy = SwappableProxy<ProxyWithAccessibleTarget<Provider>>;

export type NetworkControllerStateChangeEvent = ControllerStateChangeEvent<
  typeof controllerName,
  NetworkState
>;

/**
 * `networkWillChange` is published when the current network is about to be
 * switched, but the new provider has not been created and no state changes have
 * occurred yet.
 */
export type NetworkControllerNetworkWillChangeEvent = {
  type: 'NetworkController:networkWillChange';
  payload: [NetworkState];
};

/**
 * `networkDidChange` is published after a provider has been created for a newly
 * switched network (but before the network has been confirmed to be available).
 */
export type NetworkControllerNetworkDidChangeEvent = {
  type: 'NetworkController:networkDidChange';
  payload: [NetworkState];
};

/**
 * `infuraIsBlocked` is published after the network is switched to an Infura
 * network, but when Infura returns an error blocking the user based on their
 * location.
 */
export type NetworkControllerInfuraIsBlockedEvent = {
  type: 'NetworkController:infuraIsBlocked';
  payload: [];
};

/**
 * `infuraIsBlocked` is published either after the network is switched to an
 * Infura network and Infura does not return an error blocking the user based on
 * their location, or the network is switched to a non-Infura network.
 */
export type NetworkControllerInfuraIsUnblockedEvent = {
  type: 'NetworkController:infuraIsUnblocked';
  payload: [];
};

/**
 * `networkAdded` is published after a network configuration is added to the
 * network configuration registry and network clients are created for it.
 */
export type NetworkControllerNetworkAddedEvent = {
  type: 'NetworkController:networkAdded';
  payload: [networkConfiguration: NetworkConfiguration];
};

/**
 * `networkRemoved` is published after a network configuration is removed from the
 * network configuration registry and once the network clients have been removed.
 */
export type NetworkControllerNetworkRemovedEvent = {
  type: 'NetworkController:networkRemoved';
  payload: [networkConfiguration: NetworkConfiguration];
};

/**
 * `rpcEndpointUnavailable` is published after an attempt to make a request to
 * an RPC endpoint fails too many times in a row (because of a connection error
 * or an unusable response).
 */
export type NetworkControllerRpcEndpointUnavailableEvent = {
  type: 'NetworkController:rpcEndpointUnavailable';
  payload: [
    {
      chainId: Hex;
      endpointUrl: string;
      failoverEndpointUrl?: string;
      error: unknown;
    },
  ];
};

/**
 * `rpcEndpointDegraded` is published after a request to an RPC endpoint
 * responds successfully but takes too long.
 */
export type NetworkControllerRpcEndpointDegradedEvent = {
  type: 'NetworkController:rpcEndpointDegraded';
  payload: [
    {
      chainId: Hex;
      endpointUrl: string;
      error: unknown;
    },
  ];
};

/**
 * `rpcEndpointRequestRetried` is published after a request to an RPC endpoint
 * is retried following a connection error or an unusable response.
 */
export type NetworkControllerRpcEndpointRequestRetriedEvent = {
  type: 'NetworkController:rpcEndpointRequestRetried';
  payload: [
    {
      endpointUrl: string;
      attempt: number;
    },
  ];
};

export type NetworkControllerEvents =
  | NetworkControllerStateChangeEvent
  | NetworkControllerNetworkWillChangeEvent
  | NetworkControllerNetworkDidChangeEvent
  | NetworkControllerInfuraIsBlockedEvent
  | NetworkControllerInfuraIsUnblockedEvent
  | NetworkControllerNetworkAddedEvent
  | NetworkControllerNetworkRemovedEvent
  | NetworkControllerRpcEndpointUnavailableEvent
  | NetworkControllerRpcEndpointDegradedEvent
  | NetworkControllerRpcEndpointRequestRetriedEvent;

/**
 * All events that {@link NetworkController} calls internally.
 */
type AllowedEvents = never;

export type NetworkControllerGetStateAction = ControllerGetStateAction<
  typeof controllerName,
  NetworkState
>;

export type NetworkControllerGetEthQueryAction = {
  type: `NetworkController:getEthQuery`;
  handler: () => EthQuery | undefined;
};

export type NetworkControllerGetNetworkClientByIdAction = {
  type: `NetworkController:getNetworkClientById`;
  handler: NetworkController['getNetworkClientById'];
};

export type NetworkControllerGetSelectedNetworkClientAction = {
  type: `NetworkController:getSelectedNetworkClient`;
  handler: NetworkController['getSelectedNetworkClient'];
};

export type NetworkControllerGetSelectedChainIdAction = {
  type: 'NetworkController:getSelectedChainId';
  handler: NetworkController['getSelectedChainId'];
};

export type NetworkControllerGetEIP1559CompatibilityAction = {
  type: `NetworkController:getEIP1559Compatibility`;
  handler: NetworkController['getEIP1559Compatibility'];
};

export type NetworkControllerFindNetworkClientIdByChainIdAction = {
  type: `NetworkController:findNetworkClientIdByChainId`;
  handler: NetworkController['findNetworkClientIdByChainId'];
};

/**
 * Change the currently selected network to the given built-in network type.
 *
 * @deprecated This action has been replaced by `setActiveNetwork`, and will be
 * removed in a future release.
 */
export type NetworkControllerSetProviderTypeAction = {
  type: `NetworkController:setProviderType`;
  handler: NetworkController['setProviderType'];
};

export type NetworkControllerSetActiveNetworkAction = {
  type: `NetworkController:setActiveNetwork`;
  handler: NetworkController['setActiveNetwork'];
};

export type NetworkControllerGetNetworkConfigurationByChainId = {
  type: `NetworkController:getNetworkConfigurationByChainId`;
  handler: NetworkController['getNetworkConfigurationByChainId'];
};

export type NetworkControllerGetNetworkConfigurationByNetworkClientId = {
  type: `NetworkController:getNetworkConfigurationByNetworkClientId`;
  handler: NetworkController['getNetworkConfigurationByNetworkClientId'];
};

export type NetworkControllerAddNetworkAction = {
  type: 'NetworkController:addNetwork';
  handler: NetworkController['addNetwork'];
};

export type NetworkControllerRemoveNetworkAction = {
  type: 'NetworkController:removeNetwork';
  handler: NetworkController['removeNetwork'];
};

export type NetworkControllerUpdateNetworkAction = {
  type: 'NetworkController:updateNetwork';
  handler: NetworkController['updateNetwork'];
};

export type NetworkControllerActions =
  | NetworkControllerGetStateAction
  | NetworkControllerGetEthQueryAction
  | NetworkControllerGetNetworkClientByIdAction
  | NetworkControllerGetSelectedNetworkClientAction
  | NetworkControllerGetSelectedChainIdAction
  | NetworkControllerGetEIP1559CompatibilityAction
  | NetworkControllerFindNetworkClientIdByChainIdAction
  | NetworkControllerSetActiveNetworkAction
  | NetworkControllerSetProviderTypeAction
  | NetworkControllerGetNetworkConfigurationByChainId
  | NetworkControllerGetNetworkConfigurationByNetworkClientId
  | NetworkControllerAddNetworkAction
  | NetworkControllerRemoveNetworkAction
  | NetworkControllerUpdateNetworkAction;

/**
 * All actions that {@link NetworkController} calls internally.
 */
type AllowedActions = ErrorReportingServiceCaptureExceptionAction;

export type NetworkControllerMessenger = Messenger<
  typeof controllerName,
  NetworkControllerActions | AllowedActions,
  NetworkControllerEvents | AllowedEvents
>;

/**
 * Options for the NetworkController constructor.
 */
export type NetworkControllerOptions = {
  /**
   * The messenger suited for this controller.
   */
  messenger: NetworkControllerMessenger;
  /**
   * The API key for Infura, used to make requests to Infura.
   */
  infuraProjectId: string;
  /**
   * The desired state with which to initialize this controller.
   * Missing properties will be filled in with defaults. For instance, if not
   * specified, `networkConfigurationsByChainId` will default to a basic set of
   * network configurations (see {@link InfuraNetworkType} for the list).
   */
  state?: Partial<NetworkState>;
  /**
   * A `loglevel` logger object.
   */
  log?: Logger;
  /**
   * A function that can be used to customize a RPC service constructed for an
   * RPC endpoint. The function takes the URL of the endpoint and should return
   * an object with type {@link RpcServiceOptions}, minus `failoverService`
   * and `endpointUrl` (as they are filled in automatically).
   */
  getRpcServiceOptions: (
    rpcEndpointUrl: string,
  ) => Omit<RpcServiceOptions, 'failoverService' | 'endpointUrl'>;
  /**
   * A function that can be used to customize a block tracker constructed for an
   * RPC endpoint. The function takes the URL of the endpoint and should return
   * an object of type {@link PollingBlockTrackerOptions}, minus `provider` (as
   * it is filled in automatically).
   */
  getBlockTrackerOptions?: (
    rpcEndpointUrl: string,
  ) => Omit<PollingBlockTrackerOptions, 'provider'>;
  /**
   * An array of Hex Chain IDs representing the additional networks to be included as default.
   */
  additionalDefaultNetworks?: AdditionalDefaultNetwork[];
  /**
   * Whether or not requests sent to unavailable RPC endpoints should be
   * automatically diverted to configured failover RPC endpoints.
   */
  isRpcFailoverEnabled?: boolean;
};

/**
 * Constructs a value for the state property `networkConfigurationsByChainId`
 * which will be used if it has not been provided to the constructor.
 *
 * @param [additionalDefaultNetworks] - An array of Hex Chain IDs representing the additional networks to be included as default.
 * @returns The default value for `networkConfigurationsByChainId`.
 */
function getDefaultNetworkConfigurationsByChainId(
  additionalDefaultNetworks: AdditionalDefaultNetwork[] = [],
): Record<Hex, NetworkConfiguration> {
  const infuraNetworks = getDefaultInfuraNetworkConfigurationsByChainId();
  const customNetworks = getDefaultCustomNetworkConfigurationsByChainId();

  return additionalDefaultNetworks.reduce<Record<Hex, NetworkConfiguration>>(
    (obj, chainId) => {
      if (hasProperty(customNetworks, chainId)) {
        obj[chainId] = customNetworks[chainId];
      }
      return obj;
    },
    // Always include the infura networks in the default networks
    infuraNetworks,
  );
}

/**
 * Constructs a `networkConfigurationsByChainId` object for all default Infura networks.
 *
 * @returns The `networkConfigurationsByChainId` object of all Infura networks.
 */
function getDefaultInfuraNetworkConfigurationsByChainId(): Record<
  Hex,
  NetworkConfiguration
> {
  return Object.values(InfuraNetworkType).reduce<
    Record<Hex, NetworkConfiguration>
  >((obj, infuraNetworkType) => {
    const chainId = ChainId[infuraNetworkType];

    // Skip deprecated network as default network.
    if (DEPRECATED_NETWORKS.has(chainId)) {
      return obj;
    }

    const rpcEndpointUrl =
      // This ESLint rule mistakenly produces an error.
      // eslint-disable-next-line @typescript-eslint/restrict-template-expressions
      `https://${infuraNetworkType}.infura.io/v3/{infuraProjectId}` as const;

    const networkConfiguration: NetworkConfiguration = {
      blockExplorerUrls: [],
      chainId,
      defaultRpcEndpointIndex: 0,
      name: NetworkNickname[infuraNetworkType],
      nativeCurrency: NetworksTicker[infuraNetworkType],
      rpcEndpoints: [
        {
          failoverUrls: [],
          networkClientId: infuraNetworkType,
          type: RpcEndpointType.Infura,
          url: rpcEndpointUrl,
        },
      ],
    };

    return { ...obj, [chainId]: networkConfiguration };
  }, {});
}

/**
 * Constructs a `networkConfigurationsByChainId` object for all default custom networks.
 *
 * @returns The `networkConfigurationsByChainId` object of all custom networks.
 */
function getDefaultCustomNetworkConfigurationsByChainId(): Record<
  Hex,
  NetworkConfiguration
> {
  // Create the `networkConfigurationsByChainId` objects explicitly,
  // Because it is not always guaranteed that the custom networks are included in the
  // default networks.
  return {
    [ChainId['megaeth-testnet']]: getCustomNetworkConfiguration(
      CustomNetworkType['megaeth-testnet'],
    ),
    [ChainId['monad-testnet']]: getCustomNetworkConfiguration(
      CustomNetworkType['monad-testnet'],
    ),
  };
}

/**
 * Constructs a `NetworkConfiguration` object by `CustomNetworkType`.
 *
 * @param customNetworkType - The type of the custom network.
 * @returns The `NetworkConfiguration` object.
 */
function getCustomNetworkConfiguration(
  customNetworkType: CustomNetworkType,
): NetworkConfiguration {
  const { ticker, rpcPrefs } = BUILT_IN_NETWORKS[customNetworkType];
  const rpcEndpointUrl = BUILT_IN_CUSTOM_NETWORKS_RPC[customNetworkType];

  return {
    blockExplorerUrls: [rpcPrefs.blockExplorerUrl],
    chainId: ChainId[customNetworkType],
    defaultRpcEndpointIndex: 0,
    defaultBlockExplorerUrlIndex: 0,
    name: NetworkNickname[customNetworkType],
    nativeCurrency: ticker,
    rpcEndpoints: [
      {
        failoverUrls: [],
        networkClientId: customNetworkType,
        type: RpcEndpointType.Custom,
        url: rpcEndpointUrl,
      },
    ],
  };
}

/**
 * Constructs properties for the NetworkController state whose values will be
 * used if not provided to the constructor.
 *
 * @param [additionalDefaultNetworks] - An array of Hex Chain IDs representing the additional networks to be included as default.
 * @returns The default NetworkController state.
 */
export function getDefaultNetworkControllerState(
  additionalDefaultNetworks?: AdditionalDefaultNetwork[],
): NetworkState {
  const networksMetadata = {};
  const networkConfigurationsByChainId =
    getDefaultNetworkConfigurationsByChainId(additionalDefaultNetworks);

  return {
    selectedNetworkClientId: InfuraNetworkType.mainnet,
    networksMetadata,
    networkConfigurationsByChainId,
  };
}

/**
 * Redux selector for getting all network configurations from NetworkController
 * state, keyed by chain ID.
 *
 * @param state - NetworkController state
 * @returns All registered network configurations, keyed by chain ID.
 */
const selectNetworkConfigurationsByChainId = (state: NetworkState) =>
  state.networkConfigurationsByChainId;

/**
 * Get a list of all network configurations.
 *
 * @param state - NetworkController state
 * @returns A list of all available network configurations
 */
export function getNetworkConfigurations(
  state: NetworkState,
): NetworkConfiguration[] {
  return Object.values(state.networkConfigurationsByChainId);
}

/**
 * Redux selector for getting a list of all network configurations from
 * NetworkController state.
 *
 * @param state - NetworkController state
 * @returns A list of all available network configurations
 */
export const selectNetworkConfigurations = createSelector(
  selectNetworkConfigurationsByChainId,
  (networkConfigurationsByChainId) =>
    Object.values(networkConfigurationsByChainId),
);

/**
 * Get a list of all available network client IDs from a list of network
 * configurations.
 *
 * @param networkConfigurations - The array of network configurations
 * @returns A list of all available client IDs
 */
export function getAvailableNetworkClientIds(
  networkConfigurations: NetworkConfiguration[],
): string[] {
  return networkConfigurations.flatMap((networkConfiguration) =>
    networkConfiguration.rpcEndpoints.map(
      (rpcEndpoint) => rpcEndpoint.networkClientId,
    ),
  );
}

/**
 * Redux selector for getting a list of all available network client IDs
 * from NetworkController state.
 *
 * @param state - NetworkController state
 * @returns A list of all available network client IDs.
 */
export const selectAvailableNetworkClientIds = createSelector(
  selectNetworkConfigurations,
  getAvailableNetworkClientIds,
);

/**
 * The collection of auto-managed network clients that map to Infura networks.
 */
export type AutoManagedBuiltInNetworkClientRegistry = Record<
  BuiltInNetworkClientId,
  AutoManagedNetworkClient<InfuraNetworkClientConfiguration>
>;

/**
 * The collection of auto-managed network clients that map to Infura networks.
 */
export type AutoManagedCustomNetworkClientRegistry = Record<
  CustomNetworkClientId,
  AutoManagedNetworkClient<CustomNetworkClientConfiguration>
>;

/**
 * The collection of auto-managed network clients that map to Infura networks
 * as well as custom networks that users have added.
 */
export type AutoManagedNetworkClientRegistry = {
  [NetworkClientType.Infura]: AutoManagedBuiltInNetworkClientRegistry;
  [NetworkClientType.Custom]: AutoManagedCustomNetworkClientRegistry;
};

/**
 * Instructs `addNetwork` and `updateNetwork` to create a network client for an
 * RPC endpoint.
 *
 * @see {@link NetworkClientOperation}
 */
type AddNetworkClientOperation = {
  type: 'add';
  rpcEndpoint: RpcEndpoint;
};

/**
 * Instructs `updateNetwork` and `removeNetwork` to remove a network client for
 * an RPC endpoint.
 *
 * @see {@link NetworkClientOperation}
 */
type RemoveNetworkClientOperation = {
  type: 'remove';
  rpcEndpoint: RpcEndpoint;
};

/**
 * Instructs `addNetwork` and `updateNetwork` to replace the network client for
 * an RPC endpoint.
 *
 * @see {@link NetworkClientOperation}
 */
type ReplaceNetworkClientOperation = {
  type: 'replace';
  oldRpcEndpoint: RpcEndpoint;
  newRpcEndpoint: RpcEndpoint;
};

/**
 * Instructs `addNetwork` and `updateNetwork` not to do anything with an RPC
 * endpoint, as far as the network client registry is concerned.
 *
 * @see {@link NetworkClientOperation}
 */
type NoopNetworkClientOperation = {
  type: 'noop';
  rpcEndpoint: RpcEndpoint;
};

/* eslint-disable jsdoc/check-indentation */
/**
 * Instructs `addNetwork`, `updateNetwork`, and `removeNetwork` how to
 * update the network client registry.
 *
 * - When `addNetwork` is called, represents a network client that should be
 * created for a new RPC endpoint.
 * - When `removeNetwork` is called, represents a network client that should be
 * destroyed for a previously existing RPC endpoint.
 * - When `updateNetwork` is called, represents either:
 *   - a network client that should be added for a new RPC endpoint
 *   - a network client that should be removed for a previously existing RPC
 *   endpoint
 *   - a network client that should be replaced for an RPC endpoint that was
 *   changed in a non-major way, or
 *   - a network client that should be unchanged for an RPC endpoint that was
 *   also unchanged.
 */
/* eslint-enable jsdoc/check-indentation */
type NetworkClientOperation =
  | AddNetworkClientOperation
  | RemoveNetworkClientOperation
  | ReplaceNetworkClientOperation
  | NoopNetworkClientOperation;

/**
 * Determines whether the given URL is valid by attempting to parse it.
 *
 * @param url - The URL to test.
 * @returns True if the URL is valid, false otherwise.
 */
function isValidUrl(url: string) {
  const uri = URI.parse(url);
  return (
    uri.error === undefined && (uri.scheme === 'http' || uri.scheme === 'https')
  );
}

/**
 * Given an Infura API URL, extracts the subdomain that identifies the Infura
 * network.
 *
 * @param rpcEndpointUrl - The URL to operate on.
 * @returns The Infura network name that the URL references.
 * @throws if the URL is not an Infura API URL, or if an Infura network is not
 * present in the URL.
 */
function deriveInfuraNetworkNameFromRpcEndpointUrl(
  rpcEndpointUrl: string,
): InfuraNetworkType {
  const match = INFURA_URL_REGEX.exec(rpcEndpointUrl);

  if (match?.groups) {
    if (isInfuraNetworkType(match.groups.networkName)) {
      return match.groups.networkName;
    }

    throw new Error(`Unknown Infura network '${match.groups.networkName}'`);
  }

  throw new Error('Could not derive Infura network from RPC endpoint URL');
}

/**
 * Performs a series of checks that the given NetworkController state is
 * internally consistent — that all parts of state that are supposed to match in
 * fact do — so that working with the state later on doesn't cause unexpected
 * errors.
 *
 * In the case of NetworkController, there are several parts of state that need
 * to match. For instance, `defaultRpcEndpointIndex` needs to match an entry
 * within `rpcEndpoints`, and `selectedNetworkClientId` needs to point to an RPC
 * endpoint within a network configuration.
 *
 * @param state - The NetworkController state to verify.
 * @throws if the state is invalid in some way.
 */
function validateInitialState(state: NetworkState) {
  const networkConfigurationEntries = Object.entries(
    state.networkConfigurationsByChainId,
  );
  const networkClientIds = getAvailableNetworkClientIds(
    getNetworkConfigurations(state),
  );

  if (networkConfigurationEntries.length === 0) {
    throw new Error(
      'NetworkController state is invalid: `networkConfigurationsByChainId` cannot be empty',
    );
  }

  for (const [chainId, networkConfiguration] of networkConfigurationEntries) {
    if (chainId !== networkConfiguration.chainId) {
      throw new Error(
        `NetworkController state has invalid \`networkConfigurationsByChainId\`: Network configuration '${networkConfiguration.name}' is filed under '${chainId}' which does not match its \`chainId\` of '${networkConfiguration.chainId}'`,
      );
    }

    const isInvalidDefaultBlockExplorerUrlIndex =
      networkConfiguration.blockExplorerUrls.length > 0
        ? networkConfiguration.defaultBlockExplorerUrlIndex === undefined ||
          networkConfiguration.blockExplorerUrls[
            networkConfiguration.defaultBlockExplorerUrlIndex
          ] === undefined
        : networkConfiguration.defaultBlockExplorerUrlIndex !== undefined;

    if (isInvalidDefaultBlockExplorerUrlIndex) {
      throw new Error(
        `NetworkController state has invalid \`networkConfigurationsByChainId\`: Network configuration '${networkConfiguration.name}' has a \`defaultBlockExplorerUrlIndex\` that does not refer to an entry in \`blockExplorerUrls\``,
      );
    }

    if (
      networkConfiguration.rpcEndpoints[
        networkConfiguration.defaultRpcEndpointIndex
      ] === undefined
    ) {
      throw new Error(
        `NetworkController state has invalid \`networkConfigurationsByChainId\`: Network configuration '${networkConfiguration.name}' has a \`defaultRpcEndpointIndex\` that does not refer to an entry in \`rpcEndpoints\``,
      );
    }
  }

  if ([...new Set(networkClientIds)].length < networkClientIds.length) {
    throw new Error(
      'NetworkController state has invalid `networkConfigurationsByChainId`: Every RPC endpoint across all network configurations must have a unique `networkClientId`',
    );
  }
}

/**
 * Checks that the given initial NetworkController state is internally
 * consistent similar to `validateInitialState`, but if an anomaly is detected,
 * it does its best to correct the state and logs an error to Sentry.
 *
 * @param state - The NetworkController state to verify.
 * @param messenger - The NetworkController messenger.
 * @returns The corrected state.
 */
function correctInitialState(
  state: NetworkState,
  messenger: NetworkControllerMessenger,
): NetworkState {
  const networkConfigurationsSortedByChainId = getNetworkConfigurations(
    state,
  ).sort((a, b) => a.chainId.localeCompare(b.chainId));
  const networkClientIds = getAvailableNetworkClientIds(
    networkConfigurationsSortedByChainId,
  );

  return produce(state, (newState) => {
    if (!networkClientIds.includes(state.selectedNetworkClientId)) {
      const firstNetworkConfiguration = networkConfigurationsSortedByChainId[0];
      const newSelectedNetworkClientId =
        firstNetworkConfiguration.rpcEndpoints[
          firstNetworkConfiguration.defaultRpcEndpointIndex
        ].networkClientId;
      messenger.call(
        'ErrorReportingService:captureException',
        new Error(
          `\`selectedNetworkClientId\` '${state.selectedNetworkClientId}' does not refer to an RPC endpoint within a network configuration; correcting to '${newSelectedNetworkClientId}'`,
        ),
      );
      newState.selectedNetworkClientId = newSelectedNetworkClientId;
    }
  });
}

/**
 * Transforms a map of chain ID to network configuration to a map of network
 * client ID to network configuration.
 *
 * @param networkConfigurationsByChainId - The network configurations, keyed by
 * chain ID.
 * @returns The network configurations, keyed by network client ID.
 */
function buildNetworkConfigurationsByNetworkClientId(
  networkConfigurationsByChainId: Record<Hex, NetworkConfiguration>,
): Map<NetworkClientId, NetworkConfiguration> {
  return new Map(
    Object.values(networkConfigurationsByChainId).flatMap(
      (networkConfiguration) => {
        return networkConfiguration.rpcEndpoints.map((rpcEndpoint) => {
          return [rpcEndpoint.networkClientId, networkConfiguration];
        });
      },
    ),
  );
}

/**
 * Controller that creates and manages an Ethereum network provider.
 */
export class NetworkController extends BaseController<
  typeof controllerName,
  NetworkState,
  NetworkControllerMessenger
> {
  #ethQuery?: EthQuery;

  #infuraProjectId: string;

  #previouslySelectedNetworkClientId: string;

  #providerProxy: ProviderProxy | undefined;

  #blockTrackerProxy: BlockTrackerProxy | undefined;

  #autoManagedNetworkClientRegistry?: AutoManagedNetworkClientRegistry;

  #autoManagedNetworkClient?:
    | AutoManagedNetworkClient<CustomNetworkClientConfiguration>
    | AutoManagedNetworkClient<InfuraNetworkClientConfiguration>;

  #log: Logger | undefined;

  readonly #getRpcServiceOptions: NetworkControllerOptions['getRpcServiceOptions'];

  readonly #getBlockTrackerOptions: NetworkControllerOptions['getBlockTrackerOptions'];

  #networkConfigurationsByNetworkClientId: Map<
    NetworkClientId,
    NetworkConfiguration
  >;

  #isRpcFailoverEnabled: Exclude<
    NetworkControllerOptions['isRpcFailoverEnabled'],
    undefined
  >;

  /**
   * Constructs a NetworkController.
   *
   * @param options - The options; see {@link NetworkControllerOptions}.
   */
  constructor(options: NetworkControllerOptions) {
    const {
      messenger,
      state,
      infuraProjectId,
      log,
      getRpcServiceOptions,
      getBlockTrackerOptions,
      additionalDefaultNetworks,
      isRpcFailoverEnabled = false,
    } = options;
    const initialState = {
      ...getDefaultNetworkControllerState(additionalDefaultNetworks),
      ...state,
    };
    validateInitialState(initialState);
    const correctedInitialState = correctInitialState(initialState, messenger);

    if (!infuraProjectId || typeof infuraProjectId !== 'string') {
      throw new Error('Invalid Infura project ID');
    }

    super({
      name: controllerName,
      metadata: {
        selectedNetworkClientId: {
          persist: true,
          anonymous: false,
        },
        networksMetadata: {
          persist: true,
          anonymous: false,
        },
        networkConfigurationsByChainId: {
          persist: true,
          anonymous: false,
        },
      },
      messenger,
      state: correctedInitialState,
    });

    this.#infuraProjectId = infuraProjectId;
    this.#log = log;
    this.#getRpcServiceOptions = getRpcServiceOptions;
    this.#getBlockTrackerOptions = getBlockTrackerOptions;
    this.#isRpcFailoverEnabled = isRpcFailoverEnabled;

    this.#previouslySelectedNetworkClientId =
      this.state.selectedNetworkClientId;
    this.#networkConfigurationsByNetworkClientId =
      buildNetworkConfigurationsByNetworkClientId(
        this.state.networkConfigurationsByChainId,
      );

    this.messenger.registerActionHandler(
      // TODO: Either fix this lint violation or explain why it's necessary to ignore.
      // eslint-disable-next-line @typescript-eslint/restrict-template-expressions
      `${this.name}:getEthQuery`,
      () => {
        return this.#ethQuery;
      },
    );

    this.messenger.registerActionHandler(
      // TODO: Either fix this lint violation or explain why it's necessary to ignore.
      // eslint-disable-next-line @typescript-eslint/restrict-template-expressions
      `${this.name}:getNetworkClientById`,
      this.getNetworkClientById.bind(this),
    );

    this.messenger.registerActionHandler(
      // TODO: Either fix this lint violation or explain why it's necessary to ignore.
      // eslint-disable-next-line @typescript-eslint/restrict-template-expressions
      `${this.name}:getEIP1559Compatibility`,
      this.getEIP1559Compatibility.bind(this),
    );

    this.messenger.registerActionHandler(
      // TODO: Either fix this lint violation or explain why it's necessary to ignore.
      // eslint-disable-next-line @typescript-eslint/restrict-template-expressions
      `${this.name}:setActiveNetwork`,
      this.setActiveNetwork.bind(this),
    );

    this.messenger.registerActionHandler(
      // TODO: Either fix this lint violation or explain why it's necessary to ignore.
      // eslint-disable-next-line @typescript-eslint/restrict-template-expressions
      `${this.name}:setProviderType`,
      this.setProviderType.bind(this),
    );

    this.messenger.registerActionHandler(
      // TODO: Either fix this lint violation or explain why it's necessary to ignore.
      // eslint-disable-next-line @typescript-eslint/restrict-template-expressions
      `${this.name}:findNetworkClientIdByChainId`,
      this.findNetworkClientIdByChainId.bind(this),
    );

    this.messenger.registerActionHandler(
      // TODO: Either fix this lint violation or explain why it's necessary to ignore.
      // eslint-disable-next-line @typescript-eslint/restrict-template-expressions
      `${this.name}:getNetworkConfigurationByChainId`,
      this.getNetworkConfigurationByChainId.bind(this),
    );

    this.messenger.registerActionHandler(
      // ESLint is mistaken here; `name` is a string.
      // eslint-disable-next-line @typescript-eslint/restrict-template-expressions
      `${this.name}:getNetworkConfigurationByNetworkClientId`,
      this.getNetworkConfigurationByNetworkClientId.bind(this),
    );

    this.messenger.registerActionHandler(
      `${this.name}:getSelectedNetworkClient`,
      this.getSelectedNetworkClient.bind(this),
    );

    this.messenger.registerActionHandler(
      `${this.name}:getSelectedChainId`,
      this.getSelectedChainId.bind(this),
    );

    this.messenger.registerActionHandler(
      // ESLint is mistaken here; `name` is a string.
      // eslint-disable-next-line @typescript-eslint/restrict-template-expressions
      `${this.name}:addNetwork`,
      this.addNetwork.bind(this),
    );

    this.messenger.registerActionHandler(
      // ESLint is mistaken here; `name` is a string.
      // eslint-disable-next-line @typescript-eslint/restrict-template-expressions
      `${this.name}:removeNetwork`,
      this.removeNetwork.bind(this),
    );

    this.messenger.registerActionHandler(
      // ESLint is mistaken here; `name` is a string.
      // eslint-disable-next-line @typescript-eslint/restrict-template-expressions
      `${this.name}:updateNetwork`,
      this.updateNetwork.bind(this),
    );
  }

  /**
   * Enables the RPC failover functionality. That is, if any RPC endpoints are
   * configured with failover URLs, then traffic will automatically be diverted
   * to them if those RPC endpoints are unavailable.
   */
  enableRpcFailover() {
    this.#updateRpcFailoverEnabled(true);
  }

  /**
   * Disables the RPC failover functionality. That is, even if any RPC endpoints
   * are configured with failover URLs, then traffic will not automatically be
   * diverted to them if those RPC endpoints are unavailable.
   */
  disableRpcFailover() {
    this.#updateRpcFailoverEnabled(false);
  }

  /**
   * Enables or disables the RPC failover functionality, depending on the
   * boolean given. This is done by reconstructing all network clients that were
   * originally configured with failover URLs so that those URLs are either
   * honored or ignored. Network client IDs will be preserved so as not to
   * invalidate state in other controllers.
   *
   * @param newIsRpcFailoverEnabled - Whether or not to enable or disable the
   * RPC failover functionality.
   */
  #updateRpcFailoverEnabled(newIsRpcFailoverEnabled: boolean) {
    if (this.#isRpcFailoverEnabled === newIsRpcFailoverEnabled) {
      return;
    }

    const autoManagedNetworkClientRegistry =
      this.#ensureAutoManagedNetworkClientRegistryPopulated();

    for (const networkClientsById of Object.values(
      autoManagedNetworkClientRegistry,
    )) {
      for (const networkClientId of Object.keys(networkClientsById)) {
        // Type assertion: We can assume that `networkClientId` is valid here.
        const networkClient =
          networkClientsById[
            networkClientId as keyof typeof networkClientsById
          ];
        if (
          networkClient.configuration.failoverRpcUrls &&
          networkClient.configuration.failoverRpcUrls.length > 0
        ) {
          newIsRpcFailoverEnabled
            ? networkClient.enableRpcFailover()
            : networkClient.disableRpcFailover();
        }
      }
    }

    this.#isRpcFailoverEnabled = newIsRpcFailoverEnabled;
  }

  /**
   * Accesses the provider and block tracker for the currently selected network.
   * @returns The proxy and block tracker proxies.
   * @deprecated This method has been replaced by `getSelectedNetworkClient` (which has a more easily used return type) and will be removed in a future release.
   */
  getProviderAndBlockTracker(): {
    provider: SwappableProxy<ProxyWithAccessibleTarget<Provider>> | undefined;
    blockTracker:
      | SwappableProxy<ProxyWithAccessibleTarget<BlockTracker>>
      | undefined;
  } {
    return {
      provider: this.#providerProxy,
      blockTracker: this.#blockTrackerProxy,
    };
  }

  /**
   * Accesses the provider and block tracker for the currently selected network.
   *
   * @returns an object with the provider and block tracker proxies for the currently selected network.
   */
  getSelectedNetworkClient():
    | {
        provider: SwappableProxy<ProxyWithAccessibleTarget<Provider>>;
        blockTracker: SwappableProxy<ProxyWithAccessibleTarget<BlockTracker>>;
      }
    | undefined {
    if (this.#providerProxy && this.#blockTrackerProxy) {
      return {
        provider: this.#providerProxy,
        blockTracker: this.#blockTrackerProxy,
      };
    }
    return undefined;
  }

  /**
   * Accesses the chain ID from the selected network client.
   *
   * @returns The chain ID of the selected network client in hex format or undefined if there is no network client.
   */
  getSelectedChainId(): Hex | undefined {
    const networkConfiguration = this.getNetworkConfigurationByNetworkClientId(
      this.state.selectedNetworkClientId,
    );
    return networkConfiguration?.chainId;
  }

  /**
   * Internally, the Infura and custom network clients are categorized by type
   * so that when accessing either kind of network client, TypeScript knows
   * which type to assign to the network client. For some cases it's more useful
   * to be able to access network clients by ID instead of by type and then ID,
   * so this function makes that possible.
   *
   * @returns The network clients registered so far, keyed by ID.
   */
  getNetworkClientRegistry(): AutoManagedBuiltInNetworkClientRegistry &
    AutoManagedCustomNetworkClientRegistry {
    const autoManagedNetworkClientRegistry =
      this.#ensureAutoManagedNetworkClientRegistryPopulated();

    return Object.assign(
      {},
      autoManagedNetworkClientRegistry[NetworkClientType.Infura],
      autoManagedNetworkClientRegistry[NetworkClientType.Custom],
    );
  }

  /**
   * Returns the Infura network client with the given ID.
   *
   * @param infuraNetworkClientId - An Infura network client ID.
   * @returns The Infura network client.
   * @throws If an Infura network client does not exist with the given ID.
   */
  getNetworkClientById(
    infuraNetworkClientId: BuiltInNetworkClientId,
  ): AutoManagedNetworkClient<InfuraNetworkClientConfiguration>;

  /**
   * Returns the custom network client with the given ID.
   *
   * @param customNetworkClientId - A custom network client ID.
   * @returns The custom network client.
   * @throws If a custom network client does not exist with the given ID.
   */
  getNetworkClientById(
    customNetworkClientId: CustomNetworkClientId,
  ): AutoManagedNetworkClient<CustomNetworkClientConfiguration>;

  getNetworkClientById(
    networkClientId: NetworkClientId,
  ): AutoManagedNetworkClient<NetworkClientConfiguration> {
    if (!networkClientId) {
      throw new Error('No network client ID was provided.');
    }

    const autoManagedNetworkClientRegistry =
      this.#ensureAutoManagedNetworkClientRegistryPopulated();

    if (isInfuraNetworkType(networkClientId)) {
      const infuraNetworkClient =
        autoManagedNetworkClientRegistry[NetworkClientType.Infura][
          networkClientId
        ];
      // This is impossible to reach
      /* istanbul ignore if */
      if (!infuraNetworkClient) {
        throw new Error(
          // TODO: Either fix this lint violation or explain why it's necessary to ignore.
          // eslint-disable-next-line @typescript-eslint/restrict-template-expressions
          `No Infura network client was found with the ID "${networkClientId}".`,
        );
      }
      return infuraNetworkClient;
    }

    const customNetworkClient =
      autoManagedNetworkClientRegistry[NetworkClientType.Custom][
        networkClientId
      ];
    if (!customNetworkClient) {
      throw new Error(
        // TODO: Either fix this lint violation or explain why it's necessary to ignore.
        // eslint-disable-next-line @typescript-eslint/restrict-template-expressions
        `No custom network client was found with the ID "${networkClientId}".`,
      );
    }
    return customNetworkClient;
  }

  /**
   * Executes a series of steps to switch the network:
   *
   * 1. Notifies subscribers via the messenger that the network is about to be
   * switched (and, really, that the global provider and block tracker proxies
   * will be re-pointed to a new network).
   * 2. Looks up a known and preinitialized network client matching the given
   * ID and uses it to re-point the aforementioned provider and block tracker
   * proxies.
   * 3. Notifies subscribers via the messenger that the network has switched.
   * 4. Captures metadata for the newly switched network in state.
   *
   * @param networkClientId - The ID of a network client that requests will be
   * routed through (either the name of an Infura network or the ID of a custom
   * network configuration).
   * @param options - Options for this method.
   * @param options.updateState - Allows for updating state.
   */
  async #refreshNetwork(
    networkClientId: string,
    options: {
      updateState?: (state: Draft<NetworkState>) => void;
    } = {},
  ) {
    this.messenger.publish('NetworkController:networkWillChange', this.state);
    this.#applyNetworkSelection(networkClientId, options);
    this.messenger.publish('NetworkController:networkDidChange', this.state);
    await this.lookupNetwork();
  }

  /**
   * Ensures that network clients for Infura and custom RPC endpoints have been
   * created. Then, consulting state, initializes and establishes the currently
   * selected network client.
   */
  async initializeProvider() {
    this.#applyNetworkSelection(this.state.selectedNetworkClientId);
    await this.lookupNetwork();
  }

  /**
   * Uses a request for the latest block to gather the following information on
   * the given network:
   *
   * - The connectivity status: whether it is available, geo-blocked (Infura
   * only), unavailable, or unknown
   * - The capabilities status: whether it supports EIP-1559, whether it does
   * not, or whether it is unknown
   *
   * @param networkClientId - The ID of the network client to inspect.
   * If no ID is provided, uses the currently selected network.
   * @returns The resulting metadata for the network.
   */
  async #determineNetworkMetadata(networkClientId: NetworkClientId) {
    // Force TypeScript to use one of the two overloads explicitly
    const networkClient = isInfuraNetworkType(networkClientId)
      ? this.getNetworkClientById(networkClientId)
      : this.getNetworkClientById(networkClientId);

    const isInfura =
      networkClient.configuration.type === NetworkClientType.Infura;
    let networkStatus: NetworkStatus;
    let isEIP1559Compatible: boolean | undefined;

    try {
      isEIP1559Compatible =
        await this.#determineEIP1559Compatibility(networkClientId);
      networkStatus = NetworkStatus.Available;
    } catch (error) {
      debugLog('NetworkController: lookupNetwork: ', error);

      if (isErrorWithCode(error)) {
        let responseBody;
        if (
          isInfura &&
          hasProperty(error, 'message') &&
          typeof error.message === 'string'
        ) {
          try {
            responseBody = JSON.parse(error.message);
          } catch {
            // error.message must not be JSON
            this.#log?.warn(
              'NetworkController: lookupNetwork: json parse error: ',
              error,
            );
          }
        }

        if (
          isPlainObject(responseBody) &&
          responseBody.error === INFURA_BLOCKED_KEY
        ) {
          networkStatus = NetworkStatus.Blocked;
        } else if (error.code === errorCodes.rpc.internal) {
          networkStatus = NetworkStatus.Unknown;
          this.#log?.warn(
            'NetworkController: lookupNetwork: rpc internal error: ',
            error,
          );
        } else {
          networkStatus = NetworkStatus.Unavailable;
          this.#log?.warn('NetworkController: lookupNetwork: ', error);
        }
      } else {
        debugLog(
          'NetworkController - could not determine network status',
          error,
        );
        networkStatus = NetworkStatus.Unknown;
        this.#log?.warn('NetworkController: lookupNetwork: ', error);
      }
    }

    return { isInfura, networkStatus, isEIP1559Compatible };
  }

  /**
   * Uses a request for the latest block to gather the following information on
   * the given or selected network, persisting it to state:
   *
   * - The connectivity status: whether it is available, geo-blocked (Infura
   * only), unavailable, or unknown
   * - The capabilities status: whether it supports EIP-1559, whether it does
   * not, or whether it is unknown
   *
   * @param networkClientId - The ID of the network client to inspect.
   * If no ID is provided, uses the currently selected network.
   */
  async lookupNetwork(networkClientId?: NetworkClientId) {
    if (networkClientId) {
      await this.#lookupGivenNetwork(networkClientId);
    } else {
      await this.#lookupSelectedNetwork();
    }
  }

  /**
   * Uses a request for the latest block to gather the following information on
   * the given network, persisting it to state:
   *
   * - The connectivity status: whether the network is available, geo-blocked
   * (Infura only), unavailable, or unknown
   * - The feature compatibility status: whether the network supports EIP-1559,
   * whether it does not, or whether it is unknown
   *
   * @param networkClientId - The ID of the network client to inspect.
   * @deprecated Please use `lookupNetwork` and pass a network client ID
   * instead. This method will be removed in a future major version.
   */
  // We are planning on removing this so we aren't interested in testing this
  // right now.
  /* istanbul ignore next */
  async lookupNetworkByClientId(networkClientId: NetworkClientId) {
    await this.#lookupGivenNetwork(networkClientId);
  }

  /**
   * Uses a request for the latest block to gather the following information on
   * the given network, persisting it to state:
   *
   * - The connectivity status: whether the network is available, geo-blocked
   * (Infura only), unavailable, or unknown
   * - The feature compatibility status: whether the network supports EIP-1559,
   * whether it does not, or whether it is unknown
   *
   * @param networkClientId - The ID of the network client to inspect.
   */
  async #lookupGivenNetwork(networkClientId: NetworkClientId) {
    const { networkStatus, isEIP1559Compatible } =
      await this.#determineNetworkMetadata(networkClientId);
    this.#updateMetadataForNetwork(
      networkClientId,
      networkStatus,
      isEIP1559Compatible,
    );
  }

  /**
   * Uses a request for the latest block to gather the following information on
   * the currently selected network, persisting it to state:
   *
   * - The connectivity status: whether the network is available, geo-blocked
   * (Infura only), unavailable, or unknown
   * - The feature compatibility status: whether the network supports EIP-1559,
   * whether it does not, or whether it is unknown
   *
   * Note that it is possible for the current network to be switched while this
   * method is running. If that is the case, it will exit early (as this method
   * will also run for the new network).
   */
  async #lookupSelectedNetwork() {
    if (!this.#ethQuery) {
      return;
    }

    let networkChanged = false;
    const listener = () => {
      networkChanged = true;
      try {
        this.messenger.unsubscribe(
          'NetworkController:networkDidChange',
          listener,
        );
      } catch (error) {
        // In theory, this `catch` should not be necessary given that this error
        // would occur "inside" of the call to `#determineEIP1559Compatibility`
        // below and so it should be caught by the `try`/`catch` below (it is
        // impossible to reproduce in tests for that reason). However, somehow
        // it occurs within Mobile and so we have to add our own `try`/`catch`
        // here.
        /* istanbul ignore next */
        if (
          !(error instanceof Error) ||
          error.message !==
            'Subscription not found for event: NetworkController:networkDidChange'
        ) {
          // Again, this error should not happen and is impossible to reproduce
          // in tests.
          /* istanbul ignore next */
          throw error;
        }
      }
    };
    this.messenger.subscribe('NetworkController:networkDidChange', listener);

    const { isInfura, networkStatus, isEIP1559Compatible } =
      await this.#determineNetworkMetadata(this.state.selectedNetworkClientId);

    if (networkChanged) {
      // If the network has changed, then `lookupNetwork` either has been or is
      // in the process of being called, so we don't need to go further.
      return;
    }

    try {
      this.messenger.unsubscribe(
        'NetworkController:networkDidChange',
        listener,
      );
    } catch (error) {
      if (
        !(error instanceof Error) ||
        error.message !==
          'Subscription not found for event: NetworkController:networkDidChange'
      ) {
        throw error;
      }
    }

    this.#updateMetadataForNetwork(
      this.state.selectedNetworkClientId,
      networkStatus,
      isEIP1559Compatible,
    );

    if (isInfura) {
<<<<<<< HEAD
      if (updatedNetworkStatus === NetworkStatus.Available) {
        this.messenger.publish('NetworkController:infuraIsUnblocked');
      } else if (updatedNetworkStatus === NetworkStatus.Blocked) {
        this.messenger.publish('NetworkController:infuraIsBlocked');
=======
      if (networkStatus === NetworkStatus.Available) {
        this.messagingSystem.publish('NetworkController:infuraIsUnblocked');
      } else if (networkStatus === NetworkStatus.Blocked) {
        this.messagingSystem.publish('NetworkController:infuraIsBlocked');
>>>>>>> 3b18d4f2
      }
    } else {
      // Always publish infuraIsUnblocked regardless of network status to
      // prevent consumers from being stuck in a blocked state if they were
      // previously connected to an Infura network that was blocked
      this.messenger.publish('NetworkController:infuraIsUnblocked');
    }
  }

  /**
   * Updates the metadata for the given network in state.
   *
   * @param networkClientId - The associated network client ID.
   * @param networkStatus - The network status to store in state.
   * @param isEIP1559Compatible - The EIP-1559 compatibility status to
   * store in state.
   */
  #updateMetadataForNetwork(
    networkClientId: NetworkClientId,
    networkStatus: NetworkStatus,
    isEIP1559Compatible: boolean | undefined,
  ) {
    this.update((state) => {
      if (state.networksMetadata[networkClientId] === undefined) {
        state.networksMetadata[networkClientId] = {
          status: NetworkStatus.Unknown,
          EIPS: {},
        };
      }
      const meta = state.networksMetadata[networkClientId];
      meta.status = networkStatus;
      if (isEIP1559Compatible === undefined) {
        delete meta.EIPS[1559];
      } else {
        meta.EIPS[1559] = isEIP1559Compatible;
      }
    });
  }

  /**
   * Convenience method to update provider network type settings.
   *
   * @param type - Human readable network name.
   * @deprecated This has been replaced by `setActiveNetwork`, and will be
   * removed in a future release
   */
  async setProviderType(type: InfuraNetworkType) {
    if ((type as unknown) === NetworkType.rpc) {
      throw new Error(
        // This ESLint rule mistakenly produces an error.
        // eslint-disable-next-line @typescript-eslint/restrict-template-expressions
        `NetworkController - cannot call "setProviderType" with type "${NetworkType.rpc}". Use "setActiveNetwork"`,
      );
    }
    if (!isInfuraNetworkType(type)) {
      throw new Error(`Unknown Infura provider type "${String(type)}".`);
    }

    await this.setActiveNetwork(type);
  }

  /**
   * Changes the selected network.
   *
   * @param networkClientId - The ID of a network client that will be used to
   * make requests.
   * @param options - Options for this method.
   * @param options.updateState - Allows for updating state.
   * @throws if no network client is associated with the given
   * network client ID.
   */
  async setActiveNetwork(
    networkClientId: string,
    options: {
      updateState?: (state: Draft<NetworkState>) => void;
    } = {},
  ) {
    this.#previouslySelectedNetworkClientId =
      this.state.selectedNetworkClientId;

    await this.#refreshNetwork(networkClientId, options);
  }

  /**
   * Fetches the latest block for the network.
   *
   * @param networkClientId - The networkClientId to fetch the correct provider against which to check the latest block. Defaults to the selectedNetworkClientId.
   * @returns A promise that either resolves to the block header or null if
   * there is no latest block, or rejects with an error.
   */
  #getLatestBlock(networkClientId: NetworkClientId): Promise<Block> {
    if (networkClientId === undefined) {
      networkClientId = this.state.selectedNetworkClientId;
    }

    const networkClient = this.getNetworkClientById(networkClientId);
    const ethQuery = new EthQuery(networkClient.provider);

    return new Promise((resolve, reject) => {
      ethQuery.sendAsync(
        { method: 'eth_getBlockByNumber', params: ['latest', false] },
        (error: unknown, block?: unknown) => {
          if (error) {
            reject(error);
          } else {
            // TODO: Validate this type
            resolve(block as Block);
          }
        },
      );
    });
  }

  /**
   * Determines whether the network supports EIP-1559 by checking whether the
   * latest block has a `baseFeePerGas` property, then updates state
   * appropriately.
   *
   * @param networkClientId - The networkClientId to fetch the correct provider against which to check 1559 compatibility.
   * @returns A promise that resolves to true if the network supports EIP-1559
   * , false otherwise, or `undefined` if unable to determine the compatibility.
   */
  async getEIP1559Compatibility(networkClientId?: NetworkClientId) {
    if (networkClientId) {
      return this.get1559CompatibilityWithNetworkClientId(networkClientId);
    }
    if (!this.#ethQuery) {
      return false;
    }

    const { EIPS } =
      this.state.networksMetadata[this.state.selectedNetworkClientId];

    if (EIPS[1559] !== undefined) {
      return EIPS[1559];
    }

    const isEIP1559Compatible = await this.#determineEIP1559Compatibility(
      this.state.selectedNetworkClientId,
    );
    this.update((state) => {
      if (isEIP1559Compatible !== undefined) {
        state.networksMetadata[state.selectedNetworkClientId].EIPS[1559] =
          isEIP1559Compatible;
      }
    });
    return isEIP1559Compatible;
  }

  async get1559CompatibilityWithNetworkClientId(
    networkClientId: NetworkClientId,
  ) {
    let metadata = this.state.networksMetadata[networkClientId];
    if (metadata === undefined) {
      await this.lookupNetwork(networkClientId);
      metadata = this.state.networksMetadata[networkClientId];
    }
    const { EIPS } = metadata;

    // may want to include some 'freshness' value - something to make sure we refetch this from time to time
    return EIPS[1559];
  }

  /**
   * Retrieves and checks the latest block from the currently selected
   * network; if the block has a `baseFeePerGas` property, then we know
   * that the network supports EIP-1559; otherwise it doesn't.
   *
   * @param networkClientId - The networkClientId to fetch the correct provider against which to check 1559 compatibility
   * @returns A promise that resolves to `true` if the network supports EIP-1559,
   * `false` otherwise, or `undefined` if unable to retrieve the last block.
   */
  async #determineEIP1559Compatibility(
    networkClientId: NetworkClientId,
  ): Promise<boolean | undefined> {
    const latestBlock = await this.#getLatestBlock(networkClientId);

    if (!latestBlock) {
      return undefined;
    }

    return latestBlock.baseFeePerGas !== undefined;
  }

  /**
   * Ensures that the provider and block tracker proxies are pointed to the
   * currently selected network and refreshes the metadata for the
   */
  async resetConnection() {
    await this.#refreshNetwork(this.state.selectedNetworkClientId);
  }

  /**
   * Returns the network configuration that has been filed under the given chain
   * ID.
   *
   * @param chainId - The chain ID to use as a key.
   * @returns The network configuration if one exists, or undefined.
   */
  getNetworkConfigurationByChainId(
    chainId: Hex,
  ): NetworkConfiguration | undefined {
    return this.state.networkConfigurationsByChainId[chainId];
  }

  /**
   * Returns the network configuration that contains an RPC endpoint with the
   * given network client ID.
   *
   * @param networkClientId - The network client ID to use as a key.
   * @returns The network configuration if one exists, or undefined.
   */
  getNetworkConfigurationByNetworkClientId(
    networkClientId: NetworkClientId,
  ): NetworkConfiguration | undefined {
    return this.#networkConfigurationsByNetworkClientId.get(networkClientId);
  }

  /**
   * Creates and registers network clients for the collection of Infura and
   * custom RPC endpoints that can be used to make requests for a particular
   * chain, storing the given configuration object in state for later reference.
   *
   * @param fields - The object that describes the new network/chain and lists
   * the RPC endpoints which front that chain.
   * @returns The newly added network configuration.
   * @throws if any part of `fields` would produce invalid state.
   * @see {@link NetworkConfiguration}
   */
  addNetwork(fields: AddNetworkFields): NetworkConfiguration {
    const { rpcEndpoints: setOfRpcEndpointFields } = fields;

    const autoManagedNetworkClientRegistry =
      this.#ensureAutoManagedNetworkClientRegistryPopulated();

    this.#validateNetworkFields({
      mode: 'add',
      networkFields: fields,
      autoManagedNetworkClientRegistry,
    });

    const networkClientOperations = setOfRpcEndpointFields.map(
      (defaultOrCustomRpcEndpointFields) => {
        const rpcEndpoint =
          defaultOrCustomRpcEndpointFields.type === RpcEndpointType.Custom
            ? {
                ...defaultOrCustomRpcEndpointFields,
                networkClientId: uuidV4(),
              }
            : defaultOrCustomRpcEndpointFields;
        return {
          type: 'add' as const,
          rpcEndpoint,
        };
      },
    );

    const newNetworkConfiguration =
      this.#determineNetworkConfigurationToPersist({
        networkFields: fields,
        networkClientOperations,
      });
    this.#registerNetworkClientsAsNeeded({
      networkFields: fields,
      networkClientOperations,
      autoManagedNetworkClientRegistry,
    });
    this.update((state) => {
      this.#updateNetworkConfigurations({
        state,
        mode: 'add',
        networkFields: fields,
        networkConfigurationToPersist: newNetworkConfiguration,
      });
    });

    this.messenger.publish(
      `${controllerName}:networkAdded`,
      newNetworkConfiguration,
    );

    return newNetworkConfiguration;
  }

  /**
   * Updates the configuration for a previously stored network filed under the
   * given chain ID, creating + registering new network clients to represent RPC
   * endpoints that have been added and destroying + unregistering existing
   * network clients for RPC endpoints that have been removed.
   *
   * Note that if `chainId` is changed, then all network clients associated with
   * that chain will be removed and re-added, even if none of the RPC endpoints
   * have changed.
   *
   * @param chainId - The chain ID associated with an existing network.
   * @param fields - The object that describes the updates to the network/chain,
   * including the new set of RPC endpoints which should front that chain.
   * @param options - Options to provide.
   * @param options.replacementSelectedRpcEndpointIndex - Usually you cannot
   * remove an RPC endpoint that is being represented by the currently selected
   * network client. This option allows you to specify another RPC endpoint
   * (either an existing one or a new one) that should be used to select a new
   * network instead.
   * @returns The updated network configuration.
   * @throws if `chainId` does not refer to an existing network configuration,
   * if any part of `fields` would produce invalid state, etc.
   * @see {@link NetworkConfiguration}
   */
  async updateNetwork(
    chainId: Hex,
    fields: UpdateNetworkFields,
    {
      replacementSelectedRpcEndpointIndex,
    }: { replacementSelectedRpcEndpointIndex?: number } = {},
  ): Promise<NetworkConfiguration> {
    const existingNetworkConfiguration =
      this.state.networkConfigurationsByChainId[chainId];

    if (existingNetworkConfiguration === undefined) {
      throw new Error(
        `Could not update network: Cannot find network configuration for chain '${chainId}'`,
      );
    }

    const existingChainId = chainId;
    const { chainId: newChainId, rpcEndpoints: setOfNewRpcEndpointFields } =
      fields;

    const autoManagedNetworkClientRegistry =
      this.#ensureAutoManagedNetworkClientRegistryPopulated();

    this.#validateNetworkFields({
      mode: 'update',
      networkFields: fields,
      existingNetworkConfiguration,
      autoManagedNetworkClientRegistry,
    });

    const networkClientOperations: NetworkClientOperation[] = [];

    for (const newRpcEndpointFields of setOfNewRpcEndpointFields) {
      const existingRpcEndpointForNoop =
        existingNetworkConfiguration.rpcEndpoints.find((rpcEndpoint) => {
          return (
            rpcEndpoint.type === newRpcEndpointFields.type &&
            rpcEndpoint.url === newRpcEndpointFields.url &&
            (rpcEndpoint.networkClientId ===
              newRpcEndpointFields.networkClientId ||
              newRpcEndpointFields.networkClientId === undefined)
          );
        });
      const existingRpcEndpointForReplaceWhenChainChanged =
        existingNetworkConfiguration.rpcEndpoints.find((rpcEndpoint) => {
          return (
            (rpcEndpoint.type === RpcEndpointType.Infura &&
              newRpcEndpointFields.type === RpcEndpointType.Infura) ||
            (rpcEndpoint.type === newRpcEndpointFields.type &&
              rpcEndpoint.networkClientId ===
                newRpcEndpointFields.networkClientId &&
              rpcEndpoint.url === newRpcEndpointFields.url)
          );
        });
      const existingRpcEndpointForReplaceWhenChainNotChanged =
        existingNetworkConfiguration.rpcEndpoints.find((rpcEndpoint) => {
          return (
            rpcEndpoint.type === newRpcEndpointFields.type &&
            (rpcEndpoint.url === newRpcEndpointFields.url ||
              rpcEndpoint.networkClientId ===
                newRpcEndpointFields.networkClientId)
          );
        });

      if (
        newChainId !== existingChainId &&
        existingRpcEndpointForReplaceWhenChainChanged !== undefined
      ) {
        const newRpcEndpoint =
          newRpcEndpointFields.type === RpcEndpointType.Infura
            ? newRpcEndpointFields
            : { ...newRpcEndpointFields, networkClientId: uuidV4() };

        networkClientOperations.push({
          type: 'replace' as const,
          oldRpcEndpoint: existingRpcEndpointForReplaceWhenChainChanged,
          newRpcEndpoint,
        });
      } else if (existingRpcEndpointForNoop !== undefined) {
        let newRpcEndpoint;
        if (existingRpcEndpointForNoop.type === RpcEndpointType.Infura) {
          newRpcEndpoint = existingRpcEndpointForNoop;
        } else {
          // `networkClientId` shouldn't be missing at this point; if it is,
          // that's a mistake, so fill it back in
          newRpcEndpoint = Object.assign({}, newRpcEndpointFields, {
            networkClientId: existingRpcEndpointForNoop.networkClientId,
          });
        }
        networkClientOperations.push({
          type: 'noop' as const,
          rpcEndpoint: newRpcEndpoint,
        });
      } else if (
        existingRpcEndpointForReplaceWhenChainNotChanged !== undefined
      ) {
        let newRpcEndpoint;
        /* istanbul ignore if */
        if (newRpcEndpointFields.type === RpcEndpointType.Infura) {
          // This case can't actually happen. If we're here, it means that some
          // part of the RPC endpoint changed. But there is no part of an Infura
          // RPC endpoint that can be changed (as it would immediately make that
          // RPC endpoint self-inconsistent). This is just here to appease
          // TypeScript.
          newRpcEndpoint = newRpcEndpointFields;
        } else {
          newRpcEndpoint = {
            ...newRpcEndpointFields,
            networkClientId: uuidV4(),
          };
        }

        networkClientOperations.push({
          type: 'replace' as const,
          oldRpcEndpoint: existingRpcEndpointForReplaceWhenChainNotChanged,
          newRpcEndpoint,
        });
      } else {
        const newRpcEndpoint =
          newRpcEndpointFields.type === RpcEndpointType.Infura
            ? newRpcEndpointFields
            : { ...newRpcEndpointFields, networkClientId: uuidV4() };
        const networkClientOperation = {
          type: 'add' as const,
          rpcEndpoint: newRpcEndpoint,
        };
        networkClientOperations.push(networkClientOperation);
      }
    }

    for (const existingRpcEndpoint of existingNetworkConfiguration.rpcEndpoints) {
      if (
        !networkClientOperations.some((networkClientOperation) => {
          const otherRpcEndpoint =
            networkClientOperation.type === 'replace'
              ? networkClientOperation.oldRpcEndpoint
              : networkClientOperation.rpcEndpoint;
          return (
            otherRpcEndpoint.type === existingRpcEndpoint.type &&
            otherRpcEndpoint.networkClientId ===
              existingRpcEndpoint.networkClientId &&
            otherRpcEndpoint.url === existingRpcEndpoint.url
          );
        })
      ) {
        const networkClientOperation = {
          type: 'remove' as const,
          rpcEndpoint: existingRpcEndpoint,
        };
        networkClientOperations.push(networkClientOperation);
      }
    }

    const updatedNetworkConfiguration =
      this.#determineNetworkConfigurationToPersist({
        networkFields: fields,
        networkClientOperations,
      });

    if (
      replacementSelectedRpcEndpointIndex === undefined &&
      networkClientOperations.some((networkClientOperation) => {
        return (
          networkClientOperation.type === 'remove' &&
          networkClientOperation.rpcEndpoint.networkClientId ===
            this.state.selectedNetworkClientId
        );
      }) &&
      !networkClientOperations.some((networkClientOperation) => {
        return (
          networkClientOperation.type === 'replace' &&
          networkClientOperation.oldRpcEndpoint.networkClientId ===
            this.state.selectedNetworkClientId
        );
      })
    ) {
      throw new Error(
        // This ESLint rule mistakenly produces an error.
        // eslint-disable-next-line @typescript-eslint/restrict-template-expressions
        `Could not update network: Cannot update RPC endpoints in such a way that the selected network '${this.state.selectedNetworkClientId}' would be removed without a replacement. Choose a different RPC endpoint as the selected network via the \`replacementSelectedRpcEndpointIndex\` option.`,
      );
    }

    this.#registerNetworkClientsAsNeeded({
      networkFields: fields,
      networkClientOperations,
      autoManagedNetworkClientRegistry,
    });

    const replacementSelectedRpcEndpointWithIndex = networkClientOperations
      .map(
        (networkClientOperation, index) =>
          [networkClientOperation, index] as const,
      )
      .find(([networkClientOperation, _index]) => {
        return (
          networkClientOperation.type === 'replace' &&
          networkClientOperation.oldRpcEndpoint.networkClientId ===
            this.state.selectedNetworkClientId
        );
      });
    const correctedReplacementSelectedRpcEndpointIndex =
      replacementSelectedRpcEndpointIndex ??
      replacementSelectedRpcEndpointWithIndex?.[1];

    let rpcEndpointToSelect: RpcEndpoint | undefined;
    if (correctedReplacementSelectedRpcEndpointIndex !== undefined) {
      rpcEndpointToSelect =
        updatedNetworkConfiguration.rpcEndpoints[
          correctedReplacementSelectedRpcEndpointIndex
        ];

      if (rpcEndpointToSelect === undefined) {
        throw new Error(
          `Could not update network: \`replacementSelectedRpcEndpointIndex\` ${correctedReplacementSelectedRpcEndpointIndex} does not refer to an entry in \`rpcEndpoints\``,
        );
      }
    }

    if (
      rpcEndpointToSelect &&
      rpcEndpointToSelect.networkClientId !== this.state.selectedNetworkClientId
    ) {
      await this.setActiveNetwork(rpcEndpointToSelect.networkClientId, {
        updateState: (state) => {
          this.#updateNetworkConfigurations({
            state,
            mode: 'update',
            networkFields: fields,
            networkConfigurationToPersist: updatedNetworkConfiguration,
            existingNetworkConfiguration,
          });
        },
      });
    } else {
      this.update((state) => {
        this.#updateNetworkConfigurations({
          state,
          mode: 'update',
          networkFields: fields,
          networkConfigurationToPersist: updatedNetworkConfiguration,
          existingNetworkConfiguration,
        });
      });
    }

    this.#unregisterNetworkClientsAsNeeded({
      networkClientOperations,
      autoManagedNetworkClientRegistry,
    });

    return updatedNetworkConfiguration;
  }

  /**
   * Destroys and unregisters the network identified by the given chain ID, also
   * removing the associated network configuration from state.
   *
   * @param chainId - The chain ID associated with an existing network.
   * @throws if `chainId` does not refer to an existing network configuration,
   * or if the currently selected network is being removed.
   * @see {@link NetworkConfiguration}
   */
  removeNetwork(chainId: Hex) {
    const existingNetworkConfiguration =
      this.state.networkConfigurationsByChainId[chainId];

    if (existingNetworkConfiguration === undefined) {
      throw new Error(
        `Cannot find network configuration for chain '${chainId}'`,
      );
    }

    if (
      existingNetworkConfiguration.rpcEndpoints.some(
        (rpcEndpoint) =>
          rpcEndpoint.networkClientId === this.state.selectedNetworkClientId,
      )
    ) {
      throw new Error(`Cannot remove the currently selected network`);
    }

    const autoManagedNetworkClientRegistry =
      this.#ensureAutoManagedNetworkClientRegistryPopulated();

    const networkClientOperations =
      existingNetworkConfiguration.rpcEndpoints.map((rpcEndpoint) => {
        return {
          type: 'remove' as const,
          rpcEndpoint,
        };
      });

    this.#unregisterNetworkClientsAsNeeded({
      networkClientOperations,
      autoManagedNetworkClientRegistry,
    });
    this.update((state) => {
      this.#updateNetworkConfigurations({
        state,
        mode: 'remove',
        existingNetworkConfiguration,
      });
    });

    this.messenger.publish(
      'NetworkController:networkRemoved',
      existingNetworkConfiguration,
    );
  }

  /**
   * Assuming that the network has been previously switched, switches to this
   * new network.
   *
   * If the network has not been previously switched, this method is equivalent
   * to {@link resetConnection}.
   */
  async rollbackToPreviousProvider() {
    await this.#refreshNetwork(this.#previouslySelectedNetworkClientId);
  }

  /**
   * Deactivates the controller, stopping any ongoing polling.
   *
   * In-progress requests will not be aborted.
   */
  async destroy() {
    await this.#blockTrackerProxy?.destroy();
  }

  /**
   * Merges the given backup data into controller state.
   *
   * @param backup - The data that has been backed up.
   * @param backup.networkConfigurationsByChainId - Network configurations,
   * keyed by chain ID.
   */
  loadBackup({
    networkConfigurationsByChainId,
  }: Pick<NetworkState, 'networkConfigurationsByChainId'>): void {
    this.update((state) => {
      state.networkConfigurationsByChainId = {
        ...state.networkConfigurationsByChainId,
        ...networkConfigurationsByChainId,
      };
    });
  }

  /**
   * Searches for the default RPC endpoint configured for the given chain and
   * returns its network client ID. This can then be passed to
   * {@link getNetworkClientById} to retrieve the network client.
   *
   * @param chainId - Chain ID to search for.
   * @returns The ID of the network client created for the chain's default RPC
   * endpoint.
   */
  findNetworkClientIdByChainId(chainId: Hex): NetworkClientId {
    const networkConfiguration =
      this.state.networkConfigurationsByChainId[chainId];

    if (!networkConfiguration) {
      throw new Error(`Invalid chain ID "${chainId}"`);
    }

    const { networkClientId } =
      networkConfiguration.rpcEndpoints[
        networkConfiguration.defaultRpcEndpointIndex
      ];
    return networkClientId;
  }

  /**
   * Ensure that the given fields which will be used to either add or update a
   * network are valid.
   *
   * @param args - The arguments.
   */
  #validateNetworkFields(
    args: {
      autoManagedNetworkClientRegistry: AutoManagedNetworkClientRegistry;
    } & (
      | {
          mode: 'add';
          networkFields: AddNetworkFields;
        }
      | {
          mode: 'update';
          existingNetworkConfiguration: NetworkConfiguration;
          networkFields: UpdateNetworkFields;
        }
    ),
  ) {
    const { mode, networkFields, autoManagedNetworkClientRegistry } = args;
    const existingNetworkConfiguration =
      'existingNetworkConfiguration' in args
        ? args.existingNetworkConfiguration
        : null;

    const errorMessagePrefix =
      mode === 'update' ? 'Could not update network' : 'Could not add network';

    if (
      !isStrictHexString(networkFields.chainId) ||
      !isSafeChainId(networkFields.chainId)
    ) {
      throw new Error(
        `${errorMessagePrefix}: Invalid \`chainId\` '${networkFields.chainId}' (must start with "0x" and not exceed the maximum)`,
      );
    }

    if (
      existingNetworkConfiguration === null ||
      networkFields.chainId !== existingNetworkConfiguration.chainId
    ) {
      const existingNetworkConfigurationViaChainId =
        this.state.networkConfigurationsByChainId[networkFields.chainId];
      if (existingNetworkConfigurationViaChainId !== undefined) {
        if (existingNetworkConfiguration === null) {
          throw new Error(
            // This ESLint rule mistakenly produces an error.
            // eslint-disable-next-line @typescript-eslint/restrict-template-expressions
            `Could not add network for chain ${args.networkFields.chainId} as another network for that chain already exists ('${existingNetworkConfigurationViaChainId.name}')`,
          );
        } else {
          throw new Error(
            // This ESLint rule mistakenly produces an error.
            // eslint-disable-next-line @typescript-eslint/restrict-template-expressions
            `Cannot move network from chain ${existingNetworkConfiguration.chainId} to ${networkFields.chainId} as another network for that chain already exists ('${existingNetworkConfigurationViaChainId.name}')`,
          );
        }
      }
    }

    const isInvalidDefaultBlockExplorerUrlIndex =
      networkFields.blockExplorerUrls.length > 0
        ? networkFields.defaultBlockExplorerUrlIndex === undefined ||
          networkFields.blockExplorerUrls[
            networkFields.defaultBlockExplorerUrlIndex
          ] === undefined
        : networkFields.defaultBlockExplorerUrlIndex !== undefined;

    if (isInvalidDefaultBlockExplorerUrlIndex) {
      throw new Error(
        `${errorMessagePrefix}: \`defaultBlockExplorerUrlIndex\` must refer to an entry in \`blockExplorerUrls\``,
      );
    }

    if (networkFields.rpcEndpoints.length === 0) {
      throw new Error(
        `${errorMessagePrefix}: \`rpcEndpoints\` must be a non-empty array`,
      );
    }
    for (const rpcEndpointFields of networkFields.rpcEndpoints) {
      if (!isValidUrl(rpcEndpointFields.url)) {
        throw new Error(
          // This ESLint rule mistakenly produces an error.
          // eslint-disable-next-line @typescript-eslint/restrict-template-expressions
          `${errorMessagePrefix}: An entry in \`rpcEndpoints\` has invalid URL '${rpcEndpointFields.url}'`,
        );
      }
      const networkClientId =
        'networkClientId' in rpcEndpointFields
          ? rpcEndpointFields.networkClientId
          : undefined;

      if (
        rpcEndpointFields.type === RpcEndpointType.Custom &&
        networkClientId !== undefined &&
        isInfuraNetworkType(networkClientId)
      ) {
        throw new Error(
          // This is a string.
          // eslint-disable-next-line @typescript-eslint/restrict-template-expressions
          `${errorMessagePrefix}: Custom RPC endpoint '${rpcEndpointFields.url}' has invalid network client ID '${networkClientId}'`,
        );
      }

      if (
        mode === 'update' &&
        networkClientId !== undefined &&
        rpcEndpointFields.type === RpcEndpointType.Custom &&
        !Object.values(autoManagedNetworkClientRegistry).some(
          (networkClientsById) => networkClientId in networkClientsById,
        )
      ) {
        throw new Error(
          // This is a string.
          // eslint-disable-next-line @typescript-eslint/restrict-template-expressions
          `${errorMessagePrefix}: RPC endpoint '${rpcEndpointFields.url}' refers to network client '${networkClientId}' that does not exist`,
        );
      }

      if (
        networkFields.rpcEndpoints.some(
          (otherRpcEndpointFields) =>
            otherRpcEndpointFields !== rpcEndpointFields &&
            URI.equal(otherRpcEndpointFields.url, rpcEndpointFields.url),
        )
      ) {
        throw new Error(
          `${errorMessagePrefix}: Each entry in rpcEndpoints must have a unique URL`,
        );
      }

      const networkConfigurationsForOtherChains = Object.values(
        this.state.networkConfigurationsByChainId,
      ).filter((networkConfiguration) =>
        existingNetworkConfiguration
          ? networkConfiguration.chainId !==
            existingNetworkConfiguration.chainId
          : true,
      );
      for (const networkConfiguration of networkConfigurationsForOtherChains) {
        const rpcEndpoint = networkConfiguration.rpcEndpoints.find(
          (existingRpcEndpoint) =>
            URI.equal(rpcEndpointFields.url, existingRpcEndpoint.url),
        );
        if (rpcEndpoint) {
          if (mode === 'update') {
            throw new Error(
              // This ESLint rule mistakenly produces an error.
              // eslint-disable-next-line @typescript-eslint/restrict-template-expressions
              `Could not update network to point to same RPC endpoint as existing network for chain ${networkConfiguration.chainId} ('${networkConfiguration.name}')`,
            );
          } else {
            throw new Error(
              // This ESLint rule mistakenly produces an error.
              // eslint-disable-next-line @typescript-eslint/restrict-template-expressions
              `Could not add network that points to same RPC endpoint as existing network for chain ${networkConfiguration.chainId} ('${networkConfiguration.name}')`,
            );
          }
        }
      }
    }

    if (
      [...new Set(networkFields.rpcEndpoints)].length <
      networkFields.rpcEndpoints.length
    ) {
      throw new Error(
        `${errorMessagePrefix}: Each entry in rpcEndpoints must be unique`,
      );
    }

    const networkClientIds = networkFields.rpcEndpoints
      .map((rpcEndpoint) =>
        'networkClientId' in rpcEndpoint
          ? rpcEndpoint.networkClientId
          : undefined,
      )
      .filter(
        (networkClientId): networkClientId is NetworkClientId =>
          networkClientId !== undefined,
      );
    if ([...new Set(networkClientIds)].length < networkClientIds.length) {
      throw new Error(
        `${errorMessagePrefix}: Each entry in rpcEndpoints must have a unique networkClientId`,
      );
    }

    const infuraRpcEndpoints = networkFields.rpcEndpoints.filter(
      (rpcEndpointFields): rpcEndpointFields is InfuraRpcEndpoint =>
        rpcEndpointFields.type === RpcEndpointType.Infura,
    );
    if (infuraRpcEndpoints.length > 1) {
      throw new Error(
        `${errorMessagePrefix}: There cannot be more than one Infura RPC endpoint`,
      );
    }

    const soleInfuraRpcEndpoint = infuraRpcEndpoints[0];
    if (soleInfuraRpcEndpoint) {
      const infuraNetworkName = deriveInfuraNetworkNameFromRpcEndpointUrl(
        soleInfuraRpcEndpoint.url,
      );
      const infuraNetworkNickname = NetworkNickname[infuraNetworkName];
      const infuraChainId = ChainId[infuraNetworkName];
      if (networkFields.chainId !== infuraChainId) {
        throw new Error(
          mode === 'add'
            ? // This is a string.
              // eslint-disable-next-line @typescript-eslint/restrict-template-expressions
              `Could not add network with chain ID ${networkFields.chainId} and Infura RPC endpoint for '${infuraNetworkNickname}' which represents ${infuraChainId}, as the two conflict`
            : // This is a string.
              // eslint-disable-next-line @typescript-eslint/restrict-template-expressions
              `Could not update network with chain ID ${networkFields.chainId} and Infura RPC endpoint for '${infuraNetworkNickname}' which represents ${infuraChainId}, as the two conflict`,
        );
      }
    }

    if (
      networkFields.rpcEndpoints[networkFields.defaultRpcEndpointIndex] ===
      undefined
    ) {
      throw new Error(
        `${errorMessagePrefix}: \`defaultRpcEndpointIndex\` must refer to an entry in \`rpcEndpoints\``,
      );
    }
  }

  /**
   * Constructs a network configuration that will be persisted to state when
   * adding or updating a network.
   *
   * @param args - The arguments to this function.
   * @param args.networkFields - The fields used to add or update a network.
   * @param args.networkClientOperations - Operations which were calculated for
   * updating the network client registry but which also map back to RPC
   * endpoints (and so can be used to save those RPC endpoints).
   * @returns The network configuration to persist.
   */
  #determineNetworkConfigurationToPersist({
    networkFields,
    networkClientOperations,
  }: {
    networkFields: AddNetworkFields | UpdateNetworkFields;
    networkClientOperations: NetworkClientOperation[];
  }): NetworkConfiguration {
    const rpcEndpointsToPersist = networkClientOperations
      .filter(
        (
          networkClientOperation,
        ): networkClientOperation is
          | AddNetworkClientOperation
          | NoopNetworkClientOperation => {
          return (
            networkClientOperation.type === 'add' ||
            networkClientOperation.type === 'noop'
          );
        },
      )
      .map((networkClientOperation) => networkClientOperation.rpcEndpoint)
      .concat(
        networkClientOperations
          .filter(
            (
              networkClientOperation,
            ): networkClientOperation is ReplaceNetworkClientOperation => {
              return networkClientOperation.type === 'replace';
            },
          )
          .map(
            (networkClientOperation) => networkClientOperation.newRpcEndpoint,
          ),
      );

    return { ...networkFields, rpcEndpoints: rpcEndpointsToPersist };
  }

  /**
   * Creates and registers network clients using the given operations calculated
   * as a part of adding or updating a network.
   *
   * @param args - The arguments to this function.
   * @param args.networkFields - The fields used to add or update a network.
   * @param args.networkClientOperations - Dictate which network clients need to
   * be created.
   * @param args.autoManagedNetworkClientRegistry - The network client registry
   * to update.
   */
  #registerNetworkClientsAsNeeded({
    networkFields,
    networkClientOperations,
    autoManagedNetworkClientRegistry,
  }: {
    networkFields: AddNetworkFields | UpdateNetworkFields;
    networkClientOperations: NetworkClientOperation[];
    autoManagedNetworkClientRegistry: AutoManagedNetworkClientRegistry;
  }) {
    const addedRpcEndpoints = networkClientOperations
      .filter(
        (
          networkClientOperation,
        ): networkClientOperation is AddNetworkClientOperation => {
          return networkClientOperation.type === 'add';
        },
      )
      .map((networkClientOperation) => networkClientOperation.rpcEndpoint)
      .concat(
        networkClientOperations
          .filter(
            (
              networkClientOperation,
            ): networkClientOperation is ReplaceNetworkClientOperation => {
              return networkClientOperation.type === 'replace';
            },
          )
          .map(
            (networkClientOperation) => networkClientOperation.newRpcEndpoint,
          ),
      );

    for (const addedRpcEndpoint of addedRpcEndpoints) {
      if (addedRpcEndpoint.type === RpcEndpointType.Infura) {
        autoManagedNetworkClientRegistry[NetworkClientType.Infura][
          addedRpcEndpoint.networkClientId
        ] = createAutoManagedNetworkClient({
          networkClientConfiguration: {
            type: NetworkClientType.Infura,
            chainId: networkFields.chainId,
            network: addedRpcEndpoint.networkClientId,
            failoverRpcUrls: addedRpcEndpoint.failoverUrls,
            infuraProjectId: this.#infuraProjectId,
            ticker: networkFields.nativeCurrency,
          },
          getRpcServiceOptions: this.#getRpcServiceOptions,
          getBlockTrackerOptions: this.#getBlockTrackerOptions,
          messenger: this.messenger,
          isRpcFailoverEnabled: this.#isRpcFailoverEnabled,
        });
      } else {
        autoManagedNetworkClientRegistry[NetworkClientType.Custom][
          addedRpcEndpoint.networkClientId
        ] = createAutoManagedNetworkClient({
          networkClientConfiguration: {
            type: NetworkClientType.Custom,
            chainId: networkFields.chainId,
            failoverRpcUrls: addedRpcEndpoint.failoverUrls,
            rpcUrl: addedRpcEndpoint.url,
            ticker: networkFields.nativeCurrency,
          },
          getRpcServiceOptions: this.#getRpcServiceOptions,
          getBlockTrackerOptions: this.#getBlockTrackerOptions,
          messenger: this.messenger,
          isRpcFailoverEnabled: this.#isRpcFailoverEnabled,
        });
      }
    }
  }

  /**
   * Destroys and removes network clients using the given operations calculated
   * as a part of updating or removing a network.
   *
   * @param args - The arguments to this function.
   * @param args.networkClientOperations - Dictate which network clients to
   * remove.
   * @param args.autoManagedNetworkClientRegistry - The network client registry
   * to update.
   */
  #unregisterNetworkClientsAsNeeded({
    networkClientOperations,
    autoManagedNetworkClientRegistry,
  }: {
    networkClientOperations: NetworkClientOperation[];
    autoManagedNetworkClientRegistry: AutoManagedNetworkClientRegistry;
  }) {
    const removedRpcEndpoints = networkClientOperations
      .filter(
        (
          networkClientOperation,
        ): networkClientOperation is RemoveNetworkClientOperation => {
          return networkClientOperation.type === 'remove';
        },
      )
      .map((networkClientOperation) => networkClientOperation.rpcEndpoint)
      .concat(
        networkClientOperations
          .filter(
            (
              networkClientOperation,
            ): networkClientOperation is ReplaceNetworkClientOperation => {
              return networkClientOperation.type === 'replace';
            },
          )
          .map(
            (networkClientOperation) => networkClientOperation.oldRpcEndpoint,
          ),
      );

    for (const rpcEndpoint of removedRpcEndpoints) {
      const networkClient = this.getNetworkClientById(
        rpcEndpoint.networkClientId,
      );
      networkClient.destroy();
      delete autoManagedNetworkClientRegistry[networkClient.configuration.type][
        rpcEndpoint.networkClientId
      ];
    }
  }

  /**
   * Updates `networkConfigurationsByChainId` in state depending on whether a
   * network is being added, updated, or removed.
   *
   * - The existing network configuration will be removed when a network is
   * being filed under a different chain or removed.
   * - A network configuration will be stored when a network is being added or
   * when a network is being updated.
   *
   * @param args - The arguments to this function.
   */
  #updateNetworkConfigurations(
    args: { state: Draft<NetworkState> } & (
      | {
          mode: 'add';
          networkFields: AddNetworkFields;
          networkConfigurationToPersist: NetworkConfiguration;
        }
      | {
          mode: 'update';
          networkFields: UpdateNetworkFields;
          networkConfigurationToPersist: NetworkConfiguration;
          existingNetworkConfiguration: NetworkConfiguration;
        }
      | {
          mode: 'remove';
          existingNetworkConfiguration: NetworkConfiguration;
        }
    ),
  ) {
    const { state, mode } = args;

    if (
      mode === 'remove' ||
      (mode === 'update' &&
        args.networkFields.chainId !==
          args.existingNetworkConfiguration.chainId)
    ) {
      delete state.networkConfigurationsByChainId[
        args.existingNetworkConfiguration.chainId
      ];
    }

    if (mode === 'add' || mode === 'update') {
      if (
        !deepEqual(
          state.networkConfigurationsByChainId[args.networkFields.chainId],
          args.networkConfigurationToPersist,
        )
      ) {
        args.networkConfigurationToPersist.lastUpdatedAt = Date.now();
      }
      state.networkConfigurationsByChainId[args.networkFields.chainId] =
        args.networkConfigurationToPersist;
    }

    this.#networkConfigurationsByNetworkClientId =
      buildNetworkConfigurationsByNetworkClientId(
        cloneDeep(state.networkConfigurationsByChainId),
      );
  }

  /**
   * Before accessing or switching the network, the registry of network clients
   * needs to be populated. Otherwise, `#applyNetworkSelection` and
   * `getNetworkClientRegistry` will throw an error. This method checks to see if the
   * population step has happened yet, and if not, makes it happen.
   *
   * @returns The populated network client registry.
   */
  #ensureAutoManagedNetworkClientRegistryPopulated(): AutoManagedNetworkClientRegistry {
    return (this.#autoManagedNetworkClientRegistry ??=
      this.#createAutoManagedNetworkClientRegistry());
  }

  /**
   * Constructs the registry of network clients based on the set of default
   * and custom networks in state.
   *
   * @returns The network clients keyed by ID.
   */
  #createAutoManagedNetworkClientRegistry(): AutoManagedNetworkClientRegistry {
    const chainIds = knownKeysOf(this.state.networkConfigurationsByChainId);
    const networkClientsWithIds = chainIds.flatMap((chainId) => {
      const networkConfiguration =
        this.state.networkConfigurationsByChainId[chainId];
      return networkConfiguration.rpcEndpoints.map((rpcEndpoint) => {
        if (rpcEndpoint.type === RpcEndpointType.Infura) {
          const infuraNetworkName = deriveInfuraNetworkNameFromRpcEndpointUrl(
            rpcEndpoint.url,
          );
          return [
            rpcEndpoint.networkClientId,
            createAutoManagedNetworkClient({
              networkClientConfiguration: {
                type: NetworkClientType.Infura,
                network: infuraNetworkName,
                failoverRpcUrls: rpcEndpoint.failoverUrls,
                infuraProjectId: this.#infuraProjectId,
                chainId: networkConfiguration.chainId,
                ticker: networkConfiguration.nativeCurrency,
              },
              getRpcServiceOptions: this.#getRpcServiceOptions,
              getBlockTrackerOptions: this.#getBlockTrackerOptions,
              messenger: this.messenger,
              isRpcFailoverEnabled: this.#isRpcFailoverEnabled,
            }),
          ] as const;
        }
        return [
          rpcEndpoint.networkClientId,
          createAutoManagedNetworkClient({
            networkClientConfiguration: {
              type: NetworkClientType.Custom,
              chainId: networkConfiguration.chainId,
              failoverRpcUrls: rpcEndpoint.failoverUrls,
              rpcUrl: rpcEndpoint.url,
              ticker: networkConfiguration.nativeCurrency,
            },
            getRpcServiceOptions: this.#getRpcServiceOptions,
            getBlockTrackerOptions: this.#getBlockTrackerOptions,
            messenger: this.messenger,
            isRpcFailoverEnabled: this.#isRpcFailoverEnabled,
          }),
        ] as const;
      });
    });

    return networkClientsWithIds.reduce(
      (
        obj: {
          [NetworkClientType.Custom]: Partial<AutoManagedCustomNetworkClientRegistry>;
          [NetworkClientType.Infura]: Partial<AutoManagedBuiltInNetworkClientRegistry>;
        },
        [networkClientId, networkClient],
      ) => {
        return {
          ...obj,
          [networkClient.configuration.type]: {
            ...obj[networkClient.configuration.type],
            [networkClientId]: networkClient,
          },
        };
      },
      {
        [NetworkClientType.Custom]: {},
        [NetworkClientType.Infura]: {},
      },
    ) as AutoManagedNetworkClientRegistry;
  }

  /**
   * Updates the global provider and block tracker proxies (accessible via
   * {@link getSelectedNetworkClient}) to point to the same ones within the
   * given network client, thereby magically switching any consumers using these
   * proxies to use the new network.
   *
   * Also refreshes the EthQuery instance accessible via the `getEthQuery`
   * action to wrap the provider from the new network client. Note that this is
   * not a proxy, so consumers will need to call `getEthQuery` again after the
   * network switch.
   *
   * @param networkClientId - The ID of a network client that requests will be
   * routed through (either the name of an Infura network or the ID of a custom
   * network configuration).
   * @param options - Options for this method.
   * @param options.updateState - Allows for updating state.
   * @throws if no network client could be found matching the given ID.
   */
  #applyNetworkSelection(
    networkClientId: string,
    {
      updateState,
    }: {
      updateState?: (state: Draft<NetworkState>) => void;
    } = {},
  ) {
    const autoManagedNetworkClientRegistry =
      this.#ensureAutoManagedNetworkClientRegistryPopulated();

    let autoManagedNetworkClient:
      | AutoManagedNetworkClient<CustomNetworkClientConfiguration>
      | AutoManagedNetworkClient<InfuraNetworkClientConfiguration>;

    if (isInfuraNetworkType(networkClientId)) {
      const possibleAutoManagedNetworkClient =
        autoManagedNetworkClientRegistry[NetworkClientType.Infura][
          networkClientId
        ];

      // This is impossible to reach
      /* istanbul ignore if */
      if (!possibleAutoManagedNetworkClient) {
        throw new Error(
          `No Infura network client found with ID '${networkClientId}'`,
        );
      }

      autoManagedNetworkClient = possibleAutoManagedNetworkClient;
    } else {
      const possibleAutoManagedNetworkClient =
        autoManagedNetworkClientRegistry[NetworkClientType.Custom][
          networkClientId
        ];

      if (!possibleAutoManagedNetworkClient) {
        throw new Error(`No network client found with ID '${networkClientId}'`);
      }

      autoManagedNetworkClient = possibleAutoManagedNetworkClient;
    }

    this.#autoManagedNetworkClient = autoManagedNetworkClient;

    this.update((state) => {
      state.selectedNetworkClientId = networkClientId;
      if (state.networksMetadata[networkClientId] === undefined) {
        state.networksMetadata[networkClientId] = {
          status: NetworkStatus.Unknown,
          EIPS: {},
        };
      }
      updateState?.(state);
    });

    if (this.#providerProxy) {
      this.#providerProxy.setTarget(this.#autoManagedNetworkClient.provider);
    } else {
      this.#providerProxy = createEventEmitterProxy(
        this.#autoManagedNetworkClient.provider,
      );
    }

    if (this.#blockTrackerProxy) {
      this.#blockTrackerProxy.setTarget(
        this.#autoManagedNetworkClient.blockTracker,
      );
    } else {
      this.#blockTrackerProxy = createEventEmitterProxy(
        this.#autoManagedNetworkClient.blockTracker,
        { eventFilter: 'skipInternal' },
      );
    }

    this.#ethQuery = new EthQuery(this.#providerProxy);
  }
}<|MERGE_RESOLUTION|>--- conflicted
+++ resolved
@@ -1766,17 +1766,10 @@
     );
 
     if (isInfura) {
-<<<<<<< HEAD
-      if (updatedNetworkStatus === NetworkStatus.Available) {
+      if (networkStatus === NetworkStatus.Available) {
         this.messenger.publish('NetworkController:infuraIsUnblocked');
-      } else if (updatedNetworkStatus === NetworkStatus.Blocked) {
+      } else if (networkStatus === NetworkStatus.Blocked) {
         this.messenger.publish('NetworkController:infuraIsBlocked');
-=======
-      if (networkStatus === NetworkStatus.Available) {
-        this.messagingSystem.publish('NetworkController:infuraIsUnblocked');
-      } else if (networkStatus === NetworkStatus.Blocked) {
-        this.messagingSystem.publish('NetworkController:infuraIsBlocked');
->>>>>>> 3b18d4f2
       }
     } else {
       // Always publish infuraIsUnblocked regardless of network status to
