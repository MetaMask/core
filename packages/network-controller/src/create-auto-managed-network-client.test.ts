<<<<<<< HEAD
import { promisify } from 'util';
import nock from 'nock';
import { NetworkType } from '@metamask/controller-utils';
import { mockNetwork } from '../../../tests/mock-network';
=======
import { NetworkType } from '@metamask/controller-utils';
import type { JsonRpcRequest, JsonRpcResponse } from '@metamask/utils';
import nock from 'nock';
import { promisify } from 'util';

>>>>>>> ea879d26
import { createAutoManagedNetworkClient } from './create-auto-managed-network-client';
import * as createNetworkClientModule from './create-network-client';
import type {
  CustomNetworkClientConfiguration,
  InfuraNetworkClientConfiguration,
<<<<<<< HEAD
  NetworkClientType,
=======
  NetworkClientConfiguration,
>>>>>>> ea879d26
} from './types';
import { NetworkClientType } from './types';
import type {
  FakeProviderStub,
  FakeProviderResponse,
} from '../tests/fake-provider';

describe('createAutoManagedNetworkClient', () => {
  beforeEach(() => {
    nock.disableNetConnect();
  });

  afterEach(() => {
    nock.enableNetConnect();
    nock.cleanAll();
  });

  const networkClientConfigurations: [
    CustomNetworkClientConfiguration,
    InfuraNetworkClientConfiguration,
  ] = [
    {
      type: NetworkClientType.Custom,
      rpcUrl: 'https://test.chain',
      chainId: '0x1337',
    } as const,
    {
      type: NetworkClientType.Infura,
      network: NetworkType.mainnet,
      infuraProjectId: 'some-infura-project-id',
    } as const,
  ];
  for (const networkClientConfiguration of networkClientConfigurations) {
    describe(`given configuration for a ${networkClientConfiguration.type} network client`, () => {
      it('allows the network client configuration to be accessed', () => {
        const { configuration } = createAutoManagedNetworkClient(
          networkClientConfiguration,
        );

        expect(configuration).toStrictEqual(networkClientConfiguration);
      });

      it('does not make any network requests initially', () => {
        // If unexpected requests occurred, then Nock would throw
        expect(() => {
          createAutoManagedNetworkClient(networkClientConfiguration);
        }).not.toThrow();
      });

      it('returns a provider proxy that has the same interface as a provider', () => {
        const { provider } = createAutoManagedNetworkClient(
          networkClientConfiguration,
        );

        // This also tests the `has` trap in the proxy
        expect('addListener' in provider).toBe(true);
        expect('on' in provider).toBe(true);
        expect('once' in provider).toBe(true);
        expect('removeListener' in provider).toBe(true);
        expect('off' in provider).toBe(true);
        expect('removeAllListeners' in provider).toBe(true);
        expect('setMaxListeners' in provider).toBe(true);
        expect('getMaxListeners' in provider).toBe(true);
        expect('listeners' in provider).toBe(true);
        expect('rawListeners' in provider).toBe(true);
        expect('emit' in provider).toBe(true);
        expect('listenerCount' in provider).toBe(true);
        expect('prependListener' in provider).toBe(true);
        expect('prependOnceListener' in provider).toBe(true);
        expect('eventNames' in provider).toBe(true);
        expect('send' in provider).toBe(true);
        expect('sendAsync' in provider).toBe(true);
      });

      it('returns a provider proxy that acts like a provider, forwarding requests to the network', async () => {
        mockNetwork({
          networkClientConfiguration,
          mocks: [
            {
              request: {
                method: 'test_method',
                params: [],
              },
              response: {
                result: 'test response',
              },
            },
          ],
        });

        const { provider } = createAutoManagedNetworkClient(
          networkClientConfiguration,
        );

        const { result } = await promisify(provider.sendAsync).call(provider, {
          id: 1,
          jsonrpc: '2.0',
          method: 'test_method',
          params: [],
        });
        expect(result).toBe('test response');
      });

      it('creates the network client only once, even when the provider proxy is used to make requests multiple times', async () => {
        mockNetwork({
          networkClientConfiguration,
          mocks: [
            {
              request: {
                method: 'test_method',
                params: [],
              },
              response: {
                result: 'test response',
              },
              discardAfterMatching: false,
            },
          ],
        });
        const createNetworkClientMock = jest.spyOn(
          createNetworkClientModule,
          'createNetworkClient',
        );

        const { provider } = createAutoManagedNetworkClient(
          networkClientConfiguration,
        );

        await promisify(provider.sendAsync).call(provider, {
          id: 1,
          jsonrpc: '2.0',
          method: 'test_method',
          params: [],
        });
        await promisify(provider.sendAsync).call(provider, {
          id: 2,
          jsonrpc: '2.0',
          method: 'test_method',
          params: [],
        });
        expect(createNetworkClientMock).toHaveBeenCalledTimes(1);
        expect(createNetworkClientMock).toHaveBeenCalledWith(
          networkClientConfiguration,
        );
      });

      it('returns a block tracker proxy that has the same interface as a block tracker', () => {
        const { blockTracker } = createAutoManagedNetworkClient(
          networkClientConfiguration,
        );

        // This also tests the `has` trap in the proxy
        expect('addListener' in blockTracker).toBe(true);
        expect('on' in blockTracker).toBe(true);
        expect('once' in blockTracker).toBe(true);
        expect('removeListener' in blockTracker).toBe(true);
        expect('off' in blockTracker).toBe(true);
        expect('removeAllListeners' in blockTracker).toBe(true);
        expect('setMaxListeners' in blockTracker).toBe(true);
        expect('getMaxListeners' in blockTracker).toBe(true);
        expect('listeners' in blockTracker).toBe(true);
        expect('rawListeners' in blockTracker).toBe(true);
        expect('emit' in blockTracker).toBe(true);
        expect('listenerCount' in blockTracker).toBe(true);
        expect('prependListener' in blockTracker).toBe(true);
        expect('prependOnceListener' in blockTracker).toBe(true);
        expect('eventNames' in blockTracker).toBe(true);
        expect('destroy' in blockTracker).toBe(true);
        expect('isRunning' in blockTracker).toBe(true);
        expect('getCurrentBlock' in blockTracker).toBe(true);
        expect('getLatestBlock' in blockTracker).toBe(true);
        expect('checkForLatestBlock' in blockTracker).toBe(true);
      });

      it('returns a block tracker proxy that acts like a block tracker, exposing events to be listened to', async () => {
        mockNetwork({
          networkClientConfiguration,
          mocks: [
            {
              request: {
                method: 'eth_blockNumber',
                params: [],
              },
              response: {
                result: '0x1',
              },
            },
            {
              request: {
                method: 'eth_blockNumber',
                params: [],
              },
              response: {
                result: '0x2',
              },
            },
          ],
        });

        const { blockTracker } = createAutoManagedNetworkClient(
          networkClientConfiguration,
        );

        const blockNumberViaLatest = await new Promise((resolve) => {
          blockTracker.once('latest', resolve);
        });
        expect(blockNumberViaLatest).toBe('0x1');
        const blockNumberViaSync = await new Promise((resolve) => {
          blockTracker.once('sync', resolve);
        });
        expect(blockNumberViaSync).toStrictEqual({
          oldBlock: '0x1',
          newBlock: '0x2',
        });
      });

      it('creates the network client only once, even when the block tracker proxy is used multiple times', async () => {
        mockNetwork({
          networkClientConfiguration,
          mocks: [
            {
              request: {
                method: 'eth_blockNumber',
                params: [],
              },
              response: {
                result: '0x1',
              },
            },
            {
              request: {
                method: 'eth_blockNumber',
                params: [],
              },
              response: {
                result: '0x2',
              },
            },
            {
              request: {
                method: 'eth_blockNumber',
                params: [],
              },
              response: {
                result: '0x3',
              },
            },
          ],
        });
        const createNetworkClientMock = jest.spyOn(
          createNetworkClientModule,
          'createNetworkClient',
        );

        const { blockTracker } = createAutoManagedNetworkClient(
          networkClientConfiguration,
        );

        await new Promise((resolve) => {
          blockTracker.once('latest', resolve);
        });
        await new Promise((resolve) => {
          blockTracker.once('sync', resolve);
        });
        await blockTracker.getLatestBlock();
        await blockTracker.checkForLatestBlock();
        expect(createNetworkClientMock).toHaveBeenCalledTimes(1);
        expect(createNetworkClientMock).toHaveBeenCalledWith(
          networkClientConfiguration,
        );
      });

      it('allows the block tracker to be destroyed', () => {
        mockNetwork({
          networkClientConfiguration,
          mocks: [
            {
              request: {
                method: 'eth_blockNumber',
                params: [],
              },
              response: {
                result: '0x1',
              },
            },
          ],
        });
        const { blockTracker, destroy } = createAutoManagedNetworkClient(
          networkClientConfiguration,
        );
        // Start the block tracker
        blockTracker.on('latest', () => {
          // do nothing
        });

        destroy();

        expect(blockTracker.isRunning()).toBe(false);
      });
    });
  }
});<|MERGE_RESOLUTION|>--- conflicted
+++ resolved
@@ -1,31 +1,15 @@
-<<<<<<< HEAD
-import { promisify } from 'util';
-import nock from 'nock';
 import { NetworkType } from '@metamask/controller-utils';
-import { mockNetwork } from '../../../tests/mock-network';
-=======
-import { NetworkType } from '@metamask/controller-utils';
-import type { JsonRpcRequest, JsonRpcResponse } from '@metamask/utils';
 import nock from 'nock';
 import { promisify } from 'util';
 
->>>>>>> ea879d26
 import { createAutoManagedNetworkClient } from './create-auto-managed-network-client';
 import * as createNetworkClientModule from './create-network-client';
 import type {
   CustomNetworkClientConfiguration,
   InfuraNetworkClientConfiguration,
-<<<<<<< HEAD
-  NetworkClientType,
-=======
-  NetworkClientConfiguration,
->>>>>>> ea879d26
 } from './types';
 import { NetworkClientType } from './types';
-import type {
-  FakeProviderStub,
-  FakeProviderResponse,
-} from '../tests/fake-provider';
+import { mockNetwork } from '../../../tests/mock-network';
 
 describe('createAutoManagedNetworkClient', () => {
   beforeEach(() => {
