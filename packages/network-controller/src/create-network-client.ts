--- conflicted
+++ resolved
@@ -1,5 +1,9 @@
 import type { InfuraNetworkType } from '@metamask/controller-utils';
-import { ChainId, NetworkId } from '@metamask/controller-utils';
+import {
+  BuiltInCaipChainId,
+  InfuraNetworkId,
+  getEthChainIdHexFromCaipChainId,
+} from '@metamask/controller-utils';
 import { createInfuraMiddleware } from '@metamask/eth-json-rpc-infura';
 import {
   createBlockCacheMiddleware,
@@ -15,19 +19,7 @@
   providerFromEngine,
   providerFromMiddleware,
 } from '@metamask/eth-json-rpc-provider';
-<<<<<<< HEAD
-import { createInfuraMiddleware } from '@metamask/eth-json-rpc-infura';
-import { PollingBlockTracker } from 'eth-block-tracker';
-import {
-  InfuraNetworkType,
-  InfuraNetworkId,
-  BuiltInCaipChainId,
-  getEthChainIdHexFromCaipChainId,
-} from '@metamask/controller-utils';
-import { CaipChainId } from '@metamask/utils';
-import {
-=======
-import type { Hex } from '@metamask/utils';
+import type { CaipChainId } from '@metamask/utils';
 import { PollingBlockTracker } from 'eth-block-tracker';
 import {
   createAsyncMiddleware,
@@ -38,7 +30,6 @@
 import type { JsonRpcMiddleware } from 'json-rpc-engine';
 
 import type {
->>>>>>> 7d0928b5
   BlockTracker,
   NetworkClientConfiguration,
   Provider,
