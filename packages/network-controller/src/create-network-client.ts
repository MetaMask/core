import type { InfuraNetworkType } from '@metamask/controller-utils';
import { ChainId } from '@metamask/controller-utils';
import {
  PollingBlockTracker,
  PollingBlockTrackerOptions,
} from '@metamask/eth-block-tracker';
import { createInfuraMiddleware } from '@metamask/eth-json-rpc-infura';
import {
  createBlockCacheMiddleware,
  createBlockRefMiddleware,
  createBlockRefRewriteMiddleware,
  createBlockTrackerInspectorMiddleware,
  createInflightCacheMiddleware,
  createFetchMiddleware,
  createRetryOnEmptyMiddleware,
} from '@metamask/eth-json-rpc-middleware';
import type { SafeEventEmitterProvider } from '@metamask/eth-json-rpc-provider';
import {
  providerFromEngine,
  providerFromMiddleware,
} from '@metamask/eth-json-rpc-provider';
import {
  createAsyncMiddleware,
  createScaffoldMiddleware,
  JsonRpcEngine,
  mergeMiddleware,
} from '@metamask/json-rpc-engine';
import type { JsonRpcMiddleware } from '@metamask/json-rpc-engine';
import type { Hex, Json, JsonRpcParams } from '@metamask/utils';

import type { NetworkControllerMessenger } from './NetworkController';
import type { RpcServiceOptions } from './rpc-service/rpc-service';
import { RpcServiceChain } from './rpc-service/rpc-service-chain';
import type {
  BlockTracker,
  NetworkClientConfiguration,
  Provider,
} from './types';
import { NetworkClientType } from './types';

const SECOND = 1000;

/**
 * The pair of provider / block tracker that can be used to interface with the
 * network and respond to new activity.
 */
export type NetworkClient = {
  configuration: NetworkClientConfiguration;
  provider: Provider;
  blockTracker: BlockTracker;
  destroy: () => void;
};

/**
 * Create a JSON RPC network client for a specific network.
 *
 * @param args - The arguments.
 * @param args.configuration - The network configuration.
 * @param args.getRpcServiceOptions - Factory for constructing RPC service
 * options. See {@link NetworkControllerOptions.getRpcServiceOptions}.
 * @param args.getBlockTrackerOptions - Factory for constructing block tracker
 * options. See {@link NetworkControllerOptions.getBlockTrackerOptions}.
 * @param args.messenger - The network controller messenger.
<<<<<<< HEAD
=======
 * See {@link NetworkControllerOptions.getRpcServiceOptions}.
 * @param args.isRpcFailoverEnabled - Whether or not requests sent to the
 * primary RPC endpoint for this network should be automatically diverted to
 * provided failover endpoints if the primary is unavailable. This effectively
 * causes the `failoverRpcUrls` property of the network client configuration
 * to be honored or ignored.
>>>>>>> 7a3ed49b
 * @returns The network client.
 */
export function createNetworkClient({
  configuration,
  getRpcServiceOptions,
  getBlockTrackerOptions,
  messenger,
  isRpcFailoverEnabled,
}: {
  configuration: NetworkClientConfiguration;
  getRpcServiceOptions: (
    rpcEndpointUrl: string,
  ) => Omit<RpcServiceOptions, 'failoverService' | 'endpointUrl'>;
  getBlockTrackerOptions: (
    rpcEndpointUrl: string,
  ) => Omit<PollingBlockTrackerOptions, 'provider'>;
  messenger: NetworkControllerMessenger;
  isRpcFailoverEnabled: boolean;
}): NetworkClient {
  const primaryEndpointUrl =
    configuration.type === NetworkClientType.Infura
      ? `https://${configuration.network}.infura.io/v3/${configuration.infuraProjectId}`
      : configuration.rpcUrl;
  const availableEndpointUrls = isRpcFailoverEnabled
    ? [primaryEndpointUrl, ...(configuration.failoverRpcUrls ?? [])]
    : [primaryEndpointUrl];
  const rpcServiceChain = new RpcServiceChain(
    availableEndpointUrls.map((endpointUrl) => ({
      ...getRpcServiceOptions(endpointUrl),
      endpointUrl,
    })),
  );
  rpcServiceChain.onBreak(({ endpointUrl, failoverEndpointUrl, ...rest }) => {
    let error: unknown;
    if ('error' in rest) {
      error = rest.error;
    } else if ('value' in rest) {
      error = rest.value;
    }

    messenger.publish('NetworkController:rpcEndpointUnavailable', {
      chainId: configuration.chainId,
      endpointUrl,
      failoverEndpointUrl,
      error,
    });
  });
  rpcServiceChain.onDegraded(({ endpointUrl }) => {
    messenger.publish('NetworkController:rpcEndpointDegraded', {
      chainId: configuration.chainId,
      endpointUrl,
    });
  });
  rpcServiceChain.onRetry(({ endpointUrl, attempt }) => {
    messenger.publish('NetworkController:rpcEndpointRequestRetried', {
      endpointUrl,
      attempt,
    });
  });

  const rpcApiMiddleware =
    configuration.type === NetworkClientType.Infura
      ? createInfuraMiddleware({
          rpcService: rpcServiceChain,
          options: {
            source: 'metamask',
          },
        })
      : createFetchMiddleware({ rpcService: rpcServiceChain });

  const rpcProvider = providerFromMiddleware(rpcApiMiddleware);

  const blockTracker = createBlockTracker({
    networkClientType: configuration.type,
    endpointUrl: primaryEndpointUrl,
    getOptions: getBlockTrackerOptions,
    provider: rpcProvider,
  });

  const networkMiddleware =
    configuration.type === NetworkClientType.Infura
      ? createInfuraNetworkMiddleware({
          blockTracker,
          network: configuration.network,
          rpcProvider,
          rpcApiMiddleware,
        })
      : createCustomNetworkMiddleware({
          blockTracker,
          chainId: configuration.chainId,
          rpcApiMiddleware,
        });

  const engine = new JsonRpcEngine();

  engine.push(networkMiddleware);

  const provider = providerFromEngine(engine);

  const destroy = () => {
    // TODO: Either fix this lint violation or explain why it's necessary to ignore.
    // eslint-disable-next-line @typescript-eslint/no-floating-promises
    blockTracker.destroy();
  };

  return { configuration, provider, blockTracker, destroy };
}

/**
 * Create the block tracker for the network.
 *
 * @param args - The arguments.
 * @param args.networkClientType - The type of the network client ("infura" or
 * "custom").
 * @param args.endpointUrl - The URL of the endpoint.
 * @param args.getOptions - Factory for the block tracker options.
 * @param args.provider - The EIP-1193 provider for the network's JSON-RPC
 * middleware stack.
 * @returns The created block tracker.
 */
function createBlockTracker({
  networkClientType,
  endpointUrl,
  getOptions,
  provider,
}: {
  networkClientType: NetworkClientType;
  endpointUrl: string;
  getOptions: (
    rpcEndpointUrl: string,
  ) => Omit<PollingBlockTrackerOptions, 'provider'>;
  provider: SafeEventEmitterProvider;
}) {
  const testOptions =
    process.env.IN_TEST && networkClientType === NetworkClientType.Custom
      ? { pollingInterval: SECOND }
      : {};

  return new PollingBlockTracker({
    ...testOptions,
    ...getOptions(endpointUrl),
    provider,
  });
}

/**
 * Create middleware for infura.
 *
 * @param args - The arguments.
 * @param args.blockTracker - The block tracker to use.
 * @param args.network - The Infura network to use.
 * @param args.rpcProvider - The RPC provider to use.
 * @param args.rpcApiMiddleware - Additional middleware.
 * @returns The collection of middleware that makes up the Infura client.
 */
function createInfuraNetworkMiddleware({
  blockTracker,
  network,
  rpcProvider,
  rpcApiMiddleware,
}: {
  blockTracker: PollingBlockTracker;
  network: InfuraNetworkType;
  rpcProvider: SafeEventEmitterProvider;
  rpcApiMiddleware: JsonRpcMiddleware<JsonRpcParams, Json>;
}) {
  return mergeMiddleware([
    createNetworkAndChainIdMiddleware({ network }),
    createBlockCacheMiddleware({ blockTracker }),
    createInflightCacheMiddleware(),
    createBlockRefMiddleware({ blockTracker, provider: rpcProvider }),
    createRetryOnEmptyMiddleware({ blockTracker, provider: rpcProvider }),
    createBlockTrackerInspectorMiddleware({ blockTracker }),
    rpcApiMiddleware,
  ]);
}

/**
 * Creates static method middleware.
 *
 * @param args - The Arguments.
 * @param args.network - The Infura network to use.
 * @returns The middleware that implements the eth_chainId method.
 */
function createNetworkAndChainIdMiddleware({
  network,
}: {
  network: InfuraNetworkType;
}) {
  return createScaffoldMiddleware({
    // TODO: Either fix this lint violation or explain why it's necessary to ignore.
    // eslint-disable-next-line @typescript-eslint/naming-convention
    eth_chainId: ChainId[network],
  });
}

const createChainIdMiddleware = (
  chainId: Hex,
): JsonRpcMiddleware<JsonRpcParams, Json> => {
  return (req, res, next, end) => {
    if (req.method === 'eth_chainId') {
      res.result = chainId;
      return end();
    }
    return next();
  };
};

/**
 * Creates custom middleware.
 *
 * @param args - The arguments.
 * @param args.blockTracker - The block tracker to use.
 * @param args.chainId - The chain id to use.
 * @param args.rpcApiMiddleware - Additional middleware.
 * @returns The collection of middleware that makes up the Infura client.
 */
function createCustomNetworkMiddleware({
  blockTracker,
  chainId,
  rpcApiMiddleware,
}: {
  blockTracker: PollingBlockTracker;
  chainId: Hex;
  rpcApiMiddleware: JsonRpcMiddleware<JsonRpcParams, Json>;
}): JsonRpcMiddleware<JsonRpcParams, Json> {
  const testMiddlewares = process.env.IN_TEST
    ? [createEstimateGasDelayTestMiddleware()]
    : [];

  return mergeMiddleware([
    ...testMiddlewares,
    createChainIdMiddleware(chainId),
    createBlockRefRewriteMiddleware({ blockTracker }),
    createBlockCacheMiddleware({ blockTracker }),
    createInflightCacheMiddleware(),
    createBlockTrackerInspectorMiddleware({ blockTracker }),
    rpcApiMiddleware,
  ]);
}

/**
 * For use in tests only.
 * Adds a delay to `eth_estimateGas` calls.
 *
 * @returns The middleware for delaying gas estimation calls by 2 seconds when in test.
 */
function createEstimateGasDelayTestMiddleware() {
  return createAsyncMiddleware(async (req, _, next) => {
    if (req.method === 'eth_estimateGas') {
      await new Promise((resolve) => setTimeout(resolve, SECOND * 2));
    }
    return next();
  });
}<|MERGE_RESOLUTION|>--- conflicted
+++ resolved
@@ -61,15 +61,11 @@
  * @param args.getBlockTrackerOptions - Factory for constructing block tracker
  * options. See {@link NetworkControllerOptions.getBlockTrackerOptions}.
  * @param args.messenger - The network controller messenger.
-<<<<<<< HEAD
-=======
- * See {@link NetworkControllerOptions.getRpcServiceOptions}.
  * @param args.isRpcFailoverEnabled - Whether or not requests sent to the
  * primary RPC endpoint for this network should be automatically diverted to
  * provided failover endpoints if the primary is unavailable. This effectively
  * causes the `failoverRpcUrls` property of the network client configuration
  * to be honored or ignored.
->>>>>>> 7a3ed49b
  * @returns The network client.
  */
 export function createNetworkClient({
