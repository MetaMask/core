--- conflicted
+++ resolved
@@ -215,26 +215,6 @@
     networkClient?.destroy();
   };
 
-<<<<<<< HEAD
-  const withRpcFailoverEnabled = () => {
-    return createAutoManagedNetworkClient({
-      networkClientConfiguration,
-      getRpcServiceOptions,
-      getBlockTrackerOptions,
-      messenger,
-      isRpcFailoverEnabled: true,
-    });
-  };
-
-  const withRpcFailoverDisabled = () => {
-    return createAutoManagedNetworkClient({
-      networkClientConfiguration,
-      getRpcServiceOptions,
-      getBlockTrackerOptions,
-      messenger,
-      isRpcFailoverEnabled: false,
-    });
-=======
   const enableRpcFailover = () => {
     isRpcFailoverEnabled = true;
     destroy();
@@ -245,7 +225,6 @@
     isRpcFailoverEnabled = false;
     destroy();
     networkClient = undefined;
->>>>>>> 96398895
   };
 
   return {
