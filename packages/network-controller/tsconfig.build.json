{
  "extends": "../../tsconfig.packages.build.json",
  "compilerOptions": {
    "baseUrl": "./",
    "outDir": "./dist",
    "rootDir": "./src"
  },
  "references": [
    { "path": "../base-controller/tsconfig.build.json" },
    { "path": "../controller-utils/tsconfig.build.json" },
<<<<<<< HEAD
    { "path": "../eth-json-rpc-middleware/tsconfig.build.json" },
=======
    { "path": "../eth-block-tracker/tsconfig.build.json" },
>>>>>>> b8756fc6
    { "path": "../eth-json-rpc-provider/tsconfig.build.json" },
    { "path": "../json-rpc-engine/tsconfig.build.json" },
    { "path": "../error-reporting-service/tsconfig.build.json" }
  ],
  "include": ["../../types", "./src"]
}<|MERGE_RESOLUTION|>--- conflicted
+++ resolved
@@ -8,11 +8,8 @@
   "references": [
     { "path": "../base-controller/tsconfig.build.json" },
     { "path": "../controller-utils/tsconfig.build.json" },
-<<<<<<< HEAD
+    { "path": "../eth-block-tracker/tsconfig.build.json" },
     { "path": "../eth-json-rpc-middleware/tsconfig.build.json" },
-=======
-    { "path": "../eth-block-tracker/tsconfig.build.json" },
->>>>>>> b8756fc6
     { "path": "../eth-json-rpc-provider/tsconfig.build.json" },
     { "path": "../json-rpc-engine/tsconfig.build.json" },
     { "path": "../error-reporting-service/tsconfig.build.json" }
