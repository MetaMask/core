--- conflicted
+++ resolved
@@ -54,12 +54,8 @@
     "@metamask/eth-json-rpc-middleware": "^17.0.1",
     "@metamask/eth-json-rpc-provider": "^5.0.0",
     "@metamask/eth-query": "^4.0.0",
-<<<<<<< HEAD
-    "@metamask/json-rpc-engine": "^10.0.3",
-    "@metamask/messenger": "^0.1.0",
-=======
     "@metamask/json-rpc-engine": "^10.1.0",
->>>>>>> a8e82baf
+    "@metamask/messenger": "^0.3.0",
     "@metamask/rpc-errors": "^7.0.2",
     "@metamask/swappable-obj-proxy": "^2.3.0",
     "@metamask/utils": "^11.8.0",
