--- conflicted
+++ resolved
@@ -54,11 +54,8 @@
     "@metamask/utils": "^8.3.0",
     "async-mutex": "^0.5.0",
     "immer": "^9.0.6",
-<<<<<<< HEAD
+    "loglevel": "^1.8.1",
     "uri-js": "^4.4.1",
-=======
-    "loglevel": "^1.8.1",
->>>>>>> f02c5209
     "uuid": "^8.3.2"
   },
   "devDependencies": {
