import type { Caveat } from '@metamask/permission-controller';
<<<<<<< HEAD
import type {
  CaipChainId,
  JsonRpcRequest,
  JsonRpcSuccess,
} from '@metamask/utils';
import type { NormalizedScopesObject } from 'src/scope/types';
=======
import type { JsonRpcRequest, JsonRpcSuccess } from '@metamask/utils';
>>>>>>> b7e7ddcd

import { getSessionScopes } from '../adapters/caip-permission-adapter-session-scopes';
import type { Caip25CaveatValue } from '../caip25Permission';
import {
  Caip25CaveatType,
  Caip25EndowmentPermissionName,
} from '../caip25Permission';
import type { NormalizedScopesObject } from '../scope/types';

/**
 * Handler for the `wallet_getSession` RPC method as specified by [CAIP-312](https://chainagnostic.org/CAIPs/caip-312).
 * The implementation below deviates from the linked spec in that it ignores the `sessionId` param entirely,
 * and that an empty object is returned for the `sessionScopes` result rather than throwing an error if there
 * is no active session for the origin.
 *
 * @param _request - The request object.
 * @param response - The response object.
 * @param _next - The next middleware function. Unused.
 * @param end - The end function.
 * @param hooks - The hooks object.
 * @param hooks.getCaveatForOrigin - Function to retrieve a caveat for the origin.
 * @param hooks.getNonEvmSupportedMethods - A function that returns the supported methods for a non EVM scope.
 */
async function walletGetSessionHandler(
  _request: JsonRpcRequest & { origin: string },
  response: JsonRpcSuccess<{ sessionScopes: NormalizedScopesObject }>,
  _next: () => void,
  end: () => void,
  hooks: {
    getCaveatForOrigin: (
      endowmentPermissionName: string,
      caveatType: string,
    ) => Caveat<typeof Caip25CaveatType, Caip25CaveatValue>;
    getNonEvmSupportedMethods: (scope: CaipChainId) => string[];
  },
) {
  let caveat;
  try {
    caveat = hooks.getCaveatForOrigin(
      Caip25EndowmentPermissionName,
      Caip25CaveatType,
    );
  } catch (e) {
    // noop
  }

  if (!caveat) {
    response.result = { sessionScopes: {} };
    return end();
  }

  response.result = {
    sessionScopes: getSessionScopes(caveat.value, {
      getNonEvmSupportedMethods: hooks.getNonEvmSupportedMethods,
    }),
  };
  return end();
}

export const walletGetSession = {
  methodNames: ['wallet_getSession'],
  implementation: walletGetSessionHandler,
  hookNames: {
    getCaveatForOrigin: true,
    getNonEvmSupportedMethods: true,
  },
};<|MERGE_RESOLUTION|>--- conflicted
+++ resolved
@@ -1,14 +1,9 @@
 import type { Caveat } from '@metamask/permission-controller';
-<<<<<<< HEAD
 import type {
   CaipChainId,
   JsonRpcRequest,
   JsonRpcSuccess,
 } from '@metamask/utils';
-import type { NormalizedScopesObject } from 'src/scope/types';
-=======
-import type { JsonRpcRequest, JsonRpcSuccess } from '@metamask/utils';
->>>>>>> b7e7ddcd
 
 import { getSessionScopes } from '../adapters/caip-permission-adapter-session-scopes';
 import type { Caip25CaveatValue } from '../caip25Permission';
