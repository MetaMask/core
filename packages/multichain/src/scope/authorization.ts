<<<<<<< HEAD
import type { Hex } from '@metamask/utils';

import { bucketScopesBySupport } from './filter';
=======
import type { Json } from '@metamask/utils';

>>>>>>> eea9f466
import { normalizeAndMergeScopes } from './transform';
import type {
  ExternalScopesObject,
  ExternalScopeString,
  ScopesObject,
} from './types';
import { validateScopes } from './validation';

export type Caip25Authorization = (
  | {
      requiredScopes: ExternalScopesObject;
      optionalScopes?: ExternalScopesObject;
    }
  | {
      requiredScopes?: ExternalScopesObject;
      optionalScopes: ExternalScopesObject;
    }
) & {
  sessionProperties?: Record<string, Json>;
  scopedProperties?: Record<ExternalScopeString, Json>;
};

export const validateAndNormalizeScopes = (
  requiredScopes: ExternalScopesObject,
  optionalScopes: ExternalScopesObject,
): {
  normalizedRequiredScopes: ScopesObject;
  normalizedOptionalScopes: ScopesObject;
} => {
  const { validRequiredScopes, validOptionalScopes } = validateScopes(
    requiredScopes,
    optionalScopes,
  );

  const normalizedRequiredScopes = normalizeAndMergeScopes(validRequiredScopes);
  const normalizedOptionalScopes = normalizeAndMergeScopes(validOptionalScopes);

  return {
    normalizedRequiredScopes,
    normalizedOptionalScopes,
  };
};

export const bucketScopes = (
  scopes: ScopesObject,
  {
    isChainIdSupported,
    isChainIdSupportable,
  }: {
    isChainIdSupported: (chainId: Hex) => boolean;
    isChainIdSupportable: (chainId: Hex) => boolean;
  },
): {
  supportedScopes: ScopesObject;
  supportableScopes: ScopesObject;
  unsupportableScopes: ScopesObject;
} => {
  const { supportedScopes, unsupportedScopes: maybeSupportableScopes } =
    bucketScopesBySupport(scopes, {
      isChainIdSupported,
    });

  const {
    supportedScopes: supportableScopes,
    unsupportedScopes: unsupportableScopes,
  } = bucketScopesBySupport(maybeSupportableScopes, {
    isChainIdSupported: isChainIdSupportable,
  });

  return { supportedScopes, supportableScopes, unsupportableScopes };
};<|MERGE_RESOLUTION|>--- conflicted
+++ resolved
@@ -1,11 +1,6 @@
-<<<<<<< HEAD
-import type { Hex } from '@metamask/utils';
+import type { Hex, Json } from '@metamask/utils';
 
 import { bucketScopesBySupport } from './filter';
-=======
-import type { Json } from '@metamask/utils';
-
->>>>>>> eea9f466
 import { normalizeAndMergeScopes } from './transform';
 import type {
   ExternalScopesObject,
