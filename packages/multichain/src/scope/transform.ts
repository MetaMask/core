--- conflicted
+++ resolved
@@ -16,11 +16,7 @@
  * @param list - The list of items to filter
  * @returns A list of unique items
  */
-<<<<<<< HEAD
-const unique = <Value>(list: Value[]): Value[] => {
-=======
-export function getUniqueArrayItems<Value>(list: Value[]): Value[] {
->>>>>>> c5d80056
+export const getUniqueArrayItems = <Value>(list: Value[]): Value[] => {
   return Array.from(new Set(list));
 };
 
@@ -58,7 +54,10 @@
   scopeObjectB: ScopeObject,
 ) => {
   const mergedScopeObject: ScopeObject = {
-    methods: unique([...scopeObjectA.methods, ...scopeObjectB.methods]),
+    methods: getUniqueArrayItems([
+      ...scopeObjectA.methods,
+      ...scopeObjectB.methods,
+    ]),
     notifications: getUniqueArrayItems([
       ...scopeObjectA.notifications,
       ...scopeObjectB.notifications,
