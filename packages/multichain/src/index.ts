export {
  getEthAccounts,
  setEthAccounts,
} from './adapters/caip-permission-adapter-eth-accounts';
export { caipPermissionAdapterMiddleware } from './adapters/caip-permission-adapter-middleware';
export {
  getPermittedEthChainIds,
  addPermittedEthChainId,
  setPermittedEthChainIds,
} from './adapters/caip-permission-adapter-permittedChains';

export { walletGetSession } from './handlers/wallet-getSession';
export { walletInvokeMethod } from './handlers/wallet-invokeMethod';
export { walletRevokeSession } from './handlers/wallet-revokeSession';

export { multichainMethodCallValidatorMiddleware } from './middlewares/multichainMethodCallValidator';
export { MultichainMiddlewareManager } from './middlewares/MultichainMiddlewareManager';
export { MultichainSubscriptionManager } from './middlewares/MultichainSubscriptionManager';

export { assertScopeSupported, assertScopesSupported } from './scope/assert';
export type { Caip25Authorization } from './scope/authorization';
<<<<<<< HEAD
export {
  validateAndNormalizeScopes,
  bucketScopes,
} from './scope/authorization';
export { bucketScopesBySupport, filterScopesSupported } from './scope/filter';
export * from './scope/types';
=======
export { validateAndNormalizeScopes } from './scope/authorization';
export {
  KnownWalletRpcMethods,
  KnownRpcMethods,
  KnownWalletNamespaceRpcMethods,
  KnownNotifications,
} from './scope/constants';
export type {
  ExternalScopeString,
  ExternalScopeObject,
  ExternalScopesObject,
  ScopeString,
  ScopeObject,
  ScopesObject,
  ScopedProperties,
  NonWalletKnownCaipNamespace,
} from './scope/types';
export { parseScopeString, KnownWalletScopeString } from './scope/types';
>>>>>>> bd0f50f9
export {
  isSupportedScopeString,
  isSupportedAccount,
  isSupportedMethod,
  isSupportedNotification,
} from './scope/supported';
export {
  normalizeScope,
  mergeScopeObject,
  mergeScopes,
  normalizeAndMergeScopes,
} from './scope/transform';
export { isValidScope, validateScopes } from './scope/validation';

export type { Caip25CaveatValue } from './caip25Permission';
export {
  Caip25CaveatType,
  Caip25CaveatFactoryFn,
  Caip25EndowmentPermissionName,
  caip25EndowmentBuilder,
  Caip25CaveatMutatorFactories,
  removeScope,
} from './caip25Permission';<|MERGE_RESOLUTION|>--- conflicted
+++ resolved
@@ -19,15 +19,11 @@
 
 export { assertScopeSupported, assertScopesSupported } from './scope/assert';
 export type { Caip25Authorization } from './scope/authorization';
-<<<<<<< HEAD
 export {
   validateAndNormalizeScopes,
   bucketScopes,
 } from './scope/authorization';
 export { bucketScopesBySupport, filterScopesSupported } from './scope/filter';
-export * from './scope/types';
-=======
-export { validateAndNormalizeScopes } from './scope/authorization';
 export {
   KnownWalletRpcMethods,
   KnownRpcMethods,
@@ -45,7 +41,6 @@
   NonWalletKnownCaipNamespace,
 } from './scope/types';
 export { parseScopeString, KnownWalletScopeString } from './scope/types';
->>>>>>> bd0f50f9
 export {
   isSupportedScopeString,
   isSupportedAccount,
