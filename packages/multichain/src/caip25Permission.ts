import type { NetworkClientId } from '@metamask/network-controller';
import type {
  PermissionSpecificationBuilder,
  EndowmentGetterParams,
  ValidPermissionSpecification,
  PermissionValidatorConstraint,
  PermissionConstraint,
  EndowmentCaveatSpecificationConstraint,
} from '@metamask/permission-controller';
import {
  CaveatMutatorOperation,
  PermissionType,
} from '@metamask/permission-controller';
import type { CaipAccountId, CaipChainId, Json } from '@metamask/utils';
import {
  hasProperty,
  KnownCaipNamespace,
  parseCaipAccountId,
  type Hex,
  type NonEmptyArray,
} from '@metamask/utils';
import { cloneDeep, isEqual } from 'lodash';

import { getEthAccounts } from './adapters/caip-permission-adapter-eth-accounts';
import { assertIsInternalScopesObject } from './scope/assert';
<<<<<<< HEAD
import { isSupportedAccount, isSupportedScopeString } from './scope/supported';
import { mergeScopes } from './scope/transform';
=======
import { isSupportedScopeString } from './scope/supported';
import { mergeInternalScopes } from './scope/transform';
>>>>>>> b7e7ddcd
import {
  parseScopeString,
  type ExternalScopeString,
  type InternalScopeObject,
  type InternalScopesObject,
} from './scope/types';

/**
 * The CAIP-25 permission caveat value.
 * This permission contains the required and optional scopes and session properties from the [CAIP-25](https://github.com/ChainAgnostic/CAIPs/blob/main/CAIPs/caip-25.md) request that initiated the permission session.
 * It also contains a boolean (isMultichainOrigin) indicating if the permission session is multichain, which may be needed to determine implicit permissioning.
 */
export type Caip25CaveatValue = {
  requiredScopes: InternalScopesObject;
  optionalScopes: InternalScopesObject;
  sessionProperties?: Record<string, Json>;
  isMultichainOrigin: boolean;
};

/**
 * The name of the CAIP-25 permission caveat.
 */
export const Caip25CaveatType = 'authorizedScopes';

/**
 * The target name of the CAIP-25 endowment permission.
 */
export const Caip25EndowmentPermissionName = 'endowment:caip25';

/**
 * Creates a CAIP-25 permission caveat.
 *
 * @param value - The CAIP-25 permission caveat value.
 * @returns The CAIP-25 permission caveat (now including the type).
 */
export const createCaip25Caveat = (value: Caip25CaveatValue) => {
  return {
    type: Caip25CaveatType,
    value,
  };
};

type Caip25EndowmentCaveatSpecificationBuilderOptions = {
  findNetworkClientIdByChainId: (chainId: Hex) => NetworkClientId;
  listAccounts: () => { type: string; address: Hex }[];
  isNonEvmScopeSupported: (scope: CaipChainId) => boolean;
  getNonEvmAccountAddresses: (scope: CaipChainId) => string[];
};

/**
 * Calculates the difference between two provided CAIP-25 permission caveat values, but only considering a single scope property at a time.
 *
 * @param originalValue - The existing CAIP-25 permission caveat value.
 * @param mergedValue - The result from merging existing and incoming CAIP-25 permission caveat values.
 * @param scopeToDiff - The required or optional scopes from the [CAIP-25](https://github.com/ChainAgnostic/CAIPs/blob/main/CAIPs/caip-25.md) request.
 * @returns The difference between original and merged CAIP-25 permission caveat values.
 */
export function diffScopesForCaip25CaveatValue(
  originalValue: Caip25CaveatValue,
  mergedValue: Caip25CaveatValue,
  scopeToDiff: 'optionalScopes' | 'requiredScopes',
): Caip25CaveatValue {
  const diff = cloneDeep(originalValue);

  const mergedScopeToDiff = mergedValue[scopeToDiff];
  for (const [scopeString, mergedScopeObject] of Object.entries(
    mergedScopeToDiff,
  )) {
    const internalScopeString = scopeString as keyof typeof mergedScopeToDiff;
    const originalScopeObject = diff[scopeToDiff][internalScopeString];

    if (originalScopeObject) {
      const newAccounts = mergedScopeObject.accounts.filter(
        (account) => !originalScopeObject?.accounts.includes(account),
      );
      if (newAccounts.length > 0) {
        diff[scopeToDiff][internalScopeString] = {
          accounts: newAccounts,
        };
        continue;
      }
      delete diff[scopeToDiff][internalScopeString];
    } else {
      diff[scopeToDiff][internalScopeString] = mergedScopeObject;
    }
  }

  return diff;
}

/**
 * Helper that returns a `authorizedScopes` CAIP-25 caveat specification
 * that can be passed into the PermissionController constructor.
 *
 * @param options - The specification builder options.
 * @param options.findNetworkClientIdByChainId - The hook for getting the networkClientId that serves a chainId.
 * @param options.listAccounts - The hook for getting internalAccount objects for all evm accounts.
 * @param options.isNonEvmScopeSupported - The hook that determines if an non EVM scopeString is supported.
 * @param options.getNonEvmAccountAddresses - The hook that returns the supported CAIP-10 account addresses for a non EVM scope.
 * @returns The specification for the `caip25` caveat.
 */
export const caip25CaveatBuilder = ({
  findNetworkClientIdByChainId,
  listAccounts,
  isNonEvmScopeSupported,
  getNonEvmAccountAddresses,
}: Caip25EndowmentCaveatSpecificationBuilderOptions): EndowmentCaveatSpecificationConstraint &
  Required<
    Pick<EndowmentCaveatSpecificationConstraint, 'validator' | 'merger'>
  > => {
  return {
    type: Caip25CaveatType,
    validator: (
      caveat: { type: typeof Caip25CaveatType; value: unknown },
      _origin?: string,
      _target?: string,
    ) => {
      if (
        !caveat.value ||
        !hasProperty(caveat.value, 'requiredScopes') ||
        !hasProperty(caveat.value, 'optionalScopes') ||
        !hasProperty(caveat.value, 'isMultichainOrigin') ||
        typeof caveat.value.isMultichainOrigin !== 'boolean'
      ) {
        throw new Error(
          `${Caip25EndowmentPermissionName} error: Received invalid value for caveat of type "${Caip25CaveatType}".`,
        );
      }

      const { requiredScopes, optionalScopes } = caveat.value;

      assertIsInternalScopesObject(requiredScopes);
      assertIsInternalScopesObject(optionalScopes);

      const isEvmChainIdSupported = (chainId: Hex) => {
        try {
          findNetworkClientIdByChainId(chainId);
          return true;
        } catch (err) {
          return false;
        }
      };

      const allRequiredScopesSupported = Object.keys(requiredScopes).every(
        (scopeString) =>
          isSupportedScopeString(scopeString, {
            isEvmChainIdSupported,
            isNonEvmScopeSupported,
          }),
      );
      const allOptionalScopesSupported = Object.keys(optionalScopes).every(
        (scopeString) =>
          isSupportedScopeString(scopeString, {
            isEvmChainIdSupported,
            isNonEvmScopeSupported,
          }),
      );
      if (!allRequiredScopesSupported || !allOptionalScopesSupported) {
        throw new Error(
          `${Caip25EndowmentPermissionName} error: Received scopeString value(s) for caveat of type "${Caip25CaveatType}" that are not supported by the wallet.`,
        );
      }

      const allRequiredAccountsSupported = Object.values(requiredScopes).every(
        (scopeObject) =>
          scopeObject.accounts.every((account) =>
            isSupportedAccount(account, {
              getEvmInternalAccounts: listAccounts,
              getNonEvmAccountAddresses,
            }),
          ),
      );
      const allOptionalAccountsSupported = Object.values(optionalScopes).every(
        (scopeObject) =>
          scopeObject.accounts.every((account) =>
            isSupportedAccount(account, {
              getEvmInternalAccounts: listAccounts,
              getNonEvmAccountAddresses,
            }),
          ),
      );
      if (!allRequiredAccountsSupported || !allOptionalAccountsSupported) {
        throw new Error(
          `${Caip25EndowmentPermissionName} error: Received account value(s) for caveat of type "${Caip25CaveatType}" that are not supported by the wallet.`,
        );
      }
    },
    merger: (
      leftValue: Caip25CaveatValue,
      rightValue: Caip25CaveatValue,
    ): [Caip25CaveatValue, Caip25CaveatValue] => {
      const mergedRequiredScopes = mergeInternalScopes(
        leftValue.requiredScopes,
        rightValue.requiredScopes,
      );
      const mergedOptionalScopes = mergeInternalScopes(
        leftValue.optionalScopes,
        rightValue.optionalScopes,
      );

      const mergedValue: Caip25CaveatValue = {
        requiredScopes: mergedRequiredScopes,
        optionalScopes: mergedOptionalScopes,
        isMultichainOrigin: leftValue.isMultichainOrigin,
      };

      const partialDiff = diffScopesForCaip25CaveatValue(
        leftValue,
        mergedValue,
        'requiredScopes',
      );

      const diff = diffScopesForCaip25CaveatValue(
        partialDiff,
        mergedValue,
        'optionalScopes',
      );

      return [mergedValue, diff];
    },
  };
};

type Caip25EndowmentSpecification = ValidPermissionSpecification<{
  permissionType: PermissionType.Endowment;
  targetName: typeof Caip25EndowmentPermissionName;
  endowmentGetter: (_options?: EndowmentGetterParams) => null;
  validator: PermissionValidatorConstraint;
  allowedCaveats: Readonly<NonEmptyArray<string>> | null;
}>;

/**
 * Helper that returns a `endowment:caip25` specification that
 * can be passed into the PermissionController constructor.
 *
 * @returns The specification for the `caip25` endowment.
 */
const specificationBuilder: PermissionSpecificationBuilder<
  PermissionType.Endowment,
  Record<never, never>,
  Caip25EndowmentSpecification
> = () => {
  return {
    permissionType: PermissionType.Endowment,
    targetName: Caip25EndowmentPermissionName,
    allowedCaveats: [Caip25CaveatType],
    endowmentGetter: (_getterOptions?: EndowmentGetterParams) => null,
    validator: (permission: PermissionConstraint) => {
      if (
        permission.caveats?.length !== 1 ||
        permission.caveats?.[0]?.type !== Caip25CaveatType
      ) {
        throw new Error(
          `${Caip25EndowmentPermissionName} error: Invalid caveats. There must be a single caveat of type "${Caip25CaveatType}".`,
        );
      }
    },
  };
};

/**
 * The `caip25` endowment specification builder. Passed to the
 * `PermissionController` for constructing and validating the
 * `endowment:caip25` permission.
 */
export const caip25EndowmentBuilder = Object.freeze({
  targetName: Caip25EndowmentPermissionName,
  specificationBuilder,
} as const);

/**
 * Factories that construct caveat mutator functions that are passed to
 * PermissionController.updatePermissionsByCaveat.
 */
export const Caip25CaveatMutators = {
  [Caip25CaveatType]: {
    removeScope,
    removeAccount,
  },
};

/**
 * Removes the account from the scope object.
 *
 * @param targetAddress - The address to remove from the scope object.
 * @returns A function that removes the account from the scope object.
 */
function removeAccountFilterFn(targetAddress: string) {
  return (account: CaipAccountId) => {
    const parsed = parseCaipAccountId(account);
    return parsed.address !== targetAddress;
  };
}

/**
 * Removes the account from the scope object.
 *
 * @param scopeObject - The scope object to remove the account from.
 * @param targetAddress - The address to remove from the scope object.
 */
function removeAccountFromScopeObject(
  scopeObject: InternalScopeObject,
  targetAddress: string,
) {
  if (scopeObject.accounts) {
    scopeObject.accounts = scopeObject.accounts.filter(
      removeAccountFilterFn(targetAddress),
    );
  }
}

/**
 * Removes the target account from the scope object.
 *
 * @param caip25CaveatValue - The CAIP-25 permission caveat value from which to remove the account (across all chain scopes).
 * @param targetAddress - The address to remove from the scope object. Not a CAIP-10 formatted address because it will be removed across each chain scope.
 * @returns The updated scope object.
 */
function removeAccount(
  caip25CaveatValue: Caip25CaveatValue,
  targetAddress: Hex,
) {
  const updatedCaveatValue = cloneDeep(caip25CaveatValue);

  [
    updatedCaveatValue.requiredScopes,
    updatedCaveatValue.optionalScopes,
  ].forEach((scopes) => {
    Object.entries(scopes).forEach(([, scopeObject]) => {
      removeAccountFromScopeObject(scopeObject, targetAddress);
    });
  });

  const noChange = isEqual(updatedCaveatValue, caip25CaveatValue);

  if (noChange) {
    return {
      operation: CaveatMutatorOperation.Noop,
    };
  }

  const hasAccounts = [
    ...Object.values(updatedCaveatValue.requiredScopes),
    ...Object.values(updatedCaveatValue.optionalScopes),
  ].some(({ accounts }) => accounts.length > 0);

  if (hasAccounts) {
    return {
      operation: CaveatMutatorOperation.UpdateValue,
      value: updatedCaveatValue,
    };
  }

  return {
    operation: CaveatMutatorOperation.RevokePermission,
  };
}

/**
 * Removes the target scope from the value arrays of the given
 * `endowment:caip25` caveat. No-ops if the target scopeString is not in
 * the existing scopes.
 *
 * @param caip25CaveatValue - The CAIP-25 permission caveat value to remove the scope from.
 * @param targetScopeString - The scope that is being removed.
 * @returns The updated CAIP-25 permission caveat value.
 */
function removeScope(
  caip25CaveatValue: Caip25CaveatValue,
  targetScopeString: ExternalScopeString,
) {
  const newRequiredScopes = Object.entries(
    caip25CaveatValue.requiredScopes,
  ).filter(([scope]) => scope !== targetScopeString);
  const newOptionalScopes = Object.entries(
    caip25CaveatValue.optionalScopes,
  ).filter(([scope]) => {
    return scope !== targetScopeString;
  });

  const requiredScopesRemoved =
    newRequiredScopes.length !==
    Object.keys(caip25CaveatValue.requiredScopes).length;
  const optionalScopesRemoved =
    newOptionalScopes.length !==
    Object.keys(caip25CaveatValue.optionalScopes).length;

  if (!requiredScopesRemoved && !optionalScopesRemoved) {
    return {
      operation: CaveatMutatorOperation.Noop,
    };
  }

  const updatedCaveatValue = {
    ...caip25CaveatValue,
    requiredScopes: Object.fromEntries(newRequiredScopes),
    optionalScopes: Object.fromEntries(newOptionalScopes),
  };

  const hasNonWalletScopes = [...newRequiredScopes, ...newOptionalScopes].some(
    ([scopeString]) => {
      const { namespace } = parseScopeString(scopeString);
      return namespace !== KnownCaipNamespace.Wallet;
    },
  );

  if (hasNonWalletScopes) {
    return {
      operation: CaveatMutatorOperation.UpdateValue,
      value: updatedCaveatValue,
    };
  }

  return {
    operation: CaveatMutatorOperation.RevokePermission,
  };
}<|MERGE_RESOLUTION|>--- conflicted
+++ resolved
@@ -21,15 +21,9 @@
 } from '@metamask/utils';
 import { cloneDeep, isEqual } from 'lodash';
 
-import { getEthAccounts } from './adapters/caip-permission-adapter-eth-accounts';
 import { assertIsInternalScopesObject } from './scope/assert';
-<<<<<<< HEAD
 import { isSupportedAccount, isSupportedScopeString } from './scope/supported';
-import { mergeScopes } from './scope/transform';
-=======
-import { isSupportedScopeString } from './scope/supported';
 import { mergeInternalScopes } from './scope/transform';
->>>>>>> b7e7ddcd
 import {
   parseScopeString,
   type ExternalScopeString,
