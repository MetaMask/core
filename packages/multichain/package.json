--- conflicted
+++ resolved
@@ -61,12 +61,8 @@
     "@metamask/auto-changelog": "^3.4.4",
     "@metamask/json-rpc-engine": "^10.0.2",
     "@metamask/network-controller": "^22.1.1",
-<<<<<<< HEAD
-    "@metamask/permission-controller": "^11.0.4",
+    "@metamask/permission-controller": "^11.0.5",
     "@open-rpc/meta-schema": "^1.14.6",
-=======
-    "@metamask/permission-controller": "^11.0.5",
->>>>>>> a7ed53d1
     "@types/jest": "^27.4.1",
     "deepmerge": "^4.2.2",
     "jest": "^27.5.1",
