--- conflicted
+++ resolved
@@ -50,16 +50,11 @@
     "@metamask/api-specs": "^0.10.12",
     "@metamask/controller-utils": "^11.4.4",
     "@metamask/eth-json-rpc-filters": "^9.0.0",
-<<<<<<< HEAD
-    "@metamask/rpc-errors": "^7.0.1",
+    "@metamask/rpc-errors": "^7.0.2",
     "@metamask/safe-event-emitter": "^3.0.0",
-    "@metamask/utils": "^10.0.0",
+    "@metamask/utils": "^11.0.1",
     "@open-rpc/schema-utils-js": "^2.0.5",
     "jsonschema": "^1.4.1",
-=======
-    "@metamask/rpc-errors": "^7.0.2",
-    "@metamask/utils": "^11.0.1",
->>>>>>> 85188d81
     "lodash": "^4.17.21"
   },
   "devDependencies": {
