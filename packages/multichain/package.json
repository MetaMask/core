{
  "name": "@metamask/multichain",
  "version": "1.1.1",
  "description": "Provides types, helpers, adapters, and wrappers for facilitating CAIP Multichain sessions",
  "keywords": [
    "MetaMask",
    "Ethereum"
  ],
  "homepage": "https://github.com/MetaMask/core/tree/main/packages/multichain#readme",
  "bugs": {
    "url": "https://github.com/MetaMask/core/issues"
  },
  "repository": {
    "type": "git",
    "url": "https://github.com/MetaMask/core.git"
  },
  "license": "MIT",
  "sideEffects": false,
  "exports": {
    ".": {
      "import": {
        "types": "./dist/index.d.mts",
        "default": "./dist/index.mjs"
      },
      "require": {
        "types": "./dist/index.d.cts",
        "default": "./dist/index.cjs"
      }
    },
    "./package.json": "./package.json"
  },
  "main": "./dist/index.cjs",
  "types": "./dist/index.d.cts",
  "files": [
    "dist/"
  ],
  "scripts": {
    "build": "ts-bridge --project tsconfig.build.json --verbose --clean --no-references",
    "build:docs": "typedoc",
    "changelog:update": "../../scripts/update-changelog.sh @metamask/multichain",
    "changelog:validate": "../../scripts/validate-changelog.sh @metamask/multichain",
    "publish:preview": "yarn npm publish --tag preview",
    "since-latest-release": "../../scripts/since-latest-release.sh",
    "test": "NODE_OPTIONS=--experimental-vm-modules jest --reporters=jest-silent-reporter",
    "test:clean": "NODE_OPTIONS=--experimental-vm-modules jest --clearCache",
    "test:verbose": "NODE_OPTIONS=--experimental-vm-modules jest --verbose",
    "test:watch": "NODE_OPTIONS=--experimental-vm-modules jest --watch"
  },
  "dependencies": {
    "@metamask/api-specs": "^0.10.12",
    "@metamask/controller-utils": "^11.4.4",
    "@metamask/eth-json-rpc-filters": "^7.0.0",
    "@metamask/rpc-errors": "^7.0.1",
    "@metamask/safe-event-emitter": "^3.0.0",
    "@metamask/utils": "^10.0.0",
    "@open-rpc/schema-utils-js": "^2.0.5",
    "jsonschema": "^1.4.1",
    "lodash": "^4.17.21"
  },
  "devDependencies": {
    "@metamask/auto-changelog": "^3.4.4",
<<<<<<< HEAD
    "@metamask/json-rpc-engine": "^10.0.1",
    "@metamask/network-controller": "^22.1.0",
=======
    "@metamask/network-controller": "^22.1.1",
>>>>>>> 2fa588d9
    "@metamask/permission-controller": "^11.0.4",
    "@open-rpc/meta-schema": "^1.14.6",
    "@types/jest": "^27.4.1",
    "deepmerge": "^4.2.2",
    "jest": "^27.5.1",
    "ts-jest": "^27.1.4",
    "typedoc": "^0.24.8",
    "typedoc-plugin-missing-exports": "^2.0.0",
    "typescript": "~5.2.2"
  },
  "peerDependencies": {
    "@metamask/network-controller": "^22.0.0",
    "@metamask/permission-controller": "^11.0.0"
  },
  "engines": {
    "node": "^18.18 || >=20"
  },
  "publishConfig": {
    "access": "public",
    "registry": "https://registry.npmjs.org/"
  }
}<|MERGE_RESOLUTION|>--- conflicted
+++ resolved
@@ -59,12 +59,8 @@
   },
   "devDependencies": {
     "@metamask/auto-changelog": "^3.4.4",
-<<<<<<< HEAD
     "@metamask/json-rpc-engine": "^10.0.1",
-    "@metamask/network-controller": "^22.1.0",
-=======
     "@metamask/network-controller": "^22.1.1",
->>>>>>> 2fa588d9
     "@metamask/permission-controller": "^11.0.4",
     "@open-rpc/meta-schema": "^1.14.6",
     "@types/jest": "^27.4.1",
