--- conflicted
+++ resolved
@@ -1,8 +1,5 @@
-<<<<<<< HEAD
+import { deriveStateFromMetadata } from '@metamask/base-controller/next';
 import { Messenger } from '@metamask/messenger';
-=======
-import { Messenger, deriveStateFromMetadata } from '@metamask/base-controller';
->>>>>>> 1aae93d3
 
 import {
   AppMetadataController,
@@ -134,7 +131,7 @@
           deriveStateFromMetadata(
             controller.state,
             controller.metadata,
-            'anonymous',
+            'includeInDebugSnapshot',
           ),
         ).toMatchInlineSnapshot(`
           Object {
