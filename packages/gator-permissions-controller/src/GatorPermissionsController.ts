import type { Signer } from '@metamask/7715-permission-types';
import type {
  ControllerGetStateAction,
  ControllerStateChangeEvent,
  StateMetadata,
<<<<<<< HEAD
} from '@metamask/base-controller/next';
import { BaseController } from '@metamask/base-controller/next';
import type { Messenger } from '@metamask/messenger';
=======
} from '@metamask/base-controller';
import { BaseController } from '@metamask/base-controller';
import { DELEGATOR_CONTRACTS } from '@metamask/delegation-deployments';
>>>>>>> f6417a34
import type { HandleSnapRequest, HasSnap } from '@metamask/snaps-controllers';
import type { SnapId } from '@metamask/snaps-sdk';
import { HandlerType } from '@metamask/snaps-utils';

import type { DecodedPermission } from './decodePermission';
import {
  getPermissionDataAndExpiry,
  identifyPermissionByEnforcers,
  reconstructDecodedPermission,
} from './decodePermission';
import {
  GatorPermissionsFetchError,
  GatorPermissionsNotEnabledError,
  GatorPermissionsProviderError,
  OriginNotAllowedError,
  PermissionDecodingError,
} from './errors';
import { controllerLog } from './logger';
import type { StoredGatorPermissionSanitized } from './types';
import {
  GatorPermissionsSnapRpcMethod,
  type GatorPermissionsMap,
  type PermissionTypesWithCustom,
  type StoredGatorPermission,
  type DelegationDetails,
} from './types';
import {
  deserializeGatorPermissionsMap,
  serializeGatorPermissionsMap,
} from './utils';

// === GENERAL ===

// Unique name for the controller
const controllerName = 'GatorPermissionsController';

// Default value for the gator permissions provider snap id
const defaultGatorPermissionsProviderSnapId =
  'npm:@metamask/gator-permissions-snap' as SnapId;

const defaultGatorPermissionsMap: GatorPermissionsMap = {
  'native-token-stream': {},
  'native-token-periodic': {},
  'erc20-token-stream': {},
  'erc20-token-periodic': {},
  other: {},
};

/**
 * Delegation framework version used to select the correct deployed enforcer
 * contract addresses from `@metamask/delegation-deployments`.
 */
export const DELEGATION_FRAMEWORK_VERSION = '1.3.0';

const contractsByChainId = DELEGATOR_CONTRACTS[DELEGATION_FRAMEWORK_VERSION];

// === STATE ===

/**
 * State shape for GatorPermissionsController
 */
export type GatorPermissionsControllerState = {
  /**
   * Flag that indicates if the gator permissions feature is enabled
   */
  isGatorPermissionsEnabled: boolean;

  /**
   * JSON serialized object containing gator permissions fetched from profile sync
   */
  gatorPermissionsMapSerialized: string;

  /**
   * Flag that indicates that fetching permissions is in progress
   * This is used to show a loading spinner in the UI
   */
  isFetchingGatorPermissions: boolean;

  /**
   * The ID of the Snap of the gator permissions provider snap
   * Default value is `@metamask/gator-permissions-snap`
   */
  gatorPermissionsProviderSnapId: SnapId;
};

const gatorPermissionsControllerMetadata = {
  isGatorPermissionsEnabled: {
    includeInStateLogs: true,
    persist: true,
    anonymous: false,
    usedInUi: false,
  },
  gatorPermissionsMapSerialized: {
    includeInStateLogs: true,
    persist: true,
    anonymous: false,
    usedInUi: true,
  },
  isFetchingGatorPermissions: {
    includeInStateLogs: true,
    persist: false,
    anonymous: false,
    usedInUi: false,
  },
  gatorPermissionsProviderSnapId: {
    includeInStateLogs: true,
    persist: false,
    anonymous: false,
    usedInUi: false,
  },
} satisfies StateMetadata<GatorPermissionsControllerState>;

/**
 * Constructs the default {@link GatorPermissionsController} state. This allows
 * consumers to provide a partial state object when initializing the controller
 * and also helps in constructing complete state objects for this controller in
 * tests.
 *
 * @returns The default {@link GatorPermissionsController} state.
 */
export function getDefaultGatorPermissionsControllerState(): GatorPermissionsControllerState {
  return {
    isGatorPermissionsEnabled: false,
    gatorPermissionsMapSerialized: serializeGatorPermissionsMap(
      defaultGatorPermissionsMap,
    ),
    isFetchingGatorPermissions: false,
    gatorPermissionsProviderSnapId: defaultGatorPermissionsProviderSnapId,
  };
}

// === MESSENGER ===

/**
 * The action which can be used to retrieve the state of the
 * {@link GatorPermissionsController}.
 */
export type GatorPermissionsControllerGetStateAction = ControllerGetStateAction<
  typeof controllerName,
  GatorPermissionsControllerState
>;

/**
 * The action which can be used to fetch and update gator permissions.
 */
export type GatorPermissionsControllerFetchAndUpdateGatorPermissionsAction = {
  type: `${typeof controllerName}:fetchAndUpdateGatorPermissions`;
  handler: GatorPermissionsController['fetchAndUpdateGatorPermissions'];
};

/**
 * The action which can be used to enable gator permissions.
 */
export type GatorPermissionsControllerEnableGatorPermissionsAction = {
  type: `${typeof controllerName}:enableGatorPermissions`;
  handler: GatorPermissionsController['enableGatorPermissions'];
};

/**
 * The action which can be used to disable gator permissions.
 */
export type GatorPermissionsControllerDisableGatorPermissionsAction = {
  type: `${typeof controllerName}:disableGatorPermissions`;
  handler: GatorPermissionsController['disableGatorPermissions'];
};

export type GatorPermissionsControllerDecodePermissionFromPermissionContextForOriginAction =
  {
    type: `${typeof controllerName}:decodePermissionFromPermissionContextForOrigin`;
    handler: GatorPermissionsController['decodePermissionFromPermissionContextForOrigin'];
  };

/**
 * All actions that {@link GatorPermissionsController} registers, to be called
 * externally.
 */
export type GatorPermissionsControllerActions =
  | GatorPermissionsControllerGetStateAction
  | GatorPermissionsControllerFetchAndUpdateGatorPermissionsAction
  | GatorPermissionsControllerEnableGatorPermissionsAction
  | GatorPermissionsControllerDisableGatorPermissionsAction
  | GatorPermissionsControllerDecodePermissionFromPermissionContextForOriginAction;

/**
 * All actions that {@link GatorPermissionsController} calls internally.
 *
 * SnapsController:handleRequest and SnapsController:has are allowed to be called
 * internally because they are used to fetch gator permissions from the Snap.
 */
type AllowedActions = HandleSnapRequest | HasSnap;

/**
 * The event that {@link GatorPermissionsController} publishes when updating state.
 */
export type GatorPermissionsControllerStateChangeEvent =
  ControllerStateChangeEvent<
    typeof controllerName,
    GatorPermissionsControllerState
  >;

/**
 * All events that {@link GatorPermissionsController} publishes, to be subscribed to
 * externally.
 */
export type GatorPermissionsControllerEvents =
  GatorPermissionsControllerStateChangeEvent;

/**
 * Events that {@link GatorPermissionsController} is allowed to subscribe to internally.
 */
type AllowedEvents = GatorPermissionsControllerStateChangeEvent;

/**
 * Messenger type for the GatorPermissionsController.
 */
export type GatorPermissionsControllerMessenger = Messenger<
  typeof controllerName,
  GatorPermissionsControllerActions | AllowedActions,
  GatorPermissionsControllerEvents | AllowedEvents
>;

/**
 * Controller that manages gator permissions by reading from profile sync
 */
export default class GatorPermissionsController extends BaseController<
  typeof controllerName,
  GatorPermissionsControllerState,
  GatorPermissionsControllerMessenger
> {
  /**
   * Creates a GatorPermissionsController instance.
   *
   * @param args - The arguments to this function.
   * @param args.messenger - Messenger used to communicate with BaseV2 controller.
   * @param args.state - Initial state to set on this controller.
   */
  constructor({
    messenger,
    state,
  }: {
    messenger: GatorPermissionsControllerMessenger;
    state?: Partial<GatorPermissionsControllerState>;
  }) {
    super({
      name: controllerName,
      metadata: gatorPermissionsControllerMetadata,
      messenger,
      state: {
        ...getDefaultGatorPermissionsControllerState(),
        ...state,
        isFetchingGatorPermissions: false,
      },
    });

    this.#registerMessageHandlers();
  }

  #setIsFetchingGatorPermissions(isFetchingGatorPermissions: boolean) {
    this.update((state) => {
      state.isFetchingGatorPermissions = isFetchingGatorPermissions;
    });
  }

  #setIsGatorPermissionsEnabled(isGatorPermissionsEnabled: boolean) {
    this.update((state) => {
      state.isGatorPermissionsEnabled = isGatorPermissionsEnabled;
    });
  }

  #registerMessageHandlers(): void {
    this.messenger.registerActionHandler(
      `${controllerName}:fetchAndUpdateGatorPermissions`,
      this.fetchAndUpdateGatorPermissions.bind(this),
    );

    this.messenger.registerActionHandler(
      `${controllerName}:enableGatorPermissions`,
      this.enableGatorPermissions.bind(this),
    );

    this.messenger.registerActionHandler(
      `${controllerName}:disableGatorPermissions`,
      this.disableGatorPermissions.bind(this),
    );

    this.messagingSystem.registerActionHandler(
      `${controllerName}:decodePermissionFromPermissionContextForOrigin`,
      this.decodePermissionFromPermissionContextForOrigin.bind(this),
    );
  }

  /**
   * Asserts that the gator permissions are enabled.
   *
   * @throws {GatorPermissionsNotEnabledError} If the gator permissions are not enabled.
   */
  #assertGatorPermissionsEnabled() {
    if (!this.state.isGatorPermissionsEnabled) {
      throw new GatorPermissionsNotEnabledError();
    }
  }

  /**
   * Forwards a Snap request to the SnapController.
   *
   * @param args - The request parameters.
   * @param args.snapId - The ID of the Snap of the gator permissions provider snap.
   * @returns A promise that resolves with the gator permissions.
   */
  async #handleSnapRequestToGatorPermissionsProvider({
    snapId,
  }: {
    snapId: SnapId;
  }): Promise<
    StoredGatorPermission<Signer, PermissionTypesWithCustom>[] | null
  > {
    try {
      const response = (await this.messenger.call(
        'SnapController:handleRequest',
        {
          snapId,
          origin: 'metamask',
          handler: HandlerType.OnRpcRequest,
          request: {
            jsonrpc: '2.0',
            method:
              GatorPermissionsSnapRpcMethod.PermissionProviderGetGrantedPermissions,
          },
        },
      )) as StoredGatorPermission<Signer, PermissionTypesWithCustom>[] | null;

      return response;
    } catch (error) {
      controllerLog(
        'Failed to handle snap request to gator permissions provider',
        error,
      );
      throw new GatorPermissionsProviderError({
        method:
          GatorPermissionsSnapRpcMethod.PermissionProviderGetGrantedPermissions,
        cause: error as Error,
      });
    }
  }

  /**
   * Sanitizes a stored gator permission by removing the fields that are not expose to MetaMask client.
   *
   * @param storedGatorPermission - The stored gator permission to sanitize.
   * @returns The sanitized stored gator permission.
   */
  #sanitizeStoredGatorPermission(
    storedGatorPermission: StoredGatorPermission<
      Signer,
      PermissionTypesWithCustom
    >,
  ): StoredGatorPermissionSanitized<Signer, PermissionTypesWithCustom> {
    const { permissionResponse } = storedGatorPermission;
    const { rules, dependencyInfo, signer, ...rest } = permissionResponse;
    return {
      ...storedGatorPermission,
      permissionResponse: {
        ...rest,
      },
    };
  }

  /**
   * Categorizes stored gator permissions by type and chainId.
   *
   * @param storedGatorPermissions - An array of stored gator permissions.
   * @returns The gator permissions map.
   */
  #categorizePermissionsDataByTypeAndChainId(
    storedGatorPermissions:
      | StoredGatorPermission<Signer, PermissionTypesWithCustom>[]
      | null,
  ): GatorPermissionsMap {
    if (!storedGatorPermissions) {
      return defaultGatorPermissionsMap;
    }

    return storedGatorPermissions.reduce(
      (gatorPermissionsMap, storedGatorPermission) => {
        const { permissionResponse } = storedGatorPermission;
        const permissionType = permissionResponse.permission.type;
        const { chainId } = permissionResponse;

        const sanitizedStoredGatorPermission =
          this.#sanitizeStoredGatorPermission(storedGatorPermission);

        switch (permissionType) {
          case 'native-token-stream':
          case 'native-token-periodic':
          case 'erc20-token-stream':
          case 'erc20-token-periodic':
            if (!gatorPermissionsMap[permissionType][chainId]) {
              gatorPermissionsMap[permissionType][chainId] = [];
            }

            (
              gatorPermissionsMap[permissionType][
                chainId
              ] as StoredGatorPermissionSanitized<
                Signer,
                PermissionTypesWithCustom
              >[]
            ).push(sanitizedStoredGatorPermission);
            break;
          default:
            if (!gatorPermissionsMap.other[chainId]) {
              gatorPermissionsMap.other[chainId] = [];
            }

            (
              gatorPermissionsMap.other[
                chainId
              ] as StoredGatorPermissionSanitized<
                Signer,
                PermissionTypesWithCustom
              >[]
            ).push(sanitizedStoredGatorPermission);
            break;
        }

        return gatorPermissionsMap;
      },
      {
        'native-token-stream': {},
        'native-token-periodic': {},
        'erc20-token-stream': {},
        'erc20-token-periodic': {},
        other: {},
      } as GatorPermissionsMap,
    );
  }

  /**
   * Gets the gator permissions map from the state.
   *
   * @returns The gator permissions map.
   */
  get gatorPermissionsMap(): GatorPermissionsMap {
    return deserializeGatorPermissionsMap(
      this.state.gatorPermissionsMapSerialized,
    );
  }

  /**
   * Gets the gator permissions provider snap id that is used to fetch gator permissions.
   *
   * @returns The gator permissions provider snap id.
   */
  get permissionsProviderSnapId(): SnapId {
    return this.state.gatorPermissionsProviderSnapId;
  }

  /**
   * Enables gator permissions for the user.
   */
  public async enableGatorPermissions() {
    this.#setIsGatorPermissionsEnabled(true);
  }

  /**
   * Clears the gator permissions map and disables the feature.
   */
  public async disableGatorPermissions() {
    this.update((state) => {
      state.isGatorPermissionsEnabled = false;
      state.gatorPermissionsMapSerialized = serializeGatorPermissionsMap(
        defaultGatorPermissionsMap,
      );
    });
  }

  /**
   * Fetches the gator permissions from profile sync and updates the state.
   *
   * @returns A promise that resolves to the gator permissions map.
   * @throws {GatorPermissionsFetchError} If the gator permissions fetch fails.
   */
  public async fetchAndUpdateGatorPermissions(): Promise<GatorPermissionsMap> {
    try {
      this.#setIsFetchingGatorPermissions(true);
      this.#assertGatorPermissionsEnabled();

      const permissionsData =
        await this.#handleSnapRequestToGatorPermissionsProvider({
          snapId: this.state.gatorPermissionsProviderSnapId,
        });

      const gatorPermissionsMap =
        this.#categorizePermissionsDataByTypeAndChainId(permissionsData);

      this.update((state) => {
        state.gatorPermissionsMapSerialized =
          serializeGatorPermissionsMap(gatorPermissionsMap);
      });

      return gatorPermissionsMap;
    } catch (error) {
      controllerLog('Failed to fetch gator permissions', error);
      throw new GatorPermissionsFetchError({
        message: 'Failed to fetch gator permissions',
        cause: error as Error,
      });
    } finally {
      this.#setIsFetchingGatorPermissions(false);
    }
  }

  /**
   * Decodes a permission context into a structured permission for a specific origin.
   *
   * This method validates the caller origin, decodes the provided `permissionContext`
   * into delegations, identifies the permission type from the caveat enforcers,
   * extracts the permission-specific data and expiry, and reconstructs a
   * {@link DecodedPermission} containing chainId, account addresses, signer, type and data.
   *
   * @param args - The arguments to this function.
   * @param args.origin - The caller's origin; must match the configured permissions provider Snap id.
   * @param args.chainId - Numeric EIP-155 chain id used for resolving enforcer contracts and encoding.
   * @param args.delegation - delegation representing the permission.
   * @param args.metadata - metadata included in the request.
   * @param args.metadata.justification - the justification as specified in the request metadata.
   * @param args.metadata.origin - the origin as specified in the request metadata.
   *
   * @returns A decoded permission object suitable for UI consumption and follow-up actions.
   * @throws If the origin is not allowed, the context cannot be decoded into exactly one delegation,
   * or the enforcers/terms do not match a supported permission type.
   */
  public decodePermissionFromPermissionContextForOrigin({
    origin,
    chainId,
    delegation: { caveats, delegator, delegate, authority },
    metadata: { justification, origin: specifiedOrigin },
  }: {
    origin: string;
    chainId: number;
    metadata: {
      justification: string;
      origin: string;
    };
    delegation: DelegationDetails;
  }): DecodedPermission {
    if (origin !== this.permissionsProviderSnapId) {
      throw new OriginNotAllowedError({ origin });
    }

    const contracts = contractsByChainId[chainId];

    if (!contracts) {
      throw new Error(`Contracts not found for chainId: ${chainId}`);
    }

    try {
      const enforcers = caveats.map((caveat) => caveat.enforcer);

      const permissionType = identifyPermissionByEnforcers({
        enforcers,
        contracts,
      });

      const { expiry, data } = getPermissionDataAndExpiry({
        contracts,
        caveats,
        permissionType,
      });

      const permission = reconstructDecodedPermission({
        chainId,
        permissionType,
        delegator,
        delegate,
        authority,
        expiry,
        data,
        justification,
        specifiedOrigin,
      });

      return permission;
    } catch (error) {
      throw new PermissionDecodingError({
        cause: error as Error,
      });
    }
  }
}<|MERGE_RESOLUTION|>--- conflicted
+++ resolved
@@ -3,15 +3,10 @@
   ControllerGetStateAction,
   ControllerStateChangeEvent,
   StateMetadata,
-<<<<<<< HEAD
 } from '@metamask/base-controller/next';
 import { BaseController } from '@metamask/base-controller/next';
+import { DELEGATOR_CONTRACTS } from '@metamask/delegation-deployments';
 import type { Messenger } from '@metamask/messenger';
-=======
-} from '@metamask/base-controller';
-import { BaseController } from '@metamask/base-controller';
-import { DELEGATOR_CONTRACTS } from '@metamask/delegation-deployments';
->>>>>>> f6417a34
 import type { HandleSnapRequest, HasSnap } from '@metamask/snaps-controllers';
 import type { SnapId } from '@metamask/snaps-sdk';
 import { HandlerType } from '@metamask/snaps-utils';
