--- conflicted
+++ resolved
@@ -7,19 +7,17 @@
 
 ## [Unreleased]
 
-<<<<<<< HEAD
 ### Changed
 
 - **BREAKING:** Use new `Messenger` from `@metamask/messenger` ([#6461](https://github.com/MetaMask/core/pull/6461))
   - Previously, `GatorPermissionsController` accepted a `RestrictedMessenger` instance from `@metamask/base-controller`.
-=======
+
 ## [0.2.1]
 
 ### Changed
 
 - Bump `@metamask/utils` from `^11.8.0` to `^11.8.1` ([#6708](https://github.com/MetaMask/core/pull/6708))
 - Bump `@metamask/base-controller` from `^8.4.0` to `^8.4.1` ([#6807](https://github.com/MetaMask/core/pull/6807))
->>>>>>> 9f480c8a
 
 ## [0.2.0]
 
