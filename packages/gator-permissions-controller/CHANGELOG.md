# Changelog

All notable changes to this project will be documented in this file.

The format is based on [Keep a Changelog](https://keepachangelog.com/en/1.0.0/),
and this project adheres to [Semantic Versioning](https://semver.org/spec/v2.0.0.html).

## [Unreleased]

### Added

<<<<<<< HEAD
- Refresh gator permissions map after revocation state change ([#7235](https://github.com/MetaMask/core/pull/7235))
=======
- Add `submitDirectRevocation` method for already-disabled delegations that don't require an on-chain transaction ([#7244](https://github.com/MetaMask/core/pull/7244))
>>>>>>> 9ffb1ec3

### Changed

- Move peer dependencies for controller and service packages to direct dependencies ([#7209](https://github.com/MetaMask/core/pull/7209), [#7220](https://github.com/MetaMask/core/pull/7220), [#7236](https://github.com/MetaMask/core/pull/7236), [#7257](https://github.com/MetaMask/core/pull/7257))
  - The dependencies moved are:
    - `@metamask/snaps-controllers` (^14.0.1)
    - `@metamask/transaction-controller` (^62.3.1)
  - In clients, it is now possible for multiple versions of these packages to exist in the dependency tree.
    - For example, this scenario would be valid: a client relies on `@metamask/controller-a` 1.0.0 and `@metamask/controller-b` 1.0.0, and `@metamask/controller-b` depends on `@metamask/controller-a` 1.1.0.
  - Note, however, that the versions specified in the client's `package.json` always "win", and you are expected to keep them up to date so as not to break controller and service intercommunication.

## [0.6.0]

### Changed

- **BREAKING:** Bump `@metamask/transaction-controller` from `^61.1.0` to `^62.0.0` ([#7202](https://github.com/MetaMask/core/pull/7202))

## [0.5.0]

### Fixed

- Does not add a pending revocation if user cancels the transaction ([#7157](https://github.com/MetaMask/core/pull/7157))
- **BREAKING** The GatorPermissionsController messenger must allow `TransactionController:transactionApproved` and `TransactionController:transactionRejected` events ([#7157](https://github.com/MetaMask/core/pull/7157))

## [0.4.0]

### Added

- **BREAKING:** Expose list of pending revocations in state ([#7055](https://github.com/MetaMask/core/pull/7055))
  - Add `pendingRevocations` property to state
  - Add `pendingRevocations` getter to controller, which accesses the same property in state
- **BREAKING:** The GatorPermissionsController messenger must allow `TransactionController:transactionConfirmed`, `TransactionController:transactionFailed`, and `TransactionController:transactionDropped` events ([#6713](https://github.com/MetaMask/core/pull/6713))
- Add `submitRevocation` and `addPendingRevocation` methods to GatorPermissionsController ([#6713](https://github.com/MetaMask/core/pull/6713))
  - These are also available as actions (`GatorPermissionsController:submitRevocation` and `GatorPermissionsController:addPendingRevocation`)

### Changed

- **BREAKING:** Add `@metamask/transaction-controller` as peer dependency ([#7058](https://github.com/MetaMask/core/pull/7058))

## [0.3.0]

### Changed

- **BREAKING:** Use new `Messenger` from `@metamask/messenger` ([#6461](https://github.com/MetaMask/core/pull/6461))
  - Previously, `GatorPermissionsController` accepted a `RestrictedMessenger` instance from `@metamask/base-controller`.
- **BREAKING:** Metadata property `anonymous` renamed to `includeInDebugSnapshot` ([#6461](https://github.com/MetaMask/core/pull/6461))
- Bump `@metamask/base-controller` from `^8.4.2` to `^9.0.0` ([#6962](https://github.com/MetaMask/core/pull/6962))

## [0.2.2]

### Changed

- Bump `@metamask/base-controller` from `^8.4.1` to `^8.4.2` ([#6917](https://github.com/MetaMask/core/pull/6917))

## [0.2.1]

### Changed

- Bump `@metamask/utils` from `^11.8.0` to `^11.8.1` ([#6708](https://github.com/MetaMask/core/pull/6708))
- Bump `@metamask/base-controller` from `^8.4.0` to `^8.4.1` ([#6807](https://github.com/MetaMask/core/pull/6807))

## [0.2.0]

### Added

- Add two new controller state metadata properties: `includeInStateLogs` and `usedInUi` ([#6552](https://github.com/MetaMask/core/pull/6552))
- Add method to decode permission from `signTypedData` ([#6556](https://github.com/MetaMask/core/pull/6556))

### Changed

- Bump `@metamask/utils` from `^11.4.2` to `^11.8.0` ([#6588](https://github.com/MetaMask/core/pull/6588))
- Bump `@metamask/base-controller` from `^8.3.0` to `^8.4.0` ([#6632](https://github.com/MetaMask/core/pull/6632))
- Function `decodePermissionFromPermissionContextForOrigin` is now synchronous ([#6656](https://github.com/MetaMask/core/pull/6656))

### Fixed

- Fix incorrect default Gator Permissions SnapId ([#6546](https://github.com/MetaMask/core/pull/6546))

## [0.1.0]

### Added

- Initial release ([#6033](https://github.com/MetaMask/core/pull/6033))

[Unreleased]: https://github.com/MetaMask/core/compare/@metamask/gator-permissions-controller@0.6.0...HEAD
[0.6.0]: https://github.com/MetaMask/core/compare/@metamask/gator-permissions-controller@0.5.0...@metamask/gator-permissions-controller@0.6.0
[0.5.0]: https://github.com/MetaMask/core/compare/@metamask/gator-permissions-controller@0.4.0...@metamask/gator-permissions-controller@0.5.0
[0.4.0]: https://github.com/MetaMask/core/compare/@metamask/gator-permissions-controller@0.3.0...@metamask/gator-permissions-controller@0.4.0
[0.3.0]: https://github.com/MetaMask/core/compare/@metamask/gator-permissions-controller@0.2.2...@metamask/gator-permissions-controller@0.3.0
[0.2.2]: https://github.com/MetaMask/core/compare/@metamask/gator-permissions-controller@0.2.1...@metamask/gator-permissions-controller@0.2.2
[0.2.1]: https://github.com/MetaMask/core/compare/@metamask/gator-permissions-controller@0.2.0...@metamask/gator-permissions-controller@0.2.1
[0.2.0]: https://github.com/MetaMask/core/compare/@metamask/gator-permissions-controller@0.1.0...@metamask/gator-permissions-controller@0.2.0
[0.1.0]: https://github.com/MetaMask/core/releases/tag/@metamask/gator-permissions-controller@0.1.0<|MERGE_RESOLUTION|>--- conflicted
+++ resolved
@@ -9,11 +9,8 @@
 
 ### Added
 
-<<<<<<< HEAD
 - Refresh gator permissions map after revocation state change ([#7235](https://github.com/MetaMask/core/pull/7235))
-=======
 - Add `submitDirectRevocation` method for already-disabled delegations that don't require an on-chain transaction ([#7244](https://github.com/MetaMask/core/pull/7244))
->>>>>>> 9ffb1ec3
 
 ### Changed
 
