{
  "name": "@metamask/gator-permissions-controller",
  "version": "0.6.0",
  "description": "Controller for managing gator permissions with profile sync integration",
  "keywords": [
    "MetaMask",
    "Ethereum"
  ],
  "homepage": "https://github.com/MetaMask/core/tree/main/packages/gator-permissions-controller#readme",
  "bugs": {
    "url": "https://github.com/MetaMask/core/issues"
  },
  "repository": {
    "type": "git",
    "url": "https://github.com/MetaMask/core.git"
  },
  "license": "MIT",
  "sideEffects": false,
  "exports": {
    ".": {
      "import": {
        "types": "./dist/index.d.mts",
        "default": "./dist/index.mjs"
      },
      "require": {
        "types": "./dist/index.d.cts",
        "default": "./dist/index.cjs"
      }
    },
    "./package.json": "./package.json"
  },
  "main": "./dist/index.cjs",
  "types": "./dist/index.d.cts",
  "files": [
    "dist/"
  ],
  "scripts": {
    "build": "ts-bridge --project tsconfig.build.json --verbose --clean --no-references",
    "build:all": "ts-bridge --project tsconfig.build.json --verbose --clean",
    "build:docs": "typedoc",
    "changelog:update": "../../scripts/update-changelog.sh @metamask/gator-permissions-controller",
    "changelog:validate": "../../scripts/validate-changelog.sh @metamask/gator-permissions-controller",
    "publish:preview": "yarn npm publish --tag preview",
    "since-latest-release": "../../scripts/since-latest-release.sh",
    "test": "NODE_OPTIONS=--experimental-vm-modules jest --reporters=jest-silent-reporter",
    "test:clean": "NODE_OPTIONS=--experimental-vm-modules jest --clearCache",
    "test:verbose": "NODE_OPTIONS=--experimental-vm-modules jest --verbose",
    "test:watch": "NODE_OPTIONS=--experimental-vm-modules jest --watch"
  },
  "dependencies": {
    "@metamask/7715-permission-types": "^0.3.0",
    "@metamask/base-controller": "^9.0.0",
    "@metamask/delegation-core": "^0.2.0",
    "@metamask/delegation-deployments": "^0.12.0",
    "@metamask/messenger": "^0.3.0",
    "@metamask/snaps-controllers": "^14.0.1",
    "@metamask/snaps-sdk": "^9.0.0",
    "@metamask/snaps-utils": "^11.0.0",
    "@metamask/transaction-controller": "^62.0.0",
    "@metamask/utils": "^11.8.1"
  },
  "devDependencies": {
    "@lavamoat/allow-scripts": "^3.0.4",
    "@lavamoat/preinstall-always-fail": "^2.1.0",
    "@metamask/auto-changelog": "^3.4.4",
<<<<<<< HEAD
=======
    "@metamask/snaps-controllers": "^14.0.1",
    "@metamask/transaction-controller": "^62.1.0",
>>>>>>> c3310d25
    "@ts-bridge/cli": "^0.6.4",
    "@types/jest": "^27.4.1",
    "deepmerge": "^4.2.2",
    "jest": "^27.5.1",
    "ts-jest": "^27.1.4",
    "typedoc": "^0.24.8",
    "typedoc-plugin-missing-exports": "^2.0.0",
    "typescript": "~5.3.3"
  },
  "engines": {
    "node": "^18.18 || >=20"
  },
  "publishConfig": {
    "access": "public",
    "registry": "https://registry.npmjs.org/"
  },
  "lavamoat": {
    "allowScripts": {
      "@lavamoat/preinstall-always-fail": false
    }
  }
}<|MERGE_RESOLUTION|>--- conflicted
+++ resolved
@@ -56,18 +56,13 @@
     "@metamask/snaps-controllers": "^14.0.1",
     "@metamask/snaps-sdk": "^9.0.0",
     "@metamask/snaps-utils": "^11.0.0",
-    "@metamask/transaction-controller": "^62.0.0",
+    "@metamask/transaction-controller": "^62.1.0",
     "@metamask/utils": "^11.8.1"
   },
   "devDependencies": {
     "@lavamoat/allow-scripts": "^3.0.4",
     "@lavamoat/preinstall-always-fail": "^2.1.0",
     "@metamask/auto-changelog": "^3.4.4",
-<<<<<<< HEAD
-=======
-    "@metamask/snaps-controllers": "^14.0.1",
-    "@metamask/transaction-controller": "^62.1.0",
->>>>>>> c3310d25
     "@ts-bridge/cli": "^0.6.4",
     "@types/jest": "^27.4.1",
     "deepmerge": "^4.2.2",
