--- conflicted
+++ resolved
@@ -1,19 +1,13 @@
 /* eslint-disable jest/no-conditional-in-test */
-<<<<<<< HEAD
-import type { AccountsController } from '@metamask/accounts-controller';
 import { toHex } from '@metamask/controller-utils';
+import type { InternalAccount } from '@metamask/keyring-internal-api';
 import {
   MOCK_ANY_NAMESPACE,
   Messenger,
-  MessengerActions,
-  MessengerEvents,
-  MockAnyNamespace,
+  type MessengerActions,
+  type MessengerEvents,
+  type MockAnyNamespace,
 } from '@metamask/messenger';
-=======
-import { Messenger } from '@metamask/base-controller';
-import { toHex } from '@metamask/controller-utils';
-import type { InternalAccount } from '@metamask/keyring-internal-api';
->>>>>>> d9b88678
 import { getDefaultNetworkControllerState } from '@metamask/network-controller';
 import {
   EarnSdk,
@@ -99,15 +93,9 @@
 }));
 
 /**
-<<<<<<< HEAD
  * Builds a new instance of the root messenger.
  *
  * @returns A new instance of the root messenger.
-=======
- * Builds a new instance of the Messenger class for the EarnController.
- *
- * @returns A new instance of the Messenger class for the EarnController.
->>>>>>> d9b88678
  */
 function buildMessenger(): RootMessenger {
   return new Messenger({ namespace: MOCK_ANY_NAMESPACE });
