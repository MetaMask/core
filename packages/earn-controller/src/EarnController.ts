--- conflicted
+++ resolved
@@ -10,12 +10,9 @@
 } from '@metamask/base-controller/next';
 import { BaseController } from '@metamask/base-controller/next';
 import { convertHexToDecimal, toHex } from '@metamask/controller-utils';
-<<<<<<< HEAD
-import type { Messenger } from '@metamask/messenger';
-=======
 import { isEvmAccountType } from '@metamask/keyring-api';
 import type { InternalAccount } from '@metamask/keyring-internal-api';
->>>>>>> d9b88678
+import type { Messenger } from '@metamask/messenger';
 import type {
   NetworkControllerGetNetworkClientByIdAction,
   NetworkControllerNetworkDidChangeEvent,
@@ -359,24 +356,11 @@
       },
     );
 
-<<<<<<< HEAD
-    // Listen for account changes
+    // Listen for account group changes
     this.messenger.subscribe(
-      'AccountsController:selectedAccountChange',
-      (account) => {
-        const address = account?.address;
-        /**
-         * TEMP: There's a race condition where the account state isn't updated immediately.
-         * Until this has been fixed, we rely on the event payload for the latest account instead of #getCurrentAccount().
-         * Issue: https://github.com/MetaMask/accounts-planning/issues/887
-         */
-=======
-    // Listen for account group changes
-    this.messagingSystem.subscribe(
       'AccountTreeController:selectedAccountGroupChange',
       () => {
         const address = this.#getSelectedEvmAccountAddress();
->>>>>>> d9b88678
 
         // TODO: temp solution, this will refresh lending eligibility also
         // we could have a more general check, as what is happening is a compliance address check
@@ -467,12 +451,8 @@
    *
    * @returns The EVM account or undefined if no EVM account is found.
    */
-<<<<<<< HEAD
-  #getCurrentAccount() {
-    return this.messenger.call('AccountsController:getSelectedAccount');
-=======
   #getSelectedEvmAccount(): InternalAccount | undefined {
-    return this.messagingSystem
+    return this.messenger
       .call('AccountTreeController:getAccountsFromSelectedAccountGroup')
       .find((account: InternalAccount) => isEvmAccountType(account.type));
   }
@@ -484,7 +464,6 @@
    */
   #getSelectedEvmAccountAddress(): string | undefined {
     return this.#getSelectedEvmAccount()?.address;
->>>>>>> d9b88678
   }
 
   /**
