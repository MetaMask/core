{
  "name": "@metamask/earn-controller",
  "version": "11.0.0",
  "description": "Manages state for earning features and coordinates interactions between staking services, SDK integrations, and other controllers to enable users to participate in various earning opportunities",
  "keywords": [
    "MetaMask",
    "Ethereum"
  ],
  "homepage": "https://github.com/MetaMask/core/tree/main/packages/earn-controller#readme",
  "bugs": {
    "url": "https://github.com/MetaMask/core/issues"
  },
  "repository": {
    "type": "git",
    "url": "https://github.com/MetaMask/core.git"
  },
  "license": "MIT",
  "sideEffects": false,
  "exports": {
    ".": {
      "import": {
        "types": "./dist/index.d.mts",
        "default": "./dist/index.mjs"
      },
      "require": {
        "types": "./dist/index.d.cts",
        "default": "./dist/index.cjs"
      }
    },
    "./package.json": "./package.json"
  },
  "main": "./dist/index.cjs",
  "types": "./dist/index.d.cts",
  "files": [
    "dist/"
  ],
  "scripts": {
    "build": "ts-bridge --project tsconfig.build.json --verbose --clean --no-references",
    "build:all": "ts-bridge --project tsconfig.build.json --verbose --clean",
    "build:docs": "typedoc",
    "changelog:update": "../../scripts/update-changelog.sh @metamask/earn-controller",
    "changelog:validate": "../../scripts/validate-changelog.sh @metamask/earn-controller",
    "publish:preview": "yarn npm publish --tag preview",
    "since-latest-release": "../../scripts/since-latest-release.sh",
    "test": "NODE_OPTIONS=--experimental-vm-modules jest --reporters=jest-silent-reporter",
    "test:clean": "NODE_OPTIONS=--experimental-vm-modules jest --clearCache",
    "test:verbose": "NODE_OPTIONS=--experimental-vm-modules jest --verbose",
    "test:watch": "NODE_OPTIONS=--experimental-vm-modules jest --watch"
  },
  "dependencies": {
    "@ethersproject/bignumber": "^5.7.0",
    "@ethersproject/providers": "^5.7.0",
    "@metamask/account-tree-controller": "^4.0.0",
    "@metamask/base-controller": "^9.0.0",
    "@metamask/controller-utils": "^11.16.0",
    "@metamask/keyring-api": "^21.0.0",
    "@metamask/messenger": "^0.3.0",
    "@metamask/network-controller": "^26.0.0",
    "@metamask/stake-sdk": "^3.2.1",
    "reselect": "^5.1.1"
  },
  "devDependencies": {
    "@metamask/auto-changelog": "^3.4.4",
<<<<<<< HEAD
    "@metamask/transaction-controller": "^62.0.0",
=======
    "@metamask/network-controller": "^26.0.0",
    "@metamask/transaction-controller": "^62.1.0",
>>>>>>> c3310d25
    "@ts-bridge/cli": "^0.6.4",
    "@types/jest": "^27.4.1",
    "deepmerge": "^4.2.2",
    "jest": "^27.5.1",
    "ts-jest": "^27.1.4",
    "typedoc": "^0.24.8",
    "typedoc-plugin-missing-exports": "^2.0.0",
    "typescript": "~5.3.3"
  },
  "engines": {
    "node": "^18.18 || >=20"
  },
  "publishConfig": {
    "access": "public",
    "registry": "https://registry.npmjs.org/"
  }
}<|MERGE_RESOLUTION|>--- conflicted
+++ resolved
@@ -57,16 +57,11 @@
     "@metamask/messenger": "^0.3.0",
     "@metamask/network-controller": "^26.0.0",
     "@metamask/stake-sdk": "^3.2.1",
+    "@metamask/transaction-controller": "^62.1.0",
     "reselect": "^5.1.1"
   },
   "devDependencies": {
     "@metamask/auto-changelog": "^3.4.4",
-<<<<<<< HEAD
-    "@metamask/transaction-controller": "^62.0.0",
-=======
-    "@metamask/network-controller": "^26.0.0",
-    "@metamask/transaction-controller": "^62.1.0",
->>>>>>> c3310d25
     "@ts-bridge/cli": "^0.6.4",
     "@types/jest": "^27.4.1",
     "deepmerge": "^4.2.2",
