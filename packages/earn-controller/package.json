--- conflicted
+++ resolved
@@ -49,16 +49,10 @@
   "dependencies": {
     "@ethersproject/bignumber": "^5.7.0",
     "@ethersproject/providers": "^5.7.0",
-<<<<<<< HEAD
-    "@metamask/base-controller": "^8.2.0",
-    "@metamask/controller-utils": "^11.12.0",
-    "@metamask/keyring-api": "^20.1.0",
-    "@metamask/messenger": "^0.1.0",
-=======
     "@metamask/base-controller": "^8.4.0",
     "@metamask/controller-utils": "^11.14.0",
     "@metamask/keyring-api": "^21.0.0",
->>>>>>> f6417a34
+    "@metamask/messenger": "^0.3.0",
     "@metamask/stake-sdk": "^3.2.1",
     "reselect": "^5.1.1"
   },
