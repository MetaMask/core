# Changelog

All notable changes to this project will be documented in this file.

The format is based on [Keep a Changelog](https://keepachangelog.com/en/1.0.0/),
and this project adheres to [Semantic Versioning](https://semver.org/spec/v2.0.0.html).

## [Unreleased]

<<<<<<< HEAD
### Changed

- Updated getBridgeBatchTransactions types to account for multichain approvals ([#6862](https://github.com/MetaMask/core/pull/6862))
=======
### Added

- **BREAKING:** Include transactions in Relay quotes via EIP-7702 and delegation ([#7122](https://github.com/MetaMask/core/pull/7122))
  - Requires new `getDelegationTransaction` constructor option.
>>>>>>> 88d6222f

### Fixed

- Read Relay provider fees directly from response ([#7098](https://github.com/MetaMask/core/pull/7098))

## [4.0.0]

### Added

- Support Relay quotes with multiple transactions ([#7089](https://github.com/MetaMask/core/pull/7089))

### Changed

- **BREAKING:** Bump `@metamask/assets-controller` from `^87.0.0` to `^88.0.0` ([#7100](https://github.com/MetaMask/core/pull/7100))
- **BREAKING:** Bump `@metamask/bridge-controller` from `^59.0.0` to `^60.0.0` ([#7100](https://github.com/MetaMask/core/pull/7100))
- **BREAKING:** Bump `@metamask/bridge-status-controller` from `^59.0.0` to `^60.0.0` ([#7100](https://github.com/MetaMask/core/pull/7100))

## [3.1.0]

### Added

- Calculate totals even if no quotes received ([#7042](https://github.com/MetaMask/core/pull/7042))

### Fixed

- Fix bridging to native Polygon ([#7053](https://github.com/MetaMask/core/pull/7053))
  - Use original quote if bridge quote fails to refresh during submit.
  - Only refresh quotes if transaction status is unapproved.

## [3.0.0]

### Changed

- **BREAKING:** Bump `@metamask/assets-controller` from `^86.0.0` to `^87.0.0` ([#7043](https://github.com/MetaMask/core/pull/7043))
- **BREAKING:** Bump `@metamask/bridge-controller` from `^58.0.0` to `^59.0.0` ([#7043](https://github.com/MetaMask/core/pull/7043))
- **BREAKING:** Bump `@metamask/bridge-status-controller` from `^58.0.0` to `^59.0.0` ([#7043](https://github.com/MetaMask/core/pull/7043))

## [2.0.2]

### Fixed

- Prevent infinite loading after quotes are refreshed ([#7020](https://github.com/MetaMask/core/pull/7020))

## [2.0.1]

### Fixed

- Fix use of native Polygon as payment token in Bridge strategy ([#7008](https://github.com/MetaMask/core/pull/7008))
  - Ignore required tokens with no quotes when calculating totals.
  - Use correct feature flag key.
  - Ensure `isLoading` state is cleared if quotes not updated.

## [2.0.0]

### Changed

- **BREAKING:** Bump `@metamask/assets-controller` from `^85.0.0` to `^86.0.0` ([#7011](https://github.com/MetaMask/core/pull/7011))
- **BREAKING:** Bump `@metamask/bridge-controller` from `^57.0.0` to `^58.0.0` ([#7011](https://github.com/MetaMask/core/pull/7011))
- **BREAKING:** Bump `@metamask/bridge-status-controller` from `^57.0.0` to `^58.0.0` ([#7011](https://github.com/MetaMask/core/pull/7011))

## [1.0.0]

### Added

- Initial release ([#6820](https://github.com/MetaMask/core/pull/6820))

[Unreleased]: https://github.com/MetaMask/core/compare/@metamask/transaction-pay-controller@4.0.0...HEAD
[4.0.0]: https://github.com/MetaMask/core/compare/@metamask/transaction-pay-controller@3.1.0...@metamask/transaction-pay-controller@4.0.0
[3.1.0]: https://github.com/MetaMask/core/compare/@metamask/transaction-pay-controller@3.0.0...@metamask/transaction-pay-controller@3.1.0
[3.0.0]: https://github.com/MetaMask/core/compare/@metamask/transaction-pay-controller@2.0.2...@metamask/transaction-pay-controller@3.0.0
[2.0.2]: https://github.com/MetaMask/core/compare/@metamask/transaction-pay-controller@2.0.1...@metamask/transaction-pay-controller@2.0.2
[2.0.1]: https://github.com/MetaMask/core/compare/@metamask/transaction-pay-controller@2.0.0...@metamask/transaction-pay-controller@2.0.1
[2.0.0]: https://github.com/MetaMask/core/compare/@metamask/transaction-pay-controller@1.0.0...@metamask/transaction-pay-controller@2.0.0
[1.0.0]: https://github.com/MetaMask/core/releases/tag/@metamask/transaction-pay-controller@1.0.0<|MERGE_RESOLUTION|>--- conflicted
+++ resolved
@@ -7,16 +7,14 @@
 
 ## [Unreleased]
 
-<<<<<<< HEAD
 ### Changed
 
 - Updated getBridgeBatchTransactions types to account for multichain approvals ([#6862](https://github.com/MetaMask/core/pull/6862))
-=======
+
 ### Added
 
 - **BREAKING:** Include transactions in Relay quotes via EIP-7702 and delegation ([#7122](https://github.com/MetaMask/core/pull/7122))
   - Requires new `getDelegationTransaction` constructor option.
->>>>>>> 88d6222f
 
 ### Fixed
 
