--- conflicted
+++ resolved
@@ -61,7 +61,7 @@
     "@metamask/metamask-eth-abis": "^3.1.1",
     "@metamask/network-controller": "^26.0.0",
     "@metamask/remote-feature-flag-controller": "^2.0.1",
-    "@metamask/transaction-controller": "^62.0.0",
+    "@metamask/transaction-controller": "^62.1.0",
     "@metamask/utils": "^11.8.1",
     "bignumber.js": "^9.1.2",
     "bn.js": "^5.2.1",
@@ -70,15 +70,6 @@
   },
   "devDependencies": {
     "@metamask/auto-changelog": "^3.4.4",
-<<<<<<< HEAD
-=======
-    "@metamask/bridge-controller": "^63.0.0",
-    "@metamask/bridge-status-controller": "^63.0.0",
-    "@metamask/gas-fee-controller": "^26.0.0",
-    "@metamask/network-controller": "^26.0.0",
-    "@metamask/remote-feature-flag-controller": "^2.0.1",
-    "@metamask/transaction-controller": "^62.1.0",
->>>>>>> c3310d25
     "@ts-bridge/cli": "^0.6.4",
     "@types/jest": "^27.4.1",
     "deepmerge": "^4.2.2",
