{
  "name": "@metamask/keyring-controller",
  "version": "12.0.0",
  "description": "Stores identities seen in the wallet and manages interactions such as signing",
  "keywords": [
    "MetaMask",
    "Ethereum"
  ],
  "homepage": "https://github.com/MetaMask/core/tree/main/packages/keyring-controller#readme",
  "bugs": {
    "url": "https://github.com/MetaMask/core/issues"
  },
  "repository": {
    "type": "git",
    "url": "https://github.com/MetaMask/core.git"
  },
  "license": "MIT",
  "main": "./dist/index.js",
  "types": "./dist/index.d.ts",
  "files": [
    "dist/"
  ],
  "scripts": {
    "build:docs": "typedoc",
    "changelog:update": "../../scripts/update-changelog.sh @metamask/keyring-controller",
    "changelog:validate": "../../scripts/validate-changelog.sh @metamask/keyring-controller",
    "publish:preview": "yarn npm publish --tag preview",
    "test": "jest --reporters=jest-silent-reporter",
    "test:clean": "jest --clearCache",
    "test:verbose": "jest --verbose",
    "test:watch": "jest --watch"
  },
  "dependencies": {
    "@keystonehq/metamask-airgapped-keyring": "^0.13.1",
    "@metamask/base-controller": "^4.1.0",
<<<<<<< HEAD
    "@metamask/eth-keyring-controller": "^17.0.1",
    "@metamask/keyring-api": "^2.0.0",
=======
    "@metamask/eth-keyring-controller": "^17.0.0",
    "@metamask/keyring-api": "^3.0.0",
>>>>>>> ee808232
    "@metamask/message-manager": "^7.3.7",
    "@metamask/preferences-controller": "^6.0.0",
    "@metamask/utils": "^8.3.0",
    "async-mutex": "^0.2.6",
    "ethereumjs-util": "^7.0.10",
    "ethereumjs-wallet": "^1.0.1",
    "immer": "^9.0.6"
  },
  "devDependencies": {
    "@ethereumjs/common": "^3.2.0",
    "@ethereumjs/tx": "^4.2.0",
    "@keystonehq/bc-ur-registry-eth": "^0.9.0",
    "@lavamoat/allow-scripts": "^2.3.1",
    "@metamask/auto-changelog": "^3.4.4",
    "@metamask/eth-sig-util": "^7.0.1",
    "@metamask/scure-bip39": "^2.1.1",
    "@types/jest": "^27.4.1",
    "deepmerge": "^4.2.2",
    "jest": "^27.5.1",
    "jest-environment-node": "^27.5.1",
    "sinon": "^9.2.4",
    "ts-jest": "^27.1.4",
    "typedoc": "^0.24.8",
    "typedoc-plugin-missing-exports": "^2.0.0",
    "typescript": "~4.8.4",
    "uuid": "^8.3.2"
  },
  "peerDependencies": {
    "@metamask/preferences-controller": "^6.0.0"
  },
  "engines": {
    "node": ">=16.0.0"
  },
  "publishConfig": {
    "access": "public",
    "registry": "https://registry.npmjs.org/"
  },
  "lavamoat": {
    "allowScripts": {
      "ethereumjs-util>ethereum-cryptography>keccak": false,
      "ethereumjs-util>ethereum-cryptography>secp256k1": false
    }
  }
}<|MERGE_RESOLUTION|>--- conflicted
+++ resolved
@@ -33,13 +33,8 @@
   "dependencies": {
     "@keystonehq/metamask-airgapped-keyring": "^0.13.1",
     "@metamask/base-controller": "^4.1.0",
-<<<<<<< HEAD
     "@metamask/eth-keyring-controller": "^17.0.1",
-    "@metamask/keyring-api": "^2.0.0",
-=======
-    "@metamask/eth-keyring-controller": "^17.0.0",
     "@metamask/keyring-api": "^3.0.0",
->>>>>>> ee808232
     "@metamask/message-manager": "^7.3.7",
     "@metamask/preferences-controller": "^6.0.0",
     "@metamask/utils": "^8.3.0",
