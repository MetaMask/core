{
  "name": "@metamask/keyring-controller",
  "version": "22.1.1",
  "description": "Stores identities seen in the wallet and manages interactions such as signing",
  "keywords": [
    "MetaMask",
    "Ethereum"
  ],
  "homepage": "https://github.com/MetaMask/core/tree/main/packages/keyring-controller#readme",
  "bugs": {
    "url": "https://github.com/MetaMask/core/issues"
  },
  "repository": {
    "type": "git",
    "url": "https://github.com/MetaMask/core.git"
  },
  "license": "MIT",
  "sideEffects": false,
  "exports": {
    ".": {
      "import": {
        "types": "./dist/index.d.mts",
        "default": "./dist/index.mjs"
      },
      "require": {
        "types": "./dist/index.d.cts",
        "default": "./dist/index.cjs"
      }
    },
    "./package.json": "./package.json"
  },
  "main": "./dist/index.cjs",
  "types": "./dist/index.d.cts",
  "files": [
    "dist/"
  ],
  "scripts": {
    "build": "ts-bridge --project tsconfig.build.json --verbose --clean --no-references",
    "build:docs": "typedoc",
    "changelog:update": "../../scripts/update-changelog.sh @metamask/keyring-controller",
    "changelog:validate": "../../scripts/validate-changelog.sh @metamask/keyring-controller",
    "publish:preview": "yarn npm publish --tag preview",
    "since-latest-release": "../../scripts/since-latest-release.sh",
    "test": "NODE_OPTIONS=--experimental-vm-modules jest --reporters=jest-silent-reporter",
    "test:clean": "NODE_OPTIONS=--experimental-vm-modules jest --clearCache",
    "test:verbose": "NODE_OPTIONS=--experimental-vm-modules jest --verbose",
    "test:watch": "NODE_OPTIONS=--experimental-vm-modules jest --watch"
  },
  "dependencies": {
    "@ethereumjs/util": "^9.1.0",
<<<<<<< HEAD
    "@metamask/base-controller": "^8.0.1",
=======
    "@keystonehq/metamask-airgapped-keyring": "^0.14.1",
    "@metamask/base-controller": "^8.1.0",
>>>>>>> c19e4bb3
    "@metamask/browser-passworder": "^4.3.0",
    "@metamask/eth-hd-keyring": "^12.0.0",
    "@metamask/eth-sig-util": "^8.2.0",
    "@metamask/eth-simple-keyring": "^10.0.0",
    "@metamask/keyring-api": "^20.1.0",
    "@metamask/keyring-internal-api": "^8.1.0",
    "@metamask/utils": "^11.4.2",
    "async-mutex": "^0.5.0",
    "ethereumjs-wallet": "^1.0.1",
    "immer": "^9.0.6",
    "lodash": "^4.17.21",
    "ulid": "^2.3.0"
  },
  "devDependencies": {
    "@ethereumjs/common": "^4.4.0",
    "@ethereumjs/tx": "^5.4.0",
    "@lavamoat/allow-scripts": "^3.0.4",
    "@lavamoat/preinstall-always-fail": "^2.1.0",
    "@metamask/auto-changelog": "^3.4.4",
    "@metamask/keyring-utils": "^3.1.0",
    "@metamask/scure-bip39": "^2.1.1",
    "@types/jest": "^27.4.1",
    "deepmerge": "^4.2.2",
    "jest": "^27.5.1",
    "jest-environment-node": "^27.5.1",
    "sinon": "^9.2.4",
    "ts-jest": "^27.1.4",
    "typedoc": "^0.24.8",
    "typedoc-plugin-missing-exports": "^2.0.0",
    "typescript": "~5.2.2",
    "uuid": "^8.3.2"
  },
  "engines": {
    "node": "^18.18 || >=20"
  },
  "publishConfig": {
    "access": "public",
    "registry": "https://registry.npmjs.org/"
  },
  "lavamoat": {
    "allowScripts": {
      "@lavamoat/preinstall-always-fail": false,
      "ethereumjs-wallet>ethereum-cryptography>keccak": false,
      "ethereumjs-wallet>ethereum-cryptography>secp256k1": false
    }
  }
}<|MERGE_RESOLUTION|>--- conflicted
+++ resolved
@@ -48,12 +48,7 @@
   },
   "dependencies": {
     "@ethereumjs/util": "^9.1.0",
-<<<<<<< HEAD
-    "@metamask/base-controller": "^8.0.1",
-=======
-    "@keystonehq/metamask-airgapped-keyring": "^0.14.1",
     "@metamask/base-controller": "^8.1.0",
->>>>>>> c19e4bb3
     "@metamask/browser-passworder": "^4.3.0",
     "@metamask/eth-hd-keyring": "^12.0.0",
     "@metamask/eth-sig-util": "^8.2.0",
