--- conflicted
+++ resolved
@@ -54,14 +54,9 @@
     "@metamask/eth-hd-keyring": "^7.0.4",
     "@metamask/eth-sig-util": "^8.0.0",
     "@metamask/eth-simple-keyring": "^6.0.5",
-<<<<<<< HEAD
     "@metamask/keyring-api": "^12.0.0",
     "@metamask/keyring-internal-api": "^1.0.0",
-    "@metamask/message-manager": "^11.0.2",
-=======
-    "@metamask/keyring-api": "^10.1.0",
     "@metamask/message-manager": "^11.0.3",
->>>>>>> 1fd0d3a4
     "@metamask/utils": "^10.0.0",
     "async-mutex": "^0.5.0",
     "ethereumjs-wallet": "^1.0.1",
