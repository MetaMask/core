--- conflicted
+++ resolved
@@ -34,12 +34,7 @@
     "@keystonehq/metamask-airgapped-keyring": "^0.13.1",
     "@metamask/base-controller": "^4.0.1",
     "@metamask/eth-keyring-controller": "^15.1.0",
-<<<<<<< HEAD
     "@metamask/message-manager": "^7.3.7",
-    "@metamask/preferences-controller": "^5.0.1",
-=======
-    "@metamask/message-manager": "^7.3.6",
->>>>>>> ca4baa00
     "@metamask/utils": "^8.2.0",
     "async-mutex": "^0.2.6",
     "ethereumjs-util": "^7.0.10",
