{
  "name": "@metamask/keyring-controller",
  "version": "14.0.1",
  "description": "Stores identities seen in the wallet and manages interactions such as signing",
  "keywords": [
    "MetaMask",
    "Ethereum"
  ],
  "homepage": "https://github.com/MetaMask/core/tree/main/packages/keyring-controller#readme",
  "bugs": {
    "url": "https://github.com/MetaMask/core/issues"
  },
  "repository": {
    "type": "git",
    "url": "https://github.com/MetaMask/core.git"
  },
  "license": "MIT",
  "sideEffects": false,
  "exports": {
    ".": {
      "import": "./dist/index.mjs",
      "require": "./dist/index.js",
      "types": "./dist/types/index.d.ts"
    },
    "./package.json": "./package.json"
  },
  "main": "./dist/index.js",
  "types": "./dist/types/index.d.ts",
  "files": [
    "dist/"
  ],
  "scripts": {
    "build": "tsup --config ../../tsup.config.ts --tsconfig ./tsconfig.build.json --clean",
    "build:docs": "typedoc",
    "changelog:update": "../../scripts/update-changelog.sh @metamask/keyring-controller",
    "changelog:validate": "../../scripts/validate-changelog.sh @metamask/keyring-controller",
    "publish:preview": "yarn npm publish --tag preview",
    "test": "jest --reporters=jest-silent-reporter",
    "test:clean": "jest --clearCache",
    "test:verbose": "jest --verbose",
    "test:watch": "jest --watch"
  },
  "dependencies": {
    "@ethereumjs/util": "^8.1.0",
    "@keystonehq/metamask-airgapped-keyring": "^0.13.1",
    "@metamask/base-controller": "^5.0.1",
    "@metamask/browser-passworder": "^4.3.0",
    "@metamask/eth-hd-keyring": "^7.0.1",
    "@metamask/eth-sig-util": "^7.0.1",
    "@metamask/eth-simple-keyring": "^6.0.1",
<<<<<<< HEAD
    "@metamask/keyring-api": "^4.0.0",
    "@metamask/message-manager": "^7.3.8",
=======
    "@metamask/keyring-api": "^3.0.0",
    "@metamask/message-manager": "^8.0.1",
>>>>>>> 72389e3f
    "@metamask/utils": "^8.3.0",
    "async-mutex": "^0.2.6",
    "ethereumjs-wallet": "^1.0.1",
    "immer": "^9.0.6"
  },
  "devDependencies": {
    "@ethereumjs/common": "^3.2.0",
    "@ethereumjs/tx": "^4.2.0",
    "@keystonehq/bc-ur-registry-eth": "^0.9.0",
    "@lavamoat/allow-scripts": "^3.0.2",
    "@metamask/auto-changelog": "^3.4.4",
    "@metamask/scure-bip39": "^2.1.1",
    "@types/jest": "^27.4.1",
    "deepmerge": "^4.2.2",
    "jest": "^27.5.1",
    "jest-environment-node": "^27.5.1",
    "sinon": "^9.2.4",
    "ts-jest": "^27.1.4",
    "typedoc": "^0.24.8",
    "typedoc-plugin-missing-exports": "^2.0.0",
    "typescript": "~4.8.4",
    "uuid": "^8.3.2"
  },
  "engines": {
    "node": ">=16.0.0"
  },
  "publishConfig": {
    "access": "public",
    "registry": "https://registry.npmjs.org/"
  },
  "lavamoat": {
    "allowScripts": {}
  }
}<|MERGE_RESOLUTION|>--- conflicted
+++ resolved
@@ -48,13 +48,8 @@
     "@metamask/eth-hd-keyring": "^7.0.1",
     "@metamask/eth-sig-util": "^7.0.1",
     "@metamask/eth-simple-keyring": "^6.0.1",
-<<<<<<< HEAD
     "@metamask/keyring-api": "^4.0.0",
-    "@metamask/message-manager": "^7.3.8",
-=======
-    "@metamask/keyring-api": "^3.0.0",
     "@metamask/message-manager": "^8.0.1",
->>>>>>> 72389e3f
     "@metamask/utils": "^8.3.0",
     "async-mutex": "^0.2.6",
     "ethereumjs-wallet": "^1.0.1",
