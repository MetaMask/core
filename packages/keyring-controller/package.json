{
  "name": "@metamask/keyring-controller",
  "version": "12.2.0",
  "description": "Stores identities seen in the wallet and manages interactions such as signing",
  "keywords": [
    "MetaMask",
    "Ethereum"
  ],
  "homepage": "https://github.com/MetaMask/core/tree/main/packages/keyring-controller#readme",
  "bugs": {
    "url": "https://github.com/MetaMask/core/issues"
  },
  "repository": {
    "type": "git",
    "url": "https://github.com/MetaMask/core.git"
  },
  "license": "MIT",
  "main": "./dist/index.js",
  "types": "./dist/index.d.ts",
  "files": [
    "dist/"
  ],
  "scripts": {
    "build:docs": "typedoc",
    "changelog:update": "../../scripts/update-changelog.sh @metamask/keyring-controller",
    "changelog:validate": "../../scripts/validate-changelog.sh @metamask/keyring-controller",
    "publish:preview": "yarn npm publish --tag preview",
    "test": "jest --reporters=jest-silent-reporter",
    "test:clean": "jest --clearCache",
    "test:verbose": "jest --verbose",
    "test:watch": "jest --watch"
  },
  "dependencies": {
    "@keystonehq/metamask-airgapped-keyring": "^0.13.1",
<<<<<<< HEAD
    "@metamask/base-controller": "^4.1.0",
    "@metamask/eth-keyring-controller": "^15.1.0",
    "@metamask/keyring-api": "^2.0.0",
    "@metamask/message-manager": "^7.3.7",
=======
    "@metamask/base-controller": "^4.1.1",
    "@metamask/eth-keyring-controller": "^17.0.1",
    "@metamask/keyring-api": "^3.0.0",
    "@metamask/message-manager": "^7.3.8",
>>>>>>> 3f05a948
    "@metamask/utils": "^8.3.0",
    "async-mutex": "^0.2.6",
    "ethereumjs-util": "^7.0.10",
    "ethereumjs-wallet": "^1.0.1",
    "immer": "^9.0.6"
  },
  "devDependencies": {
    "@ethereumjs/common": "^3.2.0",
    "@ethereumjs/tx": "^4.2.0",
    "@keystonehq/bc-ur-registry-eth": "^0.9.0",
    "@lavamoat/allow-scripts": "^2.3.1",
    "@metamask/auto-changelog": "^3.4.4",
    "@metamask/eth-sig-util": "^7.0.1",
    "@metamask/scure-bip39": "^2.1.1",
    "@types/jest": "^27.4.1",
    "deepmerge": "^4.2.2",
    "jest": "^27.5.1",
    "jest-environment-node": "^27.5.1",
    "sinon": "^9.2.4",
    "ts-jest": "^27.1.4",
    "typedoc": "^0.24.8",
    "typedoc-plugin-missing-exports": "^2.0.0",
    "typescript": "~4.8.4",
    "uuid": "^8.3.2"
  },
  "engines": {
    "node": ">=16.0.0"
  },
  "publishConfig": {
    "access": "public",
    "registry": "https://registry.npmjs.org/"
  },
  "lavamoat": {
    "allowScripts": {
      "ethereumjs-util>ethereum-cryptography>keccak": false,
      "ethereumjs-util>ethereum-cryptography>secp256k1": false
    }
  }
}<|MERGE_RESOLUTION|>--- conflicted
+++ resolved
@@ -32,17 +32,10 @@
   },
   "dependencies": {
     "@keystonehq/metamask-airgapped-keyring": "^0.13.1",
-<<<<<<< HEAD
-    "@metamask/base-controller": "^4.1.0",
-    "@metamask/eth-keyring-controller": "^15.1.0",
-    "@metamask/keyring-api": "^2.0.0",
-    "@metamask/message-manager": "^7.3.7",
-=======
     "@metamask/base-controller": "^4.1.1",
     "@metamask/eth-keyring-controller": "^17.0.1",
     "@metamask/keyring-api": "^3.0.0",
     "@metamask/message-manager": "^7.3.8",
->>>>>>> 3f05a948
     "@metamask/utils": "^8.3.0",
     "async-mutex": "^0.2.6",
     "ethereumjs-util": "^7.0.10",
