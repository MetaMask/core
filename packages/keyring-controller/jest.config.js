/*
 * For a detailed explanation regarding each configuration property and type check, visit:
 * https://jestjs.io/docs/configuration
 */

const merge = require('deepmerge');
const path = require('path');

const baseConfig = require('../../jest.config.packages');

const displayName = path.basename(__dirname);

module.exports = merge(baseConfig, {
  // The display name when running multiple projects
  displayName,

  // An object that configures minimum threshold enforcement for coverage results
  coverageThreshold: {
    global: {
<<<<<<< HEAD
      branches: 93.49,
      functions: 100,
      lines: 98.77,
      statements: 98.78,
=======
      branches: 95.78,
      functions: 100,
      lines: 98.68,
      statements: 98.69,
>>>>>>> e3af02ab
    },
  },

  // These tests rely on the Crypto API
  testEnvironment: '<rootDir>/jest.environment.js',
});<|MERGE_RESOLUTION|>--- conflicted
+++ resolved
@@ -17,17 +17,10 @@
   // An object that configures minimum threshold enforcement for coverage results
   coverageThreshold: {
     global: {
-<<<<<<< HEAD
       branches: 93.49,
       functions: 100,
-      lines: 98.77,
-      statements: 98.78,
-=======
-      branches: 95.78,
-      functions: 100,
-      lines: 98.68,
-      statements: 98.69,
->>>>>>> e3af02ab
+      lines: 98.64,
+      statements: 98.65,
     },
   },
 
