--- conflicted
+++ resolved
@@ -17,17 +17,10 @@
   // An object that configures minimum threshold enforcement for coverage results
   coverageThreshold: {
     global: {
-<<<<<<< HEAD
-      branches: 95.23,
+      branches: 94.04,
       functions: 100,
-      lines: 98.96,
-      statements: 98.97,
-=======
-      branches: 94.26,
-      functions: 100,
-      lines: 98.96,
-      statements: 98.98,
->>>>>>> 060c7299
+      lines: 98.87,
+      statements: 98.88,
     },
   },
 
