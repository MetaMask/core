--- conflicted
+++ resolved
@@ -52,14 +52,10 @@
     keyringTypes: string[];
     keyrings: Keyring[];
   };
-<<<<<<< HEAD
   const additionalKeyrings = [QRKeyring, LedgerKeyring];
-=======
-  const additionalKeyrings = [QRKeyring];
   const additionalKeyringBuilders = additionalKeyrings.map((keyringType) =>
     keyringBuilderFactory(keyringType),
   );
->>>>>>> 604a90a2
   const baseConfig: Partial<KeyringConfig> = {
     encryptor: new MockEncryptor(),
     keyringBuilders: additionalKeyringBuilders,
