import { Chain, Common, Hardfork } from '@ethereumjs/common';
import { TransactionFactory } from '@ethereumjs/tx';
import { CryptoHDKey, ETHSignature } from '@keystonehq/bc-ur-registry-eth';
import { MetaMaskKeyring as QRKeyring } from '@keystonehq/metamask-airgapped-keyring';
import { ControllerMessenger } from '@metamask/base-controller';
import { keyringBuilderFactory } from '@metamask/eth-keyring-controller';
import {
  normalize,
  recoverPersonalSignature,
  recoverTypedSignature,
  SignTypedDataVersion,
  encrypt,
} from '@metamask/eth-sig-util';
import { wordlist } from '@metamask/scure-bip39/dist/wordlists/english';
import {
  isValidHexAddress,
  type Hex,
  type Keyring,
  type Json,
} from '@metamask/utils';
import { bufferToHex } from 'ethereumjs-util';
import * as sinon from 'sinon';
import * as uuid from 'uuid';

import type {
  KeyringControllerEvents,
  KeyringControllerMessenger,
  KeyringControllerState,
  KeyringControllerOptions,
  KeyringControllerActions,
} from './KeyringController';
import {
  AccountImportStrategy,
  KeyringController,
  KeyringTypes,
} from './KeyringController';
import MockEncryptor, { mockKey } from '../tests/mocks/mockEncryptor';

jest.mock('uuid', () => {
  return {
    ...jest.requireActual('uuid'),
    v4: () => '9b1deb4d-3b7d-4bad-9bdd-2b0d7b3dcb6d',
  };
});

const input =
  '{"version":3,"id":"534e0199-53f6-41a9-a8fe-d504702ee5e8","address":"b97c80fab7a3793bbe746864db80d236f1345ea7",' +
  '"crypto":{"ciphertext":"974fec42023c2d6340d9710863aa82a2961aa03b9d7e5dd19aa77ab4aab1f344",' +
  '"cipherparams":{"iv":"eba107752a238d2dd26e543860dccec4"},"cipher":"aes-128-ctr","kdf":"scrypt",' +
  '"kdfparams":{"dklen":32,"salt":"2a8894ff056db4cc1851e45390996dd26b075e5ceaf72c13ca4c202f94ca468a",' +
  '"n":131072,"r":8,"p":1},"mac":"8bd084028ecb331275a76583d41fe0e1212825a6d155e904d1baf448d33e7150"}}';
const seedWords =
  'puzzle seed penalty soldier say clay field arctic metal hen cage runway';
const uint8ArraySeed = new Uint8Array(
  new Uint16Array(
    seedWords.split(' ').map((word) => wordlist.indexOf(word)),
  ).buffer,
);
const privateKey =
  '1e4e6a4c0c077f4ae8ddfbf372918e61dd0fb4a4cfa592cb16e7546d505e68fc';
const password = 'password123';

const commonConfig = { chain: Chain.Goerli, hardfork: Hardfork.Berlin };

describe('KeyringController', () => {
  afterEach(() => {
    sinon.restore();
  });

  describe('addNewAccount', () => {
    describe('when accountCount is not provided', () => {
      it('should add new account', async () => {
        await withController(
          async ({ controller, initialState, preferences }) => {
            const { addedAccountAddress } = await controller.addNewAccount();
            expect(initialState.keyrings).toHaveLength(1);
            expect(initialState.keyrings[0].accounts).not.toStrictEqual(
              controller.state.keyrings[0].accounts,
            );
            expect(controller.state.keyrings[0].accounts).toHaveLength(2);
            expect(initialState.keyrings[0].accounts).not.toContain(
              addedAccountAddress,
            );
            expect(addedAccountAddress).toBe(
              controller.state.keyrings[0].accounts[1],
            );
            expect(
              preferences.updateIdentities.calledWith(
                controller.state.keyrings[0].accounts,
              ),
            ).toBe(true);
            expect(preferences.setSelectedAddress.called).toBe(false);
          },
        );
      });
    });

    describe('when accountCount is provided', () => {
      it('should add new account if accountCount is in sequence', async () => {
        await withController(
          async ({ controller, initialState, preferences }) => {
            const { addedAccountAddress } = await controller.addNewAccount(
              initialState.keyrings[0].accounts.length,
            );
            expect(initialState.keyrings).toHaveLength(1);
            expect(initialState.keyrings[0].accounts).not.toStrictEqual(
              controller.state.keyrings[0].accounts,
            );
            expect(controller.state.keyrings[0].accounts).toHaveLength(2);
            expect(initialState.keyrings[0].accounts).not.toContain(
              addedAccountAddress,
            );
            expect(addedAccountAddress).toBe(
              controller.state.keyrings[0].accounts[1],
            );
            expect(
              preferences.updateIdentities.calledWith(
                controller.state.keyrings[0].accounts,
              ),
            ).toBe(true);
            expect(preferences.setSelectedAddress.called).toBe(false);
          },
        );
      });

      it('should throw an error if passed accountCount param is out of sequence', async () => {
        await withController(async ({ controller, initialState }) => {
          const accountCount = initialState.keyrings[0].accounts.length;
          await expect(
            controller.addNewAccount(accountCount + 1),
          ).rejects.toThrow('Account out of sequence');
        });
      });

      it('should not add a new account if called twice with the same accountCount param', async () => {
        await withController(async ({ controller, initialState }) => {
          const accountCount = initialState.keyrings[0].accounts.length;
          const { addedAccountAddress: firstAccountAdded } =
            await controller.addNewAccount(accountCount);
          const { addedAccountAddress: secondAccountAdded } =
            await controller.addNewAccount(accountCount);
          expect(firstAccountAdded).toBe(secondAccountAdded);
          expect(controller.state.keyrings[0].accounts).toHaveLength(
            accountCount + 1,
          );
        });
      });
    });
  });

  describe('addNewAccountForKeyring', () => {
    describe('when accountCount is not provided', () => {
      it('should add new account', async () => {
        await withController(
          async ({ controller, initialState, preferences }) => {
            const [primaryKeyring] = controller.getKeyringsByType(
              KeyringTypes.hd,
            ) as Keyring<Json>[];
            const addedAccountAddress =
              await controller.addNewAccountForKeyring(primaryKeyring);
            expect(initialState.keyrings).toHaveLength(1);
            expect(initialState.keyrings[0].accounts).not.toStrictEqual(
              controller.state.keyrings[0].accounts,
            );
            expect(controller.state.keyrings[0].accounts).toHaveLength(2);
            expect(initialState.keyrings[0].accounts).not.toContain(
              addedAccountAddress,
            );
            expect(addedAccountAddress).toBe(
              controller.state.keyrings[0].accounts[1],
            );
            expect(
              preferences.updateIdentities.calledWith(
                controller.state.keyrings[0].accounts,
              ),
            ).toBe(true);
            expect(preferences.setSelectedAddress.called).toBe(false);
          },
        );
      });
    });

    describe('when accountCount is provided', () => {
      it('should add new account if accountCount is in sequence', async () => {
        await withController(
          async ({ controller, initialState, preferences }) => {
            const [primaryKeyring] = controller.getKeyringsByType(
              KeyringTypes.hd,
            ) as Keyring<Json>[];
            const addedAccountAddress =
              await controller.addNewAccountForKeyring(primaryKeyring);
            expect(initialState.keyrings).toHaveLength(1);
            expect(initialState.keyrings[0].accounts).not.toStrictEqual(
              controller.state.keyrings[0].accounts,
            );
            expect(controller.state.keyrings[0].accounts).toHaveLength(2);
            expect(initialState.keyrings[0].accounts).not.toContain(
              addedAccountAddress,
            );
            expect(addedAccountAddress).toBe(
              controller.state.keyrings[0].accounts[1],
            );
            expect(
              preferences.updateIdentities.calledWith(
                controller.state.keyrings[0].accounts,
              ),
            ).toBe(true);
            expect(preferences.setSelectedAddress.called).toBe(false);
          },
        );
      });

      it('should throw an error if passed accountCount param is out of sequence', async () => {
        await withController(async ({ controller, initialState }) => {
          const [primaryKeyring] = controller.getKeyringsByType(
            KeyringTypes.hd,
          ) as Keyring<Json>[];
          const accountCount = initialState.keyrings[0].accounts.length;
          await expect(
            controller.addNewAccountForKeyring(
              primaryKeyring,
              accountCount + 1,
            ),
          ).rejects.toThrow('Account out of sequence');
        });
      });

      it('should not add a new account if called twice with the same accountCount param', async () => {
        await withController(async ({ controller, initialState }) => {
          const accountCount = initialState.keyrings[0].accounts.length;
          const [primaryKeyring] = controller.getKeyringsByType(
            KeyringTypes.hd,
          ) as Keyring<Json>[];
          const firstAccountAdded = await controller.addNewAccountForKeyring(
            primaryKeyring,
            accountCount,
          );
          const secondAccountAdded = await controller.addNewAccountForKeyring(
            primaryKeyring,
            accountCount,
          );
          expect(firstAccountAdded).toBe(secondAccountAdded);
          expect(controller.state.keyrings[0].accounts).toHaveLength(
            accountCount + 1,
          );
        });
      });
    });
  });

  describe('addNewAccountWithoutUpdate', () => {
    it('should add new account without updating', async () => {
      await withController(
        async ({ controller, initialState, preferences }) => {
          const initialUpdateIdentitiesCallCount =
            preferences.updateIdentities.callCount;
          await controller.addNewAccountWithoutUpdate();
          expect(initialState.keyrings).toHaveLength(1);
          expect(initialState.keyrings[0].accounts).not.toStrictEqual(
            controller.state.keyrings[0].accounts,
          );
          expect(controller.state.keyrings[0].accounts).toHaveLength(2);
          // we make sure that updateIdentities is not called
          // during this test
          expect(preferences.updateIdentities.callCount).toBe(
            initialUpdateIdentitiesCallCount,
          );
        },
      );
    });
  });

  describe('addNewKeyring', () => {
    describe('when there is a builder for the given type', () => {
      it('should add new keyring', async () => {
        await withController(async ({ controller, initialState }) => {
          const initialKeyrings = initialState.keyrings;
          await controller.addNewKeyring(KeyringTypes.simple);
          expect(controller.state.keyrings).not.toStrictEqual(initialKeyrings);
          expect(controller.state.keyrings).toHaveLength(2);
        });
      });
    });

    describe('when there is no builder for the given type', () => {
      it('should throw error', async () => {
        await withController(async ({ controller }) => {
          await expect(controller.addNewKeyring('fake')).rejects.toThrow(
            'KeyringController - No keyringBuilder found for keyring. Keyring type: fake',
          );
        });
      });
    });
  });

  describe('createNewVaultAndRestore', () => {
    [false, true].map((cacheEncryptionKey) =>
      describe(`when cacheEncryptionKey is ${cacheEncryptionKey}`, () => {
        it('should create new vault and restore', async () => {
          await withController(
            { cacheEncryptionKey },
            async ({ controller, initialState }) => {
              const initialVault = controller.state.vault;
              await controller.createNewVaultAndRestore(
                password,
                uint8ArraySeed,
              );
              expect(controller.state).not.toBe(initialState);
              expect(controller.state.vault).toBeDefined();
              expect(controller.state.vault).toStrictEqual(initialVault);
            },
          );
        });

        it('should restore same vault if old seedWord is used', async () => {
          await withController(
            { cacheEncryptionKey },
            async ({ controller, initialState }) => {
              const currentSeedWord = await controller.exportSeedPhrase(
                password,
              );

              await controller.createNewVaultAndRestore(
                password,
                currentSeedWord,
              );
              expect(initialState).toStrictEqual(controller.state);
            },
          );
        });

        it('should throw error if creating new vault and restore without password', async () => {
          await withController(
            { cacheEncryptionKey },
            async ({ controller }) => {
              await expect(
                controller.createNewVaultAndRestore('', uint8ArraySeed),
              ).rejects.toThrow('Invalid password');
            },
          );
        });

        it('should throw error if creating new vault and restoring without seed phrase', async () => {
          await withController(
            { cacheEncryptionKey },
            async ({ controller }) => {
              await expect(
                controller.createNewVaultAndRestore(
                  password,
                  // @ts-expect-error invalid seed phrase
                  '',
                ),
              ).rejects.toThrow(
                'Eth-Hd-Keyring: Deserialize method cannot be called with an opts value for numberOfAccounts and no menmonic',
              );
            },
          );
        });

        cacheEncryptionKey &&
          it('should set encryptionKey and encryptionSalt in state', async () => {
            withController({ cacheEncryptionKey }, async ({ controller }) => {
              await controller.createNewVaultAndRestore(
                password,
                uint8ArraySeed,
              );
              expect(controller.state.encryptionKey).toBeDefined();
              expect(controller.state.encryptionSalt).toBeDefined();
            });
          });
      }),
    );
  });

  describe('createNewVaultAndKeychain', () => {
    [false, true].map((cacheEncryptionKey) =>
      describe(`when cacheEncryptionKey is ${cacheEncryptionKey}`, () => {
        describe('when there is no existing vault', () => {
          it('should create new vault, mnemonic and keychain', async () => {
            await withController(
              { cacheEncryptionKey },
              async ({ controller, initialState, preferences, encryptor }) => {
                const cleanKeyringController = new KeyringController({
                  ...preferences,
                  messenger: buildKeyringControllerMessenger(),
                  cacheEncryptionKey,
                  encryptor,
                });
                const initialSeedWord = await controller.exportSeedPhrase(
                  password,
                );
                await cleanKeyringController.createNewVaultAndKeychain(
                  password,
                );
                const currentSeedWord =
                  await cleanKeyringController.exportSeedPhrase(password);
                expect(initialSeedWord).toBeDefined();
                expect(initialState).not.toBe(cleanKeyringController.state);
                expect(currentSeedWord).toBeDefined();
                expect(initialSeedWord).not.toBe(currentSeedWord);
                expect(
                  isValidHexAddress(
                    cleanKeyringController.state.keyrings[0].accounts[0] as Hex,
                  ),
                ).toBe(true);
                expect(controller.state.vault).toBeDefined();
              },
            );
          });

          it('should set default state', async () => {
            await withController(async ({ controller }) => {
              expect(controller.state.keyrings).not.toStrictEqual([]);
              const keyring = controller.state.keyrings[0];
              expect(keyring.accounts).not.toStrictEqual([]);
              expect(keyring.type).toBe('HD Key Tree');
              expect(controller.state.vault).toBeDefined();
            });
          });
        });

        describe('when there is an existing vault', () => {
          it('should return existing vault', async () => {
            await withController(
              { cacheEncryptionKey },
              async ({ controller, initialState }) => {
                const initialSeedWord = await controller.exportSeedPhrase(
                  password,
                );
                const initialVault = controller.state.vault;
                await controller.createNewVaultAndKeychain(password);
                const currentSeedWord = await controller.exportSeedPhrase(
                  password,
                );
                expect(initialSeedWord).toBeDefined();
                expect(initialState).toBe(controller.state);
                expect(currentSeedWord).toBeDefined();
                expect(initialSeedWord).toBe(currentSeedWord);
                expect(initialVault).toStrictEqual(controller.state.vault);
              },
            );
          });
        });

        cacheEncryptionKey &&
          it('should set encryptionKey and encryptionSalt in state', async () => {
            withController({ cacheEncryptionKey }, async ({ initialState }) => {
              expect(initialState.encryptionKey).toBeDefined();
              expect(initialState.encryptionSalt).toBeDefined();
            });
          });
      }),
    );
  });

  describe('setLocked', () => {
    it('should set locked correctly', async () => {
      await withController(async ({ controller }) => {
        expect(controller.isUnlocked()).toBe(true);
        expect(controller.state.isUnlocked).toBe(true);
        controller.setLocked();
        expect(controller.isUnlocked()).toBe(false);
        expect(controller.state.isUnlocked).toBe(false);
      });
    });

    it('should emit KeyringController:lock event', async () => {
      await withController(async ({ controller, messenger }) => {
        const listener = sinon.spy();
        messenger.subscribe('KeyringController:lock', listener);
        await controller.setLocked();
        expect(listener.called).toBe(true);
      });
    });
  });

  describe('exportSeedPhrase', () => {
    describe('when mnemonic is not exportable', () => {
      it('should throw error', async () => {
        await withController(async ({ controller }) => {
          const primaryKeyring = controller.getKeyringsByType(
            KeyringTypes.hd,
          )[0] as Keyring<Json> & { mnemonic: string };

          primaryKeyring.mnemonic = '';

          await expect(controller.exportSeedPhrase(password)).rejects.toThrow(
            "Can't get mnemonic bytes from keyring",
          );
        });
      });
    });

    describe('when mnemonic is exportable', () => {
      describe('when correct password is provided', () => {
        it('should export seed phrase', async () => {
          await withController(async ({ controller }) => {
            const seed = await controller.exportSeedPhrase(password);
            expect(seed).not.toBe('');
          });
        });
      });

      describe('when wrong password is provided', () => {
        it('should export seed phrase', async () => {
          await withController(async ({ controller, encryptor }) => {
            sinon
              .stub(encryptor, 'decrypt')
              .throws(new Error('Invalid password'));
            await expect(controller.exportSeedPhrase('')).rejects.toThrow(
              'Invalid password',
            );
          });
        });
      });
    });
  });

  describe('exportAccount', () => {
    describe('when correct password is provided', () => {
      describe('when correct account is provided', () => {
        it('should export account', async () => {
          await withController(async ({ controller, initialState }) => {
            const account = initialState.keyrings[0].accounts[0];
            const newPrivateKey = await controller.exportAccount(
              password,
              account,
            );
            expect(newPrivateKey).not.toBe('');
          });
        });
      });

      describe('when wrong account is provided', () => {
        it('should throw error', async () => {
          await withController(async ({ controller }) => {
            await expect(
              controller.exportAccount(password, ''),
            ).rejects.toThrow(
              'KeyringController - No keyring found. Error info: The address passed in is invalid/empty',
            );
          });
        });
      });
    });

    describe('when wrong password is provided', () => {
      it('should throw error', async () => {
        await withController(
          async ({ controller, initialState, encryptor }) => {
            const account = initialState.keyrings[0].accounts[0];
            sinon
              .stub(encryptor, 'decrypt')
              .rejects(new Error('Invalid password'));

            await expect(controller.exportAccount('', account)).rejects.toThrow(
              'Invalid password',
            );

            await expect(
              controller.exportAccount('JUNK_VALUE', account),
            ).rejects.toThrow('Invalid password');
          },
        );
      });
    });
  });

  describe('getAccounts', () => {
    it('should get accounts', async () => {
      await withController(async ({ controller, initialState }) => {
        const initialAccount = initialState.keyrings[0].accounts;
        const accounts = await controller.getAccounts();
        expect(accounts).toStrictEqual(initialAccount);
      });
    });
  });

  describe('getEncryptionPublicKey', () => {
    it('should return the correct encryption public key', async () => {
      await withController(async ({ controller }) => {
        const { importedAccountAddress } =
          await controller.importAccountWithStrategy(
            AccountImportStrategy.privateKey,
            [privateKey],
          );

        const encryptionPublicKey = await controller.getEncryptionPublicKey(
          importedAccountAddress,
        );

        expect(encryptionPublicKey).toBe(
          'ZfKqt4HSy4tt9/WvqP3QrnzbIS04cnV//BhksKbLgVA=',
        );
      });
    });
  });

  describe('decryptMessage', () => {
    it('should successfully decrypt a message with valid parameters and return the raw decryption result', async () => {
      await withController(async ({ controller }) => {
        const { importedAccountAddress } =
          await controller.importAccountWithStrategy(
            AccountImportStrategy.privateKey,
            [privateKey],
          );
        const message = 'Hello, encrypted world!';
        const encryptedMessage = encrypt({
          publicKey: await controller.getEncryptionPublicKey(
            importedAccountAddress,
          ),
          data: message,
          version: 'x25519-xsalsa20-poly1305',
        });

        const messageParams = {
          from: importedAccountAddress,
          data: encryptedMessage,
        };

        const result = await controller.decryptMessage(messageParams);

        expect(result).toBe(message);
      });
    });

    it("should throw an error if the 'from' parameter is not a valid account address", async () => {
      await withController(async ({ controller }) => {
        const messageParams = {
          from: 'invalid address',
          data: {
            version: '1.0',
            nonce: '123456',
            ephemPublicKey: '0xabcdef1234567890',
            ciphertext: '0xabcdef1234567890',
          },
        };

        await expect(controller.decryptMessage(messageParams)).rejects.toThrow(
          'KeyringController - No keyring found. Error info: The address passed in is invalid/empty',
        );
      });
    });
  });

  describe('getKeyringForAccount', () => {
    describe('when existing account is provided', () => {
      it('should get correct keyring', async () => {
        await withController(async ({ controller }) => {
          const normalizedInitialAccounts =
            controller.state.keyrings[0].accounts.map(normalize);
          const keyring = (await controller.getKeyringForAccount(
            // eslint-disable-next-line @typescript-eslint/no-non-null-assertion
            normalizedInitialAccounts[0]!,
          )) as Keyring<Json>;
          expect(keyring.type).toBe('HD Key Tree');
          expect(keyring.getAccounts()).toStrictEqual(
            normalizedInitialAccounts,
          );
        });
      });
    });

    describe('when non-existing account is provided', () => {
      it('should throw error', async () => {
        await withController(async ({ controller }) => {
          await expect(
            controller.getKeyringForAccount(
              '0x0000000000000000000000000000000000000000',
            ),
          ).rejects.toThrow(
            'KeyringController - No keyring found. Error info: There are keyrings, but none match the address',
          );
        });
      });
    });
  });

  describe('getKeyringsByType', () => {
    describe('when existing type is provided', () => {
      it('should return keyrings of the right type', async () => {
        await withController(async ({ controller }) => {
          const keyrings = controller.getKeyringsByType(
            KeyringTypes.hd,
          ) as Keyring<Json>[];
          expect(keyrings).toHaveLength(1);
          expect(keyrings[0].type).toBe(KeyringTypes.hd);
          expect(keyrings[0].getAccounts()).toStrictEqual(
            controller.state.keyrings[0].accounts.map(normalize),
          );
        });
      });
    });

    describe('when non existing type is provided', () => {
      it('should return an empty array', async () => {
        await withController(async ({ controller }) => {
          const keyrings = controller.getKeyringsByType('fake');
          expect(keyrings).toHaveLength(0);
        });
      });
    });
  });

  describe('persistAllKeyrings', () => {
    it('should reflect changes made directly to a keyring into the KeyringController state', async () => {
      await withController(async ({ controller }) => {
        const primaryKeyring = controller.getKeyringsByType(
          KeyringTypes.hd,
        )[0] as Keyring<Json>;
        const [addedAccount] = await primaryKeyring.addAccounts(1);

        await controller.persistAllKeyrings();

        expect(controller.state.keyrings[0].accounts[1]).toBe(addedAccount);
      });
    });
  });

  describe('importAccountWithStrategy', () => {
    describe('using strategy privateKey', () => {
      describe('when correct key is provided', () => {
        it('should import account', async () => {
          await withController(async ({ controller, initialState }) => {
            const address = '0x51253087e6f8358b5f10c0a94315d69db3357859';
            const newKeyring = {
              accounts: [address],
              type: 'Simple Key Pair',
            };
            const { importedAccountAddress } =
              await controller.importAccountWithStrategy(
                AccountImportStrategy.privateKey,
                [privateKey],
              );
            const modifiedState = {
              ...initialState,
              keyrings: [initialState.keyrings[0], newKeyring],
            };
            expect(controller.state).toStrictEqual(modifiedState);
            expect(importedAccountAddress).toBe(address);
          });
        });

        it('should not select imported account', async () => {
          await withController(async ({ controller, preferences }) => {
            await controller.importAccountWithStrategy(
              AccountImportStrategy.privateKey,
              [privateKey],
            );
            expect(preferences.setSelectedAddress.called).toBe(false);
          });
        });
      });

      describe('when wrong key is provided', () => {
        it('should not import account', async () => {
          await withController(async ({ controller }) => {
            await expect(
              controller.importAccountWithStrategy(
                AccountImportStrategy.privateKey,
                [],
              ),
            ).rejects.toThrow('Cannot import an empty key.');

            await expect(
              controller.importAccountWithStrategy(
                AccountImportStrategy.privateKey,
                ['123'],
              ),
            ).rejects.toThrow(
              'Expected private key to be an Uint8Array with length 32',
            );

            await expect(
              controller.importAccountWithStrategy(
                AccountImportStrategy.privateKey,
                ['0xblahblah'],
              ),
            ).rejects.toThrow('Cannot import invalid private key.');

            await expect(
              controller.importAccountWithStrategy(
                AccountImportStrategy.privateKey,
                [privateKey.slice(1)],
              ),
            ).rejects.toThrow('Cannot import invalid private key.');
          });
        });
      });
    });

    describe('using strategy json', () => {
      describe('when correct data is provided', () => {
        it('should import account', async () => {
          await withController(async ({ controller, initialState }) => {
            const somePassword = 'holachao123';
            const address = '0xb97c80fab7a3793bbe746864db80d236f1345ea7';

            const { importedAccountAddress } =
              await controller.importAccountWithStrategy(
                AccountImportStrategy.json,
                [input, somePassword],
              );

            const newKeyring = {
              accounts: [address],
              type: 'Simple Key Pair',
            };
            const modifiedState = {
              ...initialState,
              keyrings: [initialState.keyrings[0], newKeyring],
            };
            expect(controller.state).toStrictEqual(modifiedState);
            expect(importedAccountAddress).toBe(address);
          });
        });

        it('should not select imported account', async () => {
          await withController(async ({ controller, preferences }) => {
            const somePassword = 'holachao123';
            await controller.importAccountWithStrategy(
              AccountImportStrategy.json,
              [input, somePassword],
            );
            expect(preferences.setSelectedAddress.called).toBe(false);
          });
        });
      });

      describe('when wrong data is provided', () => {
        it('should not import account with empty json', async () => {
          await withController(async ({ controller }) => {
            const somePassword = 'holachao123';
            await expect(
              controller.importAccountWithStrategy(AccountImportStrategy.json, [
                '',
                somePassword,
              ]),
            ).rejects.toThrow('Unexpected end of JSON input');
          });
        });

        it('should not import account with wrong password', async () => {
          await withController(async ({ controller }) => {
            const somePassword = 'holachao12';

            await expect(
              controller.importAccountWithStrategy(AccountImportStrategy.json, [
                input,
                somePassword,
              ]),
            ).rejects.toThrow(
              'Key derivation failed - possibly wrong passphrase',
            );
          });
        });

        it('should not import account with empty password', async () => {
          await withController(async ({ controller }) => {
            await expect(
              controller.importAccountWithStrategy(AccountImportStrategy.json, [
                input,
                '',
              ]),
            ).rejects.toThrow(
              'Key derivation failed - possibly wrong passphrase',
            );
          });
        });
      });
    });

    describe('using unrecognized strategy', () => {
      it('should throw an unexpected import strategy error', async () => {
        await withController(async ({ controller }) => {
          const somePassword = 'holachao123';
          await expect(
            controller.importAccountWithStrategy(
              'junk' as AccountImportStrategy,
              [input, somePassword],
            ),
          ).rejects.toThrow("Unexpected import strategy: 'junk'");
        });
      });
    });
  });

  describe('removeAccount', () => {
    /**
     * If there is only HD Key Tree keyring with 1 account and removeAccount is called passing that account
     * It deletes keyring object also from state - not sure if this is correct behavior.
     * https://github.com/MetaMask/core/issues/801
     */
    it('should remove HD Key Tree keyring from state when single account associated with it is deleted', async () => {
      await withController(async ({ controller, initialState }) => {
        const account = initialState.keyrings[0].accounts[0] as Hex;
        await controller.removeAccount(account);
        expect(controller.state.keyrings).toHaveLength(0);
      });
    });

    it('should remove account', async () => {
      await withController(async ({ controller, initialState }) => {
        await controller.importAccountWithStrategy(
          AccountImportStrategy.privateKey,
          [privateKey],
        );
        await controller.removeAccount(
          '0x51253087e6f8358b5f10c0a94315d69db3357859',
        );
        expect(controller.state).toStrictEqual(initialState);
      });
    });

    it('should emit `accountRemoved` event', async () => {
      await withController(async ({ controller, messenger }) => {
        await controller.importAccountWithStrategy(
          AccountImportStrategy.privateKey,
          [privateKey],
        );
        const listener = sinon.spy();
        messenger.subscribe('KeyringController:accountRemoved', listener);

        const removedAccount = '0x51253087e6f8358b5f10c0a94315d69db3357859';
        await controller.removeAccount(removedAccount);

        expect(listener.calledWith(removedAccount)).toBe(true);
      });
    });

    it('should not remove account if wrong address is provided', async () => {
      await withController(async ({ controller }) => {
        await controller.importAccountWithStrategy(
          AccountImportStrategy.privateKey,
          [privateKey],
        );

        await expect(
          controller.removeAccount(
            '0x0000000000000000000000000000000000000000',
          ),
        ).rejects.toThrow(
          'KeyringController - No keyring found. Error info: There are keyrings, but none match the address',
        );

        await expect(controller.removeAccount('0xDUMMY_INPUT')).rejects.toThrow(
          'KeyringController - No keyring found. Error info: The address passed in is invalid/empty',
        );
      });
    });
  });

  describe('signMessage', () => {
    it('should sign message', async () => {
      await withController(async ({ controller, initialState }) => {
        const data =
          '0x879a053d4800c6354e76c7985a865d2922c82fb5b3f4577b2fe08b998954f2e0';
        const account = initialState.keyrings[0].accounts[0];
        const signature = await controller.signMessage({
          data,
          from: account,
        });
        expect(signature).not.toBe('');
      });
    });

    it('should not sign message if empty data is passed', async () => {
      await withController(async ({ controller, initialState }) => {
        await expect(() =>
          controller.signMessage({
            data: '',
            from: initialState.keyrings[0].accounts[0],
          }),
        ).toThrow("Can't sign an empty message");
      });
    });

    it('should not sign message if from account is not passed', async () => {
      await withController(async ({ controller }) => {
        await expect(
          controller.signMessage({
            data: '0x879a053d4800c6354e76c7985a865d2922c82fb5b3f4577b2fe08b998954f2e0',
            from: '',
          }),
        ).rejects.toThrow(
          'KeyringController - No keyring found. Error info: The address passed in is invalid/empty',
        );
      });
    });
  });

  describe('signPersonalMessage', () => {
    it('should sign personal message', async () => {
      await withController(async ({ controller, initialState }) => {
        const data = bufferToHex(Buffer.from('Hello from test', 'utf8'));
        const account = initialState.keyrings[0].accounts[0];
        const signature = await controller.signPersonalMessage({
          data,
          from: account,
        });
        const recovered = recoverPersonalSignature({ data, signature });
        expect(account).toBe(recovered);
      });
    });

    /**
     * signPersonalMessage does not fail for empty data value
     * https://github.com/MetaMask/core/issues/799
     */
    it('should sign personal message even if empty data is passed', async () => {
      await withController(async ({ controller, initialState }) => {
        const account = initialState.keyrings[0].accounts[0];
        const signature = await controller.signPersonalMessage({
          data: '',
          from: account,
        });
        const recovered = recoverPersonalSignature({ data: '', signature });
        expect(account).toBe(recovered);
      });
    });

    it('should not sign personal message if from account is not passed', async () => {
      await withController(async ({ controller }) => {
        await expect(
          controller.signPersonalMessage({
            data: '0x879a053d4800c6354e76c7985a865d2922c82fb5b3f4577b2fe08b998954f2e0',
            from: '',
          }),
        ).rejects.toThrow(
          'KeyringController - No keyring found. Error info: The address passed in is invalid/empty',
        );
      });
    });
  });

  describe('signTypedMessage', () => {
    it('should throw when given invalid version', async () => {
      await withController(
        // @ts-expect-error QRKeyring is not yet compatible with Keyring type.
        { keyringBuilders: [keyringBuilderFactory(QRKeyring)] },
        async ({ controller, initialState }) => {
          const typedMsgParams = [
            {
              name: 'Message',
              type: 'string',
              value: 'Hi, Alice!',
            },
            {
              name: 'A number',
              type: 'uint32',
              value: '1337',
            },
          ];
          const account = initialState.keyrings[0].accounts[0];
          await expect(
            controller.signTypedMessage(
              { data: typedMsgParams, from: account },
              'junk' as SignTypedDataVersion,
            ),
          ).rejects.toThrow(
            "Keyring Controller signTypedMessage: Error: Unexpected signTypedMessage version: 'junk'",
          );
        },
      );
    });

    it('should sign typed message V1', async () => {
      await withController(
        // @ts-expect-error QRKeyring is not yet compatible with Keyring type.
        { keyringBuilders: [keyringBuilderFactory(QRKeyring)] },
        async ({ controller, initialState }) => {
          const typedMsgParams = [
            {
              name: 'Message',
              type: 'string',
              value: 'Hi, Alice!',
            },
            {
              name: 'A number',
              type: 'uint32',
              value: '1337',
            },
          ];
          const account = initialState.keyrings[0].accounts[0];
          const signature = await controller.signTypedMessage(
            { data: typedMsgParams, from: account },
            SignTypedDataVersion.V1,
          );
          const recovered = recoverTypedSignature({
            data: typedMsgParams,
            signature,
            version: SignTypedDataVersion.V1,
          });
          expect(account).toBe(recovered);
        },
      );
    });

    it('should sign typed message V3', async () => {
      await withController(
        // @ts-expect-error QRKeyring is not yet compatible with Keyring type.
        { keyringBuilders: [keyringBuilderFactory(QRKeyring)] },
        async ({ controller, initialState }) => {
          const msgParams = {
            domain: {
              chainId: 1,
              name: 'Ether Mail',
              verifyingContract: '0xCcCCccccCCCCcCCCCCCcCcCccCcCCCcCcccccccC',
              version: '1',
            },
            message: {
              contents: 'Hello, Bob!',
              from: {
                name: 'Cow',
                wallet: '0xCD2a3d9F938E13CD947Ec05AbC7FE734Df8DD826',
              },
              to: {
                name: 'Bob',
                wallet: '0xbBbBBBBbbBBBbbbBbbBbbbbBBbBbbbbBbBbbBBbB',
              },
            },
            primaryType: 'Mail' as const,
            types: {
              EIP712Domain: [
                { name: 'name', type: 'string' },
                { name: 'version', type: 'string' },
                { name: 'chainId', type: 'uint256' },
                { name: 'verifyingContract', type: 'address' },
              ],
              Mail: [
                { name: 'from', type: 'Person' },
                { name: 'to', type: 'Person' },
                { name: 'contents', type: 'string' },
              ],
              Person: [
                { name: 'name', type: 'string' },
                { name: 'wallet', type: 'address' },
              ],
            },
          };
          const account = initialState.keyrings[0].accounts[0];
          const signature = await controller.signTypedMessage(
            { data: JSON.stringify(msgParams), from: account },
            SignTypedDataVersion.V3,
          );
          const recovered = recoverTypedSignature({
            data: msgParams,
            signature,
            version: SignTypedDataVersion.V3,
          });
          expect(account).toBe(recovered);
        },
      );
    });

    it('should sign typed message V4', async () => {
      await withController(
        // @ts-expect-error QRKeyring is not yet compatible with Keyring type.
        { keyringBuilders: [keyringBuilderFactory(QRKeyring)] },
        async ({ controller, initialState }) => {
          const msgParams = {
            domain: {
              chainId: 1,
              name: 'Ether Mail',
              verifyingContract: '0xCcCCccccCCCCcCCCCCCcCcCccCcCCCcCcccccccC',
              version: '1',
            },
            message: {
              contents: 'Hello, Bob!',
              from: {
                name: 'Cow',
                wallets: [
                  '0xCD2a3d9F938E13CD947Ec05AbC7FE734Df8DD826',
                  '0xDeaDbeefdEAdbeefdEadbEEFdeadbeEFdEaDbeeF',
                ],
              },
              to: [
                {
                  name: 'Bob',
                  wallets: [
                    '0xbBbBBBBbbBBBbbbBbbBbbbbBBbBbbbbBbBbbBBbB',
                    '0xB0BdaBea57B0BDABeA57b0bdABEA57b0BDabEa57',
                    '0xB0B0b0b0b0b0B000000000000000000000000000',
                  ],
                },
              ],
            },
            primaryType: 'Mail' as const,
            types: {
              EIP712Domain: [
                { name: 'name', type: 'string' },
                { name: 'version', type: 'string' },
                { name: 'chainId', type: 'uint256' },
                { name: 'verifyingContract', type: 'address' },
              ],
              Group: [
                { name: 'name', type: 'string' },
                { name: 'members', type: 'Person[]' },
              ],
              Mail: [
                { name: 'from', type: 'Person' },
                { name: 'to', type: 'Person[]' },
                { name: 'contents', type: 'string' },
              ],
              Person: [
                { name: 'name', type: 'string' },
                { name: 'wallets', type: 'address[]' },
              ],
            },
          };

          const account = initialState.keyrings[0].accounts[0];
          const signature = await controller.signTypedMessage(
            { data: JSON.stringify(msgParams), from: account },
            SignTypedDataVersion.V4,
          );
          const recovered = recoverTypedSignature({
            data: msgParams,
            signature,
            version: SignTypedDataVersion.V4,
          });
          expect(account).toBe(recovered);
        },
      );
    });

    it('should fail when sign typed message format is wrong', async () => {
      await withController(async ({ controller, initialState }) => {
        const msgParams = [{}];
        const account = initialState.keyrings[0].accounts[0];

        await expect(
          controller.signTypedMessage(
            { data: msgParams, from: account },
            SignTypedDataVersion.V1,
          ),
        ).rejects.toThrow('Keyring Controller signTypedMessage:');

        await expect(
          controller.signTypedMessage(
            { data: msgParams, from: account },
            SignTypedDataVersion.V3,
          ),
        ).rejects.toThrow('Keyring Controller signTypedMessage:');
      });
    });

    it('should fail in signing message when from address is not provided', async () => {
      await withController(async ({ controller }) => {
        const typedMsgParams = [
          {
            name: 'Message',
            type: 'string',
            value: 'Hi, Alice!',
          },
          {
            name: 'A number',
            type: 'uint32',
            value: '1337',
          },
        ];
        await expect(
          controller.signTypedMessage(
            { data: typedMsgParams, from: '' },
            SignTypedDataVersion.V1,
          ),
        ).rejects.toThrow(/^Keyring Controller signTypedMessage:/u);
      });
    });
  });

  describe('signTransaction', () => {
    it('should sign transaction', async () => {
      await withController(async ({ controller, initialState }) => {
        const account = initialState.keyrings[0].accounts[0];
        const txParams = {
          chainId: 5,
          data: '0x1',
          from: account,
          gasLimit: '0x5108',
          gasPrice: '0x5108',
          to: '0x51253087e6f8358b5f10c0a94315d69db3357859',
          value: '0x5208',
        };
        const unsignedEthTx = TransactionFactory.fromTxData(txParams, {
          common: new Common(commonConfig),
          freeze: false,
        });
        expect(unsignedEthTx.v).toBeUndefined();
        const signedTx = await controller.signTransaction(
          unsignedEthTx,
          account,
        );
        expect(signedTx.v).toBeDefined();
        expect(signedTx).not.toBe('');
      });
    });

    it('should not sign transaction if from account is not provided', async () => {
      await withController(async ({ controller, initialState }) => {
        await expect(async () => {
          const account = initialState.keyrings[0].accounts[0];
          const txParams = {
            chainId: 5,
            data: '0x1',
            from: account,
            gasLimit: '0x5108',
            gasPrice: '0x5108',
            to: '0x51253087e6f8358b5f10c0a94315d69db3357859',
            value: '0x5208',
          };
          const unsignedEthTx = TransactionFactory.fromTxData(txParams, {
            common: new Common(commonConfig),
            freeze: false,
          });
          expect(unsignedEthTx.v).toBeUndefined();
          await controller.signTransaction(unsignedEthTx, '');
        }).rejects.toThrow(
          'KeyringController - No keyring found. Error info: The address passed in is invalid/empty',
        );
      });
    });

    /**
     * Task added to improve check for valid transaction in signTransaction method
     * https://github.com/MetaMask/core/issues/800
     */
    it('should not sign transaction if transaction is not valid', async () => {
      await withController(async ({ controller, initialState }) => {
        await expect(async () => {
          const account = initialState.keyrings[0].accounts[0];
          // @ts-expect-error invalid transaction
          await controller.signTransaction({}, account);
        }).rejects.toThrow('tx.sign is not a function');
      });
    });
  });

  describe('submitPassword', () => {
    [false, true].map((cacheEncryptionKey) =>
      describe(`when cacheEncryptionKey is ${cacheEncryptionKey}`, () => {
        it('should submit password and decrypt', async () => {
          await withController(
            { cacheEncryptionKey },
            async ({ controller, initialState }) => {
              await controller.submitPassword(password);
              expect(controller.state).toStrictEqual(initialState);
            },
          );
        });

        it('should emit KeyringController:unlock event', async () => {
          await withController(
            { cacheEncryptionKey },
            async ({ controller, messenger }) => {
              const listener = sinon.spy();
              messenger.subscribe('KeyringController:unlock', listener);
              await controller.submitPassword(password);
              expect(listener.called).toBe(true);
            },
          );
        });

        cacheEncryptionKey &&
          it('should set encryptionKey and encryptionSalt in state', async () => {
            withController({ cacheEncryptionKey }, async ({ controller }) => {
              await controller.submitPassword(password);
              expect(controller.state.encryptionKey).toBeDefined();
              expect(controller.state.encryptionSalt).toBeDefined();
            });
          });
      }),
    );
  });

  describe('submitEncryptionKey', () => {
    it('should submit encryption key and decrypt', async () => {
      await withController(
        { cacheEncryptionKey: true },
        async ({ controller, initialState }) => {
          await controller.submitEncryptionKey(
            mockKey.toString('hex'),
            initialState.encryptionSalt as string,
          );
          expect(controller.state).toStrictEqual(initialState);
        },
      );
    });
  });

  describe('verifySeedPhrase', () => {
    it('should return current seedphrase', async () => {
      await withController(async ({ controller }) => {
        const seedPhrase = await controller.verifySeedPhrase();
        expect(seedPhrase).toBeDefined();
      });
    });

    it('should return current seedphrase as Uint8Array', async () => {
      await withController(async ({ controller }) => {
        const seedPhrase = await controller.verifySeedPhrase();
        expect(seedPhrase).toBeInstanceOf(Uint8Array);
      });
    });

    it('should throw if mnemonic is not defined', async () => {
      await withController(async ({ controller }) => {
        const primaryKeyring = controller.getKeyringsByType(
          KeyringTypes.hd,
        )[0] as Keyring<Json> & { mnemonic: string };

        primaryKeyring.mnemonic = '';

        await expect(controller.verifySeedPhrase()).rejects.toThrow(
          "Can't get mnemonic bytes from keyring",
        );
      });
    });
  });

  describe('verifyPassword', () => {
    describe('when correct password is provided', () => {
      it('should not throw any error', async () => {
        await withController(async ({ controller }) => {
          expect(async () => {
            await controller.verifyPassword(password);
          }).not.toThrow();
        });
      });
    });

    describe('when wrong password is provided', () => {
      it('should throw an error', async () => {
        await withController(async ({ controller, encryptor }) => {
          sinon
            .stub(encryptor, 'decrypt')
            .rejects(new Error('Incorrect password'));

          await expect(controller.verifyPassword('12341234')).rejects.toThrow(
            'Incorrect password',
          );
        });
      });
    });
  });

  describe('QR keyring', () => {
    const composeMockSignature = (
      requestId: string,
      signature: string,
    ): ETHSignature => {
      const rlpSignatureData = Buffer.from(signature, 'hex');
      const idBuffer = uuid.parse(requestId);
      return new ETHSignature(
        rlpSignatureData,
        Buffer.from(Uint8Array.from(idBuffer)),
      );
    };

    let signProcessKeyringController: KeyringController;

    let requestSignatureStub: sinon.SinonStub;
    let readAccountSub: sinon.SinonStub;

    const setupQRKeyring = async () => {
      readAccountSub.resolves(
        CryptoHDKey.fromCBOR(
          Buffer.from(
            'a902f40358210219218eb65839d08bde4338640b03fdbbdec439ef880d397c2f881282c5b5d135045820e65ed63f52e3e93d48ffb55cd68c6721e58ead9b29b784b8aba58354f4a3d92905d90131a201183c020006d90130a30186182cf5183cf500f5021a5271c071030307d90130a2018400f480f40300081a625f3e6209684b657973746f6e650a706163636f756e742e7374616e64617264',
            'hex',
          ),
        ),
      );
      await signProcessKeyringController.connectQRHardware(0);
      await signProcessKeyringController.unlockQRHardwareWalletAccount(0);
      await signProcessKeyringController.unlockQRHardwareWalletAccount(1);
      await signProcessKeyringController.unlockQRHardwareWalletAccount(2);
    };

    beforeEach(async () => {
      signProcessKeyringController = await withController(
        // @ts-expect-error QRKeyring is not yet compatible with Keyring type.
        { keyringBuilders: [keyringBuilderFactory(QRKeyring)] },
        ({ controller }) => controller,
      );
      const qrkeyring = await signProcessKeyringController.getOrAddQRKeyring();
      qrkeyring.forgetDevice();

      requestSignatureStub = sinon.stub(
        qrkeyring.getInteraction(),
        'requestSignature',
      );

      readAccountSub = sinon.stub(
        qrkeyring.getInteraction(),
        'readCryptoHDKeyOrCryptoAccount',
      );
    });

    describe('connectQRHardware', () => {
      it('should setup QR keyring with crypto-hdkey', async () => {
        readAccountSub.resolves(
          CryptoHDKey.fromCBOR(
            Buffer.from(
              'a902f40358210219218eb65839d08bde4338640b03fdbbdec439ef880d397c2f881282c5b5d135045820e65ed63f52e3e93d48ffb55cd68c6721e58ead9b29b784b8aba58354f4a3d92905d90131a201183c020006d90130a30186182cf5183cf500f5021a5271c071030307d90130a2018400f480f40300081a625f3e6209684b657973746f6e650a706163636f756e742e7374616e64617264',
              'hex',
            ),
          ),
        );

        const firstPage = await signProcessKeyringController.connectQRHardware(
          0,
        );
        expect(firstPage).toHaveLength(5);
        expect(firstPage[0].index).toBe(0);

        const secondPage = await signProcessKeyringController.connectQRHardware(
          1,
        );
        expect(secondPage).toHaveLength(5);
        expect(secondPage[0].index).toBe(5);

        const goBackPage = await signProcessKeyringController.connectQRHardware(
          -1,
        );
        expect(goBackPage).toStrictEqual(firstPage);

        await signProcessKeyringController.unlockQRHardwareWalletAccount(0);
        await signProcessKeyringController.unlockQRHardwareWalletAccount(1);
        await signProcessKeyringController.unlockQRHardwareWalletAccount(2);

        const qrKeyring = signProcessKeyringController.state.keyrings.find(
          (keyring) => keyring.type === KeyringTypes.qr,
        );
        expect(qrKeyring?.accounts).toHaveLength(3);
      });
    });

    describe('signMessage', () => {
      it('should sign message with QR keyring', async () => {
        await setupQRKeyring();
        requestSignatureStub.resolves(
          composeMockSignature(
            '9b1deb4d-3b7d-4bad-9bdd-2b0d7b3dcb6d',
            '4cb25933c5225f9f92fc9b487451b93bc3646c6aa01b72b01065b8509ac4fd6c37798695d0d5c0949ed10c5e102800ea2b62c2b670729c5631c81b0c52002a641b',
          ),
        );

        const data =
          '0x879a053d4800c6354e76c7985a865d2922c82fb5b3f4577b2fe08b998954f2e0';
        const qrKeyring = signProcessKeyringController.state.keyrings.find(
          (keyring) => keyring.type === KeyringTypes.qr,
        );
        const account = qrKeyring?.accounts[0] || '';
        const signature = await signProcessKeyringController.signMessage({
          data,
          from: account,
        });
        expect(signature).not.toBe('');
      });
    });

    describe('signPersonalMessage', () => {
      it('should sign personal message with QR keyring', async () => {
        await setupQRKeyring();
        requestSignatureStub.resolves(
          composeMockSignature(
            '9b1deb4d-3b7d-4bad-9bdd-2b0d7b3dcb6d',
            '73f31609b618050c4058e8f959961c203470657e7218a21d8b94ac1bdef80f255ac5e7a07493302443296ccb20a04ebfa0c8f6ea4dd9134c19ecd65673c336261b',
          ),
        );

        const data = bufferToHex(
          Buffer.from('Example `personal_sign` message', 'utf8'),
        );
        const qrKeyring = signProcessKeyringController.state.keyrings.find(
          (keyring) => keyring.type === KeyringTypes.qr,
        );
        const account = qrKeyring?.accounts[0] || '';
        const signature =
          await signProcessKeyringController.signPersonalMessage({
            data,
            from: account,
          });
        const recovered = recoverPersonalSignature({ data, signature });
        expect(account.toLowerCase()).toBe(recovered.toLowerCase());
      });
    });

    describe('signTypedMessage', () => {
      it('should sign typed message V1 with QR keyring', async () => {
        await setupQRKeyring();
        requestSignatureStub.resolves(
          composeMockSignature(
            '9b1deb4d-3b7d-4bad-9bdd-2b0d7b3dcb6d',
            '4b9b4cde5c883e3281a5a603179379817a94796f3a06079374db94f0b2c1882c5e708de2fa0ec84d74b3819f7baae0d310b4494d101359afe470910bec5d36071b',
          ),
        );

        const typedMsgParams = [
          {
            name: 'Message',
            type: 'string',
            value: 'Hi, Alice!',
          },
          {
            name: 'A number',
            type: 'uint32',
            value: '1337',
          },
        ];
        const qrKeyring = signProcessKeyringController.state.keyrings.find(
          (keyring) => keyring.type === KeyringTypes.qr,
        );
        const account = qrKeyring?.accounts[0] || '';
        const signature = await signProcessKeyringController.signTypedMessage(
          { data: typedMsgParams, from: account },
          SignTypedDataVersion.V1,
        );
        const recovered = recoverTypedSignature({
          data: typedMsgParams,
          signature,
          version: SignTypedDataVersion.V1,
        });
        expect(account.toLowerCase()).toBe(recovered.toLowerCase());
      });

      it('should sign typed message V3 with QR keyring', async () => {
        await setupQRKeyring();
        requestSignatureStub.resolves(
          composeMockSignature(
            '9b1deb4d-3b7d-4bad-9bdd-2b0d7b3dcb6d',
            '112e4591abc834251f2671127acabebf33be3a8d8fa15312e94ba0f008e53d697930b4ae99cb36955e1c96fee888cf1ed6e314769db0bd4d6246d492b8685fd21c',
          ),
        );

        const msg =
          '{"types":{"EIP712Domain":[{"name":"name","type":"string"},{"name":"version","type":"string"},{"name":"chainId","type":"uint256"},{"name":"verifyingContract","type":"address"}],"Person":[{"name":"name","type":"string"},{"name":"wallet","type":"address"}],"Mail":[{"name":"from","type":"Person"},{"name":"to","type":"Person"},{"name":"contents","type":"string"}]},"primaryType":"Mail","domain":{"name":"Ether Mail","version":"1","chainId":4,"verifyingContract":"0xCcCCccccCCCCcCCCCCCcCcCccCcCCCcCcccccccC"},"message":{"from":{"name":"Cow","wallet":"0xCD2a3d9F938E13CD947Ec05AbC7FE734Df8DD826"},"to":{"name":"Bob","wallet":"0xbBbBBBBbbBBBbbbBbbBbbbbBBbBbbbbBbBbbBBbB"},"contents":"Hello, Bob!"}}';

        const qrKeyring = signProcessKeyringController.state.keyrings.find(
          (keyring) => keyring.type === KeyringTypes.qr,
        );
        const account = qrKeyring?.accounts[0] || '';
        const signature = await signProcessKeyringController.signTypedMessage(
          {
            data: msg,
            from: account,
          },
          SignTypedDataVersion.V3,
        );
        const recovered = recoverTypedSignature({
          data: JSON.parse(msg),
          signature,
          version: SignTypedDataVersion.V3,
        });
        expect(account.toLowerCase()).toBe(recovered);
      });

      it('should sign typed message V4 with QR keyring', async () => {
        await setupQRKeyring();
        requestSignatureStub.resolves(
          composeMockSignature(
            '9b1deb4d-3b7d-4bad-9bdd-2b0d7b3dcb6d',
            '1271c3de4683ed99b11ceecc0a81f48701057174eb0edd729342ecdd9e061ed26eea3c4b84d232e01de00f1f3884fdfe15f664fe2c58c2e565d672b3cb281ccb1c',
          ),
        );

        const msg =
          '{"domain":{"chainId":"4","name":"Ether Mail","verifyingContract":"0xCcCCccccCCCCcCCCCCCcCcCccCcCCCcCcccccccC","version":"1"},"message":{"contents":"Hello, Bob!","from":{"name":"Cow","wallets":["0xCD2a3d9F938E13CD947Ec05AbC7FE734Df8DD826","0xDeaDbeefdEAdbeefdEadbEEFdeadbeEFdEaDbeeF"]},"to":[{"name":"Bob","wallets":["0xbBbBBBBbbBBBbbbBbbBbbbbBBbBbbbbBbBbbBBbB","0xB0BdaBea57B0BDABeA57b0bdABEA57b0BDabEa57","0xB0B0b0b0b0b0B000000000000000000000000000"]}]},"primaryType":"Mail","types":{"EIP712Domain":[{"name":"name","type":"string"},{"name":"version","type":"string"},{"name":"chainId","type":"uint256"},{"name":"verifyingContract","type":"address"}],"Group":[{"name":"name","type":"string"},{"name":"members","type":"Person[]"}],"Mail":[{"name":"from","type":"Person"},{"name":"to","type":"Person[]"},{"name":"contents","type":"string"}],"Person":[{"name":"name","type":"string"},{"name":"wallets","type":"address[]"}]}}';

        const qrKeyring = signProcessKeyringController.state.keyrings.find(
          (keyring) => keyring.type === KeyringTypes.qr,
        );
        const account = qrKeyring?.accounts[0] || '';
        const signature = await signProcessKeyringController.signTypedMessage(
          { data: msg, from: account },
          SignTypedDataVersion.V4,
        );
        const recovered = recoverTypedSignature({
          data: JSON.parse(msg),
          signature,
          version: SignTypedDataVersion.V4,
        });
        expect(account.toLowerCase()).toBe(recovered);
      });
    });

    describe('signTransaction', () => {
      it('should sign transaction with QR keyring', async () => {
        await setupQRKeyring();
        requestSignatureStub.resolves(
          composeMockSignature(
            '9b1deb4d-3b7d-4bad-9bdd-2b0d7b3dcb6d',
            '33ea4c1dc4b201ad1b1feaf172aadf60dcf2f8bd76d941396bfaebfc3b2868b0340d5689341925c99cdea39e3c5daf7fe2776f220e5b018e85d3b1df19c7bc4701',
          ),
        );

        const qrKeyring = signProcessKeyringController.state.keyrings.find(
          (keyring) => keyring.type === KeyringTypes.qr,
        );
        const account = qrKeyring?.accounts[0] || '';
        const tx = TransactionFactory.fromTxData(
          {
            accessList: [],
            chainId: '0x5',
            data: '0x',
            gasLimit: '0x5208',
            maxFeePerGas: '0x2540be400',
            maxPriorityFeePerGas: '0x3b9aca00',
            nonce: '0x68',
            r: undefined,
            s: undefined,
            to: '0x0c54fccd2e384b4bb6f2e405bf5cbc15a017aafb',
            v: undefined,
            value: '0x0',
            type: 2,
          },
          {
            common: Common.custom({
              name: 'goerli',
              chainId: parseInt('5'),
              networkId: parseInt('5'),
              defaultHardfork: 'london',
            }),
          },
        );
        const signedTx = await signProcessKeyringController.signTransaction(
          tx,
          account,
        );
        expect(signedTx.v).toBeDefined();
        expect(signedTx).not.toBe('');
      });
    });

    describe('resetQRKeyringState', () => {
      it('should reset qr keyring state', async () => {
        await setupQRKeyring();
        (await signProcessKeyringController.getQRKeyringState()).updateState({
          sign: {
            request: {
              requestId: 'test',
              payload: {
                cbor: 'test',
                type: 'test',
              },
            },
          },
        });

        expect(
          (await signProcessKeyringController.getQRKeyringState()).getState()
            .sign.request,
        ).toBeDefined();

        await signProcessKeyringController.resetQRKeyringState();

        expect(
          (await signProcessKeyringController.getQRKeyringState()).getState()
            .sign.request,
        ).toBeUndefined();
      });
    });

    describe('forgetQRDevice', () => {
      it('should forget qr keyring', async () => {
        await setupQRKeyring();
        expect(
          signProcessKeyringController.state.keyrings[1].accounts,
        ).toHaveLength(3);
        await signProcessKeyringController.forgetQRDevice();
        expect(
          signProcessKeyringController.state.keyrings[1].accounts,
        ).toHaveLength(0);
      });
    });

    describe('restoreQRKeyring', () => {
      it('should restore qr keyring', async () => {
        const serializedQRKeyring = {
          initialized: true,
          accounts: ['0xE410157345be56688F43FF0D9e4B2B38Ea8F7828'],
          currentAccount: 0,
          page: 0,
          perPage: 5,
          keyringAccount: 'account.standard',
          keyringMode: 'hd',
          name: 'Keystone',
          version: 1,
          xfp: '5271c071',
          xpub: 'xpub6CNhtuXAHDs84AhZj5ALZB6ii4sP5LnDXaKDSjiy6kcBbiysq89cDrLG29poKvZtX9z4FchZKTjTyiPuDeiFMUd1H4g5zViQxt4tpkronJr',
          hdPath: "m/44'/60'/0'",
          childrenPath: '0/*',
          indexes: {
            '0xE410157345be56688F43FF0D9e4B2B38Ea8F7828': 0,
            '0xEEACb7a5e53600c144C0b9839A834bb4b39E540c': 1,
            '0xA116800A72e56f91cF1677D40C9984f9C9f4B2c7': 2,
            '0x4826BadaBC9894B3513e23Be408605611b236C0f': 3,
            '0x8a1503beb17Ef02cC4Ff288b0A73583c4ce547c7': 4,
          },
          paths: {},
        };
        await signProcessKeyringController.restoreQRKeyring(
          serializedQRKeyring,
        );
        expect(
          signProcessKeyringController.state.keyrings[1].accounts,
        ).toHaveLength(1);
      });
    });

    describe('getAccountKeyringType', () => {
      it('should get account keyring type', async () => {
        await setupQRKeyring();
        const qrAccount = '0xE410157345be56688F43FF0D9e4B2B38Ea8F7828';
        const hdAccount =
          signProcessKeyringController.state.keyrings[0].accounts[0];
        expect(
          await signProcessKeyringController.getAccountKeyringType(hdAccount),
        ).toBe(KeyringTypes.hd);

        expect(
          await signProcessKeyringController.getAccountKeyringType(qrAccount),
        ).toBe(KeyringTypes.qr);
      });
    });

    describe('submitQRCryptoHDKey', () => {
      it("should call qr keyring's method", async () => {
        await setupQRKeyring();
        const qrKeyring =
          await signProcessKeyringController.getOrAddQRKeyring();

        const submitCryptoHDKeyStub = sinon.stub(
          qrKeyring,
          'submitCryptoHDKey',
        );
        submitCryptoHDKeyStub.resolves();
        await signProcessKeyringController.submitQRCryptoHDKey('anything');
        expect(submitCryptoHDKeyStub.calledWith('anything')).toBe(true);
      });
    });

    describe('submitQRCryptoAccount', () => {
      it("should call qr keyring's method", async () => {
        await setupQRKeyring();
        const qrKeyring =
          await signProcessKeyringController.getOrAddQRKeyring();

        const submitCryptoAccountStub = sinon.stub(
          qrKeyring,
          'submitCryptoAccount',
        );
        submitCryptoAccountStub.resolves();
        await signProcessKeyringController.submitQRCryptoAccount('anything');
        expect(submitCryptoAccountStub.calledWith('anything')).toBe(true);
      });
    });

    describe('submitQRSignature', () => {
      it("should call qr keyring's method", async () => {
        await setupQRKeyring();
        const qrKeyring =
          await signProcessKeyringController.getOrAddQRKeyring();

        const submitSignatureStub = sinon.stub(qrKeyring, 'submitSignature');
        submitSignatureStub.resolves();
        await signProcessKeyringController.submitQRSignature(
          'anything',
          'anything',
        );
        expect(submitSignatureStub.calledWith('anything', 'anything')).toBe(
          true,
        );
      });
    });

    describe('cancelQRSignRequest', () => {
      it("should call qr keyring's method", async () => {
        await setupQRKeyring();
        const qrKeyring =
          await signProcessKeyringController.getOrAddQRKeyring();

        const cancelSignRequestStub = sinon.stub(
          qrKeyring,
          'cancelSignRequest',
        );
        cancelSignRequestStub.resolves();
        await signProcessKeyringController.cancelQRSignRequest();
        expect(cancelSignRequestStub.called).toBe(true);
      });
    });

    describe('cancelQRSynchronization', () => {
      it('should call `cancelSync` on the QR keyring', async () => {
        await setupQRKeyring();
        const qrKeyring =
          await signProcessKeyringController.getOrAddQRKeyring();

        const cancelSyncRequestStub = sinon.stub(qrKeyring, 'cancelSync');
        cancelSyncRequestStub.resolves();
        await signProcessKeyringController.cancelQRSynchronization();
        expect(cancelSyncRequestStub.called).toBe(true);
      });
    });
  });

  describe('actions', () => {
    beforeEach(() => {
      jest
        .spyOn(KeyringController.prototype, 'signMessage')
        .mockResolvedValue('0x1234');
      jest
        .spyOn(KeyringController.prototype, 'signPersonalMessage')
        .mockResolvedValue('0x1234');
      jest
        .spyOn(KeyringController.prototype, 'signTypedMessage')
        .mockResolvedValue('0x1234');
      jest
        .spyOn(KeyringController.prototype, 'decryptMessage')
        .mockResolvedValue('I am Satoshi Buterin');
      jest
        .spyOn(KeyringController.prototype, 'getEncryptionPublicKey')
        .mockResolvedValue('ZfKqt4HSy4tt9/WvqP3QrnzbIS04cnV//BhksKbLgVA=');
    });

    describe('signMessage', () => {
      it('should sign message', async () => {
        await withController(
          async ({ controller, messenger, initialState }) => {
            const messageParams = {
              from: initialState.keyrings[0].accounts[0],
              data: '0x1234',
            };

            await messenger.call(
              'KeyringController:signMessage',
              messageParams,
            );

            expect(controller.signMessage).toHaveBeenCalledWith(messageParams);
          },
        );
      });
    });

    describe('signPersonalMessage', () => {
      it('should sign personal message', async () => {
        await withController(
          async ({ controller, messenger, initialState }) => {
            const messageParams = {
              from: initialState.keyrings[0].accounts[0],
              data: '0x1234',
            };

            await messenger.call(
              'KeyringController:signPersonalMessage',
              messageParams,
            );

            expect(controller.signPersonalMessage).toHaveBeenCalledWith(
              messageParams,
            );
          },
        );
      });
    });

    describe('signTypedMessage', () => {
      it('should call signTypedMessage', async () => {
        await withController(
          async ({ controller, messenger, initialState }) => {
            const messageParams = {
              data: JSON.stringify({ foo: 'bar' }),
              from: initialState.keyrings[0].accounts[0],
            };

            await messenger.call(
              'KeyringController:signTypedMessage',
              messageParams,
              SignTypedDataVersion.V4,
            );

            expect(controller.signTypedMessage).toHaveBeenCalledWith(
              messageParams,
              SignTypedDataVersion.V4,
            );
          },
        );
      });
    });

    describe('getEncryptionPublicKey', () => {
      it('should call getEncryptionPublicKey', async () => {
        await withController(
          async ({ controller, messenger, initialState }) => {
            await messenger.call(
              'KeyringController:getEncryptionPublicKey',
              initialState.keyrings[0].accounts[0],
            );

            expect(controller.getEncryptionPublicKey).toHaveBeenCalledWith(
              initialState.keyrings[0].accounts[0],
            );
          },
        );
      });
    });

    describe('decryptMessage', () => {
      it('should return correct decrypted message', async () => {
        await withController(
          async ({ controller, messenger, initialState }) => {
            const messageParams = {
              from: initialState.keyrings[0].accounts[0],
              data: {
                version: '1.0',
                nonce: '123456',
                ephemPublicKey: '0xabcdef1234567890',
                ciphertext: '0xabcdef1234567890',
              },
            };

            await messenger.call(
              'KeyringController:decryptMessage',
              messageParams,
            );

            expect(controller.decryptMessage).toHaveBeenCalledWith(
              messageParams,
            );
          },
        );
      });
    });

    describe('getKeyringsByType', () => {
<<<<<<< HEAD
      beforeEach(() => {
=======
      it('should return correct keyring by type', async () => {
>>>>>>> fc13dd4c
        jest
          .spyOn(KeyringController.prototype, 'getKeyringsByType')
          .mockReturnValue([
            {
              type: 'HD Key Tree',
              accounts: ['0x1234'],
            },
          ]);
<<<<<<< HEAD
      });

      it('should return correct keyring by type', async () => {
        await withController(async ({ controller, messenger }) => {
          await messenger.call(
            'KeyringController:getKeyringsByType',
            'HD Key Tree',
          );
=======
        await withController(async ({ controller, messenger }) => {
          messenger.call('KeyringController:getKeyringsByType', 'HD Key Tree');
>>>>>>> fc13dd4c

          expect(controller.getKeyringsByType).toHaveBeenCalledWith(
            'HD Key Tree',
          );
        });
      });
    });

    describe('getKeyringForAccount', () => {
<<<<<<< HEAD
      beforeEach(() => {
=======
      it('should return the keyring for the account', async () => {
>>>>>>> fc13dd4c
        jest
          .spyOn(KeyringController.prototype, 'getKeyringForAccount')
          .mockResolvedValue({
            type: 'HD Key Tree',
            accounts: ['0x1234'],
          });
<<<<<<< HEAD
      });

      it('should return the keyring for the account', async () => {
=======
>>>>>>> fc13dd4c
        await withController(async ({ controller, messenger }) => {
          await messenger.call('KeyringController:getKeyringForAccount', '0x0');

          expect(controller.getKeyringForAccount).toHaveBeenCalledWith('0x0');
        });
      });
    });

    describe('getAccounts', () => {
<<<<<<< HEAD
      beforeEach(() => {
        jest
          .spyOn(KeyringController.prototype, 'getAccounts')
          .mockResolvedValue(['0x1234']);
      });

      it('should return all accounts', async () => {
=======
      it('should return all accounts', async () => {
        jest
          .spyOn(KeyringController.prototype, 'getAccounts')
          .mockResolvedValue(['0x1234']);
>>>>>>> fc13dd4c
        await withController(async ({ controller, messenger }) => {
          await messenger.call('KeyringController:getAccounts');

          expect(controller.getAccounts).toHaveBeenCalledWith();
        });
      });
    });
  });
});

type WithControllerCallback<ReturnValue> = ({
  controller,
  preferences,
  initialState,
  encryptor,
  messenger,
}: {
  controller: KeyringController;
  preferences: {
    setAccountLabel: sinon.SinonStub;
    removeIdentity: sinon.SinonStub;
    syncIdentities: sinon.SinonStub;
    updateIdentities: sinon.SinonStub;
    setSelectedAddress: sinon.SinonStub;
  };
  encryptor: MockEncryptor;
  initialState: KeyringControllerState;
  messenger: KeyringControllerMessenger;
}) => Promise<ReturnValue> | ReturnValue;

type WithControllerOptions = Partial<KeyringControllerOptions>;

type WithControllerArgs<ReturnValue> =
  | [WithControllerCallback<ReturnValue>]
  | [WithControllerOptions, WithControllerCallback<ReturnValue>];

/**
 * Build a controller messenger that includes all events used by the keyring
 * controller.
 *
 * @returns The controller messenger.
 */
function buildMessenger() {
  return new ControllerMessenger<
    KeyringControllerActions,
    KeyringControllerEvents
  >();
}

/**
 * Build a restricted controller messenger for the keyring controller.
 *
 * @param messenger - A controller messenger.
 * @returns The keyring controller restricted messenger.
 */
function buildKeyringControllerMessenger(messenger = buildMessenger()) {
  return messenger.getRestricted({
    name: 'KeyringController',
    allowedActions: [
      'KeyringController:getState',
      'KeyringController:signMessage',
      'KeyringController:signPersonalMessage',
      'KeyringController:signTypedMessage',
      'KeyringController:decryptMessage',
      'KeyringController:getEncryptionPublicKey',
      'KeyringController:getKeyringsByType',
      'KeyringController:getKeyringForAccount',
      'KeyringController:getAccounts',
    ],
    allowedEvents: [
      'KeyringController:stateChange',
      'KeyringController:lock',
      'KeyringController:unlock',
      'KeyringController:accountRemoved',
    ],
  });
}

/**
 * Builds a controller based on the given options and creates a new vault
 * and keychain, then calls the given function with that controller.
 *
 * @param args - Either a function, or an options bag + a function. The options
 * bag is equivalent to the options that KeyringController takes;
 * the function will be called with the built controller, along with its
 * preferences, encryptor and initial state.
 * @returns Whatever the callback returns.
 */
async function withController<ReturnValue>(
  ...args: WithControllerArgs<ReturnValue>
): Promise<ReturnValue> {
  const [{ ...rest }, fn] = args.length === 2 ? args : [{}, args[0]];
  const encryptor = new MockEncryptor();
  const preferences = {
    setAccountLabel: sinon.stub(),
    removeIdentity: sinon.stub(),
    syncIdentities: sinon.stub(),
    updateIdentities: sinon.stub(),
    setSelectedAddress: sinon.stub(),
  };
  const messenger = buildKeyringControllerMessenger();
  const controller = new KeyringController({
    encryptor,
    messenger,
    ...preferences,
    ...rest,
  });
  await controller.createNewVaultAndKeychain(password);
  return await fn({
    controller,
    preferences,
    encryptor,
    initialState: controller.state,
    messenger,
  });
}<|MERGE_RESOLUTION|>--- conflicted
+++ resolved
@@ -2035,11 +2035,7 @@
     });
 
     describe('getKeyringsByType', () => {
-<<<<<<< HEAD
-      beforeEach(() => {
-=======
       it('should return correct keyring by type', async () => {
->>>>>>> fc13dd4c
         jest
           .spyOn(KeyringController.prototype, 'getKeyringsByType')
           .mockReturnValue([
@@ -2048,19 +2044,8 @@
               accounts: ['0x1234'],
             },
           ]);
-<<<<<<< HEAD
-      });
-
-      it('should return correct keyring by type', async () => {
-        await withController(async ({ controller, messenger }) => {
-          await messenger.call(
-            'KeyringController:getKeyringsByType',
-            'HD Key Tree',
-          );
-=======
         await withController(async ({ controller, messenger }) => {
           messenger.call('KeyringController:getKeyringsByType', 'HD Key Tree');
->>>>>>> fc13dd4c
 
           expect(controller.getKeyringsByType).toHaveBeenCalledWith(
             'HD Key Tree',
@@ -2070,23 +2055,13 @@
     });
 
     describe('getKeyringForAccount', () => {
-<<<<<<< HEAD
-      beforeEach(() => {
-=======
       it('should return the keyring for the account', async () => {
->>>>>>> fc13dd4c
         jest
           .spyOn(KeyringController.prototype, 'getKeyringForAccount')
           .mockResolvedValue({
             type: 'HD Key Tree',
             accounts: ['0x1234'],
           });
-<<<<<<< HEAD
-      });
-
-      it('should return the keyring for the account', async () => {
-=======
->>>>>>> fc13dd4c
         await withController(async ({ controller, messenger }) => {
           await messenger.call('KeyringController:getKeyringForAccount', '0x0');
 
@@ -2096,20 +2071,10 @@
     });
 
     describe('getAccounts', () => {
-<<<<<<< HEAD
-      beforeEach(() => {
-        jest
-          .spyOn(KeyringController.prototype, 'getAccounts')
-          .mockResolvedValue(['0x1234']);
-      });
-
-      it('should return all accounts', async () => {
-=======
       it('should return all accounts', async () => {
         jest
           .spyOn(KeyringController.prototype, 'getAccounts')
           .mockResolvedValue(['0x1234']);
->>>>>>> fc13dd4c
         await withController(async ({ controller, messenger }) => {
           await messenger.call('KeyringController:getAccounts');
 
