--- conflicted
+++ resolved
@@ -2656,8 +2656,7 @@
         { skipVaultCreation: true },
         async ({ controller }) => {
           await expect(controller.verifySeedPhrase()).rejects.toThrow(
-<<<<<<< HEAD
-            'KeyringController - No HD Keyring found',
+            KeyringControllerError.ControllerLocked,
           );
         },
       );
@@ -2670,11 +2669,8 @@
         const keyringId = controller.state.keyringsMetadata[1].id;
         await expect(controller.verifySeedPhrase(keyringId)).rejects.toThrow(
           'KeyringController - The keyring does not support the method verifySeedPhrase.',
-=======
-            KeyringControllerError.ControllerLocked,
-          );
-        },
-      );
+        );
+      });
     });
 
     it('should throw an error if there is no primary keyring', async () => {
@@ -2686,7 +2682,7 @@
         await controller.submitPassword('123');
 
         await expect(controller.verifySeedPhrase()).rejects.toThrow(
-          'No HD keyring found',
+          'KeyringController - No HD Keyring found',
         );
       });
     });
@@ -2697,7 +2693,6 @@
 
         await expect(controller.verifySeedPhrase()).rejects.toThrow(
           KeyringControllerError.ControllerLocked,
->>>>>>> 060c7299
         );
       });
     });
@@ -2884,7 +2879,6 @@
       });
     });
 
-<<<<<<< HEAD
     describe('when the keyring is selected by id', () => {
       it('should call the given function with the selected keyring', async () => {
         await withController(async ({ controller, initialState }) => {
@@ -2947,17 +2941,6 @@
             },
           );
         });
-=======
-    it('should throw error when the controller is locked', async () => {
-      await withController(async ({ controller }) => {
-        await controller.setLocked();
-
-        await expect(
-          controller.withKeyring({ type: KeyringTypes.hd }, async (keyring) =>
-            keyring.getAccounts(),
-          ),
-        ).rejects.toThrow(KeyringControllerError.ControllerLocked);
->>>>>>> 060c7299
       });
     });
   });
