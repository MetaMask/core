--- conflicted
+++ resolved
@@ -1,10 +1,7 @@
 import { Chain, Common, Hardfork } from '@ethereumjs/common';
 import type { TypedTxData } from '@ethereumjs/tx';
 import { TransactionFactory } from '@ethereumjs/tx';
-<<<<<<< HEAD
-=======
-import { Messenger, deriveStateFromMetadata } from '@metamask/base-controller';
->>>>>>> edd20536
+import { deriveStateFromMetadata } from '@metamask/base-controller';
 import { HdKeyring } from '@metamask/eth-hd-keyring';
 import {
   normalize,
