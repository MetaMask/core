--- conflicted
+++ resolved
@@ -692,12 +692,7 @@
       if (!selectedKeyring) {
         throw new Error('No HD keyring found');
       }
-<<<<<<< HEAD
       const oldAccounts = await selectedKeyring.getAccounts();
-=======
-
-      const oldAccounts = await primaryKeyring.getAccounts();
->>>>>>> 060c7299
 
       if (accountCount && oldAccounts.length !== accountCount) {
         if (accountCount > oldAccounts.length) {
@@ -858,15 +853,11 @@
    * @param keyringId - The id of the keyring.
    * @returns Promise resolving to the seed phrase.
    */
-<<<<<<< HEAD
   async exportSeedPhrase(
     password: string,
     keyringId?: string,
   ): Promise<Uint8Array> {
-=======
-  async exportSeedPhrase(password: string): Promise<Uint8Array> {
-    this.#assertIsUnlocked();
->>>>>>> 060c7299
+    this.#assertIsUnlocked();
     await this.verifyPassword(password);
     const selectedKeyring = this.#getKeyringByIdOrDefault(keyringId);
     if (!selectedKeyring) {
@@ -1419,8 +1410,8 @@
    * @param keyringId - The id of the keyring to verify.
    * @returns Promise resolving to the seed phrase as Uint8Array.
    */
-<<<<<<< HEAD
   async verifySeedPhrase(keyringId?: string): Promise<Uint8Array> {
+    this.#assertIsUnlocked();
     const keyring = this.#getKeyringByIdOrDefault(keyringId);
 
     if (!keyring) {
@@ -1435,11 +1426,6 @@
     return this.#withControllerLock(async () =>
       this.#verifySeedPhrase(keyringId),
     );
-=======
-  async verifySeedPhrase(): Promise<Uint8Array> {
-    this.#assertIsUnlocked();
-    return this.#withControllerLock(async () => this.#verifySeedPhrase());
->>>>>>> 060c7299
   }
 
   /**
