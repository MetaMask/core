--- conflicted
+++ resolved
@@ -73,11 +73,6 @@
 };
 
 /**
-<<<<<<< HEAD
- * KeyringControllerState
- *
-=======
->>>>>>> 9b41ea4f
  * The KeyringController state
  */
 export type KeyringControllerState = {
@@ -253,13 +248,7 @@
 );
 
 /**
-<<<<<<< HEAD
- * KeyringObject
- *
- * Keyring object to return in fullUpdate
-=======
  * A keyring object representation.
->>>>>>> 9b41ea4f
  */
 export type KeyringObject = {
   /**
@@ -2205,11 +2194,6 @@
       // NOTE: Not all keyrings implement this method in a asynchronous-way. Using `await` for
       // non-thenable will still be valid (despite not being really useful). It allows us to cover both
       // cases and allow retro-compatibility too.
-<<<<<<< HEAD
-      // FIXME: For some reason, it seems that eslint is complaining about this call being non-thenable
-      // even though it is... For now, we just disable it:
-=======
->>>>>>> 9b41ea4f
       await keyring.generateRandomMnemonic();
       await keyring.addAccounts(1);
     }
