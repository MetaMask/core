--- conflicted
+++ resolved
@@ -24,10 +24,6 @@
   PersonalMessageParams,
   TypedMessageParams,
 } from '@metamask/message-manager';
-<<<<<<< HEAD
-import type { PreferencesController } from '@metamask/preferences-controller';
-=======
->>>>>>> 3f05a948
 import type { Eip1024EncryptedData, Hex, Json } from '@metamask/utils';
 import { assertIsStrictHexString, hasProperty } from '@metamask/utils';
 import { Mutex } from 'async-mutex';
@@ -203,17 +199,10 @@
 >;
 
 export type KeyringControllerOptions = {
-<<<<<<< HEAD
-  syncIdentities: PreferencesController['syncIdentities'];
-  updateIdentities: PreferencesController['updateIdentities'];
-  setSelectedAddress: PreferencesController['setSelectedAddress'];
-  setAccountLabel?: PreferencesController['setAccountLabel'];
-=======
   syncIdentities: (addresses: string[]) => string;
   updateIdentities: (addresses: string[]) => void;
   setSelectedAddress: (selectedAddress: string) => void;
   setAccountLabel?: (address: string, label: string) => void;
->>>>>>> 3f05a948
   keyringBuilders?: { (): EthKeyring<Json>; type: string }[];
   messenger: KeyringControllerMessenger;
   state?: { vault?: string };
