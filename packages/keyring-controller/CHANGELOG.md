# Changelog

All notable changes to this project will be documented in this file.

The format is based on [Keep a Changelog](https://keepachangelog.com/en/1.0.0/),
and this project adheres to [Semantic Versioning](https://semver.org/spec/v2.0.0.html).

## [Unreleased]

<<<<<<< HEAD
### Changed

- Bump `@ethereumjs/util` from `^8.1.0` to `^9.1.0` ([#5347](https://github.com/MetaMask/core/pull/5347))
=======
### Added

- Add `KeyringController:withKeyring` action ([#5332](https://github.com/MetaMask/core/pull/5332))
  - The action can be used to consume the `withKeyring` method of the `KeyringController` class
>>>>>>> 0aae841f

## [19.1.0]

### Added

- Add new keyring type for OneKey ([#5216](https://github.com/MetaMask/core/pull/5216))

### Changed

- A specific error message is thrown when any operation is attempted while the controller is locked ([#5172](https://github.com/MetaMask/core/pull/5172))

## [19.0.7]

### Changed

- Bump `@metamask/base-controller` from `^7.1.1` to `^8.0.0` ([#5305](https://github.com/MetaMask/core/pull/5305))
- Bump `@metamask/message-manager` from `^12.0.0` to `^12.0.1` ([#5305](https://github.com/MetaMask/core/pull/5305))

## [19.0.6]

### Changed

- Bump `@metamask/keyring-api"` from `^16.1.0` to `^17.0.0` ([#5280](https://github.com/MetaMask/core/pull/5280))
- Bump `@metamask/utils` from `^11.0.1` to `^11.1.0` ([#5223](https://github.com/MetaMask/core/pull/5223))

## [19.0.5]

### Changed

- Bump `@metamask/keyring-api` from `^14.0.0` to `^16.1.0` ([#5190](https://github.com/MetaMask/core/pull/5190)), ([#5208](https://github.com/MetaMask/core/pull/5208))

## [19.0.4]

### Changed

- Bump `@metamask/keyring-api` from `^13.0.0` to `^14.0.0` ([#5177](https://github.com/MetaMask/core/pull/5177))
- Bump `@metamask/keyring-internal-api` from `^2.0.0` to `^2.0.1` ([#5177](https://github.com/MetaMask/core/pull/5177))
- Bump `@metamask/message-manager` from `^12.0.0` to `^11.0.3` ([#5169](https://github.com/MetaMask/core/pull/5169))

## [19.0.3]

### Changed

- Bump `@metamask/base-controller` from `^7.0.0` to `^7.1.1` ([#5079](https://github.com/MetaMask/core/pull/5079)), ([#5135](https://github.com/MetaMask/core/pull/5135))
- Bump `@metamask/keyring-api` from `^12.0.0` to `^13.0.0` ([#5066](https://github.com/MetaMask/core/pull/5066))
- Bump `@metamask/keyring-internal-api` from `^1.0.0` to `^2.0.0` ([#5066](https://github.com/MetaMask/core/pull/5066)), ([#5136](https://github.com/MetaMask/core/pull/5136))
- Bump `@metamask/utils` to `^11.0.1` ([#5080](https://github.com/MetaMask/core/pull/5080))
- Bump `@metamask/rpc-errors` to `^7.0.2` ([#5080](https://github.com/MetaMask/core/pull/5080))

### Fixed

- Make `verifySeedPhrase` mutually exclusive ([#5077](https://github.com/MetaMask/core/pull/5077))

## [19.0.2]

### Changed

- Remove use of `@metamask/keyring-api` ([#4695](https://github.com/MetaMask/core/pull/4695))
  - `@metamask/providers` and `webextension-polyfill` peer depedencies are no longer required.
- Use new `@metamask/keyring-internal-api@^1.0.0` ([#4695](https://github.com/MetaMask/core/pull/4695))
  - This package has been split out from the Keyring API. Its types are compatible with the `@metamask/keyring-api` package used previously.
- Bump `@metamask/message-manager` from `^11.0.2` to `^11.0.3` ([#5048](https://github.com/MetaMask/core/pull/5048))

## [19.0.1]

### Changed

- Bump `@metamask/message-manager` from `^11.0.1` to `^11.0.2` ([#5012](https://github.com/MetaMask/core/pull/5012))

### Fixed

- Make implicit peer dependencies explicit ([#4974](https://github.com/MetaMask/core/pull/4974))
  - Add the following packages as peer dependencies of this package to satisfy peer dependency requirements from other dependencies:
    - `@metamask/providers` `^18.1.0` (required by `@metamask/keyring-api`)
    - `webextension-polyfill` `^0.10.0 || ^0.11.0 || ^0.12.0` (required by `@metamask/providers`)
  - These dependencies really should be present in projects that consume this package (e.g. MetaMask clients), and this change ensures that they now are.
  - Furthermore, we are assuming that clients already use these dependencies, since otherwise it would be impossible to consume this package in its entirety or even create a working build. Hence, the addition of these peer dependencies is really a formality and should not be breaking.
- Correct ESM-compatible build so that imports of the following packages that re-export other modules via `export *` are no longer corrupted: ([#5011](https://github.com/MetaMask/core/pull/5011))
  - `@metamask/eth-hd-keyring`
  - `@metamask/eth-simple-keyring`
  - `@ethereumjs/util`
  - `ethereumjs-wallet`

## [19.0.0]

### Changed

- **BREAKING:** Bump `@metamask/keyring-api` from `^8.1.3` to `^10.1.0` ([#4948](https://github.com/MetaMask/core/pull/4948))
  - If you are depending on `@metamask/providers` directly, you will need to upgrade to 18.1.0.

## [18.0.0]

### Removed

- **BREAKING** Remove `addNewAccountWithoutUpdate` method ([#4845](https://github.com/MetaMask/core/pull/4845))

## [17.3.1]

### Changed

- Bump `@metamask/base-controller` from `^7.0.1` to `^7.0.2` ([#4862](https://github.com/MetaMask/core/pull/4862))
- Bump `@metamask/utils` from `^9.1.0` to `^10.0.0` ([#4831](https://github.com/MetaMask/core/pull/4831))
- Bump `@metamask/eth-sig-util` from `^7.0.1` to `^8.0.0` ([#4830](https://github.com/MetaMask/core/pull/4830))

## [17.3.0]

### Changed

- Bump `@metamask/message-manager` from `^10.1.1` to `^11.0.0` ([#4805](https://github.com/MetaMask/core/pull/4805))

## [17.2.2]

### Changed

- Bump accounts related packages ([#4713](https://github.com/MetaMask/core/pull/4713)), ([#4728](https://github.com/MetaMask/core/pull/4728))
  - Those packages are now built slightly differently and are part of the [accounts monorepo](https://github.com/MetaMask/accounts).
  - Bump `@metamask/keyring-api` from `^8.1.0` to `^8.1.4`
  - Bump `@metamask/eth-hd-keyring` from `^7.0.1` to `^7.0.4`
  - Bump `@metamask/eth-simple-keyring` from `^6.0.1` to `^6.0.5`

## [17.2.1]

### Fixed

- Produce and export ESM-compatible TypeScript type declaration files in addition to CommonJS-compatible declaration files ([#4648](https://github.com/MetaMask/core/pull/4648))
  - Previously, this package shipped with only one variant of type declaration
    files, and these files were only CommonJS-compatible, and the `exports`
    field in `package.json` linked to these files. This is an anti-pattern and
    was rightfully flagged by the
    ["Are the Types Wrong?"](https://arethetypeswrong.github.io/) tool as
    ["masquerading as CJS"](https://github.com/arethetypeswrong/arethetypeswrong.github.io/blob/main/docs/problems/FalseCJS.md).
    All of the ATTW checks now pass.
- Remove chunk files ([#4648](https://github.com/MetaMask/core/pull/4648)).
  - Previously, the build tool we used to generate JavaScript files extracted
    common code to "chunk" files. While this was intended to make this package
    more tree-shakeable, it also made debugging more difficult for our
    development teams. These chunk files are no longer present.

## [17.2.0]

### Added

- Add `KeyringController:addNewAccount` messenger action ([#4565](https://github.com/MetaMask/core/pull/4565))
  - Add and export `KeyringControllerAddNewAccountAction` type.
  - Widen `KeyringControllerActions` to include `KeyringControllerAddNewAccountAction` type.
  - `KeyringControllerMessenger` must allow `KeyringControllerAddNewAccountAction` type.

### Changed

- Bump `@metamask/base-controller` from `^6.0.2` to `^7.0.0` ([#4625](https://github.com/MetaMask/core/pull/4625), [#4643](https://github.com/MetaMask/core/pull/4643))
- Bump `@metamask/keyring-api` from `^8.0.1` to `^8.1.0` ([#4594](https://github.com/MetaMask/core/pull/4594))
- Bump `@metamask/message-manager` from `^10.0.2` to `^10.0.3` ([#4643](https://github.com/MetaMask/core/pull/4643))
- Bump `typescript` from `~5.0.4` to `~5.2.2` ([#4576](https://github.com/MetaMask/core/pull/4576), [#4584](https://github.com/MetaMask/core/pull/4584))

## [17.1.2]

### Changed

- Upgrade TypeScript version to `~5.0.4` and set `moduleResolution` option to `Node16` ([#3645](https://github.com/MetaMask/core/pull/3645))
- Bump `@metamask/base-controller` from `^6.0.0` to `^6.0.2` ([#4517](https://github.com/MetaMask/core/pull/4517), [#4544](https://github.com/MetaMask/core/pull/4544))
- Bump `@metamask/keyring-api` from `^8.0.0` to `^8.0.1` ([#3645](https://github.com/MetaMask/core/pull/3645))
- Bump `@metamask/utils` from `^9.0.0` to `^9.1.0` ([#4529](https://github.com/MetaMask/core/pull/4529))
- Bump `@metamask/message-manager` from `^10.0.1` to `^10.0.2` ([#4548](https://github.com/MetaMask/core/pull/4548))

## [17.1.1]

### Changed

- Bump `@metamask/utils` to `^9.0.0`, `@metamask/rpc-errors` to `^6.3.1` ([#4516](https://github.com/MetaMask/core/pull/4516))

### Fixed

- Clear encryption salt and key in `setLocked` and `#createNewVaultWithKeyring` to ensure that encryption key is always generated with the latest password ([#4514](https://github.com/MetaMask/core/pull/4514))

## [17.1.0]

### Added

- Add support for overwriting built-in keyring builders for the Simple and HD keyring ([#4362](https://github.com/MetaMask/core/pull/4362))

### Changed

- Bump `@metamask/eth-snap-keyring` to `^4.3.1` ([#4405](https://github.com/MetaMask/core/pull/4405))
- Bump `@metamask/keyring-api` to `^8.0.0` ([#4405](https://github.com/MetaMask/core/pull/4405))

### Deprecated

- Deprecate QR keyring methods ([#4365](https://github.com/MetaMask/core/pull/4365))
  - `cancelQRSignRequest`
  - `cancelQRSynchronization`
  - `connectQRHardware`
  - `forgetQRDevice`
  - `getOrAddQRKeyring`
  - `getQRKeyring`
  - `getQRKeyringState`
  - `resetQRKeyringState`
  - `restoreQRKeyring`
  - `submitQRCryptoHDKey`
  - `submitQRCryptoAccount`
  - `submitQRSignature`
  - `unlockQRHardwareWalletAccount`

## [17.0.0]

### Changed

- **BREAKING:** Bump minimum Node version to 18.18 ([#3611](https://github.com/MetaMask/core/pull/3611))
- Bump `@metamask/base-controller` to `^6.0.0` ([#4352](https://github.com/MetaMask/core/pull/4352))
- Bump `@metamask/message-manager` to `^10.0.0` ([#4352](https://github.com/MetaMask/core/pull/4352))

## [16.1.0]

### Added

- Add `changePassword` method ([#4279](https://github.com/MetaMask/core/pull/4279))
  - This method can be used to change the password used to encrypt the vault.
- Add support for non-EVM account addresses to most methods ([#4282](https://github.com/MetaMask/core/pull/4282))
  - Previously, all addresses were assumed to be Ethereum addresses and normalized, but now only Ethereum addresses are treated as such.
  - Relax type of `account` argument on `removeAccount` from `Hex` to `string`

### Changed

- Bump `@metamask/keyring-api` to `^6.1.1` ([#4262](https://github.com/MetaMask/core/pull/4262))
- Bump `@keystonehq/metamask-airgapped-keyring` to `^0.14.1` ([#4277](https://github.com/MetaMask/core/pull/4277))
- Bump `async-mutex` to `^0.5.0` ([#4335](https://github.com/MetaMask/core/pull/4335))
- Bump `@metamask/message-manager` to `^9.0.0` ([#4342](https://github.com/MetaMask/core/pull/4342))

### Fixed

- Fix QR keyrings so that they are not initialized with invalid state ([#4256](https://github.com/MetaMask/core/pull/4256))

## [16.0.0]

### Added

- Added `withKeyring` method ([#4197](https://github.com/MetaMask/core/pull/4197))
  - Consumers can now use `withKeyring` to atomically select a keyring by address or type and execute a callback with the it as argument.
  - This method can be used instead of `getKeyringForAccount`, `getKeyringsByType` and `persistAllKeyrings`, as the vault will be updated automatically after the callback execution, or rolled back in case of errors

### Changed

- **BREAKING**: Change various `KeyringController` methods so they no longer return the controller state ([#4199](https://github.com/MetaMask/core/pull/4199))
  - Changed `addNewAccount` return type to `Promise<string>`
  - Changed `addNewAccountWithoutUpdate` return type to `Promise<string>`
  - Changed `createNewVaultAndKeychain` return type to `Promise<void>`
  - Changed `createNewVaultAndRestore` return type to `Promise<void>`
  - Changed `importAccountWithStrategy` return type to `Promise<string>`
  - Changed `removeAccount` return type to `Promise<void>`
  - Changed `setLocked` return type to `Promise<void>`
  - Changed `submitEncryptionKey` return type to `Promise<void>`
  - Changed `submitPassword` return type to `Promise<void>`
- Bump `@metamask/keyring-api` to `^6.0.0` ([#4193](https://github.com/MetaMask/core/pull/4193))
- Bump `@metamask/base-controller` to `^5.0.2` ([#4232](https://github.com/MetaMask/core/pull/4232))
- Bump `@metamask/message-manager` to `^8.0.2` ([#4234](https://github.com/MetaMask/core/pull/4234))

### Fixed

- Method calls that change controller state are now atomic ([#4192](https://github.com/MetaMask/core/pull/4192))
  - Each method will roll back keyring instances in case of errors
- Method calls that change controller state are now mutually exclusive ([#4182](https://github.com/MetaMask/core/pull/4182))
- Check presence of `HDKeyring` when updating the vault ([#4168](https://github.com/MetaMask/core/pull/4168))
- Update state in single call when persisting or unlocking ([#4154](https://github.com/MetaMask/core/pull/4154))

## [15.0.0]

### Changed

- **BREAKING** use getAccounts on HD Keyring when calling addNewAccount ([#4158](https://github.com/MetaMask/core/pull/4158))
- Pass CAIP-2 scope to execution context ([#4090](https://github.com/MetaMask/core/pull/4090))
- Allow gas limits to be changed during #addPaymasterData ([#3942](https://github.com/MetaMask/core/pull/3942))

## [14.0.1]

### Fixed

- Fix `types` field in `package.json` ([#4047](https://github.com/MetaMask/core/pull/4047))

## [14.0.0]

### Added

- **BREAKING**: Add ESM build ([#3998](https://github.com/MetaMask/core/pull/3998))
  - It's no longer possible to import files from `./dist` directly.

### Changed

- **BREAKING:** Bump `@metamask/base-controller` to `^5.0.0` ([#4039](https://github.com/MetaMask/core/pull/4039))
  - This version has a number of breaking changes. See the changelog for more.
- Bump `@metamask/message-manager` to `^8.0.0` ([#4039](https://github.com/MetaMask/core/pull/4039))

### Fixed

- **BREAKING:** Narrow `KeyringControllerMessenger` type parameters `AllowedAction` and `AllowedEvent` from `string` to `never` ([#4031](https://github.com/MetaMask/core/pull/4031))
  - Allowlisting or using any external actions or events will now produce a type error.

## [13.0.0]

### Added

- Add `isCustodyKeyring` function ([#3899](https://github.com/MetaMask/core/pull/3899))
- Add `keyringBuilderFactory` utility function ([#3830](https://github.com/MetaMask/core/pull/3830))
- Add `GenericEncryptor`, `ExportableKeyEncryptor`, and `SerializedKeyring` types ([#3830](https://github.com/MetaMask/core/pull/3830))

### Changed

- Replace `ethereumjs-util` with `@ethereumjs/util` ([#3943](https://github.com/MetaMask/core/pull/3943))
- Bump `@metamask/message-manager` to `^7.3.9` ([#4007](https://github.com/MetaMask/core/pull/4007))

### Removed

- **BREAKING:** Remove callbacks `updateIdentities`, `syncIdentities`, `setSelectedAddress`, `setAccountLabel` from constructor options of the `KeyringController` class. These were previously used to update `PreferencesController` state, but are now replaced with `PreferencesController`'s subscription to the `KeyringController:stateChange` event. ([#3853](https://github.com/MetaMask/core/pull/3853))
  - Methods `addNewAccount`, `addNewAccountForKeyring`, `createNewVaultAndRestore`, `createNewVaultAndKeychain`, `importAccountWithStrategy`, `restoreQRKeyring`, `unlockQRHardwareWalletAccount`, and `forgetQRDevice` no longer directly update `PreferencesController` state by calling the `updateIdentities` callback.
  - Method `submitPassword` no longer directly updates `PreferencesController` state by calling the `syncIdentities` callback.
  - Method `unlockQRHardwareWalletAccount` no longer directly updates `PreferencesController` state by calling the `setAccountLabel` or `setSelectedAddress` callbacks.
- Remove `@metamask/eth-keyring-controller` dependency, and transfer dependencies to this package instead ([#3830](https://github.com/MetaMask/core/pull/3830))
  - `@metamask/eth-hd-keyring`
  - `@metamask/eth-simple-keyring`
  - `@metamask/eth-sig-util`
  - `@metamask/browser-passworder`

## [12.2.0]

### Added

- Add `getDefaultKeyringState` function ([#3799](https://github.com/MetaMask/core/pull/3799))

### Changed

- Bump `@metamask/base-controller` to `^4.1.1` ([#3821](https://github.com/MetaMask/core/pull/3821))
- Bump `@metamask/message-manager` to `^7.3.8` ([#3821](https://github.com/MetaMask/core/pull/3821))

### Removed

- Remove `peerDependency` and `devDependency` upon `@metamask/preferences-controller` ([#3799](https://github.com/MetaMask/core/pull/3799))
  - This dependency was just used to access the types of four methods. Those types are now inlined instead.

## [12.1.0]

### Added

- Add methods to support ERC-4337 accounts ([#3602](https://github.com/MetaMask/core/pull/3602))

### Changed

- Bump `@metamask/keyring-api` to ^3.0.0 ([#3747](https://github.com/MetaMask/core/pull/3747))
- Bump @metamask/eth-keyring-controller from 17.0.0 to 17.0.1 ([#3805](https://github.com/MetaMask/core/pull/3805))
- Bump `@metamask/utils` to `^8.3.0` ([#3769](https://github.com/MetaMask/core/pull/3769))

### Fixed

- Fix custody keyring name ([#3803](https://github.com/MetaMask/core/pull/3803))

## [12.0.0]

### Changed

- **BREAKING:** Bump `@metamask/preferences-controller` to ^6.0.0

## [11.0.0]

### Changed

- **BREAKING:** Bump `@metamask/preferences-controller` peer dependency from `^5.0.0` to `^5.0.1` ([#3695](https://github.com/MetaMask/core/pull/3695))
- Bump `@metamask/base-controller` to `^4.0.1` ([#3695](https://github.com/MetaMask/core/pull/3695))
- Bump `@metamask/eth-keyring-controller` to `^15.1.0` ([#3617](https://github.com/MetaMask/core/pull/3617))
- Bump `@metamask/eth-sig-util` to `^7.0.1` ([#3614](https://github.com/MetaMask/core/pull/3614))
- Bump `@metamask/message-manager` to `^7.3.7` ([#3695](https://github.com/MetaMask/core/pull/3695))
- Update `forgetQRDevice` to return an object containing `removedAccounts` and `remainingAccounts` ([#3641](https://github.com/MetaMask/core/pull/3641))

### Fixed

- Remove `@metamask/preferences-controller` dependency ([#3607](https://github.com/MetaMask/core/pull/3607))

## [10.0.0]

### Changed

- **BREAKING:** Bump `@metamask/base-controller` to ^4.0.0 ([#2063](https://github.com/MetaMask/core/pull/2063))
  - This is breaking because the type of the `messenger` has backward-incompatible changes. See the changelog for this package for more.
- Bump `@metamask/message-manager` to ^7.3.6 ([#2063](https://github.com/MetaMask/core/pull/2063))
- Bump `@metamask/preferences-controller` to ^4.5.0 ([#2063](https://github.com/MetaMask/core/pull/2063))

## [9.0.0]

### Added

- Add `KeyringController:persistAllKeyrings` messenger action ([#1965](https://github.com/MetaMask/core/pull/1965))

### Changed

- **BREAKING** Change `encryptor` constructor option property type to `GenericEncryptor | ExportableKeyEncryptor | undefined` ([#2041](https://github.com/MetaMask/core/pull/2041))
  - When the controller is instantiated with `cacheEncryptionKey: true`, `encryptor` may no longer be of type `GenericEncryptor`.
- Bump dependency on `@metamask/scure-bip39` 2.1.1 ([#1868](https://github.com/MetaMask/core/pull/1868))
- Bump dependency on `@metamask/utils` to 8.2.0 ([#1957](https://github.com/MetaMask/core/pull/1957))
- Bump @metamask/eth-keyring-controller to 14.0.0 ([#1771](https://github.com/MetaMask/core/pull/1771))

## [8.1.0]

### Changed

- Adds additional options to KeyringTypes enum ([#1839](https://github.com/MetaMask/core/pull/1839))

## [8.0.3]

### Changed

- `signTransaction` now accepts an optional `opts: Record<string, unknown>` argument to support `signTransaction` from `Keyring` type ([#1789](https://github.com/MetaMask/core/pull/1789))
- Bump dependency and peer dependency on `@metamask/preferences-controller` to ^4.4.3

## [8.0.2]

### Changed

- Bump dependency on `@metamask/utils` to ^8.1.0 ([#1639](https://github.com/MetaMask/core/pull/1639))
- Bump dependency on `@metamask/base-controller` to ^3.2.3
- Bump dependency on `@metamask/message-manager` to ^7.3.5

### Fixed

- Update `removeAccount` to remove call to `PreferencesController.removeIdentity` as `PreferencesController` already handles account removal side effects through messenger events ([#1759](https://github.com/MetaMask/core/pull/1759))

## [8.0.1]

### Changed

- Update TypeScript to v4.8.x ([#1718](https://github.com/MetaMask/core/pull/1718))

### Fixed

- Removed `keyringTypes` from `memStore` ([#1710](https://github.com/MetaMask/core/pull/1710))
  - This property was accidentally getting copied into the memstore from the internal keyring controller. It was causing errors because there is no metadata for this state property.

## [8.0.0]

### Added

- Add `getQRKeyring(): QRKeyring | undefined` method
- Add `KeyringController:qrKeyringStateChange` messenger event
- The event emits updates from the internal `QRKeyring` instance, if there's one

### Changed

- **BREAKING:** addNewKeyring(type) return type changed from Promise<Keyring<Json>> to Promise<unknown>
  - When calling with QRKeyring type the keyring instance is retrieved or created (no multiple QRKeyring instances possible)
- Bump dependency on `@metamask/message-manager` to ^7.3.3
- Bump dependency on `@metamask/preferences-controller` to ^4.4.1

### Fixed

- Fix `addNewAccountForKeyring` for `CustodyKeyring` ([#1694](https://github.com/MetaMask/core/pull/1694))

## [7.5.0]

### Added

- Add `KeyringController` messenger actions ([#1691](https://github.com/MetaMask/core/pull/1691))
  - `KeyringController:getAccounts`
  - `KeyringController:getKeyringsByType`
  - `KeyringController:getKeyringForAccount`

### Changed

- Bump `@metamask/eth-sig-util` from 6.0.0 to 7.0.0 ([#1669](https://github.com/MetaMask/core/pull/1669))

## [7.4.0]

### Added

- Add `KeyringController` messenger actions ([#1654](https://github.com/MetaMask/core/pull/1654))
  - `KeyringController:signMessage`
  - `KeyringController:signPersonalMessage`
  - `KeyringController:signTypedMessage`
  - `KeyringController:decryptMessage`
  - `KeyringController:getEncryptionPublicKey`

## [7.3.0]

### Added

- Add `decryptMessage` method ([#1596](https://github.com/MetaMask/core/pull/1596))

## [7.2.0]

### Added

- Add `addNewAccountForKeyring` method ([#1591](https://github.com/MetaMask/core/pull/1591))
- Add `addNewKeyring` method ([#1594](https://github.com/MetaMask/core/pull/1594))
- Add `persistAllKeyrings` method ([#1574](https://github.com/MetaMask/core/pull/1574))

### Changed

- Bump dependency on `@metamask/base-controller` to ^3.2.1
- Bump dependency on `@metamask/message-manager` to ^7.3.1
- Bump dependency and peer dependency on `@metamask/preferences-controller` to ^4.4.0

## [7.1.0]

### Added

- Add `getEncryptionPublicKey` method on KeyringController ([#1569](https://github.com/MetaMask/core/pull/1569))

## [7.0.0]

### Changed

- **BREAKING**: Remove `keyringTypes` property from the KeyringController state ([#1441](https://github.com/MetaMask/core/pull/1441))
- **BREAKING**: Constructor `KeyringControllerOptions` type changed ([#1441](https://github.com/MetaMask/core/pull/1441))
  - The `KeyringControllerOptions.state` accepted type is now `{ vault?: string }`
  - The `KeyringControllerOptions.keyringBuilders` type is now `{ (): Keyring<Json>; type: string }[]`
- **BREAKING**: The `address` type accepted by the `removeAccount` method is now `Hex` ([#1441](https://github.com/MetaMask/core/pull/1441))
- **BREAKING**: The `signTypedMessage` method now returns a `Promise<string>` ([#1441](https://github.com/MetaMask/core/pull/1441))
- **BREAKING**: The `signTransaction` method now requires a `TypedTransaction` from `@ethereumjs/tx@^4` for the `transaction` argument, and returns a `Promise<TxData>` ([#1441](https://github.com/MetaMask/core/pull/1441))
- **BREAKING:** Rename `Keyring` type to `KeyringObject` ([#1441](https://github.com/MetaMask/core/pull/1441))
- **BREAKING:** `addNewAccount` now throws if address of new account is not a hex string ([#1441](https://github.com/MetaMask/core/pull/1441))
- **BREAKING:** `exportSeedPhrase` now throws if first keyring does not have a mnemonic ([#1441](https://github.com/MetaMask/core/pull/1441))
- **BREAKING:** `verifySeedPhrase` now throws if HD keyring does not have a mnemonic ([#1441](https://github.com/MetaMask/core/pull/1441))
- Update return type of `getAccountKeyringType` to `Promise<string>` ([#1441](https://github.com/MetaMask/core/pull/1441))
- Update `@metamask/eth-keyring-controller` to `^13.0.0` ([#1441](https://github.com/MetaMask/core/pull/1441))
- Update `@metamask/utils` to `^6.2.0` ([#1514](https://github.com/MetaMask/core/pull/1514))
- Update `@ethereumjs/tx` to `^4.2.0` ([#1514](https://github.com/MetaMask/core/pull/1514))
- Update `@ethereumjs/common` to `^3.2.0` ([#1514](https://github.com/MetaMask/core/pull/1514))
- Update `@keystonehq/metamask-airgapped-keyring` to `^0.13.1` ([#1514](https://github.com/MetaMask/core/pull/1514))

## [6.1.0]

### Changed

- Bump @metamask/eth-sig-util to ^6.0.0 ([#1483](https://github.com/MetaMask/core/pull/1483))

## [6.0.0]

### Added

- Add messenger events `KeyringController:lock` and `KeyringController:unlock`, emitted when the inner EthKeyringController is locked/unlocked ([#1378](https://github.com/MetaMask/core/pull/1378))
  - Also add corresponding types `KeyringControllerLockEvent` and `KeyringControllerUnlockEvent`
- Add `KeyringController:accountRemoved` event, fired whenever an account is removed through `removeAccount` ([#1416](https://github.com/MetaMask/core/pull/1416))

### Changed

- **BREAKING:** Update constructor to take a single argument, an options bag, instead of three arguments ([#1378](https://github.com/MetaMask/core/pull/1378))
- **BREAKING:** Update controller so state is now accessible via `controller.state` instead of `controller.store.getState()` ([#1378](https://github.com/MetaMask/core/pull/1378))
- **BREAKING:** Update KeyringController to take a required `messenger` option ([#1378](https://github.com/MetaMask/core/pull/1378))
  - The messenger will now publish `KeyringController:stateChange` on state changes thanks to BaseControllerV2
  - The messenger features a `KeyringController:getState` action thanks to BaseControllerV2
  - Add types `KeyringControllerGetStateAction` and `KeyringControllerStateChangeEvent` for the above
  - Add type `KeyringControllerMessenger`
- **BREAKING:** Update `keyringState` property in the return value of several methods from a type of `KeyringMemState` to `KeyringControllerMemState` ([#1378](https://github.com/MetaMask/core/pull/1378))
  - The affected methods are:
    - `addNewAccount`
    - `addNewAccountWithoutUpdate`
    - `createNewVaultAndRestore`
    - `createNewVaultAndKeychain`
    - `importAccountWithStrategy`
    - `removeAccount`
    - `setLocked`
    - `submitEncryptionKey`
    - `submitPassword`
  - The new type omits `vault`, `encryptionKey`, and `encryptionSalt`
- **BREAKING:** Remove `KeyringState`, `KeyringMemState`, and `KeyringConfig` in favor of new types `KeyringControllerState`, `KeyringControllerMemState`, `KeyringControllerActions`, `KeyringControllerEvents`, and `KeyringControllerOptions` ([#1378](https://github.com/MetaMask/core/pull/1378))
  - `KeyringControllerState` is like the previous `KeyringMemState` but with an extra `vault` property
  - `KeyringControllerMemState` is like the previous `KeyringMemState` but without `encryptionKey` or `encryptionSalt`
  - `KeyringControllerOptions` incorporates the previous set of options and `KeyringConfig`
- Add `immer` as a dependency ([#1378](https://github.com/MetaMask/core/pull/1378))

### Removed

- **BREAKING:** Remove `subscribe` and `unsubscribe` methods ([#1378](https://github.com/MetaMask/core/pull/1378))
  - State changes can be directly subscribed to (or unsubscribed from) via the messenger if necessary
- **BREAKING:** Remove `lock` and `unlock` methods ([#1378](https://github.com/MetaMask/core/pull/1378))
  - `KeyringController:lock` and `KeyringController:unlock` may now be subscribed to via the messenger if necessary
- **BREAKING:** Remove `fullUpdate` method ([#1378](https://github.com/MetaMask/core/pull/1378))
  - There is no need to call this method anymore because the controller should always be up to date with the EthKeyringController instance
- **BREAKING:** Remove `index` from the `Keyring` type ([#1378](https://github.com/MetaMask/core/pull/1378))

## [5.1.0]

### Added

- Add `cancelQRSynchronization` method ([#1387](https://github.com/MetaMask/core.git/pull/1387))

## [5.0.0]

### Added

- Add support for encryption keys ([#1342](https://github.com/MetaMask/core/pull/1342))
  - The configuration option `cacheEncryptionKey` has been added, along with two new state properties (`encryptionKey` and `encryptionSalt`) and a new method (`submitEncryptionKey`)
  - All new state and config entries are optional, so this will have no effect if you're not using this feature.
- Make `addNewAccount` idempotent ([#1298](https://github.com/MetaMask/core/pull/1298))
  - The `addNewAccount` method now takes an optional `accountCount` parameter. If provided, we ensure that this can be called repeatedly with the same result.
- Add deprecated `getKeyringForAccount` and `getKeyringsByType` methods ([#1376](https://github.com/MetaMask/core/pull/1376), [#1386](https://github.com/MetaMask/core/pull/1386))

### Changed

- **BREAKING:** Bump to Node 16 ([#1262](https://github.com/MetaMask/core/pull/1262))
- **BREAKING:** Change return type of `createNewVaultAndRestore` from `string | number[]` to `Uint8Array` ([#1349](https://github.com/MetaMask/core/pull/1349))
- **BREAKING:** Change return type of `verifySeedPhrase` from `string` to `Uint8Array` ([#1338](https://github.com/MetaMask/core/pull/1338))
- **BREAKING:** Replace `validatePassword` with `verifyPassword` ([#1348](https://github.com/MetaMask/core/pull/1348))
  - `verifyPassword` is asynchronous, unlike `validatePassword` which was not.
  - `verifyPassword` does not return a boolean to indicate whether the password is valid. Instead an error is thrown when it's invalid.
- **BREAKING:** `createNewVaultAndKeychain` will now skip vault creation if one already exists, rather than replacing it ([#1324](https://github.com/MetaMask/core/pull/1324))
  - If you do want to replace a vault if one exists, you will have to remove it first before this is called.
- **BREAKING:** `importAccountWithStrategy` and `addNewAccount` no longer update the selected address ([#1296](https://github.com/MetaMask/core/pull/1296), [#1309](https://github.com/MetaMask/core/pull/1309))
  - If you want the newly imported account to be selected, you will have to do that manually after this is called.
- **BREAKING:** Change `importAccountWithStrategy` return type ([#1295](https://github.com/MetaMask/core/pull/1295))
  - `importAccountWithStrategy` now returns an object with `keyringState` and `importedAccountAddress`, rather than just the keyring state.
- **BREAKING:** Change `addNewAccount` return type ([#1294](https://github.com/MetaMask/core/pull/1294))
  - `addNewAccount` now returns an object with `keyringState` and `addedAccountAddress`, rather than just the keyring state.
- **BREAKING:** Add `@metamask/preferences-controller` peer dependency ([#1393](https://github.com/MetaMask/core/pull/1393))
- Bump @metamask/eth-keyring-controller from 10.0.0 to 10.0.1 ([#1280](https://github.com/MetaMask/core/pull/1280))
- Bump @metamask/eth-sig-util from 5.0.2 to 5.0.3 ([#1278](https://github.com/MetaMask/core/pull/1278))
- Update `@metamask/preferences-controller` dependency

### Fixed

- Improve validation of `from` address in `signTypedMessage` ([#1293](https://github.com/MetaMask/core/pull/1293))
- Improve private key validation in `importAccountWithStrategy` ([#1297](https://github.com/MetaMask/core/pull/1297))
  - A more helpful error is now thrown when the given private key has the wrong length
- Keep `vault` state in sync with the internal `EthKeyringController` vault state ([#1384](https://github.com/MetaMask/core/pull/1384))
  - Previously the `vault` state would never be updated after construction, becoming stale as account changes were made
  - The old behavior was especially confusing because the `subscribe` method is overridden to return state change events from the internal `EthKeyingController` state, resulting in state change events being out of sync with controller state. They should be the same now.

## [4.0.0]

### Removed

- **BREAKING:** Remove `isomorphic-fetch` ([#1106](https://github.com/MetaMask/controllers/pull/1106))
  - Consumers must now import `isomorphic-fetch` or another polyfill themselves if they are running in an environment without `fetch`

## [3.0.0]

### Changed

- **BREAKING:**: Bump eth-keyring-controller version to @metamask/eth-keyring-controller v10 ([#1072](https://github.com/MetaMask/core.git/pull/1072))
  - `exportSeedPhrase` now returns a `Uint8Array` typed SRP (can be converted to a string using [this approach](https://github.com/MetaMask/eth-hd-keyring/blob/53b0570559595ba5b3fd8c80e900d847cd6dee3d/index.js#L40)). It was previously a Buffer.
  - The HD keyring included with the keyring controller has been updated from v4 to v6. See [the `eth-hd-keyring` changelog entries for v5 and v6](https://github.com/MetaMask/eth-hd-keyring/blob/main/CHANGELOG.md#600) for further details on breaking changes.

## [2.0.0]

### Changed

- **BREAKING:**: Require ES2020 support or greater ([#914](https://github.com/MetaMask/controllers/pull/914))
  - This change was introduced by an indirect dependency on `ethereumjs/util` v8
- Rename this repository to `core` ([#1031](https://github.com/MetaMask/controllers/pull/1031))
- Update `@metamask/eth-sig-util` to v5 ([#914](https://github.com/MetaMask/controllers/pull/914))
- Update `@metamask/controller-utils` package ([#1041](https://github.com/MetaMask/controllers/pull/1041))

## [1.0.1]

### Changed

- Relax dependencies on `@metamask/base-controller`, `@metamask/controller-utils`, `@metamask/message-manager`, and `@metamask/preferences-controller` (use `^` instead of `~`) ([#998](https://github.com/MetaMask/core/pull/998))

## [1.0.0]

### Added

- Initial release

  - As a result of converting our shared controllers repo into a monorepo ([#831](https://github.com/MetaMask/core/pull/831)), we've created this package from select parts of [`@metamask/controllers` v33.0.0](https://github.com/MetaMask/core/tree/v33.0.0), namely:

    - Everything in `src/keyring`

    All changes listed after this point were applied to this package following the monorepo conversion.

[Unreleased]: https://github.com/MetaMask/core/compare/@metamask/keyring-controller@19.1.0...HEAD
[19.1.0]: https://github.com/MetaMask/core/compare/@metamask/keyring-controller@19.0.7...@metamask/keyring-controller@19.1.0
[19.0.7]: https://github.com/MetaMask/core/compare/@metamask/keyring-controller@19.0.6...@metamask/keyring-controller@19.0.7
[19.0.6]: https://github.com/MetaMask/core/compare/@metamask/keyring-controller@19.0.5...@metamask/keyring-controller@19.0.6
[19.0.5]: https://github.com/MetaMask/core/compare/@metamask/keyring-controller@19.0.4...@metamask/keyring-controller@19.0.5
[19.0.4]: https://github.com/MetaMask/core/compare/@metamask/keyring-controller@19.0.3...@metamask/keyring-controller@19.0.4
[19.0.3]: https://github.com/MetaMask/core/compare/@metamask/keyring-controller@19.0.2...@metamask/keyring-controller@19.0.3
[19.0.2]: https://github.com/MetaMask/core/compare/@metamask/keyring-controller@19.0.1...@metamask/keyring-controller@19.0.2
[19.0.1]: https://github.com/MetaMask/core/compare/@metamask/keyring-controller@19.0.0...@metamask/keyring-controller@19.0.1
[19.0.0]: https://github.com/MetaMask/core/compare/@metamask/keyring-controller@18.0.0...@metamask/keyring-controller@19.0.0
[18.0.0]: https://github.com/MetaMask/core/compare/@metamask/keyring-controller@17.3.1...@metamask/keyring-controller@18.0.0
[17.3.1]: https://github.com/MetaMask/core/compare/@metamask/keyring-controller@17.3.0...@metamask/keyring-controller@17.3.1
[17.3.0]: https://github.com/MetaMask/core/compare/@metamask/keyring-controller@17.2.2...@metamask/keyring-controller@17.3.0
[17.2.2]: https://github.com/MetaMask/core/compare/@metamask/keyring-controller@17.2.1...@metamask/keyring-controller@17.2.2
[17.2.1]: https://github.com/MetaMask/core/compare/@metamask/keyring-controller@17.2.0...@metamask/keyring-controller@17.2.1
[17.2.0]: https://github.com/MetaMask/core/compare/@metamask/keyring-controller@17.1.2...@metamask/keyring-controller@17.2.0
[17.1.2]: https://github.com/MetaMask/core/compare/@metamask/keyring-controller@17.1.1...@metamask/keyring-controller@17.1.2
[17.1.1]: https://github.com/MetaMask/core/compare/@metamask/keyring-controller@17.1.0...@metamask/keyring-controller@17.1.1
[17.1.0]: https://github.com/MetaMask/core/compare/@metamask/keyring-controller@17.0.0...@metamask/keyring-controller@17.1.0
[17.0.0]: https://github.com/MetaMask/core/compare/@metamask/keyring-controller@16.1.0...@metamask/keyring-controller@17.0.0
[16.1.0]: https://github.com/MetaMask/core/compare/@metamask/keyring-controller@16.0.0...@metamask/keyring-controller@16.1.0
[16.0.0]: https://github.com/MetaMask/core/compare/@metamask/keyring-controller@15.0.0...@metamask/keyring-controller@16.0.0
[15.0.0]: https://github.com/MetaMask/core/compare/@metamask/keyring-controller@14.0.1...@metamask/keyring-controller@15.0.0
[14.0.1]: https://github.com/MetaMask/core/compare/@metamask/keyring-controller@14.0.0...@metamask/keyring-controller@14.0.1
[14.0.0]: https://github.com/MetaMask/core/compare/@metamask/keyring-controller@13.0.0...@metamask/keyring-controller@14.0.0
[13.0.0]: https://github.com/MetaMask/core/compare/@metamask/keyring-controller@12.2.0...@metamask/keyring-controller@13.0.0
[12.2.0]: https://github.com/MetaMask/core/compare/@metamask/keyring-controller@12.1.0...@metamask/keyring-controller@12.2.0
[12.1.0]: https://github.com/MetaMask/core/compare/@metamask/keyring-controller@12.0.0...@metamask/keyring-controller@12.1.0
[12.0.0]: https://github.com/MetaMask/core/compare/@metamask/keyring-controller@11.0.0...@metamask/keyring-controller@12.0.0
[11.0.0]: https://github.com/MetaMask/core/compare/@metamask/keyring-controller@10.0.0...@metamask/keyring-controller@11.0.0
[10.0.0]: https://github.com/MetaMask/core/compare/@metamask/keyring-controller@9.0.0...@metamask/keyring-controller@10.0.0
[9.0.0]: https://github.com/MetaMask/core/compare/@metamask/keyring-controller@8.1.0...@metamask/keyring-controller@9.0.0
[8.1.0]: https://github.com/MetaMask/core/compare/@metamask/keyring-controller@8.0.3...@metamask/keyring-controller@8.1.0
[8.0.3]: https://github.com/MetaMask/core/compare/@metamask/keyring-controller@8.0.2...@metamask/keyring-controller@8.0.3
[8.0.2]: https://github.com/MetaMask/core/compare/@metamask/keyring-controller@8.0.1...@metamask/keyring-controller@8.0.2
[8.0.1]: https://github.com/MetaMask/core/compare/@metamask/keyring-controller@8.0.0...@metamask/keyring-controller@8.0.1
[8.0.0]: https://github.com/MetaMask/core/compare/@metamask/keyring-controller@7.5.0...@metamask/keyring-controller@8.0.0
[7.5.0]: https://github.com/MetaMask/core/compare/@metamask/keyring-controller@7.4.0...@metamask/keyring-controller@7.5.0
[7.4.0]: https://github.com/MetaMask/core/compare/@metamask/keyring-controller@7.3.0...@metamask/keyring-controller@7.4.0
[7.3.0]: https://github.com/MetaMask/core/compare/@metamask/keyring-controller@7.2.0...@metamask/keyring-controller@7.3.0
[7.2.0]: https://github.com/MetaMask/core/compare/@metamask/keyring-controller@7.1.0...@metamask/keyring-controller@7.2.0
[7.1.0]: https://github.com/MetaMask/core/compare/@metamask/keyring-controller@7.0.0...@metamask/keyring-controller@7.1.0
[7.0.0]: https://github.com/MetaMask/core/compare/@metamask/keyring-controller@6.1.0...@metamask/keyring-controller@7.0.0
[6.1.0]: https://github.com/MetaMask/core/compare/@metamask/keyring-controller@6.0.0...@metamask/keyring-controller@6.1.0
[6.0.0]: https://github.com/MetaMask/core/compare/@metamask/keyring-controller@5.1.0...@metamask/keyring-controller@6.0.0
[5.1.0]: https://github.com/MetaMask/core/compare/@metamask/keyring-controller@5.0.0...@metamask/keyring-controller@5.1.0
[5.0.0]: https://github.com/MetaMask/core/compare/@metamask/keyring-controller@4.0.0...@metamask/keyring-controller@5.0.0
[4.0.0]: https://github.com/MetaMask/core/compare/@metamask/keyring-controller@3.0.0...@metamask/keyring-controller@4.0.0
[3.0.0]: https://github.com/MetaMask/core/compare/@metamask/keyring-controller@2.0.0...@metamask/keyring-controller@3.0.0
[2.0.0]: https://github.com/MetaMask/core/compare/@metamask/keyring-controller@1.0.1...@metamask/keyring-controller@2.0.0
[1.0.1]: https://github.com/MetaMask/core/compare/@metamask/keyring-controller@1.0.0...@metamask/keyring-controller@1.0.1
[1.0.0]: https://github.com/MetaMask/core/releases/tag/@metamask/keyring-controller@1.0.0<|MERGE_RESOLUTION|>--- conflicted
+++ resolved
@@ -7,16 +7,14 @@
 
 ## [Unreleased]
 
-<<<<<<< HEAD
-### Changed
-
-- Bump `@ethereumjs/util` from `^8.1.0` to `^9.1.0` ([#5347](https://github.com/MetaMask/core/pull/5347))
-=======
 ### Added
 
 - Add `KeyringController:withKeyring` action ([#5332](https://github.com/MetaMask/core/pull/5332))
   - The action can be used to consume the `withKeyring` method of the `KeyringController` class
->>>>>>> 0aae841f
+
+### Changed
+
+- Bump `@ethereumjs/util` from `^8.1.0` to `^9.1.0` ([#5347](https://github.com/MetaMask/core/pull/5347))
 
 ## [19.1.0]
 
