--- conflicted
+++ resolved
@@ -7,7 +7,6 @@
 
 ## [Unreleased]
 
-<<<<<<< HEAD
 ### Added
 
 - Added optional `SupportedKeyDerivationOptions` type parameter to the `ExportableKeyEncryptor` type ([#5963](https://github.com/MetaMask/core/pull/5963))
@@ -21,7 +20,7 @@
 
 - **BREAKING:** The `cacheEncryptionKey` parameter has been removed from the `KeyringController` constructor options ([#5963](https://github.com/MetaMask/core/pull/5963))
   - This parameter was previously used to enable encryption key in-memory caching, but it is no longer needed as the controller now always uses the latest encryption key.
-=======
+
 ## [24.0.0]
 
 ### Changed
@@ -92,7 +91,6 @@
     - `unlockQRHardwareWalletAccount`
   - Consumers can use the `withKeyring` method to select a QR keyring and execute a callback with it as argument.
 - **BREAKING:** Removed `KeyringController:qrKeyringStateChange` event ([#6031](https://github.com/MetaMask/core/pull/6031))
->>>>>>> e3af02ab
 
 ## [22.1.1]
 
