# Changelog

All notable changes to this project will be documented in this file.

The format is based on [Keep a Changelog](https://keepachangelog.com/en/1.0.0/),
and this project adheres to [Semantic Versioning](https://semver.org/spec/v2.0.0.html).

## [Unreleased]

<<<<<<< HEAD
### Changed

- Bump `@ethereumjs/util` from `^8.1.0` to `^9.1.0` ([#5347](https://github.com/MetaMask/core/pull/5347))

## [19.2.1]

=======
>>>>>>> 91dd836d
### Changed

- **BREAKING:** `addNewKeyring` method now returns `Promise<KeyringMetadata>` instead of `Promise<unknown>` ([#5372](https://github.com/MetaMask/core/pull/5372))
  - Consumers can use the returned `KeyringMetadata.id` to access the created keyring instance via `withKeyring`.
- **BREAKING:** `withKeyring` method now requires a callback argument of type `({ keyring: SelectedKeyring; metadata: KeyringMetadata }) => Promise<CallbackResult>` ([#5372](https://github.com/MetaMask/core/pull/5372))
- Bump `@metamask/keyring-internal-api` from `^4.0.3` to `^5.0.0` ([#5405](https://github.com/MetaMask/core/pull/5405))
- Bump `@metamask/eth-hd-keyring` from `^10.0.0` to `^11.0.0` ([#5405](https://github.com/MetaMask/core/pull/5405))
- Bump `@metamask/eth-simple-keyring` from `^8.1.0` to `^9.0.0` ([#5405](https://github.com/MetaMask/core/pull/5405))

## [19.2.1]

### Changed

- Bump `@metamask/keyring-api"` from `^17.0.0` to `^17.2.0` ([#5366](https://github.com/MetaMask/core/pull/5366))
- Bump `@metamask/keyring-internal-api` from `^4.0.1` to `^4.0.3` ([#5356](https://github.com/MetaMask/core/pull/5356)), ([#5366](https://github.com/MetaMask/core/pull/5366))

### Fixed

- Ensure authorization contract address is provided ([#5353](https://github.com/MetaMask/core/pull/5353))

## [19.2.0]

### Added

- Add `signEip7702Authorization` to `KeyringController` ([#5301](https://github.com/MetaMask/core/pull/5301))
- Add `KeyringController:withKeyring` action ([#5332](https://github.com/MetaMask/core/pull/5332))
  - The action can be used to consume the `withKeyring` method of the `KeyringController` class
- Support keyring metadata in KeyringController ([#5112](https://github.com/MetaMask/core/pull/5112))

## [19.1.0]

### Added

- Add new keyring type for OneKey ([#5216](https://github.com/MetaMask/core/pull/5216))

### Changed

- A specific error message is thrown when any operation is attempted while the controller is locked ([#5172](https://github.com/MetaMask/core/pull/5172))

## [19.0.7]

### Changed

- Bump `@metamask/base-controller` from `^7.1.1` to `^8.0.0` ([#5305](https://github.com/MetaMask/core/pull/5305))
- Bump `@metamask/message-manager` from `^12.0.0` to `^12.0.1` ([#5305](https://github.com/MetaMask/core/pull/5305))

## [19.0.6]

### Changed

- Bump `@metamask/keyring-api"` from `^16.1.0` to `^17.0.0` ([#5280](https://github.com/MetaMask/core/pull/5280))
- Bump `@metamask/utils` from `^11.0.1` to `^11.1.0` ([#5223](https://github.com/MetaMask/core/pull/5223))

## [19.0.5]

### Changed

- Bump `@metamask/keyring-api` from `^14.0.0` to `^16.1.0` ([#5190](https://github.com/MetaMask/core/pull/5190)), ([#5208](https://github.com/MetaMask/core/pull/5208))

## [19.0.4]

### Changed

- Bump `@metamask/keyring-api` from `^13.0.0` to `^14.0.0` ([#5177](https://github.com/MetaMask/core/pull/5177))
- Bump `@metamask/keyring-internal-api` from `^2.0.0` to `^2.0.1` ([#5177](https://github.com/MetaMask/core/pull/5177))
- Bump `@metamask/message-manager` from `^12.0.0` to `^11.0.3` ([#5169](https://github.com/MetaMask/core/pull/5169))

## [19.0.3]

### Changed

- Bump `@metamask/base-controller` from `^7.0.0` to `^7.1.1` ([#5079](https://github.com/MetaMask/core/pull/5079)), ([#5135](https://github.com/MetaMask/core/pull/5135))
- Bump `@metamask/keyring-api` from `^12.0.0` to `^13.0.0` ([#5066](https://github.com/MetaMask/core/pull/5066))
- Bump `@metamask/keyring-internal-api` from `^1.0.0` to `^2.0.0` ([#5066](https://github.com/MetaMask/core/pull/5066)), ([#5136](https://github.com/MetaMask/core/pull/5136))
- Bump `@metamask/utils` to `^11.0.1` ([#5080](https://github.com/MetaMask/core/pull/5080))
- Bump `@metamask/rpc-errors` to `^7.0.2` ([#5080](https://github.com/MetaMask/core/pull/5080))

### Fixed

- Make `verifySeedPhrase` mutually exclusive ([#5077](https://github.com/MetaMask/core/pull/5077))

## [19.0.2]

### Changed

- Remove use of `@metamask/keyring-api` ([#4695](https://github.com/MetaMask/core/pull/4695))
  - `@metamask/providers` and `webextension-polyfill` peer depedencies are no longer required.
- Use new `@metamask/keyring-internal-api@^1.0.0` ([#4695](https://github.com/MetaMask/core/pull/4695))
  - This package has been split out from the Keyring API. Its types are compatible with the `@metamask/keyring-api` package used previously.
- Bump `@metamask/message-manager` from `^11.0.2` to `^11.0.3` ([#5048](https://github.com/MetaMask/core/pull/5048))

## [19.0.1]

### Changed

- Bump `@metamask/message-manager` from `^11.0.1` to `^11.0.2` ([#5012](https://github.com/MetaMask/core/pull/5012))

### Fixed

- Make implicit peer dependencies explicit ([#4974](https://github.com/MetaMask/core/pull/4974))
  - Add the following packages as peer dependencies of this package to satisfy peer dependency requirements from other dependencies:
    - `@metamask/providers` `^18.1.0` (required by `@metamask/keyring-api`)
    - `webextension-polyfill` `^0.10.0 || ^0.11.0 || ^0.12.0` (required by `@metamask/providers`)
  - These dependencies really should be present in projects that consume this package (e.g. MetaMask clients), and this change ensures that they now are.
  - Furthermore, we are assuming that clients already use these dependencies, since otherwise it would be impossible to consume this package in its entirety or even create a working build. Hence, the addition of these peer dependencies is really a formality and should not be breaking.
- Correct ESM-compatible build so that imports of the following packages that re-export other modules via `export *` are no longer corrupted: ([#5011](https://github.com/MetaMask/core/pull/5011))
  - `@metamask/eth-hd-keyring`
  - `@metamask/eth-simple-keyring`
  - `@ethereumjs/util`
  - `ethereumjs-wallet`

## [19.0.0]

### Changed

- **BREAKING:** Bump `@metamask/keyring-api` from `^8.1.3` to `^10.1.0` ([#4948](https://github.com/MetaMask/core/pull/4948))
  - If you are depending on `@metamask/providers` directly, you will need to upgrade to 18.1.0.

## [18.0.0]

### Removed

- **BREAKING** Remove `addNewAccountWithoutUpdate` method ([#4845](https://github.com/MetaMask/core/pull/4845))

## [17.3.1]

### Changed

- Bump `@metamask/base-controller` from `^7.0.1` to `^7.0.2` ([#4862](https://github.com/MetaMask/core/pull/4862))
- Bump `@metamask/utils` from `^9.1.0` to `^10.0.0` ([#4831](https://github.com/MetaMask/core/pull/4831))
- Bump `@metamask/eth-sig-util` from `^7.0.1` to `^8.0.0` ([#4830](https://github.com/MetaMask/core/pull/4830))

## [17.3.0]

### Changed

- Bump `@metamask/message-manager` from `^10.1.1` to `^11.0.0` ([#4805](https://github.com/MetaMask/core/pull/4805))

## [17.2.2]

### Changed

- Bump accounts related packages ([#4713](https://github.com/MetaMask/core/pull/4713)), ([#4728](https://github.com/MetaMask/core/pull/4728))
  - Those packages are now built slightly differently and are part of the [accounts monorepo](https://github.com/MetaMask/accounts).
  - Bump `@metamask/keyring-api` from `^8.1.0` to `^8.1.4`
  - Bump `@metamask/eth-hd-keyring` from `^7.0.1` to `^7.0.4`
  - Bump `@metamask/eth-simple-keyring` from `^6.0.1` to `^6.0.5`

## [17.2.1]

### Fixed

- Produce and export ESM-compatible TypeScript type declaration files in addition to CommonJS-compatible declaration files ([#4648](https://github.com/MetaMask/core/pull/4648))
  - Previously, this package shipped with only one variant of type declaration
    files, and these files were only CommonJS-compatible, and the `exports`
    field in `package.json` linked to these files. This is an anti-pattern and
    was rightfully flagged by the
    ["Are the Types Wrong?"](https://arethetypeswrong.github.io/) tool as
    ["masquerading as CJS"](https://github.com/arethetypeswrong/arethetypeswrong.github.io/blob/main/docs/problems/FalseCJS.md).
    All of the ATTW checks now pass.
- Remove chunk files ([#4648](https://github.com/MetaMask/core/pull/4648)).
  - Previously, the build tool we used to generate JavaScript files extracted
    common code to "chunk" files. While this was intended to make this package
    more tree-shakeable, it also made debugging more difficult for our
    development teams. These chunk files are no longer present.

## [17.2.0]

### Added

- Add `KeyringController:addNewAccount` messenger action ([#4565](https://github.com/MetaMask/core/pull/4565))
  - Add and export `KeyringControllerAddNewAccountAction` type.
  - Widen `KeyringControllerActions` to include `KeyringControllerAddNewAccountAction` type.
  - `KeyringControllerMessenger` must allow `KeyringControllerAddNewAccountAction` type.

### Changed

- Bump `@metamask/base-controller` from `^6.0.2` to `^7.0.0` ([#4625](https://github.com/MetaMask/core/pull/4625), [#4643](https://github.com/MetaMask/core/pull/4643))
- Bump `@metamask/keyring-api` from `^8.0.1` to `^8.1.0` ([#4594](https://github.com/MetaMask/core/pull/4594))
- Bump `@metamask/message-manager` from `^10.0.2` to `^10.0.3` ([#4643](https://github.com/MetaMask/core/pull/4643))
- Bump `typescript` from `~5.0.4` to `~5.2.2` ([#4576](https://github.com/MetaMask/core/pull/4576), [#4584](https://github.com/MetaMask/core/pull/4584))

## [17.1.2]

### Changed

- Upgrade TypeScript version to `~5.0.4` and set `moduleResolution` option to `Node16` ([#3645](https://github.com/MetaMask/core/pull/3645))
- Bump `@metamask/base-controller` from `^6.0.0` to `^6.0.2` ([#4517](https://github.com/MetaMask/core/pull/4517), [#4544](https://github.com/MetaMask/core/pull/4544))
- Bump `@metamask/keyring-api` from `^8.0.0` to `^8.0.1` ([#3645](https://github.com/MetaMask/core/pull/3645))
- Bump `@metamask/utils` from `^9.0.0` to `^9.1.0` ([#4529](https://github.com/MetaMask/core/pull/4529))
- Bump `@metamask/message-manager` from `^10.0.1` to `^10.0.2` ([#4548](https://github.com/MetaMask/core/pull/4548))

## [17.1.1]

### Changed

- Bump `@metamask/utils` to `^9.0.0`, `@metamask/rpc-errors` to `^6.3.1` ([#4516](https://github.com/MetaMask/core/pull/4516))

### Fixed

- Clear encryption salt and key in `setLocked` and `#createNewVaultWithKeyring` to ensure that encryption key is always generated with the latest password ([#4514](https://github.com/MetaMask/core/pull/4514))

## [17.1.0]

### Added

- Add support for overwriting built-in keyring builders for the Simple and HD keyring ([#4362](https://github.com/MetaMask/core/pull/4362))

### Changed

- Bump `@metamask/eth-snap-keyring` to `^4.3.1` ([#4405](https://github.com/MetaMask/core/pull/4405))
- Bump `@metamask/keyring-api` to `^8.0.0` ([#4405](https://github.com/MetaMask/core/pull/4405))

### Deprecated

- Deprecate QR keyring methods ([#4365](https://github.com/MetaMask/core/pull/4365))
  - `cancelQRSignRequest`
  - `cancelQRSynchronization`
  - `connectQRHardware`
  - `forgetQRDevice`
  - `getOrAddQRKeyring`
  - `getQRKeyring`
  - `getQRKeyringState`
  - `resetQRKeyringState`
  - `restoreQRKeyring`
  - `submitQRCryptoHDKey`
  - `submitQRCryptoAccount`
  - `submitQRSignature`
  - `unlockQRHardwareWalletAccount`

## [17.0.0]

### Changed

- **BREAKING:** Bump minimum Node version to 18.18 ([#3611](https://github.com/MetaMask/core/pull/3611))
- Bump `@metamask/base-controller` to `^6.0.0` ([#4352](https://github.com/MetaMask/core/pull/4352))
- Bump `@metamask/message-manager` to `^10.0.0` ([#4352](https://github.com/MetaMask/core/pull/4352))

## [16.1.0]

### Added

- Add `changePassword` method ([#4279](https://github.com/MetaMask/core/pull/4279))
  - This method can be used to change the password used to encrypt the vault.
- Add support for non-EVM account addresses to most methods ([#4282](https://github.com/MetaMask/core/pull/4282))
  - Previously, all addresses were assumed to be Ethereum addresses and normalized, but now only Ethereum addresses are treated as such.
  - Relax type of `account` argument on `removeAccount` from `Hex` to `string`

### Changed

- Bump `@metamask/keyring-api` to `^6.1.1` ([#4262](https://github.com/MetaMask/core/pull/4262))
- Bump `@keystonehq/metamask-airgapped-keyring` to `^0.14.1` ([#4277](https://github.com/MetaMask/core/pull/4277))
- Bump `async-mutex` to `^0.5.0` ([#4335](https://github.com/MetaMask/core/pull/4335))
- Bump `@metamask/message-manager` to `^9.0.0` ([#4342](https://github.com/MetaMask/core/pull/4342))

### Fixed

- Fix QR keyrings so that they are not initialized with invalid state ([#4256](https://github.com/MetaMask/core/pull/4256))

## [16.0.0]

### Added

- Added `withKeyring` method ([#4197](https://github.com/MetaMask/core/pull/4197))
  - Consumers can now use `withKeyring` to atomically select a keyring by address or type and execute a callback with the it as argument.
  - This method can be used instead of `getKeyringForAccount`, `getKeyringsByType` and `persistAllKeyrings`, as the vault will be updated automatically after the callback execution, or rolled back in case of errors

### Changed

- **BREAKING**: Change various `KeyringController` methods so they no longer return the controller state ([#4199](https://github.com/MetaMask/core/pull/4199))
  - Changed `addNewAccount` return type to `Promise<string>`
  - Changed `addNewAccountWithoutUpdate` return type to `Promise<string>`
  - Changed `createNewVaultAndKeychain` return type to `Promise<void>`
  - Changed `createNewVaultAndRestore` return type to `Promise<void>`
  - Changed `importAccountWithStrategy` return type to `Promise<string>`
  - Changed `removeAccount` return type to `Promise<void>`
  - Changed `setLocked` return type to `Promise<void>`
  - Changed `submitEncryptionKey` return type to `Promise<void>`
  - Changed `submitPassword` return type to `Promise<void>`
- Bump `@metamask/keyring-api` to `^6.0.0` ([#4193](https://github.com/MetaMask/core/pull/4193))
- Bump `@metamask/base-controller` to `^5.0.2` ([#4232](https://github.com/MetaMask/core/pull/4232))
- Bump `@metamask/message-manager` to `^8.0.2` ([#4234](https://github.com/MetaMask/core/pull/4234))

### Fixed

- Method calls that change controller state are now atomic ([#4192](https://github.com/MetaMask/core/pull/4192))
  - Each method will roll back keyring instances in case of errors
- Method calls that change controller state are now mutually exclusive ([#4182](https://github.com/MetaMask/core/pull/4182))
- Check presence of `HDKeyring` when updating the vault ([#4168](https://github.com/MetaMask/core/pull/4168))
- Update state in single call when persisting or unlocking ([#4154](https://github.com/MetaMask/core/pull/4154))

## [15.0.0]

### Changed

- **BREAKING** use getAccounts on HD Keyring when calling addNewAccount ([#4158](https://github.com/MetaMask/core/pull/4158))
- Pass CAIP-2 scope to execution context ([#4090](https://github.com/MetaMask/core/pull/4090))
- Allow gas limits to be changed during #addPaymasterData ([#3942](https://github.com/MetaMask/core/pull/3942))

## [14.0.1]

### Fixed

- Fix `types` field in `package.json` ([#4047](https://github.com/MetaMask/core/pull/4047))

## [14.0.0]

### Added

- **BREAKING**: Add ESM build ([#3998](https://github.com/MetaMask/core/pull/3998))
  - It's no longer possible to import files from `./dist` directly.

### Changed

- **BREAKING:** Bump `@metamask/base-controller` to `^5.0.0` ([#4039](https://github.com/MetaMask/core/pull/4039))
  - This version has a number of breaking changes. See the changelog for more.
- Bump `@metamask/message-manager` to `^8.0.0` ([#4039](https://github.com/MetaMask/core/pull/4039))

### Fixed

- **BREAKING:** Narrow `KeyringControllerMessenger` type parameters `AllowedAction` and `AllowedEvent` from `string` to `never` ([#4031](https://github.com/MetaMask/core/pull/4031))
  - Allowlisting or using any external actions or events will now produce a type error.

## [13.0.0]

### Added

- Add `isCustodyKeyring` function ([#3899](https://github.com/MetaMask/core/pull/3899))
- Add `keyringBuilderFactory` utility function ([#3830](https://github.com/MetaMask/core/pull/3830))
- Add `GenericEncryptor`, `ExportableKeyEncryptor`, and `SerializedKeyring` types ([#3830](https://github.com/MetaMask/core/pull/3830))

### Changed

- Replace `ethereumjs-util` with `@ethereumjs/util` ([#3943](https://github.com/MetaMask/core/pull/3943))
- Bump `@metamask/message-manager` to `^7.3.9` ([#4007](https://github.com/MetaMask/core/pull/4007))

### Removed

- **BREAKING:** Remove callbacks `updateIdentities`, `syncIdentities`, `setSelectedAddress`, `setAccountLabel` from constructor options of the `KeyringController` class. These were previously used to update `PreferencesController` state, but are now replaced with `PreferencesController`'s subscription to the `KeyringController:stateChange` event. ([#3853](https://github.com/MetaMask/core/pull/3853))
  - Methods `addNewAccount`, `addNewAccountForKeyring`, `createNewVaultAndRestore`, `createNewVaultAndKeychain`, `importAccountWithStrategy`, `restoreQRKeyring`, `unlockQRHardwareWalletAccount`, and `forgetQRDevice` no longer directly update `PreferencesController` state by calling the `updateIdentities` callback.
  - Method `submitPassword` no longer directly updates `PreferencesController` state by calling the `syncIdentities` callback.
  - Method `unlockQRHardwareWalletAccount` no longer directly updates `PreferencesController` state by calling the `setAccountLabel` or `setSelectedAddress` callbacks.
- Remove `@metamask/eth-keyring-controller` dependency, and transfer dependencies to this package instead ([#3830](https://github.com/MetaMask/core/pull/3830))
  - `@metamask/eth-hd-keyring`
  - `@metamask/eth-simple-keyring`
  - `@metamask/eth-sig-util`
  - `@metamask/browser-passworder`

## [12.2.0]

### Added

- Add `getDefaultKeyringState` function ([#3799](https://github.com/MetaMask/core/pull/3799))

### Changed

- Bump `@metamask/base-controller` to `^4.1.1` ([#3821](https://github.com/MetaMask/core/pull/3821))
- Bump `@metamask/message-manager` to `^7.3.8` ([#3821](https://github.com/MetaMask/core/pull/3821))

### Removed

- Remove `peerDependency` and `devDependency` upon `@metamask/preferences-controller` ([#3799](https://github.com/MetaMask/core/pull/3799))
  - This dependency was just used to access the types of four methods. Those types are now inlined instead.

## [12.1.0]

### Added

- Add methods to support ERC-4337 accounts ([#3602](https://github.com/MetaMask/core/pull/3602))

### Changed

- Bump `@metamask/keyring-api` to ^3.0.0 ([#3747](https://github.com/MetaMask/core/pull/3747))
- Bump @metamask/eth-keyring-controller from 17.0.0 to 17.0.1 ([#3805](https://github.com/MetaMask/core/pull/3805))
- Bump `@metamask/utils` to `^8.3.0` ([#3769](https://github.com/MetaMask/core/pull/3769))

### Fixed

- Fix custody keyring name ([#3803](https://github.com/MetaMask/core/pull/3803))

## [12.0.0]

### Changed

- **BREAKING:** Bump `@metamask/preferences-controller` to ^6.0.0

## [11.0.0]

### Changed

- **BREAKING:** Bump `@metamask/preferences-controller` peer dependency from `^5.0.0` to `^5.0.1` ([#3695](https://github.com/MetaMask/core/pull/3695))
- Bump `@metamask/base-controller` to `^4.0.1` ([#3695](https://github.com/MetaMask/core/pull/3695))
- Bump `@metamask/eth-keyring-controller` to `^15.1.0` ([#3617](https://github.com/MetaMask/core/pull/3617))
- Bump `@metamask/eth-sig-util` to `^7.0.1` ([#3614](https://github.com/MetaMask/core/pull/3614))
- Bump `@metamask/message-manager` to `^7.3.7` ([#3695](https://github.com/MetaMask/core/pull/3695))
- Update `forgetQRDevice` to return an object containing `removedAccounts` and `remainingAccounts` ([#3641](https://github.com/MetaMask/core/pull/3641))

### Fixed

- Remove `@metamask/preferences-controller` dependency ([#3607](https://github.com/MetaMask/core/pull/3607))

## [10.0.0]

### Changed

- **BREAKING:** Bump `@metamask/base-controller` to ^4.0.0 ([#2063](https://github.com/MetaMask/core/pull/2063))
  - This is breaking because the type of the `messenger` has backward-incompatible changes. See the changelog for this package for more.
- Bump `@metamask/message-manager` to ^7.3.6 ([#2063](https://github.com/MetaMask/core/pull/2063))
- Bump `@metamask/preferences-controller` to ^4.5.0 ([#2063](https://github.com/MetaMask/core/pull/2063))

## [9.0.0]

### Added

- Add `KeyringController:persistAllKeyrings` messenger action ([#1965](https://github.com/MetaMask/core/pull/1965))

### Changed

- **BREAKING** Change `encryptor` constructor option property type to `GenericEncryptor | ExportableKeyEncryptor | undefined` ([#2041](https://github.com/MetaMask/core/pull/2041))
  - When the controller is instantiated with `cacheEncryptionKey: true`, `encryptor` may no longer be of type `GenericEncryptor`.
- Bump dependency on `@metamask/scure-bip39` 2.1.1 ([#1868](https://github.com/MetaMask/core/pull/1868))
- Bump dependency on `@metamask/utils` to 8.2.0 ([#1957](https://github.com/MetaMask/core/pull/1957))
- Bump @metamask/eth-keyring-controller to 14.0.0 ([#1771](https://github.com/MetaMask/core/pull/1771))

## [8.1.0]

### Changed

- Adds additional options to KeyringTypes enum ([#1839](https://github.com/MetaMask/core/pull/1839))

## [8.0.3]

### Changed

- `signTransaction` now accepts an optional `opts: Record<string, unknown>` argument to support `signTransaction` from `Keyring` type ([#1789](https://github.com/MetaMask/core/pull/1789))
- Bump dependency and peer dependency on `@metamask/preferences-controller` to ^4.4.3

## [8.0.2]

### Changed

- Bump dependency on `@metamask/utils` to ^8.1.0 ([#1639](https://github.com/MetaMask/core/pull/1639))
- Bump dependency on `@metamask/base-controller` to ^3.2.3
- Bump dependency on `@metamask/message-manager` to ^7.3.5

### Fixed

- Update `removeAccount` to remove call to `PreferencesController.removeIdentity` as `PreferencesController` already handles account removal side effects through messenger events ([#1759](https://github.com/MetaMask/core/pull/1759))

## [8.0.1]

### Changed

- Update TypeScript to v4.8.x ([#1718](https://github.com/MetaMask/core/pull/1718))

### Fixed

- Removed `keyringTypes` from `memStore` ([#1710](https://github.com/MetaMask/core/pull/1710))
  - This property was accidentally getting copied into the memstore from the internal keyring controller. It was causing errors because there is no metadata for this state property.

## [8.0.0]

### Added

- Add `getQRKeyring(): QRKeyring | undefined` method
- Add `KeyringController:qrKeyringStateChange` messenger event
- The event emits updates from the internal `QRKeyring` instance, if there's one

### Changed

- **BREAKING:** addNewKeyring(type) return type changed from Promise<Keyring<Json>> to Promise<unknown>
  - When calling with QRKeyring type the keyring instance is retrieved or created (no multiple QRKeyring instances possible)
- Bump dependency on `@metamask/message-manager` to ^7.3.3
- Bump dependency on `@metamask/preferences-controller` to ^4.4.1

### Fixed

- Fix `addNewAccountForKeyring` for `CustodyKeyring` ([#1694](https://github.com/MetaMask/core/pull/1694))

## [7.5.0]

### Added

- Add `KeyringController` messenger actions ([#1691](https://github.com/MetaMask/core/pull/1691))
  - `KeyringController:getAccounts`
  - `KeyringController:getKeyringsByType`
  - `KeyringController:getKeyringForAccount`

### Changed

- Bump `@metamask/eth-sig-util` from 6.0.0 to 7.0.0 ([#1669](https://github.com/MetaMask/core/pull/1669))

## [7.4.0]

### Added

- Add `KeyringController` messenger actions ([#1654](https://github.com/MetaMask/core/pull/1654))
  - `KeyringController:signMessage`
  - `KeyringController:signPersonalMessage`
  - `KeyringController:signTypedMessage`
  - `KeyringController:decryptMessage`
  - `KeyringController:getEncryptionPublicKey`

## [7.3.0]

### Added

- Add `decryptMessage` method ([#1596](https://github.com/MetaMask/core/pull/1596))

## [7.2.0]

### Added

- Add `addNewAccountForKeyring` method ([#1591](https://github.com/MetaMask/core/pull/1591))
- Add `addNewKeyring` method ([#1594](https://github.com/MetaMask/core/pull/1594))
- Add `persistAllKeyrings` method ([#1574](https://github.com/MetaMask/core/pull/1574))

### Changed

- Bump dependency on `@metamask/base-controller` to ^3.2.1
- Bump dependency on `@metamask/message-manager` to ^7.3.1
- Bump dependency and peer dependency on `@metamask/preferences-controller` to ^4.4.0

## [7.1.0]

### Added

- Add `getEncryptionPublicKey` method on KeyringController ([#1569](https://github.com/MetaMask/core/pull/1569))

## [7.0.0]

### Changed

- **BREAKING**: Remove `keyringTypes` property from the KeyringController state ([#1441](https://github.com/MetaMask/core/pull/1441))
- **BREAKING**: Constructor `KeyringControllerOptions` type changed ([#1441](https://github.com/MetaMask/core/pull/1441))
  - The `KeyringControllerOptions.state` accepted type is now `{ vault?: string }`
  - The `KeyringControllerOptions.keyringBuilders` type is now `{ (): Keyring<Json>; type: string }[]`
- **BREAKING**: The `address` type accepted by the `removeAccount` method is now `Hex` ([#1441](https://github.com/MetaMask/core/pull/1441))
- **BREAKING**: The `signTypedMessage` method now returns a `Promise<string>` ([#1441](https://github.com/MetaMask/core/pull/1441))
- **BREAKING**: The `signTransaction` method now requires a `TypedTransaction` from `@ethereumjs/tx@^4` for the `transaction` argument, and returns a `Promise<TxData>` ([#1441](https://github.com/MetaMask/core/pull/1441))
- **BREAKING:** Rename `Keyring` type to `KeyringObject` ([#1441](https://github.com/MetaMask/core/pull/1441))
- **BREAKING:** `addNewAccount` now throws if address of new account is not a hex string ([#1441](https://github.com/MetaMask/core/pull/1441))
- **BREAKING:** `exportSeedPhrase` now throws if first keyring does not have a mnemonic ([#1441](https://github.com/MetaMask/core/pull/1441))
- **BREAKING:** `verifySeedPhrase` now throws if HD keyring does not have a mnemonic ([#1441](https://github.com/MetaMask/core/pull/1441))
- Update return type of `getAccountKeyringType` to `Promise<string>` ([#1441](https://github.com/MetaMask/core/pull/1441))
- Update `@metamask/eth-keyring-controller` to `^13.0.0` ([#1441](https://github.com/MetaMask/core/pull/1441))
- Update `@metamask/utils` to `^6.2.0` ([#1514](https://github.com/MetaMask/core/pull/1514))
- Update `@ethereumjs/tx` to `^4.2.0` ([#1514](https://github.com/MetaMask/core/pull/1514))
- Update `@ethereumjs/common` to `^3.2.0` ([#1514](https://github.com/MetaMask/core/pull/1514))
- Update `@keystonehq/metamask-airgapped-keyring` to `^0.13.1` ([#1514](https://github.com/MetaMask/core/pull/1514))

## [6.1.0]

### Changed

- Bump @metamask/eth-sig-util to ^6.0.0 ([#1483](https://github.com/MetaMask/core/pull/1483))

## [6.0.0]

### Added

- Add messenger events `KeyringController:lock` and `KeyringController:unlock`, emitted when the inner EthKeyringController is locked/unlocked ([#1378](https://github.com/MetaMask/core/pull/1378))
  - Also add corresponding types `KeyringControllerLockEvent` and `KeyringControllerUnlockEvent`
- Add `KeyringController:accountRemoved` event, fired whenever an account is removed through `removeAccount` ([#1416](https://github.com/MetaMask/core/pull/1416))

### Changed

- **BREAKING:** Update constructor to take a single argument, an options bag, instead of three arguments ([#1378](https://github.com/MetaMask/core/pull/1378))
- **BREAKING:** Update controller so state is now accessible via `controller.state` instead of `controller.store.getState()` ([#1378](https://github.com/MetaMask/core/pull/1378))
- **BREAKING:** Update KeyringController to take a required `messenger` option ([#1378](https://github.com/MetaMask/core/pull/1378))
  - The messenger will now publish `KeyringController:stateChange` on state changes thanks to BaseControllerV2
  - The messenger features a `KeyringController:getState` action thanks to BaseControllerV2
  - Add types `KeyringControllerGetStateAction` and `KeyringControllerStateChangeEvent` for the above
  - Add type `KeyringControllerMessenger`
- **BREAKING:** Update `keyringState` property in the return value of several methods from a type of `KeyringMemState` to `KeyringControllerMemState` ([#1378](https://github.com/MetaMask/core/pull/1378))
  - The affected methods are:
    - `addNewAccount`
    - `addNewAccountWithoutUpdate`
    - `createNewVaultAndRestore`
    - `createNewVaultAndKeychain`
    - `importAccountWithStrategy`
    - `removeAccount`
    - `setLocked`
    - `submitEncryptionKey`
    - `submitPassword`
  - The new type omits `vault`, `encryptionKey`, and `encryptionSalt`
- **BREAKING:** Remove `KeyringState`, `KeyringMemState`, and `KeyringConfig` in favor of new types `KeyringControllerState`, `KeyringControllerMemState`, `KeyringControllerActions`, `KeyringControllerEvents`, and `KeyringControllerOptions` ([#1378](https://github.com/MetaMask/core/pull/1378))
  - `KeyringControllerState` is like the previous `KeyringMemState` but with an extra `vault` property
  - `KeyringControllerMemState` is like the previous `KeyringMemState` but without `encryptionKey` or `encryptionSalt`
  - `KeyringControllerOptions` incorporates the previous set of options and `KeyringConfig`
- Add `immer` as a dependency ([#1378](https://github.com/MetaMask/core/pull/1378))

### Removed

- **BREAKING:** Remove `subscribe` and `unsubscribe` methods ([#1378](https://github.com/MetaMask/core/pull/1378))
  - State changes can be directly subscribed to (or unsubscribed from) via the messenger if necessary
- **BREAKING:** Remove `lock` and `unlock` methods ([#1378](https://github.com/MetaMask/core/pull/1378))
  - `KeyringController:lock` and `KeyringController:unlock` may now be subscribed to via the messenger if necessary
- **BREAKING:** Remove `fullUpdate` method ([#1378](https://github.com/MetaMask/core/pull/1378))
  - There is no need to call this method anymore because the controller should always be up to date with the EthKeyringController instance
- **BREAKING:** Remove `index` from the `Keyring` type ([#1378](https://github.com/MetaMask/core/pull/1378))

## [5.1.0]

### Added

- Add `cancelQRSynchronization` method ([#1387](https://github.com/MetaMask/core.git/pull/1387))

## [5.0.0]

### Added

- Add support for encryption keys ([#1342](https://github.com/MetaMask/core/pull/1342))
  - The configuration option `cacheEncryptionKey` has been added, along with two new state properties (`encryptionKey` and `encryptionSalt`) and a new method (`submitEncryptionKey`)
  - All new state and config entries are optional, so this will have no effect if you're not using this feature.
- Make `addNewAccount` idempotent ([#1298](https://github.com/MetaMask/core/pull/1298))
  - The `addNewAccount` method now takes an optional `accountCount` parameter. If provided, we ensure that this can be called repeatedly with the same result.
- Add deprecated `getKeyringForAccount` and `getKeyringsByType` methods ([#1376](https://github.com/MetaMask/core/pull/1376), [#1386](https://github.com/MetaMask/core/pull/1386))

### Changed

- **BREAKING:** Bump to Node 16 ([#1262](https://github.com/MetaMask/core/pull/1262))
- **BREAKING:** Change return type of `createNewVaultAndRestore` from `string | number[]` to `Uint8Array` ([#1349](https://github.com/MetaMask/core/pull/1349))
- **BREAKING:** Change return type of `verifySeedPhrase` from `string` to `Uint8Array` ([#1338](https://github.com/MetaMask/core/pull/1338))
- **BREAKING:** Replace `validatePassword` with `verifyPassword` ([#1348](https://github.com/MetaMask/core/pull/1348))
  - `verifyPassword` is asynchronous, unlike `validatePassword` which was not.
  - `verifyPassword` does not return a boolean to indicate whether the password is valid. Instead an error is thrown when it's invalid.
- **BREAKING:** `createNewVaultAndKeychain` will now skip vault creation if one already exists, rather than replacing it ([#1324](https://github.com/MetaMask/core/pull/1324))
  - If you do want to replace a vault if one exists, you will have to remove it first before this is called.
- **BREAKING:** `importAccountWithStrategy` and `addNewAccount` no longer update the selected address ([#1296](https://github.com/MetaMask/core/pull/1296), [#1309](https://github.com/MetaMask/core/pull/1309))
  - If you want the newly imported account to be selected, you will have to do that manually after this is called.
- **BREAKING:** Change `importAccountWithStrategy` return type ([#1295](https://github.com/MetaMask/core/pull/1295))
  - `importAccountWithStrategy` now returns an object with `keyringState` and `importedAccountAddress`, rather than just the keyring state.
- **BREAKING:** Change `addNewAccount` return type ([#1294](https://github.com/MetaMask/core/pull/1294))
  - `addNewAccount` now returns an object with `keyringState` and `addedAccountAddress`, rather than just the keyring state.
- **BREAKING:** Add `@metamask/preferences-controller` peer dependency ([#1393](https://github.com/MetaMask/core/pull/1393))
- Bump @metamask/eth-keyring-controller from 10.0.0 to 10.0.1 ([#1280](https://github.com/MetaMask/core/pull/1280))
- Bump @metamask/eth-sig-util from 5.0.2 to 5.0.3 ([#1278](https://github.com/MetaMask/core/pull/1278))
- Update `@metamask/preferences-controller` dependency

### Fixed

- Improve validation of `from` address in `signTypedMessage` ([#1293](https://github.com/MetaMask/core/pull/1293))
- Improve private key validation in `importAccountWithStrategy` ([#1297](https://github.com/MetaMask/core/pull/1297))
  - A more helpful error is now thrown when the given private key has the wrong length
- Keep `vault` state in sync with the internal `EthKeyringController` vault state ([#1384](https://github.com/MetaMask/core/pull/1384))
  - Previously the `vault` state would never be updated after construction, becoming stale as account changes were made
  - The old behavior was especially confusing because the `subscribe` method is overridden to return state change events from the internal `EthKeyingController` state, resulting in state change events being out of sync with controller state. They should be the same now.

## [4.0.0]

### Removed

- **BREAKING:** Remove `isomorphic-fetch` ([#1106](https://github.com/MetaMask/controllers/pull/1106))
  - Consumers must now import `isomorphic-fetch` or another polyfill themselves if they are running in an environment without `fetch`

## [3.0.0]

### Changed

- **BREAKING:**: Bump eth-keyring-controller version to @metamask/eth-keyring-controller v10 ([#1072](https://github.com/MetaMask/core.git/pull/1072))
  - `exportSeedPhrase` now returns a `Uint8Array` typed SRP (can be converted to a string using [this approach](https://github.com/MetaMask/eth-hd-keyring/blob/53b0570559595ba5b3fd8c80e900d847cd6dee3d/index.js#L40)). It was previously a Buffer.
  - The HD keyring included with the keyring controller has been updated from v4 to v6. See [the `eth-hd-keyring` changelog entries for v5 and v6](https://github.com/MetaMask/eth-hd-keyring/blob/main/CHANGELOG.md#600) for further details on breaking changes.

## [2.0.0]

### Changed

- **BREAKING:**: Require ES2020 support or greater ([#914](https://github.com/MetaMask/controllers/pull/914))
  - This change was introduced by an indirect dependency on `ethereumjs/util` v8
- Rename this repository to `core` ([#1031](https://github.com/MetaMask/controllers/pull/1031))
- Update `@metamask/eth-sig-util` to v5 ([#914](https://github.com/MetaMask/controllers/pull/914))
- Update `@metamask/controller-utils` package ([#1041](https://github.com/MetaMask/controllers/pull/1041))

## [1.0.1]

### Changed

- Relax dependencies on `@metamask/base-controller`, `@metamask/controller-utils`, `@metamask/message-manager`, and `@metamask/preferences-controller` (use `^` instead of `~`) ([#998](https://github.com/MetaMask/core/pull/998))

## [1.0.0]

### Added

- Initial release

  - As a result of converting our shared controllers repo into a monorepo ([#831](https://github.com/MetaMask/core/pull/831)), we've created this package from select parts of [`@metamask/controllers` v33.0.0](https://github.com/MetaMask/core/tree/v33.0.0), namely:

    - Everything in `src/keyring`

    All changes listed after this point were applied to this package following the monorepo conversion.

[Unreleased]: https://github.com/MetaMask/core/compare/@metamask/keyring-controller@19.2.1...HEAD
[19.2.1]: https://github.com/MetaMask/core/compare/@metamask/keyring-controller@19.2.0...@metamask/keyring-controller@19.2.1
[19.2.0]: https://github.com/MetaMask/core/compare/@metamask/keyring-controller@19.1.0...@metamask/keyring-controller@19.2.0
[19.1.0]: https://github.com/MetaMask/core/compare/@metamask/keyring-controller@19.0.7...@metamask/keyring-controller@19.1.0
[19.0.7]: https://github.com/MetaMask/core/compare/@metamask/keyring-controller@19.0.6...@metamask/keyring-controller@19.0.7
[19.0.6]: https://github.com/MetaMask/core/compare/@metamask/keyring-controller@19.0.5...@metamask/keyring-controller@19.0.6
[19.0.5]: https://github.com/MetaMask/core/compare/@metamask/keyring-controller@19.0.4...@metamask/keyring-controller@19.0.5
[19.0.4]: https://github.com/MetaMask/core/compare/@metamask/keyring-controller@19.0.3...@metamask/keyring-controller@19.0.4
[19.0.3]: https://github.com/MetaMask/core/compare/@metamask/keyring-controller@19.0.2...@metamask/keyring-controller@19.0.3
[19.0.2]: https://github.com/MetaMask/core/compare/@metamask/keyring-controller@19.0.1...@metamask/keyring-controller@19.0.2
[19.0.1]: https://github.com/MetaMask/core/compare/@metamask/keyring-controller@19.0.0...@metamask/keyring-controller@19.0.1
[19.0.0]: https://github.com/MetaMask/core/compare/@metamask/keyring-controller@18.0.0...@metamask/keyring-controller@19.0.0
[18.0.0]: https://github.com/MetaMask/core/compare/@metamask/keyring-controller@17.3.1...@metamask/keyring-controller@18.0.0
[17.3.1]: https://github.com/MetaMask/core/compare/@metamask/keyring-controller@17.3.0...@metamask/keyring-controller@17.3.1
[17.3.0]: https://github.com/MetaMask/core/compare/@metamask/keyring-controller@17.2.2...@metamask/keyring-controller@17.3.0
[17.2.2]: https://github.com/MetaMask/core/compare/@metamask/keyring-controller@17.2.1...@metamask/keyring-controller@17.2.2
[17.2.1]: https://github.com/MetaMask/core/compare/@metamask/keyring-controller@17.2.0...@metamask/keyring-controller@17.2.1
[17.2.0]: https://github.com/MetaMask/core/compare/@metamask/keyring-controller@17.1.2...@metamask/keyring-controller@17.2.0
[17.1.2]: https://github.com/MetaMask/core/compare/@metamask/keyring-controller@17.1.1...@metamask/keyring-controller@17.1.2
[17.1.1]: https://github.com/MetaMask/core/compare/@metamask/keyring-controller@17.1.0...@metamask/keyring-controller@17.1.1
[17.1.0]: https://github.com/MetaMask/core/compare/@metamask/keyring-controller@17.0.0...@metamask/keyring-controller@17.1.0
[17.0.0]: https://github.com/MetaMask/core/compare/@metamask/keyring-controller@16.1.0...@metamask/keyring-controller@17.0.0
[16.1.0]: https://github.com/MetaMask/core/compare/@metamask/keyring-controller@16.0.0...@metamask/keyring-controller@16.1.0
[16.0.0]: https://github.com/MetaMask/core/compare/@metamask/keyring-controller@15.0.0...@metamask/keyring-controller@16.0.0
[15.0.0]: https://github.com/MetaMask/core/compare/@metamask/keyring-controller@14.0.1...@metamask/keyring-controller@15.0.0
[14.0.1]: https://github.com/MetaMask/core/compare/@metamask/keyring-controller@14.0.0...@metamask/keyring-controller@14.0.1
[14.0.0]: https://github.com/MetaMask/core/compare/@metamask/keyring-controller@13.0.0...@metamask/keyring-controller@14.0.0
[13.0.0]: https://github.com/MetaMask/core/compare/@metamask/keyring-controller@12.2.0...@metamask/keyring-controller@13.0.0
[12.2.0]: https://github.com/MetaMask/core/compare/@metamask/keyring-controller@12.1.0...@metamask/keyring-controller@12.2.0
[12.1.0]: https://github.com/MetaMask/core/compare/@metamask/keyring-controller@12.0.0...@metamask/keyring-controller@12.1.0
[12.0.0]: https://github.com/MetaMask/core/compare/@metamask/keyring-controller@11.0.0...@metamask/keyring-controller@12.0.0
[11.0.0]: https://github.com/MetaMask/core/compare/@metamask/keyring-controller@10.0.0...@metamask/keyring-controller@11.0.0
[10.0.0]: https://github.com/MetaMask/core/compare/@metamask/keyring-controller@9.0.0...@metamask/keyring-controller@10.0.0
[9.0.0]: https://github.com/MetaMask/core/compare/@metamask/keyring-controller@8.1.0...@metamask/keyring-controller@9.0.0
[8.1.0]: https://github.com/MetaMask/core/compare/@metamask/keyring-controller@8.0.3...@metamask/keyring-controller@8.1.0
[8.0.3]: https://github.com/MetaMask/core/compare/@metamask/keyring-controller@8.0.2...@metamask/keyring-controller@8.0.3
[8.0.2]: https://github.com/MetaMask/core/compare/@metamask/keyring-controller@8.0.1...@metamask/keyring-controller@8.0.2
[8.0.1]: https://github.com/MetaMask/core/compare/@metamask/keyring-controller@8.0.0...@metamask/keyring-controller@8.0.1
[8.0.0]: https://github.com/MetaMask/core/compare/@metamask/keyring-controller@7.5.0...@metamask/keyring-controller@8.0.0
[7.5.0]: https://github.com/MetaMask/core/compare/@metamask/keyring-controller@7.4.0...@metamask/keyring-controller@7.5.0
[7.4.0]: https://github.com/MetaMask/core/compare/@metamask/keyring-controller@7.3.0...@metamask/keyring-controller@7.4.0
[7.3.0]: https://github.com/MetaMask/core/compare/@metamask/keyring-controller@7.2.0...@metamask/keyring-controller@7.3.0
[7.2.0]: https://github.com/MetaMask/core/compare/@metamask/keyring-controller@7.1.0...@metamask/keyring-controller@7.2.0
[7.1.0]: https://github.com/MetaMask/core/compare/@metamask/keyring-controller@7.0.0...@metamask/keyring-controller@7.1.0
[7.0.0]: https://github.com/MetaMask/core/compare/@metamask/keyring-controller@6.1.0...@metamask/keyring-controller@7.0.0
[6.1.0]: https://github.com/MetaMask/core/compare/@metamask/keyring-controller@6.0.0...@metamask/keyring-controller@6.1.0
[6.0.0]: https://github.com/MetaMask/core/compare/@metamask/keyring-controller@5.1.0...@metamask/keyring-controller@6.0.0
[5.1.0]: https://github.com/MetaMask/core/compare/@metamask/keyring-controller@5.0.0...@metamask/keyring-controller@5.1.0
[5.0.0]: https://github.com/MetaMask/core/compare/@metamask/keyring-controller@4.0.0...@metamask/keyring-controller@5.0.0
[4.0.0]: https://github.com/MetaMask/core/compare/@metamask/keyring-controller@3.0.0...@metamask/keyring-controller@4.0.0
[3.0.0]: https://github.com/MetaMask/core/compare/@metamask/keyring-controller@2.0.0...@metamask/keyring-controller@3.0.0
[2.0.0]: https://github.com/MetaMask/core/compare/@metamask/keyring-controller@1.0.1...@metamask/keyring-controller@2.0.0
[1.0.1]: https://github.com/MetaMask/core/compare/@metamask/keyring-controller@1.0.0...@metamask/keyring-controller@1.0.1
[1.0.0]: https://github.com/MetaMask/core/releases/tag/@metamask/keyring-controller@1.0.0<|MERGE_RESOLUTION|>--- conflicted
+++ resolved
@@ -7,17 +7,9 @@
 
 ## [Unreleased]
 
-<<<<<<< HEAD
 ### Changed
 
 - Bump `@ethereumjs/util` from `^8.1.0` to `^9.1.0` ([#5347](https://github.com/MetaMask/core/pull/5347))
-
-## [19.2.1]
-
-=======
->>>>>>> 91dd836d
-### Changed
-
 - **BREAKING:** `addNewKeyring` method now returns `Promise<KeyringMetadata>` instead of `Promise<unknown>` ([#5372](https://github.com/MetaMask/core/pull/5372))
   - Consumers can use the returned `KeyringMetadata.id` to access the created keyring instance via `withKeyring`.
 - **BREAKING:** `withKeyring` method now requires a callback argument of type `({ keyring: SelectedKeyring; metadata: KeyringMetadata }) => Promise<CallbackResult>` ([#5372](https://github.com/MetaMask/core/pull/5372))
