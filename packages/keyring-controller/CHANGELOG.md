# Changelog

All notable changes to this project will be documented in this file.

The format is based on [Keep a Changelog](https://keepachangelog.com/en/1.0.0/),
and this project adheres to [Semantic Versioning](https://semver.org/spec/v2.0.0.html).

## [Unreleased]

<<<<<<< HEAD
### Changed

- **BREAKING:** Use new `Messenger` from `@metamask/messenger` ([#6370](https://github.com/MetaMask/core/pull/6370))
  - Previously, `KeyringController` accepted a `RestrictedMessenger` instance from `@metamask/base-controller`.
=======
### Added

- Add actions for `createNewVaultAndKeychain` and `createNewVaultAndRestore` ([#6928](https://github.com/MetaMask/core/pull/6928))
  - These actions are meant to to be consumed by the `MultichainAccountService` in its `createMultichainAccountWallet` method.

### Changed

- Bump `@metamask/base-controller` from `^8.4.1` to `^8.4.2` ([#6917](https://github.com/MetaMask/core/pull/6917))
>>>>>>> 78fc4c32

## [23.1.1]

### Changed

- Bump `@metamask/utils` from `^11.4.2` to `^11.8.1` ([#6588](https://github.com/MetaMask/core/pull/6588), [#6708](https://github.com/MetaMask/core/pull/6708))
- Bump `@metamask/base-controller` from `^8.3.0` to `^8.4.1` ([#6632](https://github.com/MetaMask/core/pull/6632), [#6807](https://github.com/MetaMask/core/pull/6807))

## [23.1.0]

### Added

- Add `KeyringController:addNewKeyring` action ([#6439](https://github.com/MetaMask/core/pull/6439))
- Add two new controller state metadata properties: `includeInStateLogs` and `usedInUi` ([#6525](https://github.com/MetaMask/core/pull/6525))

### Changed

- Bump `@metamask/base-controller` from `^8.1.0` to `^8.3.0` ([#6355](https://github.com/MetaMask/core/pull/6355), [#6465](https://github.com/MetaMask/core/pull/6465))
- Bump `@metamask/keyring-api` from `^20.1.0` to `^21.0.0` ([#6560](https://github.com/MetaMask/core/pull/6560))
- Bump `@metamask/keyring-internal-api` from `^8.1.0` to `^9.0.0` ([#6560](https://github.com/MetaMask/core/pull/6560))
- Bump `@metamask/eth-hd-keyring` from `^12.0.0` to `13.0.0` ([#6566](https://github.com/MetaMask/core/pull/6566))
- Bump `@metamask/eth-simple-keyring` from `^10.0.0` to `11.0.0` ([#6566](https://github.com/MetaMask/core/pull/6566))

## [23.0.0]

### Changed

- Bump `@metamask/base-controller` from `^8.0.1` to `^8.1.0` ([#6284](https://github.com/MetaMask/core/pull/6284))
- Bump accounts related packages ([#6309](https://github.com/MetaMask/core/pull/6309))
  - Bump `@metamask/keyring-api` from `^20.0.0` to `^20.1.0`
  - Bump `@metamask/keyring-internal-api` from `^8.0.0` to `^8.1.0`

### Removed

- **BREAKING:** Removed QR keyring methods ([#6031](https://github.com/MetaMask/core/pull/6031))
  - The following methods have been removed:
    - `cancelQRSignRequest`
    - `cancelQRSynchronization`
    - `connectQRHardware`
    - `forgetQRDevice`
    - `getOrAddQRKeyring`
    - `getQRKeyring`
    - `getQRKeyringState`
    - `resetQRKeyringState`
    - `restoreQRKeyring`
    - `submitQRCryptoHDKey`
    - `submitQRCryptoAccount`
    - `submitQRSignature`
    - `unlockQRHardwareWalletAccount`
  - Consumers can use the `withKeyring` method to select a QR keyring and execute a callback with it as argument.
- **BREAKING:** Removed `KeyringController:qrKeyringStateChange` event ([#6031](https://github.com/MetaMask/core/pull/6031))

## [22.1.1]

### Changed

- Bump `@metamask/keyring-api` from `^18.0.0` to `^20.0.0` ([#6146](https://github.com/MetaMask/core/pull/6146)), ([#6248](https://github.com/MetaMask/core/pull/6248))
- Bump `@metamask/keyring-internal-api` from `^6.2.0` to `^8.0.0` ([#6146](https://github.com/MetaMask/core/pull/6146)), ([#6248](https://github.com/MetaMask/core/pull/6248))
- Bump `@metamask/utils` from `^11.2.0` to `^11.4.2` ([#6054](https://github.com/MetaMask/core/pull/6054))

## [22.1.0]

### Added

- Add method `exportEncryptionKey` ([#5984](https://github.com/MetaMask/core/pull/5984))

### Changed

- Make salt optional with method `submitEncryptionKey` ([#5984](https://github.com/MetaMask/core/pull/5984))

## [22.0.2]

### Fixed

- Fixed serialized keyring comparison when establishing whether a vault update is needed ([#5928](https://github.com/MetaMask/core/pull/5928))
  - The vault update was being skipped when a keyring class returns an object shallow copy through `.serialize()`.

## [22.0.1]

### Changed

- Bump `@metamask/keyring-api` dependency from `^17.4.0` to `^18.0.0` ([#5871](https://github.com/MetaMask/core/pull/5871))
- Bump `@metamask/keyring-internal-api` dependency from `^6.0.1` to `^6.2.0` ([#5871](https://github.com/MetaMask/core/pull/5871))

## [22.0.0]

### Changed

- **BREAKING** `keyringsMetadata` has been removed from the controller state ([#5725](https://github.com/MetaMask/core/pull/5725))
  - The metadata is now stored in each keyring object in the `state.keyrings` array.
  - When updating to this version, we recommend removing the `keyringsMetadata` state and all state referencing a keyring ID with a migration. New metadata will be generated for each keyring automatically after the update.

### Fixed

- Keyrings with duplicate accounts are skipped as unsupported on unlock ([#5775](https://github.com/MetaMask/core/pull/5775))

## [21.0.6]

### Changed

- Prevent emitting `:stateChange` from `withKeyring` unnecessarily ([#5732](https://github.com/MetaMask/core/pull/5732))

## [21.0.5]

### Changed

- Bump `@metamask/base-controller` from ^8.0.0 to ^8.0.1 ([#5722](https://github.com/MetaMask/core/pull/5722))

### Fixed

- The vault encryption upgrade fails gracefully during login ([#5740](https://github.com/MetaMask/core/pull/5740))

## [21.0.4]

### Fixed

- Ensure no duplicate accounts are persisted ([#5710](https://github.com/MetaMask/core/pull/5710))

## [21.0.3]

### Changed

- `ExportableKeyEncryptor` is now a generic type with a type parameter `EncryptionKey` ([#5395](https://github.com/MetaMask/core/pull/5395))
  - The type parameter defaults to `unknown`

### Fixed

- Fixed wrong error message thrown when using the wrong password ([#5627](https://github.com/MetaMask/core/pull/5627))

## [21.0.2]

### Changed

- Bump `@metamask/keyring-api` from `^17.2.0` to `^17.4.0` ([#5565](https://github.com/MetaMask/core/pull/5565))
- Bump `@metamask/keyring-internal-api` from `^6.0.0` to `^6.0.1` ([#5565](https://github.com/MetaMask/core/pull/5565))

### Fixed

- Ignore cached encryption key when the vault needs to upgrade its encryption parameters ([#5601](https://github.com/MetaMask/core/pull/5601))

## [21.0.1]

### Fixed

- Fixed duplication of unsupported keyrings ([#5535](https://github.com/MetaMask/core/pull/5535))
- Enforce keyrings metadata alignment when unlocking existing vault ([#5535](https://github.com/MetaMask/core/pull/5535))
- Fixed frozen object mutation attempt when updating metadata ([#5535](https://github.com/MetaMask/core/pull/5535))

## [21.0.0] [DEPRECATED]

### Changed

- **BREAKING:** Bump `@metamask/keyring-internal-api` from `^5.0.0` to `^6.0.0` ([#5347](https://github.com/MetaMask/core/pull/5347))
- **BREAKING:** Bump `@metamask/eth-simple-keyring` from `^9.0.0` to `^10.0.0` ([#5347](https://github.com/MetaMask/core/pull/5347))
- **BREAKING:** Bump `@metamask/eth-hd-keyring` from `^11.0.0` to `^12.0.0` ([#5347](https://github.com/MetaMask/core/pull/5347))
- **BREAKING:** Bump `@ethereumjs/util` from `^8.1.0` to `^9.1.0` ([#5347](https://github.com/MetaMask/core/pull/5347))

## [20.0.0] [DEPRECATED]

### Changed

- **BREAKING:** `addNewKeyring` method now returns `Promise<KeyringMetadata>` instead of `Promise<unknown>` ([#5372](https://github.com/MetaMask/core/pull/5372))
  - Consumers can use the returned `KeyringMetadata.id` to access the created keyring instance via `withKeyring`.
- **BREAKING:** `withKeyring` method now requires a callback argument of type `({ keyring: SelectedKeyring; metadata: KeyringMetadata }) => Promise<CallbackResult>` ([#5372](https://github.com/MetaMask/core/pull/5372))
- Bump `@metamask/keyring-internal-api` from `^4.0.3` to `^5.0.0` ([#5405](https://github.com/MetaMask/core/pull/5405))
- Bump `@metamask/eth-hd-keyring` from `^10.0.0` to `^11.0.0` ([#5405](https://github.com/MetaMask/core/pull/5405))
- Bump `@metamask/eth-simple-keyring` from `^8.1.0` to `^9.0.0` ([#5405](https://github.com/MetaMask/core/pull/5405))

## [19.2.2]

### Fixed

- Fixed duplication of unsupported keyrings ([#5535](https://github.com/MetaMask/core/pull/5535))
- Enforce keyrings metadata alignment when unlocking existing vault ([#5535](https://github.com/MetaMask/core/pull/5535))
- Fixed frozen object mutation attempt when updating metadata ([#5535](https://github.com/MetaMask/core/pull/5535))

## [19.2.1] [DEPRECATED]

### Changed

- Bump `@metamask/keyring-api"` from `^17.0.0` to `^17.2.0` ([#5366](https://github.com/MetaMask/core/pull/5366))
- Bump `@metamask/keyring-internal-api` from `^4.0.1` to `^4.0.3` ([#5356](https://github.com/MetaMask/core/pull/5356)), ([#5366](https://github.com/MetaMask/core/pull/5366))

### Fixed

- Ensure authorization contract address is provided ([#5353](https://github.com/MetaMask/core/pull/5353))

## [19.2.0] [DEPRECATED]

### Added

- Add `signEip7702Authorization` to `KeyringController` ([#5301](https://github.com/MetaMask/core/pull/5301))
- Add `KeyringController:withKeyring` action ([#5332](https://github.com/MetaMask/core/pull/5332))
  - The action can be used to consume the `withKeyring` method of the `KeyringController` class
- Support keyring metadata in KeyringController ([#5112](https://github.com/MetaMask/core/pull/5112))

## [19.1.0]

### Added

- Add new keyring type for OneKey ([#5216](https://github.com/MetaMask/core/pull/5216))

### Changed

- A specific error message is thrown when any operation is attempted while the controller is locked ([#5172](https://github.com/MetaMask/core/pull/5172))

## [19.0.7]

### Changed

- Bump `@metamask/base-controller` from `^7.1.1` to `^8.0.0` ([#5305](https://github.com/MetaMask/core/pull/5305))
- Bump `@metamask/message-manager` from `^12.0.0` to `^12.0.1` ([#5305](https://github.com/MetaMask/core/pull/5305))

## [19.0.6]

### Changed

- Bump `@metamask/keyring-api"` from `^16.1.0` to `^17.0.0` ([#5280](https://github.com/MetaMask/core/pull/5280))
- Bump `@metamask/utils` from `^11.0.1` to `^11.1.0` ([#5223](https://github.com/MetaMask/core/pull/5223))

## [19.0.5]

### Changed

- Bump `@metamask/keyring-api` from `^14.0.0` to `^16.1.0` ([#5190](https://github.com/MetaMask/core/pull/5190)), ([#5208](https://github.com/MetaMask/core/pull/5208))

## [19.0.4]

### Changed

- Bump `@metamask/keyring-api` from `^13.0.0` to `^14.0.0` ([#5177](https://github.com/MetaMask/core/pull/5177))
- Bump `@metamask/keyring-internal-api` from `^2.0.0` to `^2.0.1` ([#5177](https://github.com/MetaMask/core/pull/5177))
- Bump `@metamask/message-manager` from `^12.0.0` to `^11.0.3` ([#5169](https://github.com/MetaMask/core/pull/5169))

## [19.0.3]

### Changed

- Bump `@metamask/base-controller` from `^7.0.0` to `^7.1.1` ([#5079](https://github.com/MetaMask/core/pull/5079)), ([#5135](https://github.com/MetaMask/core/pull/5135))
- Bump `@metamask/keyring-api` from `^12.0.0` to `^13.0.0` ([#5066](https://github.com/MetaMask/core/pull/5066))
- Bump `@metamask/keyring-internal-api` from `^1.0.0` to `^2.0.0` ([#5066](https://github.com/MetaMask/core/pull/5066)), ([#5136](https://github.com/MetaMask/core/pull/5136))
- Bump `@metamask/utils` to `^11.0.1` ([#5080](https://github.com/MetaMask/core/pull/5080))
- Bump `@metamask/rpc-errors` to `^7.0.2` ([#5080](https://github.com/MetaMask/core/pull/5080))

### Fixed

- Make `verifySeedPhrase` mutually exclusive ([#5077](https://github.com/MetaMask/core/pull/5077))

## [19.0.2]

### Changed

- Remove use of `@metamask/keyring-api` ([#4695](https://github.com/MetaMask/core/pull/4695))
  - `@metamask/providers` and `webextension-polyfill` peer depedencies are no longer required.
- Use new `@metamask/keyring-internal-api@^1.0.0` ([#4695](https://github.com/MetaMask/core/pull/4695))
  - This package has been split out from the Keyring API. Its types are compatible with the `@metamask/keyring-api` package used previously.
- Bump `@metamask/message-manager` from `^11.0.2` to `^11.0.3` ([#5048](https://github.com/MetaMask/core/pull/5048))

## [19.0.1]

### Changed

- Bump `@metamask/message-manager` from `^11.0.1` to `^11.0.2` ([#5012](https://github.com/MetaMask/core/pull/5012))

### Fixed

- Make implicit peer dependencies explicit ([#4974](https://github.com/MetaMask/core/pull/4974))
  - Add the following packages as peer dependencies of this package to satisfy peer dependency requirements from other dependencies:
    - `@metamask/providers` `^18.1.0` (required by `@metamask/keyring-api`)
    - `webextension-polyfill` `^0.10.0 || ^0.11.0 || ^0.12.0` (required by `@metamask/providers`)
  - These dependencies really should be present in projects that consume this package (e.g. MetaMask clients), and this change ensures that they now are.
  - Furthermore, we are assuming that clients already use these dependencies, since otherwise it would be impossible to consume this package in its entirety or even create a working build. Hence, the addition of these peer dependencies is really a formality and should not be breaking.
- Correct ESM-compatible build so that imports of the following packages that re-export other modules via `export *` are no longer corrupted: ([#5011](https://github.com/MetaMask/core/pull/5011))
  - `@metamask/eth-hd-keyring`
  - `@metamask/eth-simple-keyring`
  - `@ethereumjs/util`
  - `ethereumjs-wallet`

## [19.0.0]

### Changed

- **BREAKING:** Bump `@metamask/keyring-api` from `^8.1.3` to `^10.1.0` ([#4948](https://github.com/MetaMask/core/pull/4948))
  - If you are depending on `@metamask/providers` directly, you will need to upgrade to 18.1.0.

## [18.0.0]

### Removed

- **BREAKING** Remove `addNewAccountWithoutUpdate` method ([#4845](https://github.com/MetaMask/core/pull/4845))

## [17.3.1]

### Changed

- Bump `@metamask/base-controller` from `^7.0.1` to `^7.0.2` ([#4862](https://github.com/MetaMask/core/pull/4862))
- Bump `@metamask/utils` from `^9.1.0` to `^10.0.0` ([#4831](https://github.com/MetaMask/core/pull/4831))
- Bump `@metamask/eth-sig-util` from `^7.0.1` to `^8.0.0` ([#4830](https://github.com/MetaMask/core/pull/4830))

## [17.3.0]

### Changed

- Bump `@metamask/message-manager` from `^10.1.1` to `^11.0.0` ([#4805](https://github.com/MetaMask/core/pull/4805))

## [17.2.2]

### Changed

- Bump accounts related packages ([#4713](https://github.com/MetaMask/core/pull/4713)), ([#4728](https://github.com/MetaMask/core/pull/4728))
  - Those packages are now built slightly differently and are part of the [accounts monorepo](https://github.com/MetaMask/accounts).
  - Bump `@metamask/keyring-api` from `^8.1.0` to `^8.1.4`
  - Bump `@metamask/eth-hd-keyring` from `^7.0.1` to `^7.0.4`
  - Bump `@metamask/eth-simple-keyring` from `^6.0.1` to `^6.0.5`

## [17.2.1]

### Fixed

- Produce and export ESM-compatible TypeScript type declaration files in addition to CommonJS-compatible declaration files ([#4648](https://github.com/MetaMask/core/pull/4648))
  - Previously, this package shipped with only one variant of type declaration
    files, and these files were only CommonJS-compatible, and the `exports`
    field in `package.json` linked to these files. This is an anti-pattern and
    was rightfully flagged by the
    ["Are the Types Wrong?"](https://arethetypeswrong.github.io/) tool as
    ["masquerading as CJS"](https://github.com/arethetypeswrong/arethetypeswrong.github.io/blob/main/docs/problems/FalseCJS.md).
    All of the ATTW checks now pass.
- Remove chunk files ([#4648](https://github.com/MetaMask/core/pull/4648)).
  - Previously, the build tool we used to generate JavaScript files extracted
    common code to "chunk" files. While this was intended to make this package
    more tree-shakeable, it also made debugging more difficult for our
    development teams. These chunk files are no longer present.

## [17.2.0]

### Added

- Add `KeyringController:addNewAccount` messenger action ([#4565](https://github.com/MetaMask/core/pull/4565))
  - Add and export `KeyringControllerAddNewAccountAction` type.
  - Widen `KeyringControllerActions` to include `KeyringControllerAddNewAccountAction` type.
  - `KeyringControllerMessenger` must allow `KeyringControllerAddNewAccountAction` type.

### Changed

- Bump `@metamask/base-controller` from `^6.0.2` to `^7.0.0` ([#4625](https://github.com/MetaMask/core/pull/4625), [#4643](https://github.com/MetaMask/core/pull/4643))
- Bump `@metamask/keyring-api` from `^8.0.1` to `^8.1.0` ([#4594](https://github.com/MetaMask/core/pull/4594))
- Bump `@metamask/message-manager` from `^10.0.2` to `^10.0.3` ([#4643](https://github.com/MetaMask/core/pull/4643))
- Bump `typescript` from `~5.0.4` to `~5.2.2` ([#4576](https://github.com/MetaMask/core/pull/4576), [#4584](https://github.com/MetaMask/core/pull/4584))

## [17.1.2]

### Changed

- Upgrade TypeScript version to `~5.0.4` and set `moduleResolution` option to `Node16` ([#3645](https://github.com/MetaMask/core/pull/3645))
- Bump `@metamask/base-controller` from `^6.0.0` to `^6.0.2` ([#4517](https://github.com/MetaMask/core/pull/4517), [#4544](https://github.com/MetaMask/core/pull/4544))
- Bump `@metamask/keyring-api` from `^8.0.0` to `^8.0.1` ([#3645](https://github.com/MetaMask/core/pull/3645))
- Bump `@metamask/utils` from `^9.0.0` to `^9.1.0` ([#4529](https://github.com/MetaMask/core/pull/4529))
- Bump `@metamask/message-manager` from `^10.0.1` to `^10.0.2` ([#4548](https://github.com/MetaMask/core/pull/4548))

## [17.1.1]

### Changed

- Bump `@metamask/utils` to `^9.0.0`, `@metamask/rpc-errors` to `^6.3.1` ([#4516](https://github.com/MetaMask/core/pull/4516))

### Fixed

- Clear encryption salt and key in `setLocked` and `#createNewVaultWithKeyring` to ensure that encryption key is always generated with the latest password ([#4514](https://github.com/MetaMask/core/pull/4514))

## [17.1.0]

### Added

- Add support for overwriting built-in keyring builders for the Simple and HD keyring ([#4362](https://github.com/MetaMask/core/pull/4362))

### Changed

- Bump `@metamask/eth-snap-keyring` to `^4.3.1` ([#4405](https://github.com/MetaMask/core/pull/4405))
- Bump `@metamask/keyring-api` to `^8.0.0` ([#4405](https://github.com/MetaMask/core/pull/4405))

### Deprecated

- Deprecate QR keyring methods ([#4365](https://github.com/MetaMask/core/pull/4365))
  - `cancelQRSignRequest`
  - `cancelQRSynchronization`
  - `connectQRHardware`
  - `forgetQRDevice`
  - `getOrAddQRKeyring`
  - `getQRKeyring`
  - `getQRKeyringState`
  - `resetQRKeyringState`
  - `restoreQRKeyring`
  - `submitQRCryptoHDKey`
  - `submitQRCryptoAccount`
  - `submitQRSignature`
  - `unlockQRHardwareWalletAccount`

## [17.0.0]

### Changed

- **BREAKING:** Bump minimum Node version to 18.18 ([#3611](https://github.com/MetaMask/core/pull/3611))
- Bump `@metamask/base-controller` to `^6.0.0` ([#4352](https://github.com/MetaMask/core/pull/4352))
- Bump `@metamask/message-manager` to `^10.0.0` ([#4352](https://github.com/MetaMask/core/pull/4352))

## [16.1.0]

### Added

- Add `changePassword` method ([#4279](https://github.com/MetaMask/core/pull/4279))
  - This method can be used to change the password used to encrypt the vault.
- Add support for non-EVM account addresses to most methods ([#4282](https://github.com/MetaMask/core/pull/4282))
  - Previously, all addresses were assumed to be Ethereum addresses and normalized, but now only Ethereum addresses are treated as such.
  - Relax type of `account` argument on `removeAccount` from `Hex` to `string`

### Changed

- Bump `@metamask/keyring-api` to `^6.1.1` ([#4262](https://github.com/MetaMask/core/pull/4262))
- Bump `@keystonehq/metamask-airgapped-keyring` to `^0.14.1` ([#4277](https://github.com/MetaMask/core/pull/4277))
- Bump `async-mutex` to `^0.5.0` ([#4335](https://github.com/MetaMask/core/pull/4335))
- Bump `@metamask/message-manager` to `^9.0.0` ([#4342](https://github.com/MetaMask/core/pull/4342))

### Fixed

- Fix QR keyrings so that they are not initialized with invalid state ([#4256](https://github.com/MetaMask/core/pull/4256))

## [16.0.0]

### Added

- Added `withKeyring` method ([#4197](https://github.com/MetaMask/core/pull/4197))
  - Consumers can now use `withKeyring` to atomically select a keyring by address or type and execute a callback with the it as argument.
  - This method can be used instead of `getKeyringForAccount`, `getKeyringsByType` and `persistAllKeyrings`, as the vault will be updated automatically after the callback execution, or rolled back in case of errors

### Changed

- **BREAKING**: Change various `KeyringController` methods so they no longer return the controller state ([#4199](https://github.com/MetaMask/core/pull/4199))
  - Changed `addNewAccount` return type to `Promise<string>`
  - Changed `addNewAccountWithoutUpdate` return type to `Promise<string>`
  - Changed `createNewVaultAndKeychain` return type to `Promise<void>`
  - Changed `createNewVaultAndRestore` return type to `Promise<void>`
  - Changed `importAccountWithStrategy` return type to `Promise<string>`
  - Changed `removeAccount` return type to `Promise<void>`
  - Changed `setLocked` return type to `Promise<void>`
  - Changed `submitEncryptionKey` return type to `Promise<void>`
  - Changed `submitPassword` return type to `Promise<void>`
- Bump `@metamask/keyring-api` to `^6.0.0` ([#4193](https://github.com/MetaMask/core/pull/4193))
- Bump `@metamask/base-controller` to `^5.0.2` ([#4232](https://github.com/MetaMask/core/pull/4232))
- Bump `@metamask/message-manager` to `^8.0.2` ([#4234](https://github.com/MetaMask/core/pull/4234))

### Fixed

- Method calls that change controller state are now atomic ([#4192](https://github.com/MetaMask/core/pull/4192))
  - Each method will roll back keyring instances in case of errors
- Method calls that change controller state are now mutually exclusive ([#4182](https://github.com/MetaMask/core/pull/4182))
- Check presence of `HDKeyring` when updating the vault ([#4168](https://github.com/MetaMask/core/pull/4168))
- Update state in single call when persisting or unlocking ([#4154](https://github.com/MetaMask/core/pull/4154))

## [15.0.0]

### Changed

- **BREAKING** use getAccounts on HD Keyring when calling addNewAccount ([#4158](https://github.com/MetaMask/core/pull/4158))
- Pass CAIP-2 scope to execution context ([#4090](https://github.com/MetaMask/core/pull/4090))
- Allow gas limits to be changed during #addPaymasterData ([#3942](https://github.com/MetaMask/core/pull/3942))

## [14.0.1]

### Fixed

- Fix `types` field in `package.json` ([#4047](https://github.com/MetaMask/core/pull/4047))

## [14.0.0]

### Added

- **BREAKING**: Add ESM build ([#3998](https://github.com/MetaMask/core/pull/3998))
  - It's no longer possible to import files from `./dist` directly.

### Changed

- **BREAKING:** Bump `@metamask/base-controller` to `^5.0.0` ([#4039](https://github.com/MetaMask/core/pull/4039))
  - This version has a number of breaking changes. See the changelog for more.
- Bump `@metamask/message-manager` to `^8.0.0` ([#4039](https://github.com/MetaMask/core/pull/4039))

### Fixed

- **BREAKING:** Narrow `KeyringControllerMessenger` type parameters `AllowedAction` and `AllowedEvent` from `string` to `never` ([#4031](https://github.com/MetaMask/core/pull/4031))
  - Allowlisting or using any external actions or events will now produce a type error.

## [13.0.0]

### Added

- Add `isCustodyKeyring` function ([#3899](https://github.com/MetaMask/core/pull/3899))
- Add `keyringBuilderFactory` utility function ([#3830](https://github.com/MetaMask/core/pull/3830))
- Add `GenericEncryptor`, `ExportableKeyEncryptor`, and `SerializedKeyring` types ([#3830](https://github.com/MetaMask/core/pull/3830))

### Changed

- Replace `ethereumjs-util` with `@ethereumjs/util` ([#3943](https://github.com/MetaMask/core/pull/3943))
- Bump `@metamask/message-manager` to `^7.3.9` ([#4007](https://github.com/MetaMask/core/pull/4007))

### Removed

- **BREAKING:** Remove callbacks `updateIdentities`, `syncIdentities`, `setSelectedAddress`, `setAccountLabel` from constructor options of the `KeyringController` class. These were previously used to update `PreferencesController` state, but are now replaced with `PreferencesController`'s subscription to the `KeyringController:stateChange` event. ([#3853](https://github.com/MetaMask/core/pull/3853))
  - Methods `addNewAccount`, `addNewAccountForKeyring`, `createNewVaultAndRestore`, `createNewVaultAndKeychain`, `importAccountWithStrategy`, `restoreQRKeyring`, `unlockQRHardwareWalletAccount`, and `forgetQRDevice` no longer directly update `PreferencesController` state by calling the `updateIdentities` callback.
  - Method `submitPassword` no longer directly updates `PreferencesController` state by calling the `syncIdentities` callback.
  - Method `unlockQRHardwareWalletAccount` no longer directly updates `PreferencesController` state by calling the `setAccountLabel` or `setSelectedAddress` callbacks.
- Remove `@metamask/eth-keyring-controller` dependency, and transfer dependencies to this package instead ([#3830](https://github.com/MetaMask/core/pull/3830))
  - `@metamask/eth-hd-keyring`
  - `@metamask/eth-simple-keyring`
  - `@metamask/eth-sig-util`
  - `@metamask/browser-passworder`

## [12.2.0]

### Added

- Add `getDefaultKeyringState` function ([#3799](https://github.com/MetaMask/core/pull/3799))

### Changed

- Bump `@metamask/base-controller` to `^4.1.1` ([#3821](https://github.com/MetaMask/core/pull/3821))
- Bump `@metamask/message-manager` to `^7.3.8` ([#3821](https://github.com/MetaMask/core/pull/3821))

### Removed

- Remove `peerDependency` and `devDependency` upon `@metamask/preferences-controller` ([#3799](https://github.com/MetaMask/core/pull/3799))
  - This dependency was just used to access the types of four methods. Those types are now inlined instead.

## [12.1.0]

### Added

- Add methods to support ERC-4337 accounts ([#3602](https://github.com/MetaMask/core/pull/3602))

### Changed

- Bump `@metamask/keyring-api` to ^3.0.0 ([#3747](https://github.com/MetaMask/core/pull/3747))
- Bump @metamask/eth-keyring-controller from 17.0.0 to 17.0.1 ([#3805](https://github.com/MetaMask/core/pull/3805))
- Bump `@metamask/utils` to `^8.3.0` ([#3769](https://github.com/MetaMask/core/pull/3769))

### Fixed

- Fix custody keyring name ([#3803](https://github.com/MetaMask/core/pull/3803))

## [12.0.0]

### Changed

- **BREAKING:** Bump `@metamask/preferences-controller` to ^6.0.0

## [11.0.0]

### Changed

- **BREAKING:** Bump `@metamask/preferences-controller` peer dependency from `^5.0.0` to `^5.0.1` ([#3695](https://github.com/MetaMask/core/pull/3695))
- Bump `@metamask/base-controller` to `^4.0.1` ([#3695](https://github.com/MetaMask/core/pull/3695))
- Bump `@metamask/eth-keyring-controller` to `^15.1.0` ([#3617](https://github.com/MetaMask/core/pull/3617))
- Bump `@metamask/eth-sig-util` to `^7.0.1` ([#3614](https://github.com/MetaMask/core/pull/3614))
- Bump `@metamask/message-manager` to `^7.3.7` ([#3695](https://github.com/MetaMask/core/pull/3695))
- Update `forgetQRDevice` to return an object containing `removedAccounts` and `remainingAccounts` ([#3641](https://github.com/MetaMask/core/pull/3641))

### Fixed

- Remove `@metamask/preferences-controller` dependency ([#3607](https://github.com/MetaMask/core/pull/3607))

## [10.0.0]

### Changed

- **BREAKING:** Bump `@metamask/base-controller` to ^4.0.0 ([#2063](https://github.com/MetaMask/core/pull/2063))
  - This is breaking because the type of the `messenger` has backward-incompatible changes. See the changelog for this package for more.
- Bump `@metamask/message-manager` to ^7.3.6 ([#2063](https://github.com/MetaMask/core/pull/2063))
- Bump `@metamask/preferences-controller` to ^4.5.0 ([#2063](https://github.com/MetaMask/core/pull/2063))

## [9.0.0]

### Added

- Add `KeyringController:persistAllKeyrings` messenger action ([#1965](https://github.com/MetaMask/core/pull/1965))

### Changed

- **BREAKING** Change `encryptor` constructor option property type to `GenericEncryptor | ExportableKeyEncryptor | undefined` ([#2041](https://github.com/MetaMask/core/pull/2041))
  - When the controller is instantiated with `cacheEncryptionKey: true`, `encryptor` may no longer be of type `GenericEncryptor`.
- Bump dependency on `@metamask/scure-bip39` 2.1.1 ([#1868](https://github.com/MetaMask/core/pull/1868))
- Bump dependency on `@metamask/utils` to 8.2.0 ([#1957](https://github.com/MetaMask/core/pull/1957))
- Bump @metamask/eth-keyring-controller to 14.0.0 ([#1771](https://github.com/MetaMask/core/pull/1771))

## [8.1.0]

### Changed

- Adds additional options to KeyringTypes enum ([#1839](https://github.com/MetaMask/core/pull/1839))

## [8.0.3]

### Changed

- `signTransaction` now accepts an optional `opts: Record<string, unknown>` argument to support `signTransaction` from `Keyring` type ([#1789](https://github.com/MetaMask/core/pull/1789))
- Bump dependency and peer dependency on `@metamask/preferences-controller` to ^4.4.3

## [8.0.2]

### Changed

- Bump dependency on `@metamask/utils` to ^8.1.0 ([#1639](https://github.com/MetaMask/core/pull/1639))
- Bump dependency on `@metamask/base-controller` to ^3.2.3
- Bump dependency on `@metamask/message-manager` to ^7.3.5

### Fixed

- Update `removeAccount` to remove call to `PreferencesController.removeIdentity` as `PreferencesController` already handles account removal side effects through messenger events ([#1759](https://github.com/MetaMask/core/pull/1759))

## [8.0.1]

### Changed

- Update TypeScript to v4.8.x ([#1718](https://github.com/MetaMask/core/pull/1718))

### Fixed

- Removed `keyringTypes` from `memStore` ([#1710](https://github.com/MetaMask/core/pull/1710))
  - This property was accidentally getting copied into the memstore from the internal keyring controller. It was causing errors because there is no metadata for this state property.

## [8.0.0]

### Added

- Add `getQRKeyring(): QRKeyring | undefined` method
- Add `KeyringController:qrKeyringStateChange` messenger event
- The event emits updates from the internal `QRKeyring` instance, if there's one

### Changed

- **BREAKING:** addNewKeyring(type) return type changed from Promise<Keyring<Json>> to Promise<unknown>
  - When calling with QRKeyring type the keyring instance is retrieved or created (no multiple QRKeyring instances possible)
- Bump dependency on `@metamask/message-manager` to ^7.3.3
- Bump dependency on `@metamask/preferences-controller` to ^4.4.1

### Fixed

- Fix `addNewAccountForKeyring` for `CustodyKeyring` ([#1694](https://github.com/MetaMask/core/pull/1694))

## [7.5.0]

### Added

- Add `KeyringController` messenger actions ([#1691](https://github.com/MetaMask/core/pull/1691))
  - `KeyringController:getAccounts`
  - `KeyringController:getKeyringsByType`
  - `KeyringController:getKeyringForAccount`

### Changed

- Bump `@metamask/eth-sig-util` from 6.0.0 to 7.0.0 ([#1669](https://github.com/MetaMask/core/pull/1669))

## [7.4.0]

### Added

- Add `KeyringController` messenger actions ([#1654](https://github.com/MetaMask/core/pull/1654))
  - `KeyringController:signMessage`
  - `KeyringController:signPersonalMessage`
  - `KeyringController:signTypedMessage`
  - `KeyringController:decryptMessage`
  - `KeyringController:getEncryptionPublicKey`

## [7.3.0]

### Added

- Add `decryptMessage` method ([#1596](https://github.com/MetaMask/core/pull/1596))

## [7.2.0]

### Added

- Add `addNewAccountForKeyring` method ([#1591](https://github.com/MetaMask/core/pull/1591))
- Add `addNewKeyring` method ([#1594](https://github.com/MetaMask/core/pull/1594))
- Add `persistAllKeyrings` method ([#1574](https://github.com/MetaMask/core/pull/1574))

### Changed

- Bump dependency on `@metamask/base-controller` to ^3.2.1
- Bump dependency on `@metamask/message-manager` to ^7.3.1
- Bump dependency and peer dependency on `@metamask/preferences-controller` to ^4.4.0

## [7.1.0]

### Added

- Add `getEncryptionPublicKey` method on KeyringController ([#1569](https://github.com/MetaMask/core/pull/1569))

## [7.0.0]

### Changed

- **BREAKING**: Remove `keyringTypes` property from the KeyringController state ([#1441](https://github.com/MetaMask/core/pull/1441))
- **BREAKING**: Constructor `KeyringControllerOptions` type changed ([#1441](https://github.com/MetaMask/core/pull/1441))
  - The `KeyringControllerOptions.state` accepted type is now `{ vault?: string }`
  - The `KeyringControllerOptions.keyringBuilders` type is now `{ (): Keyring<Json>; type: string }[]`
- **BREAKING**: The `address` type accepted by the `removeAccount` method is now `Hex` ([#1441](https://github.com/MetaMask/core/pull/1441))
- **BREAKING**: The `signTypedMessage` method now returns a `Promise<string>` ([#1441](https://github.com/MetaMask/core/pull/1441))
- **BREAKING**: The `signTransaction` method now requires a `TypedTransaction` from `@ethereumjs/tx@^4` for the `transaction` argument, and returns a `Promise<TxData>` ([#1441](https://github.com/MetaMask/core/pull/1441))
- **BREAKING:** Rename `Keyring` type to `KeyringObject` ([#1441](https://github.com/MetaMask/core/pull/1441))
- **BREAKING:** `addNewAccount` now throws if address of new account is not a hex string ([#1441](https://github.com/MetaMask/core/pull/1441))
- **BREAKING:** `exportSeedPhrase` now throws if first keyring does not have a mnemonic ([#1441](https://github.com/MetaMask/core/pull/1441))
- **BREAKING:** `verifySeedPhrase` now throws if HD keyring does not have a mnemonic ([#1441](https://github.com/MetaMask/core/pull/1441))
- Update return type of `getAccountKeyringType` to `Promise<string>` ([#1441](https://github.com/MetaMask/core/pull/1441))
- Update `@metamask/eth-keyring-controller` to `^13.0.0` ([#1441](https://github.com/MetaMask/core/pull/1441))
- Update `@metamask/utils` to `^6.2.0` ([#1514](https://github.com/MetaMask/core/pull/1514))
- Update `@ethereumjs/tx` to `^4.2.0` ([#1514](https://github.com/MetaMask/core/pull/1514))
- Update `@ethereumjs/common` to `^3.2.0` ([#1514](https://github.com/MetaMask/core/pull/1514))
- Update `@keystonehq/metamask-airgapped-keyring` to `^0.13.1` ([#1514](https://github.com/MetaMask/core/pull/1514))

## [6.1.0]

### Changed

- Bump @metamask/eth-sig-util to ^6.0.0 ([#1483](https://github.com/MetaMask/core/pull/1483))

## [6.0.0]

### Added

- Add messenger events `KeyringController:lock` and `KeyringController:unlock`, emitted when the inner EthKeyringController is locked/unlocked ([#1378](https://github.com/MetaMask/core/pull/1378))
  - Also add corresponding types `KeyringControllerLockEvent` and `KeyringControllerUnlockEvent`
- Add `KeyringController:accountRemoved` event, fired whenever an account is removed through `removeAccount` ([#1416](https://github.com/MetaMask/core/pull/1416))

### Changed

- **BREAKING:** Update constructor to take a single argument, an options bag, instead of three arguments ([#1378](https://github.com/MetaMask/core/pull/1378))
- **BREAKING:** Update controller so state is now accessible via `controller.state` instead of `controller.store.getState()` ([#1378](https://github.com/MetaMask/core/pull/1378))
- **BREAKING:** Update KeyringController to take a required `messenger` option ([#1378](https://github.com/MetaMask/core/pull/1378))
  - The messenger will now publish `KeyringController:stateChange` on state changes thanks to BaseControllerV2
  - The messenger features a `KeyringController:getState` action thanks to BaseControllerV2
  - Add types `KeyringControllerGetStateAction` and `KeyringControllerStateChangeEvent` for the above
  - Add type `KeyringControllerMessenger`
- **BREAKING:** Update `keyringState` property in the return value of several methods from a type of `KeyringMemState` to `KeyringControllerMemState` ([#1378](https://github.com/MetaMask/core/pull/1378))
  - The affected methods are:
    - `addNewAccount`
    - `addNewAccountWithoutUpdate`
    - `createNewVaultAndRestore`
    - `createNewVaultAndKeychain`
    - `importAccountWithStrategy`
    - `removeAccount`
    - `setLocked`
    - `submitEncryptionKey`
    - `submitPassword`
  - The new type omits `vault`, `encryptionKey`, and `encryptionSalt`
- **BREAKING:** Remove `KeyringState`, `KeyringMemState`, and `KeyringConfig` in favor of new types `KeyringControllerState`, `KeyringControllerMemState`, `KeyringControllerActions`, `KeyringControllerEvents`, and `KeyringControllerOptions` ([#1378](https://github.com/MetaMask/core/pull/1378))
  - `KeyringControllerState` is like the previous `KeyringMemState` but with an extra `vault` property
  - `KeyringControllerMemState` is like the previous `KeyringMemState` but without `encryptionKey` or `encryptionSalt`
  - `KeyringControllerOptions` incorporates the previous set of options and `KeyringConfig`
- Add `immer` as a dependency ([#1378](https://github.com/MetaMask/core/pull/1378))

### Removed

- **BREAKING:** Remove `subscribe` and `unsubscribe` methods ([#1378](https://github.com/MetaMask/core/pull/1378))
  - State changes can be directly subscribed to (or unsubscribed from) via the messenger if necessary
- **BREAKING:** Remove `lock` and `unlock` methods ([#1378](https://github.com/MetaMask/core/pull/1378))
  - `KeyringController:lock` and `KeyringController:unlock` may now be subscribed to via the messenger if necessary
- **BREAKING:** Remove `fullUpdate` method ([#1378](https://github.com/MetaMask/core/pull/1378))
  - There is no need to call this method anymore because the controller should always be up to date with the EthKeyringController instance
- **BREAKING:** Remove `index` from the `Keyring` type ([#1378](https://github.com/MetaMask/core/pull/1378))

## [5.1.0]

### Added

- Add `cancelQRSynchronization` method ([#1387](https://github.com/MetaMask/core.git/pull/1387))

## [5.0.0]

### Added

- Add support for encryption keys ([#1342](https://github.com/MetaMask/core/pull/1342))
  - The configuration option `cacheEncryptionKey` has been added, along with two new state properties (`encryptionKey` and `encryptionSalt`) and a new method (`submitEncryptionKey`)
  - All new state and config entries are optional, so this will have no effect if you're not using this feature.
- Make `addNewAccount` idempotent ([#1298](https://github.com/MetaMask/core/pull/1298))
  - The `addNewAccount` method now takes an optional `accountCount` parameter. If provided, we ensure that this can be called repeatedly with the same result.
- Add deprecated `getKeyringForAccount` and `getKeyringsByType` methods ([#1376](https://github.com/MetaMask/core/pull/1376), [#1386](https://github.com/MetaMask/core/pull/1386))

### Changed

- **BREAKING:** Bump to Node 16 ([#1262](https://github.com/MetaMask/core/pull/1262))
- **BREAKING:** Change return type of `createNewVaultAndRestore` from `string | number[]` to `Uint8Array` ([#1349](https://github.com/MetaMask/core/pull/1349))
- **BREAKING:** Change return type of `verifySeedPhrase` from `string` to `Uint8Array` ([#1338](https://github.com/MetaMask/core/pull/1338))
- **BREAKING:** Replace `validatePassword` with `verifyPassword` ([#1348](https://github.com/MetaMask/core/pull/1348))
  - `verifyPassword` is asynchronous, unlike `validatePassword` which was not.
  - `verifyPassword` does not return a boolean to indicate whether the password is valid. Instead an error is thrown when it's invalid.
- **BREAKING:** `createNewVaultAndKeychain` will now skip vault creation if one already exists, rather than replacing it ([#1324](https://github.com/MetaMask/core/pull/1324))
  - If you do want to replace a vault if one exists, you will have to remove it first before this is called.
- **BREAKING:** `importAccountWithStrategy` and `addNewAccount` no longer update the selected address ([#1296](https://github.com/MetaMask/core/pull/1296), [#1309](https://github.com/MetaMask/core/pull/1309))
  - If you want the newly imported account to be selected, you will have to do that manually after this is called.
- **BREAKING:** Change `importAccountWithStrategy` return type ([#1295](https://github.com/MetaMask/core/pull/1295))
  - `importAccountWithStrategy` now returns an object with `keyringState` and `importedAccountAddress`, rather than just the keyring state.
- **BREAKING:** Change `addNewAccount` return type ([#1294](https://github.com/MetaMask/core/pull/1294))
  - `addNewAccount` now returns an object with `keyringState` and `addedAccountAddress`, rather than just the keyring state.
- **BREAKING:** Add `@metamask/preferences-controller` peer dependency ([#1393](https://github.com/MetaMask/core/pull/1393))
- Bump @metamask/eth-keyring-controller from 10.0.0 to 10.0.1 ([#1280](https://github.com/MetaMask/core/pull/1280))
- Bump @metamask/eth-sig-util from 5.0.2 to 5.0.3 ([#1278](https://github.com/MetaMask/core/pull/1278))
- Update `@metamask/preferences-controller` dependency

### Fixed

- Improve validation of `from` address in `signTypedMessage` ([#1293](https://github.com/MetaMask/core/pull/1293))
- Improve private key validation in `importAccountWithStrategy` ([#1297](https://github.com/MetaMask/core/pull/1297))
  - A more helpful error is now thrown when the given private key has the wrong length
- Keep `vault` state in sync with the internal `EthKeyringController` vault state ([#1384](https://github.com/MetaMask/core/pull/1384))
  - Previously the `vault` state would never be updated after construction, becoming stale as account changes were made
  - The old behavior was especially confusing because the `subscribe` method is overridden to return state change events from the internal `EthKeyingController` state, resulting in state change events being out of sync with controller state. They should be the same now.

## [4.0.0]

### Removed

- **BREAKING:** Remove `isomorphic-fetch` ([#1106](https://github.com/MetaMask/controllers/pull/1106))
  - Consumers must now import `isomorphic-fetch` or another polyfill themselves if they are running in an environment without `fetch`

## [3.0.0]

### Changed

- **BREAKING:**: Bump eth-keyring-controller version to @metamask/eth-keyring-controller v10 ([#1072](https://github.com/MetaMask/core.git/pull/1072))
  - `exportSeedPhrase` now returns a `Uint8Array` typed SRP (can be converted to a string using [this approach](https://github.com/MetaMask/eth-hd-keyring/blob/53b0570559595ba5b3fd8c80e900d847cd6dee3d/index.js#L40)). It was previously a Buffer.
  - The HD keyring included with the keyring controller has been updated from v4 to v6. See [the `eth-hd-keyring` changelog entries for v5 and v6](https://github.com/MetaMask/eth-hd-keyring/blob/main/CHANGELOG.md#600) for further details on breaking changes.

## [2.0.0]

### Changed

- **BREAKING:**: Require ES2020 support or greater ([#914](https://github.com/MetaMask/controllers/pull/914))
  - This change was introduced by an indirect dependency on `ethereumjs/util` v8
- Rename this repository to `core` ([#1031](https://github.com/MetaMask/controllers/pull/1031))
- Update `@metamask/eth-sig-util` to v5 ([#914](https://github.com/MetaMask/controllers/pull/914))
- Update `@metamask/controller-utils` package ([#1041](https://github.com/MetaMask/controllers/pull/1041))

## [1.0.1]

### Changed

- Relax dependencies on `@metamask/base-controller`, `@metamask/controller-utils`, `@metamask/message-manager`, and `@metamask/preferences-controller` (use `^` instead of `~`) ([#998](https://github.com/MetaMask/core/pull/998))

## [1.0.0]

### Added

- Initial release

  - As a result of converting our shared controllers repo into a monorepo ([#831](https://github.com/MetaMask/core/pull/831)), we've created this package from select parts of [`@metamask/controllers` v33.0.0](https://github.com/MetaMask/core/tree/v33.0.0), namely:

    - Everything in `src/keyring`

    All changes listed after this point were applied to this package following the monorepo conversion.

[Unreleased]: https://github.com/MetaMask/core/compare/@metamask/keyring-controller@23.1.1...HEAD
[23.1.1]: https://github.com/MetaMask/core/compare/@metamask/keyring-controller@23.1.0...@metamask/keyring-controller@23.1.1
[23.1.0]: https://github.com/MetaMask/core/compare/@metamask/keyring-controller@23.0.0...@metamask/keyring-controller@23.1.0
[23.0.0]: https://github.com/MetaMask/core/compare/@metamask/keyring-controller@22.1.1...@metamask/keyring-controller@23.0.0
[22.1.1]: https://github.com/MetaMask/core/compare/@metamask/keyring-controller@22.1.0...@metamask/keyring-controller@22.1.1
[22.1.0]: https://github.com/MetaMask/core/compare/@metamask/keyring-controller@22.0.2...@metamask/keyring-controller@22.1.0
[22.0.2]: https://github.com/MetaMask/core/compare/@metamask/keyring-controller@22.0.1...@metamask/keyring-controller@22.0.2
[22.0.1]: https://github.com/MetaMask/core/compare/@metamask/keyring-controller@22.0.0...@metamask/keyring-controller@22.0.1
[22.0.0]: https://github.com/MetaMask/core/compare/@metamask/keyring-controller@21.0.6...@metamask/keyring-controller@22.0.0
[21.0.6]: https://github.com/MetaMask/core/compare/@metamask/keyring-controller@21.0.5...@metamask/keyring-controller@21.0.6
[21.0.5]: https://github.com/MetaMask/core/compare/@metamask/keyring-controller@21.0.4...@metamask/keyring-controller@21.0.5
[21.0.4]: https://github.com/MetaMask/core/compare/@metamask/keyring-controller@21.0.3...@metamask/keyring-controller@21.0.4
[21.0.3]: https://github.com/MetaMask/core/compare/@metamask/keyring-controller@21.0.2...@metamask/keyring-controller@21.0.3
[21.0.2]: https://github.com/MetaMask/core/compare/@metamask/keyring-controller@21.0.1...@metamask/keyring-controller@21.0.2
[21.0.1]: https://github.com/MetaMask/core/compare/@metamask/keyring-controller@21.0.0...@metamask/keyring-controller@21.0.1
[21.0.0]: https://github.com/MetaMask/core/compare/@metamask/keyring-controller@20.0.0...@metamask/keyring-controller@21.0.0
[20.0.0]: https://github.com/MetaMask/core/compare/@metamask/keyring-controller@19.2.2...@metamask/keyring-controller@20.0.0
[19.2.2]: https://github.com/MetaMask/core/compare/@metamask/keyring-controller@19.2.1...@metamask/keyring-controller@19.2.2
[19.2.1]: https://github.com/MetaMask/core/compare/@metamask/keyring-controller@19.2.0...@metamask/keyring-controller@19.2.1
[19.2.0]: https://github.com/MetaMask/core/compare/@metamask/keyring-controller@19.1.0...@metamask/keyring-controller@19.2.0
[19.1.0]: https://github.com/MetaMask/core/compare/@metamask/keyring-controller@19.0.7...@metamask/keyring-controller@19.1.0
[19.0.7]: https://github.com/MetaMask/core/compare/@metamask/keyring-controller@19.0.6...@metamask/keyring-controller@19.0.7
[19.0.6]: https://github.com/MetaMask/core/compare/@metamask/keyring-controller@19.0.5...@metamask/keyring-controller@19.0.6
[19.0.5]: https://github.com/MetaMask/core/compare/@metamask/keyring-controller@19.0.4...@metamask/keyring-controller@19.0.5
[19.0.4]: https://github.com/MetaMask/core/compare/@metamask/keyring-controller@19.0.3...@metamask/keyring-controller@19.0.4
[19.0.3]: https://github.com/MetaMask/core/compare/@metamask/keyring-controller@19.0.2...@metamask/keyring-controller@19.0.3
[19.0.2]: https://github.com/MetaMask/core/compare/@metamask/keyring-controller@19.0.1...@metamask/keyring-controller@19.0.2
[19.0.1]: https://github.com/MetaMask/core/compare/@metamask/keyring-controller@19.0.0...@metamask/keyring-controller@19.0.1
[19.0.0]: https://github.com/MetaMask/core/compare/@metamask/keyring-controller@18.0.0...@metamask/keyring-controller@19.0.0
[18.0.0]: https://github.com/MetaMask/core/compare/@metamask/keyring-controller@17.3.1...@metamask/keyring-controller@18.0.0
[17.3.1]: https://github.com/MetaMask/core/compare/@metamask/keyring-controller@17.3.0...@metamask/keyring-controller@17.3.1
[17.3.0]: https://github.com/MetaMask/core/compare/@metamask/keyring-controller@17.2.2...@metamask/keyring-controller@17.3.0
[17.2.2]: https://github.com/MetaMask/core/compare/@metamask/keyring-controller@17.2.1...@metamask/keyring-controller@17.2.2
[17.2.1]: https://github.com/MetaMask/core/compare/@metamask/keyring-controller@17.2.0...@metamask/keyring-controller@17.2.1
[17.2.0]: https://github.com/MetaMask/core/compare/@metamask/keyring-controller@17.1.2...@metamask/keyring-controller@17.2.0
[17.1.2]: https://github.com/MetaMask/core/compare/@metamask/keyring-controller@17.1.1...@metamask/keyring-controller@17.1.2
[17.1.1]: https://github.com/MetaMask/core/compare/@metamask/keyring-controller@17.1.0...@metamask/keyring-controller@17.1.1
[17.1.0]: https://github.com/MetaMask/core/compare/@metamask/keyring-controller@17.0.0...@metamask/keyring-controller@17.1.0
[17.0.0]: https://github.com/MetaMask/core/compare/@metamask/keyring-controller@16.1.0...@metamask/keyring-controller@17.0.0
[16.1.0]: https://github.com/MetaMask/core/compare/@metamask/keyring-controller@16.0.0...@metamask/keyring-controller@16.1.0
[16.0.0]: https://github.com/MetaMask/core/compare/@metamask/keyring-controller@15.0.0...@metamask/keyring-controller@16.0.0
[15.0.0]: https://github.com/MetaMask/core/compare/@metamask/keyring-controller@14.0.1...@metamask/keyring-controller@15.0.0
[14.0.1]: https://github.com/MetaMask/core/compare/@metamask/keyring-controller@14.0.0...@metamask/keyring-controller@14.0.1
[14.0.0]: https://github.com/MetaMask/core/compare/@metamask/keyring-controller@13.0.0...@metamask/keyring-controller@14.0.0
[13.0.0]: https://github.com/MetaMask/core/compare/@metamask/keyring-controller@12.2.0...@metamask/keyring-controller@13.0.0
[12.2.0]: https://github.com/MetaMask/core/compare/@metamask/keyring-controller@12.1.0...@metamask/keyring-controller@12.2.0
[12.1.0]: https://github.com/MetaMask/core/compare/@metamask/keyring-controller@12.0.0...@metamask/keyring-controller@12.1.0
[12.0.0]: https://github.com/MetaMask/core/compare/@metamask/keyring-controller@11.0.0...@metamask/keyring-controller@12.0.0
[11.0.0]: https://github.com/MetaMask/core/compare/@metamask/keyring-controller@10.0.0...@metamask/keyring-controller@11.0.0
[10.0.0]: https://github.com/MetaMask/core/compare/@metamask/keyring-controller@9.0.0...@metamask/keyring-controller@10.0.0
[9.0.0]: https://github.com/MetaMask/core/compare/@metamask/keyring-controller@8.1.0...@metamask/keyring-controller@9.0.0
[8.1.0]: https://github.com/MetaMask/core/compare/@metamask/keyring-controller@8.0.3...@metamask/keyring-controller@8.1.0
[8.0.3]: https://github.com/MetaMask/core/compare/@metamask/keyring-controller@8.0.2...@metamask/keyring-controller@8.0.3
[8.0.2]: https://github.com/MetaMask/core/compare/@metamask/keyring-controller@8.0.1...@metamask/keyring-controller@8.0.2
[8.0.1]: https://github.com/MetaMask/core/compare/@metamask/keyring-controller@8.0.0...@metamask/keyring-controller@8.0.1
[8.0.0]: https://github.com/MetaMask/core/compare/@metamask/keyring-controller@7.5.0...@metamask/keyring-controller@8.0.0
[7.5.0]: https://github.com/MetaMask/core/compare/@metamask/keyring-controller@7.4.0...@metamask/keyring-controller@7.5.0
[7.4.0]: https://github.com/MetaMask/core/compare/@metamask/keyring-controller@7.3.0...@metamask/keyring-controller@7.4.0
[7.3.0]: https://github.com/MetaMask/core/compare/@metamask/keyring-controller@7.2.0...@metamask/keyring-controller@7.3.0
[7.2.0]: https://github.com/MetaMask/core/compare/@metamask/keyring-controller@7.1.0...@metamask/keyring-controller@7.2.0
[7.1.0]: https://github.com/MetaMask/core/compare/@metamask/keyring-controller@7.0.0...@metamask/keyring-controller@7.1.0
[7.0.0]: https://github.com/MetaMask/core/compare/@metamask/keyring-controller@6.1.0...@metamask/keyring-controller@7.0.0
[6.1.0]: https://github.com/MetaMask/core/compare/@metamask/keyring-controller@6.0.0...@metamask/keyring-controller@6.1.0
[6.0.0]: https://github.com/MetaMask/core/compare/@metamask/keyring-controller@5.1.0...@metamask/keyring-controller@6.0.0
[5.1.0]: https://github.com/MetaMask/core/compare/@metamask/keyring-controller@5.0.0...@metamask/keyring-controller@5.1.0
[5.0.0]: https://github.com/MetaMask/core/compare/@metamask/keyring-controller@4.0.0...@metamask/keyring-controller@5.0.0
[4.0.0]: https://github.com/MetaMask/core/compare/@metamask/keyring-controller@3.0.0...@metamask/keyring-controller@4.0.0
[3.0.0]: https://github.com/MetaMask/core/compare/@metamask/keyring-controller@2.0.0...@metamask/keyring-controller@3.0.0
[2.0.0]: https://github.com/MetaMask/core/compare/@metamask/keyring-controller@1.0.1...@metamask/keyring-controller@2.0.0
[1.0.1]: https://github.com/MetaMask/core/compare/@metamask/keyring-controller@1.0.0...@metamask/keyring-controller@1.0.1
[1.0.0]: https://github.com/MetaMask/core/releases/tag/@metamask/keyring-controller@1.0.0<|MERGE_RESOLUTION|>--- conflicted
+++ resolved
@@ -7,21 +7,16 @@
 
 ## [Unreleased]
 
-<<<<<<< HEAD
+### Added
+
+- Add actions for `createNewVaultAndKeychain` and `createNewVaultAndRestore` ([#6928](https://github.com/MetaMask/core/pull/6928))
+  - These actions are meant to to be consumed by the `MultichainAccountService` in its `createMultichainAccountWallet` method.
+
 ### Changed
 
 - **BREAKING:** Use new `Messenger` from `@metamask/messenger` ([#6370](https://github.com/MetaMask/core/pull/6370))
   - Previously, `KeyringController` accepted a `RestrictedMessenger` instance from `@metamask/base-controller`.
-=======
-### Added
-
-- Add actions for `createNewVaultAndKeychain` and `createNewVaultAndRestore` ([#6928](https://github.com/MetaMask/core/pull/6928))
-  - These actions are meant to to be consumed by the `MultichainAccountService` in its `createMultichainAccountWallet` method.
-
-### Changed
-
 - Bump `@metamask/base-controller` from `^8.4.1` to `^8.4.2` ([#6917](https://github.com/MetaMask/core/pull/6917))
->>>>>>> 78fc4c32
 
 ## [23.1.1]
 
