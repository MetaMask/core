--- conflicted
+++ resolved
@@ -7,16 +7,14 @@
 
 ## [Unreleased]
 
-<<<<<<< HEAD
-### Fixed
-
-- Fixed wrong error message thrown when using the wrong password ([#5627](https://github.com/MetaMask/core/pull/5627))
-=======
 ### Changed
 
 - `ExportableKeyEncryptor` is now a generic type with a type parameter `EncryptionKey` ([#5395](https://github.com/MetaMask/core/pull/5395))
   - The type parameter defaults to `unknown`
->>>>>>> c18f6fd9
+
+### Fixed
+
+- Fixed wrong error message thrown when using the wrong password ([#5627](https://github.com/MetaMask/core/pull/5627))
 
 ## [21.0.2]
 
