--- conflicted
+++ resolved
@@ -7,16 +7,14 @@
 
 ## [Unreleased]
 
-<<<<<<< HEAD
 ### Added
 
 - Add actions for `createNewVaultAndKeychain` and `createNewVaultAndRestore` ([#6654](https://github.com/MetaMask/core/pull/6708))
   - These actions are meant to to be consumed by the `MultichainAccountService` in its `createMultichainAccountWallet` method.
-=======
+
 ### Changed
 
 - Bump `@metamask/base-controller` from `^8.4.1` to `^8.4.2` ([#6917](https://github.com/MetaMask/core/pull/6917))
->>>>>>> 17e48a4e
 
 ## [23.1.1]
 
