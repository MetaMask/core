--- conflicted
+++ resolved
@@ -69,8 +69,6 @@
       blockExplorerUrl: 'https://etherscan.io',
     },
   },
-<<<<<<< HEAD
-=======
   [NetworkType['linea-goerli']]: {
     chainId: ChainId['linea-goerli'],
     ticker: NetworksTicker['linea-goerli'],
@@ -85,7 +83,6 @@
       blockExplorerUrl: 'https://lineascan.build',
     },
   },
->>>>>>> 871554d6
   [NetworkType.rpc]: {
     chainId: undefined,
     blockExplorerUrl: undefined,
@@ -135,9 +132,6 @@
   [NetworkId.goerli]: NetworkType.goerli,
   [NetworkId.sepolia]: NetworkType.sepolia,
   [NetworkId.mainnet]: NetworkType.mainnet,
-<<<<<<< HEAD
-=======
   [NetworkId['linea-goerli']]: NetworkType['linea-goerli'],
   [NetworkId['linea-mainnet']]: NetworkType['linea-mainnet'],
->>>>>>> 871554d6
 };