import { NetworkType, NetworksTicker, NetworksChainId } from './types';

export const RPC = 'rpc';
export const FALL_BACK_VS_CURRENCY = 'ETH';
export const IPFS_DEFAULT_GATEWAY_URL = 'https://cloudflare-ipfs.com/ipfs/';

// NETWORKS ID
export const GANACHE_CHAIN_ID = '1337';
/**
 * The largest possible chain ID we can handle.
 * Explanation: https://gist.github.com/rekmarks/a47bd5f2525936c4b8eee31a16345553
 */
export const MAX_SAFE_CHAIN_ID = 4503599627370476;

// TOKEN STANDARDS
export const ERC721 = 'ERC721';
export const ERC1155 = 'ERC1155';
export const ERC20 = 'ERC20';

// TOKEN INTERFACE IDS
export const ERC721_INTERFACE_ID = '0x80ac58cd';
export const ERC721_METADATA_INTERFACE_ID = '0x5b5e139f';
export const ERC721_ENUMERABLE_INTERFACE_ID = '0x780e9d63';
export const ERC1155_INTERFACE_ID = '0xd9b67a26';
export const ERC1155_METADATA_URI_INTERFACE_ID = '0x0e89341c';
export const ERC1155_TOKEN_RECEIVER_INTERFACE_ID = '0x4e2312e0';

// UNITS
export const GWEI = 'gwei';

// ASSET TYPES
export const ASSET_TYPES = {
  NATIVE: 'NATIVE',
  TOKEN: 'TOKEN',
  NFT: 'NFT',
  UNKNOWN: 'UNKNOWN',
};

// TICKER SYMBOLS
export const TESTNET_TICKER_SYMBOLS = {
  GOERLI: 'GoerliETH',
  SEPOLIA: 'SepoliaETH',
};

/**
 * Map of all build-in Infura networks to their network, ticker and chain IDs.
 */
export const BUILT_IN_NETWORKS = {
  [NetworkType.goerli]: {
    chainId: NetworksChainId.goerli,
    ticker: NetworksTicker.goerli,
    rpcPrefs: {
      blockExplorerUrl: `https://${NetworkType.goerli}.etherscan.io`,
    },
  },
  [NetworkType.sepolia]: {
    chainId: NetworksChainId.sepolia,
    ticker: NetworksTicker.sepolia,
    rpcPrefs: {
      blockExplorerUrl: `https://${NetworkType.sepolia}.etherscan.io`,
    },
  },
  [NetworkType.mainnet]: {
    chainId: NetworksChainId.mainnet,
    ticker: NetworksTicker.mainnet,
    rpcPrefs: {
      blockExplorerUrl: 'https://etherscan.io',
    },
  },
  [NetworkType.localhost]: {
    chainId: NetworksChainId.localhost,
    blockExplorerUrl: undefined,
    rpcPrefs: undefined,
  },
  [NetworkType.rpc]: {
    chainId: undefined,
    blockExplorerUrl: undefined,
    rpcPrefs: undefined,
  },
} as const;

// APIs
export const OPENSEA_PROXY_URL =
  'https://proxy.metafi.codefi.network/opensea/v1/api/v1';
export const OPENSEA_API_URL = 'https://api.opensea.io/api/v1';
export const OPENSEA_TEST_API_URL = 'https://testnets-api.opensea.io/api/v1';

<<<<<<< HEAD
// Default origin for controllers
export const ORIGIN_METAMASK = 'metamask';
=======
/**
 * Approval request types for various operations.
 * These types are used by different controllers to create and manage
 * approval requests consistently.
 */
export enum ApprovalType {
  AddEthereumChain = 'wallet_addEthereumChain',
  EthDecrypt = 'eth_decrypt',
  EthGetEncryptionPublicKey = 'eth_getEncryptionPublicKey',
  EthSign = 'eth_sign',
  EthSignTypedData = 'eth_signTypedData',
  PersonalSign = 'personal_sign',
  SwitchEthereumChain = 'wallet_switchEthereumChain',
  Transaction = 'transaction',
  WalletRequestPermissions = 'wallet_requestPermissions',
  WatchAsset = 'wallet_watchAsset',
  SnapDialogAlert = 'snap_dialog:alert',
  SnapDialogConfirmation = 'snap_dialog:confirmation',
  SnapDialogPrompt = 'snap_dialog:prompt',
  Unlock = 'unlock',
  ConnectAccounts = 'connect_accounts',
}
>>>>>>> deb4df49
<|MERGE_RESOLUTION|>--- conflicted
+++ resolved
@@ -85,10 +85,9 @@
 export const OPENSEA_API_URL = 'https://api.opensea.io/api/v1';
 export const OPENSEA_TEST_API_URL = 'https://testnets-api.opensea.io/api/v1';
 
-<<<<<<< HEAD
 // Default origin for controllers
 export const ORIGIN_METAMASK = 'metamask';
-=======
+
 /**
  * Approval request types for various operations.
  * These types are used by different controllers to create and manage
@@ -110,5 +109,4 @@
   SnapDialogPrompt = 'snap_dialog:prompt',
   Unlock = 'unlock',
   ConnectAccounts = 'connect_accounts',
-}
->>>>>>> deb4df49
+}