--- conflicted
+++ resolved
@@ -210,7 +210,7 @@
   [ChainId['linea-sepolia']]: BuiltInNetworkName.LineaSepolia,
   [ChainId['linea-mainnet']]: BuiltInNetworkName.LineaMainnet,
   [ChainId.aurora]: BuiltInNetworkName.Aurora,
-<<<<<<< HEAD
+  [ChainId['rootstock-mainnet']]: BuiltInNetworkName.RootstockMainnet,
 };
 
 /**
@@ -251,8 +251,4 @@
 /**
  * The number of milliseconds in a day.
  */
-export const DAYS = DAY;
-=======
-  [ChainId['rootstock-mainnet']]: BuiltInNetworkName.RootstockMainnet,
-};
->>>>>>> b00bef75
+export const DAYS = DAY;