import {
  BrokenCircuitError,
  CircuitState,
  EventEmitter as CockatielEventEmitter,
  ConsecutiveBreaker,
  ExponentialBackoff,
  ConstantBackoff,
  circuitBreaker,
  handleAll,
  handleWhen,
  retry,
  wrap,
} from 'cockatiel';
import type {
  CircuitBreakerPolicy,
  Event as CockatielEvent,
  FailureReason,
  IBackoffFactory,
  IPolicy,
  Policy,
  RetryPolicy,
} from 'cockatiel';

export {
  BrokenCircuitError,
  CockatielEventEmitter,
  CircuitState,
  ConstantBackoff,
  ExponentialBackoff,
  handleAll,
  handleWhen,
};

export type { CockatielEvent, FailureReason as CockatielFailureReason };

/**
 * The options for `createServicePolicy`.
 */
export type CreateServicePolicyOptions = {
  /**
   * The backoff strategy to use. Mainly useful for testing so that a constant
   * backoff can be used when mocking timers. Defaults to an instance of
   * ExponentialBackoff.
   */
  backoff?: IBackoffFactory<unknown>;
  /**
   * The length of time (in milliseconds) to pause retries of the action after
   * the number of failures reaches `maxConsecutiveFailures`.
   */
  circuitBreakDuration?: number;
  /**
   * The length of time (in milliseconds) that governs when the service is
   * regarded as degraded (affecting when `onDegraded` is called).
   */
  degradedThreshold?: number;
  /**
   * The maximum number of times that the service is allowed to fail before
   * pausing further retries.
   */
  maxConsecutiveFailures?: number;
  /**
   * The maximum number of times that a failing service should be re-invoked
   * before giving up.
   */
  maxRetries?: number;
  /**
   * The policy used to control when the service should be retried based on
   * either the result of the service or an error that it throws. For instance,
   * you could use this to retry only certain errors. See `handleWhen` and
   * friends from Cockatiel for more.
   */
  retryFilterPolicy?: Policy;
};

/**
 * The service policy object.
 */
export type ServicePolicy = IPolicy & {
  /**
   * The Cockatiel circuit breaker policy that the service policy uses
   * internally.
   */
  circuitBreakerPolicy: CircuitBreakerPolicy;
  /**
   * The amount of time to pause requests to the service if the number of
   * maximum consecutive failures is reached.
   */
  circuitBreakDuration: number;
  /**
   * @returns The state of the underlying circuit.
   */
  getCircuitState: () => CircuitState;
  /**
   * If the circuit is open and ongoing requests are paused, returns the number
   * of milliseconds before the requests will be attempted again. If the circuit
   * is not open, returns null.
   */
  getRemainingCircuitOpenDuration: () => number | null;
  /**
   * Resets the internal circuit breaker policy (if it is open, it will now be
   * closed).
   */
  reset: () => void;
  /**
   * The Cockatiel retry policy that the service policy uses internally.
   */
  retryPolicy: RetryPolicy;
  /**
   * A function which is called when the number of times that the service fails
   * in a row meets the set maximum number of consecutive failures.
   */
  onBreak: CircuitBreakerPolicy['onBreak'];
  /**
   * A function which is called in two circumstances: 1) when the service
   * succeeds before the maximum number of consecutive failures is reached, but
   * takes more time than the `degradedThreshold` to run, or 2) if the service
   * never succeeds before the retry policy gives up and before the maximum
   * number of consecutive failures has been reached.
   */
  onDegraded: CockatielEvent<FailureReason<unknown> | void>;
  /**
   * A function which is called when the service succeeds for the first time,
   * or when the service fails enough times to cause the circuit to break and
   * then recovers.
   */
  onAvailable: CockatielEvent<void>;
  /**
   * A function which will be called by the retry policy each time the service
   * fails and the policy kicks off a timer to re-run the service. This is
   * primarily useful in tests where we are mocking timers.
   */
  onRetry: RetryPolicy['onRetry'];
};

/**
 * Parts of the circuit breaker's internal and external state as necessary in
 * order to compute the time remaining before the circuit will reopen.
 */
type InternalCircuitState =
  | {
      state: CircuitState.Open;
      openedAt: number;
    }
  | { state: Exclude<CircuitState, CircuitState.Open> };

/**
<<<<<<< HEAD
 * Statuses that the RPC service chain can be in.
=======
 * Availability statuses that the service can be in.
>>>>>>> b3909afa
 *
 * Used to keep track of whether the `onAvailable` event should be fired.
 */
const AVAILABILITY_STATUSES = {
  Available: 'available',
  Degraded: 'degraded',
  Unavailable: 'unavailable',
  Unknown: 'unknown',
} as const;

/**
 * An availability status that the service can be in.
 */
type AvailabilityStatus =
  (typeof AVAILABILITY_STATUSES)[keyof typeof AVAILABILITY_STATUSES];

/**
 * The maximum number of times that a failing service should be re-run before
 * giving up.
 */
export const DEFAULT_MAX_RETRIES = 3;

/**
 * The maximum number of times that the service is allowed to fail before
 * pausing further retries. This is set to a value such that if given a
 * service that continually fails, the policy needs to be executed 3 times
 * before further retries are paused.
 */
export const DEFAULT_MAX_CONSECUTIVE_FAILURES = (1 + DEFAULT_MAX_RETRIES) * 3;

/**
 * The default length of time (in milliseconds) to temporarily pause retries of
 * the service after enough consecutive failures.
 */
export const DEFAULT_CIRCUIT_BREAK_DURATION = 30 * 60 * 1000;

/**
 * The default length of time (in milliseconds) that governs when the service is
 * regarded as degraded (affecting when `onDegraded` is called).
 */
export const DEFAULT_DEGRADED_THRESHOLD = 5_000;

const isServiceFailure = (error: unknown) => {
  if (
    typeof error === 'object' &&
    error !== null &&
    'httpStatus' in error &&
    typeof error.httpStatus === 'number'
  ) {
    return error.httpStatus >= 500;
  }

  // If the error is not an object, or doesn't have a numeric code property,
  // consider it a service failure (e.g., network errors, timeouts, etc.)
  return true;
};

/**
 * The circuit breaker policy inside of the Cockatiel library exposes some of
 * its state, but not all of it. Notably, the time that the circuit opened is
 * not publicly accessible. So we have to record this ourselves.
 *
 * This function therefore allows us to obtain the circuit breaker state that we
 * wish we could access.
 *
 * @param state - The public state of a circuit breaker policy.
 * @returns if the circuit is open, the state of the circuit breaker policy plus
 * the time that it opened, otherwise just the circuit state.
 */
function getInternalCircuitState(state: CircuitState): InternalCircuitState {
  if (state === CircuitState.Open) {
    return { state, openedAt: Date.now() };
  }
  return { state };
}

/**
 * Constructs an object exposing an `execute` method which, given a function —
 * hereafter called the "service" — will retry that service with ever increasing
 * delays until it succeeds. If the policy detects too many consecutive
 * failures, it will block further retries until a designated time period has
 * passed; this particular behavior is primarily designed for services that wrap
 * API calls so as not to make needless HTTP requests when the API is down and
 * to be able to recover when the API comes back up. In addition, hooks allow
 * for responding to certain events, one of which can be used to detect when an
 * HTTP request is performing slowly.
 *
 * Internally, this function makes use of the retry and circuit breaker policies
 * from the [Cockatiel](https://www.npmjs.com/package/cockatiel) library; see
 * there for more.
 *
 * @param options - The options to this function. See
 * {@link CreateServicePolicyOptions}.
 * @returns The service policy.
 * @example
 * This function is designed to be used in the context of a service class like
 * this:
 * ``` ts
 * class Service {
 *   constructor() {
 *     this.#policy = createServicePolicy({
 *       maxRetries: 3,
 *       retryFilterPolicy: handleWhen((error) => {
 *         return error.message.includes('oops');
 *       }),
 *       maxConsecutiveFailures: 3,
 *       circuitBreakDuration: 5000,
 *       degradedThreshold: 2000,
 *       onBreak: () => {
 *         console.log('Circuit broke');
 *       },
 *       onDegraded: () => {
 *         console.log('Service is degraded');
 *       },
 *     });
 *   }
 *
 *   async fetch() {
 *     return await this.#policy.execute(async () => {
 *       const response = await fetch('https://some/url');
 *       return await response.json();
 *     });
 *   }
 * }
 * ```
 */
export function createServicePolicy(
  options: CreateServicePolicyOptions = {},
): ServicePolicy {
  const {
    maxRetries = DEFAULT_MAX_RETRIES,
    retryFilterPolicy = handleAll,
    maxConsecutiveFailures = DEFAULT_MAX_CONSECUTIVE_FAILURES,
    circuitBreakDuration = DEFAULT_CIRCUIT_BREAK_DURATION,
    degradedThreshold = DEFAULT_DEGRADED_THRESHOLD,
    backoff = new ExponentialBackoff(),
  } = options;

  let availabilityStatus: AvailabilityStatus = AVAILABILITY_STATUSES.Unknown;

  const retryPolicy = retry(retryFilterPolicy, {
    // Note that although the option here is called "max attempts", it's really
    // maximum number of *retries* (attempts past the initial attempt).
    maxAttempts: maxRetries,
    // Retries of the service will be executed following ever increasing delays,
    // determined by a backoff formula.
    backoff,
  });
  const onRetry = retryPolicy.onRetry.bind(retryPolicy);

  const consecutiveBreaker = new ConsecutiveBreaker(maxConsecutiveFailures);
  const circuitBreakerPolicy = circuitBreaker(handleWhen(isServiceFailure), {
    // While the circuit is open, any additional invocations of the service
    // passed to the policy (either via automatic retries or by manually
    // executing the policy again) will result in a BrokenCircuitError. This
    // will remain the case until `circuitBreakDuration` passes, after which the
    // service will be allowed to run again. If the service succeeds, the
    // circuit will close, otherwise it will remain open.
    halfOpenAfter: circuitBreakDuration,
    breaker: consecutiveBreaker,
  });

  let internalCircuitState: InternalCircuitState = getInternalCircuitState(
    circuitBreakerPolicy.state,
  );
  circuitBreakerPolicy.onStateChange((state) => {
    internalCircuitState = getInternalCircuitState(state);
  });

  circuitBreakerPolicy.onBreak(() => {
    availabilityStatus = AVAILABILITY_STATUSES.Unavailable;
  });
  const onBreak = circuitBreakerPolicy.onBreak.bind(circuitBreakerPolicy);

  const onDegradedEventEmitter =
    new CockatielEventEmitter<FailureReason<unknown> | void>();
  const onDegraded = onDegradedEventEmitter.addListener;

  const onAvailableEventEmitter = new CockatielEventEmitter<void>();
  const onAvailable = onAvailableEventEmitter.addListener;

  retryPolicy.onGiveUp((data) => {
    if (circuitBreakerPolicy.state === CircuitState.Closed) {
      availabilityStatus = AVAILABILITY_STATUSES.Degraded;
      onDegradedEventEmitter.emit(data);
    }
  });
  retryPolicy.onSuccess(({ duration }) => {
    if (circuitBreakerPolicy.state === CircuitState.Closed) {
      if (duration > degradedThreshold) {
        availabilityStatus = AVAILABILITY_STATUSES.Degraded;
        onDegradedEventEmitter.emit();
      } else if (availabilityStatus !== AVAILABILITY_STATUSES.Available) {
        availabilityStatus = AVAILABILITY_STATUSES.Available;
        onAvailableEventEmitter.emit();
      }
    }
  });

  // Every time the retry policy makes an attempt, it executes the circuit
  // breaker policy, which executes the service.
  //
  // Calling:
  //
  //   policy.execute(() => {
  //     // do what the service does
  //   })
  //
  // is equivalent to:
  //
  //   retryPolicy.execute(() => {
  //     circuitBreakerPolicy.execute(() => {
  //       // do what the service does
  //     });
  //   });
  //
  // So if the retry policy succeeds or fails, it is because the circuit breaker
  // policy succeeded or failed. And if there are any event listeners registered
  // on the retry policy, by the time they are called, the state of the circuit
  // breaker will have already changed.
  const policy = wrap(retryPolicy, circuitBreakerPolicy);

  const getRemainingCircuitOpenDuration = () => {
    if (internalCircuitState.state === CircuitState.Open) {
      return internalCircuitState.openedAt + circuitBreakDuration - Date.now();
    }
    return null;
  };

  const getCircuitState = () => {
    return circuitBreakerPolicy.state;
  };

  const reset = () => {
    // Set the state of the policy to "isolated" regardless of its current state
    const { dispose } = circuitBreakerPolicy.isolate();
    // Reset the state to "closed"
    dispose();

    // Reset the counter on the breaker as well
    consecutiveBreaker.success();

    // Re-initialize the availability status so that if the service is executed
    // successfully, onAvailable listeners will be called again
    availabilityStatus = AVAILABILITY_STATUSES.Unknown;
  };

  return {
    ...policy,
    circuitBreakerPolicy,
    circuitBreakDuration,
    getCircuitState,
    getRemainingCircuitOpenDuration,
    reset,
    retryPolicy,
    onBreak,
    onDegraded,
    onAvailable,
    onRetry,
  };
}<|MERGE_RESOLUTION|>--- conflicted
+++ resolved
@@ -144,11 +144,7 @@
   | { state: Exclude<CircuitState, CircuitState.Open> };
 
 /**
-<<<<<<< HEAD
- * Statuses that the RPC service chain can be in.
-=======
  * Availability statuses that the service can be in.
->>>>>>> b3909afa
  *
  * Used to keep track of whether the `onAvailable` event should be fired.
  */
