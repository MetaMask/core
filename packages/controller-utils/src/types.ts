--- conflicted
+++ resolved
@@ -52,19 +52,12 @@
  * `toHex` not invoked to avoid cyclic dependency
  */
 export const ChainId = {
-<<<<<<< HEAD
   [BuiltInNetworkName.Mainnet]: 'eip155:1',
   [BuiltInNetworkName.Goerli]: 'eip155:5',
   [BuiltInNetworkName.Sepolia]: 'eip155:11155111',
   [BuiltInNetworkName.Aurora]: 'eip155:1313161554',
-=======
-  [BuiltInNetworkName.Mainnet]: '0x1', // toHex(1)
-  [BuiltInNetworkName.Goerli]: '0x5', // toHex(5)
-  [BuiltInNetworkName.Sepolia]: '0xaa36a7', // toHex(11155111)
-  [BuiltInNetworkName.Aurora]: '0x4e454152', // toHex(1313161554)
-  [BuiltInNetworkName.LineaGoerli]: '0xe704', // toHex(59140)
-  [BuiltInNetworkName.LineaMainnet]: '0xe708', // toHex(59144)
->>>>>>> 871554d6
+  [BuiltInNetworkName.LineaGoerli]: 'eip155:59140',
+  [BuiltInNetworkName.LineaMainnet]: 'eip155:59144',
 } as const;
 export type ChainId = typeof ChainId[keyof typeof ChainId];
 
