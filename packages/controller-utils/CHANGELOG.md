--- conflicted
+++ resolved
@@ -7,15 +7,13 @@
 
 ## [Unreleased]
 
-<<<<<<< HEAD
+### Added
+
+- Add `monad-testnet` to `InfuraNetworkType` ([#7067](https://github.com/MetaMask/core/pull/7067))
+
 ### Changed
 
 - Change network nicknames ([#7045](https://github.com/MetaMask/core/pull/7045))
-=======
-### Added
-
-- Add `monad-testnet` to `InfuraNetworkType` ([#7067](https://github.com/MetaMask/core/pull/7067))
->>>>>>> 6494ee60
 
 ## [11.16.0]
 
