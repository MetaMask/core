# Changelog

All notable changes to this project will be documented in this file.

The format is based on [Keep a Changelog](https://keepachangelog.com/en/1.0.0/),
and this project adheres to [Semantic Versioning](https://semver.org/spec/v2.0.0.html).

## [Unreleased]

<<<<<<< HEAD
### Added

- Add per-provider throttling for non-EVM account creation to improve performance on low-end devices ([#7000](https://github.com/MetaMask/core/pull/7000))
  - Solana provider is now limited to 3 concurrent account creations when creating multichain account groups.
  - Other providers remain unthrottled by default.
=======
## [2.0.1]

### Fixed

- Use `groupIndex` for account creations on `TrxAccountProvider` instead of the outdated `derivationPath` ([#7010](https://github.com/MetaMask/core/pull/7010)), ([#7018](https://github.com/MetaMask/core/pull/7018))
>>>>>>> 5295c059

## [2.0.0]

### Changed

- **BREAKING:** Use new `Messenger` from `@metamask/messenger` ([#6544](https://github.com/MetaMask/core/pull/6544))
  - Previously, `MultichainAccountService` accepted a `RestrictedMessenger` instance from `@metamask/base-controller`.
- **BREAKING:** Bump `@metamask/accounts-controller` from `^33.0.0` to `^34.0.0` ([#6962](https://github.com/MetaMask/core/pull/6962))
- **BREAKING:** Bump `@metamask/keyring-controller` from `^23.0.0` to `^24.0.0` ([#6962](https://github.com/MetaMask/core/pull/6962))
- Bump `@metamask/base-controller` from `^8.4.2` to `^9.0.0` ([#6962](https://github.com/MetaMask/core/pull/6962))
- Bump `@metamask/eth-snap-keyring` from `^17.0.0` to `^18.0.0` ([#6951](https://github.com/MetaMask/core/pull/6951))

## [1.6.2]

### Changed

- Bump `@metamask/base-controller` from `^8.4.1` to `^8.4.2` ([#6917](https://github.com/MetaMask/core/pull/6917))

## [1.6.1]

### Changed

- Bump `@metamask/base-controller` from `^8.4.0` to `^8.4.1` ([#6807](https://github.com/MetaMask/core/pull/6807))

## [1.6.0]

### Changed

- Update Bitcoin account provider to only create/discover Native SegWit (P2wpkh) accounts ([#6783](https://github.com/MetaMask/core/pull/6783))

## [1.5.0]

### Added

- Add an optional `options` parameter to `MultichainAccountWallet.createMultichainAccountGroup()` ([#6759](https://github.com/MetaMask/core/pull/6759))
  - Introduces `options.waitForAllProvidersToFinishCreatingAccounts`, that will make `createMultichainAccountGroup` await either only the EVM provider or all the providers to have created their accounts depending on the value. Defaults to `false` (only awaits for EVM accounts creation by default).

## [1.4.0]

### Changed

- Only await for EVM account creation in `MultichainAccountWallet.createMultichainAccountGroup()` instead of all types of providers ([#6755](https://github.com/MetaMask/core/pull/6755))
  - Other type of providers will create accounts in the background and won't throw errors in case they fail to do so.
  - Multichain account groups will now be "misaligned" for a short period of time, until each of the other providers finish creating their accounts.

## [1.3.0]

### Added

- Add `{Btc/Trx}AccountProvider` account providers ([#6662](https://github.com/MetaMask/core/pull/6662))

### Changed

- Bump `@metamask/utils` from `^11.8.0` to `^11.8.1` ([#6708](https://github.com/MetaMask/core/pull/6708))

## [1.2.0]

### Changed

- Add more internal logs ([#6729](https://github.com/MetaMask/core/pull/6729))

## [1.1.0]

### Added

- Add a timeout around Solana account creation ([#6704](https://github.com/MetaMask/core/pull/6704))
  - This timeout can be configured at the client level through the config passed to the `MultichainAccountService`.

## [1.0.0]

### Changed

- Bump package version to v1.0 to mark stabilization ([#6676](https://github.com/MetaMask/core/pull/6676))

## [0.11.0]

### Added

- Add missing exports for providers (`{EVM,SOL}_ACCOUNT_PROVIDER_NAME` + `${Evm,Sol}AccountProvider}`) ([#6660](https://github.com/MetaMask/core/pull/6660))
  - These are required when setting the new account providers when constructing the service.

## [0.10.0]

### Added

- Add timeout and retry mechanism to Solana discovery ([#6624](https://github.com/MetaMask/core/pull/6624))
- Add custom account provider configs ([#6624](https://github.com/MetaMask/core/pull/6624))
  - This new config can be set by the clients to update discovery timeout/retry values.

### Fixed

- No longer create temporary EVM account during discovery ([#6650](https://github.com/MetaMask/core/pull/6650))
  - We used to create the EVM account and remove it if there was no activity for that account. Now we're just deriving the next address directly, which avoids state mutation.
  - This prevents `:accountAdded` event from being published, which also prevents account-tree and multichain-account service updates.
  - Backup & sync will no longer synchronize this temporary account group, which was causing a bug that persisted it on the user profile and left it permanently.

## [0.9.0]

### Added

- **BREAKING** Add additional allowed actions to the `MultichainAccountService` messenger
  - `KeyringController:getKeyringsByType` and `KeyringController:addNewKeyring` actions were added.
- Add `createMultichainAccountWallet` method to create a new multichain account wallet from a mnemonic ([#6478](https://github.com/MetaMask/core/pull/6478))
  - An action handler was also registered for this method so that it can be called from the clients.

### Changed

- **BREAKING:** Rename `MultichainAccountWallet.alignGroup` to `alignAccountsOf` ([#6595](https://github.com/MetaMask/core/pull/6595))
- **BREAKING:** Rename `MultichainAccountGroup.align` to `alignAccounts` ([#6595](https://github.com/MetaMask/core/pull/6595))
- Add timeout and retry mechanism to EVM discovery ([#6609](https://github.com/MetaMask/core/pull/6609)), ([#6621](https://github.com/MetaMask/core/pull/6621))
- Bump `@metamask/utils` from `^11.4.2` to `^11.8.0` ([#6588](https://github.com/MetaMask/core/pull/6588))
- Bump `@metamask/base-controller` from `^8.3.0` to `^8.4.0` ([#6632](https://github.com/MetaMask/core/pull/6632))

## [0.8.0]

### Added

- Add mutable operation lock (per wallets) ([#6527](https://github.com/MetaMask/core/pull/6527))
  - Operations such as discovery, alignment, group creation will now lock an internal mutex (per wallets).
- Add wallet status tracking with `:walletStatusChange` event ([#6527](https://github.com/MetaMask/core/pull/6527))
  - This can be used to track what's the current status of a wallet (e.g. which operation is currently running OR if the wallet is ready to run any new operations).
- Add `MultichainAccountWalletStatus` enum ([#6527](https://github.com/MetaMask/core/pull/6527))
  - Enumeration of all possible wallet statuses.
- Add `MultichainAccountWallet.status` ([#6527](https://github.com/MetaMask/core/pull/6527))
  - To get the current status of a multichain account wallet instance.
- Add multichain account group lifecycle events ([#6441](https://github.com/MetaMask/core/pull/6441))
  - Add `multichainAccountGroupCreated` event emitted from wallet level when new groups are created.
  - Add `multichainAccountGroupUpdated` event emitted from wallet level when groups are synchronized.

### Changed

- **BREAKING:** Bump peer dependency `@metamask/account-api` from `^0.9.0` to `^0.12.0` ([#6560](https://github.com/MetaMask/core/pull/6560))
- **BREAKING:** Rename `alignGroups` to `alignAccounts` for `MultichainAccountWallet` ([#6560](https://github.com/MetaMask/core/pull/6560))
- **BREAKING:** Rename `MultichainAccountWallet.discoverAndCreateAccounts` to `discoverAccounts` for `MultichainAccountWallet` and `*Provider*` types ([#6560](https://github.com/MetaMask/core/pull/6560))
- **BREAKING:** Remove `MultichainAccountService:getIsAlignementInProgress` action ([#6527](https://github.com/MetaMask/core/pull/6527))
  - This is now being replaced with the wallet's status logic.
- Bump `@metamask/keyring-api` from `^20.1.0` to `^21.0.0` ([#6560](https://github.com/MetaMask/core/pull/6560))
- Bump `@metamask/keyring-internal-api` from `^8.1.0` to `^9.0.0` ([#6560](https://github.com/MetaMask/core/pull/6560))
- Bump `@metamask/keyring-snap-client` from `^7.0.0` to `^8.0.0` ([#6560](https://github.com/MetaMask/core/pull/6560))
- Bump `@metamask/eth-snap-keyring` from `^16.1.0` to `^17.0.0` ([#6560](https://github.com/MetaMask/core/pull/6560))

## [0.7.0]

### Added

- Add `discoverAndCreateAccounts` methods for EVM and Solana providers ([#6397](https://github.com/MetaMask/core/pull/6397))
- Add `discoverAndCreateAccounts` method to `MultichainAccountWallet` to orchestrate provider discovery ([#6397](https://github.com/MetaMask/core/pull/6397))
- **BREAKING** Add additional allowed actions to the `MultichainAccountService` messenger
  - `NetworkController:getNetworkClientById` and `NetworkController:findNetworkClientIdByChainId` were added.

### Changed

- Bump `@metamask/base-controller` from `^8.2.0` to `^8.3.0` ([#6465](https://github.com/MetaMask/core/pull/6465))

## [0.6.0]

### Added

- Add `setBasicFunctionality` method to control providers state and trigger wallets alignment ([#6332](https://github.com/MetaMask/core/pull/6332))
  - Add `AccountProviderWrapper` to handle Snap account providers behavior according to the basic functionality flag.

### Changed

- Bump `@metamask/base-controller` from `^8.1.0` to `^8.2.0` ([#6355](https://github.com/MetaMask/core/pull/6355))
- **BREAKING**: Rename `BaseAccountProvider` to `BaseBip44AccountProvider` for clarity ([#6332](https://github.com/MetaMask/core/pull/6332))

### Fixed

- Move account event subscriptions to the constructor ([#6394](https://github.com/MetaMask/core/pull/6394))
- Clear state before re-initilizing the service ([#6394](https://github.com/MetaMask/core/pull/6394))

## [0.5.0]

### Added

- Allow for multichain account group alignment through the `align` method ([#6326](https://github.com/MetaMask/core/pull/6326))
  - You can now call alignment from the group, wallet and service levels.

### Changed

- **BREAKING:** Bump peer dependency `@metamask/accounts-controller` from `^32.0.0` to `^33.0.0` ([#6345](https://github.com/MetaMask/core/pull/6345))
- **BREAKING:** Bump peer dependency `@metamask/keyring-controller` from `^22.0.0` to `^23.0.0` ([#6345](https://github.com/MetaMask/core/pull/6345))
- Bump `@metamask/base-controller` from `^8.0.1` to `^8.1.0` ([#6284](https://github.com/MetaMask/core/pull/6284))
- Bump accounts related packages ([#6309](https://github.com/MetaMask/core/pull/6309))
  - Bump `@metamask/keyring-api` from `^20.0.0` to `^20.1.0`
  - Bump `@metamask/keyring-internal-api` from `^8.0.0` to `^8.1.0`
  - Bump `@metamask/eth-snap-keyring` from `^16.0.0` to `^16.1.0`

## [0.4.0]

### Added

- Allow custom account providers ([#6231](https://github.com/MetaMask/core/pull/6231))
  - You can now pass an extra option `providers` in the service's constructor.
- Add multichain account group creation support ([#6222](https://github.com/MetaMask/core/pull/6222)), ([#6238](https://github.com/MetaMask/core/pull/6238)), ([#6240](https://github.com/MetaMask/core/pull/6240))
  - This includes the new actions `MultichainAccountService:createNextMultichainAccountGroup` and `MultichainAccountService:createMultichainAccountGroup`.
- Export `MultichainAccountWallet` and `MultichainAccountGroup` types ([#6220](https://github.com/MetaMask/core/pull/6220))

### Changed

- **BREAKING:** Use `KeyringAccount` instead of `InternalAccount` ([#6227](https://github.com/MetaMask/core/pull/6227))
- **BREAKING:** Bump peer dependency `@metamask/account-api` from `^0.3.0` to `^0.9.0` ([#6214](https://github.com/MetaMask/core/pull/6214)), ([#6216](https://github.com/MetaMask/core/pull/6216)), ([#6222](https://github.com/MetaMask/core/pull/6222)), ([#6248](https://github.com/MetaMask/core/pull/6248))
- **BREAKING:** Rename `MultichainAccount` to `MultichainAccountGroup` ([#6216](https://github.com/MetaMask/core/pull/6216)), ([#6219](https://github.com/MetaMask/core/pull/6219))
  - The naming was confusing and since a `MultichainAccount` is also an `AccountGroup` it makes sense to have the suffix there too.
- **BREAKING:** Rename `getMultichainAccount*` to `getMultichainAccountGroup*` ([#6216](https://github.com/MetaMask/core/pull/6216)), ([#6219](https://github.com/MetaMask/core/pull/6219))
  - The naming was confusing and since a `MultichainAccount` is also an `AccountGroup` it makes sense to have the suffix there too.

## [0.3.0]

### Added

- Add multichain account/wallet syncs ([#6165](https://github.com/MetaMask/core/pull/6165))
  - Those are getting sync'd during `AccountsController:account{Added,Removed}` events.
- Add actions `MultichainAccountService:getMultichain{Account,Accounts,AccountWallet,AccountWallets}` ([#6193](https://github.com/MetaMask/core/pull/6193))

### Changed

- **BREAKING:** Add `@metamask/account-api` peer dependency ([#6115](https://github.com/MetaMask/core/pull/6115)), ([#6146](https://github.com/MetaMask/core/pull/6146))

## [0.2.1]

### Fixed

- Add missing `name` class field ([#6173](https://github.com/MetaMask/core/pull/6173))

## [0.2.0]

### Changed

- **BREAKING:** Bump peer dependency `@metamask/accounts-controller` from `^31.0.0` to `^32.0.0` ([#6171](https://github.com/MetaMask/core/pull/6171))

## [0.1.0]

### Added

- Add `MultichainAccountService` ([#6141](https://github.com/MetaMask/core/pull/6141)), ([#6165](https://github.com/MetaMask/core/pull/6165))
  - This service manages multichain accounts/wallets.

[Unreleased]: https://github.com/MetaMask/core/compare/@metamask/multichain-account-service@2.0.1...HEAD
[2.0.1]: https://github.com/MetaMask/core/compare/@metamask/multichain-account-service@2.0.0...@metamask/multichain-account-service@2.0.1
[2.0.0]: https://github.com/MetaMask/core/compare/@metamask/multichain-account-service@1.6.2...@metamask/multichain-account-service@2.0.0
[1.6.2]: https://github.com/MetaMask/core/compare/@metamask/multichain-account-service@1.6.1...@metamask/multichain-account-service@1.6.2
[1.6.1]: https://github.com/MetaMask/core/compare/@metamask/multichain-account-service@1.6.0...@metamask/multichain-account-service@1.6.1
[1.6.0]: https://github.com/MetaMask/core/compare/@metamask/multichain-account-service@1.5.0...@metamask/multichain-account-service@1.6.0
[1.5.0]: https://github.com/MetaMask/core/compare/@metamask/multichain-account-service@1.4.0...@metamask/multichain-account-service@1.5.0
[1.4.0]: https://github.com/MetaMask/core/compare/@metamask/multichain-account-service@1.3.0...@metamask/multichain-account-service@1.4.0
[1.3.0]: https://github.com/MetaMask/core/compare/@metamask/multichain-account-service@1.2.0...@metamask/multichain-account-service@1.3.0
[1.2.0]: https://github.com/MetaMask/core/compare/@metamask/multichain-account-service@1.1.0...@metamask/multichain-account-service@1.2.0
[1.1.0]: https://github.com/MetaMask/core/compare/@metamask/multichain-account-service@1.0.0...@metamask/multichain-account-service@1.1.0
[1.0.0]: https://github.com/MetaMask/core/compare/@metamask/multichain-account-service@0.11.0...@metamask/multichain-account-service@1.0.0
[0.11.0]: https://github.com/MetaMask/core/compare/@metamask/multichain-account-service@0.10.0...@metamask/multichain-account-service@0.11.0
[0.10.0]: https://github.com/MetaMask/core/compare/@metamask/multichain-account-service@0.9.0...@metamask/multichain-account-service@0.10.0
[0.9.0]: https://github.com/MetaMask/core/compare/@metamask/multichain-account-service@0.8.0...@metamask/multichain-account-service@0.9.0
[0.8.0]: https://github.com/MetaMask/core/compare/@metamask/multichain-account-service@0.7.0...@metamask/multichain-account-service@0.8.0
[0.7.0]: https://github.com/MetaMask/core/compare/@metamask/multichain-account-service@0.6.0...@metamask/multichain-account-service@0.7.0
[0.6.0]: https://github.com/MetaMask/core/compare/@metamask/multichain-account-service@0.5.0...@metamask/multichain-account-service@0.6.0
[0.5.0]: https://github.com/MetaMask/core/compare/@metamask/multichain-account-service@0.4.0...@metamask/multichain-account-service@0.5.0
[0.4.0]: https://github.com/MetaMask/core/compare/@metamask/multichain-account-service@0.3.0...@metamask/multichain-account-service@0.4.0
[0.3.0]: https://github.com/MetaMask/core/compare/@metamask/multichain-account-service@0.2.1...@metamask/multichain-account-service@0.3.0
[0.2.1]: https://github.com/MetaMask/core/compare/@metamask/multichain-account-service@0.2.0...@metamask/multichain-account-service@0.2.1
[0.2.0]: https://github.com/MetaMask/core/compare/@metamask/multichain-account-service@0.1.0...@metamask/multichain-account-service@0.2.0
[0.1.0]: https://github.com/MetaMask/core/releases/tag/@metamask/multichain-account-service@0.1.0<|MERGE_RESOLUTION|>--- conflicted
+++ resolved
@@ -7,19 +7,17 @@
 
 ## [Unreleased]
 
-<<<<<<< HEAD
 ### Added
 
 - Add per-provider throttling for non-EVM account creation to improve performance on low-end devices ([#7000](https://github.com/MetaMask/core/pull/7000))
   - Solana provider is now limited to 3 concurrent account creations when creating multichain account groups.
   - Other providers remain unthrottled by default.
-=======
+
 ## [2.0.1]
 
 ### Fixed
 
 - Use `groupIndex` for account creations on `TrxAccountProvider` instead of the outdated `derivationPath` ([#7010](https://github.com/MetaMask/core/pull/7010)), ([#7018](https://github.com/MetaMask/core/pull/7018))
->>>>>>> 5295c059
 
 ## [2.0.0]
 
