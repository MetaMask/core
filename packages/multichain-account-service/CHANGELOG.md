--- conflicted
+++ resolved
@@ -7,7 +7,6 @@
 
 ## [Unreleased]
 
-<<<<<<< HEAD
 ### Added
 
 - **BREAKING** A performance refactor was made around all the classes in this package ([#6654](https://github.com/MetaMask/core/pull/6708))
@@ -31,13 +30,12 @@
   - Remove `#handleOnAccountAdded` and `#handleOnAccountRemoved` methods in `MultichainAccountService` due to internal state being updated within the service.
   - Remove `getAccountContext` (and associated map) in the `MultichainAccountService` as the service no longer uses that method.
   - Remove the `sync` method in favor of the sole `init` method for both `MultichainAccountWallet` and `MultichainAccountGroup`.
-=======
+
 ## [1.6.1]
 
 ### Changed
 
 - Bump `@metamask/base-controller` from `^8.4.0` to `^8.4.1` ([#6807](https://github.com/MetaMask/core/pull/6807))
->>>>>>> d977d842
 
 ## [1.6.0]
 
