# Changelog

All notable changes to this project will be documented in this file.

The format is based on [Keep a Changelog](https://keepachangelog.com/en/1.0.0/),
and this project adheres to [Semantic Versioning](https://semver.org/spec/v2.0.0.html).

## [Unreleased]

<<<<<<< HEAD
### Changed

- Bump `@metamask/utils` from `^11.8.0` to `^11.8.1` ([#6708](https://github.com/MetaMask/core/pull/6708))
=======
## [1.2.0]

### Changed

- Add more internal logs ([#6729](https://github.com/MetaMask/core/pull/6729))
>>>>>>> 5b68b90e

## [1.1.0]

### Added

- Add a timeout around Solana account creation ([#6704](https://github.com/MetaMask/core/pull/6704))
  - This timeout can be configured at the client level through the config passed to the `MultichainAccountService`.

## [1.0.0]

### Changed

- Bump package version to v1.0 to mark stabilization ([#6676](https://github.com/MetaMask/core/pull/6676))

## [0.11.0]

### Added

- Add missing exports for providers (`{EVM,SOL}_ACCOUNT_PROVIDER_NAME` + `${Evm,Sol}AccountProvider}`) ([#6660](https://github.com/MetaMask/core/pull/6660))
  - These are required when setting the new account providers when constructing the service.

## [0.10.0]

### Added

- Add timeout and retry mechanism to Solana discovery ([#6624](https://github.com/MetaMask/core/pull/6624))
- Add custom account provider configs ([#6624](https://github.com/MetaMask/core/pull/6624))
  - This new config can be set by the clients to update discovery timeout/retry values.

### Fixed

- No longer create temporary EVM account during discovery ([#6650](https://github.com/MetaMask/core/pull/6650))
  - We used to create the EVM account and remove it if there was no activity for that account. Now we're just deriving the next address directly, which avoids state mutation.
  - This prevents `:accountAdded` event from being published, which also prevents account-tree and multichain-account service updates.
  - Backup & sync will no longer synchronize this temporary account group, which was causing a bug that persisted it on the user profile and left it permanently.

## [0.9.0]

### Added

- **BREAKING** Add additional allowed actions to the `MultichainAccountService` messenger
  - `KeyringController:getKeyringsByType` and `KeyringController:addNewKeyring` actions were added.
- Add `createMultichainAccountWallet` method to create a new multichain account wallet from a mnemonic ([#6478](https://github.com/MetaMask/core/pull/6478))
  - An action handler was also registered for this method so that it can be called from the clients.

### Changed

- **BREAKING:** Rename `MultichainAccountWallet.alignGroup` to `alignAccountsOf` ([#6595](https://github.com/MetaMask/core/pull/6595))
- **BREAKING:** Rename `MultichainAccountGroup.align` to `alignAccounts` ([#6595](https://github.com/MetaMask/core/pull/6595))
- Add timeout and retry mechanism to EVM discovery ([#6609](https://github.com/MetaMask/core/pull/6609)), ([#6621](https://github.com/MetaMask/core/pull/6621))
- Bump `@metamask/utils` from `^11.4.2` to `^11.8.0` ([#6588](https://github.com/MetaMask/core/pull/6588))
- Bump `@metamask/base-controller` from `^8.3.0` to `^8.4.0` ([#6632](https://github.com/MetaMask/core/pull/6632))

## [0.8.0]

### Added

- Add mutable operation lock (per wallets) ([#6527](https://github.com/MetaMask/core/pull/6527))
  - Operations such as discovery, alignment, group creation will now lock an internal mutex (per wallets).
- Add wallet status tracking with `:walletStatusChange` event ([#6527](https://github.com/MetaMask/core/pull/6527))
  - This can be used to track what's the current status of a wallet (e.g. which operation is currently running OR if the wallet is ready to run any new operations).
- Add `MultichainAccountWalletStatus` enum ([#6527](https://github.com/MetaMask/core/pull/6527))
  - Enumeration of all possible wallet statuses.
- Add `MultichainAccountWallet.status` ([#6527](https://github.com/MetaMask/core/pull/6527))
  - To get the current status of a multichain account wallet instance.
- Add multichain account group lifecycle events ([#6441](https://github.com/MetaMask/core/pull/6441))
  - Add `multichainAccountGroupCreated` event emitted from wallet level when new groups are created.
  - Add `multichainAccountGroupUpdated` event emitted from wallet level when groups are synchronized.

### Changed

- **BREAKING:** Bump peer dependency `@metamask/account-api` from `^0.9.0` to `^0.12.0` ([#6560](https://github.com/MetaMask/core/pull/6560))
- **BREAKING:** Rename `alignGroups` to `alignAccounts` for `MultichainAccountWallet` ([#6560](https://github.com/MetaMask/core/pull/6560))
- **BREAKING:** Rename `MultichainAccountWallet.discoverAndCreateAccounts` to `discoverAccounts` for `MultichainAccountWallet` and `*Provider*` types ([#6560](https://github.com/MetaMask/core/pull/6560))
- **BREAKING:** Remove `MultichainAccountService:getIsAlignementInProgress` action ([#6527](https://github.com/MetaMask/core/pull/6527))
  - This is now being replaced with the wallet's status logic.
- Bump `@metamask/keyring-api` from `^20.1.0` to `^21.0.0` ([#6560](https://github.com/MetaMask/core/pull/6560))
- Bump `@metamask/keyring-internal-api` from `^8.1.0` to `^9.0.0` ([#6560](https://github.com/MetaMask/core/pull/6560))
- Bump `@metamask/keyring-snap-client` from `^7.0.0` to `^8.0.0` ([#6560](https://github.com/MetaMask/core/pull/6560))
- Bump `@metamask/eth-snap-keyring` from `^16.1.0` to `^17.0.0` ([#6560](https://github.com/MetaMask/core/pull/6560))

## [0.7.0]

### Added

- Add `discoverAndCreateAccounts` methods for EVM and Solana providers ([#6397](https://github.com/MetaMask/core/pull/6397))
- Add `discoverAndCreateAccounts` method to `MultichainAccountWallet` to orchestrate provider discovery ([#6397](https://github.com/MetaMask/core/pull/6397))
- **BREAKING** Add additional allowed actions to the `MultichainAccountService` messenger
  - `NetworkController:getNetworkClientById` and `NetworkController:findNetworkClientIdByChainId` were added.

### Changed

- Bump `@metamask/base-controller` from `^8.2.0` to `^8.3.0` ([#6465](https://github.com/MetaMask/core/pull/6465))

## [0.6.0]

### Added

- Add `setBasicFunctionality` method to control providers state and trigger wallets alignment ([#6332](https://github.com/MetaMask/core/pull/6332))
  - Add `AccountProviderWrapper` to handle Snap account providers behavior according to the basic functionality flag.

### Changed

- Bump `@metamask/base-controller` from `^8.1.0` to `^8.2.0` ([#6355](https://github.com/MetaMask/core/pull/6355))
- **BREAKING**: Rename `BaseAccountProvider` to `BaseBip44AccountProvider` for clarity ([#6332](https://github.com/MetaMask/core/pull/6332))

### Fixed

- Move account event subscriptions to the constructor ([#6394](https://github.com/MetaMask/core/pull/6394))
- Clear state before re-initilizing the service ([#6394](https://github.com/MetaMask/core/pull/6394))

## [0.5.0]

### Added

- Allow for multichain account group alignment through the `align` method ([#6326](https://github.com/MetaMask/core/pull/6326))
  - You can now call alignment from the group, wallet and service levels.

### Changed

- **BREAKING:** Bump peer dependency `@metamask/accounts-controller` from `^32.0.0` to `^33.0.0` ([#6345](https://github.com/MetaMask/core/pull/6345))
- **BREAKING:** Bump peer dependency `@metamask/keyring-controller` from `^22.0.0` to `^23.0.0` ([#6345](https://github.com/MetaMask/core/pull/6345))
- Bump `@metamask/base-controller` from `^8.0.1` to `^8.1.0` ([#6284](https://github.com/MetaMask/core/pull/6284))
- Bump accounts related packages ([#6309](https://github.com/MetaMask/core/pull/6309))
  - Bump `@metamask/keyring-api` from `^20.0.0` to `^20.1.0`
  - Bump `@metamask/keyring-internal-api` from `^8.0.0` to `^8.1.0`
  - Bump `@metamask/eth-snap-keyring` from `^16.0.0` to `^16.1.0`

## [0.4.0]

### Added

- Allow custom account providers ([#6231](https://github.com/MetaMask/core/pull/6231))
  - You can now pass an extra option `providers` in the service's constructor.
- Add multichain account group creation support ([#6222](https://github.com/MetaMask/core/pull/6222)), ([#6238](https://github.com/MetaMask/core/pull/6238)), ([#6240](https://github.com/MetaMask/core/pull/6240))
  - This includes the new actions `MultichainAccountService:createNextMultichainAccountGroup` and `MultichainAccountService:createMultichainAccountGroup`.
- Export `MultichainAccountWallet` and `MultichainAccountGroup` types ([#6220](https://github.com/MetaMask/core/pull/6220))

### Changed

- **BREAKING:** Use `KeyringAccount` instead of `InternalAccount` ([#6227](https://github.com/MetaMask/core/pull/6227))
- **BREAKING:** Bump peer dependency `@metamask/account-api` from `^0.3.0` to `^0.9.0` ([#6214](https://github.com/MetaMask/core/pull/6214)), ([#6216](https://github.com/MetaMask/core/pull/6216)), ([#6222](https://github.com/MetaMask/core/pull/6222)), ([#6248](https://github.com/MetaMask/core/pull/6248))
- **BREAKING:** Rename `MultichainAccount` to `MultichainAccountGroup` ([#6216](https://github.com/MetaMask/core/pull/6216)), ([#6219](https://github.com/MetaMask/core/pull/6219))
  - The naming was confusing and since a `MultichainAccount` is also an `AccountGroup` it makes sense to have the suffix there too.
- **BREAKING:** Rename `getMultichainAccount*` to `getMultichainAccountGroup*` ([#6216](https://github.com/MetaMask/core/pull/6216)), ([#6219](https://github.com/MetaMask/core/pull/6219))
  - The naming was confusing and since a `MultichainAccount` is also an `AccountGroup` it makes sense to have the suffix there too.

## [0.3.0]

### Added

- Add multichain account/wallet syncs ([#6165](https://github.com/MetaMask/core/pull/6165))
  - Those are getting sync'd during `AccountsController:account{Added,Removed}` events.
- Add actions `MultichainAccountService:getMultichain{Account,Accounts,AccountWallet,AccountWallets}` ([#6193](https://github.com/MetaMask/core/pull/6193))

### Changed

- **BREAKING:** Add `@metamask/account-api` peer dependency ([#6115](https://github.com/MetaMask/core/pull/6115)), ([#6146](https://github.com/MetaMask/core/pull/6146))

## [0.2.1]

### Fixed

- Add missing `name` class field ([#6173](https://github.com/MetaMask/core/pull/6173))

## [0.2.0]

### Changed

- **BREAKING:** Bump peer dependency `@metamask/accounts-controller` from `^31.0.0` to `^32.0.0` ([#6171](https://github.com/MetaMask/core/pull/6171))

## [0.1.0]

### Added

- Add `MultichainAccountService` ([#6141](https://github.com/MetaMask/core/pull/6141)), ([#6165](https://github.com/MetaMask/core/pull/6165))
  - This service manages multichain accounts/wallets.

[Unreleased]: https://github.com/MetaMask/core/compare/@metamask/multichain-account-service@1.2.0...HEAD
[1.2.0]: https://github.com/MetaMask/core/compare/@metamask/multichain-account-service@1.1.0...@metamask/multichain-account-service@1.2.0
[1.1.0]: https://github.com/MetaMask/core/compare/@metamask/multichain-account-service@1.0.0...@metamask/multichain-account-service@1.1.0
[1.0.0]: https://github.com/MetaMask/core/compare/@metamask/multichain-account-service@0.11.0...@metamask/multichain-account-service@1.0.0
[0.11.0]: https://github.com/MetaMask/core/compare/@metamask/multichain-account-service@0.10.0...@metamask/multichain-account-service@0.11.0
[0.10.0]: https://github.com/MetaMask/core/compare/@metamask/multichain-account-service@0.9.0...@metamask/multichain-account-service@0.10.0
[0.9.0]: https://github.com/MetaMask/core/compare/@metamask/multichain-account-service@0.8.0...@metamask/multichain-account-service@0.9.0
[0.8.0]: https://github.com/MetaMask/core/compare/@metamask/multichain-account-service@0.7.0...@metamask/multichain-account-service@0.8.0
[0.7.0]: https://github.com/MetaMask/core/compare/@metamask/multichain-account-service@0.6.0...@metamask/multichain-account-service@0.7.0
[0.6.0]: https://github.com/MetaMask/core/compare/@metamask/multichain-account-service@0.5.0...@metamask/multichain-account-service@0.6.0
[0.5.0]: https://github.com/MetaMask/core/compare/@metamask/multichain-account-service@0.4.0...@metamask/multichain-account-service@0.5.0
[0.4.0]: https://github.com/MetaMask/core/compare/@metamask/multichain-account-service@0.3.0...@metamask/multichain-account-service@0.4.0
[0.3.0]: https://github.com/MetaMask/core/compare/@metamask/multichain-account-service@0.2.1...@metamask/multichain-account-service@0.3.0
[0.2.1]: https://github.com/MetaMask/core/compare/@metamask/multichain-account-service@0.2.0...@metamask/multichain-account-service@0.2.1
[0.2.0]: https://github.com/MetaMask/core/compare/@metamask/multichain-account-service@0.1.0...@metamask/multichain-account-service@0.2.0
[0.1.0]: https://github.com/MetaMask/core/releases/tag/@metamask/multichain-account-service@0.1.0<|MERGE_RESOLUTION|>--- conflicted
+++ resolved
@@ -7,17 +7,15 @@
 
 ## [Unreleased]
 
-<<<<<<< HEAD
 ### Changed
 
 - Bump `@metamask/utils` from `^11.8.0` to `^11.8.1` ([#6708](https://github.com/MetaMask/core/pull/6708))
-=======
+
 ## [1.2.0]
 
 ### Changed
 
 - Add more internal logs ([#6729](https://github.com/MetaMask/core/pull/6729))
->>>>>>> 5b68b90e
 
 ## [1.1.0]
 
