--- conflicted
+++ resolved
@@ -7,18 +7,16 @@
 
 ## [Unreleased]
 
-<<<<<<< HEAD
 ### Changed
 
 - **BREAKING:** Use new `Messenger` from `@metamask/messenger` ([#6544](https://github.com/MetaMask/core/pull/6544))
   - Previously, `MultichainAccountService` accepted a `RestrictedMessenger` instance from `@metamask/base-controller`.
-=======
+
 ## [1.6.1]
 
 ### Changed
 
 - Bump `@metamask/base-controller` from `^8.4.0` to `^8.4.1` ([#6807](https://github.com/MetaMask/core/pull/6807))
->>>>>>> 74c4d246
 
 ## [1.6.0]
 
