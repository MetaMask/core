--- conflicted
+++ resolved
@@ -7,15 +7,14 @@
 
 ## [Unreleased]
 
-<<<<<<< HEAD
-### Changed
-
-- Adds an optional trace argument to MultichainAccountService and MultichainAccountWallet ([#7006](https://github.com/MetaMask/core/pull/7006))
-=======
+### Changed
+
+- Add optional tracing configuration ([#7006](https://github.com/MetaMask/core/pull/7006))
+  - For now, only the account discovery is being traced.
+
 ### Fixed
 
 - Use `groupIndex` for account creations on `TrxAccountProvider` instead of the outdated `derivationPath` ([#7010](https://github.com/MetaMask/core/pull/7010))
->>>>>>> 5d35ae57
 
 ## [2.0.0]
 
