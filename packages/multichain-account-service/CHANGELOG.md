# Changelog

All notable changes to this project will be documented in this file.

The format is based on [Keep a Changelog](https://keepachangelog.com/en/1.0.0/),
and this project adheres to [Semantic Versioning](https://semver.org/spec/v2.0.0.html).

## [Unreleased]

### Changed

<<<<<<< HEAD
- Add optional tracing configuration ([#7006](https://github.com/MetaMask/core/pull/7006))
  - For now, only the account discovery is being traced.
=======
- Limit Bitcoin and Tron providers to 3 concurrent account creations by default when creating multichain account groups ([#7052](https://github.com/MetaMask/core/pull/7052))
>>>>>>> 758ff5e3

## [2.1.0]

### Added

- Add per-provider throttling for non-EVM account creation to improve performance on low-end devices ([#7000](https://github.com/MetaMask/core/pull/7000))
  - Solana provider is now limited to 3 concurrent account creations by default when creating multichain account groups.
  - Other providers remain unthrottled by default.

## [2.0.1]

### Fixed

- Use `groupIndex` for account creations on `TrxAccountProvider` instead of the outdated `derivationPath` ([#7010](https://github.com/MetaMask/core/pull/7010)), ([#7018](https://github.com/MetaMask/core/pull/7018))

## [2.0.0]

### Changed

- **BREAKING:** Use new `Messenger` from `@metamask/messenger` ([#6544](https://github.com/MetaMask/core/pull/6544))
  - Previously, `MultichainAccountService` accepted a `RestrictedMessenger` instance from `@metamask/base-controller`.
- **BREAKING:** Bump `@metamask/accounts-controller` from `^33.0.0` to `^34.0.0` ([#6962](https://github.com/MetaMask/core/pull/6962))
- **BREAKING:** Bump `@metamask/keyring-controller` from `^23.0.0` to `^24.0.0` ([#6962](https://github.com/MetaMask/core/pull/6962))
- Bump `@metamask/base-controller` from `^8.4.2` to `^9.0.0` ([#6962](https://github.com/MetaMask/core/pull/6962))
- Bump `@metamask/eth-snap-keyring` from `^17.0.0` to `^18.0.0` ([#6951](https://github.com/MetaMask/core/pull/6951))

## [1.6.2]

### Changed

- Bump `@metamask/base-controller` from `^8.4.1` to `^8.4.2` ([#6917](https://github.com/MetaMask/core/pull/6917))

## [1.6.1]

### Changed

- Bump `@metamask/base-controller` from `^8.4.0` to `^8.4.1` ([#6807](https://github.com/MetaMask/core/pull/6807))

## [1.6.0]

### Changed

- Update Bitcoin account provider to only create/discover Native SegWit (P2wpkh) accounts ([#6783](https://github.com/MetaMask/core/pull/6783))

## [1.5.0]

### Added

- Add an optional `options` parameter to `MultichainAccountWallet.createMultichainAccountGroup()` ([#6759](https://github.com/MetaMask/core/pull/6759))
  - Introduces `options.waitForAllProvidersToFinishCreatingAccounts`, that will make `createMultichainAccountGroup` await either only the EVM provider or all the providers to have created their accounts depending on the value. Defaults to `false` (only awaits for EVM accounts creation by default).

## [1.4.0]

### Changed

- Only await for EVM account creation in `MultichainAccountWallet.createMultichainAccountGroup()` instead of all types of providers ([#6755](https://github.com/MetaMask/core/pull/6755))
  - Other type of providers will create accounts in the background and won't throw errors in case they fail to do so.
  - Multichain account groups will now be "misaligned" for a short period of time, until each of the other providers finish creating their accounts.

## [1.3.0]

### Added

- Add `{Btc/Trx}AccountProvider` account providers ([#6662](https://github.com/MetaMask/core/pull/6662))

### Changed

- Bump `@metamask/utils` from `^11.8.0` to `^11.8.1` ([#6708](https://github.com/MetaMask/core/pull/6708))

## [1.2.0]

### Changed

- Add more internal logs ([#6729](https://github.com/MetaMask/core/pull/6729))

## [1.1.0]

### Added

- Add a timeout around Solana account creation ([#6704](https://github.com/MetaMask/core/pull/6704))
  - This timeout can be configured at the client level through the config passed to the `MultichainAccountService`.

## [1.0.0]

### Changed

- Bump package version to v1.0 to mark stabilization ([#6676](https://github.com/MetaMask/core/pull/6676))

## [0.11.0]

### Added

- Add missing exports for providers (`{EVM,SOL}_ACCOUNT_PROVIDER_NAME` + `${Evm,Sol}AccountProvider}`) ([#6660](https://github.com/MetaMask/core/pull/6660))
  - These are required when setting the new account providers when constructing the service.

## [0.10.0]

### Added

- Add timeout and retry mechanism to Solana discovery ([#6624](https://github.com/MetaMask/core/pull/6624))
- Add custom account provider configs ([#6624](https://github.com/MetaMask/core/pull/6624))
  - This new config can be set by the clients to update discovery timeout/retry values.

### Fixed

- No longer create temporary EVM account during discovery ([#6650](https://github.com/MetaMask/core/pull/6650))
  - We used to create the EVM account and remove it if there was no activity for that account. Now we're just deriving the next address directly, which avoids state mutation.
  - This prevents `:accountAdded` event from being published, which also prevents account-tree and multichain-account service updates.
  - Backup & sync will no longer synchronize this temporary account group, which was causing a bug that persisted it on the user profile and left it permanently.

## [0.9.0]

### Added

- **BREAKING** Add additional allowed actions to the `MultichainAccountService` messenger
  - `KeyringController:getKeyringsByType` and `KeyringController:addNewKeyring` actions were added.
- Add `createMultichainAccountWallet` method to create a new multichain account wallet from a mnemonic ([#6478](https://github.com/MetaMask/core/pull/6478))
  - An action handler was also registered for this method so that it can be called from the clients.

### Changed

- **BREAKING:** Rename `MultichainAccountWallet.alignGroup` to `alignAccountsOf` ([#6595](https://github.com/MetaMask/core/pull/6595))
- **BREAKING:** Rename `MultichainAccountGroup.align` to `alignAccounts` ([#6595](https://github.com/MetaMask/core/pull/6595))
- Add timeout and retry mechanism to EVM discovery ([#6609](https://github.com/MetaMask/core/pull/6609)), ([#6621](https://github.com/MetaMask/core/pull/6621))
- Bump `@metamask/utils` from `^11.4.2` to `^11.8.0` ([#6588](https://github.com/MetaMask/core/pull/6588))
- Bump `@metamask/base-controller` from `^8.3.0` to `^8.4.0` ([#6632](https://github.com/MetaMask/core/pull/6632))

## [0.8.0]

### Added

- Add mutable operation lock (per wallets) ([#6527](https://github.com/MetaMask/core/pull/6527))
  - Operations such as discovery, alignment, group creation will now lock an internal mutex (per wallets).
- Add wallet status tracking with `:walletStatusChange` event ([#6527](https://github.com/MetaMask/core/pull/6527))
  - This can be used to track what's the current status of a wallet (e.g. which operation is currently running OR if the wallet is ready to run any new operations).
- Add `MultichainAccountWalletStatus` enum ([#6527](https://github.com/MetaMask/core/pull/6527))
  - Enumeration of all possible wallet statuses.
- Add `MultichainAccountWallet.status` ([#6527](https://github.com/MetaMask/core/pull/6527))
  - To get the current status of a multichain account wallet instance.
- Add multichain account group lifecycle events ([#6441](https://github.com/MetaMask/core/pull/6441))
  - Add `multichainAccountGroupCreated` event emitted from wallet level when new groups are created.
  - Add `multichainAccountGroupUpdated` event emitted from wallet level when groups are synchronized.

### Changed

- **BREAKING:** Bump peer dependency `@metamask/account-api` from `^0.9.0` to `^0.12.0` ([#6560](https://github.com/MetaMask/core/pull/6560))
- **BREAKING:** Rename `alignGroups` to `alignAccounts` for `MultichainAccountWallet` ([#6560](https://github.com/MetaMask/core/pull/6560))
- **BREAKING:** Rename `MultichainAccountWallet.discoverAndCreateAccounts` to `discoverAccounts` for `MultichainAccountWallet` and `*Provider*` types ([#6560](https://github.com/MetaMask/core/pull/6560))
- **BREAKING:** Remove `MultichainAccountService:getIsAlignementInProgress` action ([#6527](https://github.com/MetaMask/core/pull/6527))
  - This is now being replaced with the wallet's status logic.
- Bump `@metamask/keyring-api` from `^20.1.0` to `^21.0.0` ([#6560](https://github.com/MetaMask/core/pull/6560))
- Bump `@metamask/keyring-internal-api` from `^8.1.0` to `^9.0.0` ([#6560](https://github.com/MetaMask/core/pull/6560))
- Bump `@metamask/keyring-snap-client` from `^7.0.0` to `^8.0.0` ([#6560](https://github.com/MetaMask/core/pull/6560))
- Bump `@metamask/eth-snap-keyring` from `^16.1.0` to `^17.0.0` ([#6560](https://github.com/MetaMask/core/pull/6560))

## [0.7.0]

### Added

- Add `discoverAndCreateAccounts` methods for EVM and Solana providers ([#6397](https://github.com/MetaMask/core/pull/6397))
- Add `discoverAndCreateAccounts` method to `MultichainAccountWallet` to orchestrate provider discovery ([#6397](https://github.com/MetaMask/core/pull/6397))
- **BREAKING** Add additional allowed actions to the `MultichainAccountService` messenger
  - `NetworkController:getNetworkClientById` and `NetworkController:findNetworkClientIdByChainId` were added.

### Changed

- Bump `@metamask/base-controller` from `^8.2.0` to `^8.3.0` ([#6465](https://github.com/MetaMask/core/pull/6465))

## [0.6.0]

### Added

- Add `setBasicFunctionality` method to control providers state and trigger wallets alignment ([#6332](https://github.com/MetaMask/core/pull/6332))
  - Add `AccountProviderWrapper` to handle Snap account providers behavior according to the basic functionality flag.

### Changed

- Bump `@metamask/base-controller` from `^8.1.0` to `^8.2.0` ([#6355](https://github.com/MetaMask/core/pull/6355))
- **BREAKING**: Rename `BaseAccountProvider` to `BaseBip44AccountProvider` for clarity ([#6332](https://github.com/MetaMask/core/pull/6332))

### Fixed

- Move account event subscriptions to the constructor ([#6394](https://github.com/MetaMask/core/pull/6394))
- Clear state before re-initilizing the service ([#6394](https://github.com/MetaMask/core/pull/6394))

## [0.5.0]

### Added

- Allow for multichain account group alignment through the `align` method ([#6326](https://github.com/MetaMask/core/pull/6326))
  - You can now call alignment from the group, wallet and service levels.

### Changed

- **BREAKING:** Bump peer dependency `@metamask/accounts-controller` from `^32.0.0` to `^33.0.0` ([#6345](https://github.com/MetaMask/core/pull/6345))
- **BREAKING:** Bump peer dependency `@metamask/keyring-controller` from `^22.0.0` to `^23.0.0` ([#6345](https://github.com/MetaMask/core/pull/6345))
- Bump `@metamask/base-controller` from `^8.0.1` to `^8.1.0` ([#6284](https://github.com/MetaMask/core/pull/6284))
- Bump accounts related packages ([#6309](https://github.com/MetaMask/core/pull/6309))
  - Bump `@metamask/keyring-api` from `^20.0.0` to `^20.1.0`
  - Bump `@metamask/keyring-internal-api` from `^8.0.0` to `^8.1.0`
  - Bump `@metamask/eth-snap-keyring` from `^16.0.0` to `^16.1.0`

## [0.4.0]

### Added

- Allow custom account providers ([#6231](https://github.com/MetaMask/core/pull/6231))
  - You can now pass an extra option `providers` in the service's constructor.
- Add multichain account group creation support ([#6222](https://github.com/MetaMask/core/pull/6222)), ([#6238](https://github.com/MetaMask/core/pull/6238)), ([#6240](https://github.com/MetaMask/core/pull/6240))
  - This includes the new actions `MultichainAccountService:createNextMultichainAccountGroup` and `MultichainAccountService:createMultichainAccountGroup`.
- Export `MultichainAccountWallet` and `MultichainAccountGroup` types ([#6220](https://github.com/MetaMask/core/pull/6220))

### Changed

- **BREAKING:** Use `KeyringAccount` instead of `InternalAccount` ([#6227](https://github.com/MetaMask/core/pull/6227))
- **BREAKING:** Bump peer dependency `@metamask/account-api` from `^0.3.0` to `^0.9.0` ([#6214](https://github.com/MetaMask/core/pull/6214)), ([#6216](https://github.com/MetaMask/core/pull/6216)), ([#6222](https://github.com/MetaMask/core/pull/6222)), ([#6248](https://github.com/MetaMask/core/pull/6248))
- **BREAKING:** Rename `MultichainAccount` to `MultichainAccountGroup` ([#6216](https://github.com/MetaMask/core/pull/6216)), ([#6219](https://github.com/MetaMask/core/pull/6219))
  - The naming was confusing and since a `MultichainAccount` is also an `AccountGroup` it makes sense to have the suffix there too.
- **BREAKING:** Rename `getMultichainAccount*` to `getMultichainAccountGroup*` ([#6216](https://github.com/MetaMask/core/pull/6216)), ([#6219](https://github.com/MetaMask/core/pull/6219))
  - The naming was confusing and since a `MultichainAccount` is also an `AccountGroup` it makes sense to have the suffix there too.

## [0.3.0]

### Added

- Add multichain account/wallet syncs ([#6165](https://github.com/MetaMask/core/pull/6165))
  - Those are getting sync'd during `AccountsController:account{Added,Removed}` events.
- Add actions `MultichainAccountService:getMultichain{Account,Accounts,AccountWallet,AccountWallets}` ([#6193](https://github.com/MetaMask/core/pull/6193))

### Changed

- **BREAKING:** Add `@metamask/account-api` peer dependency ([#6115](https://github.com/MetaMask/core/pull/6115)), ([#6146](https://github.com/MetaMask/core/pull/6146))

## [0.2.1]

### Fixed

- Add missing `name` class field ([#6173](https://github.com/MetaMask/core/pull/6173))

## [0.2.0]

### Changed

- **BREAKING:** Bump peer dependency `@metamask/accounts-controller` from `^31.0.0` to `^32.0.0` ([#6171](https://github.com/MetaMask/core/pull/6171))

## [0.1.0]

### Added

- Add `MultichainAccountService` ([#6141](https://github.com/MetaMask/core/pull/6141)), ([#6165](https://github.com/MetaMask/core/pull/6165))
  - This service manages multichain accounts/wallets.

[Unreleased]: https://github.com/MetaMask/core/compare/@metamask/multichain-account-service@2.1.0...HEAD
[2.1.0]: https://github.com/MetaMask/core/compare/@metamask/multichain-account-service@2.0.1...@metamask/multichain-account-service@2.1.0
[2.0.1]: https://github.com/MetaMask/core/compare/@metamask/multichain-account-service@2.0.0...@metamask/multichain-account-service@2.0.1
[2.0.0]: https://github.com/MetaMask/core/compare/@metamask/multichain-account-service@1.6.2...@metamask/multichain-account-service@2.0.0
[1.6.2]: https://github.com/MetaMask/core/compare/@metamask/multichain-account-service@1.6.1...@metamask/multichain-account-service@1.6.2
[1.6.1]: https://github.com/MetaMask/core/compare/@metamask/multichain-account-service@1.6.0...@metamask/multichain-account-service@1.6.1
[1.6.0]: https://github.com/MetaMask/core/compare/@metamask/multichain-account-service@1.5.0...@metamask/multichain-account-service@1.6.0
[1.5.0]: https://github.com/MetaMask/core/compare/@metamask/multichain-account-service@1.4.0...@metamask/multichain-account-service@1.5.0
[1.4.0]: https://github.com/MetaMask/core/compare/@metamask/multichain-account-service@1.3.0...@metamask/multichain-account-service@1.4.0
[1.3.0]: https://github.com/MetaMask/core/compare/@metamask/multichain-account-service@1.2.0...@metamask/multichain-account-service@1.3.0
[1.2.0]: https://github.com/MetaMask/core/compare/@metamask/multichain-account-service@1.1.0...@metamask/multichain-account-service@1.2.0
[1.1.0]: https://github.com/MetaMask/core/compare/@metamask/multichain-account-service@1.0.0...@metamask/multichain-account-service@1.1.0
[1.0.0]: https://github.com/MetaMask/core/compare/@metamask/multichain-account-service@0.11.0...@metamask/multichain-account-service@1.0.0
[0.11.0]: https://github.com/MetaMask/core/compare/@metamask/multichain-account-service@0.10.0...@metamask/multichain-account-service@0.11.0
[0.10.0]: https://github.com/MetaMask/core/compare/@metamask/multichain-account-service@0.9.0...@metamask/multichain-account-service@0.10.0
[0.9.0]: https://github.com/MetaMask/core/compare/@metamask/multichain-account-service@0.8.0...@metamask/multichain-account-service@0.9.0
[0.8.0]: https://github.com/MetaMask/core/compare/@metamask/multichain-account-service@0.7.0...@metamask/multichain-account-service@0.8.0
[0.7.0]: https://github.com/MetaMask/core/compare/@metamask/multichain-account-service@0.6.0...@metamask/multichain-account-service@0.7.0
[0.6.0]: https://github.com/MetaMask/core/compare/@metamask/multichain-account-service@0.5.0...@metamask/multichain-account-service@0.6.0
[0.5.0]: https://github.com/MetaMask/core/compare/@metamask/multichain-account-service@0.4.0...@metamask/multichain-account-service@0.5.0
[0.4.0]: https://github.com/MetaMask/core/compare/@metamask/multichain-account-service@0.3.0...@metamask/multichain-account-service@0.4.0
[0.3.0]: https://github.com/MetaMask/core/compare/@metamask/multichain-account-service@0.2.1...@metamask/multichain-account-service@0.3.0
[0.2.1]: https://github.com/MetaMask/core/compare/@metamask/multichain-account-service@0.2.0...@metamask/multichain-account-service@0.2.1
[0.2.0]: https://github.com/MetaMask/core/compare/@metamask/multichain-account-service@0.1.0...@metamask/multichain-account-service@0.2.0
[0.1.0]: https://github.com/MetaMask/core/releases/tag/@metamask/multichain-account-service@0.1.0<|MERGE_RESOLUTION|>--- conflicted
+++ resolved
@@ -9,12 +9,9 @@
 
 ### Changed
 
-<<<<<<< HEAD
 - Add optional tracing configuration ([#7006](https://github.com/MetaMask/core/pull/7006))
   - For now, only the account discovery is being traced.
-=======
 - Limit Bitcoin and Tron providers to 3 concurrent account creations by default when creating multichain account groups ([#7052](https://github.com/MetaMask/core/pull/7052))
->>>>>>> 758ff5e3
 
 ## [2.1.0]
 
