--- conflicted
+++ resolved
@@ -7,12 +7,11 @@
 
 ## [Unreleased]
 
-<<<<<<< HEAD
 ### Changed
 
 - Add optional tracing configuration ([#7006](https://github.com/MetaMask/core/pull/7006))
   - For now, only the account discovery is being traced.
-=======
+
 ## [2.1.0]
 
 ### Added
@@ -20,7 +19,6 @@
 - Add per-provider throttling for non-EVM account creation to improve performance on low-end devices ([#7000](https://github.com/MetaMask/core/pull/7000))
   - Solana provider is now limited to 3 concurrent account creations by default when creating multichain account groups.
   - Other providers remain unthrottled by default.
->>>>>>> 92ee28d1
 
 ## [2.0.1]
 
