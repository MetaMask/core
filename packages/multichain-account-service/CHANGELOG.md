# Changelog

All notable changes to this project will be documented in this file.

The format is based on [Keep a Changelog](https://keepachangelog.com/en/1.0.0/),
and this project adheres to [Semantic Versioning](https://semver.org/spec/v2.0.0.html).

## [Unreleased]

<<<<<<< HEAD
### Added

- Add `createMultichainAccountWallet` method to create a new multichain account wallet from a mnemonic ([#6478](https://github.com/MetaMask/core/pull/6478))
  - An action handler was also registered for this method so that it can be called from the clients.
- **BREAKING** Add additional allowed actions to the `MultichainAccountService` messenger
  - `KeyringController:getKeyringsByType` and `KeyringController:addNewKeyring` actions were added.
=======
### Changed

- Bump `@metamask/utils` from `^11.4.2` to `^11.8.0` ([#6588](https://github.com/MetaMask/core/pull/6588))
>>>>>>> e62a91f2

## [0.8.0]

### Added

- Add mutable operation lock (per wallets) ([#6527](https://github.com/MetaMask/core/pull/6527))
  - Operations such as discovery, alignment, group creation will now lock an internal mutex (per wallets).
- Add wallet status tracking with `:walletStatusChange` event ([#6527](https://github.com/MetaMask/core/pull/6527))
  - This can be used to track what's the current status of a wallet (e.g. which operation is currently running OR if the wallet is ready to run any new operations).
- Add `MultichainAccountWalletStatus` enum ([#6527](https://github.com/MetaMask/core/pull/6527))
  - Enumeration of all possible wallet statuses.
- Add `MultichainAccountWallet.status` ([#6527](https://github.com/MetaMask/core/pull/6527))
  - To get the current status of a multichain account wallet instance.
- Add multichain account group lifecycle events ([#6441](https://github.com/MetaMask/core/pull/6441))
  - Add `multichainAccountGroupCreated` event emitted from wallet level when new groups are created.
  - Add `multichainAccountGroupUpdated` event emitted from wallet level when groups are synchronized.

### Changed

- **BREAKING:** Bump peer dependency `@metamask/account-api` from `^0.9.0` to `^0.12.0` ([#6560](https://github.com/MetaMask/core/pull/6560))
- **BREAKING:** Rename `alignGroups` to `alignAccounts` for `MultichainAccountWallet` ([#6560](https://github.com/MetaMask/core/pull/6560))
- **BREAKING:** Rename `MultichainAccountWallet.discoverAndCreateAccounts` to `discoverAccounts` for `MultichainAccountWallet` and `*Provider*` types ([#6560](https://github.com/MetaMask/core/pull/6560))
- **BREAKING:** Remove `MultichainAccountService:getIsAlignementInProgress` action ([#6527](https://github.com/MetaMask/core/pull/6527))
  - This is now being replaced with the wallet's status logic.
- Bump `@metamask/keyring-api` from `^20.1.0` to `^21.0.0` ([#6560](https://github.com/MetaMask/core/pull/6560))
- Bump `@metamask/keyring-internal-api` from `^8.1.0` to `^9.0.0` ([#6560](https://github.com/MetaMask/core/pull/6560))
- Bump `@metamask/keyring-snap-client` from `^7.0.0` to `^8.0.0` ([#6560](https://github.com/MetaMask/core/pull/6560))
- Bump `@metamask/eth-snap-keyring` from `^16.1.0` to `^17.0.0` ([#6560](https://github.com/MetaMask/core/pull/6560))

## [0.7.0]

### Added

- Add `discoverAndCreateAccounts` methods for EVM and Solana providers ([#6397](https://github.com/MetaMask/core/pull/6397))
- Add `discoverAndCreateAccounts` method to `MultichainAccountWallet` to orchestrate provider discovery ([#6397](https://github.com/MetaMask/core/pull/6397))
- **BREAKING** Add additional allowed actions to the `MultichainAccountService` messenger
  - `NetworkController:getNetworkClientById` and `NetworkController:findNetworkClientIdByChainId` were added.

### Changed

- Bump `@metamask/base-controller` from `^8.2.0` to `^8.3.0` ([#6465](https://github.com/MetaMask/core/pull/6465))

## [0.6.0]

### Added

- Add `setBasicFunctionality` method to control providers state and trigger wallets alignment ([#6332](https://github.com/MetaMask/core/pull/6332))
  - Add `AccountProviderWrapper` to handle Snap account providers behavior according to the basic functionality flag.

### Changed

- Bump `@metamask/base-controller` from `^8.1.0` to `^8.2.0` ([#6355](https://github.com/MetaMask/core/pull/6355))
- **BREAKING**: Rename `BaseAccountProvider` to `BaseBip44AccountProvider` for clarity ([#6332](https://github.com/MetaMask/core/pull/6332))

### Fixed

- Move account event subscriptions to the constructor ([#6394](https://github.com/MetaMask/core/pull/6394))
- Clear state before re-initilizing the service ([#6394](https://github.com/MetaMask/core/pull/6394))

## [0.5.0]

### Added

- Allow for multichain account group alignment through the `align` method ([#6326](https://github.com/MetaMask/core/pull/6326))
  - You can now call alignment from the group, wallet and service levels.

### Changed

- **BREAKING:** Bump peer dependency `@metamask/accounts-controller` from `^32.0.0` to `^33.0.0` ([#6345](https://github.com/MetaMask/core/pull/6345))
- **BREAKING:** Bump peer dependency `@metamask/keyring-controller` from `^22.0.0` to `^23.0.0` ([#6345](https://github.com/MetaMask/core/pull/6345))
- Bump `@metamask/base-controller` from `^8.0.1` to `^8.1.0` ([#6284](https://github.com/MetaMask/core/pull/6284))
- Bump accounts related packages ([#6309](https://github.com/MetaMask/core/pull/6309))
  - Bump `@metamask/keyring-api` from `^20.0.0` to `^20.1.0`
  - Bump `@metamask/keyring-internal-api` from `^8.0.0` to `^8.1.0`
  - Bump `@metamask/eth-snap-keyring` from `^16.0.0` to `^16.1.0`

## [0.4.0]

### Added

- Allow custom account providers ([#6231](https://github.com/MetaMask/core/pull/6231))
  - You can now pass an extra option `providers` in the service's constructor.
- Add multichain account group creation support ([#6222](https://github.com/MetaMask/core/pull/6222)), ([#6238](https://github.com/MetaMask/core/pull/6238)), ([#6240](https://github.com/MetaMask/core/pull/6240))
  - This includes the new actions `MultichainAccountService:createNextMultichainAccountGroup` and `MultichainAccountService:createMultichainAccountGroup`.
- Export `MultichainAccountWallet` and `MultichainAccountGroup` types ([#6220](https://github.com/MetaMask/core/pull/6220))

### Changed

- **BREAKING:** Use `KeyringAccount` instead of `InternalAccount` ([#6227](https://github.com/MetaMask/core/pull/6227))
- **BREAKING:** Bump peer dependency `@metamask/account-api` from `^0.3.0` to `^0.9.0` ([#6214](https://github.com/MetaMask/core/pull/6214)), ([#6216](https://github.com/MetaMask/core/pull/6216)), ([#6222](https://github.com/MetaMask/core/pull/6222)), ([#6248](https://github.com/MetaMask/core/pull/6248))
- **BREAKING:** Rename `MultichainAccount` to `MultichainAccountGroup` ([#6216](https://github.com/MetaMask/core/pull/6216)), ([#6219](https://github.com/MetaMask/core/pull/6219))
  - The naming was confusing and since a `MultichainAccount` is also an `AccountGroup` it makes sense to have the suffix there too.
- **BREAKING:** Rename `getMultichainAccount*` to `getMultichainAccountGroup*` ([#6216](https://github.com/MetaMask/core/pull/6216)), ([#6219](https://github.com/MetaMask/core/pull/6219))
  - The naming was confusing and since a `MultichainAccount` is also an `AccountGroup` it makes sense to have the suffix there too.

## [0.3.0]

### Added

- Add multichain account/wallet syncs ([#6165](https://github.com/MetaMask/core/pull/6165))
  - Those are getting sync'd during `AccountsController:account{Added,Removed}` events.
- Add actions `MultichainAccountService:getMultichain{Account,Accounts,AccountWallet,AccountWallets}` ([#6193](https://github.com/MetaMask/core/pull/6193))

### Changed

- **BREAKING:** Add `@metamask/account-api` peer dependency ([#6115](https://github.com/MetaMask/core/pull/6115)), ([#6146](https://github.com/MetaMask/core/pull/6146))

## [0.2.1]

### Fixed

- Add missing `name` class field ([#6173](https://github.com/MetaMask/core/pull/6173))

## [0.2.0]

### Changed

- **BREAKING:** Bump peer dependency `@metamask/accounts-controller` from `^31.0.0` to `^32.0.0` ([#6171](https://github.com/MetaMask/core/pull/6171))

## [0.1.0]

### Added

- Add `MultichainAccountService` ([#6141](https://github.com/MetaMask/core/pull/6141)), ([#6165](https://github.com/MetaMask/core/pull/6165))
  - This service manages multichain accounts/wallets.

[Unreleased]: https://github.com/MetaMask/core/compare/@metamask/multichain-account-service@0.8.0...HEAD
[0.8.0]: https://github.com/MetaMask/core/compare/@metamask/multichain-account-service@0.7.0...@metamask/multichain-account-service@0.8.0
[0.7.0]: https://github.com/MetaMask/core/compare/@metamask/multichain-account-service@0.6.0...@metamask/multichain-account-service@0.7.0
[0.6.0]: https://github.com/MetaMask/core/compare/@metamask/multichain-account-service@0.5.0...@metamask/multichain-account-service@0.6.0
[0.5.0]: https://github.com/MetaMask/core/compare/@metamask/multichain-account-service@0.4.0...@metamask/multichain-account-service@0.5.0
[0.4.0]: https://github.com/MetaMask/core/compare/@metamask/multichain-account-service@0.3.0...@metamask/multichain-account-service@0.4.0
[0.3.0]: https://github.com/MetaMask/core/compare/@metamask/multichain-account-service@0.2.1...@metamask/multichain-account-service@0.3.0
[0.2.1]: https://github.com/MetaMask/core/compare/@metamask/multichain-account-service@0.2.0...@metamask/multichain-account-service@0.2.1
[0.2.0]: https://github.com/MetaMask/core/compare/@metamask/multichain-account-service@0.1.0...@metamask/multichain-account-service@0.2.0
[0.1.0]: https://github.com/MetaMask/core/releases/tag/@metamask/multichain-account-service@0.1.0<|MERGE_RESOLUTION|>--- conflicted
+++ resolved
@@ -7,18 +7,16 @@
 
 ## [Unreleased]
 
-<<<<<<< HEAD
 ### Added
 
 - Add `createMultichainAccountWallet` method to create a new multichain account wallet from a mnemonic ([#6478](https://github.com/MetaMask/core/pull/6478))
   - An action handler was also registered for this method so that it can be called from the clients.
 - **BREAKING** Add additional allowed actions to the `MultichainAccountService` messenger
   - `KeyringController:getKeyringsByType` and `KeyringController:addNewKeyring` actions were added.
-=======
+
 ### Changed
 
 - Bump `@metamask/utils` from `^11.4.2` to `^11.8.0` ([#6588](https://github.com/MetaMask/core/pull/6588))
->>>>>>> e62a91f2
 
 ## [0.8.0]
 
