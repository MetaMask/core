--- conflicted
+++ resolved
@@ -7,7 +7,6 @@
 
 ## [Unreleased]
 
-<<<<<<< HEAD
 ### Added
 
 - **BREAKING** A performance refactor was made around all the classes in this package ([#6654](https://github.com/MetaMask/core/pull/6654))
@@ -24,6 +23,7 @@
   - The `getAccounts` method in the `BaseBip44AccountProvider` class no longer relies on fetching the entire list of internal accounts from the `AccountsController`, instead it gets the specific accounts that it stores in its internal accounts list.
   - The `EvmAccountProvider` no longer fetches from the `AccountController` to get an account for its ID, we deterministically get the associated account ID through `getUUIDFromAddressOfNormalAccount`.
   - The `EvmAccountProvider` now uses the `getAccount` method from the `AccountsController` when fetching an account after account creation as it is more efficient.
+- Bump `@metamask/base-controller` from `^8.4.1` to `^8.4.2` ([#6917](https://github.com/MetaMask/core/pull/6917))
 
 ### Removed
 
@@ -31,11 +31,6 @@
   - Remove `#handleOnAccountAdded` and `#handleOnAccountRemoved` methods in `MultichainAccountService` due to internal state being updated within the service.
   - Remove `getAccountContext` (and associated map) in the `MultichainAccountService` as the service no longer uses that method.
   - Remove the `sync` method in favor of the sole `init` method for both `MultichainAccountWallet` and `MultichainAccountGroup`.
-=======
-### Changed
-
-- Bump `@metamask/base-controller` from `^8.4.1` to `^8.4.2` ([#6917](https://github.com/MetaMask/core/pull/6917))
->>>>>>> 17e48a4e
 
 ## [1.6.1]
 
