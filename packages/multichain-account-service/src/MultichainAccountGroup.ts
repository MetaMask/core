--- conflicted
+++ resolved
@@ -8,16 +8,13 @@
 import type { AccountSelector } from '@metamask/account-api';
 import { type KeyringAccount } from '@metamask/keyring-api';
 
-<<<<<<< HEAD
-import type { ServiceState, StateKeys } from './MultichainAccountService';
-=======
 import type { Logger } from './logger';
 import {
   projectLogger as log,
   createModuleLogger,
   WARNING_PREFIX,
 } from './logger';
->>>>>>> e3e786dd
+import type { ServiceState, StateKeys } from './MultichainAccountService';
 import type { MultichainAccountWallet } from './MultichainAccountWallet';
 import type { BaseBip44AccountProvider } from './providers';
 import type { MultichainAccountServiceMessenger } from './types';
@@ -46,12 +43,9 @@
 
   readonly #messenger: MultichainAccountServiceMessenger;
 
-<<<<<<< HEAD
-=======
   readonly #log: Logger;
 
   // eslint-disable-next-line @typescript-eslint/prefer-readonly
->>>>>>> e3e786dd
   #initialized = false;
 
   constructor({
@@ -72,14 +66,8 @@
     this.#messenger = messenger;
     this.#providerToAccounts = new Map();
     this.#accountToProvider = new Map();
-<<<<<<< HEAD
-=======
 
     this.#log = createModuleLogger(log, `[${this.#id}]`);
-
-    this.sync();
-    this.#initialized = true;
->>>>>>> e3e786dd
   }
 
   /**
@@ -89,16 +77,8 @@
    *
    * @param groupState - The group state.
    */
-<<<<<<< HEAD
   init(groupState: GroupState) {
-=======
-  sync(): void {
-    this.#log('Synchronizing with account providers...');
-    // Clear reverse mapping and re-construct it entirely based on the refreshed
-    // list of accounts from each providers.
-    this.#accountToProvider.clear();
-
->>>>>>> e3e786dd
+    this.#log('Initializing group state...');
     for (const provider of this.#providers) {
       const accountIds = groupState[provider.getName()];
 
@@ -289,7 +269,6 @@
     this.init(groupState);
 
     if (results.some((result) => result.status === 'rejected')) {
-<<<<<<< HEAD
       const rejectedResults = results.filter(
         (result) =>
           result.status === 'rejected' && result.reason !== 'Already aligned',
@@ -298,15 +277,10 @@
         .map((result) => `- ${result.reason}`)
         .join('\n');
       const hasMultipleFailures = rejectedResults.length > 1;
-      console.warn(
-        `Failed to fully align multichain account group for entropy ID: ${this.wallet.entropySource} and group index: ${this.groupIndex}, some accounts might be missing. ${hasMultipleFailures ? 'Providers' : 'Provider'} threw the following ${hasMultipleFailures ? 'errors' : 'error'}:\n${errors}`,
-      );
-=======
-      const message = `Failed to fully align multichain account group for entropy ID: ${this.wallet.entropySource} and group index: ${this.groupIndex}, some accounts might be missing`;
+      const message = `Failed to fully align multichain account group for entropy ID: ${this.wallet.entropySource} and group index: ${this.groupIndex}, some accounts might be missing. ${hasMultipleFailures ? 'Providers' : 'Provider'} threw the following ${hasMultipleFailures ? 'errors' : 'error'}:\n${errors}`;
 
       this.#log(`${WARNING_PREFIX} ${message}`);
       console.warn(message);
->>>>>>> e3e786dd
     }
 
     this.#log('Aligned');
