import { AccountGroupType, select, selectOne } from '@metamask/account-api';
import {
  toMultichainAccountGroupId,
  type MultichainAccountGroupId,
  type MultichainAccountGroup as MultichainAccountGroupDefinition,
} from '@metamask/account-api';
import type { Bip44Account } from '@metamask/account-api';
import type { AccountSelector } from '@metamask/account-api';
import { type KeyringAccount } from '@metamask/keyring-api';

import type { MultichainAccountWallet } from './MultichainAccountWallet';
<<<<<<< HEAD
import type { MultichainAccountServiceMessenger } from './types';
=======
import type { NamedAccountProvider } from './providers';
>>>>>>> 8029bcdb

/**
 * A multichain account group that holds multiple accounts.
 */
export class MultichainAccountGroup<
  Account extends Bip44Account<KeyringAccount>,
> implements MultichainAccountGroupDefinition<Account>
{
  readonly #id: MultichainAccountGroupId;

  readonly #wallet: MultichainAccountWallet<Account>;

  readonly #groupIndex: number;

  readonly #providers: NamedAccountProvider<Account>[];

  readonly #providerToAccounts: Map<
    NamedAccountProvider<Account>,
    Account['id'][]
  >;

  readonly #accountToProvider: Map<
    Account['id'],
    NamedAccountProvider<Account>
  >;

  readonly #messenger: MultichainAccountServiceMessenger;

  // eslint-disable-next-line @typescript-eslint/prefer-readonly
  #initialized = false;

  constructor({
    groupIndex,
    wallet,
    providers,
    messenger,
  }: {
    groupIndex: number;
    wallet: MultichainAccountWallet<Account>;
<<<<<<< HEAD
    providers: AccountProvider<Account>[];
    messenger: MultichainAccountServiceMessenger;
=======
    providers: NamedAccountProvider<Account>[];
>>>>>>> 8029bcdb
  }) {
    this.#id = toMultichainAccountGroupId(wallet.id, groupIndex);
    this.#groupIndex = groupIndex;
    this.#wallet = wallet;
    this.#providers = providers;
    this.#messenger = messenger;
    this.#providerToAccounts = new Map();
    this.#accountToProvider = new Map();

    this.#sync();
    this.#initialized = true;
  }

  /**
   * Force multichain account synchronization.
   *
   * This can be used if account providers got new accounts that the multichain
   * account doesn't know about.
   */
  sync(): void {
    this.#sync();
  }

  #sync(): void {
    // Clear reverse mapping and re-construct it entirely based on the refreshed
    // list of accounts from each providers.
    this.#accountToProvider.clear();

    for (const provider of this.#providers) {
      // Filter account only for that index.
      const accounts = [];
      for (const account of provider.getAccounts()) {
        if (
          account.options.entropy.id === this.wallet.entropySource &&
          account.options.entropy.groupIndex === this.groupIndex
        ) {
          // We only use IDs to always fetch the latest version of accounts.
          accounts.push(account.id);
        }
      }
      this.#providerToAccounts.set(provider, accounts);

      // Reverse-mapping for fast indexing.
      for (const id of accounts) {
        this.#accountToProvider.set(id, provider);
      }
    }

    // Emit update event when group is synced (only if initialized)
    if (this.#initialized) {
      this.#messenger.publish(
        'MultichainAccountService:multichainAccountGroupUpdated',
        this,
      );
    }
  }

  /**
   * Gets the multichain account group ID.
   *
   * @returns The multichain account group ID.
   */
  get id(): MultichainAccountGroupId {
    return this.#id;
  }

  /**
   * Gets the multichain account group type.
   *
   * @returns The multichain account type.
   */
  get type(): AccountGroupType.MultichainAccount {
    return AccountGroupType.MultichainAccount;
  }

  /**
   * Gets the multichain account's wallet reference (parent).
   *
   * @returns The multichain account's wallet.
   */
  get wallet(): MultichainAccountWallet<Account> {
    return this.#wallet;
  }

  /**
   * Gets the multichain account group index.
   *
   * @returns The multichain account group index.
   */
  get groupIndex(): number {
    return this.#groupIndex;
  }

  /**
   * Checks if there's any underlying accounts for this multichain accounts.
   *
   * @returns True if there's any underlying accounts, false otherwise.
   */
  hasAccounts(): boolean {
    // If there's anything in the reverse-map, it means we have some accounts.
    return this.#accountToProvider.size > 0;
  }

  /**
   * Gets the accounts for this multichain account.
   *
   * @returns The accounts.
   */
  getAccounts(): Account[] {
    const allAccounts: Account[] = [];

    for (const [provider, accounts] of this.#providerToAccounts.entries()) {
      for (const id of accounts) {
        const account = provider.getAccount(id);

        if (account) {
          // If for some reason we cannot get this account from the provider, it
          // might means it has been deleted or something, so we just filter it
          // out.
          allAccounts.push(account);
        }
      }
    }

    return allAccounts;
  }

  /**
   * Gets the account for a given account ID.
   *
   * @param id - Account ID.
   * @returns The account or undefined if not found.
   */
  getAccount(id: Account['id']): Account | undefined {
    const provider = this.#accountToProvider.get(id);

    // If there's nothing in the map, it means we tried to get an account
    // that does not belong to this multichain account.
    if (!provider) {
      return undefined;
    }
    return provider.getAccount(id);
  }

  /**
   * Query an account matching the selector.
   *
   * @param selector - Query selector.
   * @returns The account matching the selector or undefined if not matching.
   * @throws If multiple accounts match the selector.
   */
  get(selector: AccountSelector<Account>): Account | undefined {
    return selectOne(this.getAccounts(), selector);
  }

  /**
   * Query accounts matching the selector.
   *
   * @param selector - Query selector.
   * @returns The accounts matching the selector.
   */
  select(selector: AccountSelector<Account>): Account[] {
    return select(this.getAccounts(), selector);
  }

  /**
   * Align the multichain account group.
   *
   * This will create accounts for providers that don't have any accounts yet.
   */
  async align(): Promise<void> {
    const results = await Promise.allSettled(
      this.#providers.map((provider) => {
        const accounts = this.#providerToAccounts.get(provider);
        if (!accounts || accounts.length === 0) {
          return provider.createAccounts({
            entropySource: this.wallet.entropySource,
            groupIndex: this.groupIndex,
          });
        }
        return Promise.resolve();
      }),
    );

    if (results.some((result) => result.status === 'rejected')) {
      console.warn(
        `Failed to fully align multichain account group for entropy ID: ${this.wallet.entropySource} and group index: ${this.groupIndex}, some accounts might be missing`,
      );
    }
  }
}<|MERGE_RESOLUTION|>--- conflicted
+++ resolved
@@ -9,11 +9,8 @@
 import { type KeyringAccount } from '@metamask/keyring-api';
 
 import type { MultichainAccountWallet } from './MultichainAccountWallet';
-<<<<<<< HEAD
 import type { MultichainAccountServiceMessenger } from './types';
-=======
 import type { NamedAccountProvider } from './providers';
->>>>>>> 8029bcdb
 
 /**
  * A multichain account group that holds multiple accounts.
@@ -53,12 +50,8 @@
   }: {
     groupIndex: number;
     wallet: MultichainAccountWallet<Account>;
-<<<<<<< HEAD
-    providers: AccountProvider<Account>[];
+    providers: NamedAccountProvider<Account>[];
     messenger: MultichainAccountServiceMessenger;
-=======
-    providers: NamedAccountProvider<Account>[];
->>>>>>> 8029bcdb
   }) {
     this.#id = toMultichainAccountGroupId(wallet.id, groupIndex);
     this.#groupIndex = groupIndex;
