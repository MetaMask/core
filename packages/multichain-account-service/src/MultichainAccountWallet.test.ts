/* eslint-disable jsdoc/require-jsdoc */
import type { Bip44Account } from '@metamask/account-api';
import {
  AccountWalletType,
  toAccountGroupId,
  toDefaultAccountGroupId,
  toMultichainAccountGroupId,
  toMultichainAccountWalletId,
} from '@metamask/account-api';
import {
  EthAccountType,
  SolAccountType,
  type EntropySourceId,
} from '@metamask/keyring-api';
import type { InternalAccount } from '@metamask/keyring-internal-api';

import { MultichainAccountWallet } from './MultichainAccountWallet';
import type { MockAccountProvider } from './tests';
import {
  MOCK_HD_ACCOUNT_1,
  MOCK_HD_KEYRING_1,
  MOCK_SNAP_ACCOUNT_2,
  MOCK_SOL_ACCOUNT_1,
  MOCK_WALLET_1_BTC_P2TR_ACCOUNT,
  MOCK_WALLET_1_BTC_P2WPKH_ACCOUNT,
  MOCK_WALLET_1_ENTROPY_SOURCE,
  MOCK_WALLET_1_EVM_ACCOUNT,
  MOCK_WALLET_1_SOL_ACCOUNT,
  MockAccountBuilder,
  setupNamedAccountProvider,
  getMultichainAccountServiceMessenger,
  getRootMessenger,
  type RootMessenger,
} from './tests';
import type { MultichainAccountServiceMessenger } from './types';

function setup({
  entropySource = MOCK_WALLET_1_ENTROPY_SOURCE,
  messenger = getRootMessenger(),
  providers,
  accounts = [
    [MOCK_WALLET_1_EVM_ACCOUNT],
    [
      MOCK_WALLET_1_SOL_ACCOUNT,
      MOCK_WALLET_1_BTC_P2WPKH_ACCOUNT,
      MOCK_WALLET_1_BTC_P2TR_ACCOUNT,
      MOCK_SNAP_ACCOUNT_2, // Non-BIP-44 account.
    ],
  ],
}: {
  entropySource?: EntropySourceId;
  messenger?: RootMessenger;
  providers?: MockAccountProvider[];
  accounts?: InternalAccount[][];
} = {}): {
  wallet: MultichainAccountWallet<Bip44Account<InternalAccount>>;
  providers: MockAccountProvider[];
  messenger: MultichainAccountServiceMessenger;
} {
  providers ??= accounts.map((providerAccounts, i) => {
    return setupNamedAccountProvider({
      name: `Mocked Provider ${i}`,
      accounts: providerAccounts,
      index: i,
    });
  });

  const serviceMessenger = getMultichainAccountServiceMessenger(messenger);

  messenger.registerActionHandler(
    'ErrorReportingService:captureException',
    jest.fn(),
  );

  const wallet = new MultichainAccountWallet<Bip44Account<InternalAccount>>({
    entropySource,
    providers,
    messenger: serviceMessenger,
  });

  return { wallet, providers, messenger: serviceMessenger };
}

describe('MultichainAccountWallet', () => {
  afterEach(() => {
    jest.clearAllTimers();
    jest.useRealTimers();
    jest.restoreAllMocks();
  });

  describe('constructor', () => {
    it('constructs a multichain account wallet', () => {
      const entropySource = MOCK_WALLET_1_ENTROPY_SOURCE;
      const { wallet } = setup({
        entropySource,
      });

      const expectedWalletId = toMultichainAccountWalletId(entropySource);
      expect(wallet.id).toStrictEqual(expectedWalletId);
      expect(wallet.status).toBe('ready');
      expect(wallet.type).toBe(AccountWalletType.Entropy);
      expect(wallet.entropySource).toStrictEqual(entropySource);
      expect(wallet.getMultichainAccountGroups()).toHaveLength(1); // All internal accounts are using index 0, so it means only 1 multichain account.
    });
  });

  describe('getMultichainAccountGroup', () => {
    it('gets a multichain account group from its index', () => {
      const { wallet } = setup();

      const groupIndex = 0;
      const multichainAccountGroup =
        wallet.getMultichainAccountGroup(groupIndex);
      expect(multichainAccountGroup).toBeDefined();
      expect(multichainAccountGroup?.groupIndex).toBe(groupIndex);

      // We can still get a multichain account group as a "basic" account group too.
      const group = wallet.getAccountGroup(
        toMultichainAccountGroupId(wallet.id, groupIndex),
      );
      expect(group).toBeDefined();
      expect(group?.id).toBe(multichainAccountGroup?.id);
    });
  });

  describe('getAccountGroup', () => {
    it('gets the default multichain account group', () => {
      const { wallet } = setup();

      const group = wallet.getAccountGroup(toDefaultAccountGroupId(wallet.id));
      expect(group).toBeDefined();
      expect(group?.id).toBe(toMultichainAccountGroupId(wallet.id, 0));
    });

    it('gets a multichain account group when using a multichain account group id', () => {
      const { wallet } = setup();

      const group = wallet.getAccountGroup(toDefaultAccountGroupId(wallet.id));
      expect(group).toBeDefined();
      expect(group?.id).toBe(toMultichainAccountGroupId(wallet.id, 0));
    });

    it('returns undefined when using a bad multichain account group id', () => {
      const { wallet } = setup();

      const group = wallet.getAccountGroup(toAccountGroupId(wallet.id, 'bad'));
      expect(group).toBeUndefined();
    });
  });

  describe('sync', () => {
    it('force sync wallet after account provider got new account', () => {
      const mockEvmAccount = MOCK_WALLET_1_EVM_ACCOUNT;
      const provider = setupNamedAccountProvider({
        accounts: [mockEvmAccount],
      });
      const { wallet } = setup({
        providers: [provider],
      });

      expect(wallet.getMultichainAccountGroups()).toHaveLength(1);
      expect(wallet.getAccountGroups()).toHaveLength(1); // We can still get "basic" groups too.

      // Add a new account for the next index.
      provider.getAccounts.mockReturnValue([
        mockEvmAccount,
        {
          ...mockEvmAccount,
          options: {
            ...mockEvmAccount.options,
            entropy: {
              ...mockEvmAccount.options.entropy,
              groupIndex: 1,
            },
          },
        },
      ]);

      // Force sync, so the wallet will "find" a new multichain account.
      wallet.sync();
      expect(wallet.getAccountGroups()).toHaveLength(2);
      expect(wallet.getMultichainAccountGroups()).toHaveLength(2);
    });

    it('skips non-matching wallet during sync', () => {
      const mockEvmAccount = MOCK_WALLET_1_EVM_ACCOUNT;
      const provider = setupNamedAccountProvider({
        accounts: [mockEvmAccount],
      });
      const { wallet } = setup({
        providers: [provider],
      });

      expect(wallet.getMultichainAccountGroups()).toHaveLength(1);

      // Add a new account for another index but not for this wallet.
      provider.getAccounts.mockReturnValue([
        mockEvmAccount,
        {
          ...mockEvmAccount,
          options: {
            ...mockEvmAccount.options,
            entropy: {
              ...mockEvmAccount.options.entropy,
              id: 'mock-unknown-entropy-id',
              groupIndex: 1,
            },
          },
        },
      ]);

      // Even if we have a new account, it's not for this wallet, so it should
      // not create a new multichain account!
      wallet.sync();
      expect(wallet.getMultichainAccountGroups()).toHaveLength(1);
    });

    it('cleans up old multichain account group during sync', () => {
      const mockEvmAccount = MOCK_WALLET_1_EVM_ACCOUNT;
      const provider = setupNamedAccountProvider({
        accounts: [mockEvmAccount],
      });
      const { wallet } = setup({
        providers: [provider],
      });

      expect(wallet.getMultichainAccountGroups()).toHaveLength(1);

      // Account for index 0 got removed, thus, the multichain account for index 0
      // will also be removed.
      provider.getAccounts.mockReturnValue([]);

      // We should not have any multichain account anymore.
      wallet.sync();
      expect(wallet.getMultichainAccountGroups()).toHaveLength(0);
    });
  });

  describe('createMultichainAccountGroup', () => {
    it('creates a multichain account group for a given index', async () => {
      const groupIndex = 1;

      const mockEvmAccount = MockAccountBuilder.from(MOCK_HD_ACCOUNT_1)
        .withEntropySource(MOCK_HD_KEYRING_1.metadata.id)
        .withGroupIndex(0)
        .get();

      const { wallet, providers } = setup({
        accounts: [[mockEvmAccount]], // 1 provider
      });

      const [provider] = providers;
      const mockNextEvmAccount = MockAccountBuilder.from(mockEvmAccount)
        .withEntropySource(MOCK_HD_KEYRING_1.metadata.id)
        .withGroupIndex(groupIndex)
        .get();
      // 1. Create the accounts for the new index and returns their IDs.
      provider.createAccounts.mockResolvedValueOnce([mockNextEvmAccount]);
      // 2. When the wallet creates a new multichain account group, it will query
      // all accounts for this given index (so similar to the one we just created).
      provider.getAccounts.mockReturnValueOnce([mockNextEvmAccount]);
      // 3. Required when we call `getAccounts` (below) on the multichain account.
      provider.getAccount.mockReturnValueOnce(mockNextEvmAccount);

      const specificGroup =
        await wallet.createMultichainAccountGroup(groupIndex);
      expect(specificGroup.groupIndex).toBe(groupIndex);

      const internalAccounts = specificGroup.getAccounts();
      expect(internalAccounts).toHaveLength(1);
      expect(internalAccounts[0].type).toBe(EthAccountType.Eoa);
    });

    it('returns the same reference when re-creating using the same index', async () => {
      const { wallet } = setup({
        accounts: [[MOCK_HD_ACCOUNT_1]],
      });

      const group = wallet.getMultichainAccountGroup(0);
      const newGroup = await wallet.createMultichainAccountGroup(0);

      expect(newGroup).toBe(group);
    });

    it('fails to create an account beyond the next index', async () => {
      const { wallet } = setup({
        accounts: [[MOCK_HD_ACCOUNT_1]],
      });

      const groupIndex = 10;
      await expect(
        wallet.createMultichainAccountGroup(groupIndex),
      ).rejects.toThrow(
        `You cannot use a group index that is higher than the next available one: expected <=1, got ${groupIndex}`,
      );
    });

    it('fails to create an account group if the EVM provider fails to create its account', async () => {
      const groupIndex = 1;

      const mockEvmAccount = MockAccountBuilder.from(MOCK_HD_ACCOUNT_1)
        .withEntropySource(MOCK_HD_KEYRING_1.metadata.id)
        .withGroupIndex(0)
        .get();

      const { wallet, providers } = setup({
        accounts: [[mockEvmAccount]], // 1 provider
      });

      const [provider] = providers;
      provider.createAccounts.mockRejectedValueOnce(
        new Error('Unable to create accounts'),
      );

      await expect(
        wallet.createMultichainAccountGroup(groupIndex),
      ).rejects.toThrow(
        'Unable to create multichain account group for index: 1 with provider "Mocked Provider 0"',
      );
    });

    it('does not fail to create an account group if a non-EVM provider fails to create its account', async () => {
      const groupIndex = 0;
      const mockEvmAccount = MockAccountBuilder.from(MOCK_HD_ACCOUNT_1)
        .withEntropySource(MOCK_HD_KEYRING_1.metadata.id)
        .withGroupIndex(groupIndex)
        .get();

      const { wallet, providers } = setup({
        accounts: [[], []],
      });

      const [evmProvider, solProvider] = providers;

      const mockSolProviderError = jest
        .fn()
        .mockRejectedValue('Unable to create');
      evmProvider.createAccounts.mockResolvedValueOnce([mockEvmAccount]);
      solProvider.createAccounts.mockImplementation(mockSolProviderError);

      await wallet.createMultichainAccountGroup(groupIndex);

      expect(
        await wallet.createMultichainAccountGroup(groupIndex),
      ).toBeDefined();
      expect(mockSolProviderError).toHaveBeenCalled();
    });

    it('fails to create an account group if any of the provider fails to create its account and waitForAllProvidersToFinishCreatingAccounts is true', async () => {
      const groupIndex = 1;

      const mockEvmAccount = MockAccountBuilder.from(MOCK_HD_ACCOUNT_1)
        .withEntropySource(MOCK_HD_KEYRING_1.metadata.id)
        .withGroupIndex(0)
        .get();
      const { wallet, providers } = setup({
        accounts: [[mockEvmAccount]], // 1 provider
      });
      const [provider] = providers;
      provider.createAccounts.mockRejectedValueOnce(
        new Error('Unable to create accounts'),
      );

      await expect(
        wallet.createMultichainAccountGroup(groupIndex, {
          waitForAllProvidersToFinishCreatingAccounts: true,
        }),
      ).rejects.toThrow(
        'Unable to create multichain account group for index: 1',
      );
    });

<<<<<<< HEAD
    it('captures an error when a provider fails to create its account', async () => {
      const groupIndex = 1;
      const { wallet, providers, messenger } = setup({
        accounts: [[MOCK_HD_ACCOUNT_1]],
      });
      const [provider] = providers;
      provider.createAccounts.mockRejectedValueOnce(
        new Error('Unable to create accounts'),
      );
      const callSpy = jest.spyOn(messenger, 'call');
      await expect(
        wallet.createMultichainAccountGroup(groupIndex),
      ).rejects.toThrow(
        'Unable to create multichain account group for index: 1',
      );
      expect(callSpy).toHaveBeenCalledWith(
        'ErrorReportingService:captureException',
        new Error('Unable to create accounts'),
      );
=======
    it('aggregates non-EVM failures when waiting for all providers', async () => {
      const startingIndex = 0;

      const mockEvmAccount = MockAccountBuilder.from(MOCK_HD_ACCOUNT_1)
        .withEntropySource(MOCK_HD_KEYRING_1.metadata.id)
        .withGroupIndex(startingIndex)
        .get();

      const { wallet, providers } = setup({
        providers: [
          setupNamedAccountProvider({ accounts: [mockEvmAccount], index: 0 }),
          setupNamedAccountProvider({
            name: 'Non-EVM Provider',
            accounts: [],
            index: 1,
          }),
        ],
      });

      const nextIndex = 1;
      const nextEvmAccount = MockAccountBuilder.from(mockEvmAccount)
        .withGroupIndex(nextIndex)
        .get();

      const [evmProvider, solProvider] = providers;
      evmProvider.createAccounts.mockResolvedValueOnce([nextEvmAccount]);
      evmProvider.getAccounts.mockReturnValueOnce([nextEvmAccount]);
      evmProvider.getAccount.mockReturnValueOnce(nextEvmAccount);

      const warnSpy = jest.spyOn(console, 'warn').mockImplementation();

      const SOL_PROVIDER_ERROR = 'SOL create failed';
      solProvider.createAccounts.mockRejectedValueOnce(
        new Error(SOL_PROVIDER_ERROR),
      );

      await expect(
        wallet.createMultichainAccountGroup(nextIndex, {
          waitForAllProvidersToFinishCreatingAccounts: true,
        }),
      ).rejects.toThrow(
        `Unable to create multichain account group for index: ${nextIndex}:\n- Error: ${SOL_PROVIDER_ERROR}`,
      );

      expect(warnSpy).toHaveBeenCalled();
>>>>>>> 40d91795
    });
  });

  describe('createNextMultichainAccountGroup', () => {
    it('creates the next multichain account group (with multiple providers)', async () => {
      const mockEvmAccount = MockAccountBuilder.from(MOCK_HD_ACCOUNT_1)
        .withEntropySource(MOCK_HD_KEYRING_1.metadata.id)
        .withGroupIndex(0)
        .get();
      const mockSolAccount = MockAccountBuilder.from(MOCK_SOL_ACCOUNT_1)
        .withEntropySource(MOCK_HD_KEYRING_1.metadata.id)
        .withGroupIndex(0)
        .get();

      const { wallet, providers } = setup({
        accounts: [
          [mockEvmAccount], // EVM provider.
          [mockSolAccount], // Solana provider.
        ],
      });

      const mockNextEvmAccount = MockAccountBuilder.from(mockEvmAccount)
        .withEntropySource(MOCK_HD_KEYRING_1.metadata.id)
        .withGroupIndex(1)
        .get();
      const mockNextSolAccount = MockAccountBuilder.from(mockSolAccount)
        .withEntropySource(MOCK_HD_KEYRING_1.metadata.id)
        .withGroupIndex(1)
        .withUuid() // Required by KeyringClient.
        .get();

      // We need to mock every call made to the providers when creating an accounts:
      const [evmAccountProvider, solAccountProvider] = providers;
      for (const [mockAccountProvider, mockNextAccount] of [
        [evmAccountProvider, mockNextEvmAccount],
        [solAccountProvider, mockNextSolAccount],
      ] as const) {
        mockAccountProvider.createAccounts.mockResolvedValueOnce([
          mockNextAccount,
        ]);
        mockAccountProvider.getAccounts.mockReturnValueOnce([mockNextAccount]);
        mockAccountProvider.getAccount.mockReturnValueOnce(mockNextAccount);
      }

      const nextGroup = await wallet.createNextMultichainAccountGroup();
      expect(nextGroup.groupIndex).toBe(1);

      const internalAccounts = nextGroup.getAccounts();
      expect(internalAccounts).toHaveLength(2); // EVM + SOL.
      expect(internalAccounts[0].type).toBe(EthAccountType.Eoa);
      expect(internalAccounts[1].type).toBe(SolAccountType.DataAccount);
    });
  });

  describe('alignAccounts', () => {
    it('creates missing accounts only for providers with no accounts associated with a particular group index', async () => {
      const mockEvmAccount1 = MockAccountBuilder.from(MOCK_HD_ACCOUNT_1)
        .withEntropySource(MOCK_HD_KEYRING_1.metadata.id)
        .withGroupIndex(0)
        .get();
      const mockEvmAccount2 = MockAccountBuilder.from(MOCK_HD_ACCOUNT_1)
        .withEntropySource(MOCK_HD_KEYRING_1.metadata.id)
        .withGroupIndex(1)
        .get();
      const mockSolAccount = MockAccountBuilder.from(MOCK_SOL_ACCOUNT_1)
        .withEntropySource(MOCK_HD_KEYRING_1.metadata.id)
        .withGroupIndex(0)
        .get();
      const { wallet, providers, messenger } = setup({
        accounts: [[mockEvmAccount1, mockEvmAccount2], [mockSolAccount]],
      });

      const mockWalletStatusChange = jest
        .fn()
        // 1. Triggered when group alignment begins.
        .mockImplementationOnce((walletId, status) => {
          expect(walletId).toBe(wallet.id);
          expect(status).toBe('in-progress:alignment');
        })
        // 2. Triggered when group alignment ends.
        .mockImplementationOnce((walletId, status) => {
          expect(walletId).toBe(wallet.id);
          expect(status).toBe('ready');
        });

      messenger.subscribe(
        'MultichainAccountService:walletStatusChange',
        mockWalletStatusChange,
      );

      await wallet.alignAccounts();

      // EVM provider already has group 0 and 1; should not be called.
      expect(providers[0].createAccounts).not.toHaveBeenCalled();

      // Sol provider is missing group 1; should be called to create it.
      expect(providers[1].createAccounts).toHaveBeenCalledWith({
        entropySource: wallet.entropySource,
        groupIndex: 1,
      });
    });
  });

  describe('alignGroup', () => {
    it('aligns a specific multichain account group', async () => {
      const mockEvmAccount = MockAccountBuilder.from(MOCK_HD_ACCOUNT_1)
        .withEntropySource(MOCK_HD_KEYRING_1.metadata.id)
        .withGroupIndex(0)
        .get();
      const mockSolAccount = MockAccountBuilder.from(MOCK_SOL_ACCOUNT_1)
        .withEntropySource(MOCK_HD_KEYRING_1.metadata.id)
        .withGroupIndex(1)
        .get();
      const { wallet, providers, messenger } = setup({
        accounts: [[mockEvmAccount], [mockSolAccount]],
      });

      const mockWalletStatusChange = jest
        .fn()
        // 1. Triggered when group alignment begins.
        .mockImplementationOnce((walletId, status) => {
          expect(walletId).toBe(wallet.id);
          expect(status).toBe('in-progress:alignment');
        })
        // 2. Triggered when group alignment ends.
        .mockImplementationOnce((walletId, status) => {
          expect(walletId).toBe(wallet.id);
          expect(status).toBe('ready');
        });

      messenger.subscribe(
        'MultichainAccountService:walletStatusChange',
        mockWalletStatusChange,
      );

      await wallet.alignAccountsOf(0);

      // EVM provider already has group 0; should not be called.
      expect(providers[0].createAccounts).not.toHaveBeenCalled();

      // Sol provider is missing group 0; should be called to create it.
      expect(providers[1].createAccounts).toHaveBeenCalledWith({
        entropySource: wallet.entropySource,
        groupIndex: 0,
      });

      expect(providers[1].createAccounts).not.toHaveBeenCalledWith({
        entropySource: wallet.entropySource,
        groupIndex: 1,
      });
    });
  });

  describe('discoverAccounts', () => {
    it('runs discovery', async () => {
      const { wallet, providers, messenger } = setup({
        accounts: [[], []],
      });

      providers[0].discoverAccounts
        .mockImplementationOnce(async () => [MOCK_HD_ACCOUNT_1])
        .mockImplementationOnce(async () => []);
      providers[1].discoverAccounts
        .mockImplementationOnce(async () => [MOCK_SOL_ACCOUNT_1])
        .mockImplementationOnce(async () => []);

      const mockWalletStatusChange = jest
        .fn()
        // 1. Triggered when group alignment begins.
        .mockImplementationOnce((walletId, status) => {
          expect(walletId).toBe(wallet.id);
          expect(status).toBe('in-progress:discovery');
        })
        // 2. Triggered when group alignment ends.
        .mockImplementationOnce((walletId, status) => {
          expect(walletId).toBe(wallet.id);
          expect(status).toBe('ready');
        });

      messenger.subscribe(
        'MultichainAccountService:walletStatusChange',
        mockWalletStatusChange,
      );

      await wallet.discoverAccounts();

      expect(providers[0].discoverAccounts).toHaveBeenCalledTimes(2);
      expect(providers[1].discoverAccounts).toHaveBeenCalledTimes(2);
    });

    it('fast-forwards lagging providers to the highest group index', async () => {
      const { wallet, providers } = setup({
        accounts: [[], []],
      });

      providers[0].getName.mockImplementation(() => 'EVM');
      providers[1].getName.mockImplementation(() => 'Solana');

      // Fast provider: succeeds at indices 0,1 then stops at 2
      providers[0].discoverAccounts
        .mockImplementationOnce(() => Promise.resolve([{}]))
        .mockImplementationOnce(() => Promise.resolve([{}]))
        .mockImplementationOnce(() => Promise.resolve([]));

      // Slow provider: first call (index 0) resolves on a later tick, then it should be
      // rescheduled directly at index 2 (the max group index) and stop there
      providers[1].discoverAccounts
        .mockImplementationOnce(
          () => new Promise((resolve) => setTimeout(() => resolve([{}]), 100)),
        )
        .mockImplementationOnce(() => Promise.resolve([]));

      // Avoid side-effects from alignment for this orchestrator behavior test
      jest.spyOn(wallet, 'alignAccounts').mockResolvedValue(undefined);

      jest.useFakeTimers();
      const discovery = wallet.discoverAccounts();
      // Allow fast provider microtasks to run and advance maxGroupIndex first
      await Promise.resolve(); // Mutex lock.
      await Promise.resolve();
      await Promise.resolve();
      jest.advanceTimersByTime(100);
      await discovery;

      // Assert call order per provider shows skipping ahead
      const fastIndices = Array.from(
        providers[0].discoverAccounts.mock.calls,
      ).map((c) => Number(c[0].groupIndex));
      expect(fastIndices).toStrictEqual([0, 1, 2]);

      const slowIndices = Array.from(
        providers[1].discoverAccounts.mock.calls,
      ).map((c) => Number(c[0].groupIndex));
      expect(slowIndices).toStrictEqual([0, 2]);
    });

    it('stops scheduling a provider when it returns no accounts', async () => {
      const { wallet, providers } = setup({
        accounts: [[MOCK_HD_ACCOUNT_1], []],
      });

      providers[0].getName.mockImplementation(() => 'EVM');
      providers[1].getName.mockImplementation(() => 'Solana');

      // First provider finds one at 0 then stops at 1
      providers[0].discoverAccounts
        .mockImplementationOnce(() => Promise.resolve([{}]))
        .mockImplementationOnce(() => Promise.resolve([]));

      // Second provider stops immediately at 0
      providers[1].discoverAccounts.mockImplementationOnce(() =>
        Promise.resolve([]),
      );

      jest.spyOn(wallet, 'alignAccounts').mockResolvedValue(undefined);

      await wallet.discoverAccounts();

      expect(providers[0].discoverAccounts).toHaveBeenCalledTimes(2);
      expect(providers[1].discoverAccounts).toHaveBeenCalledTimes(1);
    });

    it('marks a provider stopped on error and does not reschedule it', async () => {
      const { wallet, providers } = setup({
        accounts: [[], []],
      });

      providers[0].getName.mockImplementation(() => 'EVM');
      providers[1].getName.mockImplementation(() => 'Solana');

      const consoleSpy = jest.spyOn(console, 'error').mockImplementation();
      jest.spyOn(wallet, 'alignAccounts').mockResolvedValue(undefined);

      // First provider throws on its first step
      providers[0].discoverAccounts.mockImplementationOnce(() =>
        Promise.reject(new Error('Failed to discover accounts')),
      );
      // Second provider stops immediately
      providers[1].discoverAccounts.mockImplementationOnce(() =>
        Promise.resolve([]),
      );

      await wallet.discoverAccounts();

      // Thrown provider should have been called once and not rescheduled
      expect(providers[0].discoverAccounts).toHaveBeenCalledTimes(1);
      expect(consoleSpy).toHaveBeenCalledWith(expect.any(Error));
      expect((consoleSpy.mock.calls[0][0] as Error).message).toBe(
        'Failed to discover accounts',
      );

      // Other provider proceeds normally
      expect(providers[1].discoverAccounts).toHaveBeenCalledTimes(1);
    });

    it('captures an error when a provider fails to discover its accounts', async () => {
      const { wallet, providers, messenger } = setup({
        accounts: [[], []],
      });
      providers[0].discoverAccounts.mockRejectedValueOnce(
        new Error('Unable to discover accounts'),
      );
      const callSpy = jest.spyOn(messenger, 'call');
      // Ensure the other provider stops immediately to finish the Promise.all
      providers[1].discoverAccounts.mockResolvedValueOnce([]);
      await wallet.discoverAccounts();
      expect(callSpy).toHaveBeenCalledWith(
        'ErrorReportingService:captureException',
        new Error('Unable to discover accounts'),
      );
    });
  });
});<|MERGE_RESOLUTION|>--- conflicted
+++ resolved
@@ -370,7 +370,6 @@
       );
     });
 
-<<<<<<< HEAD
     it('captures an error when a provider fails to create its account', async () => {
       const groupIndex = 1;
       const { wallet, providers, messenger } = setup({
@@ -390,7 +389,8 @@
         'ErrorReportingService:captureException',
         new Error('Unable to create accounts'),
       );
-=======
+    });
+
     it('aggregates non-EVM failures when waiting for all providers', async () => {
       const startingIndex = 0;
 
@@ -436,7 +436,6 @@
       );
 
       expect(warnSpy).toHaveBeenCalled();
->>>>>>> 40d91795
     });
   });
 
