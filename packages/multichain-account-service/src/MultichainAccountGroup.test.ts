--- conflicted
+++ resolved
@@ -77,7 +77,6 @@
     messenger: serviceMessenger,
   });
 
-<<<<<<< HEAD
   // Initialize group state from provided accounts so that constructor tests
   // observe accounts immediately
   const groupState = providers.reduce<GroupState>((state, provider, idx) => {
@@ -92,10 +91,7 @@
 
   group.init(groupState);
 
-  return { wallet, group, providers };
-=======
   return { wallet, group, providers, messenger: serviceMessenger };
->>>>>>> bd65e7f8
 }
 
 describe('MultichainAccount', () => {
@@ -277,7 +273,6 @@
       );
     });
 
-<<<<<<< HEAD
     it('does not create accounts when a provider is disabled', async () => {
       const groupIndex = 0;
       const { group, providers } = setup({
@@ -306,7 +301,8 @@
       expect(providers[1].createAccounts).toHaveBeenCalled();
 
       expect(group.getAccount(MOCK_WALLET_1_EVM_ACCOUNT.id)).toBeUndefined();
-=======
+    });
+
     it('captures an error when a provider fails to create its account', async () => {
       const groupIndex = 0;
       const { group, providers, messenger } = setup({
@@ -322,7 +318,6 @@
         new Error('Unable to align accounts with provider "Mocked Provider"'),
       );
       expect(callSpy.mock.lastCall[1]).toHaveProperty('cause', providerError);
->>>>>>> bd65e7f8
     });
   });
 });