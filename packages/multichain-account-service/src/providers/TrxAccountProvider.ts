import { assertIsBip44Account, type Bip44Account } from '@metamask/account-api';
import type { EntropySourceId, KeyringAccount } from '@metamask/keyring-api';
import { TrxAccountType, TrxScope } from '@metamask/keyring-api';
import { KeyringTypes } from '@metamask/keyring-controller';
import type { InternalAccount } from '@metamask/keyring-internal-api';
import { KeyringClient } from '@metamask/keyring-snap-client';
import type { SnapId } from '@metamask/snaps-sdk';
import { HandlerType } from '@metamask/snaps-utils';
import type { Json, JsonRpcRequest } from '@metamask/utils';

import {
  SnapAccountProvider,
  type SnapAccountProviderConfig,
} from './SnapAccountProvider';
import { withRetry, withTimeout } from './utils';
import type { MultichainAccountServiceMessenger } from '../types';

export const TRX_ACCOUNT_PROVIDER_NAME = 'Tron' as const;

export class TrxAccountProvider extends SnapAccountProvider {
  static NAME = TRX_ACCOUNT_PROVIDER_NAME;

  static TRX_SNAP_ID = 'npm:@metamask/tron-wallet-snap' as SnapId;

  readonly #client: KeyringClient;

  constructor(
    messenger: MultichainAccountServiceMessenger,
    config: SnapAccountProviderConfig = {
      discovery: {
        timeoutMs: 2000,
        maxAttempts: 3,
        backOffMs: 1000,
      },
      createAccounts: {
        timeoutMs: 3000,
        maxConcurrency: Infinity,
      },
    },
  ) {
    super(TrxAccountProvider.TRX_SNAP_ID, messenger, config);
    this.#client = this.#getKeyringClientFromSnapId(
      TrxAccountProvider.TRX_SNAP_ID,
    );
  }

  getName(): string {
    return TrxAccountProvider.NAME;
  }

  #getKeyringClientFromSnapId(snapId: string): KeyringClient {
    return new KeyringClient({
      send: async (request: JsonRpcRequest) => {
        const response = await this.messenger.call(
          'SnapController:handleRequest',
          {
            snapId: snapId as SnapId,
            origin: 'metamask',
            handler: HandlerType.OnKeyringRequest,
            request,
          },
        );
        return response as Json;
      },
    });
  }

  isAccountCompatible(account: Bip44Account<InternalAccount>): boolean {
    return (
      account.type === TrxAccountType.Eoa &&
      account.metadata.keyring.type === (KeyringTypes.snap as string)
    );
  }

  async createAccounts({
    entropySource,
    groupIndex: index,
  }: {
    entropySource: EntropySourceId;
    groupIndex: number;
  }): Promise<Bip44Account<KeyringAccount>[]> {
    const createAccount = await this.getRestrictedSnapAccountCreator();

    const account = await withTimeout(
<<<<<<< HEAD
      createAccount({ entropySource, derivationPath }),
      this.config.createAccounts.timeoutMs,
=======
      createAccount({
        entropySource,
        index,
        addressType: TrxAccountType.Eoa,
        scope: TrxScope.Mainnet,
      }),
      this.#config.createAccounts.timeoutMs,
>>>>>>> 5295c059
    );

    assertIsBip44Account(account);
<<<<<<< HEAD
    return account;
  }

  async createAccounts({
    entropySource,
    groupIndex,
  }: {
    entropySource: EntropySourceId;
    groupIndex: number;
  }): Promise<Bip44Account<KeyringAccount>[]> {
    return this.withMaxConcurrency(async () => {
      const derivationPath = `m/44'/195'/0'/${groupIndex}'`;
      const account = await this.#createAccount({
        entropySource,
        groupIndex,
        derivationPath,
      });

      return [account];
    });
=======
    return [account];
>>>>>>> 5295c059
  }

  async discoverAccounts({
    entropySource,
    groupIndex,
  }: {
    entropySource: EntropySourceId;
    groupIndex: number;
  }): Promise<Bip44Account<KeyringAccount>[]> {
    const discoveredAccounts = await withRetry(
      () =>
        withTimeout(
          this.#client.discoverAccounts(
            [TrxScope.Mainnet],
            entropySource,
            groupIndex,
          ),
          this.config.discovery.timeoutMs,
        ),
      {
        maxAttempts: this.config.discovery.maxAttempts,
        backOffMs: this.config.discovery.backOffMs,
      },
    );

    if (!discoveredAccounts.length) {
      return [];
    }

    const createdAccounts = await this.createAccounts({
      entropySource,
      groupIndex,
    });

    return createdAccounts;
  }
}<|MERGE_RESOLUTION|>--- conflicted
+++ resolved
@@ -79,48 +79,22 @@
     entropySource: EntropySourceId;
     groupIndex: number;
   }): Promise<Bip44Account<KeyringAccount>[]> {
-    const createAccount = await this.getRestrictedSnapAccountCreator();
+    return this.withMaxConcurrency(async () => {
+      const createAccount = await this.getRestrictedSnapAccountCreator();
 
-    const account = await withTimeout(
-<<<<<<< HEAD
-      createAccount({ entropySource, derivationPath }),
-      this.config.createAccounts.timeoutMs,
-=======
-      createAccount({
-        entropySource,
-        index,
-        addressType: TrxAccountType.Eoa,
-        scope: TrxScope.Mainnet,
-      }),
-      this.#config.createAccounts.timeoutMs,
->>>>>>> 5295c059
-    );
+      const account = await withTimeout(
+        createAccount({
+          entropySource,
+          index,
+          addressType: TrxAccountType.Eoa,
+          scope: TrxScope.Mainnet,
+        }),
+        this.config.createAccounts.timeoutMs,
+      );
 
-    assertIsBip44Account(account);
-<<<<<<< HEAD
-    return account;
-  }
-
-  async createAccounts({
-    entropySource,
-    groupIndex,
-  }: {
-    entropySource: EntropySourceId;
-    groupIndex: number;
-  }): Promise<Bip44Account<KeyringAccount>[]> {
-    return this.withMaxConcurrency(async () => {
-      const derivationPath = `m/44'/195'/0'/${groupIndex}'`;
-      const account = await this.#createAccount({
-        entropySource,
-        groupIndex,
-        derivationPath,
-      });
-
+      assertIsBip44Account(account);
       return [account];
     });
-=======
-    return [account];
->>>>>>> 5295c059
   }
 
   async discoverAccounts({
