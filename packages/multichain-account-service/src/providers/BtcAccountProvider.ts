--- conflicted
+++ resolved
@@ -38,14 +38,7 @@
     },
     trace: TraceCallback = traceFallback,
   ) {
-<<<<<<< HEAD
-    super(BtcAccountProvider.BTC_SNAP_ID, messenger, config);
-=======
     super(BtcAccountProvider.BTC_SNAP_ID, messenger, config, trace);
-    this.#client = this.#getKeyringClientFromSnapId(
-      BtcAccountProvider.BTC_SNAP_ID,
-    );
->>>>>>> c0f03a07
   }
 
   getName(): string {
@@ -90,22 +83,8 @@
   }: {
     entropySource: EntropySourceId;
     groupIndex: number;
-<<<<<<< HEAD
-  }) {
-    const discoveredAccounts = await withRetry(
-      () =>
-        withTimeout(
-          this.client.discoverAccounts(
-            [BtcScope.Mainnet],
-            entropySource,
-            groupIndex,
-          ),
-          this.config.discovery.timeoutMs,
-        ),
-=======
   }): Promise<Bip44Account<KeyringAccount>[]> {
     return await super.trace(
->>>>>>> c0f03a07
       {
         name: TraceName.SnapDiscoverAccounts,
         data: {
@@ -116,7 +95,7 @@
         const discoveredAccounts = await withRetry(
           () =>
             withTimeout(
-              this.#client.discoverAccounts(
+              this.client.discoverAccounts(
                 [BtcScope.Mainnet],
                 entropySource,
                 groupIndex,
