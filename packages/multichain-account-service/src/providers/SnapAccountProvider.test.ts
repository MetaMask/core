<<<<<<< HEAD
import { isBip44Account, type Bip44Account } from '@metamask/account-api';
=======
import type { Bip44Account } from '@metamask/account-api';
import type { TraceCallback, TraceRequest } from '@metamask/controller-utils';
>>>>>>> c0f03a07
import type { EntropySourceId, KeyringAccount } from '@metamask/keyring-api';
import type { InternalAccount } from '@metamask/keyring-internal-api';
import type { SnapId } from '@metamask/snaps-sdk';

import { BtcAccountProvider } from './BtcAccountProvider';
import {
  isSnapAccountProvider,
  SnapAccountProvider,
} from './SnapAccountProvider';
import { SolAccountProvider } from './SolAccountProvider';
<<<<<<< HEAD
import type { RootMessenger } from '../tests';
=======
import { TrxAccountProvider } from './TrxAccountProvider';
import { traceFallback } from '../analytics';
>>>>>>> c0f03a07
import {
  asKeyringAccount,
  getMultichainAccountServiceMessenger,
  getRootMessenger,
  MOCK_HD_ACCOUNT_1,
  MOCK_HD_ACCOUNT_2,
  MockAccountBuilder,
} from '../tests';
import type { MultichainAccountServiceMessenger } from '../types';

jest.mock('../analytics', () => {
  const actual = jest.requireActual('../analytics');
  return {
    ...actual,
    traceFallback: jest.fn(),
  };
});

const THROTTLED_OPERATION_DELAY_MS = 10;
const TEST_SNAP_ID = 'npm:@metamask/test-snap' as SnapId;
const TEST_ENTROPY_SOURCE = 'test-entropy-source' as EntropySourceId;

// Helper to create a test provider that exposes protected trace method
class TestSnapAccountProvider extends SnapAccountProvider {
  getName(): string {
    return 'Test Provider';
  }

  isAccountCompatible(_account: Bip44Account<InternalAccount>): boolean {
    return true;
  }

  async discoverAccounts(_options: {
    entropySource: EntropySourceId;
    groupIndex: number;
  }): Promise<Bip44Account<KeyringAccount>[]> {
    return [];
  }

  async createAccounts(_options: {
    entropySource: EntropySourceId;
    groupIndex: number;
  }): Promise<Bip44Account<KeyringAccount>[]> {
    return [];
  }

  // Expose protected trace method as public for testing
  async trace<ReturnType>(
    request: TraceRequest,
    fn: () => Promise<ReturnType>,
  ): Promise<ReturnType> {
    return super.trace(request, fn);
  }
}

// Helper to create a tracked provider that monitors concurrent execution
const setup = ({
  maxConcurrency,
  messenger = getRootMessenger(),
}: { maxConcurrency?: number; messenger?: RootMessenger } = {}) => {
  const tracker: {
    startLog: number[];
    endLog: number[];
    activeCount: number;
    maxActiveCount: number;
  } = {
    startLog: [],
    endLog: [],
    activeCount: 0,
    maxActiveCount: 0,
  };

  class MockSnapAccountProvider extends SnapAccountProvider {
    getName(): string {
      return 'Test Provider';
    }

    isAccountCompatible(): boolean {
      return true;
    }

    async discoverAccounts(): Promise<Bip44Account<KeyringAccount>[]> {
      return [];
    }

    async createAccounts(options: {
      entropySource: EntropySourceId;
      groupIndex: number;
    }): Promise<Bip44Account<KeyringAccount>[]> {
      return this.withMaxConcurrency(async () => {
        tracker.startLog.push(options.groupIndex);
        tracker.activeCount += 1;
        tracker.maxActiveCount = Math.max(
          tracker.maxActiveCount,
          tracker.activeCount,
        );
        await new Promise((resolve) =>
          setTimeout(resolve, THROTTLED_OPERATION_DELAY_MS),
        );
        tracker.activeCount -= 1;
        tracker.endLog.push(options.groupIndex);
        return [];
      });
    }
  }

  const keyring = {
    createAccount: jest.fn(),
    removeAccount: jest.fn(),
  };

  messenger.registerActionHandler(
    'KeyringController:withKeyring',
    jest
      .fn()
      .mockImplementation(
        async (_ /* selector */, operation) => await operation({ keyring }),
      ),
  );

  const serviceMessenger = getMultichainAccountServiceMessenger(messenger);
  const config = {
    ...(maxConcurrency !== undefined && { maxConcurrency }),
    createAccounts: {
      timeoutMs: 5000,
    },
    discovery: {
      timeoutMs: 2000,
      maxAttempts: 3,
      backOffMs: 1000,
    },
  };
  const provider = new MockSnapAccountProvider(
    TEST_SNAP_ID,
    serviceMessenger,
    config,
  );

  return { messenger, provider, tracker, keyring };
};

describe('SnapAccountProvider', () => {
  describe('constructor default parameters', () => {
    const mockMessenger = {
      call: jest.fn().mockResolvedValue({}),
      registerActionHandler: jest.fn(),
      subscribe: jest.fn(),
      registerMethodActionHandlers: jest.fn(),
      unregisterActionHandler: jest.fn(),
      registerInitialEventPayload: jest.fn(),
      publish: jest.fn(),
      clearEventSubscriptions: jest.fn(),
    } as unknown as MultichainAccountServiceMessenger;

    beforeEach(() => {
      jest.clearAllMocks();
    });

    it('creates SolAccountProvider with default trace using 1 parameter', () => {
      const provider = new SolAccountProvider(mockMessenger);
      expect(provider).toBeDefined();
      expect(provider.snapId).toBe(SolAccountProvider.SOLANA_SNAP_ID);
    });

    it('creates SolAccountProvider with default trace using 2 parameters', () => {
      const provider = new SolAccountProvider(mockMessenger, undefined);
      expect(provider).toBeDefined();
      expect(provider.snapId).toBe(SolAccountProvider.SOLANA_SNAP_ID);
    });

    it('creates SolAccountProvider with custom trace using 3 parameters', () => {
      const customTrace = jest.fn();
      const provider = new SolAccountProvider(
        mockMessenger,
        undefined,
        customTrace,
      );
      expect(provider).toBeDefined();
      expect(provider.snapId).toBe(SolAccountProvider.SOLANA_SNAP_ID);
    });

    it('creates SolAccountProvider with custom config and default trace', () => {
      const customConfig = {
        discovery: {
          timeoutMs: 3000,
          maxAttempts: 5,
          backOffMs: 2000,
        },
        createAccounts: {
          timeoutMs: 5000,
        },
      };
      const provider = new SolAccountProvider(mockMessenger, customConfig);
      expect(provider).toBeDefined();
      expect(provider.snapId).toBe(SolAccountProvider.SOLANA_SNAP_ID);
    });

    it('creates BtcAccountProvider with default trace', () => {
      // Test other subclasses to ensure branch coverage
      const btcProvider = new BtcAccountProvider(mockMessenger);

      expect(btcProvider).toBeDefined();
      expect(isSnapAccountProvider(btcProvider)).toBe(true);
    });

    it('creates TrxAccountProvider with custom trace', () => {
      const customTrace = jest.fn();

      // Explicitly test with all three parameters
      const trxProvider = new TrxAccountProvider(
        mockMessenger,
        undefined,
        customTrace,
      );

      expect(trxProvider).toBeDefined();
      expect(isSnapAccountProvider(trxProvider)).toBe(true);
    });

    it('creates provider without trace parameter', () => {
      // Test creating provider without passing trace parameter
      const provider = new SolAccountProvider(mockMessenger, undefined);

      expect(provider).toBeDefined();
    });

    it('tests parameter spreading to trigger branch coverage', () => {
      type SolConfig = ConstructorParameters<typeof SolAccountProvider>[1];
      type ProviderArgs = [
        MultichainAccountServiceMessenger,
        SolConfig?,
        TraceCallback?,
      ];
      const args: ProviderArgs = [mockMessenger];
      const provider1 = new SolAccountProvider(...args);

      args.push(undefined);
      args.push(jest.fn());
      const provider2 = new SolAccountProvider(...args);

      expect(provider1).toBeDefined();
      expect(provider2).toBeDefined();
    });
  });

  describe('isSnapAccountProvider', () => {
    it('returns false for plain object with snapId property', () => {
      const mockProvider = { snapId: 'test-snap-id' };

      expect(isSnapAccountProvider(mockProvider)).toBe(false);
    });

    it('returns false for null', () => {
      expect(isSnapAccountProvider(null)).toBe(false);
    });

    it('returns false for undefined', () => {
      expect(isSnapAccountProvider(undefined)).toBe(false);
    });

    it('returns false for object without snapId property', () => {
      const mockProvider = { otherProperty: 'value' };

      expect(isSnapAccountProvider(mockProvider)).toBe(false);
    });

    it('returns false for primitive values', () => {
      expect(isSnapAccountProvider('string')).toBe(false);
      expect(isSnapAccountProvider(123)).toBe(false);
      expect(isSnapAccountProvider(true)).toBe(false);
    });

    it('returns true for actual SnapAccountProvider instance', () => {
      // Create a mock messenger with required methods
      const mockMessenger = {
        call: jest.fn(),
        registerActionHandler: jest.fn(),
        subscribe: jest.fn(),
        registerMethodActionHandlers: jest.fn(),
        unregisterActionHandler: jest.fn(),
        registerInitialEventPayload: jest.fn(),
        publish: jest.fn(),
        clearEventSubscriptions: jest.fn(),
      } as unknown as MultichainAccountServiceMessenger;

      const solProvider = new SolAccountProvider(mockMessenger);
      expect(isSnapAccountProvider(solProvider)).toBe(true);
    });
  });

  describe('trace functionality', () => {
    const mockMessenger = {
      call: jest.fn().mockResolvedValue({}),
      registerActionHandler: jest.fn(),
      subscribe: jest.fn(),
      registerMethodActionHandlers: jest.fn(),
      unregisterActionHandler: jest.fn(),
      registerInitialEventPayload: jest.fn(),
      publish: jest.fn(),
      clearEventSubscriptions: jest.fn(),
    } as unknown as MultichainAccountServiceMessenger;

    const traceFallbackMock = traceFallback as jest.MockedFunction<
      typeof traceFallback
    >;

    beforeEach(() => {
      jest.clearAllMocks();
      traceFallbackMock.mockClear();
    });

    it('uses default trace parameter when only messenger is provided', async () => {
      traceFallbackMock.mockImplementation(async (_request, fn) => fn?.());

      // Test with default config and trace
      const defaultConfig = {
        discovery: {
          timeoutMs: 2000,
          maxAttempts: 3,
          backOffMs: 1000,
        },
        createAccounts: {
          timeoutMs: 3000,
        },
      };
      const testProvider = new TestSnapAccountProvider(
        TEST_SNAP_ID,
        mockMessenger,
        defaultConfig,
      );
      const request = { name: 'Test Request', data: {} };
      const fn = jest.fn().mockResolvedValue('defaultResult');

      await testProvider.trace(request, fn);

      expect(traceFallbackMock).toHaveBeenCalledTimes(1);
      expect(traceFallbackMock).toHaveBeenCalledWith(
        request,
        expect.any(Function),
      );
      expect(fn).toHaveBeenCalledTimes(1);
    });

    it('uses custom trace when explicitly provided with all parameters', async () => {
      const customTrace = jest.fn().mockImplementation(async (_request, fn) => {
        return await fn();
      });

      // Test with all parameters including custom trace
      const testProvider = new TestSnapAccountProvider(
        TEST_SNAP_ID,
        mockMessenger,
        {
          discovery: {
            timeoutMs: 2000,
            maxAttempts: 3,
            backOffMs: 1000,
          },
          createAccounts: {
            timeoutMs: 3000,
          },
        },
        customTrace,
      );
      const request = { name: 'Test Request', data: {} };
      const fn = jest.fn().mockResolvedValue('customResult');

      const result = await testProvider.trace(request, fn);

      expect(result).toBe('customResult');
      expect(customTrace).toHaveBeenCalledTimes(1);
      expect(customTrace).toHaveBeenCalledWith(request, expect.any(Function));
      expect(traceFallbackMock).not.toHaveBeenCalled();
    });

    it('calls trace callback with the correct arguments', async () => {
      const mockTrace = jest.fn().mockImplementation(async (request, fn) => {
        expect(request).toStrictEqual({
          name: 'Test Request',
          data: { test: 'data' },
        });
        return await fn();
      });

      const defaultConfig = {
        discovery: {
          timeoutMs: 2000,
          maxAttempts: 3,
          backOffMs: 1000,
        },
        createAccounts: {
          timeoutMs: 3000,
        },
      };
      const testProvider = new TestSnapAccountProvider(
        TEST_SNAP_ID,
        mockMessenger,
        defaultConfig,
        mockTrace,
      );
      const request = { name: 'Test Request', data: { test: 'data' } };
      const fn = jest.fn().mockResolvedValue('testResult');

      const result = await testProvider.trace(request, fn);

      expect(result).toBe('testResult');
      expect(mockTrace).toHaveBeenCalledTimes(1);
      expect(fn).toHaveBeenCalledTimes(1);
    });

    it('propagates errors through trace callback', async () => {
      const mockError = new Error('Test error');
      const mockTrace = jest.fn().mockImplementation(async (_request, fn) => {
        return await fn();
      });

      const defaultConfig = {
        discovery: {
          timeoutMs: 2000,
          maxAttempts: 3,
          backOffMs: 1000,
        },
        createAccounts: {
          timeoutMs: 3000,
        },
      };
      const testProvider = new TestSnapAccountProvider(
        TEST_SNAP_ID,
        mockMessenger,
        defaultConfig,
        mockTrace,
      );
      const request = { name: 'Test Request', data: {} };
      const fn = jest.fn().mockRejectedValue(mockError);

      await expect(testProvider.trace(request, fn)).rejects.toThrow(mockError);

      expect(mockTrace).toHaveBeenCalledTimes(1);
      expect(fn).toHaveBeenCalledTimes(1);
    });

    it('handles trace callback returning undefined', async () => {
      const mockTrace = jest.fn().mockImplementation(async (_request, fn) => {
        return await fn();
      });

      const defaultConfig = {
        discovery: {
          timeoutMs: 2000,
          maxAttempts: 3,
          backOffMs: 1000,
        },
        createAccounts: {
          timeoutMs: 3000,
        },
      };
      const testProvider = new TestSnapAccountProvider(
        TEST_SNAP_ID,
        mockMessenger,
        defaultConfig,
        mockTrace,
      );
      const request = { name: 'Test Request', data: {} };
      const fn = jest.fn().mockResolvedValue(undefined);

      const result = await testProvider.trace(request, fn);

      expect(result).toBeUndefined();
      expect(mockTrace).toHaveBeenCalledTimes(1);
      expect(fn).toHaveBeenCalledTimes(1);
    });
  });

  describe('withMaxConcurrency', () => {
    afterEach(() => {
      jest.clearAllTimers();
      jest.useRealTimers();
    });

    it('throttles createAccounts when maxConcurrency is finite', async () => {
      const { provider, tracker } = setup({ maxConcurrency: 2 }); // Allow only 2 concurrent operations

      // Start 4 concurrent calls
      const promises = [0, 1, 2, 3].map((index) =>
        provider.createAccounts({
          entropySource: TEST_ENTROPY_SOURCE,
          groupIndex: index,
        }),
      );

      await Promise.all(promises);

      // All operations should complete
      expect(tracker.startLog).toHaveLength(4);
      expect(tracker.endLog).toHaveLength(4);

      // With maxConcurrency=2, never more than 2 should run concurrently
      expect(tracker.maxActiveCount).toBe(2);

      // First 2 should start immediately, next 2 should wait
      expect(tracker.startLog.slice(0, 2).sort()).toStrictEqual([0, 1]);
    });

    it('does not throttle when maxConcurrency is Infinity', async () => {
      const { provider, tracker } = setup({ maxConcurrency: Infinity }); // No throttling

      // Start 4 concurrent calls
      const promises = [0, 1, 2, 3].map((index) =>
        provider.createAccounts({
          entropySource: TEST_ENTROPY_SOURCE,
          groupIndex: index,
        }),
      );

      await Promise.all(promises);

      // All 4 operations should complete
      expect(tracker.startLog).toHaveLength(4);

      // With no throttling, all 4 should have been able to run concurrently
      expect(tracker.maxActiveCount).toBe(4);
    });

    it('respects concurrency limit across multiple calls', async () => {
      const { provider, tracker } = setup({ maxConcurrency: 1 }); // Only 1 concurrent operation

      // Start 3 concurrent calls
      const promises = [0, 1, 2].map((index) =>
        provider.createAccounts({
          entropySource: TEST_ENTROPY_SOURCE,
          groupIndex: index,
        }),
      );

      await Promise.all(promises);

      // Verify all completed
      expect(tracker.endLog).toHaveLength(3);

      // With maxConcurrency=1, never more than 1 should run at a time
      expect(tracker.maxActiveCount).toBe(1);
    });

    it('defaults to Infinity when maxConcurrency is not provided', async () => {
      const { provider, tracker } = setup();

      // Start 4 concurrent calls
      const promises = [0, 1, 2, 3].map((index) =>
        provider.createAccounts({
          entropySource: TEST_ENTROPY_SOURCE,
          groupIndex: index,
        }),
      );

      await Promise.all(promises);

      // All 4 operations should complete
      expect(tracker.startLog).toHaveLength(4);

      // Without maxConcurrency specified, should default to Infinity (no throttling)
      // So all 4 should have been able to run concurrently
      expect(tracker.maxActiveCount).toBe(4);
    });
  });

  describe('resyncAccounts', () => {
    const mockAccounts = [
      MockAccountBuilder.from(MOCK_HD_ACCOUNT_1)
        .withUuid()
        .withSnapId(TEST_SNAP_ID)
        .get(),
      MockAccountBuilder.from(MOCK_HD_ACCOUNT_2)
        .withUuid()
        .withSnapId(TEST_SNAP_ID)
        .get(),
    ].filter(isBip44Account);

    it('does not create any accounts if already in-sync', async () => {
      const { provider, messenger } = setup();

      messenger.registerActionHandler(
        'SnapController:handleRequest',
        jest.fn().mockResolvedValue(mockAccounts.map(asKeyringAccount)),
      );

      const createAccountsSpy = jest.spyOn(provider, 'createAccounts');

      await provider.resyncAccounts(mockAccounts);

      expect(createAccountsSpy).not.toHaveBeenCalled();
    });

    it('creates new accounts if de-synced', async () => {
      const { provider, messenger } = setup();

      messenger.registerActionHandler(
        'SnapController:handleRequest',
        jest.fn().mockResolvedValue([mockAccounts[0]].map(asKeyringAccount)),
      );

      const mockCaptureException = jest.fn();
      messenger.registerActionHandler(
        'ErrorReportingService:captureException',
        mockCaptureException,
      );

      const createAccountsSpy = jest.spyOn(provider, 'createAccounts');

      await provider.resyncAccounts(mockAccounts);

      expect(mockCaptureException).toHaveBeenCalledWith(
        new Error(
          `Snap "${TEST_SNAP_ID}" has de-synced accounts, we'll attempt to re-sync them...`,
        ),
      );

      const desyncedAccount = mockAccounts[1];
      expect(createAccountsSpy).toHaveBeenCalledWith({
        entropySource: desyncedAccount.options.entropy.id,
        groupIndex: desyncedAccount.options.entropy.groupIndex,
      });
    });

    it('reports an error if a Snap has more accounts than MetaMask', async () => {
      const { provider, messenger } = setup();

      messenger.registerActionHandler(
        'SnapController:handleRequest',
        jest.fn().mockResolvedValue(mockAccounts.map(asKeyringAccount)),
      );

      const mockCaptureException = jest.fn();
      messenger.registerActionHandler(
        'ErrorReportingService:captureException',
        mockCaptureException,
      );

      await provider.resyncAccounts([mockAccounts[0]]); // Less accounts than the Snap

      expect(mockCaptureException).toHaveBeenCalledWith(
        new Error(
          `Snap "${TEST_SNAP_ID}" has de-synced accounts, Snap has more accounts than MetaMask!`,
        ),
      );
    });

    it('does not throw errors if any provider is not able to re-sync', async () => {
      const { provider, messenger } = setup();

      messenger.registerActionHandler(
        'SnapController:handleRequest',
        jest.fn().mockResolvedValue([mockAccounts[0]].map(asKeyringAccount)),
      );

      const mockCaptureException = jest.fn();
      messenger.registerActionHandler(
        'ErrorReportingService:captureException',
        mockCaptureException,
      );

      const createAccountsSpy = jest.spyOn(provider, 'createAccounts');

      const providerError = new Error('Unable to create accounts');
      createAccountsSpy.mockRejectedValue(providerError);

      await provider.resyncAccounts(mockAccounts);

      expect(createAccountsSpy).toHaveBeenCalled();

      expect(mockCaptureException).toHaveBeenNthCalledWith(
        1,
        new Error(
          `Snap "${TEST_SNAP_ID}" has de-synced accounts, we'll attempt to re-sync them...`,
        ),
      );
      expect(mockCaptureException).toHaveBeenNthCalledWith(
        2,
        new Error('Unable to re-sync account: 0'),
      );
      expect(mockCaptureException.mock.lastCall[0]).toHaveProperty(
        'cause',
        providerError,
      );
    });
  });
});<|MERGE_RESOLUTION|>--- conflicted
+++ resolved
@@ -1,9 +1,5 @@
-<<<<<<< HEAD
 import { isBip44Account, type Bip44Account } from '@metamask/account-api';
-=======
-import type { Bip44Account } from '@metamask/account-api';
 import type { TraceCallback, TraceRequest } from '@metamask/controller-utils';
->>>>>>> c0f03a07
 import type { EntropySourceId, KeyringAccount } from '@metamask/keyring-api';
 import type { InternalAccount } from '@metamask/keyring-internal-api';
 import type { SnapId } from '@metamask/snaps-sdk';
@@ -14,12 +10,9 @@
   SnapAccountProvider,
 } from './SnapAccountProvider';
 import { SolAccountProvider } from './SolAccountProvider';
-<<<<<<< HEAD
-import type { RootMessenger } from '../tests';
-=======
 import { TrxAccountProvider } from './TrxAccountProvider';
 import { traceFallback } from '../analytics';
->>>>>>> c0f03a07
+import type { RootMessenger } from '../tests';
 import {
   asKeyringAccount,
   getMultichainAccountServiceMessenger,
