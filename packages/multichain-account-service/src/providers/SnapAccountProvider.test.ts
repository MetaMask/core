<<<<<<< HEAD
import type { TraceCallback, TraceRequest } from '@metamask/controller-utils';

import { BtcAccountProvider } from './BtcAccountProvider';
import { isSnapAccountProvider } from './SnapAccountProvider';
import { SolAccountProvider } from './SolAccountProvider';
import { TrxAccountProvider } from './TrxAccountProvider';
import { traceFallback } from '../analytics';
import type { MultichainAccountServiceMessenger } from '../types';

jest.mock('../analytics', () => ({
  ...jest.requireActual('../analytics'),
  traceFallback: jest
    .fn()
    .mockImplementation(async (_request: TraceRequest, fn?: () => unknown) => {
      if (fn) {
        return await fn();
      }
      return undefined;
    }),
}));
=======
import type { Bip44Account } from '@metamask/account-api';
import type { EntropySourceId, KeyringAccount } from '@metamask/keyring-api';
import type { SnapId } from '@metamask/snaps-sdk';

import {
  isSnapAccountProvider,
  SnapAccountProvider,
} from './SnapAccountProvider';
import { SolAccountProvider } from './SolAccountProvider';
import {
  getMultichainAccountServiceMessenger,
  getRootMessenger,
} from '../tests';
import type { MultichainAccountServiceMessenger } from '../types';

const THROTTLED_OPERATION_DELAY_MS = 10;
const TEST_SNAP_ID = 'npm:@metamask/test-snap' as SnapId;
const TEST_ENTROPY_SOURCE = 'test-entropy-source' as EntropySourceId;

// Helper to create a tracked provider that monitors concurrent execution
const createTrackedProvider = (maxConcurrency: number) => {
  const tracker: {
    startLog: number[];
    endLog: number[];
    activeCount: number;
    maxActiveCount: number;
  } = {
    startLog: [],
    endLog: [],
    activeCount: 0,
    maxActiveCount: 0,
  };

  class TrackedProvider extends SnapAccountProvider {
    getName(): string {
      return 'Test Provider';
    }

    isAccountCompatible(): boolean {
      return true;
    }

    async discoverAccounts(): Promise<Bip44Account<KeyringAccount>[]> {
      return [];
    }

    async createAccounts(options: {
      entropySource: EntropySourceId;
      groupIndex: number;
    }): Promise<Bip44Account<KeyringAccount>[]> {
      return this.withMaxConcurrency(async () => {
        tracker.startLog.push(options.groupIndex);
        tracker.activeCount += 1;
        tracker.maxActiveCount = Math.max(
          tracker.maxActiveCount,
          tracker.activeCount,
        );
        await new Promise((resolve) =>
          setTimeout(resolve, THROTTLED_OPERATION_DELAY_MS),
        );
        tracker.activeCount -= 1;
        tracker.endLog.push(options.groupIndex);
        return [];
      });
    }
  }

  const messenger = getMultichainAccountServiceMessenger(getRootMessenger());
  const config = {
    maxConcurrency,
    createAccounts: {
      timeoutMs: 5000,
    },
    discovery: {
      timeoutMs: 2000,
      maxAttempts: 3,
      backOffMs: 1000,
    },
  };
  const provider = new TrackedProvider(TEST_SNAP_ID, messenger, config);

  return { provider, tracker };
};
>>>>>>> 92ee28d1

describe('SnapAccountProvider', () => {
  describe('constructor default parameters', () => {
    const mockMessenger = {
      call: jest.fn().mockResolvedValue({}),
      registerActionHandler: jest.fn(),
      subscribe: jest.fn(),
      registerMethodActionHandlers: jest.fn(),
      unregisterActionHandler: jest.fn(),
      registerInitialEventPayload: jest.fn(),
      publish: jest.fn(),
      clearEventSubscriptions: jest.fn(),
    } as unknown as MultichainAccountServiceMessenger;

    beforeEach(() => {
      jest.clearAllMocks();
      (traceFallback as jest.Mock).mockClear();
    });

    it('creates SolAccountProvider with default trace using 1 parameter', () => {
      const provider = new SolAccountProvider(mockMessenger);
      expect(provider).toBeDefined();
      expect(provider.snapId).toBe(SolAccountProvider.SOLANA_SNAP_ID);
    });

    it('creates SolAccountProvider with default trace using 2 parameters', () => {
      const provider = new SolAccountProvider(mockMessenger, undefined);
      expect(provider).toBeDefined();
      expect(provider.snapId).toBe(SolAccountProvider.SOLANA_SNAP_ID);
    });

    it('creates SolAccountProvider with custom trace using 3 parameters', () => {
      const customTrace = jest.fn();
      const provider = new SolAccountProvider(
        mockMessenger,
        undefined,
        customTrace,
      );
      expect(provider).toBeDefined();
      expect(provider.snapId).toBe(SolAccountProvider.SOLANA_SNAP_ID);
    });

    it('creates SolAccountProvider with custom config and default trace', () => {
      const customConfig = {
        discovery: {
          timeoutMs: 3000,
          maxAttempts: 5,
          backOffMs: 2000,
        },
        createAccounts: {
          timeoutMs: 5000,
        },
      };
      const provider = new SolAccountProvider(mockMessenger, customConfig);
      expect(provider).toBeDefined();
      expect(provider.snapId).toBe(SolAccountProvider.SOLANA_SNAP_ID);
    });

    it('creates BtcAccountProvider with default trace', () => {
      // Test other subclasses to ensure branch coverage
      const btcProvider = new BtcAccountProvider(mockMessenger);

      expect(btcProvider).toBeDefined();
      expect(isSnapAccountProvider(btcProvider)).toBe(true);
    });

    it('creates TrxAccountProvider with custom trace', () => {
      const customTrace = jest.fn();

      // Explicitly test with all three parameters
      const trxProvider = new TrxAccountProvider(
        mockMessenger,
        undefined,
        customTrace,
      );

      expect(trxProvider).toBeDefined();
      expect(isSnapAccountProvider(trxProvider)).toBe(true);
    });

    it('creates provider without trace parameter', () => {
      // Test creating provider without passing trace parameter
      const provider = new SolAccountProvider(mockMessenger, undefined);

      expect(provider).toBeDefined();
    });

    it('tests parameter spreading to trigger branch coverage', () => {
      type SolConfig = ConstructorParameters<typeof SolAccountProvider>[1];
      type ProviderArgs = [
        MultichainAccountServiceMessenger,
        SolConfig?,
        TraceCallback?,
      ];
      const args: ProviderArgs = [mockMessenger];
      const provider1 = new SolAccountProvider(...args);

      args.push(undefined);
      args.push(jest.fn());
      const provider2 = new SolAccountProvider(...args);

      expect(provider1).toBeDefined();
      expect(provider2).toBeDefined();
    });
  });

  describe('isSnapAccountProvider', () => {
    it('returns false for plain object with snapId property', () => {
      const mockProvider = { snapId: 'test-snap-id' };

      expect(isSnapAccountProvider(mockProvider)).toBe(false);
    });

    it('returns false for null', () => {
      expect(isSnapAccountProvider(null)).toBe(false);
    });

    it('returns false for undefined', () => {
      expect(isSnapAccountProvider(undefined)).toBe(false);
    });

    it('returns false for object without snapId property', () => {
      const mockProvider = { otherProperty: 'value' };

      expect(isSnapAccountProvider(mockProvider)).toBe(false);
    });

    it('returns false for primitive values', () => {
      expect(isSnapAccountProvider('string')).toBe(false);
      expect(isSnapAccountProvider(123)).toBe(false);
      expect(isSnapAccountProvider(true)).toBe(false);
    });

    it('returns true for actual SnapAccountProvider instance', () => {
      // Create a mock messenger with required methods
      const mockMessenger = {
        call: jest.fn(),
        registerActionHandler: jest.fn(),
        subscribe: jest.fn(),
        registerMethodActionHandlers: jest.fn(),
        unregisterActionHandler: jest.fn(),
        registerInitialEventPayload: jest.fn(),
        publish: jest.fn(),
        clearEventSubscriptions: jest.fn(),
      } as unknown as MultichainAccountServiceMessenger;

      const solProvider = new SolAccountProvider(mockMessenger);
      expect(isSnapAccountProvider(solProvider)).toBe(true);
    });
  });

<<<<<<< HEAD
  describe('trace functionality', () => {
    const mockMessenger = {
      call: jest.fn().mockResolvedValue({}),
      registerActionHandler: jest.fn(),
      subscribe: jest.fn(),
      registerMethodActionHandlers: jest.fn(),
      unregisterActionHandler: jest.fn(),
      registerInitialEventPayload: jest.fn(),
      publish: jest.fn(),
      clearEventSubscriptions: jest.fn(),
    } as unknown as MultichainAccountServiceMessenger;

    beforeEach(() => {
      jest.clearAllMocks();
      (traceFallback as jest.Mock).mockClear();
    });

    it('uses default trace parameter when only messenger is provided', async () => {
      const mockTraceCallback = traceFallback as jest.MockedFunction<
        typeof traceFallback
      >;
      mockTraceCallback.mockImplementation(async (_request, fn) => fn?.());

      // Test with only messenger parameter (uses default config and trace)
      const solProvider = new SolAccountProvider(mockMessenger);
      const request = { name: 'Test Request', data: {} };
      const fn = jest.fn().mockResolvedValue('defaultResult');

      // Access protected trace method
      // eslint-disable-next-line @typescript-eslint/no-explicit-any
      await (solProvider as any).trace(request, fn);

      expect(mockTraceCallback).toHaveBeenCalledTimes(1);
      expect(mockTraceCallback).toHaveBeenCalledWith(
        request,
        expect.any(Function),
      );
      expect(fn).toHaveBeenCalledTimes(1);
    });

    it('uses custom trace when explicitly provided with all parameters', async () => {
      const customTrace = jest.fn().mockImplementation(async (_request, fn) => {
        return await fn();
      });

      // Test with all parameters including custom trace
      const solProvider = new SolAccountProvider(
        mockMessenger,
        {
          discovery: {
            timeoutMs: 2000,
            maxAttempts: 3,
            backOffMs: 1000,
          },
          createAccounts: {
            timeoutMs: 3000,
          },
        },
        customTrace,
      );
      const request = { name: 'Test Request', data: {} };
      const fn = jest.fn().mockResolvedValue('customResult');

      // Access protected trace method
      // eslint-disable-next-line @typescript-eslint/no-explicit-any
      const result = await (solProvider as any).trace(request, fn);

      expect(result).toBe('customResult');
      expect(customTrace).toHaveBeenCalledTimes(1);
      expect(customTrace).toHaveBeenCalledWith(request, expect.any(Function));
      expect(traceFallback).not.toHaveBeenCalled();
    });

    it('calls trace callback with the correct arguments', async () => {
      const mockTrace = jest.fn().mockImplementation(async (request, fn) => {
        expect(request).toStrictEqual({
          name: 'Test Request',
          data: { test: 'data' },
        });
        return await fn();
      });

      const solProvider = new SolAccountProvider(
        mockMessenger,
        undefined,
        mockTrace,
      );
      const request = { name: 'Test Request', data: { test: 'data' } };
      const fn = jest.fn().mockResolvedValue('testResult');

      // Access protected trace method
      // eslint-disable-next-line @typescript-eslint/no-explicit-any
      const result = await (solProvider as any).trace(request, fn);

      expect(result).toBe('testResult');
      expect(mockTrace).toHaveBeenCalledTimes(1);
      expect(fn).toHaveBeenCalledTimes(1);
    });

    it('propagates errors through trace callback', async () => {
      const mockError = new Error('Test error');
      const mockTrace = jest.fn().mockImplementation(async (_request, fn) => {
        return await fn();
      });

      const solProvider = new SolAccountProvider(
        mockMessenger,
        undefined,
        mockTrace,
      );
      const request = { name: 'Test Request', data: {} };
      const fn = jest.fn().mockRejectedValue(mockError);

      // Access protected trace method
      // eslint-disable-next-line @typescript-eslint/no-explicit-any
      await expect((solProvider as any).trace(request, fn)).rejects.toThrow(
        mockError,
      );

      expect(mockTrace).toHaveBeenCalledTimes(1);
      expect(fn).toHaveBeenCalledTimes(1);
    });

    it('handles trace callback returning undefined', async () => {
      const mockTrace = jest.fn().mockImplementation(async (_request, fn) => {
        return await fn();
      });

      const solProvider = new SolAccountProvider(
        mockMessenger,
        undefined,
        mockTrace,
      );
      const request = { name: 'Test Request', data: {} };
      const fn = jest.fn().mockResolvedValue(undefined);

      // Access protected trace method
      // eslint-disable-next-line @typescript-eslint/no-explicit-any
      const result = await (solProvider as any).trace(request, fn);

      expect(result).toBeUndefined();
      expect(mockTrace).toHaveBeenCalledTimes(1);
      expect(fn).toHaveBeenCalledTimes(1);
=======
  describe('withMaxConcurrency', () => {
    afterEach(() => {
      jest.clearAllTimers();
      jest.useRealTimers();
    });

    it('throttles createAccounts when maxConcurrency is finite', async () => {
      const { provider, tracker } = createTrackedProvider(2); // Allow only 2 concurrent operations

      // Start 4 concurrent calls
      const promises = [0, 1, 2, 3].map((index) =>
        provider.createAccounts({
          entropySource: TEST_ENTROPY_SOURCE,
          groupIndex: index,
        }),
      );

      await Promise.all(promises);

      // All operations should complete
      expect(tracker.startLog).toHaveLength(4);
      expect(tracker.endLog).toHaveLength(4);

      // With maxConcurrency=2, never more than 2 should run concurrently
      expect(tracker.maxActiveCount).toBe(2);

      // First 2 should start immediately, next 2 should wait
      expect(tracker.startLog.slice(0, 2).sort()).toStrictEqual([0, 1]);
    });

    it('does not throttle when maxConcurrency is Infinity', async () => {
      const { provider, tracker } = createTrackedProvider(Infinity); // No throttling

      // Start 4 concurrent calls
      const promises = [0, 1, 2, 3].map((index) =>
        provider.createAccounts({
          entropySource: TEST_ENTROPY_SOURCE,
          groupIndex: index,
        }),
      );

      await Promise.all(promises);

      // All 4 operations should complete
      expect(tracker.startLog).toHaveLength(4);

      // With no throttling, all 4 should have been able to run concurrently
      expect(tracker.maxActiveCount).toBe(4);
    });

    it('respects concurrency limit across multiple calls', async () => {
      const { provider, tracker } = createTrackedProvider(1); // Only 1 concurrent operation

      // Start 3 concurrent calls
      const promises = [0, 1, 2].map((index) =>
        provider.createAccounts({
          entropySource: TEST_ENTROPY_SOURCE,
          groupIndex: index,
        }),
      );

      await Promise.all(promises);

      // Verify all completed
      expect(tracker.endLog).toHaveLength(3);

      // With maxConcurrency=1, never more than 1 should run at a time
      expect(tracker.maxActiveCount).toBe(1);
>>>>>>> 92ee28d1
    });
  });
});<|MERGE_RESOLUTION|>--- conflicted
+++ resolved
@@ -1,11 +1,20 @@
-<<<<<<< HEAD
+import type { Bip44Account } from '@metamask/account-api';
 import type { TraceCallback, TraceRequest } from '@metamask/controller-utils';
+import type { EntropySourceId, KeyringAccount } from '@metamask/keyring-api';
+import type { SnapId } from '@metamask/snaps-sdk';
 
 import { BtcAccountProvider } from './BtcAccountProvider';
-import { isSnapAccountProvider } from './SnapAccountProvider';
+import {
+  isSnapAccountProvider,
+  SnapAccountProvider,
+} from './SnapAccountProvider';
 import { SolAccountProvider } from './SolAccountProvider';
 import { TrxAccountProvider } from './TrxAccountProvider';
 import { traceFallback } from '../analytics';
+import {
+  getMultichainAccountServiceMessenger,
+  getRootMessenger,
+} from '../tests';
 import type { MultichainAccountServiceMessenger } from '../types';
 
 jest.mock('../analytics', () => ({
@@ -19,21 +28,6 @@
       return undefined;
     }),
 }));
-=======
-import type { Bip44Account } from '@metamask/account-api';
-import type { EntropySourceId, KeyringAccount } from '@metamask/keyring-api';
-import type { SnapId } from '@metamask/snaps-sdk';
-
-import {
-  isSnapAccountProvider,
-  SnapAccountProvider,
-} from './SnapAccountProvider';
-import { SolAccountProvider } from './SolAccountProvider';
-import {
-  getMultichainAccountServiceMessenger,
-  getRootMessenger,
-} from '../tests';
-import type { MultichainAccountServiceMessenger } from '../types';
 
 const THROTTLED_OPERATION_DELAY_MS = 10;
 const TEST_SNAP_ID = 'npm:@metamask/test-snap' as SnapId;
@@ -103,7 +97,6 @@
 
   return { provider, tracker };
 };
->>>>>>> 92ee28d1
 
 describe('SnapAccountProvider', () => {
   describe('constructor default parameters', () => {
@@ -255,7 +248,6 @@
     });
   });
 
-<<<<<<< HEAD
   describe('trace functionality', () => {
     const mockMessenger = {
       call: jest.fn().mockResolvedValue({}),
@@ -399,7 +391,9 @@
       expect(result).toBeUndefined();
       expect(mockTrace).toHaveBeenCalledTimes(1);
       expect(fn).toHaveBeenCalledTimes(1);
-=======
+    });
+  });
+
   describe('withMaxConcurrency', () => {
     afterEach(() => {
       jest.clearAllTimers();
@@ -468,7 +462,6 @@
 
       // With maxConcurrency=1, never more than 1 should run at a time
       expect(tracker.maxActiveCount).toBe(1);
->>>>>>> 92ee28d1
     });
   });
 });