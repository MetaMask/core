--- conflicted
+++ resolved
@@ -33,26 +33,13 @@
     entropySource: EntropySourceId;
     groupIndex: number;
   }): Promise<Bip44Account<KeyringAccount>[]> {
-<<<<<<< HEAD
-    // Check if provider is disabled
     if (this.isDisabled) {
       console.log(
         `${this.constructor.name} is disabled - skipping account creation`,
       );
       return [];
     }
-    return this.withCreateAccount(async (createAccount) => {
-      // Create account without any confirmation nor selecting it.
-      // TODO: Use the new keyring API `createAccounts` method with the "bip-44:derive-index"
-      // type once ready.
-      const derivationPath = `m/44'/501'/${groupIndex}'/0'`;
-      const account = await createAccount({
-        entropySource,
-        derivationPath,
-      });
-=======
     const createAccount = await this.getRestrictedSnapAccountCreator();
->>>>>>> 17999dc6
 
     // Create account without any confirmation nor selecting it.
     // TODO: Use the new keyring API `createAccounts` method with the "bip-44:derive-index"
