import { assertIsBip44Account, type Bip44Account } from '@metamask/account-api';
import type { TraceCallback } from '@metamask/controller-utils';
import type { EntropySourceId, KeyringAccount } from '@metamask/keyring-api';
import { SolScope } from '@metamask/keyring-api';
import {
  KeyringAccountEntropyTypeOption,
  SolAccountType,
} from '@metamask/keyring-api';
import { KeyringTypes } from '@metamask/keyring-controller';
import type { InternalAccount } from '@metamask/keyring-internal-api';
import type { SnapId } from '@metamask/snaps-sdk';

import {
  SnapAccountProvider,
  type SnapAccountProviderConfig,
} from './SnapAccountProvider';
import { withRetry, withTimeout } from './utils';
import { traceFallback } from '../analytics';
import { TraceName } from '../constants/traces';
import type { MultichainAccountServiceMessenger } from '../types';

export type SolAccountProviderConfig = SnapAccountProviderConfig;

export const SOL_ACCOUNT_PROVIDER_NAME = 'Solana' as const;

export class SolAccountProvider extends SnapAccountProvider {
  static NAME = SOL_ACCOUNT_PROVIDER_NAME;

  static SOLANA_SNAP_ID = 'npm:@metamask/solana-wallet-snap' as SnapId;

  constructor(
    messenger: MultichainAccountServiceMessenger,
    config: SolAccountProviderConfig = {
      maxConcurrency: 3,
      discovery: {
        timeoutMs: 2000,
        maxAttempts: 3,
        backOffMs: 1000,
      },
      createAccounts: {
        timeoutMs: 3000,
      },
    },
    trace: TraceCallback = traceFallback,
  ) {
    super(SolAccountProvider.SOLANA_SNAP_ID, messenger, config, trace);
  }

  getName(): string {
    return SolAccountProvider.NAME;
  }

  isAccountCompatible(account: Bip44Account<InternalAccount>): boolean {
    return (
      account.type === SolAccountType.DataAccount &&
      account.metadata.keyring.type === (KeyringTypes.snap as string)
    );
  }

  async #createAccount({
    entropySource,
    groupIndex,
    derivationPath,
  }: {
    entropySource: EntropySourceId;
    groupIndex: number;
    derivationPath: string;
  }): Promise<Bip44Account<KeyringAccount>> {
    const createAccount = await this.getRestrictedSnapAccountCreator();
    const account = await withTimeout(
      createAccount({ entropySource, derivationPath }),
      this.config.createAccounts.timeoutMs,
    );

    // Ensure entropy is present before type assertion validation
    account.options.entropy = {
      type: KeyringAccountEntropyTypeOption.Mnemonic,
      id: entropySource,
      groupIndex,
      derivationPath,
    };

    assertIsBip44Account(account);
    return account;
  }

  async createAccounts({
    entropySource,
    groupIndex,
  }: {
    entropySource: EntropySourceId;
    groupIndex: number;
  }): Promise<Bip44Account<KeyringAccount>[]> {
    return this.withMaxConcurrency(async () => {
      const derivationPath = `m/44'/501'/${groupIndex}'/0'`;
      const account = await this.#createAccount({
        entropySource,
        groupIndex,
        derivationPath,
      });

      this.accountsList.add(account.id);
      return [account];
    });
  }

  async discoverAccounts({
    entropySource,
    groupIndex,
  }: {
    entropySource: EntropySourceId;
    groupIndex: number;
  }): Promise<Bip44Account<KeyringAccount>[]> {
    return await super.trace(
      {
        name: TraceName.SnapDiscoverAccounts,
        data: {
          provider: this.getName(),
        },
      },
      async () => {
        const discoveredAccounts = await withRetry(
          () =>
            withTimeout(
              this.client.discoverAccounts(
                [SolScope.Mainnet],
                entropySource,
                groupIndex,
              ),
              this.config.discovery.timeoutMs,
            ),
          {
            maxAttempts: this.config.discovery.maxAttempts,
            backOffMs: this.config.discovery.backOffMs,
          },
        );

        if (!discoveredAccounts.length) {
          return [];
        }

        const createdAccounts = await Promise.all(
          discoveredAccounts.map((d) =>
            this.#createAccount({
              entropySource,
              groupIndex,
              derivationPath: d.derivationPath,
            }),
          ),
        );

<<<<<<< HEAD
    for (const account of createdAccounts) {
      this.accountsList.add(account.id);
    }

    return createdAccounts;
=======
        return createdAccounts;
      },
    );
>>>>>>> bd65e7f8
  }
}<|MERGE_RESOLUTION|>--- conflicted
+++ resolved
@@ -149,16 +149,12 @@
           ),
         );
 
-<<<<<<< HEAD
-    for (const account of createdAccounts) {
-      this.accountsList.add(account.id);
-    }
+        for (const account of createdAccounts) {
+          this.accountsList.add(account.id);
+        }
 
-    return createdAccounts;
-=======
         return createdAccounts;
       },
     );
->>>>>>> bd65e7f8
   }
 }