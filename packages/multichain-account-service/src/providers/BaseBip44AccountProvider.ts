import {
  isBip44Account,
  type AccountProvider,
  type Bip44Account,
} from '@metamask/account-api';
import type { EntropySourceId, KeyringAccount } from '@metamask/keyring-api';
import {
  type KeyringMetadata,
  type KeyringSelector,
} from '@metamask/keyring-controller';
import type { InternalAccount } from '@metamask/keyring-internal-api';

import type { MultichainAccountServiceMessenger } from '../types';

/**
 * Asserts a keyring account is BIP-44 compatible.
 *
 * @param account - Keyring account to check.
 * @throws If the keyring account is not compatible.
 */
export function assertIsBip44Account(
  account: KeyringAccount,
): asserts account is Bip44Account<KeyringAccount> {
  if (!isBip44Account(account)) {
    throw new Error('Created account is not BIP-44 compatible');
  }
}

/**
 * Asserts that a list of keyring accounts are all BIP-44 compatible.
 *
 * @param accounts - Keyring accounts to check.
 * @throws If any of the keyring account is not compatible.
 */
export function assertAreBip44Accounts(
  accounts: KeyringAccount[],
): asserts accounts is Bip44Account<KeyringAccount>[] {
  accounts.forEach(assertIsBip44Account);
}

export type Bip44AccountProvider<
  Account extends Bip44Account<KeyringAccount> = Bip44Account<KeyringAccount>,
> = AccountProvider<Account> & {
  getName(): string;
<<<<<<< HEAD
  init(accounts: Bip44Account<KeyringAccount>['id'][]): void;
  isAccountCompatible(account: Bip44Account<KeyringAccount>): boolean;
  alignAccounts({
    entropySource,
    groupIndex,
  }: {
    entropySource: EntropySourceId;
    groupIndex: number;
  }): Promise<[boolean, Account['id'][]]>;
};

export abstract class BaseBip44AccountProvider<
  Account extends Bip44Account<KeyringAccount> = Bip44Account<KeyringAccount>,
> implements Bip44AccountProvider
{
=======

  /**
   * Re-synchronize MetaMask accounts and the providers accounts if needed.
   *
   * NOTE: This is mostly required if one of the providers (keyrings or Snaps)
   * have different sets of accounts. This method would ensure that both are
   * in-sync and use the same accounts (and same IDs).
   */
  resyncAccounts(accounts: Bip44Account<InternalAccount>[]): Promise<void>;
};

export abstract class BaseBip44AccountProvider implements Bip44AccountProvider {
>>>>>>> bd65e7f8
  protected readonly messenger: MultichainAccountServiceMessenger;

  accountsList: Set<Bip44Account<KeyringAccount>['id']> = new Set();

  constructor(messenger: MultichainAccountServiceMessenger) {
    this.messenger = messenger;
  }

  /**
   * Add accounts to the provider.
   *
   * @param accounts - The accounts to add.
   */
  init(accounts: Account['id'][]): void {
    for (const account of accounts) {
      this.accountsList.add(account);
    }
  }

  /**
   * Get the accounts list for the provider.
   *
   * @returns The accounts list.
   */
  #getAccountIds(): Account['id'][] {
    return [...this.accountsList];
  }

  /**
   * Get the accounts list for the provider from the AccountsController.
   *
   * @returns The accounts list.
   */
  getAccounts(): Account[] {
    const accountsIds = this.#getAccountIds();
    const internalAccounts = this.messenger.call(
      'AccountsController:getAccounts',
      accountsIds,
    );
    // we cast here because we know that the accounts are BIP-44 compatible
    return internalAccounts as unknown as Account[];
  }

  /**
   * Get the account for the provider.
   *
   * @param id - The account ID.
   * @returns The account.
   * @throws If the account is not found.
   */
  getAccount(id: Account['id']): Account {
    const found = this.getAccounts().find((account) => account.id === id);

    if (!found) {
      throw new Error(`Unable to find account: ${id}`);
    }

    return found;
  }

  protected async withKeyring<SelectedKeyring, CallbackResult = void>(
    selector: KeyringSelector,
    operation: ({
      keyring,
      metadata,
    }: {
      keyring: SelectedKeyring;
      metadata: KeyringMetadata;
    }) => Promise<CallbackResult>,
  ): Promise<CallbackResult> {
    const result = await this.messenger.call(
      'KeyringController:withKeyring',
      selector,
      ({ keyring, metadata }) =>
        operation({
          keyring: keyring as SelectedKeyring,
          metadata,
        }),
    );

    return result as CallbackResult;
  }

<<<<<<< HEAD
  async alignAccounts({
    entropySource,
    groupIndex,
  }: {
    entropySource: EntropySourceId;
    groupIndex: number;
  }): Promise<[boolean, Account['id'][]]> {
    const accounts = await this.createAccounts({
      entropySource,
      groupIndex,
    });
    const accountIds = accounts.map((account) => account.id);
    return [true, accountIds];
  }

  abstract getName(): string;

  abstract isAccountCompatible(account: Account): boolean;
=======
  abstract resyncAccounts(
    accounts: Bip44Account<InternalAccount>[],
  ): Promise<void>;

  abstract isAccountCompatible(account: Bip44Account<KeyringAccount>): boolean;
>>>>>>> bd65e7f8

  abstract createAccounts({
    entropySource,
    groupIndex,
  }: {
    entropySource: EntropySourceId;
    groupIndex: number;
  }): Promise<Account[]>;

  abstract discoverAccounts({
    entropySource,
    groupIndex,
  }: {
    entropySource: EntropySourceId;
    groupIndex: number;
  }): Promise<Account[]>;
}<|MERGE_RESOLUTION|>--- conflicted
+++ resolved
@@ -42,7 +42,6 @@
   Account extends Bip44Account<KeyringAccount> = Bip44Account<KeyringAccount>,
 > = AccountProvider<Account> & {
   getName(): string;
-<<<<<<< HEAD
   init(accounts: Bip44Account<KeyringAccount>['id'][]): void;
   isAccountCompatible(account: Bip44Account<KeyringAccount>): boolean;
   alignAccounts({
@@ -52,14 +51,6 @@
     entropySource: EntropySourceId;
     groupIndex: number;
   }): Promise<[boolean, Account['id'][]]>;
-};
-
-export abstract class BaseBip44AccountProvider<
-  Account extends Bip44Account<KeyringAccount> = Bip44Account<KeyringAccount>,
-> implements Bip44AccountProvider
-{
-=======
-
   /**
    * Re-synchronize MetaMask accounts and the providers accounts if needed.
    *
@@ -70,8 +61,10 @@
   resyncAccounts(accounts: Bip44Account<InternalAccount>[]): Promise<void>;
 };
 
-export abstract class BaseBip44AccountProvider implements Bip44AccountProvider {
->>>>>>> bd65e7f8
+export abstract class BaseBip44AccountProvider<
+  Account extends Bip44Account<KeyringAccount> = Bip44Account<KeyringAccount>,
+> implements Bip44AccountProvider
+{
   protected readonly messenger: MultichainAccountServiceMessenger;
 
   accountsList: Set<Bip44Account<KeyringAccount>['id']> = new Set();
@@ -155,7 +148,6 @@
     return result as CallbackResult;
   }
 
-<<<<<<< HEAD
   async alignAccounts({
     entropySource,
     groupIndex,
@@ -173,14 +165,11 @@
 
   abstract getName(): string;
 
-  abstract isAccountCompatible(account: Account): boolean;
-=======
   abstract resyncAccounts(
     accounts: Bip44Account<InternalAccount>[],
   ): Promise<void>;
 
   abstract isAccountCompatible(account: Bip44Account<KeyringAccount>): boolean;
->>>>>>> bd65e7f8
 
   abstract createAccounts({
     entropySource,
