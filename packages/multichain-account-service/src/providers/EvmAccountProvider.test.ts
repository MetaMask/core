--- conflicted
+++ resolved
@@ -1,9 +1,5 @@
-<<<<<<< HEAD
-=======
 /* eslint-disable jsdoc/require-jsdoc */
 import { publicToAddress } from '@ethereumjs/util';
-import type { Messenger } from '@metamask/base-controller';
->>>>>>> c8bcef1e
 import { type KeyringMetadata } from '@metamask/keyring-controller';
 import type {
   EthKeyring,
