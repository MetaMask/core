import { type Bip44Account } from '@metamask/account-api';
import type { TraceCallback, TraceRequest } from '@metamask/controller-utils';
import type { SnapKeyring } from '@metamask/eth-snap-keyring';
import type { EntropySourceId, KeyringAccount } from '@metamask/keyring-api';
import { KeyringTypes } from '@metamask/keyring-controller';
import type { InternalAccount } from '@metamask/keyring-internal-api';
import type { Json, SnapId } from '@metamask/snaps-sdk';
<<<<<<< HEAD

import { BaseBip44AccountProvider } from './BaseBip44AccountProvider';
import { traceFallback } from '../analytics';
=======
import { Semaphore } from 'async-mutex';

import { BaseBip44AccountProvider } from './BaseBip44AccountProvider';
>>>>>>> 92ee28d1
import type { MultichainAccountServiceMessenger } from '../types';

export type RestrictedSnapKeyringCreateAccount = (
  options: Record<string, Json>,
) => Promise<KeyringAccount>;

export type SnapAccountProviderConfig = {
  maxConcurrency?: number;
  discovery: {
    maxAttempts: number;
    timeoutMs: number;
    backOffMs: number;
  };
  createAccounts: {
    timeoutMs: number;
  };
};

export abstract class SnapAccountProvider extends BaseBip44AccountProvider {
  readonly snapId: SnapId;

<<<<<<< HEAD
  readonly #trace: TraceCallback;
=======
  protected readonly config: SnapAccountProviderConfig;

  readonly #queue?: Semaphore;
>>>>>>> 92ee28d1

  constructor(
    snapId: SnapId,
    messenger: MultichainAccountServiceMessenger,
<<<<<<< HEAD
    /* istanbul ignore next */
    trace: TraceCallback = traceFallback,
=======
    config: SnapAccountProviderConfig,
>>>>>>> 92ee28d1
  ) {
    super(messenger);

    this.snapId = snapId;
<<<<<<< HEAD
    this.#trace = trace;
  }

  protected async trace<ReturnType>(
    request: TraceRequest,
    fn: () => Promise<ReturnType>,
  ): Promise<ReturnType> {
    return this.#trace(request, fn);
=======

    const maxConcurrency = config.maxConcurrency ?? Infinity;
    this.config = {
      ...config,
      maxConcurrency,
    };

    // Create semaphore only if concurrency is limited
    if (isFinite(maxConcurrency)) {
      this.#queue = new Semaphore(maxConcurrency);
    }
  }

  /**
   * Wraps an async operation with concurrency limiting based on maxConcurrency config.
   * If maxConcurrency is Infinity (the default), the operation runs immediately without throttling.
   * Otherwise, it's queued through the semaphore to respect the concurrency limit.
   *
   * @param operation - The async operation to execute.
   * @returns The result of the operation.
   */
  protected async withMaxConcurrency<T>(
    operation: () => Promise<T>,
  ): Promise<T> {
    if (this.#queue) {
      return this.#queue.runExclusive(operation);
    }
    return operation();
>>>>>>> 92ee28d1
  }

  protected async getRestrictedSnapAccountCreator(): Promise<RestrictedSnapKeyringCreateAccount> {
    // NOTE: We're not supposed to make the keyring instance escape `withKeyring` but
    // we have to use the `SnapKeyring` instance to be able to create Solana account
    // without triggering UI confirmation.
    // Also, creating account that way won't invalidate the Snap keyring state. The
    // account will get created and persisted properly with the Snap account creation
    // flow "asynchronously" (with `notify:accountCreated`).
    const createAccount = await this.withKeyring<
      SnapKeyring,
      SnapKeyring['createAccount']
    >({ type: KeyringTypes.snap }, async ({ keyring }) =>
      keyring.createAccount.bind(keyring),
    );

    return (options) =>
      createAccount(this.snapId, options, {
        displayAccountNameSuggestion: false,
        displayConfirmation: false,
        setSelectedAccount: false,
      });
  }

  abstract isAccountCompatible(account: Bip44Account<InternalAccount>): boolean;

  abstract createAccounts(options: {
    entropySource: EntropySourceId;
    groupIndex: number;
  }): Promise<Bip44Account<KeyringAccount>[]>;

  abstract discoverAccounts(options: {
    entropySource: EntropySourceId;
    groupIndex: number;
  }): Promise<Bip44Account<KeyringAccount>[]>;
}

export const isSnapAccountProvider = (
  provider: unknown,
): provider is SnapAccountProvider => {
  return provider instanceof SnapAccountProvider;
};<|MERGE_RESOLUTION|>--- conflicted
+++ resolved
@@ -5,15 +5,10 @@
 import { KeyringTypes } from '@metamask/keyring-controller';
 import type { InternalAccount } from '@metamask/keyring-internal-api';
 import type { Json, SnapId } from '@metamask/snaps-sdk';
-<<<<<<< HEAD
+import { Semaphore } from 'async-mutex';
 
 import { BaseBip44AccountProvider } from './BaseBip44AccountProvider';
 import { traceFallback } from '../analytics';
-=======
-import { Semaphore } from 'async-mutex';
-
-import { BaseBip44AccountProvider } from './BaseBip44AccountProvider';
->>>>>>> 92ee28d1
 import type { MultichainAccountServiceMessenger } from '../types';
 
 export type RestrictedSnapKeyringCreateAccount = (
@@ -35,37 +30,22 @@
 export abstract class SnapAccountProvider extends BaseBip44AccountProvider {
   readonly snapId: SnapId;
 
-<<<<<<< HEAD
-  readonly #trace: TraceCallback;
-=======
   protected readonly config: SnapAccountProviderConfig;
 
   readonly #queue?: Semaphore;
->>>>>>> 92ee28d1
+
+  readonly #trace: TraceCallback;
 
   constructor(
     snapId: SnapId,
     messenger: MultichainAccountServiceMessenger,
-<<<<<<< HEAD
+    config: SnapAccountProviderConfig,
     /* istanbul ignore next */
     trace: TraceCallback = traceFallback,
-=======
-    config: SnapAccountProviderConfig,
->>>>>>> 92ee28d1
   ) {
     super(messenger);
 
     this.snapId = snapId;
-<<<<<<< HEAD
-    this.#trace = trace;
-  }
-
-  protected async trace<ReturnType>(
-    request: TraceRequest,
-    fn: () => Promise<ReturnType>,
-  ): Promise<ReturnType> {
-    return this.#trace(request, fn);
-=======
 
     const maxConcurrency = config.maxConcurrency ?? Infinity;
     this.config = {
@@ -77,6 +57,8 @@
     if (isFinite(maxConcurrency)) {
       this.#queue = new Semaphore(maxConcurrency);
     }
+
+    this.#trace = trace;
   }
 
   /**
@@ -94,7 +76,13 @@
       return this.#queue.runExclusive(operation);
     }
     return operation();
->>>>>>> 92ee28d1
+  }
+
+  protected async trace<ReturnType>(
+    request: TraceRequest,
+    fn: () => Promise<ReturnType>,
+  ): Promise<ReturnType> {
+    return this.#trace(request, fn);
   }
 
   protected async getRestrictedSnapAccountCreator(): Promise<RestrictedSnapKeyringCreateAccount> {
