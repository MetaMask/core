import type {
  AccountGroupId,
  Bip44Account,
  MultichainAccountWalletId,
  MultichainAccountWallet as MultichainAccountWalletDefinition,
  MultichainAccountWalletStatus,
} from '@metamask/account-api';
import {
  AccountWalletType,
  getGroupIndexFromMultichainAccountGroupId,
  isMultichainAccountGroupId,
  toDefaultAccountGroupId,
  toMultichainAccountWalletId,
} from '@metamask/account-api';
import type { EntropySourceId, KeyringAccount } from '@metamask/keyring-api';
import { assert } from '@metamask/utils';
import { Mutex } from 'async-mutex';

import type { Logger } from './logger';
import {
  createModuleLogger,
  ERROR_PREFIX,
  projectLogger as log,
  WARNING_PREFIX,
} from './logger';
import { MultichainAccountGroup } from './MultichainAccountGroup';
import { EvmAccountProvider, type NamedAccountProvider } from './providers';
import type { MultichainAccountServiceMessenger } from './types';
import { toRejectedErrorMessage } from './utils';

/**
 * The context for a provider discovery.
 */
type AccountProviderDiscoveryContext<
  Account extends Bip44Account<KeyringAccount>,
> = {
  provider: NamedAccountProvider<Account>;
  stopped: boolean;
  groupIndex: number;
  accounts: Account[];
};

/**
 * A multichain account wallet that holds multiple multichain accounts (one multichain account per
 * group index).
 */
export class MultichainAccountWallet<
  Account extends Bip44Account<KeyringAccount>,
> implements MultichainAccountWalletDefinition<Account>
{
  readonly #lock = new Mutex();

  readonly #id: MultichainAccountWalletId;

  readonly #providers: NamedAccountProvider<Account>[];

  readonly #entropySource: EntropySourceId;

  readonly #accountGroups: Map<number, MultichainAccountGroup<Account>>;

  readonly #messenger: MultichainAccountServiceMessenger;

  readonly #log: Logger;

  // eslint-disable-next-line @typescript-eslint/prefer-readonly
  #initialized = false;

  #status: MultichainAccountWalletStatus;

  constructor({
    providers,
    entropySource,
    messenger,
  }: {
    providers: NamedAccountProvider<Account>[];
    entropySource: EntropySourceId;
    messenger: MultichainAccountServiceMessenger;
  }) {
    this.#id = toMultichainAccountWalletId(entropySource);
    this.#providers = providers;
    this.#entropySource = entropySource;
    this.#messenger = messenger;
    this.#accountGroups = new Map();

    this.#log = createModuleLogger(log, `[${this.#id}]`);

    // Initial synchronization (don't emit events during initialization).
    this.#status = 'uninitialized';
    this.sync();
    this.#initialized = true;
    this.#status = 'ready';
  }

  /**
   * Force wallet synchronization.
   *
   * This can be used if account providers got new accounts that the wallet
   * doesn't know about.
   */
  sync(): void {
    this.#log('Synchronizing with account providers...');
    for (const provider of this.#providers) {
      for (const account of provider.getAccounts()) {
        const { entropy } = account.options;

        // Filter for this wallet only.
        if (entropy.id !== this.entropySource) {
          continue;
        }

        // This multichain account might exists already.
        let multichainAccount = this.#accountGroups.get(entropy.groupIndex);
        if (!multichainAccount) {
          multichainAccount = new MultichainAccountGroup<Account>({
            groupIndex: entropy.groupIndex,
            wallet: this,
            providers: this.#providers,
            messenger: this.#messenger,
          });

          // This existing multichain account group might differ from the
          // `createMultichainAccountGroup` behavior. When creating a new
          // group, we expect the providers to all succeed. But here, we're
          // just fetching the account lists from them, so this group might
          // not be "aligned" yet (e.g having a missing Solana account).
          //
          // Since "aligning" is an async operation, it would have to be run
          // after the first-sync.
          // TODO: Implement align mechanism to create "missing" accounts.

          this.#log(`Found a new group: [${multichainAccount.id}]`);
          this.#accountGroups.set(entropy.groupIndex, multichainAccount);
        }
      }
    }

    // Now force-sync all remaining multichain accounts.
    for (const [
      groupIndex,
      multichainAccount,
    ] of this.#accountGroups.entries()) {
      multichainAccount.sync();

      // Clean up old multichain accounts.
      if (!multichainAccount.hasAccounts()) {
        this.#log(`Deleting group: [${multichainAccount.id}]`);
        this.#accountGroups.delete(groupIndex);
      }
    }

    this.#log('Synchronized');
  }

  /**
   * Gets the multichain account wallet ID.
   *
   * @returns The multichain account wallet ID.
   */
  get id(): MultichainAccountWalletId {
    return this.#id;
  }

  /**
   * Gets the multichain account wallet type, which is always {@link AccountWalletType.Entropy}.
   *
   * @returns The multichain account wallet type.
   */
  get type(): AccountWalletType.Entropy {
    return AccountWalletType.Entropy;
  }

  /**
   * Gets the multichain account wallet entropy source.
   *
   * @returns The multichain account wallet entropy source.
   */
  get entropySource(): EntropySourceId {
    return this.#entropySource;
  }

  /**
   * Gets the multichain account wallet current status.
   *
   * @returns The multichain account wallet current status.
   */
  get status(): MultichainAccountWalletStatus {
    return this.#status;
  }

  /**
   * Set the wallet status and run the associated operation callback.
   *
   * @param status - Wallet status associated with this operation.
   * @param operation - Operation to run.
   * @returns The operation's result.
   * @throws {Error} If the wallet is already running a mutable operation.
   */
  async #withLock<Return>(
    status: MultichainAccountWalletStatus,
    operation: () => Promise<Return>,
  ) {
    const release = await this.#lock.acquire();
    try {
      this.#log(`Locking wallet with status "${status}"...`);
      this.#status = status;
      this.#messenger.publish(
        'MultichainAccountService:walletStatusChange',
        this.id,
        this.#status,
      );
      return await operation();
    } finally {
      this.#status = 'ready';
      this.#messenger.publish(
        'MultichainAccountService:walletStatusChange',
        this.id,
        this.#status,
      );
      release();
      this.#log(`Releasing wallet lock (was "${status}")`);
    }
  }

  /**
   * Create accounts with non‑EVM providers. Optional throttling is managed by each provider internally.
   * When awaitAll is true, waits for all providers and throws if any failed.
   * When false, starts work in background and logs errors without throwing.
   *
   * @param options - Method options.
   * @param options.groupIndex - The group index to create accounts for.
   * @param options.providers - The non‑EVM account providers.
   * @param options.awaitAll - Whether to wait for all providers to finish.
   * @throws If awaitAll is true and any provider fails to create accounts.
   * @returns A promise that resolves when done (if awaitAll is true) or immediately (if false).
   */
  async #createNonEvmAccounts({
    groupIndex,
    providers,
    awaitAll,
  }: {
    groupIndex: number;
    providers: NamedAccountProvider<Account>[];
    awaitAll: boolean;
  }): Promise<void> {
    if (awaitAll) {
      const tasks = providers.map((provider) =>
        provider.createAccounts({
          entropySource: this.#entropySource,
          groupIndex,
        }),
      );

      const results = await Promise.allSettled(tasks);
      if (results.some((r) => r.status === 'rejected')) {
        const errorMessage = toRejectedErrorMessage(
          `Unable to create multichain account group for index: ${groupIndex}`,
          results,
        );

        this.#log(`${WARNING_PREFIX} ${errorMessage}`);
        console.warn(errorMessage);
        throw new Error(errorMessage);
      }
      return;
    }

    // Background mode: start tasks and log errors.
    // Optional throttling is handled internally by each provider based on its config.
    providers.forEach((provider) => {
      // eslint-disable-next-line no-void
      void provider
        .createAccounts({
          entropySource: this.#entropySource,
          groupIndex,
        })
        .catch((error) => {
          const errorMessage = `Unable to create multichain account group for index: ${groupIndex} (background mode with provider "${provider.getName()}")`;
          this.#log(`${WARNING_PREFIX} ${errorMessage}:`, error);
        });
    });
  }

  /**
   * Gets multichain account for a given ID.
   * The default group ID will default to the multichain account with index 0.
   *
   * @param id - Account group ID.
   * @returns Account group.
   */
  getAccountGroup(
    id: AccountGroupId,
  ): MultichainAccountGroup<Account> | undefined {
    // We consider the "default case" to be mapped to index 0.
    if (id === toDefaultAccountGroupId(this.id)) {
      return this.#accountGroups.get(0);
    }

    // If it is not a valid ID, we cannot extract the group index
    // from it, so we fail fast.
    if (!isMultichainAccountGroupId(id)) {
      return undefined;
    }

    const groupIndex = getGroupIndexFromMultichainAccountGroupId(id);
    return this.#accountGroups.get(groupIndex);
  }

  /**
   * Gets all multichain accounts. Similar to {@link MultichainAccountWallet.getMultichainAccountGroups}.
   *
   * @returns The multichain accounts.
   */
  getAccountGroups(): MultichainAccountGroup<Account>[] {
    return this.getMultichainAccountGroups();
  }

  /**
   * Gets multichain account group for a given index.
   *
   * @param groupIndex - Multichain account index.
   * @returns The multichain account associated with the given index.
   */
  getMultichainAccountGroup(
    groupIndex: number,
  ): MultichainAccountGroup<Account> | undefined {
    return this.#accountGroups.get(groupIndex);
  }

  /**
   * Gets all multichain account groups.
   *
   * @returns The multichain accounts.
   */
  getMultichainAccountGroups(): MultichainAccountGroup<Account>[] {
    return Array.from(this.#accountGroups.values()); // TODO: Prevent copy here.
  }

  /**
   * Gets next group index for this wallet.
   *
   * @returns The next group index of this wallet.
   */
  getNextGroupIndex(): number {
    // We do not check for gaps.
    return (
      Math.max(
        -1, // So it will default to 0 if no groups.
        ...this.#accountGroups.keys(),
      ) + 1
    );
  }

  /**
   * Creates a multichain account group for a given group index.
   *
   * NOTE: This operation WILL lock the wallet's mutex.
   *
   * @param groupIndex - The group index to use.
   * @param options - Options to configure the account creation.
   * @param options.waitForAllProvidersToFinishCreatingAccounts - Whether to wait for all
   * account providers to finish creating their accounts before returning. If `false`, only
   * the EVM provider will be awaited, while all other providers will create their accounts
   * in the background. Defaults to `false`.
   * @throws If any of the account providers fails to create their accounts and
   * the `waitForAllProvidersToFinishCreatingAccounts` option is set to `true`. If `false`,
   * errors from non-EVM providers will be logged but ignored, and only errors from the
   * EVM provider will be thrown.
   * @returns The multichain account group for this group index.
   */
  async createMultichainAccountGroup(
    groupIndex: number,
    options: {
      waitForAllProvidersToFinishCreatingAccounts?: boolean;
    } = { waitForAllProvidersToFinishCreatingAccounts: false },
  ): Promise<MultichainAccountGroup<Account>> {
    return await this.#withLock('in-progress:create-accounts', async () => {
      const nextGroupIndex = this.getNextGroupIndex();
      if (groupIndex > nextGroupIndex) {
        throw new Error(
          `You cannot use a group index that is higher than the next available one: expected <=${nextGroupIndex}, got ${groupIndex}`,
        );
      }

      let group = this.getMultichainAccountGroup(groupIndex);
      if (group) {
        // If the group already exists, we just `sync` it and returns the same
        // reference.
        group.sync();

        this.#log(
          `Trying to re-create existing group: [${group.id}] (idempotent)`,
        );
        return group;
      }

      this.#log(`Creating new group for index ${groupIndex}...`);

<<<<<<< HEAD
      if (options?.waitForAllProvidersToFinishCreatingAccounts) {
        // Create account with all providers and await them.
        const results = await Promise.allSettled(
          this.#providers.map((provider) =>
            provider
              .createAccounts({
                entropySource: this.#entropySource,
                groupIndex,
              })
              .catch((error) => {
                this.#messenger.call(
                  'ErrorReportingService:captureException',
                  error as Error,
                );
                throw error;
              }),
          ),
        );
=======
      // Extract the EVM provider from the list of providers.
      // We always await EVM account creation first.
      const [evmProvider, ...otherProviders] = this.#providers;
      assert(
        evmProvider instanceof EvmAccountProvider,
        'EVM account provider must be first',
      );
>>>>>>> 40d91795

      try {
        await evmProvider.createAccounts({
          entropySource: this.#entropySource,
          groupIndex,
        });
      } catch (error) {
        const errorMessage = `Unable to create multichain account group for index: ${groupIndex} with provider "${evmProvider.getName()}". Error: ${(error as Error).message}`;
        this.#log(`${ERROR_PREFIX} ${errorMessage}:`, error);
        throw new Error(errorMessage);
      }

      // We then create accounts with other providers (some being throttled if configured).
      // Depending on the options, we either await all providers or run them in background.
      if (options?.waitForAllProvidersToFinishCreatingAccounts) {
        await this.#createNonEvmAccounts({
          groupIndex,
          providers: otherProviders,
          awaitAll: true,
        });
      } else {
<<<<<<< HEAD
        // Extract the EVM provider from the list of providers.
        // We will only await the EVM provider to create its accounts, while
        // all other providers will be started in the background.
        const [evmProvider, ...otherProviders] = this.#providers;
        assert(
          evmProvider instanceof EvmAccountProvider,
          'EVM account provider must be first',
        );

        // Create account with the EVM provider first and await it.
        // If it fails, we don't start creating accounts with other providers.
        try {
          await evmProvider.createAccounts({
            entropySource: this.#entropySource,
            groupIndex,
          });
        } catch (error) {
          const errorMessage = `Unable to create multichain account group for index: ${groupIndex} with provider "${evmProvider.getName()}". Error: ${(error as Error).message}`;
          this.#log(`${ERROR_PREFIX} ${errorMessage}:`, error);
          this.#messenger.call(
            'ErrorReportingService:captureException',
            error as Error,
          );
          throw new Error(errorMessage);
        }

        // Create account with other providers in the background
        otherProviders.forEach((provider) => {
          provider
            .createAccounts({
              entropySource: this.#entropySource,
              groupIndex,
            })
            .catch((error) => {
              // Log errors from background providers but don't fail the operation
              const errorMessage = `Could not to create account with provider "${provider.getName()}" for multichain account group index: ${groupIndex}`;
              this.#log(`${WARNING_PREFIX} ${errorMessage}:`, error);
              this.#messenger.call(
                'ErrorReportingService:captureException',
                error as Error,
              );
            });
=======
        // eslint-disable-next-line no-void
        void this.#createNonEvmAccounts({
          groupIndex,
          providers: otherProviders,
          awaitAll: false,
>>>>>>> 40d91795
        });
      }

      // --------------------------------------------------------------------------------
      // READ THIS CAREFULLY:
      //
      // Since we're not "fully supporting multichain" for now, we still rely on single
      // :accountCreated events to sync multichain account groups and wallets. Which means
      // that even if of the provider fails, some accounts will still be created on some
      // other providers and will become "available" on the `AccountsController`, like:
      //
      // 1. Creating a multichain account group for index 1
      // 2. EvmAccountProvider.createAccounts returns the EVM account for index 1
      //   * AccountsController WILL fire :accountCreated for this account
      //   * This account WILL BE "available" on the AccountsController state
      // 3. SolAccountProvider.createAccounts fails to create a Solana account for index 1
      //   * AccountsController WON't fire :accountCreated for this account
      //   * This account WON'T be "available" on the Account
      // 4. MultichainAccountService will receive a :accountCreated for the EVM account from
      // step 2 and will create a new multichain account group for index 1, but it won't
      // receive any event for the Solana account of this group. Thus, this group won't be
      // "aligned" (missing "blockchain account" on this group).
      //
      // --------------------------------------------------------------------------------

      // Because of the :accountAdded automatic sync, we might already have created the
      // group, so we first try to get it.
      group = this.getMultichainAccountGroup(groupIndex);
      if (!group) {
        // If for some reason it's still not created, we're creating it explicitly now:
        group = new MultichainAccountGroup({
          wallet: this,
          providers: this.#providers,
          groupIndex,
          messenger: this.#messenger,
        });
      }

      // Register the account to our internal map.
      this.#accountGroups.set(groupIndex, group); // `group` cannot be undefined here.
      this.#log(`New group created: [${group.id}]`);

      if (this.#initialized) {
        this.#messenger.publish(
          'MultichainAccountService:multichainAccountGroupCreated',
          group,
        );
      }

      return group;
    });
  }

  /**
   * Creates the next multichain account group.
   *
   * @throws If any of the account providers fails to create their accounts.
   * @returns The multichain account group for the next group index available.
   */
  async createNextMultichainAccountGroup(): Promise<
    MultichainAccountGroup<Account>
  > {
    return this.createMultichainAccountGroup(this.getNextGroupIndex(), {
      waitForAllProvidersToFinishCreatingAccounts: true,
    });
  }

  /**
   * Align all multichain account groups.
   *
   * NOTE: This operation WILL NOT lock the wallet's mutex.
   */
  async #alignAccounts(): Promise<void> {
    const groups = this.getMultichainAccountGroups();
    await Promise.all(groups.map((group) => group.alignAccounts()));
  }

  /**
   * Align all accounts from each existing multichain account groups.
   *
   * NOTE: This operation WILL lock the wallet's mutex.
   */
  async alignAccounts(): Promise<void> {
    await this.#withLock('in-progress:alignment', async () => {
      await this.#alignAccounts();
    });
  }

  /**
   * Align a specific multichain account group.
   *
   * NOTE: This operation WILL lock the wallet's mutex.
   *
   * @param groupIndex - The group index to align.
   */
  async alignAccountsOf(groupIndex: number): Promise<void> {
    await this.#withLock('in-progress:alignment', async () => {
      const group = this.getMultichainAccountGroup(groupIndex);
      if (group) {
        await group.alignAccounts();
      }
    });
  }

  /**
   * Discover and create accounts for all providers.
   *
   * NOTE: This operation WILL lock the wallet's mutex.
   *
   * @returns The discovered accounts for each provider.
   */
  async discoverAccounts(): Promise<Account[]> {
    return this.#withLock('in-progress:discovery', async () => {
      // Start with the next available group index (so we can resume the discovery
      // from there).
      let maxGroupIndex = this.getNextGroupIndex();

      // One serialized loop per provider; all run concurrently
      const runProviderDiscovery = async (
        context: AccountProviderDiscoveryContext<Account>,
      ) => {
        const providerName = context.provider.getName();
        const message = (stepName: string, groupIndex: number) =>
          `[${providerName}] Discovery ${stepName} for group index: ${groupIndex}`;

        while (!context.stopped) {
          // Fast‑forward to current high‑water mark
          const targetGroupIndex = Math.max(context.groupIndex, maxGroupIndex);

          log(message('started', targetGroupIndex));

          let accounts: Account[] = [];
          try {
            accounts = await context.provider.discoverAccounts({
              entropySource: this.#entropySource,
              groupIndex: targetGroupIndex,
            });
          } catch (error) {
            context.stopped = true;
            console.error(error);
            log(
              message(
                `failed (with: "${(error as Error).message}")`,
                targetGroupIndex,
              ),
              error,
            );
            this.#messenger.call(
              'ErrorReportingService:captureException',
              error as Error,
            );
            break;
          }

          if (!accounts.length) {
            log(
              message('stopped (no accounts got discovered)', targetGroupIndex),
            );
            context.stopped = true;
            break;
          }

          log(message('**succeeded**', targetGroupIndex));

          context.accounts = context.accounts.concat(accounts);

          const nextGroupIndex = targetGroupIndex + 1;
          context.groupIndex = nextGroupIndex;

          if (nextGroupIndex > maxGroupIndex) {
            maxGroupIndex = nextGroupIndex;
          }
        }
      };

      const providerContexts: AccountProviderDiscoveryContext<Account>[] =
        this.#providers.map((provider) => ({
          provider,
          stopped: false,
          groupIndex: maxGroupIndex,
          accounts: [],
        }));

      // Start discovery for each providers.
      await Promise.all(providerContexts.map(runProviderDiscovery));

      // Sync the wallet after discovery to ensure that the newly added accounts are added into their groups.
      // We can potentially remove this if we know that this race condition is not an issue in practice.
      this.sync();

      // Align missing accounts from group. This is required to create missing account from non-discovered
      // indexes for some providers.
      await this.#alignAccounts();

      return providerContexts.flatMap((context) => context.accounts);
    });
  }
}<|MERGE_RESOLUTION|>--- conflicted
+++ resolved
@@ -395,26 +395,6 @@
 
       this.#log(`Creating new group for index ${groupIndex}...`);
 
-<<<<<<< HEAD
-      if (options?.waitForAllProvidersToFinishCreatingAccounts) {
-        // Create account with all providers and await them.
-        const results = await Promise.allSettled(
-          this.#providers.map((provider) =>
-            provider
-              .createAccounts({
-                entropySource: this.#entropySource,
-                groupIndex,
-              })
-              .catch((error) => {
-                this.#messenger.call(
-                  'ErrorReportingService:captureException',
-                  error as Error,
-                );
-                throw error;
-              }),
-          ),
-        );
-=======
       // Extract the EVM provider from the list of providers.
       // We always await EVM account creation first.
       const [evmProvider, ...otherProviders] = this.#providers;
@@ -422,7 +402,6 @@
         evmProvider instanceof EvmAccountProvider,
         'EVM account provider must be first',
       );
->>>>>>> 40d91795
 
       try {
         await evmProvider.createAccounts({
@@ -444,56 +423,11 @@
           awaitAll: true,
         });
       } else {
-<<<<<<< HEAD
-        // Extract the EVM provider from the list of providers.
-        // We will only await the EVM provider to create its accounts, while
-        // all other providers will be started in the background.
-        const [evmProvider, ...otherProviders] = this.#providers;
-        assert(
-          evmProvider instanceof EvmAccountProvider,
-          'EVM account provider must be first',
-        );
-
-        // Create account with the EVM provider first and await it.
-        // If it fails, we don't start creating accounts with other providers.
-        try {
-          await evmProvider.createAccounts({
-            entropySource: this.#entropySource,
-            groupIndex,
-          });
-        } catch (error) {
-          const errorMessage = `Unable to create multichain account group for index: ${groupIndex} with provider "${evmProvider.getName()}". Error: ${(error as Error).message}`;
-          this.#log(`${ERROR_PREFIX} ${errorMessage}:`, error);
-          this.#messenger.call(
-            'ErrorReportingService:captureException',
-            error as Error,
-          );
-          throw new Error(errorMessage);
-        }
-
-        // Create account with other providers in the background
-        otherProviders.forEach((provider) => {
-          provider
-            .createAccounts({
-              entropySource: this.#entropySource,
-              groupIndex,
-            })
-            .catch((error) => {
-              // Log errors from background providers but don't fail the operation
-              const errorMessage = `Could not to create account with provider "${provider.getName()}" for multichain account group index: ${groupIndex}`;
-              this.#log(`${WARNING_PREFIX} ${errorMessage}:`, error);
-              this.#messenger.call(
-                'ErrorReportingService:captureException',
-                error as Error,
-              );
-            });
-=======
         // eslint-disable-next-line no-void
         void this.#createNonEvmAccounts({
           groupIndex,
           providers: otherProviders,
           awaitAll: false,
->>>>>>> 40d91795
         });
       }
 
