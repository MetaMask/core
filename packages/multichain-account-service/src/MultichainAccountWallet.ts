--- conflicted
+++ resolved
@@ -18,9 +18,7 @@
 import { createProjectLogger } from '@metamask/utils';
 
 import { MultichainAccountGroup } from './MultichainAccountGroup';
-<<<<<<< HEAD
 import type { MultichainAccountServiceMessenger } from './types';
-=======
 import type { NamedAccountProvider } from './providers';
 
 /**
@@ -41,7 +39,6 @@
 };
 
 const log = createProjectLogger('multichain-account-service');
->>>>>>> 8029bcdb
 
 /**
  * A multichain account wallet that holds multiple multichain accounts (one multichain account per
