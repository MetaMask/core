--- conflicted
+++ resolved
@@ -173,7 +173,6 @@
    * @returns The keys used to identify an account in the service state.
    * Returns null if the account is not compatible with any provider.
    */
-<<<<<<< HEAD
   #getStateKeys(account: InternalAccount): StateKeys | null {
     for (const provider of this.#providers) {
       if (isBip44Account(account) && provider.isAccountCompatible(account)) {
@@ -185,45 +184,6 @@
       }
     }
     return null;
-=======
-  init(): void {
-    log('Initializing...');
-
-    this.#wallets.clear();
-    this.#accountIdToContext.clear();
-
-    // Create initial wallets.
-    const { keyrings } = this.#messenger.call('KeyringController:getState');
-    for (const keyring of keyrings) {
-      if (keyring.type === (KeyringTypes.hd as string)) {
-        // Only HD keyrings have an entropy source/SRP.
-        const entropySource = keyring.metadata.id;
-
-        log(`Adding new wallet for entropy: "${entropySource}"`);
-
-        // This will automatically "associate" all multichain accounts for that wallet
-        // (based on the accounts owned by each account providers).
-        const wallet = new MultichainAccountWallet({
-          entropySource,
-          providers: this.#providers,
-          messenger: this.#messenger,
-        });
-        this.#wallets.set(wallet.id, wallet);
-
-        // Reverse mapping between account ID and their multichain wallet/account:
-        for (const group of wallet.getMultichainAccountGroups()) {
-          for (const account of group.getAccounts()) {
-            this.#accountIdToContext.set(account.id, {
-              wallet,
-              group,
-            });
-          }
-        }
-      }
-    }
-
-    log('Initialized');
->>>>>>> e3e786dd
   }
 
   /**
@@ -235,21 +195,6 @@
     const accounts = this.#messenger.call(
       'AccountsController:listMultichainAccounts',
     );
-<<<<<<< HEAD
-=======
-    if (!wallet) {
-      log(
-        `Adding new wallet for entropy: "${account.options.entropy.id}" (for account: "${account.id}")`,
-      );
-
-      // That's a new wallet.
-      wallet = new MultichainAccountWallet({
-        entropySource: account.options.entropy.id,
-        providers: this.#providers,
-        messenger: this.#messenger,
-      });
-      this.#wallets.set(wallet.id, wallet);
->>>>>>> e3e786dd
 
     const serviceState: ServiceState = {};
     const { keyrings } = this.#messenger.call('KeyringController:getState');
@@ -281,9 +226,10 @@
    * multichain accounts and wallets.
    */
   init(): void {
+    log('Initializing...');
+
     this.#wallets.clear();
 
-<<<<<<< HEAD
     const serviceState = this.#constructServiceState();
     for (const entropySource of Object.keys(serviceState)) {
       const wallet = new MultichainAccountWallet({
@@ -293,13 +239,9 @@
       });
       wallet.init(serviceState[entropySource]);
       this.#wallets.set(wallet.id, wallet);
-=======
-      log(
-        `Re-synchronize wallet [${wallet.id}] since account "${id}" got removed`,
-      );
-      wallet.sync();
->>>>>>> e3e786dd
-    }
+    }
+
+    log('Initialized');
   }
 
   /**
@@ -377,6 +319,7 @@
 
     let wallet: MultichainAccountWallet<Bip44Account<KeyringAccount>>;
 
+    log(`Creating new wallet...`);
     if (mnemonic) {
       const existingKeyrings = this.#messenger.call(
         'KeyringController:getKeyringsByType',
@@ -390,21 +333,11 @@
         return areUint8ArraysEqual(keyring.mnemonic, mnemonic);
       });
 
-<<<<<<< HEAD
       if (alreadyHasImportedSrp) {
         throw new Error(
           'This Secret Recovery Phrase has already been imported.',
         );
       }
-=======
-    log(`Creating new wallet...`);
-
-    const result = await this.#messenger.call(
-      'KeyringController:addNewKeyring',
-      KeyringTypes.hd,
-      { mnemonic },
-    );
->>>>>>> e3e786dd
 
       const result = await this.#messenger.call(
         'KeyringController:addNewKeyring',
