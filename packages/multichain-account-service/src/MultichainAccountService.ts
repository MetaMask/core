--- conflicted
+++ resolved
@@ -17,23 +17,14 @@
 import type { MultichainAccountGroup } from './MultichainAccountGroup';
 import { MultichainAccountWallet } from './MultichainAccountWallet';
 import type {
+  EvmAccountProviderConfig,
   Bip44AccountProvider,
-  EvmAccountProviderConfig,
-<<<<<<< HEAD
-  SolAccountProviderConfig,
-=======
-  Bip44AccountProvider,
->>>>>>> bd65e7f8
 } from './providers';
 import {
   AccountProviderWrapper,
   isAccountProviderWrapper,
 } from './providers/AccountProviderWrapper';
 import { EvmAccountProvider } from './providers/EvmAccountProvider';
-<<<<<<< HEAD
-import { SolAccountProvider } from './providers/SolAccountProvider';
-import type { MultichainAccountServiceMessenger } from './types';
-=======
 import {
   SolAccountProvider,
   type SolAccountProviderConfig,
@@ -43,7 +34,6 @@
   MultichainAccountServiceMessenger,
 } from './types';
 import { createSentryError } from './utils';
->>>>>>> bd65e7f8
 
 export const serviceName = 'MultichainAccountService';
 
@@ -209,20 +199,10 @@
       'MultichainAccountService:createMultichainAccountWallet',
       (...args) => this.createMultichainAccountWallet(...args),
     );
-<<<<<<< HEAD
-=======
     this.#messenger.registerActionHandler(
       'MultichainAccountService:resyncAccounts',
       (...args) => this.resyncAccounts(...args),
     );
-
-    this.#messenger.subscribe('AccountsController:accountAdded', (account) =>
-      this.#handleOnAccountAdded(account),
-    );
-    this.#messenger.subscribe('AccountsController:accountRemoved', (id) =>
-      this.#handleOnAccountRemoved(id),
-    );
->>>>>>> bd65e7f8
   }
 
   /**
@@ -232,7 +212,6 @@
    * @returns The keys used to identify an account in the service state.
    * Returns null if the account is not compatible with any provider.
    */
-<<<<<<< HEAD
   #getStateKeys(account: InternalAccount): StateKeys | null {
     for (const provider of this.#providers) {
       if (isBip44Account(account) && provider.isAccountCompatible(account)) {
@@ -245,10 +224,6 @@
     }
     return null;
   }
-=======
-  async init(): Promise<void> {
-    log('Initializing...');
->>>>>>> bd65e7f8
 
   /**
    * Construct the service and provider state.
@@ -291,13 +266,37 @@
   }
 
   /**
-<<<<<<< HEAD
    * Initialize the service and constructs the internal reprensentation of
    * multichain accounts and wallets.
    */
-  init(): void {
+  async init(): Promise<void> {
     log('Initializing...');
-=======
+
+    this.#wallets.clear();
+
+    const { serviceState, providerState } = this.#constructServiceState();
+
+    // Add the accounts to the providers' internal list of account IDs
+    for (const [providerName, accountIds] of Object.entries(providerState)) {
+      this.#providers
+        .find((p) => p.getName() === providerName)
+        ?.init(accountIds);
+    }
+
+    for (const entropySource of Object.keys(serviceState)) {
+      const wallet = new MultichainAccountWallet({
+        entropySource,
+        providers: this.#providers,
+        messenger: this.#messenger,
+      });
+      wallet.init(serviceState[entropySource]);
+      this.#wallets.set(wallet.id, wallet);
+    }
+
+    log('Initialized');
+  }
+
+  /**
    * Re-synchronize MetaMask accounts and the providers accounts if needed.
    *
    * NOTE: This is mostly required if one of the providers (keyrings or Snaps)
@@ -341,37 +340,6 @@
     log('Providers got re-synced!');
   }
 
-  #handleOnAccountAdded(account: KeyringAccount): void {
-    // We completely omit non-BIP-44 accounts!
-    if (!isBip44Account(account)) {
-      return;
-    }
->>>>>>> bd65e7f8
-
-    this.#wallets.clear();
-
-    const { serviceState, providerState } = this.#constructServiceState();
-
-    // Add the accounts to the providers' internal list of account IDs
-    for (const [providerName, accountIds] of Object.entries(providerState)) {
-      this.#providers
-        .find((p) => p.getName() === providerName)
-        ?.init(accountIds);
-    }
-
-    for (const entropySource of Object.keys(serviceState)) {
-      const wallet = new MultichainAccountWallet({
-        entropySource,
-        providers: this.#providers,
-        messenger: this.#messenger,
-      });
-      wallet.init(serviceState[entropySource]);
-      this.#wallets.set(wallet.id, wallet);
-    }
-
-    log('Initialized');
-  }
-
   /**
    * Get the wallet matching the given entropy source.
    *
