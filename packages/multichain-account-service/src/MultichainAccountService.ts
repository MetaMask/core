--- conflicted
+++ resolved
@@ -125,18 +125,11 @@
       'MultichainAccountService:alignWallet',
       (...args) => this.alignWallet(...args),
     );
-<<<<<<< HEAD
-    this.#messenger.registerActionHandler(
-      'MultichainAccountService:getIsAlignmentInProgress',
-      () => this.getIsAlignmentInProgress(),
-    );
     this.#messenger.registerActionHandler(
       'MultichainAccountService:createMultichainAccountWallet',
       (...args) => this.createMultichainAccountWallet(...args),
     );
 
-=======
->>>>>>> 08d2675a
     this.#messenger.subscribe('AccountsController:accountAdded', (account) =>
       this.#handleOnAccountAdded(account),
     );
