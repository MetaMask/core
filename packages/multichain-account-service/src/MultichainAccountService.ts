import {
  isBip44Account,
  toMultichainAccountWalletId,
} from '@metamask/account-api';
import type {
  MultichainAccountWalletId,
  Bip44Account,
} from '@metamask/account-api';
import type { HdKeyring } from '@metamask/eth-hd-keyring';
import { mnemonicPhraseToBytes } from '@metamask/key-tree';
import type { EntropySourceId, KeyringAccount } from '@metamask/keyring-api';
import { KeyringTypes } from '@metamask/keyring-controller';
import { areUint8ArraysEqual } from '@metamask/utils';

import { traceFallback } from './analytics';
import { projectLogger as log } from './logger';
import type { MultichainAccountGroup } from './MultichainAccountGroup';
import { MultichainAccountWallet } from './MultichainAccountWallet';
import type {
  EvmAccountProviderConfig,
  Bip44AccountProvider,
} from './providers';
import {
  AccountProviderWrapper,
  isAccountProviderWrapper,
} from './providers/AccountProviderWrapper';
import { EvmAccountProvider } from './providers/EvmAccountProvider';
import {
  SolAccountProvider,
  type SolAccountProviderConfig,
} from './providers/SolAccountProvider';
<<<<<<< HEAD
import type { MultichainAccountServiceMessenger } from './types';
import { createSentryError } from './utils';
=======
import type {
  MultichainAccountServiceConfig,
  MultichainAccountServiceMessenger,
} from './types';
>>>>>>> c0f03a07

export const serviceName = 'MultichainAccountService';

/**
 * The options that {@link MultichainAccountService} takes.
 */
export type MultichainAccountServiceOptions = {
  messenger: MultichainAccountServiceMessenger;
  providers?: Bip44AccountProvider[];
  providerConfigs?: {
    [EvmAccountProvider.NAME]?: EvmAccountProviderConfig;
    [SolAccountProvider.NAME]?: SolAccountProviderConfig;
  };
  config?: MultichainAccountServiceConfig;
};

/** Reverse mapping object used to map account IDs and their wallet/multichain account. */
type AccountContext<Account extends Bip44Account<KeyringAccount>> = {
  wallet: MultichainAccountWallet<Account>;
  group: MultichainAccountGroup<Account>;
};

/**
 * Service to expose multichain accounts capabilities.
 */
export class MultichainAccountService {
  readonly #messenger: MultichainAccountServiceMessenger;

  readonly #providers: Bip44AccountProvider[];

  readonly #wallets: Map<
    MultichainAccountWalletId,
    MultichainAccountWallet<Bip44Account<KeyringAccount>>
  >;

  readonly #accountIdToContext: Map<
    Bip44Account<KeyringAccount>['id'],
    AccountContext<Bip44Account<KeyringAccount>>
  >;

  /**
   * The name of the service.
   */
  name: typeof serviceName = serviceName;

  /**
   * Constructs a new MultichainAccountService.
   *
   * @param options - The options.
   * @param options.messenger - The messenger suited to this
   * MultichainAccountService.
   * @param options.providers - Optional list of account
   * @param options.providerConfigs - Optional provider configs
   * @param options.config - Optional config.
   */
  constructor({
    messenger,
    providers = [],
    providerConfigs,
    config,
  }: MultichainAccountServiceOptions) {
    this.#messenger = messenger;
    this.#wallets = new Map();
    this.#accountIdToContext = new Map();

    // Pass trace callback directly to preserve original 'this' context
    // This avoids binding the callback to the MultichainAccountService instance
    const traceCallback = config?.trace ?? traceFallback;

    // TODO: Rely on keyring capabilities once the keyring API is used by all keyrings.
    this.#providers = [
      new EvmAccountProvider(
        this.#messenger,
        providerConfigs?.[EvmAccountProvider.NAME],
        traceCallback,
      ),
      new AccountProviderWrapper(
        this.#messenger,
        new SolAccountProvider(
          this.#messenger,
          providerConfigs?.[SolAccountProvider.NAME],
          traceCallback,
        ),
      ),
      // Custom account providers that can be provided by the MetaMask client.
      ...providers,
    ];

    this.#messenger.registerActionHandler(
      'MultichainAccountService:getMultichainAccountGroup',
      (...args) => this.getMultichainAccountGroup(...args),
    );
    this.#messenger.registerActionHandler(
      'MultichainAccountService:getMultichainAccountGroups',
      (...args) => this.getMultichainAccountGroups(...args),
    );
    this.#messenger.registerActionHandler(
      'MultichainAccountService:getMultichainAccountWallet',
      (...args) => this.getMultichainAccountWallet(...args),
    );
    this.#messenger.registerActionHandler(
      'MultichainAccountService:getMultichainAccountWallets',
      (...args) => this.getMultichainAccountWallets(...args),
    );
    this.#messenger.registerActionHandler(
      'MultichainAccountService:createNextMultichainAccountGroup',
      (...args) => this.createNextMultichainAccountGroup(...args),
    );
    this.#messenger.registerActionHandler(
      'MultichainAccountService:createMultichainAccountGroup',
      (...args) => this.createMultichainAccountGroup(...args),
    );
    this.#messenger.registerActionHandler(
      'MultichainAccountService:setBasicFunctionality',
      (...args) => this.setBasicFunctionality(...args),
    );
    this.#messenger.registerActionHandler(
      'MultichainAccountService:alignWallets',
      (...args) => this.alignWallets(...args),
    );
    this.#messenger.registerActionHandler(
      'MultichainAccountService:alignWallet',
      (...args) => this.alignWallet(...args),
    );
    this.#messenger.registerActionHandler(
      'MultichainAccountService:createMultichainAccountWallet',
      (...args) => this.createMultichainAccountWallet(...args),
    );

    this.#messenger.subscribe('AccountsController:accountAdded', (account) =>
      this.#handleOnAccountAdded(account),
    );
    this.#messenger.subscribe('AccountsController:accountRemoved', (id) =>
      this.#handleOnAccountRemoved(id),
    );
  }

  /**
   * Initialize the service and constructs the internal reprensentation of
   * multichain accounts and wallets.
   */
  async init(): Promise<void> {
    log('Initializing...');

    this.#wallets.clear();
    this.#accountIdToContext.clear();

    // Create initial wallets.
    const { keyrings } = this.#messenger.call('KeyringController:getState');
    for (const keyring of keyrings) {
      if (keyring.type === (KeyringTypes.hd as string)) {
        // Only HD keyrings have an entropy source/SRP.
        const entropySource = keyring.metadata.id;

        log(`Adding new wallet for entropy: "${entropySource}"`);

        // This will automatically "associate" all multichain accounts for that wallet
        // (based on the accounts owned by each account providers).
        const wallet = new MultichainAccountWallet({
          entropySource,
          providers: this.#providers,
          messenger: this.#messenger,
        });
        this.#wallets.set(wallet.id, wallet);

        // Reverse mapping between account ID and their multichain wallet/account:
        for (const group of wallet.getMultichainAccountGroups()) {
          for (const account of group.getAccounts()) {
            this.#accountIdToContext.set(account.id, {
              wallet,
              group,
            });
          }
        }
      }
    }

    log('Initialized');
  }

  /**
   * Re-synchronize MetaMask accounts and the providers accounts if needed.
   *
   * NOTE: This is mostly required if one of the providers (keyrings or Snaps)
   * have different sets of accounts. This method would ensure that both are
   * in-sync and use the same accounts (and same IDs).
   *
   * READ THIS CAREFULLY (State inconsistency bugs/de-sync)
   * We've seen some problems were keyring accounts on some Snaps were not synchronized
   * with the accounts on MM side. This causes problems where we cannot interact with
   * those accounts because the Snap does know about them.
   * To "workaround" this de-sync problem for now, we make sure that both parties are
   * in-sync when the service boots up.
   * ----------------------------------------------------------------------------------
   */
  async resyncAccounts(): Promise<void> {
    log('Re-sync provider accounts if needed...');
    const accounts = this.#messenger
      .call('AccountsController:listMultichainAccounts')
      .filter(isBip44Account);
    // We use `Promise.all` + `try-catch` combo, since we don't wanna block the wallet
    // from being used even if some accounts are not sync (best-effort).
    await Promise.all(
      this.#providers.map(async (provider) => {
        try {
          await provider.resyncAccounts(accounts);
        } catch (error) {
          const errorMessage = `Unable to re-sync provider "${provider.getName()}"`;
          log(errorMessage);
          console.error(errorMessage);

          const sentryError = createSentryError(errorMessage, error as Error, {
            provider: provider.getName(),
          });
          this.#messenger.call(
            'ErrorReportingService:captureException',
            sentryError,
          );
        }
      }),
    );
    log('Providers got re-synced!');
  }

  #handleOnAccountAdded(account: KeyringAccount): void {
    // We completely omit non-BIP-44 accounts!
    if (!isBip44Account(account)) {
      return;
    }

    let sync = true;

    let wallet = this.#wallets.get(
      toMultichainAccountWalletId(account.options.entropy.id),
    );
    if (!wallet) {
      log(
        `Adding new wallet for entropy: "${account.options.entropy.id}" (for account: "${account.id}")`,
      );

      // That's a new wallet.
      wallet = new MultichainAccountWallet({
        entropySource: account.options.entropy.id,
        providers: this.#providers,
        messenger: this.#messenger,
      });
      this.#wallets.set(wallet.id, wallet);

      // If that's a new wallet wallet. There's nothing to "force-sync".
      sync = false;
    }

    let group = wallet.getMultichainAccountGroup(
      account.options.entropy.groupIndex,
    );
    if (!group) {
      // This new account is a new multichain account, let the wallet know
      // it has to re-sync with its providers.
      if (sync) {
        wallet.sync();
      }

      group = wallet.getMultichainAccountGroup(
        account.options.entropy.groupIndex,
      );

      // If that's a new multichain account. There's nothing to "force-sync".
      sync = false;
    }

    // We have to check against `undefined` in case `getMultichainAccount` is
    // not able to find this multichain account (which should not be possible...)
    if (group) {
      if (sync) {
        group.sync();
      }

      // Same here, this account should have been already grouped in that
      // multichain account.
      this.#accountIdToContext.set(account.id, {
        wallet,
        group,
      });
    }
  }

  #handleOnAccountRemoved(id: KeyringAccount['id']): void {
    // Force sync of the appropriate wallet if an account got removed.
    const found = this.#accountIdToContext.get(id);
    if (found) {
      const { wallet } = found;

      log(
        `Re-synchronize wallet [${wallet.id}] since account "${id}" got removed`,
      );
      wallet.sync();
    }

    // Safe to call delete even if the `id` was not referencing a BIP-44 account.
    this.#accountIdToContext.delete(id);
  }

  #getWallet(
    entropySource: EntropySourceId,
  ): MultichainAccountWallet<Bip44Account<KeyringAccount>> {
    const wallet = this.#wallets.get(
      toMultichainAccountWalletId(entropySource),
    );

    if (!wallet) {
      throw new Error('Unknown wallet, no wallet matching this entropy source');
    }

    return wallet;
  }

  /**
   * Gets the account's context which contains its multichain wallet and
   * multichain account group references.
   *
   * @param id - Account ID.
   * @returns The account context if any, undefined otherwise.
   */
  getAccountContext(
    id: KeyringAccount['id'],
  ): AccountContext<Bip44Account<KeyringAccount>> | undefined {
    return this.#accountIdToContext.get(id);
  }

  /**
   * Gets a reference to the multichain account wallet matching this entropy source.
   *
   * @param options - Options.
   * @param options.entropySource - The entropy source of the multichain account.
   * @throws If none multichain account match this entropy.
   * @returns A reference to the multichain account wallet.
   */
  getMultichainAccountWallet({
    entropySource,
  }: {
    entropySource: EntropySourceId;
  }): MultichainAccountWallet<Bip44Account<KeyringAccount>> {
    return this.#getWallet(entropySource);
  }

  /**
   * Gets an array of all multichain account wallets.
   *
   * @returns An array of all multichain account wallets.
   */
  getMultichainAccountWallets(): MultichainAccountWallet<
    Bip44Account<KeyringAccount>
  >[] {
    return Array.from(this.#wallets.values());
  }

  /**
   * Creates a new multichain account wallet with the given mnemonic.
   *
   * NOTE: This method should only be called in client code where a mutex lock is acquired.
   * `discoverAndCreateAccounts` should be called after this method to discover and create accounts.
   *
   * @param options - Options.
   * @param options.mnemonic - The mnemonic to use to create the new wallet.
   * @throws If the mnemonic has already been imported.
   * @returns The new multichain account wallet.
   */
  async createMultichainAccountWallet({
    mnemonic,
  }: {
    mnemonic: string;
  }): Promise<MultichainAccountWallet<Bip44Account<KeyringAccount>>> {
    const existingKeyrings = this.#messenger.call(
      'KeyringController:getKeyringsByType',
      KeyringTypes.hd,
    ) as HdKeyring[];

    const mnemonicAsBytes = mnemonicPhraseToBytes(mnemonic);

    const alreadyHasImportedSrp = existingKeyrings.some((keyring) => {
      if (!keyring.mnemonic) {
        return false;
      }
      return areUint8ArraysEqual(keyring.mnemonic, mnemonicAsBytes);
    });

    if (alreadyHasImportedSrp) {
      throw new Error('This Secret Recovery Phrase has already been imported.');
    }

    log(`Creating new wallet...`);

    const result = await this.#messenger.call(
      'KeyringController:addNewKeyring',
      KeyringTypes.hd,
      { mnemonic },
    );

    const wallet = new MultichainAccountWallet({
      providers: this.#providers,
      entropySource: result.id,
      messenger: this.#messenger,
    });

    this.#wallets.set(wallet.id, wallet);

    log(`Wallet created: [${wallet.id}]`);

    return wallet;
  }

  /**
   * Gets a reference to the multichain account group matching this entropy source
   * and a group index.
   *
   * @param options - Options.
   * @param options.entropySource - The entropy source of the multichain account.
   * @param options.groupIndex - The group index of the multichain account.
   * @throws If none multichain account match this entropy source and group index.
   * @returns A reference to the multichain account.
   */
  getMultichainAccountGroup({
    entropySource,
    groupIndex,
  }: {
    entropySource: EntropySourceId;
    groupIndex: number;
  }): MultichainAccountGroup<Bip44Account<KeyringAccount>> {
    const multichainAccount =
      this.#getWallet(entropySource).getMultichainAccountGroup(groupIndex);

    if (!multichainAccount) {
      throw new Error(`No multichain account for index: ${groupIndex}`);
    }

    return multichainAccount;
  }

  /**
   * Gets all multichain account groups for a given entropy source.
   *
   * @param options - Options.
   * @param options.entropySource - The entropy source to query.
   * @throws If no multichain accounts match this entropy source.
   * @returns A list of all multichain accounts.
   */
  getMultichainAccountGroups({
    entropySource,
  }: {
    entropySource: EntropySourceId;
  }): MultichainAccountGroup<Bip44Account<KeyringAccount>>[] {
    return this.#getWallet(entropySource).getMultichainAccountGroups();
  }

  /**
   * Creates the next multichain account group.
   *
   * @param options - Options.
   * @param options.entropySource - The wallet's entropy source.
   * @returns The next multichain account group.
   */
  async createNextMultichainAccountGroup({
    entropySource,
  }: {
    entropySource: EntropySourceId;
  }): Promise<MultichainAccountGroup<Bip44Account<KeyringAccount>>> {
    return await this.#getWallet(
      entropySource,
    ).createNextMultichainAccountGroup();
  }

  /**
   * Creates a multichain account group.
   *
   * @param options - Options.
   * @param options.groupIndex - The group index to use.
   * @param options.entropySource - The wallet's entropy source.
   * @returns The multichain account group for this group index.
   */
  async createMultichainAccountGroup({
    groupIndex,
    entropySource,
  }: {
    groupIndex: number;
    entropySource: EntropySourceId;
  }): Promise<MultichainAccountGroup<Bip44Account<KeyringAccount>>> {
    return await this.#getWallet(entropySource).createMultichainAccountGroup(
      groupIndex,
    );
  }

  /**
   * Set basic functionality state and trigger alignment if enabled.
   * When basic functionality is disabled, snap-based providers are disabled.
   * When enabled, all snap providers are enabled and wallet alignment is triggered.
   * EVM providers are never disabled as they're required for basic wallet functionality.
   *
   * @param enabled - Whether basic functionality is enabled.
   */
  async setBasicFunctionality(enabled: boolean): Promise<void> {
    log(`Turning basic functionality: ${enabled ? 'ON' : 'OFF'}`);

    // Loop through providers and enable/disable only wrapped ones when basic functionality changes
    for (const provider of this.#providers) {
      if (isAccountProviderWrapper(provider)) {
        log(
          `${enabled ? 'Enabling' : 'Disabling'} account provider: "${provider.getName()}"`,
        );
        provider.setEnabled(enabled);
      }
      // Regular providers (like EVM) are never disabled for basic functionality
    }

    // Trigger alignment only when basic functionality is enabled
    if (enabled) {
      await this.alignWallets();
    }
  }

  /**
   * Align all multichain account wallets.
   */
  async alignWallets(): Promise<void> {
    log(`Triggering alignment on all wallets...`);

    const wallets = this.getMultichainAccountWallets();
    await Promise.all(wallets.map((w) => w.alignAccounts()));

    log(`Wallets aligned`);
  }

  /**
   * Align a specific multichain account wallet.
   *
   * @param entropySource - The entropy source of the multichain account wallet.
   */
  async alignWallet(entropySource: EntropySourceId): Promise<void> {
    const wallet = this.getMultichainAccountWallet({ entropySource });

    log(`Triggering alignment for wallet: [${wallet.id}]`);
    await wallet.alignAccounts();
    log(`Wallet [${wallet.id}] aligned`);
  }
}<|MERGE_RESOLUTION|>--- conflicted
+++ resolved
@@ -29,15 +29,11 @@
   SolAccountProvider,
   type SolAccountProviderConfig,
 } from './providers/SolAccountProvider';
-<<<<<<< HEAD
-import type { MultichainAccountServiceMessenger } from './types';
-import { createSentryError } from './utils';
-=======
 import type {
   MultichainAccountServiceConfig,
   MultichainAccountServiceMessenger,
 } from './types';
->>>>>>> c0f03a07
+import { createSentryError } from './utils';
 
 export const serviceName = 'MultichainAccountService';
 
