--- conflicted
+++ resolved
@@ -102,17 +102,16 @@
       (...args) => this.createMultichainAccountGroup(...args),
     );
     this.#messenger.registerActionHandler(
-<<<<<<< HEAD
       'MultichainAccountService:setBasicFunctionality',
       (...args) => this.setBasicFunctionality(...args),
-=======
+    );
+    this.#messenger.registerActionHandler(
       'MultichainAccountService:alignWallets',
       (...args) => this.alignWallets(...args),
     );
     this.#messenger.registerActionHandler(
       'MultichainAccountService:alignWallet',
       (...args) => this.alignWallet(...args),
->>>>>>> 17999dc6
     );
   }
 
@@ -361,7 +360,6 @@
   }
 
   /**
-<<<<<<< HEAD
    * Set basic functionality state and trigger alignment if enabled.
    * When basic functionality is disabled, non-EVM providers are disabled.
    * When enabled, all providers are enabled and wallet alignment is triggered.
@@ -392,22 +390,6 @@
   }
 
   /**
-   * Align all multichain account wallets by forcing a sync.
-   * This will cause wallets to re-sync with their providers and create any missing account groups.
-   * When Hassan's PR #6326 is merged, this can be updated to use the proper alignment methods.
-   */
-  private async alignWallets(): Promise<void> {
-    console.log('Syncing all multichain account wallets...');
-    const wallets = this.getMultichainAccountWallets();
-
-    // Force sync all wallets - this will cause them to re-scan providers
-    // and create any missing multichain account groups
-    for (const wallet of wallets) {
-      wallet.sync();
-    }
-
-    console.log(`Synced ${wallets.length} multichain account wallets`);
-=======
    * Align all multichain account wallets.
    */
   async alignWallets(): Promise<void> {
@@ -423,6 +405,5 @@
   async alignWallet(entropySource: EntropySourceId): Promise<void> {
     const wallet = this.getMultichainAccountWallet({ entropySource });
     await wallet.alignGroups();
->>>>>>> 17999dc6
   }
 }