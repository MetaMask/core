import {
  isBip44Account,
  toMultichainAccountWalletId,
} from '@metamask/account-api';
import type {
  MultichainAccountWalletId,
  Bip44Account,
} from '@metamask/account-api';
import type { HdKeyring } from '@metamask/eth-hd-keyring';
import { mnemonicPhraseToBytes } from '@metamask/key-tree';
import type { EntropySourceId, KeyringAccount } from '@metamask/keyring-api';
import {
  KeyringTypes,
  type KeyringMetadata,
} from '@metamask/keyring-controller';

import type { MultichainAccountGroup } from './MultichainAccountGroup';
import { MultichainAccountWallet } from './MultichainAccountWallet';
import type { NamedAccountProvider } from './providers';
import {
  AccountProviderWrapper,
  isAccountProviderWrapper,
} from './providers/AccountProviderWrapper';
import { EvmAccountProvider } from './providers/EvmAccountProvider';
import { SolAccountProvider } from './providers/SolAccountProvider';
import type { MultichainAccountServiceMessenger } from './types';

export const serviceName = 'MultichainAccountService';

/**
 * The options that {@link MultichainAccountService} takes.
 */
type MultichainAccountServiceOptions = {
  messenger: MultichainAccountServiceMessenger;
  providers?: NamedAccountProvider[];
};

/** Reverse mapping object used to map account IDs and their wallet/multichain account. */
type AccountContext<Account extends Bip44Account<KeyringAccount>> = {
  wallet: MultichainAccountWallet<Account>;
  group: MultichainAccountGroup<Account>;
};

/**
 * Service to expose multichain accounts capabilities.
 */
export class MultichainAccountService {
  readonly #messenger: MultichainAccountServiceMessenger;

  readonly #providers: NamedAccountProvider[];

  readonly #wallets: Map<
    MultichainAccountWalletId,
    MultichainAccountWallet<Bip44Account<KeyringAccount>>
  >;

  readonly #accountIdToContext: Map<
    Bip44Account<KeyringAccount>['id'],
    AccountContext<Bip44Account<KeyringAccount>>
  >;

  /**
   * The name of the service.
   */
  name: typeof serviceName = serviceName;

  /**
   * Constructs a new MultichainAccountService.
   *
   * @param options - The options.
   * @param options.messenger - The messenger suited to this
   * MultichainAccountService.
   * @param options.providers - Optional list of account
   * providers.
   */
  constructor({ messenger, providers = [] }: MultichainAccountServiceOptions) {
    this.#messenger = messenger;
    this.#wallets = new Map();
    this.#accountIdToContext = new Map();

    // TODO: Rely on keyring capabilities once the keyring API is used by all keyrings.
    this.#providers = [
      new EvmAccountProvider(this.#messenger),
      new AccountProviderWrapper(
        this.#messenger,
        new SolAccountProvider(this.#messenger),
      ),
      // Custom account providers that can be provided by the MetaMask client.
      ...providers,
    ];

    this.#messenger.registerActionHandler(
      'MultichainAccountService:getMultichainAccountGroup',
      (...args) => this.getMultichainAccountGroup(...args),
    );
    this.#messenger.registerActionHandler(
      'MultichainAccountService:getMultichainAccountGroups',
      (...args) => this.getMultichainAccountGroups(...args),
    );
    this.#messenger.registerActionHandler(
      'MultichainAccountService:getMultichainAccountWallet',
      (...args) => this.getMultichainAccountWallet(...args),
    );
    this.#messenger.registerActionHandler(
      'MultichainAccountService:getMultichainAccountWallets',
      (...args) => this.getMultichainAccountWallets(...args),
    );
    this.#messenger.registerActionHandler(
      'MultichainAccountService:createNextMultichainAccountGroup',
      (...args) => this.createNextMultichainAccountGroup(...args),
    );
    this.#messenger.registerActionHandler(
      'MultichainAccountService:createMultichainAccountGroup',
      (...args) => this.createMultichainAccountGroup(...args),
    );
    this.#messenger.registerActionHandler(
      'MultichainAccountService:setBasicFunctionality',
      (...args) => this.setBasicFunctionality(...args),
    );
    this.#messenger.registerActionHandler(
      'MultichainAccountService:alignWallets',
      (...args) => this.alignWallets(...args),
    );
    this.#messenger.registerActionHandler(
      'MultichainAccountService:alignWallet',
      (...args) => this.alignWallet(...args),
    );
    this.#messenger.registerActionHandler(
      'MultichainAccountService:getIsAlignmentInProgress',
      () => this.getIsAlignmentInProgress(),
    );
<<<<<<< HEAD
    this.#messenger.registerActionHandler(
      'MultichainAccountService:createMultichainAccountWallet',
      (...args) => this.createMultichainAccountWallet(...args),
    );

=======
>>>>>>> 7ce44d75
    this.#messenger.subscribe('AccountsController:accountAdded', (account) =>
      this.#handleOnAccountAdded(account),
    );
    this.#messenger.subscribe('AccountsController:accountRemoved', (id) =>
      this.#handleOnAccountRemoved(id),
    );
  }

  /**
   * Initialize the service and constructs the internal reprensentation of
   * multichain accounts and wallets.
   */
  init(): void {
    this.#wallets.clear();
    this.#accountIdToContext.clear();

    // Create initial wallets.
    const { keyrings } = this.#messenger.call('KeyringController:getState');
    for (const keyring of keyrings) {
      if (keyring.type === (KeyringTypes.hd as string)) {
        // Only HD keyrings have an entropy source/SRP.
        const entropySource = keyring.metadata.id;

        // This will automatically "associate" all multichain accounts for that wallet
        // (based on the accounts owned by each account providers).
        const wallet = new MultichainAccountWallet({
          entropySource,
          providers: this.#providers,
        });
        this.#wallets.set(wallet.id, wallet);

        // Reverse mapping between account ID and their multichain wallet/account:
        for (const group of wallet.getMultichainAccountGroups()) {
          for (const account of group.getAccounts()) {
            this.#accountIdToContext.set(account.id, {
              wallet,
              group,
            });
          }
        }
      }
    }
  }

  #handleOnAccountAdded(account: KeyringAccount): void {
    // We completely omit non-BIP-44 accounts!
    if (!isBip44Account(account)) {
      return;
    }

    let sync = true;

    let wallet = this.#wallets.get(
      toMultichainAccountWalletId(account.options.entropy.id),
    );
    if (!wallet) {
      // That's a new wallet.
      wallet = new MultichainAccountWallet({
        entropySource: account.options.entropy.id,
        providers: this.#providers,
      });
      this.#wallets.set(wallet.id, wallet);

      // If that's a new wallet wallet. There's nothing to "force-sync".
      sync = false;
    }

    let group = wallet.getMultichainAccountGroup(
      account.options.entropy.groupIndex,
    );
    if (!group) {
      // This new account is a new multichain account, let the wallet know
      // it has to re-sync with its providers.
      if (sync) {
        wallet.sync();
      }

      group = wallet.getMultichainAccountGroup(
        account.options.entropy.groupIndex,
      );

      // If that's a new multichain account. There's nothing to "force-sync".
      sync = false;
    }

    // We have to check against `undefined` in case `getMultichainAccount` is
    // not able to find this multichain account (which should not be possible...)
    if (group) {
      if (sync) {
        group.sync();
      }

      // Same here, this account should have been already grouped in that
      // multichain account.
      this.#accountIdToContext.set(account.id, {
        wallet,
        group,
      });
    }
  }

  #handleOnAccountRemoved(id: KeyringAccount['id']): void {
    // Force sync of the appropriate wallet if an account got removed.
    const found = this.#accountIdToContext.get(id);
    if (found) {
      const { wallet } = found;

      wallet.sync();
    }

    // Safe to call delete even if the `id` was not referencing a BIP-44 account.
    this.#accountIdToContext.delete(id);
  }

  #getWallet(
    entropySource: EntropySourceId,
  ): MultichainAccountWallet<Bip44Account<KeyringAccount>> {
    const wallet = this.#wallets.get(
      toMultichainAccountWalletId(entropySource),
    );

    if (!wallet) {
      throw new Error('Unknown wallet, no wallet matching this entropy source');
    }

    return wallet;
  }

  /**
   * Gets the account's context which contains its multichain wallet and
   * multichain account group references.
   *
   * @param id - Account ID.
   * @returns The account context if any, undefined otherwise.
   */
  getAccountContext(
    id: KeyringAccount['id'],
  ): AccountContext<Bip44Account<KeyringAccount>> | undefined {
    return this.#accountIdToContext.get(id);
  }

  /**
   * Gets a reference to the multichain account wallet matching this entropy source.
   *
   * @param options - Options.
   * @param options.entropySource - The entropy source of the multichain account.
   * @throws If none multichain account match this entropy.
   * @returns A reference to the multichain account wallet.
   */
  getMultichainAccountWallet({
    entropySource,
  }: {
    entropySource: EntropySourceId;
  }): MultichainAccountWallet<Bip44Account<KeyringAccount>> {
    return this.#getWallet(entropySource);
  }

  /**
   * Gets an array of all multichain account wallets.
   *
   * @returns An array of all multichain account wallets.
   */
  getMultichainAccountWallets(): MultichainAccountWallet<
    Bip44Account<KeyringAccount>
  >[] {
    return Array.from(this.#wallets.values());
  }

  /**
   * Creates a new multichain account wallet with the given mnemonic.
   *
   * NOTE: This method should only be called in client code where a mutex lock is acquired.
   * `discoverAndCreateAccounts` should be called after this method to discover and create accounts.
   *
   * @param options - Options.
   * @param options.mnemonic - The mnemonic to use to create the new wallet.
   * @throws If the mnemonic has already been imported.
   * @returns The new multichain account wallet.
   */
  async createMultichainAccountWallet({
    mnemonic,
  }: {
    mnemonic: string;
  }): Promise<MultichainAccountWallet<Bip44Account<KeyringAccount>>> {
    const existingKeyrings = this.#messenger.call(
      'KeyringController:getKeyringsByType',
      KeyringTypes.hd,
    ) as HdKeyring[];

    const mnemonicAsBytes = mnemonicPhraseToBytes(mnemonic);

    const alreadyHasImportedSrp = existingKeyrings.some((keyring) => {
      if (!keyring.mnemonic) {
        return false;
      }
      return (
        convertEnglishWordlistIndicesToCodepoints(keyring.mnemonic).toString(
          'utf8',
        ) === mnemonic
      );
    });

    if (alreadyHasImportedSrp) {
      throw new Error('This Secret Recovery Phrase has already been imported.');
    }

    const result = (await this.#messenger.call(
      'KeyringController:addNewKeyring',
      KeyringTypes.hd,
      { mnemonic },
    )) as KeyringMetadata;

    const wallet = new MultichainAccountWallet({
      providers: this.#providers,
      entropySource: result.id,
    });

    this.#wallets.set(wallet.id, wallet);

    return wallet;
  }

  /**
   * Gets a reference to the multichain account group matching this entropy source
   * and a group index.
   *
   * @param options - Options.
   * @param options.entropySource - The entropy source of the multichain account.
   * @param options.groupIndex - The group index of the multichain account.
   * @throws If none multichain account match this entropy source and group index.
   * @returns A reference to the multichain account.
   */
  getMultichainAccountGroup({
    entropySource,
    groupIndex,
  }: {
    entropySource: EntropySourceId;
    groupIndex: number;
  }): MultichainAccountGroup<Bip44Account<KeyringAccount>> {
    const multichainAccount =
      this.#getWallet(entropySource).getMultichainAccountGroup(groupIndex);

    if (!multichainAccount) {
      throw new Error(`No multichain account for index: ${groupIndex}`);
    }

    return multichainAccount;
  }

  /**
   * Gets all multichain account groups for a given entropy source.
   *
   * @param options - Options.
   * @param options.entropySource - The entropy source to query.
   * @throws If no multichain accounts match this entropy source.
   * @returns A list of all multichain accounts.
   */
  getMultichainAccountGroups({
    entropySource,
  }: {
    entropySource: EntropySourceId;
  }): MultichainAccountGroup<Bip44Account<KeyringAccount>>[] {
    return this.#getWallet(entropySource).getMultichainAccountGroups();
  }

  /**
   * Creates the next multichain account group.
   *
   * @param options - Options.
   * @param options.entropySource - The wallet's entropy source.
   * @returns The next multichain account group.
   */
  async createNextMultichainAccountGroup({
    entropySource,
  }: {
    entropySource: EntropySourceId;
  }): Promise<MultichainAccountGroup<Bip44Account<KeyringAccount>>> {
    return await this.#getWallet(
      entropySource,
    ).createNextMultichainAccountGroup();
  }

  /**
   * Creates a multichain account group.
   *
   * @param options - Options.
   * @param options.groupIndex - The group index to use.
   * @param options.entropySource - The wallet's entropy source.
   * @returns The multichain account group for this group index.
   */
  async createMultichainAccountGroup({
    groupIndex,
    entropySource,
  }: {
    groupIndex: number;
    entropySource: EntropySourceId;
  }): Promise<MultichainAccountGroup<Bip44Account<KeyringAccount>>> {
    return await this.#getWallet(entropySource).createMultichainAccountGroup(
      groupIndex,
    );
  }

  /**
   * Set basic functionality state and trigger alignment if enabled.
   * When basic functionality is disabled, snap-based providers are disabled.
   * When enabled, all snap providers are enabled and wallet alignment is triggered.
   * EVM providers are never disabled as they're required for basic wallet functionality.
   *
   * @param enabled - Whether basic functionality is enabled.
   */
  async setBasicFunctionality(enabled: boolean): Promise<void> {
    // Loop through providers and enable/disable only wrapped ones when basic functionality changes
    for (const provider of this.#providers) {
      if (isAccountProviderWrapper(provider)) {
        provider.setEnabled(enabled);
      }
      // Regular providers (like EVM) are never disabled for basic functionality
    }

    // Trigger alignment only when basic functionality is enabled
    if (enabled) {
      await this.alignWallets();
    }
  }

  /**
   * Gets whether wallet alignment is currently in progress.
   *
   * @returns True if any wallet alignment is in progress, false otherwise.
   */
  getIsAlignmentInProgress(): boolean {
    return Array.from(this.#wallets.values()).some((wallet) =>
      wallet.getIsAlignmentInProgress(),
    );
  }

  /**
   * Align all multichain account wallets.
   */
  async alignWallets(): Promise<void> {
    const wallets = this.getMultichainAccountWallets();
    await Promise.all(wallets.map((w) => w.alignGroups()));
  }

  /**
   * Align a specific multichain account wallet.
   *
   * @param entropySource - The entropy source of the multichain account wallet.
   */
  async alignWallet(entropySource: EntropySourceId): Promise<void> {
    const wallet = this.getMultichainAccountWallet({ entropySource });
    await wallet.alignGroups();
  }
}<|MERGE_RESOLUTION|>--- conflicted
+++ resolved
@@ -129,14 +129,11 @@
       'MultichainAccountService:getIsAlignmentInProgress',
       () => this.getIsAlignmentInProgress(),
     );
-<<<<<<< HEAD
     this.#messenger.registerActionHandler(
       'MultichainAccountService:createMultichainAccountWallet',
       (...args) => this.createMultichainAccountWallet(...args),
     );
 
-=======
->>>>>>> 7ce44d75
     this.#messenger.subscribe('AccountsController:accountAdded', (account) =>
       this.#handleOnAccountAdded(account),
     );
