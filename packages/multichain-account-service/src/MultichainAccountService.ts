--- conflicted
+++ resolved
@@ -26,19 +26,14 @@
   isAccountProviderWrapper,
 } from './providers/AccountProviderWrapper';
 import { EvmAccountProvider } from './providers/EvmAccountProvider';
-<<<<<<< HEAD
-import { SolAccountProvider } from './providers/SolAccountProvider';
+import {
+  SolAccountProvider,
+  type SolAccountProviderConfig,
+} from './providers/SolAccountProvider';
 import type {
   MultichainAccountServiceConfig,
   MultichainAccountServiceMessenger,
 } from './types';
-=======
-import {
-  SolAccountProvider,
-  type SolAccountProviderConfig,
-} from './providers/SolAccountProvider';
-import type { MultichainAccountServiceMessenger } from './types';
->>>>>>> 92ee28d1
 
 export const serviceName = 'MultichainAccountService';
 
