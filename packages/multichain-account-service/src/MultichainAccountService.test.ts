/* eslint-disable jsdoc/require-jsdoc */

import type { Messenger } from '@metamask/base-controller';
import type { KeyringAccount } from '@metamask/keyring-api';
import { EthAccountType, SolAccountType } from '@metamask/keyring-api';
import { KeyringTypes, type KeyringObject } from '@metamask/keyring-controller';

import { MultichainAccountService } from './MultichainAccountService';
import { AccountProviderWrapper } from './providers/AccountProviderWrapper';
import { EvmAccountProvider } from './providers/EvmAccountProvider';
import { SolAccountProvider } from './providers/SolAccountProvider';
import type { MockAccountProvider } from './tests';
import {
  MOCK_HARDWARE_ACCOUNT_1,
  MOCK_HD_ACCOUNT_1,
  MOCK_HD_ACCOUNT_2,
  MOCK_MNEMONIC,
  MOCK_SNAP_ACCOUNT_1,
  MOCK_SNAP_ACCOUNT_2,
  MOCK_SOL_ACCOUNT_1,
  MockAccountBuilder,
} from './tests';
import {
  MOCK_HD_KEYRING_1,
  MOCK_HD_KEYRING_2,
  getMultichainAccountServiceMessenger,
  getRootMessenger,
  makeMockAccountProvider,
  mockAsInternalAccount,
  setupNamedAccountProvider,
} from './tests';
import type {
  AllowedActions,
  AllowedEvents,
  MultichainAccountServiceActions,
  MultichainAccountServiceEvents,
  MultichainAccountServiceMessenger,
} from './types';

// Mock providers.
jest.mock('./providers/EvmAccountProvider', () => {
  return {
    ...jest.requireActual('./providers/EvmAccountProvider'),
    EvmAccountProvider: jest.fn(),
  };
});
jest.mock('./providers/SolAccountProvider', () => {
  return {
    ...jest.requireActual('./providers/SolAccountProvider'),
    SolAccountProvider: jest.fn(),
  };
});

type Mocks = {
  KeyringController: {
    keyrings: KeyringObject[];
    getState: jest.Mock;
    getKeyringsByType: jest.Mock;
    addNewKeyring: jest.Mock;
  };
  AccountsController: {
    listMultichainAccounts: jest.Mock;
  };
  EvmAccountProvider: MockAccountProvider;
  SolAccountProvider: MockAccountProvider;
};

function mockAccountProvider<Provider>(
  providerClass: new (messenger: MultichainAccountServiceMessenger) => Provider,
  mocks: MockAccountProvider,
  accounts: KeyringAccount[],
  type: KeyringAccount['type'],
) {
  jest
    .mocked(providerClass)
    .mockImplementation(() => mocks as unknown as Provider);

  setupNamedAccountProvider({
    mocks,
    accounts,
    filter: (account) => account.type === type,
  });
}

function setup({
  messenger = getRootMessenger(),
  keyrings = [MOCK_HD_KEYRING_1, MOCK_HD_KEYRING_2],
  accounts,
}: {
  messenger?: Messenger<
    MultichainAccountServiceActions | AllowedActions,
    MultichainAccountServiceEvents | AllowedEvents
  >;
  keyrings?: KeyringObject[];
  accounts?: KeyringAccount[];
} = {}): {
  service: MultichainAccountService;
  messenger: Messenger<
    MultichainAccountServiceActions | AllowedActions,
    MultichainAccountServiceEvents | AllowedEvents
  >;
  mocks: Mocks;
} {
  const mocks: Mocks = {
    KeyringController: {
      keyrings,
      getState: jest.fn(),
      getKeyringsByType: jest.fn(),
      addNewKeyring: jest.fn(),
    },
    AccountsController: {
      listMultichainAccounts: jest.fn(),
    },
    EvmAccountProvider: makeMockAccountProvider(),
    SolAccountProvider: makeMockAccountProvider(),
  };
  // Default provider names can be overridden per test using mockImplementation
  mocks.EvmAccountProvider.getName.mockImplementation(() => 'EVM');
  mocks.SolAccountProvider.getName.mockImplementation(() => 'Solana');

  mocks.KeyringController.getState.mockImplementation(() => ({
    isUnlocked: true,
    keyrings: mocks.KeyringController.keyrings,
  }));

  messenger.registerActionHandler(
    'KeyringController:getState',
    mocks.KeyringController.getState,
  );

  messenger.registerActionHandler(
    'KeyringController:getKeyringsByType',
    mocks.KeyringController.getKeyringsByType,
  );

  messenger.registerActionHandler(
    'KeyringController:addNewKeyring',
    mocks.KeyringController.addNewKeyring,
  );

  if (accounts) {
    mocks.AccountsController.listMultichainAccounts.mockImplementation(
      () => accounts,
    );

    messenger.registerActionHandler(
      'AccountsController:listMultichainAccounts',
      mocks.AccountsController.listMultichainAccounts,
    );

    mockAccountProvider<EvmAccountProvider>(
      EvmAccountProvider,
      mocks.EvmAccountProvider,
      accounts,
      EthAccountType.Eoa,
    );
    mockAccountProvider<SolAccountProvider>(
      SolAccountProvider,
      mocks.SolAccountProvider,
      accounts,
      SolAccountType.DataAccount,
    );
  }

  const service = new MultichainAccountService({
    messenger: getMultichainAccountServiceMessenger(messenger),
  });
  service.init();

  return { service, messenger, mocks };
}

describe('MultichainAccountService', () => {
  describe('getMultichainAccountGroups', () => {
    it('gets multichain accounts', () => {
      const { service } = setup({
        accounts: [
          // Wallet 1:
          MockAccountBuilder.from(MOCK_HD_ACCOUNT_1)
            .withEntropySource(MOCK_HD_KEYRING_1.metadata.id)
            .withGroupIndex(0)
            .get(),
          MockAccountBuilder.from(MOCK_SNAP_ACCOUNT_1)
            .withEntropySource(MOCK_HD_KEYRING_1.metadata.id)
            .withGroupIndex(0)
            .get(),
          // Wallet 2:
          MockAccountBuilder.from(MOCK_HD_ACCOUNT_2)
            .withEntropySource(MOCK_HD_KEYRING_2.metadata.id)
            .withGroupIndex(0)
            .get(),
          // Not HD accounts
          MOCK_SNAP_ACCOUNT_2,
          MOCK_HARDWARE_ACCOUNT_1,
        ],
      });

      expect(
        service.getMultichainAccountGroups({
          entropySource: MOCK_HD_KEYRING_1.metadata.id,
        }),
      ).toHaveLength(1);
      expect(
        service.getMultichainAccountGroups({
          entropySource: MOCK_HD_KEYRING_2.metadata.id,
        }),
      ).toHaveLength(1);
    });

    it('gets multichain accounts with multiple wallets', () => {
      const { service } = setup({
        accounts: [
          // Wallet 1:
          MockAccountBuilder.from(MOCK_HD_ACCOUNT_1)
            .withEntropySource(MOCK_HD_KEYRING_1.metadata.id)
            .withGroupIndex(0)
            .get(),
          MockAccountBuilder.from(MOCK_SNAP_ACCOUNT_1)
            .withEntropySource(MOCK_HD_KEYRING_1.metadata.id)
            .withGroupIndex(1)
            .get(),
        ],
      });

      const groups = service.getMultichainAccountGroups({
        entropySource: MOCK_HD_KEYRING_1.metadata.id,
      });
      expect(groups).toHaveLength(2); // Group index 0 + 1.

      const internalAccounts0 = groups[0].getAccounts();
      expect(internalAccounts0).toHaveLength(1); // Just EVM.
      expect(internalAccounts0[0].type).toBe(EthAccountType.Eoa);

      const internalAccounts1 = groups[1].getAccounts();
      expect(internalAccounts1).toHaveLength(1); // Just SOL.
      expect(internalAccounts1[0].type).toBe(SolAccountType.DataAccount);
    });

    it('throws if trying to access an unknown wallet', () => {
      const { service } = setup({
        keyrings: [MOCK_HD_KEYRING_1],
        accounts: [
          // Wallet 1:
          MockAccountBuilder.from(MOCK_HD_ACCOUNT_1)
            .withEntropySource(MOCK_HD_KEYRING_1.metadata.id)
            .withGroupIndex(0)
            .get(),
        ],
      });

      // Wallet 2 should not exist, thus, this should throw.
      expect(() =>
        // NOTE: We use `getMultichainAccountGroups` which uses `#getWallet` under the hood.
        service.getMultichainAccountGroups({
          entropySource: MOCK_HD_KEYRING_2.metadata.id,
        }),
      ).toThrow('Unknown wallet, no wallet matching this entropy source');
    });
  });

  describe('getMultichainAccountGroup', () => {
    it('gets a specific multichain account', () => {
      const accounts = [
        // Wallet 1:
        MockAccountBuilder.from(MOCK_HD_ACCOUNT_1)
          .withEntropySource(MOCK_HD_KEYRING_1.metadata.id)
          .withGroupIndex(0)
          .get(),
        MockAccountBuilder.from(MOCK_HD_ACCOUNT_2)
          .withEntropySource(MOCK_HD_KEYRING_1.metadata.id)
          .withGroupIndex(1)
          .get(),
      ];
      const { service } = setup({
        accounts,
      });

      const groupIndex = 1;
      const group = service.getMultichainAccountGroup({
        entropySource: MOCK_HD_KEYRING_1.metadata.id,
        groupIndex,
      });
      expect(group.groupIndex).toBe(groupIndex);

      const internalAccounts = group.getAccounts();
      expect(internalAccounts).toHaveLength(1);
      expect(internalAccounts[0]).toStrictEqual(accounts[1]);
    });

    it('throws if trying to access an out-of-bound group index', () => {
      const { service } = setup({
        accounts: [
          // Wallet 1:
          MockAccountBuilder.from(MOCK_HD_ACCOUNT_1)
            .withEntropySource(MOCK_HD_KEYRING_1.metadata.id)
            .withGroupIndex(0)
            .get(),
        ],
      });

      const groupIndex = 1;
      expect(() =>
        service.getMultichainAccountGroup({
          entropySource: MOCK_HD_KEYRING_1.metadata.id,
          groupIndex,
        }),
      ).toThrow(`No multichain account for index: ${groupIndex}`);
    });
  });

  describe('getAccountContext', () => {
    const entropy1 = 'entropy-1';
    const entropy2 = 'entropy-2';

    const account1 = MockAccountBuilder.from(MOCK_HD_ACCOUNT_1)
      .withId('mock-id-1')
      .withEntropySource(entropy1)
      .withGroupIndex(0)
      .get();
    const account2 = MockAccountBuilder.from(MOCK_HD_ACCOUNT_1)
      .withId('mock-id-2')
      .withEntropySource(entropy1)
      .withGroupIndex(1)
      .get();
    const account3 = MockAccountBuilder.from(MOCK_HD_ACCOUNT_1)
      .withId('mock-id-3')
      .withEntropySource(entropy2)
      .withGroupIndex(0)
      .get();

    const keyring1 = {
      type: KeyringTypes.hd,
      accounts: [account1.address, account2.address],
      metadata: { id: entropy1, name: '' },
    };
    const keyring2 = {
      type: KeyringTypes.hd,
      accounts: [account2.address],
      metadata: { id: entropy2, name: '' },
    };

    const keyrings: KeyringObject[] = [keyring1, keyring2];

    it('gets the wallet and multichain account for a given account ID', () => {
      const accounts = [account1, account2, account3];
      const { service } = setup({ accounts, keyrings });

      const wallet1 = service.getMultichainAccountWallet({
        entropySource: entropy1,
      });
      const wallet2 = service.getMultichainAccountWallet({
        entropySource: entropy2,
      });

      const [multichainAccount1, multichainAccount2] =
        wallet1.getMultichainAccountGroups();
      const [multichainAccount3] = wallet2.getMultichainAccountGroups();

      const walletAndMultichainAccount1 = service.getAccountContext(
        account1.id,
      );
      const walletAndMultichainAccount2 = service.getAccountContext(
        account2.id,
      );
      const walletAndMultichainAccount3 = service.getAccountContext(
        account3.id,
      );

      // NOTE: We use `toBe` here, cause we want to make sure we use the same
      // references with `get*` service's methods.
      expect(walletAndMultichainAccount1?.wallet).toBe(wallet1);
      expect(walletAndMultichainAccount1?.group).toBe(multichainAccount1);

      expect(walletAndMultichainAccount2?.wallet).toBe(wallet1);
      expect(walletAndMultichainAccount2?.group).toBe(multichainAccount2);

      expect(walletAndMultichainAccount3?.wallet).toBe(wallet2);
      expect(walletAndMultichainAccount3?.group).toBe(multichainAccount3);
    });

    it('syncs the appropriate wallet and update reverse mapping on AccountsController:accountAdded', () => {
      const accounts = [account1, account3]; // No `account2` for now.
      const { service, messenger, mocks } = setup({ accounts, keyrings });

      const wallet1 = service.getMultichainAccountWallet({
        entropySource: entropy1,
      });
      expect(wallet1.getMultichainAccountGroups()).toHaveLength(1);

      // Now we're adding `account2`.
      mocks.EvmAccountProvider.accounts = [account1, account2];
      messenger.publish(
        'AccountsController:accountAdded',
        mockAsInternalAccount(account2),
      );
      expect(wallet1.getMultichainAccountGroups()).toHaveLength(2);

      const [multichainAccount1, multichainAccount2] =
        wallet1.getMultichainAccountGroups();

      const walletAndMultichainAccount1 = service.getAccountContext(
        account1.id,
      );
      const walletAndMultichainAccount2 = service.getAccountContext(
        account2.id,
      );

      // NOTE: We use `toBe` here, cause we want to make sure we use the same
      // references with `get*` service's methods.
      expect(walletAndMultichainAccount1?.wallet).toBe(wallet1);
      expect(walletAndMultichainAccount1?.group).toBe(multichainAccount1);

      expect(walletAndMultichainAccount2?.wallet).toBe(wallet1);
      expect(walletAndMultichainAccount2?.group).toBe(multichainAccount2);
    });

    it('syncs the appropriate multichain account and update reverse mapping on AccountsController:accountAdded', () => {
      const otherAccount1 = MockAccountBuilder.from(account2)
        .withGroupIndex(0)
        .get();

      const accounts = [account1]; // No `otherAccount1` for now.
      const { service, messenger, mocks } = setup({ accounts, keyrings });

      const wallet1 = service.getMultichainAccountWallet({
        entropySource: entropy1,
      });
      expect(wallet1.getMultichainAccountGroups()).toHaveLength(1);

      // Now we're adding `account2`.
      mocks.EvmAccountProvider.accounts = [account1, otherAccount1];
      messenger.publish(
        'AccountsController:accountAdded',
        mockAsInternalAccount(otherAccount1),
      );
      // Still 1, that's the same multichain account, but a new "blockchain
      // account" got added.
      expect(wallet1.getMultichainAccountGroups()).toHaveLength(1);

      const [multichainAccount1] = wallet1.getMultichainAccountGroups();

      const walletAndMultichainAccount1 = service.getAccountContext(
        account1.id,
      );
      const walletAndMultichainOtherAccount1 = service.getAccountContext(
        otherAccount1.id,
      );

      // NOTE: We use `toBe` here, cause we want to make sure we use the same
      // references with `get*` service's methods.
      expect(walletAndMultichainAccount1?.wallet).toBe(wallet1);
      expect(walletAndMultichainAccount1?.group).toBe(multichainAccount1);

      expect(walletAndMultichainOtherAccount1?.wallet).toBe(wallet1);
      expect(walletAndMultichainOtherAccount1?.group).toBe(multichainAccount1);
    });

    it('emits multichainAccountGroupUpdated event when syncing existing group on account added', () => {
      const otherAccount1 = MockAccountBuilder.from(account2)
        .withGroupIndex(0)
        .get();

      const accounts = [account1]; // No `otherAccount1` for now.
      const { messenger, mocks } = setup({ accounts, keyrings });
      const publishSpy = jest.spyOn(messenger, 'publish');

      // Now we're adding `otherAccount1` to an existing group.
      mocks.EvmAccountProvider.accounts = [account1, otherAccount1];
      messenger.publish(
        'AccountsController:accountAdded',
        mockAsInternalAccount(otherAccount1),
      );

      // Should emit updated event for the existing group
      expect(publishSpy).toHaveBeenCalledWith(
        'MultichainAccountService:multichainAccountGroupUpdated',
        expect.any(Object),
      );
    });

    it('creates new detected wallets and update reverse mapping on AccountsController:accountAdded', () => {
      const accounts = [account1, account2]; // No `account3` for now (associated with "Wallet 2").
      const { service, messenger, mocks } = setup({
        accounts,
        keyrings: [keyring1],
      });

      const wallet1 = service.getMultichainAccountWallet({
        entropySource: entropy1,
      });
      expect(wallet1.getMultichainAccountGroups()).toHaveLength(2);

      // No wallet 2 yet.
      expect(() =>
        service.getMultichainAccountWallet({ entropySource: entropy2 }),
      ).toThrow('Unknown wallet, no wallet matching this entropy source');

      // Now we're adding `account3`.
      mocks.KeyringController.keyrings = [keyring1, keyring2];
      mocks.EvmAccountProvider.accounts = [account1, account2, account3];
      messenger.publish(
        'AccountsController:accountAdded',
        mockAsInternalAccount(account3),
      );
      const wallet2 = service.getMultichainAccountWallet({
        entropySource: entropy2,
      });
      expect(wallet2).toBeDefined();
      expect(wallet2.getMultichainAccountGroups()).toHaveLength(1);

      const [multichainAccount3] = wallet2.getMultichainAccountGroups();

      const walletAndMultichainAccount3 = service.getAccountContext(
        account3.id,
      );

      // NOTE: We use `toBe` here, cause we want to make sure we use the same
      // references with `get*` service's methods.
      expect(walletAndMultichainAccount3?.wallet).toBe(wallet2);
      expect(walletAndMultichainAccount3?.group).toBe(multichainAccount3);
    });

    it('ignores non-BIP-44 accounts on AccountsController:accountAdded', () => {
      const accounts = [account1];
      const { service, messenger } = setup({ accounts, keyrings });

      const wallet1 = service.getMultichainAccountWallet({
        entropySource: entropy1,
      });
      const oldMultichainAccounts = wallet1.getMultichainAccountGroups();
      expect(oldMultichainAccounts).toHaveLength(1);
      expect(oldMultichainAccounts[0].getAccounts()).toHaveLength(1);

      // Now we're publishing a new account that is not BIP-44 compatible.
      messenger.publish(
        'AccountsController:accountAdded',
        mockAsInternalAccount(MOCK_SNAP_ACCOUNT_2),
      );

      const newMultichainAccounts = wallet1.getMultichainAccountGroups();
      expect(newMultichainAccounts).toHaveLength(1);
      expect(newMultichainAccounts[0].getAccounts()).toHaveLength(1);
    });

    it('syncs the appropriate wallet and update reverse mapping on AccountsController:accountRemoved', () => {
      const accounts = [account1, account2];
      const { service, messenger, mocks } = setup({ accounts, keyrings });

      const wallet1 = service.getMultichainAccountWallet({
        entropySource: entropy1,
      });
      expect(wallet1.getMultichainAccountGroups()).toHaveLength(2);

      // Now we're removing `account2`.
      mocks.EvmAccountProvider.accounts = [account1];
      messenger.publish('AccountsController:accountRemoved', account2.id);
      expect(wallet1.getMultichainAccountGroups()).toHaveLength(1);

      const walletAndMultichainAccount2 = service.getAccountContext(
        account2.id,
      );

      expect(walletAndMultichainAccount2).toBeUndefined();
    });
  });

  describe('createNextMultichainAccount', () => {
    it('creates the next multichain account group', async () => {
      const mockEvmAccount = MockAccountBuilder.from(MOCK_HD_ACCOUNT_1)
        .withEntropySource(MOCK_HD_KEYRING_1.metadata.id)
        .withGroupIndex(0)
        .get();

      const { service } = setup({ accounts: [mockEvmAccount] });

      const nextGroup = await service.createNextMultichainAccountGroup({
        entropySource: MOCK_HD_KEYRING_1.metadata.id,
      });
      expect(nextGroup.groupIndex).toBe(1);
      // NOTE: There won't be any account for this group, since we're not
      // mocking the providers.
    });

    it('emits multichainAccountGroupCreated event when creating next group', async () => {
      const mockEvmAccount = MockAccountBuilder.from(MOCK_HD_ACCOUNT_1)
        .withEntropySource(MOCK_HD_KEYRING_1.metadata.id)
        .withGroupIndex(0)
        .get();

      const { service, messenger } = setup({ accounts: [mockEvmAccount] });
      const publishSpy = jest.spyOn(messenger, 'publish');

      const nextGroup = await service.createNextMultichainAccountGroup({
        entropySource: MOCK_HD_KEYRING_1.metadata.id,
      });

      expect(publishSpy).toHaveBeenCalledWith(
        'MultichainAccountService:multichainAccountGroupCreated',
        nextGroup,
      );
    });
  });

  describe('createMultichainAccountGroup', () => {
    it('creates a multichain account group with the given group index', async () => {
      const mockEvmAccount = MockAccountBuilder.from(MOCK_HD_ACCOUNT_1)
        .withEntropySource(MOCK_HD_KEYRING_1.metadata.id)
        .withGroupIndex(0)
        .get();
      const mockSolAccount = MockAccountBuilder.from(MOCK_HD_ACCOUNT_2)
        .withEntropySource(MOCK_HD_KEYRING_1.metadata.id)
        .withGroupIndex(1)
        .get();

      const { service } = setup({
        accounts: [mockEvmAccount, mockSolAccount],
      });

      const firstGroup = await service.createMultichainAccountGroup({
        entropySource: MOCK_HD_KEYRING_1.metadata.id,
        groupIndex: 0,
      });

      const secondGroup = await service.createMultichainAccountGroup({
        entropySource: MOCK_HD_KEYRING_1.metadata.id,
        groupIndex: 1,
      });

      expect(firstGroup.groupIndex).toBe(0);
      expect(firstGroup.getAccounts()).toHaveLength(1);
      expect(firstGroup.getAccounts()[0]).toStrictEqual(mockEvmAccount);

      expect(secondGroup.groupIndex).toBe(1);
      expect(secondGroup.getAccounts()).toHaveLength(1);
      expect(secondGroup.getAccounts()[0]).toStrictEqual(mockSolAccount);
    });

    it('emits multichainAccountGroupCreated event when creating specific group', async () => {
      const mockEvmAccount = MockAccountBuilder.from(MOCK_HD_ACCOUNT_1)
        .withEntropySource(MOCK_HD_KEYRING_1.metadata.id)
        .withGroupIndex(0)
        .get();

      const { service, messenger } = setup({ accounts: [mockEvmAccount] });
      const publishSpy = jest.spyOn(messenger, 'publish');

      const group = await service.createMultichainAccountGroup({
        entropySource: MOCK_HD_KEYRING_1.metadata.id,
        groupIndex: 1,
      });

      expect(publishSpy).toHaveBeenCalledWith(
        'MultichainAccountService:multichainAccountGroupCreated',
        group,
      );
    });
  });

  describe('alignWallets', () => {
    it('aligns all multichain account wallets', async () => {
      const mockEvmAccount1 = MockAccountBuilder.from(MOCK_HD_ACCOUNT_1)
        .withEntropySource(MOCK_HD_KEYRING_1.metadata.id)
        .withGroupIndex(0)
        .get();
      const mockSolAccount1 = MockAccountBuilder.from(MOCK_SOL_ACCOUNT_1)
        .withEntropySource(MOCK_HD_KEYRING_2.metadata.id)
        .withGroupIndex(0)
        .get();
      const { service, mocks } = setup({
        accounts: [mockEvmAccount1, mockSolAccount1],
      });

      await service.alignWallets();

      expect(mocks.EvmAccountProvider.createAccounts).toHaveBeenCalledWith({
        entropySource: MOCK_HD_KEYRING_2.metadata.id,
        groupIndex: 0,
      });
      expect(mocks.SolAccountProvider.createAccounts).toHaveBeenCalledWith({
        entropySource: MOCK_HD_KEYRING_1.metadata.id,
        groupIndex: 0,
      });
    });
  });

  describe('alignWallet', () => {
    it('aligns a specific multichain account wallet', async () => {
      const mockEvmAccount1 = MockAccountBuilder.from(MOCK_HD_ACCOUNT_1)
        .withEntropySource(MOCK_HD_KEYRING_1.metadata.id)
        .withGroupIndex(0)
        .get();
      const mockSolAccount1 = MockAccountBuilder.from(MOCK_SOL_ACCOUNT_1)
        .withEntropySource(MOCK_HD_KEYRING_2.metadata.id)
        .withGroupIndex(0)
        .get();
      const { service, mocks } = setup({
        accounts: [mockEvmAccount1, mockSolAccount1],
      });

      await service.alignWallet(MOCK_HD_KEYRING_1.metadata.id);

      expect(mocks.SolAccountProvider.createAccounts).toHaveBeenCalledWith({
        entropySource: MOCK_HD_KEYRING_1.metadata.id,
        groupIndex: 0,
      });
      expect(mocks.EvmAccountProvider.createAccounts).not.toHaveBeenCalled();
    });
  });

  describe('actions', () => {
    it('gets a multichain account with MultichainAccountService:getMultichainAccount', () => {
      const accounts = [MOCK_HD_ACCOUNT_1];
      const { messenger } = setup({ accounts });

      const group = messenger.call(
        'MultichainAccountService:getMultichainAccountGroup',
        { entropySource: MOCK_HD_KEYRING_1.metadata.id, groupIndex: 0 },
      );
      expect(group).toBeDefined();
    });

    it('gets multichain accounts with MultichainAccountService:getMultichainAccounts', () => {
      const accounts = [MOCK_HD_ACCOUNT_1];
      const { messenger } = setup({ accounts });

      const groups = messenger.call(
        'MultichainAccountService:getMultichainAccountGroups',
        { entropySource: MOCK_HD_KEYRING_1.metadata.id },
      );
      expect(groups.length).toBeGreaterThan(0);
    });

    it('gets multichain account wallet with MultichainAccountService:getMultichainAccountWallet', () => {
      const accounts = [MOCK_HD_ACCOUNT_1];
      const { messenger } = setup({ accounts });

      const wallet = messenger.call(
        'MultichainAccountService:getMultichainAccountWallet',
        { entropySource: MOCK_HD_KEYRING_1.metadata.id },
      );
      expect(wallet).toBeDefined();
    });

    it('gets multichain account wallet with MultichainAccountService:getMultichainAccountWallets', () => {
      const accounts = [MOCK_HD_ACCOUNT_1];
      const { messenger } = setup({ accounts });

      const wallets = messenger.call(
        'MultichainAccountService:getMultichainAccountWallets',
      );
      expect(wallets.length).toBeGreaterThan(0);
    });

    it('create the next multichain account group with MultichainAccountService:createNextMultichainAccountGroup', async () => {
      const accounts = [MOCK_HD_ACCOUNT_1];
      const { messenger } = setup({ accounts });

      const nextGroup = await messenger.call(
        'MultichainAccountService:createNextMultichainAccountGroup',
        { entropySource: MOCK_HD_KEYRING_1.metadata.id },
      );
      expect(nextGroup.groupIndex).toBe(1);
      // NOTE: There won't be any account for this group, since we're not
      // mocking the providers.
    });

    it('creates a multichain account group with MultichainAccountService:createMultichainAccountGroup', async () => {
      const accounts = [MOCK_HD_ACCOUNT_1];
      const { messenger } = setup({ accounts });

      const firstGroup = await messenger.call(
        'MultichainAccountService:createMultichainAccountGroup',
        {
          entropySource: MOCK_HD_KEYRING_1.metadata.id,
          groupIndex: 0,
        },
      );

      expect(firstGroup.groupIndex).toBe(0);
      expect(firstGroup.getAccounts()).toHaveLength(1);
      expect(firstGroup.getAccounts()[0]).toStrictEqual(MOCK_HD_ACCOUNT_1);
    });

    it('aligns a multichain account wallet with MultichainAccountService:alignWallet', async () => {
      const mockEvmAccount1 = MockAccountBuilder.from(MOCK_HD_ACCOUNT_1)
        .withEntropySource(MOCK_HD_KEYRING_1.metadata.id)
        .withGroupIndex(0)
        .get();
      const mockSolAccount1 = MockAccountBuilder.from(MOCK_SOL_ACCOUNT_1)
        .withEntropySource(MOCK_HD_KEYRING_2.metadata.id)
        .withGroupIndex(0)
        .get();
      const { messenger, mocks } = setup({
        accounts: [mockEvmAccount1, mockSolAccount1],
      });

      await messenger.call(
        'MultichainAccountService:alignWallet',
        MOCK_HD_KEYRING_1.metadata.id,
      );

      expect(mocks.SolAccountProvider.createAccounts).toHaveBeenCalledWith({
        entropySource: MOCK_HD_KEYRING_1.metadata.id,
        groupIndex: 0,
      });
      expect(mocks.EvmAccountProvider.createAccounts).not.toHaveBeenCalled();
    });

    it('aligns all multichain account wallets with MultichainAccountService:alignWallets', async () => {
      const mockEvmAccount1 = MockAccountBuilder.from(MOCK_HD_ACCOUNT_1)
        .withEntropySource(MOCK_HD_KEYRING_1.metadata.id)
        .withGroupIndex(0)
        .get();
      const mockSolAccount1 = MockAccountBuilder.from(MOCK_SOL_ACCOUNT_1)
        .withEntropySource(MOCK_HD_KEYRING_2.metadata.id)
        .withGroupIndex(0)
        .get();
      const { messenger, mocks } = setup({
        accounts: [mockEvmAccount1, mockSolAccount1],
      });

      await messenger.call('MultichainAccountService:alignWallets');

      expect(mocks.EvmAccountProvider.createAccounts).toHaveBeenCalledWith({
        entropySource: MOCK_HD_KEYRING_2.metadata.id,
        groupIndex: 0,
      });
      expect(mocks.SolAccountProvider.createAccounts).toHaveBeenCalledWith({
        entropySource: MOCK_HD_KEYRING_1.metadata.id,
        groupIndex: 0,
      });
    });

    it('sets basic functionality with MultichainAccountService:setBasicFunctionality', async () => {
      const { messenger } = setup({ accounts: [MOCK_HD_ACCOUNT_1] });

      // This tests the action handler registration
      expect(
        await messenger.call(
          'MultichainAccountService:setBasicFunctionality',
          true,
        ),
      ).toBeUndefined();
      expect(
        await messenger.call(
          'MultichainAccountService:setBasicFunctionality',
          false,
        ),
      ).toBeUndefined();
    });
<<<<<<< HEAD

    it('gets alignment progress with MultichainAccountService:getIsAlignmentInProgress', () => {
      const { messenger } = setup({
        accounts: [MOCK_HD_ACCOUNT_1],
      });

      const isInProgress = messenger.call(
        'MultichainAccountService:getIsAlignmentInProgress',
      );

      expect(isInProgress).toBe(false);
    });

    it('creates a multichain account wallet with MultichainAccountService:createMultichainAccountWallet', async () => {
      const { messenger, mocks } = setup({ accounts: [], keyrings: [] });

      mocks.KeyringController.getKeyringsByType.mockImplementationOnce(
        () => [],
      );

      mocks.KeyringController.addNewKeyring.mockImplementationOnce(() => ({
        id: 'abc',
        name: '',
      }));

      const wallet = await messenger.call(
        'MultichainAccountService:createMultichainAccountWallet',
        { mnemonic: MOCK_MNEMONIC },
      );

      expect(wallet).toBeDefined();
      expect(wallet.entropySource).toBe('abc');
    });
=======
>>>>>>> 08d2675a
  });

  describe('setBasicFunctionality', () => {
    it('can be called with boolean true', async () => {
      const { service } = setup({ accounts: [MOCK_HD_ACCOUNT_1] });

      // This tests the simplified parameter signature
      expect(await service.setBasicFunctionality(true)).toBeUndefined();
    });

    it('can be called with boolean false', async () => {
      const { service } = setup({ accounts: [MOCK_HD_ACCOUNT_1] });

      // This tests the simplified parameter signature
      expect(await service.setBasicFunctionality(false)).toBeUndefined();
    });
  });

  describe('AccountProviderWrapper disabled behavior', () => {
    let wrapper: AccountProviderWrapper;
    let solProvider: SolAccountProvider;

    beforeEach(() => {
      const { messenger } = setup({ accounts: [MOCK_HD_ACCOUNT_1] });

      // Create actual SolAccountProvider instance for wrapping
      solProvider = new SolAccountProvider(
        getMultichainAccountServiceMessenger(messenger),
      );

      // Spy on the provider methods
      jest.spyOn(solProvider, 'getAccounts');
      jest.spyOn(solProvider, 'getAccount');
      jest.spyOn(solProvider, 'createAccounts');
      jest.spyOn(solProvider, 'discoverAccounts');
      jest.spyOn(solProvider, 'isAccountCompatible');

      wrapper = new AccountProviderWrapper(
        getMultichainAccountServiceMessenger(messenger),
        solProvider,
      );
    });

    it('returns empty array when getAccounts() is disabled', () => {
      // Enable first - should work normally
      (solProvider.getAccounts as jest.Mock).mockReturnValue([
        MOCK_HD_ACCOUNT_1,
      ]);
      expect(wrapper.getAccounts()).toStrictEqual([MOCK_HD_ACCOUNT_1]);

      // Disable - should return empty array
      wrapper.setEnabled(false);
      expect(wrapper.getAccounts()).toStrictEqual([]);
    });

    it('throws error when getAccount() is disabled', () => {
      // Enable first - should work normally
      (solProvider.getAccount as jest.Mock).mockReturnValue(MOCK_HD_ACCOUNT_1);
      expect(wrapper.getAccount('test-id')).toStrictEqual(MOCK_HD_ACCOUNT_1);

      // Disable - should throw error
      wrapper.setEnabled(false);
      expect(() => wrapper.getAccount('test-id')).toThrow(
        'Provider is disabled',
      );
    });

    it('returns empty array when createAccounts() is disabled', async () => {
      const options = {
        entropySource: MOCK_HD_ACCOUNT_1.options.entropy.id,
        groupIndex: 0,
      };

      // Enable first - should work normally
      (solProvider.createAccounts as jest.Mock).mockResolvedValue([
        MOCK_HD_ACCOUNT_1,
      ]);
      expect(await wrapper.createAccounts(options)).toStrictEqual([
        MOCK_HD_ACCOUNT_1,
      ]);

      // Disable - should return empty array and not call underlying provider
      wrapper.setEnabled(false);

      const result = await wrapper.createAccounts(options);
      expect(result).toStrictEqual([]);
    });

    it('returns empty array when discoverAccounts() is disabled', async () => {
      const options = {
        entropySource: MOCK_HD_ACCOUNT_1.options.entropy.id,
        groupIndex: 0,
      };

      // Enable first - should work normally
      (solProvider.discoverAccounts as jest.Mock).mockResolvedValue([
        MOCK_HD_ACCOUNT_1,
      ]);
      expect(await wrapper.discoverAccounts(options)).toStrictEqual([
        MOCK_HD_ACCOUNT_1,
      ]);

      // Disable - should return empty array
      wrapper.setEnabled(false);

      const result = await wrapper.discoverAccounts(options);
      expect(result).toStrictEqual([]);
    });

    it('delegates isAccountCompatible() to wrapped provider', () => {
      // Mock the provider's compatibility check
      (solProvider.isAccountCompatible as jest.Mock).mockReturnValue(true);
      expect(wrapper.isAccountCompatible(MOCK_HD_ACCOUNT_1)).toBe(true);
      expect(solProvider.isAccountCompatible).toHaveBeenCalledWith(
        MOCK_HD_ACCOUNT_1,
      );

      // Test with false return
      (solProvider.isAccountCompatible as jest.Mock).mockReturnValue(false);
      expect(wrapper.isAccountCompatible(MOCK_HD_ACCOUNT_1)).toBe(false);
    });
  });

  describe('createMultichainAccountWallet', () => {
    it('creates a new multichain account wallet with the given mnemonic', async () => {
      const { mocks, service } = setup({
        accounts: [],
        keyrings: [],
      });

      mocks.KeyringController.getKeyringsByType.mockImplementationOnce(() => [
        {},
      ]);

      mocks.KeyringController.addNewKeyring.mockImplementationOnce(() => ({
        id: 'abc',
        name: '',
      }));

      const wallet = await service.createMultichainAccountWallet({
        mnemonic: MOCK_MNEMONIC,
      });

      expect(wallet).toBeDefined();
      expect(wallet.entropySource).toBe('abc');
    });

    it("throws an error if there's already an existing keyring from the same mnemonic", async () => {
      const { service, mocks } = setup({ accounts: [], keyrings: [] });

      const convertedMnemonic = convertMnemonicToWordlistIndices(MOCK_MNEMONIC);

      mocks.KeyringController.getKeyringsByType.mockImplementationOnce(() => [
        {
          mnemonic: convertedMnemonic,
        },
      ]);

      await expect(
        service.createMultichainAccountWallet({ mnemonic: MOCK_MNEMONIC }),
      ).rejects.toThrow(
        'This Secret Recovery Phrase has already been imported.',
      );
    });
  });
});<|MERGE_RESOLUTION|>--- conflicted
+++ resolved
@@ -848,19 +848,6 @@
         ),
       ).toBeUndefined();
     });
-<<<<<<< HEAD
-
-    it('gets alignment progress with MultichainAccountService:getIsAlignmentInProgress', () => {
-      const { messenger } = setup({
-        accounts: [MOCK_HD_ACCOUNT_1],
-      });
-
-      const isInProgress = messenger.call(
-        'MultichainAccountService:getIsAlignmentInProgress',
-      );
-
-      expect(isInProgress).toBe(false);
-    });
 
     it('creates a multichain account wallet with MultichainAccountService:createMultichainAccountWallet', async () => {
       const { messenger, mocks } = setup({ accounts: [], keyrings: [] });
@@ -882,8 +869,6 @@
       expect(wallet).toBeDefined();
       expect(wallet.entropySource).toBe('abc');
     });
-=======
->>>>>>> 08d2675a
   });
 
   describe('setBasicFunctionality', () => {
