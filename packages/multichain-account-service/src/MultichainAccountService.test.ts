--- conflicted
+++ resolved
@@ -4,7 +4,7 @@
 import { mnemonicPhraseToBytes } from '@metamask/key-tree';
 import type { KeyringAccount } from '@metamask/keyring-api';
 import { EthAccountType, SolAccountType } from '@metamask/keyring-api';
-import { KeyringTypes, type KeyringObject } from '@metamask/keyring-controller';
+import { type KeyringObject } from '@metamask/keyring-controller';
 import type { EthKeyring } from '@metamask/keyring-internal-api';
 
 import type { MultichainAccountServiceOptions } from './MultichainAccountService';
@@ -433,292 +433,7 @@
     });
   });
 
-<<<<<<< HEAD
   describe('createNextMultichainAccountGroup', () => {
-=======
-  describe('getAccountContext', () => {
-    const entropy1 = 'entropy-1';
-    const entropy2 = 'entropy-2';
-
-    const account1 = MockAccountBuilder.from(MOCK_HD_ACCOUNT_1)
-      .withId('mock-id-1')
-      .withEntropySource(entropy1)
-      .withGroupIndex(0)
-      .get();
-    const account2 = MockAccountBuilder.from(MOCK_HD_ACCOUNT_1)
-      .withId('mock-id-2')
-      .withEntropySource(entropy1)
-      .withGroupIndex(1)
-      .get();
-    const account3 = MockAccountBuilder.from(MOCK_HD_ACCOUNT_1)
-      .withId('mock-id-3')
-      .withEntropySource(entropy2)
-      .withGroupIndex(0)
-      .get();
-
-    const keyring1 = {
-      type: KeyringTypes.hd,
-      accounts: [account1.address, account2.address],
-      metadata: { id: entropy1, name: '' },
-    };
-    const keyring2 = {
-      type: KeyringTypes.hd,
-      accounts: [account2.address],
-      metadata: { id: entropy2, name: '' },
-    };
-
-    const keyrings: KeyringObject[] = [keyring1, keyring2];
-
-    it('gets the wallet and multichain account for a given account ID', async () => {
-      const accounts = [account1, account2, account3];
-      const { service } = await setup({ accounts, keyrings });
-
-      const wallet1 = service.getMultichainAccountWallet({
-        entropySource: entropy1,
-      });
-      const wallet2 = service.getMultichainAccountWallet({
-        entropySource: entropy2,
-      });
-
-      const [multichainAccount1, multichainAccount2] =
-        wallet1.getMultichainAccountGroups();
-      const [multichainAccount3] = wallet2.getMultichainAccountGroups();
-
-      const walletAndMultichainAccount1 = service.getAccountContext(
-        account1.id,
-      );
-      const walletAndMultichainAccount2 = service.getAccountContext(
-        account2.id,
-      );
-      const walletAndMultichainAccount3 = service.getAccountContext(
-        account3.id,
-      );
-
-      // NOTE: We use `toBe` here, cause we want to make sure we use the same
-      // references with `get*` service's methods.
-      expect(walletAndMultichainAccount1?.wallet).toBe(wallet1);
-      expect(walletAndMultichainAccount1?.group).toBe(multichainAccount1);
-
-      expect(walletAndMultichainAccount2?.wallet).toBe(wallet1);
-      expect(walletAndMultichainAccount2?.group).toBe(multichainAccount2);
-
-      expect(walletAndMultichainAccount3?.wallet).toBe(wallet2);
-      expect(walletAndMultichainAccount3?.group).toBe(multichainAccount3);
-    });
-
-    it('syncs the appropriate wallet and update reverse mapping on AccountsController:accountAdded', async () => {
-      const accounts = [account1, account3]; // No `account2` for now.
-      const { service, rootMessenger, mocks } = await setup({
-        accounts,
-        keyrings,
-      });
-
-      const wallet1 = service.getMultichainAccountWallet({
-        entropySource: entropy1,
-      });
-      expect(wallet1.getMultichainAccountGroups()).toHaveLength(1);
-
-      // Now we're adding `account2`.
-      mocks.EvmAccountProvider.accounts = [account1, account2];
-      rootMessenger.publish(
-        'AccountsController:accountAdded',
-        mockAsInternalAccount(account2),
-      );
-      expect(wallet1.getMultichainAccountGroups()).toHaveLength(2);
-
-      const [multichainAccount1, multichainAccount2] =
-        wallet1.getMultichainAccountGroups();
-
-      const walletAndMultichainAccount1 = service.getAccountContext(
-        account1.id,
-      );
-      const walletAndMultichainAccount2 = service.getAccountContext(
-        account2.id,
-      );
-
-      // NOTE: We use `toBe` here, cause we want to make sure we use the same
-      // references with `get*` service's methods.
-      expect(walletAndMultichainAccount1?.wallet).toBe(wallet1);
-      expect(walletAndMultichainAccount1?.group).toBe(multichainAccount1);
-
-      expect(walletAndMultichainAccount2?.wallet).toBe(wallet1);
-      expect(walletAndMultichainAccount2?.group).toBe(multichainAccount2);
-    });
-
-    it('syncs the appropriate multichain account and update reverse mapping on AccountsController:accountAdded', async () => {
-      const otherAccount1 = MockAccountBuilder.from(account2)
-        .withGroupIndex(0)
-        .get();
-
-      const accounts = [account1]; // No `otherAccount1` for now.
-      const { service, rootMessenger, mocks } = await setup({
-        accounts,
-        keyrings,
-      });
-
-      const wallet1 = service.getMultichainAccountWallet({
-        entropySource: entropy1,
-      });
-      expect(wallet1.getMultichainAccountGroups()).toHaveLength(1);
-
-      // Now we're adding `account2`.
-      mocks.EvmAccountProvider.accounts = [account1, otherAccount1];
-      rootMessenger.publish(
-        'AccountsController:accountAdded',
-        mockAsInternalAccount(otherAccount1),
-      );
-      // Still 1, that's the same multichain account, but a new "blockchain
-      // account" got added.
-      expect(wallet1.getMultichainAccountGroups()).toHaveLength(1);
-
-      const [multichainAccount1] = wallet1.getMultichainAccountGroups();
-
-      const walletAndMultichainAccount1 = service.getAccountContext(
-        account1.id,
-      );
-      const walletAndMultichainOtherAccount1 = service.getAccountContext(
-        otherAccount1.id,
-      );
-
-      // NOTE: We use `toBe` here, cause we want to make sure we use the same
-      // references with `get*` service's methods.
-      expect(walletAndMultichainAccount1?.wallet).toBe(wallet1);
-      expect(walletAndMultichainAccount1?.group).toBe(multichainAccount1);
-
-      expect(walletAndMultichainOtherAccount1?.wallet).toBe(wallet1);
-      expect(walletAndMultichainOtherAccount1?.group).toBe(multichainAccount1);
-    });
-
-    it('emits multichainAccountGroupUpdated event when syncing existing group on account added', async () => {
-      const otherAccount1 = MockAccountBuilder.from(account2)
-        .withGroupIndex(0)
-        .get();
-
-      const accounts = [account1]; // No `otherAccount1` for now.
-      const { rootMessenger, messenger, mocks } = await setup({
-        accounts,
-        keyrings,
-      });
-      const publishSpy = jest.spyOn(messenger, 'publish');
-
-      // Now we're adding `otherAccount1` to an existing group.
-      mocks.EvmAccountProvider.accounts = [account1, otherAccount1];
-      rootMessenger.publish(
-        'AccountsController:accountAdded',
-        mockAsInternalAccount(otherAccount1),
-      );
-
-      // Should emit updated event for the existing group
-      expect(publishSpy).toHaveBeenCalled();
-      expect(publishSpy).toHaveBeenCalledWith(
-        'MultichainAccountService:multichainAccountGroupUpdated',
-        expect.objectContaining({
-          groupIndex: 0,
-        }),
-      );
-
-      const emittedGroup = publishSpy.mock.calls[0][1];
-      expect(emittedGroup).toBeDefined();
-      expect(emittedGroup).toHaveProperty('groupIndex', 0);
-      expect(emittedGroup).toHaveProperty('getAccounts');
-      expect(emittedGroup).toHaveProperty('select');
-      expect(emittedGroup).toHaveProperty('get');
-    });
-
-    it('creates new detected wallets and update reverse mapping on AccountsController:accountAdded', async () => {
-      const accounts = [account1, account2]; // No `account3` for now (associated with "Wallet 2").
-      const { service, rootMessenger, mocks } = await setup({
-        accounts,
-        keyrings: [keyring1],
-      });
-
-      const wallet1 = service.getMultichainAccountWallet({
-        entropySource: entropy1,
-      });
-      expect(wallet1.getMultichainAccountGroups()).toHaveLength(2);
-
-      // No wallet 2 yet.
-      expect(() =>
-        service.getMultichainAccountWallet({ entropySource: entropy2 }),
-      ).toThrow('Unknown wallet, no wallet matching this entropy source');
-
-      // Now we're adding `account3`.
-      mocks.KeyringController.keyrings = [keyring1, keyring2];
-      mocks.EvmAccountProvider.accounts = [account1, account2, account3];
-      rootMessenger.publish(
-        'AccountsController:accountAdded',
-        mockAsInternalAccount(account3),
-      );
-      const wallet2 = service.getMultichainAccountWallet({
-        entropySource: entropy2,
-      });
-      expect(wallet2).toBeDefined();
-      expect(wallet2.getMultichainAccountGroups()).toHaveLength(1);
-
-      const [multichainAccount3] = wallet2.getMultichainAccountGroups();
-
-      const walletAndMultichainAccount3 = service.getAccountContext(
-        account3.id,
-      );
-
-      // NOTE: We use `toBe` here, cause we want to make sure we use the same
-      // references with `get*` service's methods.
-      expect(walletAndMultichainAccount3?.wallet).toBe(wallet2);
-      expect(walletAndMultichainAccount3?.group).toBe(multichainAccount3);
-    });
-
-    it('ignores non-BIP-44 accounts on AccountsController:accountAdded', async () => {
-      const accounts = [account1];
-      const { service, rootMessenger } = await setup({
-        accounts,
-        keyrings,
-      });
-
-      const wallet1 = service.getMultichainAccountWallet({
-        entropySource: entropy1,
-      });
-      const oldMultichainAccounts = wallet1.getMultichainAccountGroups();
-      expect(oldMultichainAccounts).toHaveLength(1);
-      expect(oldMultichainAccounts[0].getAccounts()).toHaveLength(1);
-
-      // Now we're publishing a new account that is not BIP-44 compatible.
-      rootMessenger.publish(
-        'AccountsController:accountAdded',
-        mockAsInternalAccount(MOCK_SNAP_ACCOUNT_2),
-      );
-
-      const newMultichainAccounts = wallet1.getMultichainAccountGroups();
-      expect(newMultichainAccounts).toHaveLength(1);
-      expect(newMultichainAccounts[0].getAccounts()).toHaveLength(1);
-    });
-
-    it('syncs the appropriate wallet and update reverse mapping on AccountsController:accountRemoved', async () => {
-      const accounts = [account1, account2];
-      const { service, rootMessenger, mocks } = await setup({
-        accounts,
-        keyrings,
-      });
-
-      const wallet1 = service.getMultichainAccountWallet({
-        entropySource: entropy1,
-      });
-      expect(wallet1.getMultichainAccountGroups()).toHaveLength(2);
-
-      // Now we're removing `account2`.
-      mocks.EvmAccountProvider.accounts = [account1];
-      rootMessenger.publish('AccountsController:accountRemoved', account2.id);
-      expect(wallet1.getMultichainAccountGroups()).toHaveLength(1);
-
-      const walletAndMultichainAccount2 = service.getAccountContext(
-        account2.id,
-      );
-
-      expect(walletAndMultichainAccount2).toBeUndefined();
-    });
-  });
-
-  describe('createNextMultichainAccount', () => {
->>>>>>> bd65e7f8
     it('creates the next multichain account group', async () => {
       const mockEvmAccount = MockAccountBuilder.from(MOCK_HD_ACCOUNT_1)
         .withEntropySource(MOCK_HD_KEYRING_1.metadata.id)
@@ -1242,9 +957,8 @@
   });
 
   describe('createMultichainAccountWallet', () => {
-<<<<<<< HEAD
     it('throws an error if the create wallet parameters are invalid', async () => {
-      const { service } = setup({ accounts: [], keyrings: [] });
+      const { service } = await setup({ accounts: [], keyrings: [] });
       await expect(() =>
         service.createMultichainAccountWallet({
           type: 'create',
@@ -1254,7 +968,7 @@
 
     describe('createWalletByImport', () => {
       it('creates a new multichain account wallet by the import flow', async () => {
-        const { mocks, service } = setup({
+        const { mocks, service } = await setup({
           accounts: [],
           keyrings: [],
         });
@@ -1277,16 +991,10 @@
 
         expect(wallet).toBeDefined();
         expect(wallet.entropySource).toBe('abc');
-=======
-    it('creates a new multichain account wallet with the given mnemonic', async () => {
-      const { mocks, service } = await setup({
-        accounts: [],
-        keyrings: [],
->>>>>>> bd65e7f8
       });
 
       it("throws an error if there's already an existing keyring from the same mnemonic", async () => {
-        const { service, mocks } = setup({ accounts: [], keyrings: [] });
+        const { service, mocks } = await setup({ accounts: [], keyrings: [] });
 
         const mnemonic = mnemonicPhraseToBytes(MOCK_MNEMONIC);
 
@@ -1312,7 +1020,7 @@
 
     describe('createWalletByNewVault', () => {
       it('creates a new multichain account wallet by the new vault flow', async () => {
-        const { service, mocks, rootMessenger } = setup({
+        const { service, mocks, rootMessenger } = await setup({
           accounts: [],
           keyrings: [],
         });
@@ -1329,7 +1037,7 @@
           'KeyringController:withKeyring',
           async (_, operation) => {
             const newKeyring = mocks.KeyringController.keyrings.find(
-              (keyring) => keyring.type === KeyringTypes.hd,
+              (keyring) => keyring.type === 'HD Key Tree',
             ) as KeyringObject;
             return operation({
               keyring: {} as unknown as EthKeyring,
@@ -1348,17 +1056,12 @@
       });
     });
 
-<<<<<<< HEAD
     describe('createWalletByRestore', () => {
       it('creates a new multichain account wallet by the restore flow', async () => {
-        const { service, mocks, rootMessenger } = setup({
+        const { service, mocks, rootMessenger } = await setup({
           accounts: [],
           keyrings: [],
         });
-=======
-    it("throws an error if there's already an existing keyring from the same mnemonic", async () => {
-      const { service, mocks } = await setup({ accounts: [], keyrings: [] });
->>>>>>> bd65e7f8
 
         const mnemonic = mnemonicPhraseToBytes(MOCK_MNEMONIC);
         const password = 'password';
@@ -1373,7 +1076,7 @@
           'KeyringController:withKeyring',
           async (_, operation) => {
             const newKeyring = mocks.KeyringController.keyrings.find(
-              (keyring) => keyring.type === KeyringTypes.hd,
+              (keyring) => keyring.type === 'HD Key Tree',
             ) as KeyringObject;
             return operation({
               keyring: {} as unknown as EthKeyring,
