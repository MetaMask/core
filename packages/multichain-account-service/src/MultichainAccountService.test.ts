--- conflicted
+++ resolved
@@ -1,10 +1,6 @@
 /* eslint-disable jsdoc/require-jsdoc */
 
-<<<<<<< HEAD
-=======
-import type { Messenger } from '@metamask/base-controller';
 import { mnemonicPhraseToBytes } from '@metamask/key-tree';
->>>>>>> c8bcef1e
 import type { KeyringAccount } from '@metamask/keyring-api';
 import { EthAccountType, SolAccountType } from '@metamask/keyring-api';
 import { KeyringTypes, type KeyringObject } from '@metamask/keyring-controller';
@@ -39,12 +35,8 @@
   getRootMessenger,
   makeMockAccountProvider,
   mockAsInternalAccount,
-<<<<<<< HEAD
-  setupAccountProvider,
+  setupNamedAccountProvider,
   type RootMessenger,
-=======
-  setupNamedAccountProvider,
->>>>>>> c8bcef1e
 } from './tests';
 import type { MultichainAccountServiceMessenger } from './types';
 
@@ -106,16 +98,8 @@
   providerConfigs?: MultichainAccountServiceOptions['providerConfigs'];
 } = {}): {
   service: MultichainAccountService;
-<<<<<<< HEAD
   rootMessenger: RootMessenger;
   messenger: MultichainAccountServiceMessenger;
-=======
-  serviceMessenger: MultichainAccountServiceMessenger;
-  messenger: Messenger<
-    MultichainAccountServiceActions | AllowedActions,
-    MultichainAccountServiceEvents | AllowedEvents
-  >;
->>>>>>> c8bcef1e
   mocks: Mocks;
 } {
   const mocks: Mocks = {
@@ -145,12 +129,12 @@
     mocks.KeyringController.getState,
   );
 
-  messenger.registerActionHandler(
+  rootMessenger.registerActionHandler(
     'KeyringController:getKeyringsByType',
     mocks.KeyringController.getKeyringsByType,
   );
 
-  messenger.registerActionHandler(
+  rootMessenger.registerActionHandler(
     'KeyringController:addNewKeyring',
     mocks.KeyringController.addNewKeyring,
   );
@@ -184,31 +168,21 @@
     );
   }
 
-<<<<<<< HEAD
   const messenger = getMultichainAccountServiceMessenger(rootMessenger);
 
   const service = new MultichainAccountService({
     messenger,
-=======
-  const serviceMessenger = getMultichainAccountServiceMessenger(messenger);
-  const service = new MultichainAccountService({
-    messenger: serviceMessenger,
     providerConfigs,
->>>>>>> c8bcef1e
   });
 
   service.init();
 
-<<<<<<< HEAD
   return {
     service,
     rootMessenger,
     messenger,
     mocks,
   };
-=======
-  return { service, serviceMessenger, messenger, mocks };
->>>>>>> c8bcef1e
 }
 
 describe('MultichainAccountService', () => {
@@ -237,17 +211,17 @@
           },
         };
 
-      const { mocks, serviceMessenger } = setup({
+      const { mocks, rootMessenger } = setup({
         accounts: [MOCK_HD_ACCOUNT_1, MOCK_SOL_ACCOUNT_1],
         providerConfigs,
       });
 
       expect(mocks.EvmAccountProvider.constructor).toHaveBeenCalledWith(
-        serviceMessenger,
+        rootMessenger,
         providerConfigs[EvmAccountProvider.NAME],
       );
       expect(mocks.SolAccountProvider.constructor).toHaveBeenCalledWith(
-        serviceMessenger,
+        rootMessenger,
         providerConfigs[SolAccountProvider.NAME],
       );
     });
@@ -270,17 +244,17 @@
           // No `EVM_ACCOUNT_PROVIDER_NAME`, cause it's optional in this test.
         };
 
-      const { mocks, serviceMessenger } = setup({
+      const { mocks, rootMessenger } = setup({
         accounts: [MOCK_HD_ACCOUNT_1, MOCK_SOL_ACCOUNT_1],
         providerConfigs,
       });
 
       expect(mocks.EvmAccountProvider.constructor).toHaveBeenCalledWith(
-        serviceMessenger,
+        rootMessenger,
         undefined,
       );
       expect(mocks.SolAccountProvider.constructor).toHaveBeenCalledWith(
-        serviceMessenger,
+        rootMessenger,
         providerConfigs[SolAccountProvider.NAME],
       );
     });
@@ -875,9 +849,9 @@
 
     it('create the next multichain account group with MultichainAccountService:createNextMultichainAccountGroup', async () => {
       const accounts = [MOCK_HD_ACCOUNT_1];
-      const { rootMessenger } = setup({ accounts });
-
-      const nextGroup = await rootMessenger.call(
+      const { messenger } = setup({ accounts });
+
+      const nextGroup = await messenger.call(
         'MultichainAccountService:createNextMultichainAccountGroup',
         { entropySource: MOCK_HD_KEYRING_1.metadata.id },
       );
@@ -888,9 +862,9 @@
 
     it('creates a multichain account group with MultichainAccountService:createMultichainAccountGroup', async () => {
       const accounts = [MOCK_HD_ACCOUNT_1];
-      const { rootMessenger } = setup({ accounts });
-
-      const firstGroup = await rootMessenger.call(
+      const { messenger } = setup({ accounts });
+
+      const firstGroup = await messenger.call(
         'MultichainAccountService:createMultichainAccountGroup',
         {
           entropySource: MOCK_HD_KEYRING_1.metadata.id,
@@ -912,11 +886,11 @@
         .withEntropySource(MOCK_HD_KEYRING_2.metadata.id)
         .withGroupIndex(0)
         .get();
-      const { rootMessenger, mocks } = setup({
+      const { messenger, mocks } = setup({
         accounts: [mockEvmAccount1, mockSolAccount1],
       });
 
-      await rootMessenger.call(
+      await messenger.call(
         'MultichainAccountService:alignWallet',
         MOCK_HD_KEYRING_1.metadata.id,
       );
@@ -937,11 +911,11 @@
         .withEntropySource(MOCK_HD_KEYRING_2.metadata.id)
         .withGroupIndex(0)
         .get();
-      const { rootMessenger, mocks } = setup({
+      const { messenger, mocks } = setup({
         accounts: [mockEvmAccount1, mockSolAccount1],
       });
 
-      await rootMessenger.call('MultichainAccountService:alignWallets');
+      await messenger.call('MultichainAccountService:alignWallets');
 
       expect(mocks.EvmAccountProvider.createAccounts).toHaveBeenCalledWith({
         entropySource: MOCK_HD_KEYRING_2.metadata.id,
@@ -954,40 +928,30 @@
     });
 
     it('sets basic functionality with MultichainAccountService:setBasicFunctionality', async () => {
-      const { rootMessenger } = setup({
+      const { messenger } = setup({
         accounts: [MOCK_HD_ACCOUNT_1],
       });
 
       // This tests the action handler registration
       expect(
-        await rootMessenger.call(
+        await messenger.call(
           'MultichainAccountService:setBasicFunctionality',
           true,
         ),
       ).toBeUndefined();
       expect(
-        await rootMessenger.call(
+        await messenger.call(
           'MultichainAccountService:setBasicFunctionality',
           false,
         ),
       ).toBeUndefined();
     });
 
-<<<<<<< HEAD
-    it('gets alignment progress with MultichainAccountService:getIsAlignmentInProgress', () => {
-      const { rootMessenger } = setup({
-        accounts: [MOCK_HD_ACCOUNT_1],
-      });
-
-      const isInProgress = rootMessenger.call(
-        'MultichainAccountService:getIsAlignmentInProgress',
-=======
     it('creates a multichain account wallet with MultichainAccountService:createMultichainAccountWallet', async () => {
       const { messenger, mocks } = setup({ accounts: [], keyrings: [] });
 
       mocks.KeyringController.getKeyringsByType.mockImplementationOnce(
         () => [],
->>>>>>> c8bcef1e
       );
 
       mocks.KeyringController.addNewKeyring.mockImplementationOnce(() => ({
