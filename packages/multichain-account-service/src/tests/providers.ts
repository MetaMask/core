--- conflicted
+++ resolved
@@ -39,20 +39,13 @@
   name = 'Mocked Provider',
   accounts,
   mocks = makeMockAccountProvider(),
-<<<<<<< HEAD
-=======
-  filter = () => true,
   index,
->>>>>>> 30107f46
 }: {
   name?: string;
   mocks?: MockAccountProvider;
   accounts: KeyringAccount[];
-<<<<<<< HEAD
-=======
   filter?: (account: KeyringAccount) => boolean;
   index?: number;
->>>>>>> 30107f46
 }): MockAccountProvider {
   // You can mock this and all other mocks will re-use that list
   // of accounts.
