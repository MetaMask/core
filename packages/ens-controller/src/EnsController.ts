import { Web3Provider } from '@ethersproject/providers';
import {
  BaseController,
<<<<<<< HEAD
  StateMetadata,
=======
  type StateMetadata,
>>>>>>> b9b5db6c
  type ControllerGetStateAction,
  type ControllerStateChangeEvent,
} from '@metamask/base-controller/next';
import type { ChainId } from '@metamask/controller-utils';
import {
  normalizeEnsName,
  isValidHexAddress,
  isSafeDynamicKey,
  toChecksumHexAddress,
  CHAIN_ID_TO_ETHERS_NETWORK_NAME_MAP,
  convertHexToDecimal,
  toHex,
} from '@metamask/controller-utils';
import type { Messenger } from '@metamask/messenger';
import type {
  NetworkControllerGetNetworkClientByIdAction,
  NetworkControllerGetStateAction,
  NetworkState,
} from '@metamask/network-controller';
import type { Hex } from '@metamask/utils';
import { createProjectLogger } from '@metamask/utils';
import { toASCII } from 'punycode/punycode.js';

const log = createProjectLogger('ens-controller');

const name = 'EnsController';

// Map of chainIDs and ENS registry contract addresses
export const DEFAULT_ENS_NETWORK_MAP: Record<number, Hex> = {
  // Mainnet
  1: '0x00000000000C2E074eC69A0dFb2997BA6C7d2e1e',
  // Ropsten
  3: '0x00000000000C2E074eC69A0dFb2997BA6C7d2e1e',
  // Rinkeby
  4: '0x00000000000C2E074eC69A0dFb2997BA6C7d2e1e',
  // Goerli
  5: '0x00000000000C2E074eC69A0dFb2997BA6C7d2e1e',
  // Holesky
  17000: '0x00000000000C2E074eC69A0dFb2997BA6C7d2e1e',
  // Sepolia
  11155111: '0x00000000000C2E074eC69A0dFb2997BA6C7d2e1e',
};

/**
 * @type EnsEntry
 *
 * ENS entry representation
 * @property chainId - Id of the associated chain
 * @property ensName - The ENS name
 * @property address - Hex address with the ENS name, or null
 */
export type EnsEntry = {
  chainId: Hex;
  ensName: string;
  address: string | null;
};

/**
 * @type EnsControllerState
 *
 * ENS controller state
 * @property ensEntries - Object of ENS entry objects
 */
export type EnsControllerState = {
  ensEntries: {
    [chainId: Hex]: {
      [ensName: string]: EnsEntry;
    };
  };
  ensResolutionsByAddress: { [key: string]: string };
};

export type EnsControllerActions = ControllerGetStateAction<
  typeof name,
  EnsControllerState
>;

export type EnsControllerEvents = ControllerStateChangeEvent<
  typeof name,
  EnsControllerState
>;

export type AllowedActions =
  | NetworkControllerGetNetworkClientByIdAction
  | NetworkControllerGetStateAction;

export type EnsControllerMessenger = Messenger<
  typeof name,
  EnsControllerActions | AllowedActions,
  EnsControllerEvents
>;

const metadata: StateMetadata<EnsControllerState> = {
  ensEntries: {
    includeInStateLogs: true,
    persist: true,
    includeInDebugSnapshot: false,
    usedInUi: true,
  },
  ensResolutionsByAddress: {
    includeInStateLogs: true,
    persist: true,
    includeInDebugSnapshot: false,
    usedInUi: true,
  },
};

const defaultState = {
  ensEntries: {},
  ensResolutionsByAddress: {},
};

const ZERO_ADDRESS = '0x0000000000000000000000000000000000000000';
const ZERO_X_ERROR_ADDRESS = '0x';

/**
 * Controller that manages a list ENS names and their resolved addresses
 * by chainId. A null address indicates an unresolved ENS name.
 */
export class EnsController extends BaseController<
  typeof name,
  EnsControllerState,
  EnsControllerMessenger
> {
  #ethProvider: Web3Provider | null = null;

  /**
   * Creates an EnsController instance.
   *
   * @param options - Constructor options.
   * @param options.registriesByChainId - Map between chain IDs and ENS contract addresses.
   * @param options.messenger - A reference to the messaging system.
   * @param options.state - Initial state to set on this controller.
   * @param options.onNetworkDidChange - Allows subscribing to network controller networkDidChange events.
   */
  constructor({
    registriesByChainId = DEFAULT_ENS_NETWORK_MAP,
    messenger,
    state = {},
    onNetworkDidChange,
  }: {
    registriesByChainId?: Record<number, Hex>;
    messenger: EnsControllerMessenger;
    state?: Partial<EnsControllerState>;
    onNetworkDidChange?: (
      listener: (networkState: NetworkState) => void,
    ) => void;
  }) {
    super({
      name,
      metadata,
      messenger,
      state: {
        ...defaultState,
        ensEntries: Object.fromEntries(
          Object.entries(registriesByChainId).map(([chainId, address]) => [
            toHex(chainId),
            {
              '.': {
                address,
                chainId: toHex(chainId),
                ensName: '.',
              },
            },
          ]),
        ),
        ...state,
      },
    });

    this.#setDefaultEthProvider(registriesByChainId);

    if (onNetworkDidChange) {
      onNetworkDidChange(({ selectedNetworkClientId }) => {
        this.resetState();
        this.#setEthProvider(selectedNetworkClientId, registriesByChainId);
      });
    }
  }

  /**
   * Clears ensResolutionsByAddress state property.
   */
  resetState() {
    this.update((currentState) => {
      currentState.ensResolutionsByAddress = {};
    });
  }

  /**
   * Remove all chain Ids and ENS entries from state.
   */
  clear() {
    this.update((state) => {
      state.ensEntries = {};
    });
  }

  /**
   * Delete an ENS entry.
   *
   * @param chainId - Parent chain of the ENS entry to delete.
   * @param ensName - Name of the ENS entry to delete.
   * @returns Boolean indicating if the entry was deleted.
   */
  delete(chainId: Hex, ensName: string): boolean {
    const normalizedEnsName = normalizeEnsName(ensName);
    if (
      !isSafeDynamicKey(chainId) ||
      !normalizedEnsName ||
      !this.state.ensEntries[chainId] ||
      !this.state.ensEntries[chainId][normalizedEnsName]
    ) {
      return false;
    }

    this.update((state) => {
      delete state.ensEntries[chainId][normalizedEnsName];

      if (Object.keys(state.ensEntries[chainId]).length === 0) {
        delete state.ensEntries[chainId];
      }
    });
    return true;
  }

  /**
   * Retrieve a DNS entry.
   *
   * @param chainId - Parent chain of the ENS entry to retrieve.
   * @param ensName - Name of the ENS entry to retrieve.
   * @returns The EnsEntry or null if it does not exist.
   */
  get(chainId: Hex, ensName: string): EnsEntry | null {
    const normalizedEnsName = normalizeEnsName(ensName);

    // TODO Explicitly handle the case where `normalizedEnsName` is `null`
    // eslint-disable-next-line no-implicit-coercion
    return !!normalizedEnsName && this.state.ensEntries[chainId]
      ? this.state.ensEntries[chainId][normalizedEnsName] || null
      : null;
  }

  /**
   * Add or update an ENS entry by chainId and ensName.
   *
   * A null address indicates that the ENS name does not resolve.
   *
   * @param chainId - Id of the associated chain.
   * @param ensName - The ENS name.
   * @param address - Associated address (or null) to add or update.
   * @returns Boolean indicating if the entry was set.
   */
  set(chainId: Hex, ensName: string, address: string | null): boolean {
    if (
      !Number.isInteger(Number.parseInt(chainId, 10)) ||
      !ensName ||
      typeof ensName !== 'string' ||
      (address && !isValidHexAddress(address))
    ) {
      throw new Error(
        // TODO: Either fix this lint violation or explain why it's necessary to ignore.
        // eslint-disable-next-line @typescript-eslint/restrict-template-expressions
        `Invalid ENS entry: { chainId:${chainId}, ensName:${ensName}, address:${address}}`,
      );
    }

    const normalizedEnsName = normalizeEnsName(ensName);
    if (!normalizedEnsName) {
      throw new Error(`Invalid ENS name: ${ensName}`);
    }

    const normalizedAddress = address ? toChecksumHexAddress(address) : null;
    const subState = this.state.ensEntries[chainId];

    if (
      subState?.[normalizedEnsName] &&
      subState[normalizedEnsName].address === normalizedAddress
    ) {
      return false;
    }

    this.update((state) => {
      state.ensEntries = {
        ...this.state.ensEntries,
        [chainId]: {
          ...this.state.ensEntries[chainId],
          [normalizedEnsName]: {
            address: normalizedAddress,
            chainId,
            ensName: normalizedEnsName,
          },
        },
      };
    });
    return true;
  }

  #setDefaultEthProvider(registriesByChainId?: Record<number, Hex>) {
    const { selectedNetworkClientId } = this.messenger.call(
      'NetworkController:getState',
    );
    this.#setEthProvider(selectedNetworkClientId, registriesByChainId);
  }

  #setEthProvider(
    selectedNetworkClientId: string,
    registriesByChainId?: Record<number, Hex>,
  ) {
    const {
      configuration: { chainId: currentChainId },
      provider,
    } = this.messenger.call(
      'NetworkController:getNetworkClientById',
      selectedNetworkClientId,
    );

    if (
      registriesByChainId &&
      registriesByChainId[parseInt(currentChainId, 16)] &&
      this.#getChainEnsSupport(currentChainId)
    ) {
      this.#ethProvider = new Web3Provider(provider, {
        chainId: convertHexToDecimal(currentChainId),
        name: CHAIN_ID_TO_ETHERS_NETWORK_NAME_MAP[currentChainId as ChainId],
        ensAddress: registriesByChainId[parseInt(currentChainId, 16)],
      });
    } else {
      this.#ethProvider = null;
    }
  }

  /**
   * Check if the chain supports ENS.
   *
   * @param chainId - chain id.
   * @returns Boolean indicating if the chain supports ENS.
   */
  #getChainEnsSupport(chainId: Hex) {
    return Boolean(this.state.ensEntries[chainId]);
  }

  /**
   * Resolve ens by address.
   *
   * @param nonChecksummedAddress - address
   * @returns ens resolution
   */
  async reverseResolveAddress(nonChecksummedAddress: string) {
    if (!this.#ethProvider) {
      return undefined;
    }

    const address = toChecksumHexAddress(nonChecksummedAddress);
    if (this.state.ensResolutionsByAddress[address]) {
      return this.state.ensResolutionsByAddress[address];
    }

    let domain: string | null;
    try {
      domain = await this.#ethProvider.lookupAddress(address);
    } catch (error) {
      log(error);
      return undefined;
    }

    if (!domain) {
      return undefined;
    }

    let registeredAddress: string | null;
    try {
      registeredAddress = await this.#ethProvider.resolveName(domain);
    } catch (error) {
      log(error);
      return undefined;
    }

    if (!registeredAddress) {
      return undefined;
    }

    if (
      registeredAddress === ZERO_ADDRESS ||
      registeredAddress === ZERO_X_ERROR_ADDRESS
    ) {
      return undefined;
    }
    if (toChecksumHexAddress(registeredAddress) !== address) {
      return undefined;
    }

    this.update((state) => {
      state.ensResolutionsByAddress[address] = toASCII(domain as string);
    });

    return domain;
  }
}

export default EnsController;<|MERGE_RESOLUTION|>--- conflicted
+++ resolved
@@ -1,11 +1,7 @@
 import { Web3Provider } from '@ethersproject/providers';
 import {
   BaseController,
-<<<<<<< HEAD
-  StateMetadata,
-=======
   type StateMetadata,
->>>>>>> b9b5db6c
   type ControllerGetStateAction,
   type ControllerStateChangeEvent,
 } from '@metamask/base-controller/next';
