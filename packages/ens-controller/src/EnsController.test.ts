--- conflicted
+++ resolved
@@ -1,17 +1,11 @@
 import * as providersModule from '@ethersproject/providers';
 import { ControllerMessenger } from '@metamask/base-controller';
-<<<<<<< HEAD
-import { NetworkType, toChecksumHexAddress } from '@metamask/controller-utils';
-import * as providersModule from '@ethersproject/providers';
-=======
 import {
   NetworkType,
   NetworksTicker,
   toChecksumHexAddress,
-  toHex,
 } from '@metamask/controller-utils';
 
->>>>>>> 7d0928b5
 import { EnsController } from './EnsController';
 
 jest.mock('@ethersproject/providers', () => {
@@ -74,11 +68,7 @@
     const controller = new EnsController({
       messenger,
     });
-<<<<<<< HEAD
-    expect(controller.set('eip155:1', name1, address1)).toStrictEqual(true);
-=======
-    expect(controller.set(toHex(1), name1, address1)).toBe(true);
->>>>>>> 7d0928b5
+    expect(controller.set('eip155:1', name1, address1)).toBe(true);
     expect(controller.state).toStrictEqual({
       ensEntries: {
         'eip155:1': {
@@ -146,11 +136,7 @@
     const controller = new EnsController({
       messenger,
     });
-<<<<<<< HEAD
-    expect(controller.set('eip155:1', name1, null)).toStrictEqual(true);
-=======
-    expect(controller.set(toHex(1), name1, null)).toBe(true);
->>>>>>> 7d0928b5
+    expect(controller.set('eip155:1', name1, null)).toBe(true);
     expect(controller.state).toStrictEqual({
       ensEntries: {
         'eip155:1': {
@@ -170,13 +156,8 @@
     const controller = new EnsController({
       messenger,
     });
-<<<<<<< HEAD
-    expect(controller.set('eip155:1', name1, address1)).toStrictEqual(true);
-    expect(controller.set('eip155:1', name1, address2)).toStrictEqual(true);
-=======
-    expect(controller.set(toHex(1), name1, address1)).toBe(true);
-    expect(controller.set(toHex(1), name1, address2)).toBe(true);
->>>>>>> 7d0928b5
+    expect(controller.set('eip155:1', name1, address1)).toBe(true);
+    expect(controller.set('eip155:1', name1, address2)).toBe(true);
     expect(controller.state).toStrictEqual({
       ensEntries: {
         'eip155:1': {
@@ -196,13 +177,8 @@
     const controller = new EnsController({
       messenger,
     });
-<<<<<<< HEAD
-    expect(controller.set('eip155:1', name1, address1)).toStrictEqual(true);
-    expect(controller.set('eip155:1', name1, null)).toStrictEqual(true);
-=======
-    expect(controller.set(toHex(1), name1, address1)).toBe(true);
-    expect(controller.set(toHex(1), name1, null)).toBe(true);
->>>>>>> 7d0928b5
+    expect(controller.set('eip155:1', name1, address1)).toBe(true);
+    expect(controller.set('eip155:1', name1, null)).toBe(true);
     expect(controller.state).toStrictEqual({
       ensEntries: {
         'eip155:1': {
@@ -222,13 +198,8 @@
     const controller = new EnsController({
       messenger,
     });
-<<<<<<< HEAD
-    expect(controller.set('eip155:1', name1, address1)).toStrictEqual(true);
-    expect(controller.set('eip155:1', name1, address1)).toStrictEqual(false);
-=======
-    expect(controller.set(toHex(1), name1, address1)).toBe(true);
-    expect(controller.set(toHex(1), name1, address1)).toBe(false);
->>>>>>> 7d0928b5
+    expect(controller.set('eip155:1', name1, address1)).toBe(true);
+    expect(controller.set('eip155:1', name1, address1)).toBe(false);
     expect(controller.state).toStrictEqual({
       ensEntries: {
         'eip155:1': {
@@ -248,13 +219,8 @@
     const controller = new EnsController({
       messenger,
     });
-<<<<<<< HEAD
-    expect(controller.set('eip155:1', name1, null)).toStrictEqual(true);
-    expect(controller.set('eip155:1', name1, null)).toStrictEqual(false);
-=======
-    expect(controller.set(toHex(1), name1, null)).toBe(true);
-    expect(controller.set(toHex(1), name1, null)).toBe(false);
->>>>>>> 7d0928b5
+    expect(controller.set('eip155:1', name1, null)).toBe(true);
+    expect(controller.set('eip155:1', name1, null)).toBe(false);
     expect(controller.state).toStrictEqual({
       ensEntries: {
         'eip155:1': {
@@ -274,17 +240,10 @@
     const controller = new EnsController({
       messenger,
     });
-<<<<<<< HEAD
-    expect(controller.set('eip155:1', name1, address1)).toStrictEqual(true);
-    expect(controller.set('eip155:1', name2, address2)).toStrictEqual(true);
-    expect(controller.set('eip155:2', name1, address1)).toStrictEqual(true);
-    expect(controller.set('eip155:1', name1, address3)).toStrictEqual(true);
-=======
-    expect(controller.set(toHex(1), name1, address1)).toBe(true);
-    expect(controller.set(toHex(1), name2, address2)).toBe(true);
-    expect(controller.set(toHex(2), name1, address1)).toBe(true);
-    expect(controller.set(toHex(1), name1, address3)).toBe(true);
->>>>>>> 7d0928b5
+    expect(controller.set('eip155:1', name1, address1)).toBe(true);
+    expect(controller.set('eip155:1', name2, address2)).toBe(true);
+    expect(controller.set('eip155:2', name1, address1)).toBe(true);
+    expect(controller.set('eip155:1', name1, address3)).toBe(true);
     expect(controller.state).toStrictEqual({
       ensEntries: {
         'eip155:1': {
@@ -316,13 +275,8 @@
     const controller = new EnsController({
       messenger,
     });
-<<<<<<< HEAD
-    expect(controller.set('eip155:1', name1, address1)).toStrictEqual(true);
-    expect(controller.get('eip155:1', name1)).toStrictEqual({
-=======
-    expect(controller.set(toHex(1), name1, address1)).toBe(true);
-    expect(controller.get(toHex(1), name1)).toStrictEqual({
->>>>>>> 7d0928b5
+    expect(controller.set('eip155:1', name1, address1)).toBe(true);
+    expect(controller.get('eip155:1', name1)).toBe({
       address: address1Checksum,
       caipChainId: 'eip155:1',
       ensName: name1,
@@ -334,13 +288,8 @@
     const controller = new EnsController({
       messenger,
     });
-<<<<<<< HEAD
-    expect(controller.set('eip155:1', name1, address1)).toStrictEqual(true);
+    expect(controller.set('eip155:1', name1, address1)).toBe(true);
     expect(controller.get('eip155:1', name2)).toBeNull();
-=======
-    expect(controller.set(toHex(1), name1, address1)).toBe(true);
-    expect(controller.get(toHex(1), name2)).toBeNull();
->>>>>>> 7d0928b5
   });
 
   it('should return null when getting nonexistent caipChainId', () => {
@@ -348,13 +297,8 @@
     const controller = new EnsController({
       messenger,
     });
-<<<<<<< HEAD
-    expect(controller.set('eip155:1', name1, address1)).toStrictEqual(true);
+    expect(controller.set('eip155:1', name1, address1)).toBe(true);
     expect(controller.get('eip155:2', name1)).toBeNull();
-=======
-    expect(controller.set(toHex(1), name1, address1)).toBe(true);
-    expect(controller.get(toHex(2), name1)).toBeNull();
->>>>>>> 7d0928b5
   });
 
   it('should throw on attempt to set invalid ENS entry: caipChainId', () => {
@@ -409,13 +353,8 @@
     const controller = new EnsController({
       messenger,
     });
-<<<<<<< HEAD
-    expect(controller.set('eip155:1', name1, address1)).toStrictEqual(true);
-    expect(controller.delete('eip155:1', name1)).toStrictEqual(true);
-=======
-    expect(controller.set(toHex(1), name1, address1)).toBe(true);
-    expect(controller.delete(toHex(1), name1)).toBe(true);
->>>>>>> 7d0928b5
+    expect(controller.set('eip155:1', name1, address1)).toBe(true);
+    expect(controller.delete('eip155:1', name1)).toBe(true);
     expect(controller.state).toStrictEqual({
       ensEntries: {},
       ensResolutionsByAddress: {},
@@ -427,15 +366,9 @@
     const controller = new EnsController({
       messenger,
     });
-<<<<<<< HEAD
     controller.set('eip155:1', name1, address1);
-    expect(controller.delete('eip155:1', 'bar')).toStrictEqual(false);
-    expect(controller.delete('eip155:2', 'bar')).toStrictEqual(false);
-=======
-    controller.set(toHex(1), name1, address1);
-    expect(controller.delete(toHex(1), 'bar')).toBe(false);
-    expect(controller.delete(toHex(2), 'bar')).toBe(false);
->>>>>>> 7d0928b5
+    expect(controller.delete('eip155:1', 'bar')).toBe(false);
+    expect(controller.delete('eip155:2', 'bar')).toBe(false);
     expect(controller.state).toStrictEqual({
       ensEntries: {
         'eip155:1': {
@@ -455,17 +388,10 @@
     const controller = new EnsController({
       messenger,
     });
-<<<<<<< HEAD
-    expect(controller.set('eip155:1', name1, address1)).toStrictEqual(true);
-    expect(controller.set('eip155:1', name2, address2)).toStrictEqual(true);
-    expect(controller.set('eip155:2', name1, address1)).toStrictEqual(true);
-    expect(controller.delete('eip155:1', name1)).toStrictEqual(true);
-=======
-    expect(controller.set(toHex(1), name1, address1)).toBe(true);
-    expect(controller.set(toHex(1), name2, address2)).toBe(true);
-    expect(controller.set(toHex(2), name1, address1)).toBe(true);
-    expect(controller.delete(toHex(1), name1)).toBe(true);
->>>>>>> 7d0928b5
+    expect(controller.set('eip155:1', name1, address1)).toBe(true);
+    expect(controller.set('eip155:1', name2, address2)).toBe(true);
+    expect(controller.set('eip155:2', name1, address1)).toBe(true);
+    expect(controller.delete('eip155:1', name1)).toBe(true);
     expect(controller.state).toStrictEqual({
       ensEntries: {
         'eip155:1': {
@@ -492,15 +418,9 @@
     const controller = new EnsController({
       messenger,
     });
-<<<<<<< HEAD
-    expect(controller.set('eip155:1', name1, address1)).toStrictEqual(true);
-    expect(controller.set('eip155:1', name2, address2)).toStrictEqual(true);
-    expect(controller.set('eip155:2', name1, address1)).toStrictEqual(true);
-=======
-    expect(controller.set(toHex(1), name1, address1)).toBe(true);
-    expect(controller.set(toHex(1), name2, address2)).toBe(true);
-    expect(controller.set(toHex(2), name1, address1)).toBe(true);
->>>>>>> 7d0928b5
+    expect(controller.set('eip155:1', name1, address1)).toBe(true);
+    expect(controller.set('eip155:1', name2, address2)).toBe(true);
+    expect(controller.set('eip155:2', name1, address1)).toBe(true);
     controller.clear();
     expect(controller.state).toStrictEqual({
       ensEntries: {},
