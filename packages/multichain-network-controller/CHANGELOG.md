--- conflicted
+++ resolved
@@ -7,7 +7,6 @@
 
 ## [Unreleased]
 
-<<<<<<< HEAD
 ### Added
 
 - New method `getNetworksWithTransactionActivityByAccounts` to fetch active networks for multiple accounts in a single request ([#5551](https://github.com/MetaMask/core/pull/5551))
@@ -17,7 +16,6 @@
 ### Changed
 
 - Updated state management for network activity ([#5551](https://github.com/MetaMask/core/pull/5551))
-=======
 ## [0.4.0]
 
 ### Added
@@ -34,7 +32,6 @@
 ### Fixed
 
 - Fix the condition to update the active network based on the `AccountsController:selectedAccountChange` event ([#5642](https://github.com/MetaMask/core/pull/5642))
->>>>>>> 29757220
 
 ## [0.3.0]
 
