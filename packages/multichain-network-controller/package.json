--- conflicted
+++ resolved
@@ -47,18 +47,11 @@
     "publish:preview": "yarn npm publish --tag preview"
   },
   "dependencies": {
-<<<<<<< HEAD
-    "@metamask/base-controller": "^8.3.0",
-    "@metamask/controller-utils": "^11.12.0",
-    "@metamask/keyring-api": "^20.1.0",
-    "@metamask/keyring-internal-api": "^8.1.0",
-    "@metamask/messenger": "^0.2.0",
-=======
     "@metamask/base-controller": "^8.4.1",
     "@metamask/controller-utils": "^11.14.1",
     "@metamask/keyring-api": "^21.0.0",
     "@metamask/keyring-internal-api": "^9.0.0",
->>>>>>> 7f7fe99d
+    "@metamask/messenger": "^0.3.0",
     "@metamask/superstruct": "^3.1.0",
     "@metamask/utils": "^11.8.1",
     "@solana/addresses": "^2.0.0",
