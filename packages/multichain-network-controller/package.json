--- conflicted
+++ resolved
@@ -53,11 +53,7 @@
     "@solana/addresses": "^2.0.0"
   },
   "devDependencies": {
-<<<<<<< HEAD
-    "@metamask/accounts-controller": "^26.0.0",
-=======
     "@metamask/accounts-controller": "^26.1.0",
->>>>>>> 2b8c61d2
     "@metamask/auto-changelog": "^3.4.4",
     "@metamask/keyring-controller": "^21.0.0",
     "@metamask/network-controller": "^22.2.1",
