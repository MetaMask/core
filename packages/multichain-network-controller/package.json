--- conflicted
+++ resolved
@@ -68,10 +68,7 @@
     "typescript": "~5.2.2"
   },
   "peerDependencies": {
-<<<<<<< HEAD
-=======
     "@metamask/accounts-controller": "^23.0.0",
->>>>>>> d931ffa8
     "@metamask/network-controller": "^22.0.0"
   },
   "engines": {
