--- conflicted
+++ resolved
@@ -1,14 +1,10 @@
-<<<<<<< HEAD
 import { handleFetch } from '@metamask/controller-utils';
-import { BtcScope, SolScope, type CaipChainId } from '@metamask/keyring-api';
-=======
 import {
   BtcScope,
   SolScope,
   EthScope,
   type CaipChainId,
 } from '@metamask/keyring-api';
->>>>>>> ee00da57
 import { type NetworkConfiguration } from '@metamask/network-controller';
 import { KnownCaipNamespace } from '@metamask/utils';
 
@@ -161,7 +157,32 @@
     });
   });
 
-<<<<<<< HEAD
+  describe('convertCaipToHexChainId', () => {
+    it('converts a CAIP chain ID to a hex chain ID', () => {
+      expect(convertEvmCaipToHexChainId(EthScope.Mainnet)).toBe('0x1');
+      expect(convertEvmCaipToHexChainId('eip155:56')).toBe('0x38');
+      expect(convertEvmCaipToHexChainId('eip155:80094')).toBe('0x138de');
+      expect(convertEvmCaipToHexChainId('eip155:8453')).toBe('0x2105');
+    });
+
+    it('throws an error given a CAIP chain ID with an unsupported namespace', () => {
+      expect(() => convertEvmCaipToHexChainId(BtcScope.Mainnet)).toThrow(
+        'Unsupported CAIP chain ID namespace: bip122. Only eip155 is supported.',
+      );
+      expect(() => convertEvmCaipToHexChainId(SolScope.Mainnet)).toThrow(
+        'Unsupported CAIP chain ID namespace: solana. Only eip155 is supported.',
+      );
+    });
+  });
+
+  describe('isEvmCaipChainId', () => {
+    it('returns true for EVM chain IDs', () => {
+      expect(isEvmCaipChainId(EthScope.Mainnet)).toBe(true);
+      expect(isEvmCaipChainId(SolScope.Mainnet)).toBe(false);
+      expect(isEvmCaipChainId(BtcScope.Mainnet)).toBe(false);
+    });
+  });
+
   describe('fetchNetworkActivityByAccounts', () => {
     const mockValidAccountId =
       'eip155:1:0x1234567890123456789012345678901234567890';
@@ -381,31 +402,6 @@
       const result = formatNetworkActivityResponse(response);
 
       expect(result).toStrictEqual({});
-=======
-  describe('convertCaipToHexChainId', () => {
-    it('converts a CAIP chain ID to a hex chain ID', () => {
-      expect(convertEvmCaipToHexChainId(EthScope.Mainnet)).toBe('0x1');
-      expect(convertEvmCaipToHexChainId('eip155:56')).toBe('0x38');
-      expect(convertEvmCaipToHexChainId('eip155:80094')).toBe('0x138de');
-      expect(convertEvmCaipToHexChainId('eip155:8453')).toBe('0x2105');
-    });
-
-    it('throws an error given a CAIP chain ID with an unsupported namespace', () => {
-      expect(() => convertEvmCaipToHexChainId(BtcScope.Mainnet)).toThrow(
-        'Unsupported CAIP chain ID namespace: bip122. Only eip155 is supported.',
-      );
-      expect(() => convertEvmCaipToHexChainId(SolScope.Mainnet)).toThrow(
-        'Unsupported CAIP chain ID namespace: solana. Only eip155 is supported.',
-      );
-    });
-  });
-
-  describe('isEvmCaipChainId', () => {
-    it('returns true for EVM chain IDs', () => {
-      expect(isEvmCaipChainId(EthScope.Mainnet)).toBe(true);
-      expect(isEvmCaipChainId(SolScope.Mainnet)).toBe(false);
-      expect(isEvmCaipChainId(BtcScope.Mainnet)).toBe(false);
->>>>>>> ee00da57
     });
   });
 });