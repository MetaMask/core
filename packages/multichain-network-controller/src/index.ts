--- conflicted
+++ resolved
@@ -1,14 +1,3 @@
-<<<<<<< HEAD
-export * from './MultichainNetworkController';
-export * from './constants';
-export * from './types';
-export {
-  checkIfSupportedCaipChainId,
-  toMultichainNetworkConfiguration,
-  toMultichainNetworkConfigurationsByChainId,
-  toEvmCaipChainId,
-} from './utils';
-=======
 export { MultichainNetworkController } from './MultichainNetworkController';
 export { getDefaultMultichainNetworkControllerState } from './constants';
 export type {
@@ -26,5 +15,9 @@
   MultichainNetworkControllerEvents,
   MultichainNetworkControllerMessenger,
 } from './types';
-export { checkIfSupportedCaipChainId } from './utils';
->>>>>>> 7e3d3017
+export {
+  checkIfSupportedCaipChainId,
+  toMultichainNetworkConfiguration,
+  toMultichainNetworkConfigurationsByChainId,
+  toEvmCaipChainId,
+} from './utils';