--- conflicted
+++ resolved
@@ -30,13 +30,8 @@
   },
   "dependencies": {
     "@metamask/base-controller": "^3.2.3",
-<<<<<<< HEAD
     "@metamask/json-rpc-engine": "^7.2.0",
-    "@metamask/network-controller": "^15.0.0",
-=======
-    "@metamask/json-rpc-engine": "^7.1.1",
     "@metamask/network-controller": "^15.1.0",
->>>>>>> 6c5d6738
     "@metamask/swappable-obj-proxy": "^2.1.0"
   },
   "devDependencies": {
