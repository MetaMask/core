--- conflicted
+++ resolved
@@ -830,155 +830,6 @@
       });
     });
   });
-<<<<<<< HEAD
-=======
-
-  // because of the opacity of the networkClient and proxy implementations,
-  // its impossible to make valuable assertions around which networkClient proxies
-  // should be targeted when the useRequestQueuePreference state is toggled on and off:
-  // When toggled on, the networkClient for the globally selected networkClientId should be used - **not** the NetworkController's proxy of this networkClient.
-  // When toggled off, the NetworkControllers proxy of the globally selected networkClient should be used
-  // TODO - improve these tests by using a full NetworkController and doing more robust behavioral testing
-  describe('onPreferencesStateChange', () => {
-    const mockProxyProvider = {
-      setTarget: jest.fn(),
-    } as unknown as ProviderProxy;
-    const mockProxyBlockTracker = {
-      setTarget: jest.fn(),
-    } as unknown as BlockTrackerProxy;
-
-    describe('when toggled from off to on', () => {
-      describe('when domains have permissions', () => {
-        it('sets the target of the existing proxies to the non-proxied networkClient for the globally selected networkClientId', () => {
-          const domainProxyMap = new Map<Domain, NetworkProxy>([
-            [
-              'example.com',
-              {
-                provider: mockProxyProvider,
-                blockTracker: mockProxyBlockTracker,
-              },
-            ],
-            [
-              'test.com',
-              {
-                provider: mockProxyProvider,
-                blockTracker: mockProxyBlockTracker,
-              },
-            ],
-          ]);
-
-          const {
-            mockHasPermissions,
-            triggerPreferencesStateChange,
-            messenger,
-          } = setup({
-            state: {
-              domains: {},
-            },
-            useRequestQueuePreference: false,
-            domainProxyMap,
-          });
-          jest.spyOn(messenger, 'call');
-
-          mockHasPermissions.mockReturnValue(true);
-
-          triggerPreferencesStateChange({ useRequestQueue: true });
-
-          // this is a very imperfect way to test this, but networkClients and proxies are opaque
-          // when the proxy is set with the networkClient fetched via NetworkController:getNetworkClientById
-          // it **is not** tied to the NetworkController's own proxy of the networkClient
-          expect(messenger.call).toHaveBeenCalledWith(
-            'NetworkController:getNetworkClientById',
-            'mainnet',
-          );
-          expect(mockProxyProvider.setTarget).toHaveBeenCalledTimes(2);
-          expect(mockProxyBlockTracker.setTarget).toHaveBeenCalledTimes(2);
-        });
-      });
-
-      describe('when domains do not have permissions', () => {
-        it('does not change the target of the existing proxy', () => {
-          const domainProxyMap = new Map<Domain, NetworkProxy>([
-            [
-              'example.com',
-              {
-                provider: mockProxyProvider,
-                blockTracker: mockProxyBlockTracker,
-              },
-            ],
-            [
-              'test.com',
-              {
-                provider: mockProxyProvider,
-                blockTracker: mockProxyBlockTracker,
-              },
-            ],
-          ]);
-          const { mockHasPermissions, triggerPreferencesStateChange } = setup({
-            state: {
-              domains: {},
-            },
-            useRequestQueuePreference: false,
-            domainProxyMap,
-          });
-
-          mockHasPermissions.mockReturnValue(false);
-
-          triggerPreferencesStateChange({ useRequestQueue: true });
-
-          expect(mockProxyProvider.setTarget).toHaveBeenCalledTimes(0);
-          expect(mockProxyBlockTracker.setTarget).toHaveBeenCalledTimes(0);
-        });
-      });
-    });
-
-    describe('when toggled from on to off', () => {
-      it('sets the target of the existing proxies to the proxied globally selected networkClient', () => {
-        const domainProxyMap = new Map<Domain, NetworkProxy>([
-          [
-            'example.com',
-            {
-              provider: mockProxyProvider,
-              blockTracker: mockProxyBlockTracker,
-            },
-          ],
-          [
-            'test.com',
-            {
-              provider: mockProxyProvider,
-              blockTracker: mockProxyBlockTracker,
-            },
-          ],
-        ]);
-
-        const { mockHasPermissions, triggerPreferencesStateChange, messenger } =
-          setup({
-            state: {
-              domains: {
-                'example.com': 'foo',
-                'test.com': 'bar',
-              },
-            },
-            useRequestQueuePreference: true,
-            domainProxyMap,
-          });
-        jest.spyOn(messenger, 'call');
-
-        mockHasPermissions.mockReturnValue(true);
-
-        triggerPreferencesStateChange({ useRequestQueue: false });
-
-        // this is a very imperfect way to test this, but networkClients and proxies are opaque
-        // when the proxy is set with the networkClient fetched via NetworkController:getSelectedNetworkClient
-        // it **is** tied to the NetworkController's own proxy of the networkClient
-        expect(messenger.call).toHaveBeenCalledWith(
-          'NetworkController:getSelectedNetworkClient',
-        );
-        expect(mockProxyProvider.setTarget).toHaveBeenCalledTimes(2);
-        expect(mockProxyBlockTracker.setTarget).toHaveBeenCalledTimes(2);
-      });
-    });
-  });
 
   describe('metadata', () => {
     it('includes expected state in debug snapshots', () => {
@@ -1041,5 +892,4 @@
       `);
     });
   });
->>>>>>> 2e5fb8c6
 });