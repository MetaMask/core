--- conflicted
+++ resolved
@@ -51,12 +51,8 @@
     "@metamask/base-controller": "^6.0.0",
     "@metamask/controller-utils": "^11.0.0",
     "@metamask/eth-query": "^4.0.0",
-<<<<<<< HEAD
-    "@metamask/gas-fee-controller": "^15.1.2",
+    "@metamask/gas-fee-controller": "^17.0.0",
     "@metamask/keyring-api": "6.1.1",
-=======
-    "@metamask/gas-fee-controller": "^17.0.0",
->>>>>>> f8e343bd
     "@metamask/metamask-eth-abis": "^3.1.1",
     "@metamask/network-controller": "^19.0.0",
     "@metamask/nonce-tracker": "^5.0.0",
