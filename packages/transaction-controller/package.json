--- conflicted
+++ resolved
@@ -36,12 +36,8 @@
     "@metamask/controller-utils": "^5.0.0",
     "@metamask/eth-query": "^3.0.1",
     "@metamask/metamask-eth-abis": "^3.0.0",
-<<<<<<< HEAD
-    "@metamask/network-controller": "^12.2.0",
+    "@metamask/network-controller": "^13.0.0",
     "@metamask/rpc-errors": "^6.0.0",
-=======
-    "@metamask/network-controller": "^13.0.0",
->>>>>>> 9698b0a8
     "@metamask/utils": "^6.2.0",
     "async-mutex": "^0.2.6",
     "eth-method-registry": "1.1.0",
