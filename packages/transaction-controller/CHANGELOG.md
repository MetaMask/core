--- conflicted
+++ resolved
@@ -7,11 +7,6 @@
 
 ## [Unreleased]
 
-<<<<<<< HEAD
-### Changed
-
-- Bump `@ethereumjs/util` from `^8.1.0` to `^9.1.0` ([#5347](https://github.com/MetaMask/core/pull/5347))
-=======
 ### Added
 
 - Support atomic batch transactions ([#5306](https://github.com/MetaMask/core/pull/5306))
@@ -29,10 +24,10 @@
 
 ### Changed
 
+- Bump `@ethereumjs/util` from `^8.1.0` to `^9.1.0` ([#5347](https://github.com/MetaMask/core/pull/5347))
 - **BREAKING:** Support atomic batch transactions ([#5306](https://github.com/MetaMask/core/pull/5306))
   - Require `AccountsController:getState` action permission in messenger.
   - Require `RemoteFeatureFlagController:getState` action permission in messenger.
->>>>>>> 62b0ac94
 
 ## [46.0.0]
 
