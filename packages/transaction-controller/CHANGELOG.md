# Changelog

All notable changes to this project will be documented in this file.

The format is based on [Keep a Changelog](https://keepachangelog.com/en/1.0.0/),
and this project adheres to [Semantic Versioning](https://semver.org/spec/v2.0.0.html).

## [Unreleased]

<<<<<<< HEAD
### Added

- Add intent based transaction support ([#6547](https://github.com/MetaMask/core/pull/6547))
=======
### Fixed

- Include pending authorizations in nonce calculation ([#7446](https://github.com/MetaMask/core/pull/7446))

## [62.7.0]

### Added

- Adding a new transaction meta property `requestId`. It is supported for both simple and batched transactions ([#7415](https://github.com/MetaMask/core/pull/7415))
>>>>>>> 8f621ec0

## [62.6.0]

### Added

- Add `estimateGasBatch` function and messenger action to estimate gas for batch transactions ([#7405](https://github.com/MetaMask/core/pull/7405))
  - Add optional `gasLimit7702` property to `TransactionBatchRequest`.
- Automatically fail pending transactions if no receipt and hash not recognised by network after multiple attempts ([#7329](https://github.com/MetaMask/core/pull/7329))
  - Add optional `isTimeoutEnabled` callback to disable for specific transactions.
  - Ignores transactions with future nonce.
  - Threshold determined by feature flag.
- Adding a new transaction meta property `requestId`. It is supported for both simple and batched transactions ([#7415](https://github.com/MetaMask/core/pull/7415))

### Changed

- Throw with more specific error message if publish fails ([#7418](https://github.com/MetaMask/core/pull/7418))

### Fixed

- Prevent `TransactionController:transactionApproved` event firing if keyring throws during signing ([#7410](https://github.com/MetaMask/core/pull/7410))

## [62.5.0]

### Changed

- Use gas fee properties from first transaction in EIP-7702 transactions ([#7323](https://github.com/MetaMask/core/pull/7323))
- Bump `@metamask/remote-feature-flag-controller` from `^2.0.1` to `^3.0.0` ([#7309](https://github.com/MetaMask/core/pull/7309)

## [62.4.0]

### Added

- Add `overwriteUpgrade` option to `TransactionBatchRequest` to allow overwriting existing EIP-7702 delegations ([#7282](https://github.com/MetaMask/core/pull/7282))

### Changed

- Bump `@metamask/network-controller` from `^26.0.0` to `^27.0.0` ([#7258](https://github.com/MetaMask/core/pull/7258))

## [62.3.1]

### Fixed

- Fail required transactions of any approved and signed transactions during initialisation ([#7251](https://github.com/MetaMask/core/pull/7251))
  - Include `isExternalSign` when fetching gas fee tokens in messenger action or before publish check.

## [62.3.0]

### Changed

- Check balance and gas fee tokens only after before sign hook ([#7234](https://github.com/MetaMask/core/pull/7234))

## [62.2.0]

### Added

- Add `musdConversion` transaction type ([#7218](https://github.com/MetaMask/core/pull/7218))

### Changed

- Move peer dependencies for controller and service packages to direct dependencies ([#7209](https://github.com/MetaMask/core/pull/7209))
  - The dependencies moved are:
    - `@metamask/accounts-controller` (^35.0.0)
    - `@metamask/approval-controller` (^8.0.0)
    - `@metamask/gas-fee-controller` (^26.0.0)
    - `@metamask/network-controller` (^26.0.0)
    - `@metamask/remote-feature-flag-controller` (^2.0.1)
  - In clients, it is now possible for multiple versions of these packages to exist in the dependency tree.
    - For example, this scenario would be valid: a client relies on `@metamask/controller-a` 1.0.0 and `@metamask/controller-b` 1.0.0, and `@metamask/controller-b` depends on `@metamask/controller-a` 1.1.0.
  - Note, however, that the versions specified in the client's `package.json` always "win", and you are expected to keep them up to date so as not to break controller and service intercommunication.

## [62.1.0]

### Changed

- Performance optimisations in `addTransaction` and `addTransactionBatch` methods ([#7205](https://github.com/MetaMask/core/pull/7205))
  - Add `skipInitialGasEstimate` option to `addTransaction` and `addTransactionBatch` methods.
  - Add `disableUpgrade` option to `addTransactionBatch` method.

## [62.0.0]

### Added

- Add `TransactionController:getGasFeeTokens` messenger action ([#7197](https://github.com/MetaMask/core/pull/7197))
  - Add `TransactionControllerGetGasFeeTokensAction` and `GetGasFeeTokensRequest` types.

### Changed

- Bump `@metamask/controller-utils` from `^11.15.0` to `^11.16.0` ([#7202](https://github.com/MetaMask/core/pull/7202))
- **BREAKING:** Bump `@metamask/network-controller` from `^25.0.0` to `^26.0.0` ([#7202](https://github.com/MetaMask/core/pull/7202))
- **BREAKING:** Bump `@metamask/gas-fee-controller` from `^25.0.0` to `^26.0.0` ([#7202](https://github.com/MetaMask/core/pull/7202))
- **BREAKING:** Bump `@metamask/accounts-controller` from `^34.0.0` to `^35.0.0` ([#7202](https://github.com/MetaMask/core/pull/7202))

### Fixed

- Always run `beforeSign` hook even if using `gasFeeToken` and `isGasFeeTokenIgnoredIfBalance` ([#7172](https://github.com/MetaMask/core/pull/7172))

## [61.3.0]

### Added

- Add optional `gasFeeToken` property to `addTransaction` and `addTransactionBatch` methods ([#7123](https://github.com/MetaMask/core/pull/7123))
  - Also add optional `gasFeeToken` and `isGasFeeTokenIgnoredIfBalance` properties to `TransactionMeta`.

## [61.2.0]

### Added

- Calculate operator fee for OP stack networks and include it in `layer1GasFee` ([#6979](https://github.com/MetaMask/core/pull/6979))
- Add support for `isGasFeeSponsored` field in transaction batch and add transaction options ([#7064](https://github.com/MetaMask/core/pull/7064))

### Fixed

- Prevent transactions marked as `dropped` if nonce matches incoming transaction ([#7097](https://github.com/MetaMask/core/pull/7097))

## [61.1.0]

### Added

- Add optional `isIntentComplete` property to `TransactionMeta` to indicate transaction outcome was achieved via an alternate chain or mechanism ([#6950](https://github.com/MetaMask/core/pull/6950))

### Changed

- Bump `@metamask/controller-utils` from `^11.14.1` to `^11.15.0` ([#7003](https://github.com/MetaMask/core/pull/7003))
- Identify OP stack chains using gas API ([#6899](https://github.com/MetaMask/core/pull/6899))

## [61.0.0]

### Changed

- **BREAKING:** Use new `Messenger` from `@metamask/messenger` ([#6386](https://github.com/MetaMask/core/pull/6386))
  - Previously, `TransactionController` accepted a `RestrictedMessenger` instance from `@metamask/base-controller`.
- **BREAKING:** Bump `@metamask/accounts-controller` from `^33.0.0` to `^34.0.0` ([#6962](https://github.com/MetaMask/core/pull/6962))
- **BREAKING:** Bump `@metamask/approval-controller` from `^7.0.0` to `^8.0.0` ([#6962](https://github.com/MetaMask/core/pull/6962))
- **BREAKING:** Bump `@metamask/gas-fee-controller` from `^24.0.0` to `^25.0.0` ([#6962](https://github.com/MetaMask/core/pull/6962))
- **BREAKING:** Bump `@metamask/network-controller` from `^24.0.0` to `^25.0.0` ([#6962](https://github.com/MetaMask/core/pull/6962))
- **BREAKING:** Bump `@metamask/remote-feature-flag-controller` from `^1.5.0` to `^2.0.0` ([#6962](https://github.com/MetaMask/core/pull/6962))
- Bump `@metamask/base-controller` from `^8.4.2` to `^9.0.0` ([#6962](https://github.com/MetaMask/core/pull/6962))
- Bump `@metamask/polling-controller` from `^14.0.2` to `^15.0.0` ( [#6962](https://github.com/MetaMask/core/pull/6962))

## [60.10.0]

### Added

- Add actions `TransactionController:emulateNewTransaction` and `TransactionController:emulateTransactionUpdate` ([#6935](https://github.com/MetaMask/core/pull/6935))

### Changed

- Bump `@metamask/base-controller` from `^8.4.1` to `^8.4.2` ([#6917](https://github.com/MetaMask/core/pull/6917))

### Fixed

- Prevent race condition causing excessive incoming transaction polling ([#6913](https://github.com/MetaMask/core/pull/6913))

## [60.9.0]

### Added

- Add `predictWithdraw` to `TransactionType` ([#6860](https://github.com/MetaMask/core/pull/6860))

## [60.8.0]

### Added

- Convert existing transaction to EIP-7702 on publish if `batchTransactions` are set ([#6844](https://github.com/MetaMask/core/pull/6844))
  - Add optional `newSignature` to `onPublish` callback in `TransactionBatchSingleRequest`.
- Add `MONAD` network support ([#6827](https://github.com/MetaMask/core/pull/6827))
  - Add account address relationship API support
  - Add incoming transactions API support

### Changed

- Bump `@metamask/eth-block-tracker` from `^13.0.0` to `^14.0.0` ([#6883](https://github.com/MetaMask/core/pull/6883))
- Update dependencies that indirectly use v4 of `eth-json-rpc-provider` ([#6811](https://github.com/MetaMask/core/pull/6811))

## [60.7.0]

### Added

- Add `txMeta` property to `GetSimulationConfig` callback ([#6833](https://github.com/MetaMask/core/pull/6833))

## [60.6.1]

### Changed

- Bump `@metamask/base-controller` from `^8.4.0` to `^8.4.1` ([#6807](https://github.com/MetaMask/core/pull/6807))
- Bump `@metamask/controller-utils` from `^11.14.0` to `^11.14.1` ([#6807](https://github.com/MetaMask/core/pull/6807))

## [60.6.0]

### Added

- Expose `addTransaction` and `addTransactionBatch` methods through the messenger ([#6749](https://github.com/MetaMask/core/pull/6749))
  - Add types:
    - `AddTransactionOptions`
    - `TransactionControllerAddTransactionAction`
    - `TransactionControllerAddTransactionBatchAction`
- Add new `shieldSubscriptionApprove` transaction type for shield subscription confirmation ([#6769](https://github.com/MetaMask/core/pull/6769))

## [60.5.0]

### Added

- Add `predictBuy`, `predictClaim`, `predictDeposit` and `predictSell` to `TransactionType` ([#6690](https://github.com/MetaMask/core/pull/6690))

### Changed

- Bump `@metamask/utils` from `^11.8.0` to `^11.8.1` ([#6708](https://github.com/MetaMask/core/pull/6708))

### Fixed

- Update `isFirstTimeInteraction` to be determined using recipient if token transfer. ([#6686](https://github.com/MetaMask/core/pull/6686))

## [60.4.0]

### Added

- Expose `confirmExternalTransaction`, `getNonceLock`, `getTransactions`, and `updateTransaction` actions through the messenger ([#6615](https://github.com/MetaMask/core/pull/6615))
  - Like other action methods, they are callable as `TransactionController:*`
  - Also add associated types:
    - `TransactionControllerConfirmExternalTransactionAction`
    - `TransactionControllerGetNonceLockAction`
    - `TransactionControllerGetTransactionsAction`
    - `TransactionControllerUpdateTransactionAction`

### Changed

- Bump `@metamask/controller-utils` from `^11.12.0` to `^11.14.0` ([#6620](https://github.com/MetaMask/core/pull/6620), [#6629](https://github.com/MetaMask/core/pull/6629))
- Bump `@metamask/utils` from `^11.4.2` to `^11.8.0` ([#6588](https://github.com/MetaMask/core/pull/6588))
- Bump `@metamask/base-controller` from `^8.3.0` to `^8.4.0` ([#6632](https://github.com/MetaMask/core/pull/6632))

## [60.3.0]

### Added

- Add two new controller state metadata properties: `includeInStateLogs` and `usedInUi` ([#6473](https://github.com/MetaMask/core/pull/6473))

### Changed

- Update nonce of existing transaction if converted to batch via `batchTransactions` but not first transaction ([#6528](https://github.com/MetaMask/core/pull/6528))
- Bump `@metamask/base-controller` from `^8.2.0` to `^8.3.0` ([#6465](https://github.com/MetaMask/core/pull/6465))

## [60.2.0]

### Added

- Add `isGasFeeIncluded` to `TransactionMeta`, `TransactionBatchRequest` and `addTransaction` options so the client can signal that MetaMask is compensated for the gas fee by the transaction ([#6428](https://github.com/MetaMask/core/pull/6428))
- Add optional `gasUsed` property to `TransactionMeta`, returned by the transaction simulation result ([#6410](https://github.com/MetaMask/core/pull/6410))

## [60.1.0]

### Added

- Add optional `batchTransactionsOptions` to `TransactionMeta` ([#6368](https://github.com/MetaMask/core/pull/6368))
  - Add optional `isAfter` property to `batchTransactions` entries in `TransactionMeta`.
  - Add `BatchTransaction` type.
- Add optional `metamaskPay` and `requiredTransactionIds` properties to `TransactionMeta` ([#6361](https://github.com/MetaMask/core/pull/6361))
  - Add `updateRequiredTransactionIds` method.
- Add `getSimulationConfig` constructor property ([#6281](https://github.com/MetaMask/core/pull/6281))

### Changed

- Bump `@metamask/base-controller` from `^8.1.0` to `^8.2.0` ([#6355](https://github.com/MetaMask/core/pull/6355))

## [60.0.0]

### Added

- Add `isGasFeeSponsored` property to `TransactionMeta` type ([#6244](https://github.com/MetaMask/core/pull/6244))

### Changed

- **BREAKING:** Bump peer dependency `@metamask/accounts-controller` from `^32.0.0` to `^33.0.0` ([#6345](https://github.com/MetaMask/core/pull/6345))
- Bump `@metamask/controller-utils` from `^11.11.0` to `^11.12.0` ([#6303](https://github.com/MetaMask/core/pull/6303))

## [59.2.0]

### Added

- Add optional `updateType` property to disable `type` update in `updateEditableParams` method ([#6289](https://github.com/MetaMask/core/pull/6289))
- Add `perpsDeposit` to `TransactionType` ([#6282](https://github.com/MetaMask/core/pull/6282))

### Changed

- Bump `@metamask/base-controller` from `^8.0.1` to `^8.1.0` ([#6284](https://github.com/MetaMask/core/pull/6284))

## [59.1.0]

### Added

- Add `assetsFiatValues` property on `addTransaction` options ([#6178](https://github.com/MetaMask/core/pull/6178))
  - `assetsFiatValues.sending` is total fiat value of sent assets
  - `assetsFiatValues.receiving` is total fiat value of recieved assets
- Add and export `AddTransactionOptions` type ([#6178](https://github.com/MetaMask/core/pull/6178))

### Fixed

- Preserve provided `origin` in `transactions` when calling `addTransactionBatch` ([#6178](https://github.com/MetaMask/core/pull/6178))

## [59.0.0]

### Added

- Add fallback to the sequential hook when `publishBatchHook` returns empty ([#6063](https://github.com/MetaMask/core/pull/6063))

### Changed

- **BREAKING:** Bump peer dependency `@metamask/accounts-controller` to `^32.0.0` ([#6171](https://github.com/MetaMask/core/pull/6171))

### Fixed

- Preserve provided `type` in `transactions` when calling `addTransactionBatch` ([#6056](https://github.com/MetaMask/core/pull/6056))
- Normalize transaction `data` to ensure case-insensitive detection ([#6102](https://github.com/MetaMask/core/pull/6102))

## [58.1.1]

### Changed

- Bump `@metamask/controller-utils` from `^11.10.0` to `^11.11.0` ([#6069](https://github.com/MetaMask/core/pull/6069))
  - This upgrade includes performance improvements to checksum hex address normalization
- Bump `@metamask/utils` from `^11.2.0` to `^11.4.2` ([#6054](https://github.com/MetaMask/core/pull/6054))

## [58.1.0]

### Added

- Support `containerTypes` property in `updateEditableParams` method ([#6014](https://github.com/MetaMask/core/pull/6014))
- Add specific transaction types to outgoing transactions retrieved from accounts API ([#5987](https://github.com/MetaMask/core/pull/5987))
  - Add optional `amount` property to `transferInformation` object in `TransactionMeta` type.

### Changed

- Automatically update `gasFeeEstimates` in unapproved `transactionBatches` ([#5950](https://github.com/MetaMask/core/pull/5950))
- Estimate gas for type-4 transactions with `data` using `eth_estimateGas` and state overrides if simulation fails [#6016](https://github.com/MetaMask/core/pull/6016))
- Query only latest page of transactions from accounts API ([#5983](https://github.com/MetaMask/core/pull/5983))
- Remove incoming transactions when calling `wipeTransactions` ([#5986](https://github.com/MetaMask/core/pull/5986))
- Poll immediately when calling `startIncomingTransactionPolling` ([#5986](https://github.com/MetaMask/core/pull/5986))

## [58.0.0]

### Changed

- **BREAKING:** Bump peer dependency `@metamask/accounts-controller` to `^31.0.0` ([#5999](https://github.com/MetaMask/core/pull/5999))
- **BREAKING:** Bump peer dependency `@metamask/gas-fee-controller` to `^24.0.0` ([#5999](https://github.com/MetaMask/core/pull/5999))
- **BREAKING:** Bump peer dependency `@metamask/network-controller` to `^24.0.0` ([#5999](https://github.com/MetaMask/core/pull/5999))

## [57.4.0]

### Added

- Add optional `afterSimulate` and `beforeSign` hooks to constructor ([#5503](https://github.com/MetaMask/core/pull/5503))
  - Add `AfterSimulateHook` type.
  - Add `BeforeSignHook` type.
  - Add `TransactionContainerType` enum.
  - Add `TransactionControllerEstimateGasAction` type.
  - Add optional `containerTypes` property to `TransactionMeta`.
  - Add optional `ignoreDelegationSignatures` boolean to `estimateGas` method.
- Add `gasFeeEstimates` property to `TransactionBatchMeta`, populated using `DefaultGasFeeFlow` ([#5886](https://github.com/MetaMask/core/pull/5886))

### Fixed

- Handle unknown chain IDs on incoming transactions ([#5985](https://github.com/MetaMask/core/pull/5985))

## [57.3.0]

### Added

- Add `SEI` network support ([#5694](https://github.com/MetaMask/core/pull/5694))
  - Add account address relationship API support
  - Add incoming transactions API support

## [57.2.0]

### Added

- Add `lendingWithdraw` to `TransactionType` ([#5936](https://github.com/MetaMask/core/pull/5936))

### Changed

- Bump `@metamask/controller-utils` to `^11.10.0` ([#5935](https://github.com/MetaMask/core/pull/5935))

### Fixed

- Avoid coercing `publishBatchHook` to a boolean ([#5934](https://github.com/MetaMask/core/pull/5934))

## [57.1.0]

### Added

- Add `gas` property to `TransactionBatchMeta`, populated using simulation API ([#5852](https://github.com/MetaMask/core/pull/5852))

### Changed

- Include gas limit and gas fees in simulation requests ([#5754](https://github.com/MetaMask/core/pull/5754))
  - Add optional `fee` property to `GasFeeToken`.
- Default addTransactionBatch to EIP7702 if supported, otherwise use sequential batch ([#5853](https://github.com/MetaMask/core/pull/5853))

## [57.0.0]

### Changed

- **BREAKING:** bump `@metamask/accounts-controller` peer dependency to `^30.0.0` ([#5888](https://github.com/MetaMask/core/pull/5888))

## [56.3.0]

### Added

- Include `origin` for `wallet_sendCalls` requests to the security alerts API ([#5876](https://github.com/MetaMask/core/pull/5876))
  - Extend `ValidateSecurityRequest` with `origin` property.
  - Send `origin` via `validateSecurity` callback.
- Add optional approval request when calling `addTransactionBatch` ([#5793](https://github.com/MetaMask/core/pull/5793))
  - Add `transactionBatches` array to state.
  - Add `TransactionBatchMeta` type.

### Fixed

- Support leading zeroes in `authorizationList` properties ([#5830](https://github.com/MetaMask/core/pull/5830))

## [56.2.0]

### Added

- Add sequential batch support when `publishBatchHook` is not defined ([#5762](https://github.com/MetaMask/core/pull/5762))

### Fixed

- Fix `userFeeLevel` as `dappSuggested` initially when dApp suggested gas values for legacy transactions ([#5821](https://github.com/MetaMask/core/pull/5821))
- Fix `addTransaction` function to correctly identify a transaction as a `simpleSend` type when the recipient is a smart account ([#5822](https://github.com/MetaMask/core/pull/5822))
- Fix gas fee randomisation with many decimal places ([#5839](https://github.com/MetaMask/core/pull/5839))

## [56.1.0]

### Added

- Automatically update gas fee properties in `txParams` when `updateTransactionGasFees` method is called with `userFeeLevel` ([#5800](https://github.com/MetaMask/core/pull/5800))
- Support additional debug of incoming transaction requests ([#5803](https://github.com/MetaMask/core/pull/5803))
  - Add optional `incomingTransactions.client` constructor property.
  - Add optional `tags` property to `updateIncomingTransactions` method.

### Changed

- Bump `@metamask/controller-utils` to `^11.9.0` ([#5812](https://github.com/MetaMask/core/pull/5812))

### Fixed

- Throw correct error code if upgrade rejected ([#5814](https://github.com/MetaMask/core/pull/5814))

## [56.0.0]

### Changed

- **BREAKING:** bump `@metamask/accounts-controller` peer dependency to `^29.0.0` ([#5802](https://github.com/MetaMask/core/pull/5802))
- Configure incoming transaction polling interval using feature flag ([#5792](https://github.com/MetaMask/core/pull/5792))

## [55.0.2]

### Fixed

- Fix type-4 gas estimation ([#5790](https://github.com/MetaMask/core/pull/5790))

## [55.0.1]

### Changed

- Bump `@metamask/controller-utils` to `^11.8.0` ([#5765](https://github.com/MetaMask/core/pull/5765))

### Fixed

- Validate correct origin in EIP-7702 transaction ([#5771](https://github.com/MetaMask/core/pull/5771))
- Set `userFeeLevel` to `medium` instead of `dappSuggested` when `gasPrice` is suggested ([#5773](https://github.com/MetaMask/core/5773))

## [55.0.0]

### Added

- Add optional `isEIP7702GasFeeTokensEnabled` constructor callback ([#5706](https://github.com/MetaMask/core/pull/5706))
- Add `lendingDeposit` `TransactionType` ([#5747](https://github.com/MetaMask/core/pull/5747))

### Changed

- **BREAKING:** Bump `@metamask/accounts-controller` peer dependency to `^28.0.0` ([#5763](https://github.com/MetaMask/core/pull/5763))

## [54.4.0]

### Changed

- Bump `@metamask/network-controller` from `^23.2.0` to `^23.3.0` ([#5729](https://github.com/MetaMask/core/pull/5729))
- Remove validation of `from` if `origin` is internal ([#5707](https://github.com/MetaMask/core/pull/5707))

## [54.3.0]

### Added

- Add optional `gasTransfer` property to `GasFeeToken` ([#5681](https://github.com/MetaMask/core/pull/5681))

### Changed

- Bump `@metamask/base-controller` from ^8.0.0 to ^8.0.1 ([#5722](https://github.com/MetaMask/core/pull/5722))

## [54.2.0]

### Added

- Add optional `afterAdd` hook to constructor ([#5692](https://github.com/MetaMask/core/pull/5692))
  - Add optional `txParamsOriginal` property to `TransactionMeta`.
  - Add `AfterAddHook` type.

### Fixed

- Handle errors in `isAtomicBatchSupported` method ([#5704](https://github.com/MetaMask/core/pull/5704))

## [54.1.0]

### Changed

- Configure gas estimation buffers using feature flags ([#5637](https://github.com/MetaMask/core/pull/5637))
- Update error codes for duplicate batch ID and batch size limit errors ([#5635](https://github.com/MetaMask/core/pull/5635))

### Fixed

- Do not use fixed gas for type 4 transactions ([#5646](https://github.com/MetaMask/core/pull/5646))
- Throw if `addTransactionBatch` is called with any nested transaction with `to` matching internal account and including `data` ([#5635](https://github.com/MetaMask/core/pull/5635))
- Fix incoming transaction support with `queryEntireHistory` set to `false` ([#5582](https://github.com/MetaMask/core/pull/5582))

## [54.0.0]

### Added

- Add `isExternalSign` property to `TransactionMeta` to disable nonce generation and signing ([#5604](https://github.com/MetaMask/core/pull/5604))
- Add types for `isAtomicBatchSupported` method ([#5600](https://github.com/MetaMask/core/pull/5600))
  - `IsAtomicBatchSupportedRequest`
  - `IsAtomicBatchSupportedResult`
  - `IsAtomicBatchSupportedResultEntry`

### Changed

- **BREAKING:** Update signature of `isAtomicBatchSupported` method ([#5600](https://github.com/MetaMask/core/pull/5600))
  - Replace `address` argument with `request` object containing `address` and optional `chainIds`.
  - Return array of `IsAtomicBatchSupportedResultEntry` objects.
- Skip `origin` validation for `batch` transaction type ([#5586](https://github.com/MetaMask/core/pull/5586))

### Fixed

- **BREAKING:** `enableTxParamsGasFeeUpdates` is renamed to `isAutomaticGasFeeUpdateEnabled` now expects a callback function instead of a boolean. ([#5602](https://github.com/MetaMask/core/pull/5602))
  - This callback is invoked before performing `txParams` gas fee updates. The update will proceed only if the callback returns a truthy value.
  - If not set it will default to return `false`.

## [53.0.0]

### Added

- Add `gasPayment` to `TransactionType` enum ([#5584](https://github.com/MetaMask/core/pull/5584))
- Add `TransactionControllerUpdateCustodialTransactionAction` messenger action ([#5045](https://github.com/MetaMask/core/pull/5045))

### Changed

- **BREAKING:** Return `Promise` from `beforePublish` and `beforeCheckPendingTransaction` hooks ([#5045](https://github.com/MetaMask/core/pull/5045))
- Support additional parameters in `updateCustodialTransaction` method ([#5045](https://github.com/MetaMask/core/pull/5045))
  - `gasLimit`
  - `gasPrice`
  - `maxFeePerGas`
  - `maxPriorityFeePerGas`
  - `nonce`
  - `type`
- Configure gas estimation fallback using remote feature flags ([#5556](https://github.com/MetaMask/core/pull/5556))
- Throw if `chainId` in `TransactionParams` does not match `networkClientId` when calling `addTransaction` ([#5511](https://github.com/MetaMask/core/pull/5569))
  - Mark `chainId` in `TransactionParams` as deprecated.
- Bump `@metamask/controller-utils` to `^11.7.0` ([#5583](https://github.com/MetaMask/core/pull/5583))

### Removed

- **BREAKING:** Remove `custodyId` and `custodyStatus` properties from `TransactionMeta` ([#5045](https://github.com/MetaMask/core/pull/5045))

## [52.3.0]

### Added

- Adds `RandomisedEstimationsGasFeeFlow` to gas fee flows in `TransactionController` ([#5511](https://github.com/MetaMask/core/pull/5511))
  - Added flow only will be activated if chainId is defined in feature flags.
- Configure pending transaction polling intervals using remote feature flags ([#5549](https://github.com/MetaMask/core/pull/5549))

### Fixed

- Fix EIP-7702 contract signature validation on chains with odd-length hexadecimal ID ([#5563](https://github.com/MetaMask/core/pull/5563))
- Fix simulation of type-4 transactions ([#5552](https://github.com/MetaMask/core/pull/5552))
- Display incoming transactions in active tab ([#5487](https://github.com/MetaMask/core/pull/5487))
- Fix bug in `updateTransactionGasFees` affecting `txParams` gas updates when `enableTxParamsGasFeeUpdates` is enabled. ([#5539](https://github.com/MetaMask/core/pull/5539))

## [52.2.0]

### Added

- Add `gasFeeTokens` to `TransactionMeta` ([#5524](https://github.com/MetaMask/core/pull/5524))
  - Add `GasFeeToken` type.
  - Add `selectedGasFeeToken` to `TransactionMeta`.
  - Add `updateSelectedGasFeeToken` method.
- Support security validation of transaction batches ([#5526](https://github.com/MetaMask/core/pull/5526))
  - Add `ValidateSecurityRequest` type.
  - Add optional `securityAlertId` to `SecurityAlertResponse`.
  - Add optional `securityAlertId` to `TransactionBatchRequest`.
  - Add optional `validateSecurity` callback to `TransactionBatchRequest`.
- Support publish batch hook ([#5401](https://github.com/MetaMask/core/pull/5401))
  - Add `hooks.publishBatch` option to constructor.
  - Add `updateBatchTransactions` method.
  - Add `maxFeePerGas` and `maxPriorityFeePerGas` to `updateEditableParams` options.
  - Add types.
    - `PublishBatchHook`
    - `PublishBatchHookRequest`
    - `PublishBatchHookResult`
    - `PublishBatchHookTransaction`
    - `PublishHook`
    - `PublishHookResult`
  - Add optional properties to `TransactionMeta`.
    - `batchTransactions`
    - `disableGasBuffer`
  - Add optional properties to `BatchTransactionParams`.
    - `gas`
    - `maxFeePerGas`
    - `maxPriorityFeePerGas`
  - Add optional `existingTransaction` property to `TransactionBatchSingleRequest`.
  - Add optional `useHook` property to `TransactionBatchRequest`.

## [52.1.0]

### Added

- Add `enableTxParamsGasFeeUpdates` constructor option ([5394](https://github.com/MetaMask/core/pull/5394))
  - If not set it will default to `false`.
  - Automatically update gas fee properties in `txParams` when the `gasFeeEstimates` are updated via polling.

### Fixed

- Fix gas estimation for type 4 transactions ([#5519](https://github.com/MetaMask/core/pull/5519))

## [52.0.0]

### Changed

- **BREAKING:** Remove `chainIds` argument from incoming transaction methods ([#5436](https://github.com/MetaMask/core/pull/5436))
  - `startIncomingTransactionPolling`
  - `stopIncomingTransactionPolling`
  - `updateIncomingTransactions`

## [51.0.0]

### Changed

- **BREAKING:** Bump peer dependency `@metamask/accounts-controller` to `^27.0.0` ([#5507](https://github.com/MetaMask/core/pull/5507))
- **BREAKING:** Bump peer dependency `@metamask/gas-fee-controller` to `^23.0.0` ([#5507](https://github.com/MetaMask/core/pull/5507))
- **BREAKING:** Bump peer dependency `@metamask/network-controller` to `^23.0.0` ([#5507](https://github.com/MetaMask/core/pull/5507))

## [50.0.0]

### Added

- Add additional metadata for batch metrics ([#5488](https://github.com/MetaMask/core/pull/5488))
  - Add `delegationAddress` to `TransactionMeta`.
  - Add `NestedTransactionMetadata` type containing `BatchTransactionParams` and `type`.
  - Add optional `type` to `TransactionBatchSingleRequest`.
- Verify EIP-7702 contract address using signatures ([#5472](https://github.com/MetaMask/core/pull/5472))
  - Add optional `publicKeyEIP7702` property to constructor.
  - Add dependency on `^5.7.0` of `@ethersproject/wallet`.

### Changed

- **BREAKING:** Bump `@metamask/accounts-controller` peer dependency to `^26.1.0` ([#5481](https://github.com/MetaMask/core/pull/5481))
- **BREAKING:** Add additional metadata for batch metrics ([#5488](https://github.com/MetaMask/core/pull/5488))
  - Change `error` in `TransactionMeta` to optional for all statuses.
  - Change `nestedTransactions` in `TransactionMeta` to array of `NestedTransactionMetadata`.
- Throw if `addTransactionBatch` called with external origin and size limit exceeded ([#5489](https://github.com/MetaMask/core/pull/5489))
- Verify EIP-7702 contract address using signatures ([#5472](https://github.com/MetaMask/core/pull/5472))
  - Use new `contracts` property from feature flags instead of `contractAddresses`.

## [49.0.0]

### Added

- Add `revertDelegation` to `TransactionType` ([#5468](https://github.com/MetaMask/core/pull/5468))
- Add optional batch ID to metadata ([#5462](https://github.com/MetaMask/core/pull/5462))
  - Add optional `batchId` property to `TransactionMeta`.
  - Add optional `transactionHash` to `TransactionReceipt`.
  - Add optional `data` to `Log`.
  - Add optional `batchId` to `TransactionBatchRequest`.
  - Add optional `batchId` to `addTransaction` options.
  - Throw if `batchId` already exists on a transaction.

### Changed

- **BREAKING:** Add optional batch ID to metadata ([#5462](https://github.com/MetaMask/core/pull/5462))
  - Change `batchId` in `TransactionBatchResult` to `Hex`.
  - Return `batchId` from `addTransactionBatch` if provided.
  - Generate random batch ID if no `batchId` provided.

## [48.2.0]

### Changed

- Normalize gas limit using `gas` and `gasLimit` properties ([#5396](https://github.com/MetaMask/core/pull/5396))

## [48.1.0]

### Changed

- Prevent external transactions to internal accounts if `data` included ([#5418](https://github.com/MetaMask/core/pull/5418))

## [48.0.0]

### Changed

- **BREAKING:** Bump `@metamask/accounts-controller` peer dependency to `^26.0.0` ([#5439](https://github.com/MetaMask/core/pull/5439))
- **BREAKING:** Bump `@ethereumjs/util` from `^8.1.0` to `^9.1.0` ([#5347](https://github.com/MetaMask/core/pull/5347))

## [47.0.0]

### Added

- Persist user rejection optional data in rejected error ([#5355](https://github.com/MetaMask/core/pull/5355))
- Add `updateAtomicBatchData` method ([#5380](https://github.com/MetaMask/core/pull/5380))
- Support atomic batch transactions ([#5306](https://github.com/MetaMask/core/pull/5306))
  - Add methods:
    - `addTransactionBatch`
    - `isAtomicBatchSupported`
  - Add `batch` to `TransactionType`.
  - Add `nestedTransactions` to `TransactionMeta`.
  - Add new types:
    - `BatchTransactionParams`
    - `TransactionBatchSingleRequest`
    - `TransactionBatchRequest`
    - `TransactionBatchResult`
  - Add dependency on `@metamask/remote-feature-flag-controller:^1.4.0`.

### Changed

- **BREAKING:** Bump `@metamask/accounts-controller` peer dependency to `^25.0.0` ([#5426](https://github.com/MetaMask/core/pull/5426))
- **BREAKING**: Require messenger permissions for `KeyringController:signEip7702Authorization` action ([#5410](https://github.com/MetaMask/core/pull/5410))
- **BREAKING:** Support atomic batch transactions ([#5306](https://github.com/MetaMask/core/pull/5306))
  - Require `AccountsController:getState` action permission in messenger.
  - Require `RemoteFeatureFlagController:getState` action permission in messenger.
- Bump `@metamask/utils` from `^11.1.0` to `^11.2.0` ([#5301](https://github.com/MetaMask/core/pull/5301))
- Throw if `addTransactionBatch` is called with any nested transaction with `to` matching internal account ([#5369](https://github.com/MetaMask/core/pull/5369))

## [46.0.0]

### Added

- Adds ability of re-simulating transaction depending on the `isActive` property on `transactionMeta` ([#5189](https://github.com/MetaMask/core/pull/5189))
  - `isActive` property is expected to set by client.
  - Re-simulation of transactions will occur every 3 seconds if `isActive` is `true`.
- Adds `setTransactionActive` function to update the `isActive` property on `transactionMeta`. ([#5189](https://github.com/MetaMask/core/pull/5189))

### Changed

- **BREAKING:** Bump `@metamask/accounts-controller` peer dependency from `^23.0.0` to `^24.0.0` ([#5318](https://github.com/MetaMask/core/pull/5318))

## [45.1.0]

### Added

- Add support for EIP-7702 / type 4 transactions ([#5285](https://github.com/MetaMask/core/pull/5285))
  - Add `setCode` to `TransactionEnvelopeType`.
  - Add `authorizationList` to `TransactionParams`.
  - Export `Authorization` and `AuthorizationList` types.

### Changed

- The TransactionController messenger must now allow the `KeyringController:signAuthorization` action ([#5285](https://github.com/MetaMask/core/pull/5285))
- Bump `@metamask/base-controller` from `^7.1.1` to `^8.0.0` ([#5305](https://github.com/MetaMask/core/pull/5305))
- Bump `ethereumjs/tx` from `^4.2.0` to `^5.4.0` ([#5285](https://github.com/MetaMask/core/pull/5285))
- Bump `ethereumjs/common` from `^3.2.0` to `^4.5.0` ([#5285](https://github.com/MetaMask/core/pull/5285))

## [45.0.0]

### Changed

- **BREAKING:** Bump `@metamask/accounts-controller` peer dependency from `^22.0.0` to `^23.0.0` ([#5292](https://github.com/MetaMask/core/pull/5292))

## [44.1.0]

### Changed

- Rename `ControllerMessenger` to `Messenger` ([#5234](https://github.com/MetaMask/core/pull/5234))
- Bump `@metamask/utils` from `^11.0.1` to `^11.1.0` ([#5223](https://github.com/MetaMask/core/pull/5223))

### Fixed

- Prevent transaction resubmit on multiple endpoints ([#5262](https://github.com/MetaMask/core/pull/5262))

## [44.0.0]

### Changed

- **BREAKING:** Bump `@metamask/accounts-controller` peer dependency from `^21.0.0` to `^22.0.0` ([#5218](https://github.com/MetaMask/core/pull/5218))

## [43.0.0]

### Added

- Add `gasLimitNoBuffer` property to `TransactionMeta` type ([#5113](https://github.com/MetaMask/core/pull/5113))
  - `gasLimitNoBuffer` is the estimated gas for the transaction without any buffer applied.

### Changed

- **BREAKING:** Bump `@metamask/accounts-controller` peer dependency from `^20.0.0` to `^21.0.0` ([#5140](https://github.com/MetaMask/core/pull/5140))
- Bump `@metamask/base-controller` from `7.1.0` to `^7.1.1` ([#5135](https://github.com/MetaMask/core/pull/5135))

## [42.1.0]

### Added

- Validate `gas` and `gasLimit` are hexadecimal strings ([#5093](https://github.com/MetaMask/core/pull/5093))

### Changed

- Bump `@metamask/base-controller` from `^7.0.0` to `^7.1.0` ([#5079](https://github.com/MetaMask/core/pull/5079))
- Bump `@metamask/utils` to `^11.0.1` and `@metamask/rpc-errors` to `^7.0.2` ([#5080](https://github.com/MetaMask/core/pull/5080))

## [42.0.0]

### Added

- Retrieve incoming transactions using Accounts API ([#4927](https://github.com/MetaMask/core/pull/4927))
  - Add `INCOMING_TRANSACTIONS_SUPPORTED_CHAIN_IDS` constant.

### Changed

- **BREAKING:** Retrieve incoming transactions using Accounts API ([#4927](https://github.com/MetaMask/core/pull/4927))
  - Rename `TransactionControllerIncomingTransactionBlockReceivedEvent` to `TransactionControllerIncomingTransactionsReceivedEvent`.
  - Replace `networkClientIds` argument with `chainIds` in following methods:
    - `startIncomingTransactionPolling`
    - `stopIncomingTransactionPolling`
    - `updateIncomingTransactions`
- Bump `@metamask/eth-block-tracker` from `^11.0.2` to `^11.0.3` ([#5025](https://github.com/MetaMask/core/pull/5025))

### Removed

- **BREAKING:** Retrieve incoming transactions using Accounts API ([#4927](https://github.com/MetaMask/core/pull/4927))
  - Remove `ETHERSCAN_SUPPORTED_NETWORKS` constant.
  - Remove types:
    - `EtherscanTransactionMeta`
    - `RemoteTransactionSource`
    - `RemoteTransactionSourceRequest`

## [41.1.0]

### Added

- Add optional `destinationChainId` property to `TransactionMeta` to facilitate Bridge transactions ([#4988](https://github.com/MetaMask/core/pull/4988))

### Changed

- Bump `@metamask/controller-utils` from `^11.4.3` to `^11.4.4` ([#5012](https://github.com/MetaMask/core/pull/5012))

### Fixed

- Make implicit peer dependencies explicit ([#4974](https://github.com/MetaMask/core/pull/4974))
  - Add the following packages as peer dependencies of this package to satisfy peer dependency requirements from other dependencies:
    - `@babel/runtime` `^7.0.0` (required by `@metamask/ethjs-provider-http`)
    - `@metamask/eth-block-tracker` `>=9` (required by `@metamask/nonce-tracker`)
  - These dependencies really should be present in projects that consume this package (e.g. MetaMask clients), and this change ensures that they now are.
  - Furthermore, we are assuming that clients already use these dependencies, since otherwise it would be impossible to consume this package in its entirety or even create a working build. Hence, the addition of these peer dependencies is really a formality and should not be breaking.
- Correct ESM-compatible build so that imports of the following packages that re-export other modules via `export *` are no longer corrupted: ([#5011](https://github.com/MetaMask/core/pull/5011))
  - `@ethereumjs/common`
  - `@ethereumjs/util`
  - `@metamask/eth-query`
  - `bn.js`
  - `fast-json-patch`
  - `lodash`

## [41.0.0]

### Added

- **BREAKING:** Remove global network usage ([#4920](https://github.com/MetaMask/core/pull/4920))
  - Add required `networkClientId` argument to `handleMethodData` method.

### Changed

- **BREAKING:** Remove global network usage ([#4920](https://github.com/MetaMask/core/pull/4920))
  - Require `networkClientId` option in `addTransaction` method.
  - Require `networkClientId` property in `TransactionMeta` type.
  - Change `wipeTransactions` method arguments to optional object containing `address` and `chainId` properties.
  - Require `networkClientId` argument in `estimateGas`, `estimateGasBuffered` and `getNonceLock` methods.

### Removed

- **BREAKING:** Remove global network usage ([#4920](https://github.com/MetaMask/core/pull/4920))
  - Remove the `blockTracker`, `isMultichainEnabled`, `onNetworkStateChange` and `provider` constructor options.
  - Remove `filterToCurrentNetwork` option from `getTransactions` method.

## [40.1.0]

### Added

- Add `firstTimeInteraction` to transaction meta ([#4895](https://github.com/MetaMask/core/pull/4895))
  - This is a boolean value that indicates whether the transaction is the first time the user has interacted with it.
- Add `isFirstTimeInteractionEnabled` callback constructor option ([#4895](https://github.com/MetaMask/core/pull/4895))
  - This is a function that returns a boolean value indicating whether the first time interaction check should be enabled.

## [40.0.0]

### Changed

- **BREAKING:** Bump `@metamask/accounts-controller` peer dependency from `^19.0.0` to `^20.0.0` ([#4195](https://github.com/MetaMask/core/pull/4956))

## [39.1.0]

### Changed

- Temporarily increase the pending transaction polling rate when polling starts ([#4917](https://github.com/MetaMask/core/pull/4917))
  - Poll every 3 seconds up to ten times, then poll on each new block.

## [39.0.0]

### Changed

- **BREAKING:** Bump peer dependency `@metamask/accounts-controller` from `^18.0.0` to `^19.0.0` ([#4915](https://github.com/MetaMask/core/pull/4915))
- Bump `@metamask/controller-utils` from `^11.4.2` to `^11.4.3` ([#4915](https://github.com/MetaMask/core/pull/4915))

## [38.3.0]

### Added

- Validate gas fee properties to ensure they are valid hexadecimal strings ([#4854](https://github.com/MetaMask/core/pull/4854))

### Fixed

- Fix gas limit estimation on new transactions and via `estimateGas` and `estimateGasBuffered` methods ([#4897](https://github.com/MetaMask/core/pull/4897))

## [38.2.0]

### Added

- Add staking transaction types ([#4874](https://github.com/MetaMask/core/pull/4874))
  - `stakingClaim`
  - `stakingDeposit`
  - `stakingUnstake`

### Changed

- Bump `@metamask/controller-utils` from `^11.4.1` to `^11.4.2` ([#4870](https://github.com/MetaMask/core/pull/4870))
- Bump `@metamask/accounts-controller` from `^18.2.2` to `^18.2.3` ([#4870](https://github.com/MetaMask/core/pull/4870))
- Bump `@metamask/network-controller` from `^22.0.0` to `^22.0.1` ([#4870](https://github.com/MetaMask/core/pull/4870))

## [38.1.0]

### Added

- Automatically re-simulate transactions based on security criteria ([#4792](https://github.com/MetaMask/core/pull/4792))
  - If the security provider marks the transaction as malicious.
  - If the simulated native balance change does not match the `value`.
  - Set new `isUpdatedAfterSecurityCheck` property to `true` if the subsequent simulation response has changed.

### Changed

- Bump `@metamask/eth-json-rpc-provider` from `^4.1.5` to `^4.1.6` ([#4862](https://github.com/MetaMask/core/pull/4862))
- Bump `@metamask/approval-controller` from `^7.1.0` to `^7.1.1` ([#4862](https://github.com/MetaMask/core/pull/4862))
- Bump `@metamask/controller-utils` from `^11.4.0` to `^11.4.1` ([#4862](https://github.com/MetaMask/core/pull/4862))
- Bump `@metamask/base-controller` from `7.0.1` to `^7.0.2` ([#4862](https://github.com/MetaMask/core/pull/4862))

## [38.0.0]

### Changed

- **BREAKING:** Bump `@metamask/gas-fee-controller` peer dependency from `^20.0.0` to `^21.0.0` ([#4810](https://github.com/MetaMask/core/pull/4810))
- **BREAKING:** Bump `@metamask/network-controller` peer dependency from `^21.0.0` to `^22.0.0` ([#4841](https://github.com/MetaMask/core/pull/4841))
- Bump `@metamask/controller-utils` to `^11.4.0` ([#4834](https://github.com/MetaMask/core/pull/4834))
- Bump `@metamask/rpc-errors` to `^7.0.1` ([#4831](https://github.com/MetaMask/core/pull/4831))
- Bump `@metamask/utils` to `^10.0.0` ([#4831](https://github.com/MetaMask/core/pull/4831))

## [37.3.0]

### Added

- Add types for bridge transactions ([#4714](https://github.com/MetaMask/core/pull/4714))

### Changed

- Reduce gas limit fallback from 95% to 35% of the block gas limit on failed gas limit estimations ([#4739](https://github.com/MetaMask/core/pull/4739))

### Fixed

- Use contract ABIs to decode the token balance responses ([#4775](https://github.com/MetaMask/core/pull/4775))

## [37.2.0]

### Added

- Add optional `incomingTransactions.etherscanApiKeysByChainId` constructor property to support API keys in requests to Etherscan ([#4748](https://github.com/MetaMask/core/pull/4748))

### Fixed

- Cleanup transactions only during initialisation ([#4753](https://github.com/MetaMask/core/pull/4753))
- Remove `gasPrice` from requests to `linea_estimateGas` ([#4737](https://github.com/MetaMask/core/pull/4737))

## [37.1.0]

### Added

- Populate `submitHistory` in state when submitting transactions to network ([#4706](https://github.com/MetaMask/core/pull/4706))
- Export `CHAIN_IDS`, `ETHERSCAN_SUPPORTED_NETWORKS` and `SPEED_UP_RATE` constants ([#4706](https://github.com/MetaMask/core/pull/4706))

### Changed

- Make `getPermittedAccounts` constructor callback optional ([#4706](https://github.com/MetaMask/core/pull/4706))
- Bump accounts related packages ([#4713](https://github.com/MetaMask/core/pull/4713)), ([#4728](https://github.com/MetaMask/core/pull/4728))
  - Those packages are now built slightly differently and are part of the [accounts monorepo](https://github.com/MetaMask/accounts).
  - Bump `@metamask/keyring-api` from `^8.1.0` to `^8.1.4`

## [37.0.0]

### Changed

- Remove unapproved transactions during initialisation ([#4658](https://github.com/MetaMask/core/pull/4658))
- Fail approved and signed transactions during initialisation ([#4658](https://github.com/MetaMask/core/pull/4658))
- Remove `TraceContext`, `TraceRequest`, and `TraceCallback` types ([#4655](https://github.com/MetaMask/core/pull/4655))
  - These were moved to `@metamask/controller-utils`.

### Removed

- **BREAKING:** Remove `initApprovals` method ([#4658](https://github.com/MetaMask/core/pull/4658))
- **BREAKING:** Remove `beforeApproveOnInit` hook ([#4658](https://github.com/MetaMask/core/pull/4658))

### Fixed

- Produce and export ESM-compatible TypeScript type declaration files in addition to CommonJS-compatible declaration files ([#4648](https://github.com/MetaMask/core/pull/4648))
  - Previously, this package shipped with only one variant of type declaration
    files, and these files were only CommonJS-compatible, and the `exports`
    field in `package.json` linked to these files. This is an anti-pattern and
    was rightfully flagged by the
    ["Are the Types Wrong?"](https://arethetypeswrong.github.io/) tool as
    ["masquerading as CJS"](https://github.com/arethetypeswrong/arethetypeswrong.github.io/blob/main/docs/problems/FalseCJS.md).
    All of the ATTW checks now pass.
- Remove chunk files ([#4648](https://github.com/MetaMask/core/pull/4648)).
  - Previously, the build tool we used to generate JavaScript files extracted
    common code to "chunk" files. While this was intended to make this package
    more tree-shakeable, it also made debugging more difficult for our
    development teams. These chunk files are no longer present.

## [36.1.0]

### Added

- Add missing `TransactionControllerOptions` type in package-level export ([#4683](https://github.com/MetaMask/core/pull/4683))

## [36.0.0]

### Changed

- **BREAKING:** Bump devDependency and peerDependency `@metamask/network-controller` from `^20.0.0` to `^21.0.0` ([#4651](https://github.com/MetaMask/core/pull/4651))
- **BREAKING:** Bump devDependency and peerDependency `@metamask/gas-fee-controller` from `^19.0.0` to `^20.0.0` ( [#4651](https://github.com/MetaMask/core/pull/4651))
- Bump `@metamask/base-controller` from `^6.0.3` to `^7.0.0` ([#4643](https://github.com/MetaMask/core/pull/4643))
- Bump `@metamask/controller-utils` from `^11.0.2` to `^11.2.0` ([#4639](https://github.com/MetaMask/core/pull/4639), [#4651](https://github.com/MetaMask/core/pull/4651))

## [35.2.0]

### Added

- Add tracing infrastructure ([#4575](https://github.com/MetaMask/core/pull/4575))
  - Add optional `trace` callback to constructor.
  - Add optional `traceContext` option to `addTransaction` method.
  - Add initial tracing of transaction lifecycle.

### Changed

- Bump `@metamask/base-controller` from `^6.0.2` to `^6.0.3` ([#4625](https://github.com/MetaMask/core/pull/4625))
- Bump `@metamask/network-controller` from `^20.1.0` to `^20.2.0` ([#4618](https://github.com/MetaMask/core/pull/4618))
- Bump `@metamask/eth-json-rpc-provider` from `^4.1.2` to `^4.1.3` ([#4607](https://github.com/MetaMask/core/pull/4607))

### Removed

- Remove validation of `gasValues` passed to `speedUpTransaction` and `stopTransaction` methods ([#4617](https://github.com/MetaMask/core/pull/4617))

## [35.1.1]

### Changed

- Upgrade TypeScript version from `~5.0.4` to `~5.2.2` ([#4576](https://github.com/MetaMask/core/pull/4576), [#4584](https://github.com/MetaMask/core/pull/4584))

### Fixed

- Fix gaps in transaction validation and async error logging ([#4596](https://github.com/MetaMask/core/pull/4596))
- Upgrade `@metamask/nonce-tracker` from v5 to v6 ([#4591](https://github.com/MetaMask/core/pull/4591))

## [35.1.0]

### Added

- Add `DISPLAYED_TRANSACTION_HISTORY_PATHS` constant, representing the transaction history paths that may be used for display ([#4555](https://github.com/MetaMask/core/pull/4555))
  - This was exported so that it might be used to ensure display logic and internal history logic remains in-sync.
  - Any paths listed here will have their timestamps preserved. Unlisted paths may be compressed by the controller to minimize history size, losing the timestamp.
- Add `MAX_TRANSACTION_HISTORY_LENGTH` constant, representing the expected maximum size of the `history` property for a given transaction ([#4555](https://github.com/MetaMask/core/pull/4555))
  - Note that this is not strictly enforced, the length may exceed this number of all entries are "displayed" entries, but we expect this to be extremely improbable in practice.

### Fixed

- Prevent transaction history from growing endlessly in size ([#4555](https://github.com/MetaMask/core/pull/4555))

## [35.0.1]

### Changed

- **BREAKING:** Bump peerDependency `@metamask/accounts-controller` from `^17.0.0` to `^18.0.0` ([#4548](https://github.com/MetaMask/core/pull/4548))
- Remove `@metamask/accounts-controller`, `@metamask/approval-controller`, `@metamask/gas-fee-controller`, and `@metamask/network-controller` dependencies [#4556](https://github.com/MetaMask/core/pull/4556)
  - These were listed under `peerDependencies` already, so they were redundant as dependencies.
- Upgrade TypeScript version to `~5.0.4` and set `moduleResolution` option to `Node16` ([#3645](https://github.com/MetaMask/core/pull/3645))
- Bump `@metamask/base-controller` from `^6.0.0` to `^6.0.2` ([#4517](https://github.com/MetaMask/core/pull/4517), [#4544](https://github.com/MetaMask/core/pull/4544))
- Bump `@metamask/controller-utils` from `^11.0.0` to `^11.0.2` ([#4517](https://github.com/MetaMask/core/pull/4517), [#4544](https://github.com/MetaMask/core/pull/4544))
- Bump `@metamask/rpc-errors` from `^6.2.1` to `^6.3.1` ([#4516](https://github.com/MetaMask/core/pull/4516))
- Bump `@metamask/utils` from `^8.3.0` to `^9.1.0` ([#4516](https://github.com/MetaMask/core/pull/4516), [#4529](https://github.com/MetaMask/core/pull/4529))

### Fixed

- Fix simulation data parsing logic to avoid failed simulations creating `ApprovalForAll` events ([#4512](https://github.com/MetaMask/core/pull/4512))

## [35.0.0]

### Changed

- **BREAKING:** Bump peerDependency `@metamask/network-controller` to `^20.0.0` ([#4508](https://github.com/MetaMask/core/pull/4508))
- **BREAKING:** Bump peerDependency `@metamask/gas-fee-controller` to `^19.0.0` ([#4508](https://github.com/MetaMask/core/pull/4508))

## [34.0.0]

### Changed

- **BREAKING:** Bump dependency and peer dependency `@metamask/gas-fee-controller` to `^18.0.0` ([#4498](https://github.com/MetaMask/core/pull/4498))
- Bump dependency `@metamask/accounts-controller` to `^17.2.0` ([#4498](https://github.com/MetaMask/core/pull/4498))

## [33.0.1]

### Changed

- Document TransactionStatus enum ([#4380](https://github.com/MetaMask/core/pull/4380))
- Bump `@metamask/accounts-controller` to `^17.1.0` ([#4460](https://github.com/MetaMask/core/pull/4460))

## [33.0.0]

### Changed

- **BREAKING:** The `TransactionController` messenger must now allow the `AccountsController:getSelectedAccount` action ([#4244](https://github.com/MetaMask/core/pull/4244))
- **BREAKING:** `getCurrentAccount` returns an `InternalAccount` instead of a `string` in the `IncomingTransactionHelper` ([#4244](https://github.com/MetaMask/core/pull/4244))
- **BREAKING:** Bump dependency and peer dependency `@metamask/accounts-controller` to `^17.0.0` ([#4413](https://github.com/MetaMask/core/pull/4413))
- Bump `@metamask/eth-snap-keyring` to `^4.3.1` ([#4405](https://github.com/MetaMask/core/pull/4405))
- Bump `@metamask/keyring-api` to `^8.0.0` ([#4405](https://github.com/MetaMask/core/pull/4405))

### Removed

- **BREAKING:** Remove `getSelectedAddress` option from `TransactionController` ([#4244](https://github.com/MetaMask/core/pull/4244))
  - The AccountsController is used to get the currently selected address automatically.

### Fixed

- `MultichainTrackingHelper.getEthQuery` now returns global `ethQuery` with ([#4390](https://github.com/MetaMask/core/pull/4390))
- Support skipping updates to the simulation history for clients with disabled history ([#4349](https://github.com/MetaMask/core/pull/4349))

## [32.0.0]

### Changed

- **BREAKING:** Bump minimum Node version to 18.18 ([#3611](https://github.com/MetaMask/core/pull/3611))
- **BREAKING:** Bump dependency and peer dependency `@metamask/approval-controller` to `^7.0.0` ([#4352](https://github.com/MetaMask/core/pull/4352))
- **BREAKING:** Bump dependency and peer dependency `@metamask/gas-fee-controller` to `^17.0.0` ([#4352](https://github.com/MetaMask/core/pull/4352))
- **BREAKING:** Bump dependency and peer dependency `@metamask/network-controller` to `^19.0.0` ([#4352](https://github.com/MetaMask/core/pull/4352))
- Bump `@metamask/base-controller` to `^6.0.0` ([#4352](https://github.com/MetaMask/core/pull/4352))
- Bump `@metamask/controller-utils` to `^11.0.0` ([#4352](https://github.com/MetaMask/core/pull/4352))

## [31.0.0]

### Changed

- **BREAKING:** Bump dependency and peer dependency `@metamask/approval-controller` to `^6.0.2` ([#4342](https://github.com/MetaMask/core/pull/4342))
- **BREAKING:** Bump dependency and peer dependency `@metamask/gas-fee-controller` to `^16.0.0` ([#4342](https://github.com/MetaMask/core/pull/4342))
- **BREAKING:** Bump dependency and peer dependency `@metamask/network-controller` to `^18.1.3` ([#4342](https://github.com/MetaMask/core/pull/4342))
- Bump `async-mutex` to `^0.5.0` ([#4335](https://github.com/MetaMask/core/pull/4335))
- Bump `@metamask/controller-utils` to `^10.0.0` ([#4342](https://github.com/MetaMask/core/pull/4342))

### Removed

- **BREAKING:** Remove `sign` from `TransactionType` ([#4319](https://github.com/MetaMask/core/pull/4319))
  - This represented an `eth_sign` transaction, but support for that RPC method is being removed, so this is no longer needed.

### Fixed

- Pass an unfrozen transaction to the `afterSign` hook so that it is able to modify the transaction ([#4343](https://github.com/MetaMask/core/pull/4343))

## [30.0.0]

### Fixed

- **BREAKING**: Update from `nonce-tracker@^3.0.0` to `@metamask/nonce-tracker@^5.0.0` to mitigate issue with redundant polling loops in block tracker. ([#4309](https://github.com/MetaMask/core/pull/4309))
  - The constructor now expects the `blockTracker` option being an instance of `@metamask/eth-block-tracker` instead of`eth-block-tracker`.

## [29.1.0]

### Changed

- handle Swap+Send transactions as Swaps transactions sub-category; add typing ([#4298](https://github.com/MetaMask/core/pull/4298))

## [29.0.2]

### Fixed

- fix incorrect token balance changes for simulations of multiple tokens that include an NFT mint ([#4290](https://github.com/MetaMask/core/pull/4290))

## [29.0.1]

### Changed

- Bump `@metamask/gas-fee-controller` to `^15.1.2` ([#4275](https://github.com/MetaMask/core/pull/4275))

### Fixed

- approveTransaction was throwing away the raw signed transaction that signTransaction was adding to the metadata.
  This was causing some transaction with low gas to appear as "failed" when in fact they were still pending. ([#4255](https://github.com/MetaMask/core/pull/4255))

## [29.0.0]

### Added

- Add `estimateGasFee` method ([#4216](https://github.com/MetaMask/core/pull/4216))
  - Add `TestGasFeeFlow` that is activated by optional `testGasFeeFlows` constructor option.
  - Add related types:
    - `FeeMarketGasFeeEstimateForLevel`
    - `FeeMarketGasFeeEstimates`
    - `GasFeeEstimates`
    - `GasFeeEstimateLevel`
    - `GasFeeEstimateType`
    - `GasPriceGasFeeEstimates`
    - `LegacyGasFeeEstimates`

### Changed

- **BREAKING:** Update `GasFeeEstimates` type to support alternate estimate types ([#4216](https://github.com/MetaMask/core/pull/4216))
- Bump `@metamask/base-controller` to `^5.0.2` ([#4232](https://github.com/MetaMask/core/pull/4232))
- Bump `@metamask/approval-controller` to `^6.0.2` ([#4234](https://github.com/MetaMask/core/pull/4234))
- Bump `@metamask/gas-fee-controller` to `^15.1.1` ([#4234](https://github.com/MetaMask/core/pull/4234))

### Removed

- **BREAKING:** Remove `gasFeeControllerEstimateType` property from `mergeGasFeeEstimates` function ([#4216](https://github.com/MetaMask/core/pull/4216))

## [28.1.1]

### Changed

- Bump `@metamask/gas-fee-controller` to ^15.1.0 ([#4220](https://github.com/MetaMask/core/pull/4220))

### Fixed

- Fixed simulating minting NFTs where the nft owner was checked before minting, causing a revert. ([#4217](https://github.com/MetaMask/core/pull/4217))

## [28.1.0]

### Added

- Support retrieval of layer 1 gas fees on Scroll networks ([#4155](https://github.com/MetaMask/core/pull/4155))

## [28.0.0]

### Changed

- **BREAKING:** Change `getLayer1GasFee` arguments to a request object ([#4149](https://github.com/MetaMask/core/pull/4149))

### Fixed

- Fix automatic update of layer 1 gas fee after interval ([#4149](https://github.com/MetaMask/core/pull/4149))

## [27.0.1]

### Fixed

- Include wrapped ERC-20 and legacy ERC-721 tokens in simulation balance changes ([#4122](https://github.com/MetaMask/core/pull/4122))

## [27.0.0]

### Changed

- **BREAKING:** Change `pendingTransactions.isResubmitEnabled` from optional `boolean` to optional callback ([#4113](https://github.com/MetaMask/core/pull/4113))

### Fixed

- Check pending transactions on startup ([#4113](https://github.com/MetaMask/core/pull/4113))

## [26.0.0]

### Added

- Run `OptimismLayer1GasFeeFlow` on Optimism stack based transactions in order to add `layer1GasFee` property to transaction meta. ([#4055](https://github.com/MetaMask/core/pull/4055))
- Add `getLayer1GasFee` method to `TransactionController` to get the layer 1 gas fee for the given transaction params ([#4055](https://github.com/MetaMask/core/pull/4055))
- Add `SimulationErrorCode` enum ([#4106](https://github.com/MetaMask/core/pull/4106))

### Changed

- **BREAKING:** Bump peer dependency `@metamask/gas-fee-controller` to `^15.0.0` ([#4121](https://github.com/MetaMask/core/pull/4121))
- Update `addTransaction` to skip simulation if `requireApproval` is specified as `false` ([#4106](https://github.com/MetaMask/core/pull/4106))
- Provide simulation error code in locally generated errors (under the `code` property) ([#4106](https://github.com/MetaMask/core/pull/4106))
- Add dependency `@ethersproject/contracts` `^5.7.0` ([#4055](https://github.com/MetaMask/core/pull/4055))
- Add dependency `@ethersproject/providers` `^5.7.0` ([#4055](https://github.com/MetaMask/core/pull/4055))
- Bump dependency `@metamask/network-controller` to `^18.1.0` ([#4121](https://github.com/MetaMask/core/pull/4121))

### Removed

- **BREAKING**: Remove `isReverted` property from `SimulationError` type. ([#4106](https://github.com/MetaMask/core/pull/4106))

## [25.3.0]

### Added

- Add support for transactions with type `increaseAllowance` ([#4069](https://github.com/MetaMask/core/pull/4069))
  - Also add "increaseAllowance" to `TransactionType` under `tokenMethodIncreaseAllowance`

### Changed

- Bump `@metamask/metamask-eth-abis` to `^3.1.1` ([#4069](https://github.com/MetaMask/core/pull/4069))

### Fixed

- Provide updated transaction metadata to publish hook ([#4101](https://github.com/MetaMask/core/pull/4101))

## [25.2.1]

### Changed

- Bump `TypeScript` version to `~4.9.5` ([#4084](https://github.com/MetaMask/core/pull/4084))

### Fixed

- Emit finished event for custodial transactions when updating status to `submitted` or `failed` ([#4092](https://github.com/MetaMask/core/pull/4092))

## [25.2.0]

### Added

- Add simulation types ([#4067](https://github.com/MetaMask/core/pull/4067))
  - SimulationBalanceChange
  - SimulationData
  - SimulationError
  - SimulationToken
  - SimulationTokenBalanceChange
  - SimulationTokenStandard

### Changed

- No longer wait for simulation to complete before creating approval request ([#4067](https://github.com/MetaMask/core/pull/4067))
- Automatically update simulation data if transaction parameters are updated ([#4067](https://github.com/MetaMask/core/pull/4067))
- Determine networks supporting simulation dynamically using API ([#4087](https://github.com/MetaMask/core/pull/4087))

## [25.1.0]

### Added

- Support `Layer1GasFeeFlows` and add `layer1GasFee` property to `TransactionMeta` ([#3944](https://github.com/MetaMask/core/pull/3944))

### Fixed

- Fix `types` field in `package.json` ([#4047](https://github.com/MetaMask/core/pull/4047))

## [25.0.0]

### Added

- **BREAKING**: Add ESM build ([#3998](https://github.com/MetaMask/core/pull/3998))
  - It's no longer possible to import files from `./dist` directly.
- Add new types for TransactionController messenger actions ([#3827](https://github.com/MetaMask/core/pull/3827))
  - `TransactionControllerActions`
  - `TransactionControllerGetStateAction`
- Add new types for TransactionController messenger events ([#3827](https://github.com/MetaMask/core/pull/3827))
  - `TransactionControllerEvents`
  - `TransactionControllerIncomingTransactionBlockReceivedEvent`
  - `TransactionControllerPostTransactionBalanceUpdatedEvent`
  - `TransactionControllerSpeedupTransactionAddedEvent`
  - `TransactionControllerStateChangeEvent`
  - `TransactionControllerTransactionApprovedEvent`
  - `TransactionControllerTransactionConfirmedEvent`
  - `TransactionControllerTransactionDroppedEvent`
  - `TransactionControllerTransactionFailedEvent`
  - `TransactionControllerTransactionFinishedEvent`
  - `TransactionControllerTransactionNewSwapApprovalEvent`
  - `TransactionControllerTransactionNewSwapEvent`
  - `TransactionControllerTransactionPublishingSkipped`
  - `TransactionControllerTransactionRejectedEvent`
  - `TransactionControllerTransactionStatusUpdatedEvent`
  - `TransactionControllerTransactionSubmittedEvent`
  - `TransactionControllerUnapprovedTransactionAddedEvent`
- Add optional `simulationData` property to `TransactionMeta` which will be automatically populated ([#4020](https://github.com/MetaMask/core/pull/4020))
- Add optional `isSimulationEnabled` constructor option to dynamically disable simulation ([#4020](https://github.com/MetaMask/core/pull/4020))
- Add support for Linea Sepolia (chain ID `0xe705`) ([#3995](https://github.com/MetaMask/core/pull/3995))

### Changed

- **BREAKING:** Change superclass of TransactionController from BaseController v1 to BaseController v2 ([#3827](https://github.com/MetaMask/core/pull/3827))
  - Instead of accepting three arguments, the constructor now takes a single options argument. All of the existing options that were supported in the second argument are now a part of this options object, including `messenger`; `state` (the previous third argument) is also an option.
- **BREAKING:** Rename `txHistoryLimit` option to `transactionHistoryLimit` ([#3827](https://github.com/MetaMask/core/pull/3827))
- **BREAKING:** Switch some type definitions from `interface` to `type` ([#3827](https://github.com/MetaMask/core/pull/3827))
  - These types are affected:
    - `DappSuggestedGasFees`
    - `Log`
    - `MethodData`
    - `TransactionControllerState` (formerly `TransactionState`)
    - `TransactionParams`
    - `TransactionReceipt`
  - This is a breaking change because type aliases have different behavior from interfaces. Specifically, the `Json` type in `@metamask/utils`, which BaseController v2 controller state must conform to, is not compatible with interfaces.
- **BREAKING:** Align `parsedRegistryMethod` in `MethodData` type with usage ([#3827](https://github.com/MetaMask/core/pull/3827))
  - The type of this is now `{ name: string; args: { type: string }[]; } | { name?: any; args?: any; }`, which is a `Json`-compatible version of a type found in `eth-method-registry`.
- **BREAKING:** Rename `TransactionState` to `TransactionControllerState` ([#3827](https://github.com/MetaMask/core/pull/3827))
  - This change aligns this controller with other MetaMask controllers.
- **BREAKING:** Update allowed events for the `TransactionControllerMessenger` ([#3827](https://github.com/MetaMask/core/pull/3827))
  - The restricted messenger must allow the following events:
    - `TransactionController:incomingTransactionBlockReceived`
    - `TransactionController:postTransactionBalanceUpdated`
    - `TransactionController:speedUpTransactionAdded`
    - `TransactionController:transactionApproved`
    - `TransactionController:transactionConfirmed`
    - `TransactionController:transactionDropped`
    - `TransactionController:transactionFinished`
    - `TransactionController:transactionFinished`
    - `TransactionController:transactionPublishingSkipped`
    - `TransactionController:transactionRejected`
    - `TransactionController:transactionStatusUpdated`
    - `TransactionController:transactionSubmitted`
    - `TransactionController:unapprovedTransactionAdded`
- **BREAKING:** Update `TransactionMeta` type to be compatible with `Json` ([#3827](https://github.com/MetaMask/core/pull/3827))
  - As dictated by BaseController v2, any types that are part of state need to be compatible with the `Json` type from `@metamask/utils`.
- **BREAKING:** Transform `rpc` property on transaction errors so they're JSON-encodable ([#3827](https://github.com/MetaMask/core/pull/3827))
  - This change also results in typing this property as `Json` instead of `unknown`, avoiding a "Type instantiation is excessively deep and possibly infinite" error when resolving the `TransactionControllerState` type.
- **BREAKING:** Bump dependency and peer dependency on `@metamask/approval-controller` to `^6.0.0` ([#4039](https://github.com/MetaMask/core/pull/4039))
- **BREAKING:** Bump dependency and peer dependency on `@metamask/gas-fee-controller` to `^14.0.0` ([#4039](https://github.com/MetaMask/core/pull/4039))
- **BREAKING:** Bump dependency and peer dependency on `@metamask/network-controller` to `^18.0.0` ([#4039](https://github.com/MetaMask/core/pull/4039))
- **BREAKING:** Bump `@metamask/base-controller` to `^5.0.0` ([#4039](https://github.com/MetaMask/core/pull/4039))
  - This version has a number of breaking changes. See the changelog for more.
- Add dependency on `@ethersproject/providers` `^5.7.0` ([#4020](https://github.com/MetaMask/core/pull/4020))
- Bump `@metamask/controller-utils` to `^9.0.0` ([#4039](https://github.com/MetaMask/core/pull/4039))

### Removed

- **BREAKING:** Remove `TransactionConfig` type ([#3827](https://github.com/MetaMask/core/pull/3827))
  - The properties in this type have been absorbed into `TransactionControllerOptions`.
- **BREAKING:** Remove `hub` property from TransactionController ([#3827](https://github.com/MetaMask/core/pull/3827))
  - TransactionController now fully makes use of its messenger object to announce various kinds of activities. Instead of subscribing to an event like this:
    ```
    transactionController.hub.on(eventName, ...)
    ```
    use this:
    ```
    messenger.subscribe('TransactionController:${eventName}', ...)
    ```
  - The complete list of renamed events are:
    - `incomingTransactionBlock` -> `TransactionController:incomingTransactionBlockReceived`
    - `post-transaction-balance-updated` -> `TransactionController:postTransactionBalanceUpdated`
    - `transaction-approved` -> `TransactionController:transactionApproved`
    - `transaction-confirmed` -> `TransactionController:transactionConfirmed`
    - `transaction-dropped` -> `TransactionController:transactionDropped`
    - `transaction-finished` -> `TransactionController:transactionFinished`
    - `transaction-rejected` -> `TransactionController:transactionRejected`
    - `transaction-status-update` -> `TransactionController:transactionStatusUpdated`
    - `transaction-submitted` -> `TransactionController:transactionSubmitted`
    - `unapprovedTransaction` -> `TransactionController:unapprovedTransactionAdded`
  - Some events announced the state of specific transactions. These have been removed. Instead, subscribe to the appropriate generic event and check for a specific transaction ID in your event handler:
    - `${transactionId}:finished` -> `TransactionController:transactionFinished`
    - `${transactionId}:speedup` -> `TransactionController:speedUpTransactionAdded`
    - `${transactionId}:publish-skip` -> `TransactionController:transactionPublishingSkipped`

### Fixed

- Fix various methods so that they no longer update transactions in state directly but only via `update` ([#3827](https://github.com/MetaMask/core/pull/3827))
  - `addTransaction`
  - `confirmExternalTransaction`
  - `speedUpTransaction`
  - `updateCustodialTransaction`
  - `updateSecurityAlertResponse`
  - `updateTransaction`
- Fix `handleMethodData` method to update state with an empty registry object instead of blowing up if registry could be found ([#3827](https://github.com/MetaMask/core/pull/3827))

## [24.0.0]

### Added

- Add `normalizeTransactionParams` method ([#3990](https://github.com/MetaMask/core/pull/3990))

### Changed

- **BREAKING**: Remove support for retrieving transactions via Etherscan for Optimism Goerli; add support for Optimism Sepolia instead ([#3999](https://github.com/MetaMask/core/pull/3999))
- Normalize `data` property into an even length hex string ([#3990](https://github.com/MetaMask/core/pull/3990))
- Bump `@metamask/approval-controller` to `^5.1.3` ([#4007](https://github.com/MetaMask/core/pull/4007))
- Bump `@metamask/controller-utils` to `^8.0.4` ([#4007](https://github.com/MetaMask/core/pull/4007))
- Bump `@metamask/gas-fee-controller` to `^13.0.2` ([#4007](https://github.com/MetaMask/core/pull/4007))
- Bump `@metamask/network-controller` to `^17.2.1` ([#4007](https://github.com/MetaMask/core/pull/4007))

## [23.1.0]

### Added

- Add `gasFeeEstimatesLoaded` property to `TransactionMeta` ([#3948](https://github.com/MetaMask/core/pull/3948))
- Add `gasFeeEstimates` property to `TransactionMeta` to be automatically populated on unapproved transactions ([#3913](https://github.com/MetaMask/core/pull/3913))

### Changed

- Use the `linea_estimateGas` RPC method to provide transaction specific gas fee estimates on Linea networks ([#3913](https://github.com/MetaMask/core/pull/3913))

## [23.0.0]

### Added

- **BREAKING:** Constructor now expects a `getNetworkClientRegistry` callback function ([#3643](https://github.com/MetaMask/core/pull/3643))
- **BREAKING:** Messenger now requires `NetworkController:stateChange` to be an allowed event ([#3643](https://github.com/MetaMask/core/pull/3643))
- **BREAKING:** Messenger now requires `NetworkController:findNetworkClientByChainId` and `NetworkController:getNetworkClientById` actions ([#3643](https://github.com/MetaMask/core/pull/3643))
- Adds a feature flag parameter `isMultichainEnabled` passed via the constructor (and defaulted to false), which when passed a truthy value will enable the controller to submit, process, and track transactions concurrently on multiple networks. ([#3643](https://github.com/MetaMask/core/pull/3643))
- Adds `destroy()` method that stops/removes internal polling and listeners ([#3643](https://github.com/MetaMask/core/pull/3643))
- Adds `stopAllIncomingTransactionPolling()` method that stops polling Etherscan for transaction updates relevant to the currently selected network.
  - When called with the `isMultichainEnabled` feature flag on, also stops polling Etherscan for transaction updates relevant to each currently polled networkClientId. ([#3643](https://github.com/MetaMask/core/pull/3643))
- Exports `PendingTransactionOptions` type ([#3643](https://github.com/MetaMask/core/pull/3643))
- Exports `TransactionControllerOptions` type ([#3643](https://github.com/MetaMask/core/pull/3643))

### Changed

- **BREAKING:** `approveTransactionsWithSameNonce()` now requires `chainId` to be populated in for each TransactionParams that is passed ([#3643](https://github.com/MetaMask/core/pull/3643))
- `addTransaction()` now accepts optional `networkClientId` in its options param which specifies the network client that the transaction will be processed with during its lifecycle if the `isMultichainEnabled` feature flag is on ([#3643](https://github.com/MetaMask/core/pull/3643))
  - when called with the `isMultichainEnabled` feature flag off, passing in a networkClientId will cause an error to be thrown.
- `estimateGas()` now accepts optional networkClientId as its last param which specifies the network client that should be used to estimate the required gas for the given transaction ([#3643](https://github.com/MetaMask/core/pull/3643))
  - when called with the `isMultichainEnabled` feature flag is off, the networkClientId param is ignored and the global network client will be used instead.
- `estimateGasBuffered()` now accepts optional networkClientId as its last param which specifies the network client that should be used to estimate the required gas plus buffer for the given transaction ([#3643](https://github.com/MetaMask/core/pull/3643))
  - when called with the `isMultichainEnabled` feature flag is off, the networkClientId param is ignored and the global network client will be used instead.
- `getNonceLock()` now accepts optional networkClientId as its last param which specifies which the network client's nonceTracker should be used to determine the next nonce. ([#3643](https://github.com/MetaMask/core/pull/3643))
  - When called with the `isMultichainEnabled` feature flag on and with networkClientId specified, this method will also restrict acquiring the next nonce by chainId, i.e. if this method is called with two different networkClientIds on the same chainId, only the first call will return immediately with a lock from its respective nonceTracker with the second call being blocked until the first caller releases its lock
  - When called with `isMultichainEnabled` feature flag off, the networkClientId param is ignored and the global network client will be used instead.
- `startIncomingTransactionPolling()` and `updateIncomingTransactions()` now enforce a 5 second delay between requests per chainId to avoid rate limiting ([#3643](https://github.com/MetaMask/core/pull/3643))
- `TransactionMeta` type now specifies an optional `networkClientId` field ([#3643](https://github.com/MetaMask/core/pull/3643))
- `startIncomingTransactionPolling()` now accepts an optional array of `networkClientIds`. ([#3643](https://github.com/MetaMask/core/pull/3643))
  - When `networkClientIds` is provided and the `isMultichainEnabled` feature flag is on, the controller will start polling Etherscan for transaction updates relevant to the networkClientIds.
  - When `networkClientIds` is provided and the `isMultichainEnabled` feature flag is off, nothing will happen.
  - If `networkClientIds` is empty or not provided, the controller will start polling Etherscan for transaction updates relevant to the currently selected network.
- `stopIncomingTransactionPolling()` now accepts an optional array of `networkClientIds`. ([#3643](https://github.com/MetaMask/core/pull/3643))
  - When `networkClientIds` is provided and the `isMultichainEnabled` feature flag is on, the controller will stop polling Ethercsan for transaction updates relevant to the networkClientIds.
  - When `networkClientIds` is provided and the `isMultichainEnabled` feature flag is off, nothing will happen.
  - If `networkClientIds` is empty or not provided, the controller will stop polling Etherscan for transaction updates relevant to the currently selected network.

## [22.0.0]

### Changed

- **BREAKING:** Add peerDependency on `@babel/runtime` ([#3897](https://github.com/MetaMask/core/pull/3897))
- Throw after publishing a canceled or sped-up transaction if already confirmed ([#3800](https://github.com/MetaMask/core/pull/3800))
- Bump `eth-method-registry` from `^3.0.0` to `^4.0.0` ([#3897](https://github.com/MetaMask/core/pull/3897))
- Bump `@metamask/controller-utils` to `^8.0.3` ([#3915](https://github.com/MetaMask/core/pull/3915))
- Bump `@metamask/gas-fee-controller` to `^13.0.1` ([#3915](https://github.com/MetaMask/core/pull/3915))

### Removed

- **BREAKING:** Remove `cancelMultiplier` and `speedUpMultiplier` constructor options as both values are now fixed at `1.1`. ([#3909](https://github.com/MetaMask/core/pull/3909))

### Fixed

- Remove implicit peerDependency on `babel-runtime` ([#3897](https://github.com/MetaMask/core/pull/3897))

## [21.2.0]

### Added

- Add optional `publish` hook to support custom logic instead of submission to the RPC provider ([#3883](https://github.com/MetaMask/core/pull/3883))
- Add `hasNonce` option to `approveTransactionsWithSameNonce` method ([#3883](https://github.com/MetaMask/core/pull/3883))

## [21.1.0]

### Added

- Add `abortTransactionSigning` method ([#3870](https://github.com/MetaMask/core/pull/3870))

## [21.0.1]

### Fixed

- Resolves transaction custodian promise when setting transaction status to `submitted` or `failed` ([#3845](https://github.com/MetaMask/core/pull/3845))
- Fix normalizer ensuring property `type` is always present in `TransactionParams` ([#3817](https://github.com/MetaMask/core/pull/3817))

## [21.0.0]

### Changed

- **BREAKING:** Bump `@metamask/approval-controller` peer dependency to `^5.1.2` ([#3821](https://github.com/MetaMask/core/pull/3821))
- **BREAKING:** Bump `@metamask/gas-fee-controller` peer dependency to `^13.0.0` ([#3821](https://github.com/MetaMask/core/pull/3821))
- **BREAKING:** Bump `@metamask/network-controller` peer dependency to `^17.2.0` ([#3821](https://github.com/MetaMask/core/pull/3821))
- Bump `@metamask/base-controller` to `^4.1.1` ([#3821](https://github.com/MetaMask/core/pull/3821))
- Bump `@metamask/controller-utils` to `^8.0.2` ([#3821](https://github.com/MetaMask/core/pull/3821))

## [20.0.0]

### Changed

- **BREAKING:** Change type of `destinationTokenDecimals` property in `TransactionMeta` to `number` ([#3749](https://github.com/MetaMask/core/pull/3749))

### Fixed

- Handle missing current account in incoming transactions ([#3741](https://github.com/MetaMask/core/pull/3741))

## [19.0.1]

### Changed

- Bump `eth-method-registry` from `^1.1.0` to `^3.0.0` ([#3688](https://github.com/MetaMask/core/pull/3688))

## [19.0.0]

### Changed

- **BREAKING:** Bump `@metamask/approval-controller` dependency and peer dependency from `^5.1.0` to `^5.1.1` ([#3695](https://github.com/MetaMask/core/pull/3695))
- **BREAKING:** Bump `@metamask/gas-fee-controller` dependency and peer dependency from `^11.0.0` to `^12.0.0` ([#3695](https://github.com/MetaMask/core/pull/3695))
- **BREAKING:** Bump `@metamask/network-controller` dependency and peer dependency from `^17.0.0` to `^17.1.0` ([#3695](https://github.com/MetaMask/core/pull/3695))
- Bump `@metamask/base-controller` to `^4.0.1` ([#3695](https://github.com/MetaMask/core/pull/3695))
- Bump `@metamask/controller-utils` to `^8.0.1` ([#3695](https://github.com/MetaMask/core/pull/3695))

### Fixed

- Use estimate gas instead of fixed gas (21k) when a contract is deployed and the gas is not specified ([#3694](https://github.com/MetaMask/core/pull/3694))

## [18.3.1]

### Fixed

- Fix incorrect transaction statuses ([#3676](https://github.com/MetaMask/core/pull/3676))
  - Fix `dropped` status detection by ignoring transactions on other chains.
  - Start polling if network changes and associated transactions are pending.
  - Record `r`, `s`, and `v` values even if zero.
  - Only fail transactions if receipt `status` is explicitly `0x0`.
- Fix incoming transactions on Linea Goerli ([#3674](https://github.com/MetaMask/core/pull/3674))

## [18.3.0]

### Added

- Add optional `getExternalPendingTransactions` callback argument to constructor ([#3587](https://github.com/MetaMask/core/pull/3587))

## [18.2.0]

### Added

- Add the `customNonceValue` property to the transaction metadata ([#3579](https://github.com/MetaMask/core/pull/3579))

### Changed

- Update transaction metadata after approval if the approval result includes the `value.txMeta` property ([#3579](https://github.com/MetaMask/core/pull/3579))
- Add `type` property to all incoming transactions ([#3579](https://github.com/MetaMask/core/pull/3579))

## [18.1.0]

### Added

- Add `cancelMultiplier` and `speedUpMultiplier` constructor arguments to optionally override the default multipliers of `1.5` and `1.1` respectively ([#2678](https://github.com/MetaMask/core/pull/2678))

### Changed

- Populate the `preTxBalance` property before publishing transactions with the `swap` type ([#2678](https://github.com/MetaMask/core/pull/2678))
- Change the status of transactions with matching nonces to `dropped` when confirming a transaction ([#2678](https://github.com/MetaMask/core/pull/2678))

## [18.0.0]

### Added

- Add `updateEditableParams` method ([#2056](https://github.com/MetaMask/core/pull/2056))
- Add `initApprovals` method to trigger the approval flow for any pending transactions during initialisation ([#2056](https://github.com/MetaMask/core/pull/2056))
- Add `getTransactions` method to search transactions using the given criteria and options ([#2056](https://github.com/MetaMask/core/pull/2056))

### Changed

- **BREAKING:** Bump `@metamask/base-controller` to ^4.0.0 ([#2063](https://github.com/MetaMask/core/pull/2063))
  - This is breaking because the type of the `messenger` has backward-incompatible changes. See the changelog for this package for more.
- **BREAKING:** Add `finished` and `publish-skip` events to `Events` type
- **BREAKING:** Update `TransactionReceipt` type so `transactionIndex` is now a string rather than a number ([#2063](https://github.com/MetaMask/core/pull/2063))
- Bump `nonce-tracker` to ^3.0.0 ([#2040](https://github.com/MetaMask/core/pull/2040))
- The controller now emits a `transaction-status-update` event each time the status of a transaction changes (e.g. submitted, rejected, etc.) ([#2027](https://github.com/MetaMask/core/pull/2027))
- Make `getCurrentAccountEIP1559Compatibility` constructor parameter optional ([#2056](https://github.com/MetaMask/core/pull/2056))
- Normalize the gas values provided to the `speedUpTransaction` and `stopTransaction` methods ([#2056](https://github.com/MetaMask/core/pull/2056))
- Persist any property changes performed by the `afterSign` hook ([#2056](https://github.com/MetaMask/core/pull/2056))
- Report success to the approver if publishing is skipped by the `beforePublish` hook ([#2056](https://github.com/MetaMask/core/pull/2056))
- Update `postTxBalance` after all swap transactions ([#2056](https://github.com/MetaMask/core/pull/2056))
- Bump `@metamask/approval-controller` to ^5.0.0 ([#2063](https://github.com/MetaMask/core/pull/2063))
- Bump `@metamask/controller-utils` to ^6.0.0 ([#2063](https://github.com/MetaMask/core/pull/2063))
- Bump `@metamask/gas-fee-controller` to ^11.0.0 ([#2063](https://github.com/MetaMask/core/pull/2063))
- Bump `@metamask/network-controller` to ^17.0.0 ([#2063](https://github.com/MetaMask/core/pull/2063))

## [17.0.0]

### Added

- **BREAKING:** Add additional support swaps support ([#1877](https://github.com/MetaMask/core/pull/1877))
  - Swap transaction updates can be prevented by setting `disableSwaps` as `true`. If not set it will default to `false`.
  - If `disableSwaps` is `false` or not set, then the `createSwapsTransaction` callback MUST be defined.
- Add optional hooks to support alternate flows ([#1787](https://github.com/MetaMask/core/pull/1787))
  - Add the `getAdditionalSignArguments` hook to provide additional arguments when signing.
  - Add the `beforeApproveOnInit` hook to execute additional logic before starting an approval flow for a transaction during initialization. Return `false` to skip the transaction.
  - Add the `afterSign` hook to execute additional logic after signing a transaction. Return `false` to not change the `status` to `signed`.
  - Add the `beforePublish` hook to execute additional logic before publishing a transaction. Return `false` to prevent the transaction being submitted.
- Add additional persisted transaction support during initialization and on network change ([#1916](https://github.com/MetaMask/core/pull/1916))
  - Initialise approvals for unapproved transactions on the current network.
  - Add missing gas values for unapproved transactions on the current network.
  - Submit any approved transactions on the current network.
- Support saved gas fees ([#1966](https://github.com/MetaMask/core/pull/1966))
  - Add optional `getSavedGasFees` callback to constructor.
- Add `updateCustodialTransaction` method to update custodial transactions ([#2018](https://github.com/MetaMask/core/pull/2018))
- Add `accessList` to txParam types ([#2016](https://github.com/MetaMask/core/pull/2016))
- Add `estimateGasBuffered` method to estimate gas and apply a specific buffer multiplier ([#2021](https://github.com/MetaMask/core/pull/2021))
- Add `updateSecurityAlertResponse` method ([#1985](https://github.com/MetaMask/core/pull/1985))
- Add gas values validation ([#1978](https://github.com/MetaMask/core/pull/1978))
- Add `approveTransactionsWithSameNonce` method ([#1961](https://github.com/MetaMask/core/pull/1961))
- Add `clearUnapprovedTransactions` method ([#1979](https://github.com/MetaMask/core/pull/1979))
- Add `updatePreviousGasParams` method ([#1943](https://github.com/MetaMask/core/pull/1943))
- Emit additional events to support metrics in the clients ([#1894](https://github.com/MetaMask/core/pull/1894))
- Populate the `firstRetryBlockNumber`, `retryCount`, and `warning` properties in the transaction metadata. ([#1896](https://github.com/MetaMask/core/pull/1896))

### Changed

- **BREAKING:** Pending transactions are now automatically resubmitted. ([#1896](https://github.com/MetaMask/core/pull/1896))
  - This can be disabled by setting the new `pendingTransactions.isResubmitEnabled` constructor option to `false`.
- **BREAKING:** Bump dependency and peer dependency on `@metamask/network-controller` to ^16.0.0
- Persist specific error properties in core transaction metadata ([#1915](https://github.com/MetaMask/core/pull/1915))
  - Create `TransactionError` type with explicit properties.
- Align core transaction error messages with extension ([#1980](https://github.com/MetaMask/core/pull/1980))
  - Catch of the `initApprovals` method to skip logging when the error is `userRejectedRequest`.
- Create an additional transaction metadata entry when calling `stopTransaction` ([#1998](https://github.com/MetaMask/core/pull/1998))
- Bump dependency `@metamask/eth-query` from ^3.0.1 to ^4.0.0 ([#2028](https://github.com/MetaMask/core/pull/2028))
- Bump dependency and peer dependency on `@metamask/gas-fee-controller` to ^10.0.1
- Bump @metamask/utils from 8.1.0 to 8.2.0 ([#1957](https://github.com/MetaMask/core/pull/1957))

## [16.0.0]

### Changed

- **BREAKING:** Bump dependency and peer dependency on `@metamask/gas-fee-controller` to ^10.0.0
- Bump dependency and peer dependency on `@metamask/network-controller` to ^15.1.0

## [15.0.0]

### Changed

- **BREAKING:** Bump dependency and peer dependency on `@metamask/network-controller` to ^15.0.0
- Bump dependency on `@metamask/rpc-errors` to ^6.1.0 ([#1653](https://github.com/MetaMask/core/pull/1653))
- Bump dependency and peer dependency on `@metamask/approval-controller` to ^4.0.1

## [14.0.0]

### Added

- **BREAKING:** Add required `getPermittedAccounts` argument to constructor, used to validate `from` addresses ([#1722](https://github.com/MetaMask/core/pull/1722))
- Add `securityProviderRequest` option to constructor ([#1725](https://github.com/MetaMask/core/pull/1725))
- Add `method` option to `addTransaction` method ([#1725](https://github.com/MetaMask/core/pull/1725))
- Add `securityProviderRequest` property to TransactionMetaBase ([#1725](https://github.com/MetaMask/core/pull/1725))
- Add SecurityProviderRequest type ([#1725](https://github.com/MetaMask/core/pull/1725))
- Update `addTransaction` to set `securityProviderRequest` on transaction metadata when requested to do so ([#1725](https://github.com/MetaMask/core/pull/1725))
- Update `txParams` validation to validate `chainId` ([#1723](https://github.com/MetaMask/core/pull/1723))
- Update `addTransaction` to ensure allowed `from` address when `origin` is specified ([#1722](https://github.com/MetaMask/core/pull/1722))

### Changed

- Bump dependency on `@metamask/utils` to ^8.1.0 ([#1639](https://github.com/MetaMask/core/pull/1639))
- Bump dependency and peer dependency on `@metamask/approval-controller` to ^4.0.0
- Bump dependency on `@metamask/base-controller` to ^3.2.3
- Bump dependency on `@metamask/controller-utils` to ^5.0.2
- Bump dependency and peer dependency on `@metamask/network-controller` to ^14.0.0

### Removed

- **BREAKING:** Remove `interval` config option ([#1746](https://github.com/MetaMask/core/pull/1746))
  - The block tracker (which has its own interval) is now used to poll for pending transactions instead.
- **BREAKING:** Remove `poll` method ([#1746](https://github.com/MetaMask/core/pull/1746))
  - The block tracker is assumed to be running, TransactionController does not offer a way to stop it.
- **BREAKING:** Remove `queryTransactionStatuses` method ([#1746](https://github.com/MetaMask/core/pull/1746))
  - This functionality has been moved to a private interface and there is no way to use it externally.

## [13.0.0]

### Changed

- **BREAKING**: Add required `getCurrentAccountEIP1559Compatibility` and `getCurrentNetworkEIP1559Compatibility` callback arguments to constructor ([#1693](https://github.com/MetaMask/core/pull/1693))
- Update `validateTxParams` to throw standardised errors using the `@metamask/rpc-errors` package ([#1690](https://github.com/MetaMask/core/pull/1690))
  - The dependency `eth-rpc-errors` has been replaced by `@metamask/rpc-errors`
- Preserve `type` transaction parameter for legacy transactions ([#1713](https://github.com/MetaMask/core/pull/1713))
- Update TypeScript to v4.8.x ([#1718](https://github.com/MetaMask/core/pull/1718))

## [12.0.0]

### Changed

- **BREAKING**: Use only `chainId` to determine if a transaction belongs to the current network ([#1633](https://github.com/MetaMask/core/pull/1633))
  - No longer uses `networkID` as a fallback if `chainId` is missing
- **BREAKING**: Change `TransactionMeta.chainId` to be required ([#1633](https://github.com/MetaMask/core/pull/1633))
- **BREAKING**: Bump peer dependency on `@metamask/network-controller` to ^13.0.0 ([#1633](https://github.com/MetaMask/core/pull/1633))
- Update `TransactionMeta.networkID` as deprecated ([#1633](https://github.com/MetaMask/core/pull/1633))
- Change `TransactionMeta.networkID` to be readonly ([#1633](https://github.com/MetaMask/core/pull/1633))
- Bump dependency on `@metamask/controller-utils` to ^5.0.0 ([#1633](https://github.com/MetaMask/core/pull/1633))

### Removed

- Remove `networkId` param from `RemoteTransactionSource.isSupportedNetwork()` interface ([#1633](https://github.com/MetaMask/core/pull/1633))
- Remove `currentNetworkId` property from `RemoteTransactionSourceRequest` ([#1633](https://github.com/MetaMask/core/pull/1633))

## [11.1.0]

### Added

- Add `type` property to the transaction metadata ([#1670](https://github.com/MetaMask/core/pull/1670))

## [11.0.0]

### Added

- Add optional `getLastBlockVariations` method to `RemoteTransactionSource` type ([#1668](https://github.com/MetaMask/core/pull/1668))
- Add `updateTransactionGasFees` method to `TransactionController` ([#1674](https://github.com/MetaMask/core/pull/1674))
- Add `r`, `s` and `v` properties to the transaction metadata ([#1664](https://github.com/MetaMask/core/pull/1664))
- Add `sendFlowHistory` property to the transaction metadata ([#1665](https://github.com/MetaMask/core/pull/1665))
- Add `updateTransactionSendFlowHistory` method to `TransactionController` ([#1665](https://github.com/MetaMask/core/pull/1665))
- Add `originalGasEstimate` property to the transaction metadata ([#1656](https://github.com/MetaMask/core/pull/1656))
- Add `incomingTransactions.queryEntireHistory` constructor option ([#1652](https://github.com/MetaMask/core/pull/1652))

### Changed

- **BREAKING**: Remove `apiKey` property from `RemoteTransactionSourceRequest` type ([#1668](https://github.com/MetaMask/core/pull/1668))
- **BREAKING**: Remove unused `FetchAllOptions` type from `TransactionController` ([#1668](https://github.com/MetaMask/core/pull/1668))
- **BREAKING**: Remove `incomingTransactions.apiKey` constructor option ([#1668](https://github.com/MetaMask/core/pull/1668))
- **BREAKING**: Rename the `transaction` object to `txParams` in the transaction metadata ([#1651](https://github.com/MetaMask/core/pull/1651))
- **BREAKING**: Add `disableHistory` constructor option ([#1657](https://github.com/MetaMask/core/pull/1657))
  - Defaults to `false` but will increase state size considerably unless disabled
- **BREAKING**: Add `disableSendFlowHistory` constructor option ([#1665](https://github.com/MetaMask/core/pull/1665))
  - Defaults to `false` but will increase state size considerably unless disabled
- **BREAKING**: Rename the `transactionHash` property to `hash` in the transaction metadata

### Fixed

- Fix the sorting of incoming and updated transactions ([#1652](https://github.com/MetaMask/core/pull/1652))
- Prevent rate limit errors when `incomingTransactions.includeTokenTransfers` is `true` by by alternating Etherscan request types on each update ([#1668](https://github.com/MetaMask/core/pull/1668))

## [10.0.0]

### Added

- Add `submittedTime` to the transaction metadata ([#1645](https://github.com/MetaMask/core/pull/1645))
- Add optional `actionId` argument to `addTransaction` and `speedUpTransaction` to prevent duplicate requests ([#1582](https://github.com/MetaMask/core/pull/1582))
- Add `confirmExternalTransaction` method ([#1625](https://github.com/MetaMask/core/pull/1625))

### Changed

- **BREAKING**: Rename `rawTransaction` to `rawTx` in the transaction metadata ([#1624](https://github.com/MetaMask/core/pull/1624))

## [9.2.0]

### Added

- Persist `estimatedBaseFee` in `stopTransaction` and `speedUpTransaction` ([#1621](https://github.com/MetaMask/core/pull/1621))
- Add `securityAlertResponse` to `addTransaction` `opts` argument ([#1636](https://github.com/MetaMask/core/pull/1636))

## [9.1.0]

### Added

- Add `blockTimestamp` to `TransactionMetaBase` type ([#1616](https://github.com/MetaMask/core/pull/1616))
- Update `queryTransactionStatuses` to populate `blockTimestamp` on each transaction when it is verified ([#1616](https://github.com/MetaMask/core/pull/1616))

### Changed

- Bump dependency and peer dependency on `@metamask/approval-controller` to ^3.5.1
- Bump dependency on `@metamask/base-controller` to ^3.2.1
- Bump dependency on `@metamask/controller-utils` to ^4.3.2
- Bump dependency and peer dependency on `@metamask/network-controller` to ^12.1.2

## [9.0.0]

### Added

- Add `baseFeePerGas` to transaction metadata ([#1590](https://github.com/MetaMask/core/pull/1590))
- Add `txReceipt` to transaction metadata ([#1592](https://github.com/MetaMask/core/pull/1592))
- Add `initApprovals` method to generate approval requests from unapproved transactions ([#1575](https://github.com/MetaMask/core/pull/1575))
- Add `dappSuggestedGasFees` to transaction metadata ([#1617](https://github.com/MetaMask/core/pull/1617))
- Add optional `incomingTransactions` constructor arguments ([#1579](https://github.com/MetaMask/core/pull/1579))
  - `apiKey`
  - `includeTokenTransfers`
  - `isEnabled`
  - `updateTransactions`
- Add incoming transaction methods ([#1579](https://github.com/MetaMask/core/pull/1579))
  - `startIncomingTransactionPolling`
  - `stopIncomingTransactionPolling`
  - `updateIncomingTransactions`
- Add `requireApproval` option to `addTransaction` method options ([#1580](https://github.com/MetaMask/core/pull/1580))
- Add `address` argument to `wipeTransactions` method ([#1573](https://github.com/MetaMask/core/pull/1573))

### Changed

- **BREAKING**: Add required `getSelectedAddress` callback argument to constructor ([#1579](https://github.com/MetaMask/core/pull/1579))
- **BREAKING**: Add `isSupportedNetwork` method to `RemoteTransactionSource` interface ([#1579](https://github.com/MetaMask/core/pull/1579))
- **BREAKING**: Move all but first argument to options bag in `addTransaction` method ([#1576](https://github.com/MetaMask/core/pull/1576))
- **BREAKING**: Update properties of `RemoteTransactionSourceRequest` type ([#1579](https://github.com/MetaMask/core/pull/1579))
  - The `fromBlock` property has changed from `string` to `number`
  - The `networkType` property has been removed
  - This type is intended mainly for internal use, so it's likely this change doesn't affect most projects

### Removed

- **BREAKING**: Remove `fetchAll` method ([#1579](https://github.com/MetaMask/core/pull/1579))
  - This method was used to fetch transaction history from Etherscan
  - This is now handled automatically by the controller on each new block, if polling is enabled
  - Polling can be enabled or disabled by calling `startIncomingTransactionPolling` or `stopIncomingTransactionPolling` respectively
  - An immediate update can be requested by calling `updateIncomingTransactions`
  - The new constructor parameter `incomingTransactions.isEnabled` acts as an override to disable this functionality based on a client preference for example
- **BREAKING**: Remove `prepareUnsignedEthTx` and `getCommonConfiguration` methods ([#1581](https://github.com/MetaMask/core/pull/1581))
  - These methods were intended mainly for internal use, so it's likely this change doesn't affect most projects

## [8.0.1]

### Changed

- Replace `eth-query` ^2.1.2 with `@metamask/eth-query` ^3.0.1 ([#1546](https://github.com/MetaMask/core/pull/1546))

## [8.0.0]

### Changed

- **BREAKING**: Change `babel-runtime` from a `dependency` to a `peerDependency` ([#1504](https://github.com/MetaMask/core/pull/1504))
- Update `@metamask/utils` to `^6.2.0` ([#1514](https://github.com/MetaMask/core/pull/1514))

## [7.1.0]

### Added

- Expose `HARDFORK` constant ([#1423](https://github.com/MetaMask/core/pull/1423))
- Add support for transactions on Linea networks ([#1423](https://github.com/MetaMask/core/pull/1423))

## [7.0.0]

### Changed

- **BREAKING**: Change the approveTransaction and cancelTransaction methods to private ([#1435](https://github.com/MetaMask/core/pull/1435))
  - Consumers should migrate from use of these methods to use of `processApproval`.
- Update the TransactionController to await the approval request promise before automatically performing the relevant logic, either signing and submitting the transaction, or cancelling it ([#1435](https://github.com/MetaMask/core/pull/1435))

## [6.1.0]

### Changed

- Relax types of `provider` and `blockTracker` options ([#1443](https://github.com/MetaMask/core/pull/1443))
  - The types used to require proxy versions of Provider and BlockTracker. Now they just require the non-proxy versions, which are a strict subset of the proxied versions.

## [6.0.0]

### Added

- Update transaction controller to automatically initiate, finalize, and cancel approval requests as transactions move through states ([#1241](https://github.com/MetaMask/core/pull/1241))
  - The `ApprovalController:addRequest` action will be called when a new transaction is initiated
  - The `ApprovalController:rejectRequest` action will be called if a transaction fails
  - The `ApprovalController:acceptRequest` action will be called when a transaction is approved

### Changed

- **BREAKING:** Bump to Node 16 ([#1262](https://github.com/MetaMask/core/pull/1262))
- **BREAKING:** Update `@metamask/network-controller` dependency and peer dependency ([#1367](https://github.com/MetaMask/core/pull/1367))
  - This affects the `getNetworkState` and `onNetworkStateChange` constructor parameters
- **BREAKING:** Change format of chain ID in state to `Hex` ([#1367](https://github.com/MetaMask/core/pull/1367))
  - The `chainId` property of the `Transaction` type has been changed from `number` to `Hex`
  - The `chainId` property of the `TransactionMeta` type has been changed from a decimal `string` to `Hex`, and the `transaction` property has been updated along with the `Transaction` type (as described above).
  - The state property `transactions` is an array of `TransactionMeta` objects, so it has changed according to the description above.
    - This requires a state migration: each entry should have the `chainId` property converted from a decimal `string` to `Hex`, and the `transaction.chainId` property changed from `number` to `Hex`.
  - The `addTransaction` and `estimateGas` methods now expect the first parameter (`transaction`) to use type `Hex` for the `chainId` property.
  - The `updateTransaction` method now expects the `transactionMeta` parameter to use type `Hex` for the `chainId` property (and for the nested `transaction.chainId` property)
- **BREAKING:** Add `messenger` as required constructor parameter ([#1241](https://github.com/MetaMask/core/pull/1241))
- **BREAKING:** Add `@metamask/approval-controller` as a dependency and peer dependency ([#1241](https://github.com/MetaMask/core/pull/1241), [#1393](https://github.com/MetaMask/core/pull/1393))
- Add `@metamask/utils` dependency ([#1367](https://github.com/MetaMask/core/pull/1367))

### Fixed

- Fix inaccurate hard-coded `chainId` on incoming token transactions ([#1366](https://github.com/MetaMask/core/pull/1366))

## [5.0.0]

### Changed

- **BREAKING**: peerDeps: @metamask/network-controller@6.0.0->8.0.0 ([#1196](https://github.com/MetaMask/core/pull/1196))
- deps: eth-rpc-errors@4.0.0->4.0.2 ([#1215](https://github.com/MetaMask/core/pull/1215))
- Add nonce tracker to transactions controller ([#1147](https://github.com/MetaMask/core/pull/1147))
  - Previously this controller would get the next nonce by calling `eth_getTransactionCount` with a block reference of `pending`. The next nonce would then be returned from our middleware (within `web3-provider-engine`).
  - Instead we're now using the nonce tracker to get the next nonce, dropping our reliance on this `eth_getTransactionCount` middleware. This will let us drop that middleware in a future update without impacting the transaction controller.
  - This should result in no functional changes, except that the nonce middleware is no longer required.

## [4.0.1]

### Changed

- Use `NetworkType` enum for chain configuration ([#1132](https://github.com/MetaMask/core/pull/1132))

## [4.0.0]

### Removed

- **BREAKING:** Remove `isomorphic-fetch` ([#1106](https://github.com/MetaMask/controllers/pull/1106))
  - Consumers must now import `isomorphic-fetch` or another polyfill themselves if they are running in an environment without `fetch`

## [3.0.0]

### Added

- Add Etherscan API support for Sepolia and Goerli ([#1041](https://github.com/MetaMask/controllers/pull/1041))
- Export `isEIP1559Transaction` function from package ([#1058](https://github.com/MetaMask/controllers/pull/1058))

### Changed

- **BREAKING**: Drop Etherscan API support for Ropsten, Rinkeby, and Kovan ([#1041](https://github.com/MetaMask/controllers/pull/1041))
- Rename this repository to `core` ([#1031](https://github.com/MetaMask/controllers/pull/1031))
- Update `@metamask/controller-utils` package ([#1041](https://github.com/MetaMask/controllers/pull/1041))

## [2.0.0]

### Changed

- **BREAKING:** Update `getNetworkState` constructor option to take an object with `providerConfig` property rather than `providerConfig` ([#995](https://github.com/MetaMask/core/pull/995))
- Relax dependency on `@metamask/base-controller`, `@metamask/controller-utils`, and `@metamask/network-controller` (use `^` instead of `~`) ([#998](https://github.com/MetaMask/core/pull/998))

## [1.0.0]

### Added

- Initial release

  - As a result of converting our shared controllers repo into a monorepo ([#831](https://github.com/MetaMask/core/pull/831)), we've created this package from select parts of [`@metamask/controllers` v33.0.0](https://github.com/MetaMask/core/tree/v33.0.0), namely:

    - Everything in `src/transaction`
    - Transaction-related functions from `src/util.ts` and accompanying tests

    All changes listed after this point were applied to this package following the monorepo conversion.

[Unreleased]: https://github.com/MetaMask/core/compare/@metamask/transaction-controller@62.7.0...HEAD
[62.7.0]: https://github.com/MetaMask/core/compare/@metamask/transaction-controller@62.6.0...@metamask/transaction-controller@62.7.0
[62.6.0]: https://github.com/MetaMask/core/compare/@metamask/transaction-controller@62.5.0...@metamask/transaction-controller@62.6.0
[62.5.0]: https://github.com/MetaMask/core/compare/@metamask/transaction-controller@62.4.0...@metamask/transaction-controller@62.5.0
[62.4.0]: https://github.com/MetaMask/core/compare/@metamask/transaction-controller@62.3.1...@metamask/transaction-controller@62.4.0
[62.3.1]: https://github.com/MetaMask/core/compare/@metamask/transaction-controller@62.3.0...@metamask/transaction-controller@62.3.1
[62.3.0]: https://github.com/MetaMask/core/compare/@metamask/transaction-controller@62.2.0...@metamask/transaction-controller@62.3.0
[62.2.0]: https://github.com/MetaMask/core/compare/@metamask/transaction-controller@62.1.0...@metamask/transaction-controller@62.2.0
[62.1.0]: https://github.com/MetaMask/core/compare/@metamask/transaction-controller@62.0.0...@metamask/transaction-controller@62.1.0
[62.0.0]: https://github.com/MetaMask/core/compare/@metamask/transaction-controller@61.3.0...@metamask/transaction-controller@62.0.0
[61.3.0]: https://github.com/MetaMask/core/compare/@metamask/transaction-controller@61.2.0...@metamask/transaction-controller@61.3.0
[61.2.0]: https://github.com/MetaMask/core/compare/@metamask/transaction-controller@61.1.0...@metamask/transaction-controller@61.2.0
[61.1.0]: https://github.com/MetaMask/core/compare/@metamask/transaction-controller@61.0.0...@metamask/transaction-controller@61.1.0
[61.0.0]: https://github.com/MetaMask/core/compare/@metamask/transaction-controller@60.10.0...@metamask/transaction-controller@61.0.0
[60.10.0]: https://github.com/MetaMask/core/compare/@metamask/transaction-controller@60.9.0...@metamask/transaction-controller@60.10.0
[60.9.0]: https://github.com/MetaMask/core/compare/@metamask/transaction-controller@60.8.0...@metamask/transaction-controller@60.9.0
[60.8.0]: https://github.com/MetaMask/core/compare/@metamask/transaction-controller@60.7.0...@metamask/transaction-controller@60.8.0
[60.7.0]: https://github.com/MetaMask/core/compare/@metamask/transaction-controller@60.6.1...@metamask/transaction-controller@60.7.0
[60.6.1]: https://github.com/MetaMask/core/compare/@metamask/transaction-controller@60.6.0...@metamask/transaction-controller@60.6.1
[60.6.0]: https://github.com/MetaMask/core/compare/@metamask/transaction-controller@60.5.0...@metamask/transaction-controller@60.6.0
[60.5.0]: https://github.com/MetaMask/core/compare/@metamask/transaction-controller@60.4.0...@metamask/transaction-controller@60.5.0
[60.4.0]: https://github.com/MetaMask/core/compare/@metamask/transaction-controller@60.3.0...@metamask/transaction-controller@60.4.0
[60.3.0]: https://github.com/MetaMask/core/compare/@metamask/transaction-controller@60.2.0...@metamask/transaction-controller@60.3.0
[60.2.0]: https://github.com/MetaMask/core/compare/@metamask/transaction-controller@60.1.0...@metamask/transaction-controller@60.2.0
[60.1.0]: https://github.com/MetaMask/core/compare/@metamask/transaction-controller@60.0.0...@metamask/transaction-controller@60.1.0
[60.0.0]: https://github.com/MetaMask/core/compare/@metamask/transaction-controller@59.2.0...@metamask/transaction-controller@60.0.0
[59.2.0]: https://github.com/MetaMask/core/compare/@metamask/transaction-controller@59.1.0...@metamask/transaction-controller@59.2.0
[59.1.0]: https://github.com/MetaMask/core/compare/@metamask/transaction-controller@59.0.0...@metamask/transaction-controller@59.1.0
[59.0.0]: https://github.com/MetaMask/core/compare/@metamask/transaction-controller@58.1.1...@metamask/transaction-controller@59.0.0
[58.1.1]: https://github.com/MetaMask/core/compare/@metamask/transaction-controller@58.1.0...@metamask/transaction-controller@58.1.1
[58.1.0]: https://github.com/MetaMask/core/compare/@metamask/transaction-controller@58.0.0...@metamask/transaction-controller@58.1.0
[58.0.0]: https://github.com/MetaMask/core/compare/@metamask/transaction-controller@57.4.0...@metamask/transaction-controller@58.0.0
[57.4.0]: https://github.com/MetaMask/core/compare/@metamask/transaction-controller@57.3.0...@metamask/transaction-controller@57.4.0
[57.3.0]: https://github.com/MetaMask/core/compare/@metamask/transaction-controller@57.2.0...@metamask/transaction-controller@57.3.0
[57.2.0]: https://github.com/MetaMask/core/compare/@metamask/transaction-controller@57.1.0...@metamask/transaction-controller@57.2.0
[57.1.0]: https://github.com/MetaMask/core/compare/@metamask/transaction-controller@57.0.0...@metamask/transaction-controller@57.1.0
[57.0.0]: https://github.com/MetaMask/core/compare/@metamask/transaction-controller@56.3.0...@metamask/transaction-controller@57.0.0
[56.3.0]: https://github.com/MetaMask/core/compare/@metamask/transaction-controller@56.2.0...@metamask/transaction-controller@56.3.0
[56.2.0]: https://github.com/MetaMask/core/compare/@metamask/transaction-controller@56.1.0...@metamask/transaction-controller@56.2.0
[56.1.0]: https://github.com/MetaMask/core/compare/@metamask/transaction-controller@56.0.0...@metamask/transaction-controller@56.1.0
[56.0.0]: https://github.com/MetaMask/core/compare/@metamask/transaction-controller@55.0.2...@metamask/transaction-controller@56.0.0
[55.0.2]: https://github.com/MetaMask/core/compare/@metamask/transaction-controller@55.0.1...@metamask/transaction-controller@55.0.2
[55.0.1]: https://github.com/MetaMask/core/compare/@metamask/transaction-controller@55.0.0...@metamask/transaction-controller@55.0.1
[55.0.0]: https://github.com/MetaMask/core/compare/@metamask/transaction-controller@54.4.0...@metamask/transaction-controller@55.0.0
[54.4.0]: https://github.com/MetaMask/core/compare/@metamask/transaction-controller@54.3.0...@metamask/transaction-controller@54.4.0
[54.3.0]: https://github.com/MetaMask/core/compare/@metamask/transaction-controller@54.2.0...@metamask/transaction-controller@54.3.0
[54.2.0]: https://github.com/MetaMask/core/compare/@metamask/transaction-controller@54.1.0...@metamask/transaction-controller@54.2.0
[54.1.0]: https://github.com/MetaMask/core/compare/@metamask/transaction-controller@54.0.0...@metamask/transaction-controller@54.1.0
[54.0.0]: https://github.com/MetaMask/core/compare/@metamask/transaction-controller@53.0.0...@metamask/transaction-controller@54.0.0
[53.0.0]: https://github.com/MetaMask/core/compare/@metamask/transaction-controller@52.3.0...@metamask/transaction-controller@53.0.0
[52.3.0]: https://github.com/MetaMask/core/compare/@metamask/transaction-controller@52.2.0...@metamask/transaction-controller@52.3.0
[52.2.0]: https://github.com/MetaMask/core/compare/@metamask/transaction-controller@52.1.0...@metamask/transaction-controller@52.2.0
[52.1.0]: https://github.com/MetaMask/core/compare/@metamask/transaction-controller@52.0.0...@metamask/transaction-controller@52.1.0
[52.0.0]: https://github.com/MetaMask/core/compare/@metamask/transaction-controller@51.0.0...@metamask/transaction-controller@52.0.0
[51.0.0]: https://github.com/MetaMask/core/compare/@metamask/transaction-controller@50.0.0...@metamask/transaction-controller@51.0.0
[50.0.0]: https://github.com/MetaMask/core/compare/@metamask/transaction-controller@49.0.0...@metamask/transaction-controller@50.0.0
[49.0.0]: https://github.com/MetaMask/core/compare/@metamask/transaction-controller@48.2.0...@metamask/transaction-controller@49.0.0
[48.2.0]: https://github.com/MetaMask/core/compare/@metamask/transaction-controller@48.1.0...@metamask/transaction-controller@48.2.0
[48.1.0]: https://github.com/MetaMask/core/compare/@metamask/transaction-controller@48.0.0...@metamask/transaction-controller@48.1.0
[48.0.0]: https://github.com/MetaMask/core/compare/@metamask/transaction-controller@47.0.0...@metamask/transaction-controller@48.0.0
[47.0.0]: https://github.com/MetaMask/core/compare/@metamask/transaction-controller@46.0.0...@metamask/transaction-controller@47.0.0
[46.0.0]: https://github.com/MetaMask/core/compare/@metamask/transaction-controller@45.1.0...@metamask/transaction-controller@46.0.0
[45.1.0]: https://github.com/MetaMask/core/compare/@metamask/transaction-controller@45.0.0...@metamask/transaction-controller@45.1.0
[45.0.0]: https://github.com/MetaMask/core/compare/@metamask/transaction-controller@44.1.0...@metamask/transaction-controller@45.0.0
[44.1.0]: https://github.com/MetaMask/core/compare/@metamask/transaction-controller@44.0.0...@metamask/transaction-controller@44.1.0
[44.0.0]: https://github.com/MetaMask/core/compare/@metamask/transaction-controller@43.0.0...@metamask/transaction-controller@44.0.0
[43.0.0]: https://github.com/MetaMask/core/compare/@metamask/transaction-controller@42.1.0...@metamask/transaction-controller@43.0.0
[42.1.0]: https://github.com/MetaMask/core/compare/@metamask/transaction-controller@42.0.0...@metamask/transaction-controller@42.1.0
[42.0.0]: https://github.com/MetaMask/core/compare/@metamask/transaction-controller@41.1.0...@metamask/transaction-controller@42.0.0
[41.1.0]: https://github.com/MetaMask/core/compare/@metamask/transaction-controller@41.0.0...@metamask/transaction-controller@41.1.0
[41.0.0]: https://github.com/MetaMask/core/compare/@metamask/transaction-controller@40.1.0...@metamask/transaction-controller@41.0.0
[40.1.0]: https://github.com/MetaMask/core/compare/@metamask/transaction-controller@40.0.0...@metamask/transaction-controller@40.1.0
[40.0.0]: https://github.com/MetaMask/core/compare/@metamask/transaction-controller@39.1.0...@metamask/transaction-controller@40.0.0
[39.1.0]: https://github.com/MetaMask/core/compare/@metamask/transaction-controller@39.0.0...@metamask/transaction-controller@39.1.0
[39.0.0]: https://github.com/MetaMask/core/compare/@metamask/transaction-controller@38.3.0...@metamask/transaction-controller@39.0.0
[38.3.0]: https://github.com/MetaMask/core/compare/@metamask/transaction-controller@38.2.0...@metamask/transaction-controller@38.3.0
[38.2.0]: https://github.com/MetaMask/core/compare/@metamask/transaction-controller@38.1.0...@metamask/transaction-controller@38.2.0
[38.1.0]: https://github.com/MetaMask/core/compare/@metamask/transaction-controller@38.0.0...@metamask/transaction-controller@38.1.0
[38.0.0]: https://github.com/MetaMask/core/compare/@metamask/transaction-controller@37.3.0...@metamask/transaction-controller@38.0.0
[37.3.0]: https://github.com/MetaMask/core/compare/@metamask/transaction-controller@37.2.0...@metamask/transaction-controller@37.3.0
[37.2.0]: https://github.com/MetaMask/core/compare/@metamask/transaction-controller@37.1.0...@metamask/transaction-controller@37.2.0
[37.1.0]: https://github.com/MetaMask/core/compare/@metamask/transaction-controller@37.0.0...@metamask/transaction-controller@37.1.0
[37.0.0]: https://github.com/MetaMask/core/compare/@metamask/transaction-controller@36.1.0...@metamask/transaction-controller@37.0.0
[36.1.0]: https://github.com/MetaMask/core/compare/@metamask/transaction-controller@36.0.0...@metamask/transaction-controller@36.1.0
[36.0.0]: https://github.com/MetaMask/core/compare/@metamask/transaction-controller@35.2.0...@metamask/transaction-controller@36.0.0
[35.2.0]: https://github.com/MetaMask/core/compare/@metamask/transaction-controller@35.1.1...@metamask/transaction-controller@35.2.0
[35.1.1]: https://github.com/MetaMask/core/compare/@metamask/transaction-controller@35.1.0...@metamask/transaction-controller@35.1.1
[35.1.0]: https://github.com/MetaMask/core/compare/@metamask/transaction-controller@35.0.1...@metamask/transaction-controller@35.1.0
[35.0.1]: https://github.com/MetaMask/core/compare/@metamask/transaction-controller@35.0.0...@metamask/transaction-controller@35.0.1
[35.0.0]: https://github.com/MetaMask/core/compare/@metamask/transaction-controller@34.0.0...@metamask/transaction-controller@35.0.0
[34.0.0]: https://github.com/MetaMask/core/compare/@metamask/transaction-controller@33.0.1...@metamask/transaction-controller@34.0.0
[33.0.1]: https://github.com/MetaMask/core/compare/@metamask/transaction-controller@33.0.0...@metamask/transaction-controller@33.0.1
[33.0.0]: https://github.com/MetaMask/core/compare/@metamask/transaction-controller@32.0.0...@metamask/transaction-controller@33.0.0
[32.0.0]: https://github.com/MetaMask/core/compare/@metamask/transaction-controller@31.0.0...@metamask/transaction-controller@32.0.0
[31.0.0]: https://github.com/MetaMask/core/compare/@metamask/transaction-controller@30.0.0...@metamask/transaction-controller@31.0.0
[30.0.0]: https://github.com/MetaMask/core/compare/@metamask/transaction-controller@29.1.0...@metamask/transaction-controller@30.0.0
[29.1.0]: https://github.com/MetaMask/core/compare/@metamask/transaction-controller@29.0.2...@metamask/transaction-controller@29.1.0
[29.0.2]: https://github.com/MetaMask/core/compare/@metamask/transaction-controller@29.0.1...@metamask/transaction-controller@29.0.2
[29.0.1]: https://github.com/MetaMask/core/compare/@metamask/transaction-controller@29.0.0...@metamask/transaction-controller@29.0.1
[29.0.0]: https://github.com/MetaMask/core/compare/@metamask/transaction-controller@28.1.1...@metamask/transaction-controller@29.0.0
[28.1.1]: https://github.com/MetaMask/core/compare/@metamask/transaction-controller@28.1.0...@metamask/transaction-controller@28.1.1
[28.1.0]: https://github.com/MetaMask/core/compare/@metamask/transaction-controller@28.0.0...@metamask/transaction-controller@28.1.0
[28.0.0]: https://github.com/MetaMask/core/compare/@metamask/transaction-controller@27.0.1...@metamask/transaction-controller@28.0.0
[27.0.1]: https://github.com/MetaMask/core/compare/@metamask/transaction-controller@27.0.0...@metamask/transaction-controller@27.0.1
[27.0.0]: https://github.com/MetaMask/core/compare/@metamask/transaction-controller@26.0.0...@metamask/transaction-controller@27.0.0
[26.0.0]: https://github.com/MetaMask/core/compare/@metamask/transaction-controller@25.3.0...@metamask/transaction-controller@26.0.0
[25.3.0]: https://github.com/MetaMask/core/compare/@metamask/transaction-controller@25.2.1...@metamask/transaction-controller@25.3.0
[25.2.1]: https://github.com/MetaMask/core/compare/@metamask/transaction-controller@25.2.0...@metamask/transaction-controller@25.2.1
[25.2.0]: https://github.com/MetaMask/core/compare/@metamask/transaction-controller@25.1.0...@metamask/transaction-controller@25.2.0
[25.1.0]: https://github.com/MetaMask/core/compare/@metamask/transaction-controller@25.0.0...@metamask/transaction-controller@25.1.0
[25.0.0]: https://github.com/MetaMask/core/compare/@metamask/transaction-controller@24.0.0...@metamask/transaction-controller@25.0.0
[24.0.0]: https://github.com/MetaMask/core/compare/@metamask/transaction-controller@23.1.0...@metamask/transaction-controller@24.0.0
[23.1.0]: https://github.com/MetaMask/core/compare/@metamask/transaction-controller@23.0.0...@metamask/transaction-controller@23.1.0
[23.0.0]: https://github.com/MetaMask/core/compare/@metamask/transaction-controller@22.0.0...@metamask/transaction-controller@23.0.0
[22.0.0]: https://github.com/MetaMask/core/compare/@metamask/transaction-controller@21.2.0...@metamask/transaction-controller@22.0.0
[21.2.0]: https://github.com/MetaMask/core/compare/@metamask/transaction-controller@21.1.0...@metamask/transaction-controller@21.2.0
[21.1.0]: https://github.com/MetaMask/core/compare/@metamask/transaction-controller@21.0.1...@metamask/transaction-controller@21.1.0
[21.0.1]: https://github.com/MetaMask/core/compare/@metamask/transaction-controller@21.0.0...@metamask/transaction-controller@21.0.1
[21.0.0]: https://github.com/MetaMask/core/compare/@metamask/transaction-controller@20.0.0...@metamask/transaction-controller@21.0.0
[20.0.0]: https://github.com/MetaMask/core/compare/@metamask/transaction-controller@19.0.1...@metamask/transaction-controller@20.0.0
[19.0.1]: https://github.com/MetaMask/core/compare/@metamask/transaction-controller@19.0.0...@metamask/transaction-controller@19.0.1
[19.0.0]: https://github.com/MetaMask/core/compare/@metamask/transaction-controller@18.3.1...@metamask/transaction-controller@19.0.0
[18.3.1]: https://github.com/MetaMask/core/compare/@metamask/transaction-controller@18.3.0...@metamask/transaction-controller@18.3.1
[18.3.0]: https://github.com/MetaMask/core/compare/@metamask/transaction-controller@18.2.0...@metamask/transaction-controller@18.3.0
[18.2.0]: https://github.com/MetaMask/core/compare/@metamask/transaction-controller@18.1.0...@metamask/transaction-controller@18.2.0
[18.1.0]: https://github.com/MetaMask/core/compare/@metamask/transaction-controller@18.0.0...@metamask/transaction-controller@18.1.0
[18.0.0]: https://github.com/MetaMask/core/compare/@metamask/transaction-controller@17.0.0...@metamask/transaction-controller@18.0.0
[17.0.0]: https://github.com/MetaMask/core/compare/@metamask/transaction-controller@16.0.0...@metamask/transaction-controller@17.0.0
[16.0.0]: https://github.com/MetaMask/core/compare/@metamask/transaction-controller@15.0.0...@metamask/transaction-controller@16.0.0
[15.0.0]: https://github.com/MetaMask/core/compare/@metamask/transaction-controller@14.0.0...@metamask/transaction-controller@15.0.0
[14.0.0]: https://github.com/MetaMask/core/compare/@metamask/transaction-controller@13.0.0...@metamask/transaction-controller@14.0.0
[13.0.0]: https://github.com/MetaMask/core/compare/@metamask/transaction-controller@12.0.0...@metamask/transaction-controller@13.0.0
[12.0.0]: https://github.com/MetaMask/core/compare/@metamask/transaction-controller@11.1.0...@metamask/transaction-controller@12.0.0
[11.1.0]: https://github.com/MetaMask/core/compare/@metamask/transaction-controller@11.0.0...@metamask/transaction-controller@11.1.0
[11.0.0]: https://github.com/MetaMask/core/compare/@metamask/transaction-controller@10.0.0...@metamask/transaction-controller@11.0.0
[10.0.0]: https://github.com/MetaMask/core/compare/@metamask/transaction-controller@9.2.0...@metamask/transaction-controller@10.0.0
[9.2.0]: https://github.com/MetaMask/core/compare/@metamask/transaction-controller@9.1.0...@metamask/transaction-controller@9.2.0
[9.1.0]: https://github.com/MetaMask/core/compare/@metamask/transaction-controller@9.0.0...@metamask/transaction-controller@9.1.0
[9.0.0]: https://github.com/MetaMask/core/compare/@metamask/transaction-controller@8.0.1...@metamask/transaction-controller@9.0.0
[8.0.1]: https://github.com/MetaMask/core/compare/@metamask/transaction-controller@8.0.0...@metamask/transaction-controller@8.0.1
[8.0.0]: https://github.com/MetaMask/core/compare/@metamask/transaction-controller@7.1.0...@metamask/transaction-controller@8.0.0
[7.1.0]: https://github.com/MetaMask/core/compare/@metamask/transaction-controller@7.0.0...@metamask/transaction-controller@7.1.0
[7.0.0]: https://github.com/MetaMask/core/compare/@metamask/transaction-controller@6.1.0...@metamask/transaction-controller@7.0.0
[6.1.0]: https://github.com/MetaMask/core/compare/@metamask/transaction-controller@6.0.0...@metamask/transaction-controller@6.1.0
[6.0.0]: https://github.com/MetaMask/core/compare/@metamask/transaction-controller@5.0.0...@metamask/transaction-controller@6.0.0
[5.0.0]: https://github.com/MetaMask/core/compare/@metamask/transaction-controller@4.0.1...@metamask/transaction-controller@5.0.0
[4.0.1]: https://github.com/MetaMask/core/compare/@metamask/transaction-controller@4.0.0...@metamask/transaction-controller@4.0.1
[4.0.0]: https://github.com/MetaMask/core/compare/@metamask/transaction-controller@3.0.0...@metamask/transaction-controller@4.0.0
[3.0.0]: https://github.com/MetaMask/core/compare/@metamask/transaction-controller@2.0.0...@metamask/transaction-controller@3.0.0
[2.0.0]: https://github.com/MetaMask/core/compare/@metamask/transaction-controller@1.0.0...@metamask/transaction-controller@2.0.0
[1.0.0]: https://github.com/MetaMask/core/releases/tag/@metamask/transaction-controller@1.0.0<|MERGE_RESOLUTION|>--- conflicted
+++ resolved
@@ -7,11 +7,10 @@
 
 ## [Unreleased]
 
-<<<<<<< HEAD
 ### Added
 
 - Add intent based transaction support ([#6547](https://github.com/MetaMask/core/pull/6547))
-=======
+
 ### Fixed
 
 - Include pending authorizations in nonce calculation ([#7446](https://github.com/MetaMask/core/pull/7446))
@@ -21,7 +20,6 @@
 ### Added
 
 - Adding a new transaction meta property `requestId`. It is supported for both simple and batched transactions ([#7415](https://github.com/MetaMask/core/pull/7415))
->>>>>>> 8f621ec0
 
 ## [62.6.0]
 
