# Changelog

All notable changes to this project will be documented in this file.

The format is based on [Keep a Changelog](https://keepachangelog.com/en/1.0.0/),
and this project adheres to [Semantic Versioning](https://semver.org/spec/v2.0.0.html).

## [Unreleased]

## [52.3.0]

### Added

<<<<<<< HEAD
- feat: Configure pending transaction polling intervals using remote feature flags ([#5549](https://github.com/MetaMask/core/pull/5549))

### Changed

- fix: Remove async operation from `updateTransactionGasFees` ([#5539](https://github.com/MetaMask/core/pull/5539))
=======
- Adds `RandomisedEstimationsGasFeeFlow` to gas fee flows in `TransactionController` ([#5511](https://github.com/MetaMask/core/pull/5511))
  - Added flow only will be activated if chainId is defined in feature flags.
- Configure pending transaction polling intervals using remote feature flags ([#5549](https://github.com/MetaMask/core/pull/5549))

### Changed

- Remove async operation from `updateTransactionGasFees` ([#5539](https://github.com/MetaMask/core/pull/5539))
>>>>>>> da19068c

### Fixed

- Fix EIP-7702 contract signature validation on chains with odd-length hexadecimal ID ([#5563](https://github.com/MetaMask/core/pull/5563))
- Fix simulation of type-4 transactions ([#5552](https://github.com/MetaMask/core/pull/5552))

## [52.2.0]

### Added

- Add `gasFeeTokens` to `TransactionMeta` ([#5524](https://github.com/MetaMask/core/pull/5524))
  - Add `GasFeeToken` type.
  - Add `selectedGasFeeToken` to `TransactionMeta`.
  - Add `updateSelectedGasFeeToken` method.
- Support security validation of transaction batches ([#5526](https://github.com/MetaMask/core/pull/5526))
  - Add `ValidateSecurityRequest` type.
  - Add optional `securityAlertId` to `SecurityAlertResponse`.
  - Add optional `securityAlertId` to `TransactionBatchRequest`.
  - Add optional `validateSecurity` callback to `TransactionBatchRequest`.
- Support publish batch hook ([#5401](https://github.com/MetaMask/core/pull/5401))
  - Add `hooks.publishBatch` option to constructor.
  - Add `updateBatchTransactions` method.
  - Add `maxFeePerGas` and `maxPriorityFeePerGas` to `updateEditableParams` options.
  - Add types.
    - `PublishBatchHook`
    - `PublishBatchHookRequest`
    - `PublishBatchHookResult`
    - `PublishBatchHookTransaction`
    - `PublishHook`
    - `PublishHookResult`
  - Add optional properties to `TransactionMeta`.
    - `batchTransactions`
    - `disableGasBuffer`
  - Add optional properties to `BatchTransactionParams`.
    - `gas`
    - `maxFeePerGas`
    - `maxPriorityFeePerGas`
  - Add optional `existingTransaction` property to `TransactionBatchSingleRequest`.
  - Add optional `useHook` property to `TransactionBatchRequest`.

## [52.1.0]

### Added

- Add `enableTxParamsGasFeeUpdates` constructor option ([5394](https://github.com/MetaMask/core/pull/5394))
  - If not set it will default to `false`.
  - Automatically update gas fee properties in `txParams` when the `gasFeeEstimates` are updated via polling.

### Fixed

- Fix gas estimation for type 4 transactions ([#5519](https://github.com/MetaMask/core/pull/5519))

## [52.0.0]

### Changed

- **BREAKING:** Remove `chainIds` argument from incoming transaction methods ([#5436](https://github.com/MetaMask/core/pull/5436))
  - `startIncomingTransactionPolling`
  - `stopIncomingTransactionPolling`
  - `updateIncomingTransactions`

## [51.0.0]

### Changed

- **BREAKING:** Bump peer dependency `@metamask/accounts-controller` to `^27.0.0` ([#5507](https://github.com/MetaMask/core/pull/5507))
- **BREAKING:** Bump peer dependency `@metamask/gas-fee-controller` to `^23.0.0` ([#5507](https://github.com/MetaMask/core/pull/5507))
- **BREAKING:** Bump peer dependency `@metamask/network-controller` to `^23.0.0` ([#5507](https://github.com/MetaMask/core/pull/5507))

## [50.0.0]

### Added

- Add additional metadata for batch metrics ([#5488](https://github.com/MetaMask/core/pull/5488))
  - Add `delegationAddress` to `TransactionMeta`.
  - Add `NestedTransactionMetadata` type containing `BatchTransactionParams` and `type`.
  - Add optional `type` to `TransactionBatchSingleRequest`.
- Verify EIP-7702 contract address using signatures ([#5472](https://github.com/MetaMask/core/pull/5472))
  - Add optional `publicKeyEIP7702` property to constructor.
  - Add dependency on `^5.7.0` of `@ethersproject/wallet`.

### Changed

- **BREAKING:** Bump `@metamask/accounts-controller` peer dependency to `^26.1.0` ([#5481](https://github.com/MetaMask/core/pull/5481))
- **BREAKING:** Add additional metadata for batch metrics ([#5488](https://github.com/MetaMask/core/pull/5488))
  - Change `error` in `TransactionMeta` to optional for all statuses.
  - Change `nestedTransactions` in `TransactionMeta` to array of `NestedTransactionMetadata`.
- Throw if `addTransactionBatch` called with external origin and size limit exceeded ([#5489](https://github.com/MetaMask/core/pull/5489))
- Verify EIP-7702 contract address using signatures ([#5472](https://github.com/MetaMask/core/pull/5472))
  - Use new `contracts` property from feature flags instead of `contractAddresses`.

## [49.0.0]

### Added

- Add `revertDelegation` to `TransactionType` ([#5468](https://github.com/MetaMask/core/pull/5468))
- Add optional batch ID to metadata ([#5462](https://github.com/MetaMask/core/pull/5462))
  - Add optional `batchId` property to `TransactionMeta`.
  - Add optional `transactionHash` to `TransactionReceipt`.
  - Add optional `data` to `Log`.
  - Add optional `batchId` to `TransactionBatchRequest`.
  - Add optional `batchId` to `addTransaction` options.
  - Throw if `batchId` already exists on a transaction.

### Changed

- **BREAKING:** Add optional batch ID to metadata ([#5462](https://github.com/MetaMask/core/pull/5462))
  - Change `batchId` in `TransactionBatchResult` to `Hex`.
  - Return `batchId` from `addTransactionBatch` if provided.
  - Generate random batch ID if no `batchId` provided.

## [48.2.0]

### Changed

- Normalize gas limit using `gas` and `gasLimit` properties ([#5396](https://github.com/MetaMask/core/pull/5396))

## [48.1.0]

### Changed

- Prevent external transactions to internal accounts if `data` included ([#5418](https://github.com/MetaMask/core/pull/5418))

## [48.0.0]

### Changed

- **BREAKING:** Bump `@metamask/accounts-controller` peer dependency to `^26.0.0` ([#5439](https://github.com/MetaMask/core/pull/5439))
- **BREAKING:** Bump `@ethereumjs/util` from `^8.1.0` to `^9.1.0` ([#5347](https://github.com/MetaMask/core/pull/5347))

## [47.0.0]

### Added

- Persist user rejection optional data in rejected error ([#5355](https://github.com/MetaMask/core/pull/5355))
- Add `updateAtomicBatchData` method ([#5380](https://github.com/MetaMask/core/pull/5380))
- Support atomic batch transactions ([#5306](https://github.com/MetaMask/core/pull/5306))
  - Add methods:
    - `addTransactionBatch`
    - `isAtomicBatchSupported`
  - Add `batch` to `TransactionType`.
  - Add `nestedTransactions` to `TransactionMeta`.
  - Add new types:
    - `BatchTransactionParams`
    - `TransactionBatchSingleRequest`
    - `TransactionBatchRequest`
    - `TransactionBatchResult`
  - Add dependency on `@metamask/remote-feature-flag-controller:^1.4.0`.

### Changed

- **BREAKING:** Bump `@metamask/accounts-controller` peer dependency to `^25.0.0` ([#5426](https://github.com/MetaMask/core/pull/5426))
- **BREAKING**: Require messenger permissions for `KeyringController:signEip7702Authorization` action ([#5410](https://github.com/MetaMask/core/pull/5410))
- **BREAKING:** Support atomic batch transactions ([#5306](https://github.com/MetaMask/core/pull/5306))
  - Require `AccountsController:getState` action permission in messenger.
  - Require `RemoteFeatureFlagController:getState` action permission in messenger.
- Bump `@metamask/utils` from `^11.1.0` to `^11.2.0` ([#5301](https://github.com/MetaMask/core/pull/5301))
- Throw if `addTransactionBatch` is called with any nested transaction with `to` matching internal account ([#5369](https://github.com/MetaMask/core/pull/5369))

## [46.0.0]

### Added

- Adds ability of re-simulating transaction depending on the `isActive` property on `transactionMeta` ([#5189](https://github.com/MetaMask/core/pull/5189))
  - `isActive` property is expected to set by client.
  - Re-simulation of transactions will occur every 3 seconds if `isActive` is `true`.
- Adds `setTransactionActive` function to update the `isActive` property on `transactionMeta`. ([#5189](https://github.com/MetaMask/core/pull/5189))

### Changed

- **BREAKING:** Bump `@metamask/accounts-controller` peer dependency from `^23.0.0` to `^24.0.0` ([#5318](https://github.com/MetaMask/core/pull/5318))

## [45.1.0]

### Added

- Add support for EIP-7702 / type 4 transactions ([#5285](https://github.com/MetaMask/core/pull/5285))
  - Add `setCode` to `TransactionEnvelopeType`.
  - Add `authorizationList` to `TransactionParams`.
  - Export `Authorization` and `AuthorizationList` types.

### Changed

- The TransactionController messenger must now allow the `KeyringController:signAuthorization` action ([#5285](https://github.com/MetaMask/core/pull/5285))
- Bump `@metamask/base-controller` from `^7.1.1` to `^8.0.0` ([#5305](https://github.com/MetaMask/core/pull/5305))
- Bump `ethereumjs/tx` from `^4.2.0` to `^5.4.0` ([#5285](https://github.com/MetaMask/core/pull/5285))
- Bump `ethereumjs/common` from `^3.2.0` to `^4.5.0` ([#5285](https://github.com/MetaMask/core/pull/5285))

## [45.0.0]

### Changed

- **BREAKING:** Bump `@metamask/accounts-controller` peer dependency from `^22.0.0` to `^23.0.0` ([#5292](https://github.com/MetaMask/core/pull/5292))

## [44.1.0]

### Changed

- Rename `ControllerMessenger` to `Messenger` ([#5234](https://github.com/MetaMask/core/pull/5234))
- Bump `@metamask/utils` from `^11.0.1` to `^11.1.0` ([#5223](https://github.com/MetaMask/core/pull/5223))

### Fixed

- Prevent transaction resubmit on multiple endpoints ([#5262](https://github.com/MetaMask/core/pull/5262))

## [44.0.0]

### Changed

- **BREAKING:** Bump `@metamask/accounts-controller` peer dependency from `^21.0.0` to `^22.0.0` ([#5218](https://github.com/MetaMask/core/pull/5218))

## [43.0.0]

### Added

- Add `gasLimitNoBuffer` property to `TransactionMeta` type ([#5113](https://github.com/MetaMask/core/pull/5113))
  - `gasLimitNoBuffer` is the estimated gas for the transaction without any buffer applied.

### Changed

- **BREAKING:** Bump `@metamask/accounts-controller` peer dependency from `^20.0.0` to `^21.0.0` ([#5140](https://github.com/MetaMask/core/pull/5140))
- Bump `@metamask/base-controller` from `7.1.0` to `^7.1.1` ([#5135](https://github.com/MetaMask/core/pull/5135))

## [42.1.0]

### Added

- Validate `gas` and `gasLimit` are hexadecimal strings ([#5093](https://github.com/MetaMask/core/pull/5093))

### Changed

- Bump `@metamask/base-controller` from `^7.0.0` to `^7.1.0` ([#5079](https://github.com/MetaMask/core/pull/5079))
- Bump `@metamask/utils` to `^11.0.1` and `@metamask/rpc-errors` to `^7.0.2` ([#5080](https://github.com/MetaMask/core/pull/5080))

## [42.0.0]

### Added

- Retrieve incoming transactions using Accounts API ([#4927](https://github.com/MetaMask/core/pull/4927))
  - Add `INCOMING_TRANSACTIONS_SUPPORTED_CHAIN_IDS` constant.

### Changed

- **BREAKING:** Retrieve incoming transactions using Accounts API ([#4927](https://github.com/MetaMask/core/pull/4927))
  - Rename `TransactionControllerIncomingTransactionBlockReceivedEvent` to `TransactionControllerIncomingTransactionsReceivedEvent`.
  - Replace `networkClientIds` argument with `chainIds` in following methods:
    - `startIncomingTransactionPolling`
    - `stopIncomingTransactionPolling`
    - `updateIncomingTransactions`
- Bump `@metamask/eth-block-tracker` from `^11.0.2` to `^11.0.3` ([#5025](https://github.com/MetaMask/core/pull/5025))

### Removed

- **BREAKING:** Retrieve incoming transactions using Accounts API ([#4927](https://github.com/MetaMask/core/pull/4927))
  - Remove `ETHERSCAN_SUPPORTED_NETWORKS` constant.
  - Remove types:
    - `EtherscanTransactionMeta`
    - `RemoteTransactionSource`
    - `RemoteTransactionSourceRequest`

## [41.1.0]

### Added

- Add optional `destinationChainId` property to `TransactionMeta` to facilitate Bridge transactions ([#4988](https://github.com/MetaMask/core/pull/4988))

### Changed

- Bump `@metamask/controller-utils` from `^11.4.3` to `^11.4.4` ([#5012](https://github.com/MetaMask/core/pull/5012))

### Fixed

- Make implicit peer dependencies explicit ([#4974](https://github.com/MetaMask/core/pull/4974))
  - Add the following packages as peer dependencies of this package to satisfy peer dependency requirements from other dependencies:
    - `@babel/runtime` `^7.0.0` (required by `@metamask/ethjs-provider-http`)
    - `@metamask/eth-block-tracker` `>=9` (required by `@metamask/nonce-tracker`)
  - These dependencies really should be present in projects that consume this package (e.g. MetaMask clients), and this change ensures that they now are.
  - Furthermore, we are assuming that clients already use these dependencies, since otherwise it would be impossible to consume this package in its entirety or even create a working build. Hence, the addition of these peer dependencies is really a formality and should not be breaking.
- Correct ESM-compatible build so that imports of the following packages that re-export other modules via `export *` are no longer corrupted: ([#5011](https://github.com/MetaMask/core/pull/5011))
  - `@ethereumjs/common`
  - `@ethereumjs/util`
  - `@metamask/eth-query`
  - `bn.js`
  - `fast-json-patch`
  - `lodash`

## [41.0.0]

### Added

- **BREAKING:** Remove global network usage ([#4920](https://github.com/MetaMask/core/pull/4920))
  - Add required `networkClientId` argument to `handleMethodData` method.

### Changed

- **BREAKING:** Remove global network usage ([#4920](https://github.com/MetaMask/core/pull/4920))
  - Require `networkClientId` option in `addTransaction` method.
  - Require `networkClientId` property in `TransactionMeta` type.
  - Change `wipeTransactions` method arguments to optional object containing `address` and `chainId` properties.
  - Require `networkClientId` argument in `estimateGas`, `estimateGasBuffered` and `getNonceLock` methods.

### Removed

- **BREAKING:** Remove global network usage ([#4920](https://github.com/MetaMask/core/pull/4920))
  - Remove the `blockTracker`, `isMultichainEnabled`, `onNetworkStateChange` and `provider` constructor options.
  - Remove `filterToCurrentNetwork` option from `getTransactions` method.

## [40.1.0]

### Added

- Add `firstTimeInteraction` to transaction meta ([#4895](https://github.com/MetaMask/core/pull/4895))
  - This is a boolean value that indicates whether the transaction is the first time the user has interacted with it.
- Add `isFirstTimeInteractionEnabled` callback constructor option ([#4895](https://github.com/MetaMask/core/pull/4895))
  - This is a function that returns a boolean value indicating whether the first time interaction check should be enabled.

## [40.0.0]

### Changed

- **BREAKING:** Bump `@metamask/accounts-controller` peer dependency from `^19.0.0` to `^20.0.0` ([#4195](https://github.com/MetaMask/core/pull/4956))

## [39.1.0]

### Changed

- Temporarily increase the pending transaction polling rate when polling starts ([#4917](https://github.com/MetaMask/core/pull/4917))
  - Poll every 3 seconds up to ten times, then poll on each new block.

## [39.0.0]

### Changed

- **BREAKING:** Bump peer dependency `@metamask/accounts-controller` from `^18.0.0` to `^19.0.0` ([#4915](https://github.com/MetaMask/core/pull/4915))
- Bump `@metamask/controller-utils` from `^11.4.2` to `^11.4.3` ([#4915](https://github.com/MetaMask/core/pull/4915))

## [38.3.0]

### Added

- Validate gas fee properties to ensure they are valid hexadecimal strings ([#4854](https://github.com/MetaMask/core/pull/4854))

### Fixed

- Fix gas limit estimation on new transactions and via `estimateGas` and `estimateGasBuffered` methods ([#4897](https://github.com/MetaMask/core/pull/4897))

## [38.2.0]

### Added

- Add staking transaction types ([#4874](https://github.com/MetaMask/core/pull/4874))
  - `stakingClaim`
  - `stakingDeposit`
  - `stakingUnstake`

### Changed

- Bump `@metamask/controller-utils` from `^11.4.1` to `^11.4.2` ([#4870](https://github.com/MetaMask/core/pull/4870))
- Bump `@metamask/accounts-controller` from `^18.2.2` to `^18.2.3` ([#4870](https://github.com/MetaMask/core/pull/4870))
- Bump `@metamask/network-controller` from `^22.0.0` to `^22.0.1` ([#4870](https://github.com/MetaMask/core/pull/4870))

## [38.1.0]

### Added

- Automatically re-simulate transactions based on security criteria ([#4792](https://github.com/MetaMask/core/pull/4792))
  - If the security provider marks the transaction as malicious.
  - If the simulated native balance change does not match the `value`.
  - Set new `isUpdatedAfterSecurityCheck` property to `true` if the subsequent simulation response has changed.

### Changed

- Bump `@metamask/eth-json-rpc-provider` from `^4.1.5` to `^4.1.6` ([#4862](https://github.com/MetaMask/core/pull/4862))
- Bump `@metamask/approval-controller` from `^7.1.0` to `^7.1.1` ([#4862](https://github.com/MetaMask/core/pull/4862))
- Bump `@metamask/controller-utils` from `^11.4.0` to `^11.4.1` ([#4862](https://github.com/MetaMask/core/pull/4862))
- Bump `@metamask/base-controller` from `7.0.1` to `^7.0.2` ([#4862](https://github.com/MetaMask/core/pull/4862))

## [38.0.0]

### Changed

- **BREAKING:** Bump `@metamask/gas-fee-controller` peer dependency from `^20.0.0` to `^21.0.0` ([#4810](https://github.com/MetaMask/core/pull/4810))
- **BREAKING:** Bump `@metamask/network-controller` peer dependency from `^21.0.0` to `^22.0.0` ([#4841](https://github.com/MetaMask/core/pull/4841))
- Bump `@metamask/controller-utils` to `^11.4.0` ([#4834](https://github.com/MetaMask/core/pull/4834))
- Bump `@metamask/rpc-errors` to `^7.0.1` ([#4831](https://github.com/MetaMask/core/pull/4831))
- Bump `@metamask/utils` to `^10.0.0` ([#4831](https://github.com/MetaMask/core/pull/4831))

## [37.3.0]

### Added

- Add types for bridge transactions ([#4714](https://github.com/MetaMask/core/pull/4714))

### Changed

- Reduce gas limit fallback from 95% to 35% of the block gas limit on failed gas limit estimations ([#4739](https://github.com/MetaMask/core/pull/4739))

### Fixed

- Use contract ABIs to decode the token balance responses ([#4775](https://github.com/MetaMask/core/pull/4775))

## [37.2.0]

### Added

- Add optional `incomingTransactions.etherscanApiKeysByChainId` constructor property to support API keys in requests to Etherscan ([#4748](https://github.com/MetaMask/core/pull/4748))

### Fixed

- Cleanup transactions only during initialisation ([#4753](https://github.com/MetaMask/core/pull/4753))
- Remove `gasPrice` from requests to `linea_estimateGas` ([#4737](https://github.com/MetaMask/core/pull/4737))

## [37.1.0]

### Added

- Populate `submitHistory` in state when submitting transactions to network ([#4706](https://github.com/MetaMask/core/pull/4706))
- Export `CHAIN_IDS`, `ETHERSCAN_SUPPORTED_NETWORKS` and `SPEED_UP_RATE` constants ([#4706](https://github.com/MetaMask/core/pull/4706))

### Changed

- Make `getPermittedAccounts` constructor callback optional ([#4706](https://github.com/MetaMask/core/pull/4706))
- Bump accounts related packages ([#4713](https://github.com/MetaMask/core/pull/4713)), ([#4728](https://github.com/MetaMask/core/pull/4728))
  - Those packages are now built slightly differently and are part of the [accounts monorepo](https://github.com/MetaMask/accounts).
  - Bump `@metamask/keyring-api` from `^8.1.0` to `^8.1.4`

## [37.0.0]

### Changed

- Remove unapproved transactions during initialisation ([#4658](https://github.com/MetaMask/core/pull/4658))
- Fail approved and signed transactions during initialisation ([#4658](https://github.com/MetaMask/core/pull/4658))
- Remove `TraceContext`, `TraceRequest`, and `TraceCallback` types ([#4655](https://github.com/MetaMask/core/pull/4655))
  - These were moved to `@metamask/controller-utils`.

### Removed

- **BREAKING:** Remove `initApprovals` method ([#4658](https://github.com/MetaMask/core/pull/4658))
- **BREAKING:** Remove `beforeApproveOnInit` hook ([#4658](https://github.com/MetaMask/core/pull/4658))

### Fixed

- Produce and export ESM-compatible TypeScript type declaration files in addition to CommonJS-compatible declaration files ([#4648](https://github.com/MetaMask/core/pull/4648))
  - Previously, this package shipped with only one variant of type declaration
    files, and these files were only CommonJS-compatible, and the `exports`
    field in `package.json` linked to these files. This is an anti-pattern and
    was rightfully flagged by the
    ["Are the Types Wrong?"](https://arethetypeswrong.github.io/) tool as
    ["masquerading as CJS"](https://github.com/arethetypeswrong/arethetypeswrong.github.io/blob/main/docs/problems/FalseCJS.md).
    All of the ATTW checks now pass.
- Remove chunk files ([#4648](https://github.com/MetaMask/core/pull/4648)).
  - Previously, the build tool we used to generate JavaScript files extracted
    common code to "chunk" files. While this was intended to make this package
    more tree-shakeable, it also made debugging more difficult for our
    development teams. These chunk files are no longer present.

## [36.1.0]

### Added

- Add missing `TransactionControllerOptions` type in package-level export ([#4683](https://github.com/MetaMask/core/pull/4683))

## [36.0.0]

### Changed

- **BREAKING:** Bump devDependency and peerDependency `@metamask/network-controller` from `^20.0.0` to `^21.0.0` ([#4651](https://github.com/MetaMask/core/pull/4651))
- **BREAKING:** Bump devDependency and peerDependency `@metamask/gas-fee-controller` from `^19.0.0` to `^20.0.0` ( [#4651](https://github.com/MetaMask/core/pull/4651))
- Bump `@metamask/base-controller` from `^6.0.3` to `^7.0.0` ([#4643](https://github.com/MetaMask/core/pull/4643))
- Bump `@metamask/controller-utils` from `^11.0.2` to `^11.2.0` ([#4639](https://github.com/MetaMask/core/pull/4639), [#4651](https://github.com/MetaMask/core/pull/4651))

## [35.2.0]

### Added

- Add tracing infrastructure ([#4575](https://github.com/MetaMask/core/pull/4575))
  - Add optional `trace` callback to constructor.
  - Add optional `traceContext` option to `addTransaction` method.
  - Add initial tracing of transaction lifecycle.

### Changed

- Bump `@metamask/base-controller` from `^6.0.2` to `^6.0.3` ([#4625](https://github.com/MetaMask/core/pull/4625))
- Bump `@metamask/network-controller` from `^20.1.0` to `^20.2.0` ([#4618](https://github.com/MetaMask/core/pull/4618))
- Bump `@metamask/eth-json-rpc-provider` from `^4.1.2` to `^4.1.3` ([#4607](https://github.com/MetaMask/core/pull/4607))

### Removed

- Remove validation of `gasValues` passed to `speedUpTransaction` and `stopTransaction` methods ([#4617](https://github.com/MetaMask/core/pull/4617))

## [35.1.1]

### Changed

- Upgrade TypeScript version from `~5.0.4` to `~5.2.2` ([#4576](https://github.com/MetaMask/core/pull/4576), [#4584](https://github.com/MetaMask/core/pull/4584))

### Fixed

- Fix gaps in transaction validation and async error logging ([#4596](https://github.com/MetaMask/core/pull/4596))
- Upgrade `@metamask/nonce-tracker` from v5 to v6 ([#4591](https://github.com/MetaMask/core/pull/4591))

## [35.1.0]

### Added

- Add `DISPLAYED_TRANSACTION_HISTORY_PATHS` constant, representing the transaction history paths that may be used for display ([#4555](https://github.com/MetaMask/core/pull/4555))
  - This was exported so that it might be used to ensure display logic and internal history logic remains in-sync.
  - Any paths listed here will have their timestamps preserved. Unlisted paths may be compressed by the controller to minimize history size, losing the timestamp.
- Add `MAX_TRANSACTION_HISTORY_LENGTH` constant, representing the expected maximum size of the `history` property for a given transaction ([#4555](https://github.com/MetaMask/core/pull/4555))
  - Note that this is not strictly enforced, the length may exceed this number of all entries are "displayed" entries, but we expect this to be extremely improbable in practice.

### Fixed

- Prevent transaction history from growing endlessly in size ([#4555](https://github.com/MetaMask/core/pull/4555))

## [35.0.1]

### Changed

- **BREAKING:** Bump peerDependency `@metamask/accounts-controller` from `^17.0.0` to `^18.0.0` ([#4548](https://github.com/MetaMask/core/pull/4548))
- Remove `@metamask/accounts-controller`, `@metamask/approval-controller`, `@metamask/gas-fee-controller`, and `@metamask/network-controller` dependencies [#4556](https://github.com/MetaMask/core/pull/4556)
  - These were listed under `peerDependencies` already, so they were redundant as dependencies.
- Upgrade TypeScript version to `~5.0.4` and set `moduleResolution` option to `Node16` ([#3645](https://github.com/MetaMask/core/pull/3645))
- Bump `@metamask/base-controller` from `^6.0.0` to `^6.0.2` ([#4517](https://github.com/MetaMask/core/pull/4517), [#4544](https://github.com/MetaMask/core/pull/4544))
- Bump `@metamask/controller-utils` from `^11.0.0` to `^11.0.2` ([#4517](https://github.com/MetaMask/core/pull/4517), [#4544](https://github.com/MetaMask/core/pull/4544))
- Bump `@metamask/rpc-errors` from `^6.2.1` to `^6.3.1` ([#4516](https://github.com/MetaMask/core/pull/4516))
- Bump `@metamask/utils` from `^8.3.0` to `^9.1.0` ([#4516](https://github.com/MetaMask/core/pull/4516), [#4529](https://github.com/MetaMask/core/pull/4529))

### Fixed

- Fix simulation data parsing logic to avoid failed simulations creating `ApprovalForAll` events ([#4512](https://github.com/MetaMask/core/pull/4512))

## [35.0.0]

### Changed

- **BREAKING:** Bump peerDependency `@metamask/network-controller` to `^20.0.0` ([#4508](https://github.com/MetaMask/core/pull/4508))
- **BREAKING:** Bump peerDependency `@metamask/gas-fee-controller` to `^19.0.0` ([#4508](https://github.com/MetaMask/core/pull/4508))

## [34.0.0]

### Changed

- **BREAKING:** Bump dependency and peer dependency `@metamask/gas-fee-controller` to `^18.0.0` ([#4498](https://github.com/MetaMask/core/pull/4498))
- Bump dependency `@metamask/accounts-controller` to `^17.2.0` ([#4498](https://github.com/MetaMask/core/pull/4498))

## [33.0.1]

### Changed

- Document TransactionStatus enum ([#4380](https://github.com/MetaMask/core/pull/4380))
- Bump `@metamask/accounts-controller` to `^17.1.0` ([#4460](https://github.com/MetaMask/core/pull/4460))

## [33.0.0]

### Changed

- **BREAKING:** The `TransactionController` messenger must now allow the `AccountsController:getSelectedAccount` action ([#4244](https://github.com/MetaMask/core/pull/4244))
- **BREAKING:** `getCurrentAccount` returns an `InternalAccount` instead of a `string` in the `IncomingTransactionHelper` ([#4244](https://github.com/MetaMask/core/pull/4244))
- **BREAKING:** Bump dependency and peer dependency `@metamask/accounts-controller` to `^17.0.0` ([#4413](https://github.com/MetaMask/core/pull/4413))
- Bump `@metamask/eth-snap-keyring` to `^4.3.1` ([#4405](https://github.com/MetaMask/core/pull/4405))
- Bump `@metamask/keyring-api` to `^8.0.0` ([#4405](https://github.com/MetaMask/core/pull/4405))

### Removed

- **BREAKING:** Remove `getSelectedAddress` option from `TransactionController` ([#4244](https://github.com/MetaMask/core/pull/4244))
  - The AccountsController is used to get the currently selected address automatically.

### Fixed

- `MultichainTrackingHelper.getEthQuery` now returns global `ethQuery` with ([#4390](https://github.com/MetaMask/core/pull/4390))
- Support skipping updates to the simulation history for clients with disabled history ([#4349](https://github.com/MetaMask/core/pull/4349))

## [32.0.0]

### Changed

- **BREAKING:** Bump minimum Node version to 18.18 ([#3611](https://github.com/MetaMask/core/pull/3611))
- **BREAKING:** Bump dependency and peer dependency `@metamask/approval-controller` to `^7.0.0` ([#4352](https://github.com/MetaMask/core/pull/4352))
- **BREAKING:** Bump dependency and peer dependency `@metamask/gas-fee-controller` to `^17.0.0` ([#4352](https://github.com/MetaMask/core/pull/4352))
- **BREAKING:** Bump dependency and peer dependency `@metamask/network-controller` to `^19.0.0` ([#4352](https://github.com/MetaMask/core/pull/4352))
- Bump `@metamask/base-controller` to `^6.0.0` ([#4352](https://github.com/MetaMask/core/pull/4352))
- Bump `@metamask/controller-utils` to `^11.0.0` ([#4352](https://github.com/MetaMask/core/pull/4352))

## [31.0.0]

### Changed

- **BREAKING:** Bump dependency and peer dependency `@metamask/approval-controller` to `^6.0.2` ([#4342](https://github.com/MetaMask/core/pull/4342))
- **BREAKING:** Bump dependency and peer dependency `@metamask/gas-fee-controller` to `^16.0.0` ([#4342](https://github.com/MetaMask/core/pull/4342))
- **BREAKING:** Bump dependency and peer dependency `@metamask/network-controller` to `^18.1.3` ([#4342](https://github.com/MetaMask/core/pull/4342))
- Bump `async-mutex` to `^0.5.0` ([#4335](https://github.com/MetaMask/core/pull/4335))
- Bump `@metamask/controller-utils` to `^10.0.0` ([#4342](https://github.com/MetaMask/core/pull/4342))

### Removed

- **BREAKING:** Remove `sign` from `TransactionType` ([#4319](https://github.com/MetaMask/core/pull/4319))
  - This represented an `eth_sign` transaction, but support for that RPC method is being removed, so this is no longer needed.

### Fixed

- Pass an unfrozen transaction to the `afterSign` hook so that it is able to modify the transaction ([#4343](https://github.com/MetaMask/core/pull/4343))

## [30.0.0]

### Fixed

- **BREAKING**: Update from `nonce-tracker@^3.0.0` to `@metamask/nonce-tracker@^5.0.0` to mitigate issue with redundant polling loops in block tracker. ([#4309](https://github.com/MetaMask/core/pull/4309))
  - The constructor now expects the `blockTracker` option being an instance of `@metamask/eth-block-tracker` instead of`eth-block-tracker`.

## [29.1.0]

### Changed

- handle Swap+Send transactions as Swaps transactions sub-category; add typing ([#4298](https://github.com/MetaMask/core/pull/4298))

## [29.0.2]

### Fixed

- fix incorrect token balance changes for simulations of multiple tokens that include an NFT mint ([#4290](https://github.com/MetaMask/core/pull/4290))

## [29.0.1]

### Changed

- Bump `@metamask/gas-fee-controller` to `^15.1.2` ([#4275](https://github.com/MetaMask/core/pull/4275))

### Fixed

- approveTransaction was throwing away the raw signed transaction that signTransaction was adding to the metadata.
  This was causing some transaction with low gas to appear as "failed" when in fact they were still pending. ([#4255](https://github.com/MetaMask/core/pull/4255))

## [29.0.0]

### Added

- Add `estimateGasFee` method ([#4216](https://github.com/MetaMask/core/pull/4216))
  - Add `TestGasFeeFlow` that is activated by optional `testGasFeeFlows` constructor option.
  - Add related types:
    - `FeeMarketGasFeeEstimateForLevel`
    - `FeeMarketGasFeeEstimates`
    - `GasFeeEstimates`
    - `GasFeeEstimateLevel`
    - `GasFeeEstimateType`
    - `GasPriceGasFeeEstimates`
    - `LegacyGasFeeEstimates`

### Changed

- **BREAKING:** Update `GasFeeEstimates` type to support alternate estimate types ([#4216](https://github.com/MetaMask/core/pull/4216))
- Bump `@metamask/base-controller` to `^5.0.2` ([#4232](https://github.com/MetaMask/core/pull/4232))
- Bump `@metamask/approval-controller` to `^6.0.2` ([#4234](https://github.com/MetaMask/core/pull/4234))
- Bump `@metamask/gas-fee-controller` to `^15.1.1` ([#4234](https://github.com/MetaMask/core/pull/4234))

### Removed

- **BREAKING:** Remove `gasFeeControllerEstimateType` property from `mergeGasFeeEstimates` function ([#4216](https://github.com/MetaMask/core/pull/4216))

## [28.1.1]

### Changed

- Bump `@metamask/gas-fee-controller` to ^15.1.0 ([#4220](https://github.com/MetaMask/core/pull/4220))

### Fixed

- Fixed simulating minting NFTs where the nft owner was checked before minting, causing a revert. ([#4217](https://github.com/MetaMask/core/pull/4217))

## [28.1.0]

### Added

- Support retrieval of layer 1 gas fees on Scroll networks ([#4155](https://github.com/MetaMask/core/pull/4155))

## [28.0.0]

### Changed

- **BREAKING:** Change `getLayer1GasFee` arguments to a request object ([#4149](https://github.com/MetaMask/core/pull/4149))

### Fixed

- Fix automatic update of layer 1 gas fee after interval ([#4149](https://github.com/MetaMask/core/pull/4149))

## [27.0.1]

### Fixed

- Include wrapped ERC-20 and legacy ERC-721 tokens in simulation balance changes ([#4122](https://github.com/MetaMask/core/pull/4122))

## [27.0.0]

### Changed

- **BREAKING:** Change `pendingTransactions.isResubmitEnabled` from optional `boolean` to optional callback ([#4113](https://github.com/MetaMask/core/pull/4113))

### Fixed

- Check pending transactions on startup ([#4113](https://github.com/MetaMask/core/pull/4113))

## [26.0.0]

### Added

- Run `OptimismLayer1GasFeeFlow` on Optimism stack based transactions in order to add `layer1GasFee` property to transaction meta. ([#4055](https://github.com/MetaMask/core/pull/4055))
- Add `getLayer1GasFee` method to `TransactionController` to get the layer 1 gas fee for the given transaction params ([#4055](https://github.com/MetaMask/core/pull/4055))
- Add `SimulationErrorCode` enum ([#4106](https://github.com/MetaMask/core/pull/4106))

### Changed

- **BREAKING:** Bump peer dependency `@metamask/gas-fee-controller` to `^15.0.0` ([#4121](https://github.com/MetaMask/core/pull/4121))
- Update `addTransaction` to skip simulation if `requireApproval` is specified as `false` ([#4106](https://github.com/MetaMask/core/pull/4106))
- Provide simulation error code in locally generated errors (under the `code` property) ([#4106](https://github.com/MetaMask/core/pull/4106))
- Add dependency `@ethersproject/contracts` `^5.7.0` ([#4055](https://github.com/MetaMask/core/pull/4055))
- Add dependency `@ethersproject/providers` `^5.7.0` ([#4055](https://github.com/MetaMask/core/pull/4055))
- Bump dependency `@metamask/network-controller` to `^18.1.0` ([#4121](https://github.com/MetaMask/core/pull/4121))

### Removed

- **BREAKING**: Remove `isReverted` property from `SimulationError` type. ([#4106](https://github.com/MetaMask/core/pull/4106))

## [25.3.0]

### Added

- Add support for transactions with type `increaseAllowance` ([#4069](https://github.com/MetaMask/core/pull/4069))
  - Also add "increaseAllowance" to `TransactionType` under `tokenMethodIncreaseAllowance`

### Changed

- Bump `@metamask/metamask-eth-abis` to `^3.1.1` ([#4069](https://github.com/MetaMask/core/pull/4069))

### Fixed

- Provide updated transaction metadata to publish hook ([#4101](https://github.com/MetaMask/core/pull/4101))

## [25.2.1]

### Changed

- Bump `TypeScript` version to `~4.9.5` ([#4084](https://github.com/MetaMask/core/pull/4084))

### Fixed

- Emit finished event for custodial transactions when updating status to `submitted` or `failed` ([#4092](https://github.com/MetaMask/core/pull/4092))

## [25.2.0]

### Added

- Add simulation types ([#4067](https://github.com/MetaMask/core/pull/4067))
  - SimulationBalanceChange
  - SimulationData
  - SimulationError
  - SimulationToken
  - SimulationTokenBalanceChange
  - SimulationTokenStandard

### Changed

- No longer wait for simulation to complete before creating approval request ([#4067](https://github.com/MetaMask/core/pull/4067))
- Automatically update simulation data if transaction parameters are updated ([#4067](https://github.com/MetaMask/core/pull/4067))
- Determine networks supporting simulation dynamically using API ([#4087](https://github.com/MetaMask/core/pull/4087))

## [25.1.0]

### Added

- Support `Layer1GasFeeFlows` and add `layer1GasFee` property to `TransactionMeta` ([#3944](https://github.com/MetaMask/core/pull/3944))

### Fixed

- Fix `types` field in `package.json` ([#4047](https://github.com/MetaMask/core/pull/4047))

## [25.0.0]

### Added

- **BREAKING**: Add ESM build ([#3998](https://github.com/MetaMask/core/pull/3998))
  - It's no longer possible to import files from `./dist` directly.
- Add new types for TransactionController messenger actions ([#3827](https://github.com/MetaMask/core/pull/3827))
  - `TransactionControllerActions`
  - `TransactionControllerGetStateAction`
- Add new types for TransactionController messenger events ([#3827](https://github.com/MetaMask/core/pull/3827))
  - `TransactionControllerEvents`
  - `TransactionControllerIncomingTransactionBlockReceivedEvent`
  - `TransactionControllerPostTransactionBalanceUpdatedEvent`
  - `TransactionControllerSpeedupTransactionAddedEvent`
  - `TransactionControllerStateChangeEvent`
  - `TransactionControllerTransactionApprovedEvent`
  - `TransactionControllerTransactionConfirmedEvent`
  - `TransactionControllerTransactionDroppedEvent`
  - `TransactionControllerTransactionFailedEvent`
  - `TransactionControllerTransactionFinishedEvent`
  - `TransactionControllerTransactionNewSwapApprovalEvent`
  - `TransactionControllerTransactionNewSwapEvent`
  - `TransactionControllerTransactionPublishingSkipped`
  - `TransactionControllerTransactionRejectedEvent`
  - `TransactionControllerTransactionStatusUpdatedEvent`
  - `TransactionControllerTransactionSubmittedEvent`
  - `TransactionControllerUnapprovedTransactionAddedEvent`
- Add optional `simulationData` property to `TransactionMeta` which will be automatically populated ([#4020](https://github.com/MetaMask/core/pull/4020))
- Add optional `isSimulationEnabled` constructor option to dynamically disable simulation ([#4020](https://github.com/MetaMask/core/pull/4020))
- Add support for Linea Sepolia (chain ID `0xe705`) ([#3995](https://github.com/MetaMask/core/pull/3995))

### Changed

- **BREAKING:** Change superclass of TransactionController from BaseController v1 to BaseController v2 ([#3827](https://github.com/MetaMask/core/pull/3827))
  - Instead of accepting three arguments, the constructor now takes a single options argument. All of the existing options that were supported in the second argument are now a part of this options object, including `messenger`; `state` (the previous third argument) is also an option.
- **BREAKING:** Rename `txHistoryLimit` option to `transactionHistoryLimit` ([#3827](https://github.com/MetaMask/core/pull/3827))
- **BREAKING:** Switch some type definitions from `interface` to `type` ([#3827](https://github.com/MetaMask/core/pull/3827))
  - These types are affected:
    - `DappSuggestedGasFees`
    - `Log`
    - `MethodData`
    - `TransactionControllerState` (formerly `TransactionState`)
    - `TransactionParams`
    - `TransactionReceipt`
  - This is a breaking change because type aliases have different behavior from interfaces. Specifically, the `Json` type in `@metamask/utils`, which BaseController v2 controller state must conform to, is not compatible with interfaces.
- **BREAKING:** Align `parsedRegistryMethod` in `MethodData` type with usage ([#3827](https://github.com/MetaMask/core/pull/3827))
  - The type of this is now `{ name: string; args: { type: string }[]; } | { name?: any; args?: any; }`, which is a `Json`-compatible version of a type found in `eth-method-registry`.
- **BREAKING:** Rename `TransactionState` to `TransactionControllerState` ([#3827](https://github.com/MetaMask/core/pull/3827))
  - This change aligns this controller with other MetaMask controllers.
- **BREAKING:** Update allowed events for the `TransactionControllerMessenger` ([#3827](https://github.com/MetaMask/core/pull/3827))
  - The restricted messenger must allow the following events:
    - `TransactionController:incomingTransactionBlockReceived`
    - `TransactionController:postTransactionBalanceUpdated`
    - `TransactionController:speedUpTransactionAdded`
    - `TransactionController:transactionApproved`
    - `TransactionController:transactionConfirmed`
    - `TransactionController:transactionDropped`
    - `TransactionController:transactionFinished`
    - `TransactionController:transactionFinished`
    - `TransactionController:transactionPublishingSkipped`
    - `TransactionController:transactionRejected`
    - `TransactionController:transactionStatusUpdated`
    - `TransactionController:transactionSubmitted`
    - `TransactionController:unapprovedTransactionAdded`
- **BREAKING:** Update `TransactionMeta` type to be compatible with `Json` ([#3827](https://github.com/MetaMask/core/pull/3827))
  - As dictated by BaseController v2, any types that are part of state need to be compatible with the `Json` type from `@metamask/utils`.
- **BREAKING:** Transform `rpc` property on transaction errors so they're JSON-encodable ([#3827](https://github.com/MetaMask/core/pull/3827))
  - This change also results in typing this property as `Json` instead of `unknown`, avoiding a "Type instantiation is excessively deep and possibly infinite" error when resolving the `TransactionControllerState` type.
- **BREAKING:** Bump dependency and peer dependency on `@metamask/approval-controller` to `^6.0.0` ([#4039](https://github.com/MetaMask/core/pull/4039))
- **BREAKING:** Bump dependency and peer dependency on `@metamask/gas-fee-controller` to `^14.0.0` ([#4039](https://github.com/MetaMask/core/pull/4039))
- **BREAKING:** Bump dependency and peer dependency on `@metamask/network-controller` to `^18.0.0` ([#4039](https://github.com/MetaMask/core/pull/4039))
- **BREAKING:** Bump `@metamask/base-controller` to `^5.0.0` ([#4039](https://github.com/MetaMask/core/pull/4039))
  - This version has a number of breaking changes. See the changelog for more.
- Add dependency on `@ethersproject/providers` `^5.7.0` ([#4020](https://github.com/MetaMask/core/pull/4020))
- Bump `@metamask/controller-utils` to `^9.0.0` ([#4039](https://github.com/MetaMask/core/pull/4039))

### Removed

- **BREAKING:** Remove `TransactionConfig` type ([#3827](https://github.com/MetaMask/core/pull/3827))
  - The properties in this type have been absorbed into `TransactionControllerOptions`.
- **BREAKING:** Remove `hub` property from TransactionController ([#3827](https://github.com/MetaMask/core/pull/3827))
  - TransactionController now fully makes use of its messenger object to announce various kinds of activities. Instead of subscribing to an event like this:
    ```
    transactionController.hub.on(eventName, ...)
    ```
    use this:
    ```
    messenger.subscribe('TransactionController:${eventName}', ...)
    ```
  - The complete list of renamed events are:
    - `incomingTransactionBlock` -> `TransactionController:incomingTransactionBlockReceived`
    - `post-transaction-balance-updated` -> `TransactionController:postTransactionBalanceUpdated`
    - `transaction-approved` -> `TransactionController:transactionApproved`
    - `transaction-confirmed` -> `TransactionController:transactionConfirmed`
    - `transaction-dropped` -> `TransactionController:transactionDropped`
    - `transaction-finished` -> `TransactionController:transactionFinished`
    - `transaction-rejected` -> `TransactionController:transactionRejected`
    - `transaction-status-update` -> `TransactionController:transactionStatusUpdated`
    - `transaction-submitted` -> `TransactionController:transactionSubmitted`
    - `unapprovedTransaction` -> `TransactionController:unapprovedTransactionAdded`
  - Some events announced the state of specific transactions. These have been removed. Instead, subscribe to the appropriate generic event and check for a specific transaction ID in your event handler:
    - `${transactionId}:finished` -> `TransactionController:transactionFinished`
    - `${transactionId}:speedup` -> `TransactionController:speedUpTransactionAdded`
    - `${transactionId}:publish-skip` -> `TransactionController:transactionPublishingSkipped`

### Fixed

- Fix various methods so that they no longer update transactions in state directly but only via `update` ([#3827](https://github.com/MetaMask/core/pull/3827))
  - `addTransaction`
  - `confirmExternalTransaction`
  - `speedUpTransaction`
  - `updateCustodialTransaction`
  - `updateSecurityAlertResponse`
  - `updateTransaction`
- Fix `handleMethodData` method to update state with an empty registry object instead of blowing up if registry could be found ([#3827](https://github.com/MetaMask/core/pull/3827))

## [24.0.0]

### Added

- Add `normalizeTransactionParams` method ([#3990](https://github.com/MetaMask/core/pull/3990))

### Changed

- **BREAKING**: Remove support for retrieving transactions via Etherscan for Optimism Goerli; add support for Optimism Sepolia instead ([#3999](https://github.com/MetaMask/core/pull/3999))
- Normalize `data` property into an even length hex string ([#3990](https://github.com/MetaMask/core/pull/3990))
- Bump `@metamask/approval-controller` to `^5.1.3` ([#4007](https://github.com/MetaMask/core/pull/4007))
- Bump `@metamask/controller-utils` to `^8.0.4` ([#4007](https://github.com/MetaMask/core/pull/4007))
- Bump `@metamask/gas-fee-controller` to `^13.0.2` ([#4007](https://github.com/MetaMask/core/pull/4007))
- Bump `@metamask/network-controller` to `^17.2.1` ([#4007](https://github.com/MetaMask/core/pull/4007))

## [23.1.0]

### Added

- Add `gasFeeEstimatesLoaded` property to `TransactionMeta` ([#3948](https://github.com/MetaMask/core/pull/3948))
- Add `gasFeeEstimates` property to `TransactionMeta` to be automatically populated on unapproved transactions ([#3913](https://github.com/MetaMask/core/pull/3913))

### Changed

- Use the `linea_estimateGas` RPC method to provide transaction specific gas fee estimates on Linea networks ([#3913](https://github.com/MetaMask/core/pull/3913))

## [23.0.0]

### Added

- **BREAKING:** Constructor now expects a `getNetworkClientRegistry` callback function ([#3643](https://github.com/MetaMask/core/pull/3643))
- **BREAKING:** Messenger now requires `NetworkController:stateChange` to be an allowed event ([#3643](https://github.com/MetaMask/core/pull/3643))
- **BREAKING:** Messenger now requires `NetworkController:findNetworkClientByChainId` and `NetworkController:getNetworkClientById` actions ([#3643](https://github.com/MetaMask/core/pull/3643))
- Adds a feature flag parameter `isMultichainEnabled` passed via the constructor (and defaulted to false), which when passed a truthy value will enable the controller to submit, process, and track transactions concurrently on multiple networks. ([#3643](https://github.com/MetaMask/core/pull/3643))
- Adds `destroy()` method that stops/removes internal polling and listeners ([#3643](https://github.com/MetaMask/core/pull/3643))
- Adds `stopAllIncomingTransactionPolling()` method that stops polling Etherscan for transaction updates relevant to the currently selected network.
  - When called with the `isMultichainEnabled` feature flag on, also stops polling Etherscan for transaction updates relevant to each currently polled networkClientId. ([#3643](https://github.com/MetaMask/core/pull/3643))
- Exports `PendingTransactionOptions` type ([#3643](https://github.com/MetaMask/core/pull/3643))
- Exports `TransactionControllerOptions` type ([#3643](https://github.com/MetaMask/core/pull/3643))

### Changed

- **BREAKING:** `approveTransactionsWithSameNonce()` now requires `chainId` to be populated in for each TransactionParams that is passed ([#3643](https://github.com/MetaMask/core/pull/3643))
- `addTransaction()` now accepts optional `networkClientId` in its options param which specifies the network client that the transaction will be processed with during its lifecycle if the `isMultichainEnabled` feature flag is on ([#3643](https://github.com/MetaMask/core/pull/3643))
  - when called with the `isMultichainEnabled` feature flag off, passing in a networkClientId will cause an error to be thrown.
- `estimateGas()` now accepts optional networkClientId as its last param which specifies the network client that should be used to estimate the required gas for the given transaction ([#3643](https://github.com/MetaMask/core/pull/3643))
  - when called with the `isMultichainEnabled` feature flag is off, the networkClientId param is ignored and the global network client will be used instead.
- `estimateGasBuffered()` now accepts optional networkClientId as its last param which specifies the network client that should be used to estimate the required gas plus buffer for the given transaction ([#3643](https://github.com/MetaMask/core/pull/3643))
  - when called with the `isMultichainEnabled` feature flag is off, the networkClientId param is ignored and the global network client will be used instead.
- `getNonceLock()` now accepts optional networkClientId as its last param which specifies which the network client's nonceTracker should be used to determine the next nonce. ([#3643](https://github.com/MetaMask/core/pull/3643))
  - When called with the `isMultichainEnabled` feature flag on and with networkClientId specified, this method will also restrict acquiring the next nonce by chainId, i.e. if this method is called with two different networkClientIds on the same chainId, only the first call will return immediately with a lock from its respective nonceTracker with the second call being blocked until the first caller releases its lock
  - When called with `isMultichainEnabled` feature flag off, the networkClientId param is ignored and the global network client will be used instead.
- `startIncomingTransactionPolling()` and `updateIncomingTransactions()` now enforce a 5 second delay between requests per chainId to avoid rate limiting ([#3643](https://github.com/MetaMask/core/pull/3643))
- `TransactionMeta` type now specifies an optional `networkClientId` field ([#3643](https://github.com/MetaMask/core/pull/3643))
- `startIncomingTransactionPolling()` now accepts an optional array of `networkClientIds`. ([#3643](https://github.com/MetaMask/core/pull/3643))
  - When `networkClientIds` is provided and the `isMultichainEnabled` feature flag is on, the controller will start polling Etherscan for transaction updates relevant to the networkClientIds.
  - When `networkClientIds` is provided and the `isMultichainEnabled` feature flag is off, nothing will happen.
  - If `networkClientIds` is empty or not provided, the controller will start polling Etherscan for transaction updates relevant to the currently selected network.
- `stopIncomingTransactionPolling()` now accepts an optional array of `networkClientIds`. ([#3643](https://github.com/MetaMask/core/pull/3643))
  - When `networkClientIds` is provided and the `isMultichainEnabled` feature flag is on, the controller will stop polling Ethercsan for transaction updates relevant to the networkClientIds.
  - When `networkClientIds` is provided and the `isMultichainEnabled` feature flag is off, nothing will happen.
  - If `networkClientIds` is empty or not provided, the controller will stop polling Etherscan for transaction updates relevant to the currently selected network.

## [22.0.0]

### Changed

- **BREAKING:** Add peerDependency on `@babel/runtime` ([#3897](https://github.com/MetaMask/core/pull/3897))
- Throw after publishing a canceled or sped-up transaction if already confirmed ([#3800](https://github.com/MetaMask/core/pull/3800))
- Bump `eth-method-registry` from `^3.0.0` to `^4.0.0` ([#3897](https://github.com/MetaMask/core/pull/3897))
- Bump `@metamask/controller-utils` to `^8.0.3` ([#3915](https://github.com/MetaMask/core/pull/3915))
- Bump `@metamask/gas-fee-controller` to `^13.0.1` ([#3915](https://github.com/MetaMask/core/pull/3915))

### Removed

- **BREAKING:** Remove `cancelMultiplier` and `speedUpMultiplier` constructor options as both values are now fixed at `1.1`. ([#3909](https://github.com/MetaMask/core/pull/3909))

### Fixed

- Remove implicit peerDependency on `babel-runtime` ([#3897](https://github.com/MetaMask/core/pull/3897))

## [21.2.0]

### Added

- Add optional `publish` hook to support custom logic instead of submission to the RPC provider ([#3883](https://github.com/MetaMask/core/pull/3883))
- Add `hasNonce` option to `approveTransactionsWithSameNonce` method ([#3883](https://github.com/MetaMask/core/pull/3883))

## [21.1.0]

### Added

- Add `abortTransactionSigning` method ([#3870](https://github.com/MetaMask/core/pull/3870))

## [21.0.1]

### Fixed

- Resolves transaction custodian promise when setting transaction status to `submitted` or `failed` ([#3845](https://github.com/MetaMask/core/pull/3845))
- Fix normalizer ensuring property `type` is always present in `TransactionParams` ([#3817](https://github.com/MetaMask/core/pull/3817))

## [21.0.0]

### Changed

- **BREAKING:** Bump `@metamask/approval-controller` peer dependency to `^5.1.2` ([#3821](https://github.com/MetaMask/core/pull/3821))
- **BREAKING:** Bump `@metamask/gas-fee-controller` peer dependency to `^13.0.0` ([#3821](https://github.com/MetaMask/core/pull/3821))
- **BREAKING:** Bump `@metamask/network-controller` peer dependency to `^17.2.0` ([#3821](https://github.com/MetaMask/core/pull/3821))
- Bump `@metamask/base-controller` to `^4.1.1` ([#3821](https://github.com/MetaMask/core/pull/3821))
- Bump `@metamask/controller-utils` to `^8.0.2` ([#3821](https://github.com/MetaMask/core/pull/3821))

## [20.0.0]

### Changed

- **BREAKING:** Change type of `destinationTokenDecimals` property in `TransactionMeta` to `number` ([#3749](https://github.com/MetaMask/core/pull/3749))

### Fixed

- Handle missing current account in incoming transactions ([#3741](https://github.com/MetaMask/core/pull/3741))

## [19.0.1]

### Changed

- Bump `eth-method-registry` from `^1.1.0` to `^3.0.0` ([#3688](https://github.com/MetaMask/core/pull/3688))

## [19.0.0]

### Changed

- **BREAKING:** Bump `@metamask/approval-controller` dependency and peer dependency from `^5.1.0` to `^5.1.1` ([#3695](https://github.com/MetaMask/core/pull/3695))
- **BREAKING:** Bump `@metamask/gas-fee-controller` dependency and peer dependency from `^11.0.0` to `^12.0.0` ([#3695](https://github.com/MetaMask/core/pull/3695))
- **BREAKING:** Bump `@metamask/network-controller` dependency and peer dependency from `^17.0.0` to `^17.1.0` ([#3695](https://github.com/MetaMask/core/pull/3695))
- Bump `@metamask/base-controller` to `^4.0.1` ([#3695](https://github.com/MetaMask/core/pull/3695))
- Bump `@metamask/controller-utils` to `^8.0.1` ([#3695](https://github.com/MetaMask/core/pull/3695))

### Fixed

- Use estimate gas instead of fixed gas (21k) when a contract is deployed and the gas is not specified ([#3694](https://github.com/MetaMask/core/pull/3694))

## [18.3.1]

### Fixed

- Fix incorrect transaction statuses ([#3676](https://github.com/MetaMask/core/pull/3676))
  - Fix `dropped` status detection by ignoring transactions on other chains.
  - Start polling if network changes and associated transactions are pending.
  - Record `r`, `s`, and `v` values even if zero.
  - Only fail transactions if receipt `status` is explicitly `0x0`.
- Fix incoming transactions on Linea Goerli ([#3674](https://github.com/MetaMask/core/pull/3674))

## [18.3.0]

### Added

- Add optional `getExternalPendingTransactions` callback argument to constructor ([#3587](https://github.com/MetaMask/core/pull/3587))

## [18.2.0]

### Added

- Add the `customNonceValue` property to the transaction metadata ([#3579](https://github.com/MetaMask/core/pull/3579))

### Changed

- Update transaction metadata after approval if the approval result includes the `value.txMeta` property ([#3579](https://github.com/MetaMask/core/pull/3579))
- Add `type` property to all incoming transactions ([#3579](https://github.com/MetaMask/core/pull/3579))

## [18.1.0]

### Added

- Add `cancelMultiplier` and `speedUpMultiplier` constructor arguments to optionally override the default multipliers of `1.5` and `1.1` respectively ([#2678](https://github.com/MetaMask/core/pull/2678))

### Changed

- Populate the `preTxBalance` property before publishing transactions with the `swap` type ([#2678](https://github.com/MetaMask/core/pull/2678))
- Change the status of transactions with matching nonces to `dropped` when confirming a transaction ([#2678](https://github.com/MetaMask/core/pull/2678))

## [18.0.0]

### Added

- Add `updateEditableParams` method ([#2056](https://github.com/MetaMask/core/pull/2056))
- Add `initApprovals` method to trigger the approval flow for any pending transactions during initialisation ([#2056](https://github.com/MetaMask/core/pull/2056))
- Add `getTransactions` method to search transactions using the given criteria and options ([#2056](https://github.com/MetaMask/core/pull/2056))

### Changed

- **BREAKING:** Bump `@metamask/base-controller` to ^4.0.0 ([#2063](https://github.com/MetaMask/core/pull/2063))
  - This is breaking because the type of the `messenger` has backward-incompatible changes. See the changelog for this package for more.
- **BREAKING:** Add `finished` and `publish-skip` events to `Events` type
- **BREAKING:** Update `TransactionReceipt` type so `transactionIndex` is now a string rather than a number ([#2063](https://github.com/MetaMask/core/pull/2063))
- Bump `nonce-tracker` to ^3.0.0 ([#2040](https://github.com/MetaMask/core/pull/2040))
- The controller now emits a `transaction-status-update` event each time the status of a transaction changes (e.g. submitted, rejected, etc.) ([#2027](https://github.com/MetaMask/core/pull/2027))
- Make `getCurrentAccountEIP1559Compatibility` constructor parameter optional ([#2056](https://github.com/MetaMask/core/pull/2056))
- Normalize the gas values provided to the `speedUpTransaction` and `stopTransaction` methods ([#2056](https://github.com/MetaMask/core/pull/2056))
- Persist any property changes performed by the `afterSign` hook ([#2056](https://github.com/MetaMask/core/pull/2056))
- Report success to the approver if publishing is skipped by the `beforePublish` hook ([#2056](https://github.com/MetaMask/core/pull/2056))
- Update `postTxBalance` after all swap transactions ([#2056](https://github.com/MetaMask/core/pull/2056))
- Bump `@metamask/approval-controller` to ^5.0.0 ([#2063](https://github.com/MetaMask/core/pull/2063))
- Bump `@metamask/controller-utils` to ^6.0.0 ([#2063](https://github.com/MetaMask/core/pull/2063))
- Bump `@metamask/gas-fee-controller` to ^11.0.0 ([#2063](https://github.com/MetaMask/core/pull/2063))
- Bump `@metamask/network-controller` to ^17.0.0 ([#2063](https://github.com/MetaMask/core/pull/2063))

## [17.0.0]

### Added

- **BREAKING:** Add additional support swaps support ([#1877](https://github.com/MetaMask/core/pull/1877))
  - Swap transaction updates can be prevented by setting `disableSwaps` as `true`. If not set it will default to `false`.
  - If `disableSwaps` is `false` or not set, then the `createSwapsTransaction` callback MUST be defined.
- Add optional hooks to support alternate flows ([#1787](https://github.com/MetaMask/core/pull/1787))
  - Add the `getAdditionalSignArguments` hook to provide additional arguments when signing.
  - Add the `beforeApproveOnInit` hook to execute additional logic before starting an approval flow for a transaction during initialization. Return `false` to skip the transaction.
  - Add the `afterSign` hook to execute additional logic after signing a transaction. Return `false` to not change the `status` to `signed`.
  - Add the `beforePublish` hook to execute additional logic before publishing a transaction. Return `false` to prevent the transaction being submitted.
- Add additional persisted transaction support during initialization and on network change ([#1916](https://github.com/MetaMask/core/pull/1916))
  - Initialise approvals for unapproved transactions on the current network.
  - Add missing gas values for unapproved transactions on the current network.
  - Submit any approved transactions on the current network.
- Support saved gas fees ([#1966](https://github.com/MetaMask/core/pull/1966))
  - Add optional `getSavedGasFees` callback to constructor.
- Add `updateCustodialTransaction` method to update custodial transactions ([#2018](https://github.com/MetaMask/core/pull/2018))
- Add `accessList` to txParam types ([#2016](https://github.com/MetaMask/core/pull/2016))
- Add `estimateGasBuffered` method to estimate gas and apply a specific buffer multiplier ([#2021](https://github.com/MetaMask/core/pull/2021))
- Add `updateSecurityAlertResponse` method ([#1985](https://github.com/MetaMask/core/pull/1985))
- Add gas values validation ([#1978](https://github.com/MetaMask/core/pull/1978))
- Add `approveTransactionsWithSameNonce` method ([#1961](https://github.com/MetaMask/core/pull/1961))
- Add `clearUnapprovedTransactions` method ([#1979](https://github.com/MetaMask/core/pull/1979))
- Add `updatePreviousGasParams` method ([#1943](https://github.com/MetaMask/core/pull/1943))
- Emit additional events to support metrics in the clients ([#1894](https://github.com/MetaMask/core/pull/1894))
- Populate the `firstRetryBlockNumber`, `retryCount`, and `warning` properties in the transaction metadata. ([#1896](https://github.com/MetaMask/core/pull/1896))

### Changed

- **BREAKING:** Pending transactions are now automatically resubmitted. ([#1896](https://github.com/MetaMask/core/pull/1896))
  - This can be disabled by setting the new `pendingTransactions.isResubmitEnabled` constructor option to `false`.
- **BREAKING:** Bump dependency and peer dependency on `@metamask/network-controller` to ^16.0.0
- Persist specific error properties in core transaction metadata ([#1915](https://github.com/MetaMask/core/pull/1915))
  - Create `TransactionError` type with explicit properties.
- Align core transaction error messages with extension ([#1980](https://github.com/MetaMask/core/pull/1980))
  - Catch of the `initApprovals` method to skip logging when the error is `userRejectedRequest`.
- Create an additional transaction metadata entry when calling `stopTransaction` ([#1998](https://github.com/MetaMask/core/pull/1998))
- Bump dependency `@metamask/eth-query` from ^3.0.1 to ^4.0.0 ([#2028](https://github.com/MetaMask/core/pull/2028))
- Bump dependency and peer dependency on `@metamask/gas-fee-controller` to ^10.0.1
- Bump @metamask/utils from 8.1.0 to 8.2.0 ([#1957](https://github.com/MetaMask/core/pull/1957))

## [16.0.0]

### Changed

- **BREAKING:** Bump dependency and peer dependency on `@metamask/gas-fee-controller` to ^10.0.0
- Bump dependency and peer dependency on `@metamask/network-controller` to ^15.1.0

## [15.0.0]

### Changed

- **BREAKING:** Bump dependency and peer dependency on `@metamask/network-controller` to ^15.0.0
- Bump dependency on `@metamask/rpc-errors` to ^6.1.0 ([#1653](https://github.com/MetaMask/core/pull/1653))
- Bump dependency and peer dependency on `@metamask/approval-controller` to ^4.0.1

## [14.0.0]

### Added

- **BREAKING:** Add required `getPermittedAccounts` argument to constructor, used to validate `from` addresses ([#1722](https://github.com/MetaMask/core/pull/1722))
- Add `securityProviderRequest` option to constructor ([#1725](https://github.com/MetaMask/core/pull/1725))
- Add `method` option to `addTransaction` method ([#1725](https://github.com/MetaMask/core/pull/1725))
- Add `securityProviderRequest` property to TransactionMetaBase ([#1725](https://github.com/MetaMask/core/pull/1725))
- Add SecurityProviderRequest type ([#1725](https://github.com/MetaMask/core/pull/1725))
- Update `addTransaction` to set `securityProviderRequest` on transaction metadata when requested to do so ([#1725](https://github.com/MetaMask/core/pull/1725))
- Update `txParams` validation to validate `chainId` ([#1723](https://github.com/MetaMask/core/pull/1723))
- Update `addTransaction` to ensure allowed `from` address when `origin` is specified ([#1722](https://github.com/MetaMask/core/pull/1722))

### Changed

- Bump dependency on `@metamask/utils` to ^8.1.0 ([#1639](https://github.com/MetaMask/core/pull/1639))
- Bump dependency and peer dependency on `@metamask/approval-controller` to ^4.0.0
- Bump dependency on `@metamask/base-controller` to ^3.2.3
- Bump dependency on `@metamask/controller-utils` to ^5.0.2
- Bump dependency and peer dependency on `@metamask/network-controller` to ^14.0.0

### Removed

- **BREAKING:** Remove `interval` config option ([#1746](https://github.com/MetaMask/core/pull/1746))
  - The block tracker (which has its own interval) is now used to poll for pending transactions instead.
- **BREAKING:** Remove `poll` method ([#1746](https://github.com/MetaMask/core/pull/1746))
  - The block tracker is assumed to be running, TransactionController does not offer a way to stop it.
- **BREAKING:** Remove `queryTransactionStatuses` method ([#1746](https://github.com/MetaMask/core/pull/1746))
  - This functionality has been moved to a private interface and there is no way to use it externally.

## [13.0.0]

### Changed

- **BREAKING**: Add required `getCurrentAccountEIP1559Compatibility` and `getCurrentNetworkEIP1559Compatibility` callback arguments to constructor ([#1693](https://github.com/MetaMask/core/pull/1693))
- Update `validateTxParams` to throw standardised errors using the `@metamask/rpc-errors` package ([#1690](https://github.com/MetaMask/core/pull/1690))
  - The dependency `eth-rpc-errors` has been replaced by `@metamask/rpc-errors`
- Preserve `type` transaction parameter for legacy transactions ([#1713](https://github.com/MetaMask/core/pull/1713))
- Update TypeScript to v4.8.x ([#1718](https://github.com/MetaMask/core/pull/1718))

## [12.0.0]

### Changed

- **BREAKING**: Use only `chainId` to determine if a transaction belongs to the current network ([#1633](https://github.com/MetaMask/core/pull/1633))
  - No longer uses `networkID` as a fallback if `chainId` is missing
- **BREAKING**: Change `TransactionMeta.chainId` to be required ([#1633](https://github.com/MetaMask/core/pull/1633))
- **BREAKING**: Bump peer dependency on `@metamask/network-controller` to ^13.0.0 ([#1633](https://github.com/MetaMask/core/pull/1633))
- Update `TransactionMeta.networkID` as deprecated ([#1633](https://github.com/MetaMask/core/pull/1633))
- Change `TransactionMeta.networkID` to be readonly ([#1633](https://github.com/MetaMask/core/pull/1633))
- Bump dependency on `@metamask/controller-utils` to ^5.0.0 ([#1633](https://github.com/MetaMask/core/pull/1633))

### Removed

- Remove `networkId` param from `RemoteTransactionSource.isSupportedNetwork()` interface ([#1633](https://github.com/MetaMask/core/pull/1633))
- Remove `currentNetworkId` property from `RemoteTransactionSourceRequest` ([#1633](https://github.com/MetaMask/core/pull/1633))

## [11.1.0]

### Added

- Add `type` property to the transaction metadata ([#1670](https://github.com/MetaMask/core/pull/1670))

## [11.0.0]

### Added

- Add optional `getLastBlockVariations` method to `RemoteTransactionSource` type ([#1668](https://github.com/MetaMask/core/pull/1668))
- Add `updateTransactionGasFees` method to `TransactionController` ([#1674](https://github.com/MetaMask/core/pull/1674))
- Add `r`, `s` and `v` properties to the transaction metadata ([#1664](https://github.com/MetaMask/core/pull/1664))
- Add `sendFlowHistory` property to the transaction metadata ([#1665](https://github.com/MetaMask/core/pull/1665))
- Add `updateTransactionSendFlowHistory` method to `TransactionController` ([#1665](https://github.com/MetaMask/core/pull/1665))
- Add `originalGasEstimate` property to the transaction metadata ([#1656](https://github.com/MetaMask/core/pull/1656))
- Add `incomingTransactions.queryEntireHistory` constructor option ([#1652](https://github.com/MetaMask/core/pull/1652))

### Changed

- **BREAKING**: Remove `apiKey` property from `RemoteTransactionSourceRequest` type ([#1668](https://github.com/MetaMask/core/pull/1668))
- **BREAKING**: Remove unused `FetchAllOptions` type from `TransactionController` ([#1668](https://github.com/MetaMask/core/pull/1668))
- **BREAKING**: Remove `incomingTransactions.apiKey` constructor option ([#1668](https://github.com/MetaMask/core/pull/1668))
- **BREAKING**: Rename the `transaction` object to `txParams` in the transaction metadata ([#1651](https://github.com/MetaMask/core/pull/1651))
- **BREAKING**: Add `disableHistory` constructor option ([#1657](https://github.com/MetaMask/core/pull/1657))
  - Defaults to `false` but will increase state size considerably unless disabled
- **BREAKING**: Add `disableSendFlowHistory` constructor option ([#1665](https://github.com/MetaMask/core/pull/1665))
  - Defaults to `false` but will increase state size considerably unless disabled
- **BREAKING**: Rename the `transactionHash` property to `hash` in the transaction metadata

### Fixed

- Fix the sorting of incoming and updated transactions ([#1652](https://github.com/MetaMask/core/pull/1652))
- Prevent rate limit errors when `incomingTransactions.includeTokenTransfers` is `true` by by alternating Etherscan request types on each update ([#1668](https://github.com/MetaMask/core/pull/1668))

## [10.0.0]

### Added

- Add `submittedTime` to the transaction metadata ([#1645](https://github.com/MetaMask/core/pull/1645))
- Add optional `actionId` argument to `addTransaction` and `speedUpTransaction` to prevent duplicate requests ([#1582](https://github.com/MetaMask/core/pull/1582))
- Add `confirmExternalTransaction` method ([#1625](https://github.com/MetaMask/core/pull/1625))

### Changed

- **BREAKING**: Rename `rawTransaction` to `rawTx` in the transaction metadata ([#1624](https://github.com/MetaMask/core/pull/1624))

## [9.2.0]

### Added

- Persist `estimatedBaseFee` in `stopTransaction` and `speedUpTransaction` ([#1621](https://github.com/MetaMask/core/pull/1621))
- Add `securityAlertResponse` to `addTransaction` `opts` argument ([#1636](https://github.com/MetaMask/core/pull/1636))

## [9.1.0]

### Added

- Add `blockTimestamp` to `TransactionMetaBase` type ([#1616](https://github.com/MetaMask/core/pull/1616))
- Update `queryTransactionStatuses` to populate `blockTimestamp` on each transaction when it is verified ([#1616](https://github.com/MetaMask/core/pull/1616))

### Changed

- Bump dependency and peer dependency on `@metamask/approval-controller` to ^3.5.1
- Bump dependency on `@metamask/base-controller` to ^3.2.1
- Bump dependency on `@metamask/controller-utils` to ^4.3.2
- Bump dependency and peer dependency on `@metamask/network-controller` to ^12.1.2

## [9.0.0]

### Added

- Add `baseFeePerGas` to transaction metadata ([#1590](https://github.com/MetaMask/core/pull/1590))
- Add `txReceipt` to transaction metadata ([#1592](https://github.com/MetaMask/core/pull/1592))
- Add `initApprovals` method to generate approval requests from unapproved transactions ([#1575](https://github.com/MetaMask/core/pull/1575))
- Add `dappSuggestedGasFees` to transaction metadata ([#1617](https://github.com/MetaMask/core/pull/1617))
- Add optional `incomingTransactions` constructor arguments ([#1579](https://github.com/MetaMask/core/pull/1579))
  - `apiKey`
  - `includeTokenTransfers`
  - `isEnabled`
  - `updateTransactions`
- Add incoming transaction methods ([#1579](https://github.com/MetaMask/core/pull/1579))
  - `startIncomingTransactionPolling`
  - `stopIncomingTransactionPolling`
  - `updateIncomingTransactions`
- Add `requireApproval` option to `addTransaction` method options ([#1580](https://github.com/MetaMask/core/pull/1580))
- Add `address` argument to `wipeTransactions` method ([#1573](https://github.com/MetaMask/core/pull/1573))

### Changed

- **BREAKING**: Add required `getSelectedAddress` callback argument to constructor ([#1579](https://github.com/MetaMask/core/pull/1579))
- **BREAKING**: Add `isSupportedNetwork` method to `RemoteTransactionSource` interface ([#1579](https://github.com/MetaMask/core/pull/1579))
- **BREAKING**: Move all but first argument to options bag in `addTransaction` method ([#1576](https://github.com/MetaMask/core/pull/1576))
- **BREAKING**: Update properties of `RemoteTransactionSourceRequest` type ([#1579](https://github.com/MetaMask/core/pull/1579))
  - The `fromBlock` property has changed from `string` to `number`
  - The `networkType` property has been removed
  - This type is intended mainly for internal use, so it's likely this change doesn't affect most projects

### Removed

- **BREAKING**: Remove `fetchAll` method ([#1579](https://github.com/MetaMask/core/pull/1579))
  - This method was used to fetch transaction history from Etherscan
  - This is now handled automatically by the controller on each new block, if polling is enabled
  - Polling can be enabled or disabled by calling `startIncomingTransactionPolling` or `stopIncomingTransactionPolling` respectively
  - An immediate update can be requested by calling `updateIncomingTransactions`
  - The new constructor parameter `incomingTransactions.isEnabled` acts as an override to disable this functionality based on a client preference for example
- **BREAKING**: Remove `prepareUnsignedEthTx` and `getCommonConfiguration` methods ([#1581](https://github.com/MetaMask/core/pull/1581))
  - These methods were intended mainly for internal use, so it's likely this change doesn't affect most projects

## [8.0.1]

### Changed

- Replace `eth-query` ^2.1.2 with `@metamask/eth-query` ^3.0.1 ([#1546](https://github.com/MetaMask/core/pull/1546))

## [8.0.0]

### Changed

- **BREAKING**: Change `babel-runtime` from a `dependency` to a `peerDependency` ([#1504](https://github.com/MetaMask/core/pull/1504))
- Update `@metamask/utils` to `^6.2.0` ([#1514](https://github.com/MetaMask/core/pull/1514))

## [7.1.0]

### Added

- Expose `HARDFORK` constant ([#1423](https://github.com/MetaMask/core/pull/1423))
- Add support for transactions on Linea networks ([#1423](https://github.com/MetaMask/core/pull/1423))

## [7.0.0]

### Changed

- **BREAKING**: Change the approveTransaction and cancelTransaction methods to private ([#1435](https://github.com/MetaMask/core/pull/1435))
  - Consumers should migrate from use of these methods to use of `processApproval`.
- Update the TransactionController to await the approval request promise before automatically performing the relevant logic, either signing and submitting the transaction, or cancelling it ([#1435](https://github.com/MetaMask/core/pull/1435))

## [6.1.0]

### Changed

- Relax types of `provider` and `blockTracker` options ([#1443](https://github.com/MetaMask/core/pull/1443))
  - The types used to require proxy versions of Provider and BlockTracker. Now they just require the non-proxy versions, which are a strict subset of the proxied versions.

## [6.0.0]

### Added

- Update transaction controller to automatically initiate, finalize, and cancel approval requests as transactions move through states ([#1241](https://github.com/MetaMask/core/pull/1241))
  - The `ApprovalController:addRequest` action will be called when a new transaction is initiated
  - The `ApprovalController:rejectRequest` action will be called if a transaction fails
  - The `ApprovalController:acceptRequest` action will be called when a transaction is approved

### Changed

- **BREAKING:** Bump to Node 16 ([#1262](https://github.com/MetaMask/core/pull/1262))
- **BREAKING:** Update `@metamask/network-controller` dependency and peer dependency ([#1367](https://github.com/MetaMask/core/pull/1367))
  - This affects the `getNetworkState` and `onNetworkStateChange` constructor parameters
- **BREAKING:** Change format of chain ID in state to `Hex` ([#1367](https://github.com/MetaMask/core/pull/1367))
  - The `chainId` property of the `Transaction` type has been changed from `number` to `Hex`
  - The `chainId` property of the `TransactionMeta` type has been changed from a decimal `string` to `Hex`, and the `transaction` property has been updated along with the `Transaction` type (as described above).
  - The state property `transactions` is an array of `TransactionMeta` objects, so it has changed according to the description above.
    - This requires a state migration: each entry should have the `chainId` property converted from a decimal `string` to `Hex`, and the `transaction.chainId` property changed from `number` to `Hex`.
  - The `addTransaction` and `estimateGas` methods now expect the first parameter (`transaction`) to use type `Hex` for the `chainId` property.
  - The `updateTransaction` method now expects the `transactionMeta` parameter to use type `Hex` for the `chainId` property (and for the nested `transaction.chainId` property)
- **BREAKING:** Add `messenger` as required constructor parameter ([#1241](https://github.com/MetaMask/core/pull/1241))
- **BREAKING:** Add `@metamask/approval-controller` as a dependency and peer dependency ([#1241](https://github.com/MetaMask/core/pull/1241), [#1393](https://github.com/MetaMask/core/pull/1393))
- Add `@metamask/utils` dependency ([#1367](https://github.com/MetaMask/core/pull/1367))

### Fixed

- Fix inaccurate hard-coded `chainId` on incoming token transactions ([#1366](https://github.com/MetaMask/core/pull/1366))

## [5.0.0]

### Changed

- **BREAKING**: peerDeps: @metamask/network-controller@6.0.0->8.0.0 ([#1196](https://github.com/MetaMask/core/pull/1196))
- deps: eth-rpc-errors@4.0.0->4.0.2 ([#1215](https://github.com/MetaMask/core/pull/1215))
- Add nonce tracker to transactions controller ([#1147](https://github.com/MetaMask/core/pull/1147))
  - Previously this controller would get the next nonce by calling `eth_getTransactionCount` with a block reference of `pending`. The next nonce would then be returned from our middleware (within `web3-provider-engine`).
  - Instead we're now using the nonce tracker to get the next nonce, dropping our reliance on this `eth_getTransactionCount` middleware. This will let us drop that middleware in a future update without impacting the transaction controller.
  - This should result in no functional changes, except that the nonce middleware is no longer required.

## [4.0.1]

### Changed

- Use `NetworkType` enum for chain configuration ([#1132](https://github.com/MetaMask/core/pull/1132))

## [4.0.0]

### Removed

- **BREAKING:** Remove `isomorphic-fetch` ([#1106](https://github.com/MetaMask/controllers/pull/1106))
  - Consumers must now import `isomorphic-fetch` or another polyfill themselves if they are running in an environment without `fetch`

## [3.0.0]

### Added

- Add Etherscan API support for Sepolia and Goerli ([#1041](https://github.com/MetaMask/controllers/pull/1041))
- Export `isEIP1559Transaction` function from package ([#1058](https://github.com/MetaMask/controllers/pull/1058))

### Changed

- **BREAKING**: Drop Etherscan API support for Ropsten, Rinkeby, and Kovan ([#1041](https://github.com/MetaMask/controllers/pull/1041))
- Rename this repository to `core` ([#1031](https://github.com/MetaMask/controllers/pull/1031))
- Update `@metamask/controller-utils` package ([#1041](https://github.com/MetaMask/controllers/pull/1041))

## [2.0.0]

### Changed

- **BREAKING:** Update `getNetworkState` constructor option to take an object with `providerConfig` property rather than `providerConfig` ([#995](https://github.com/MetaMask/core/pull/995))
- Relax dependency on `@metamask/base-controller`, `@metamask/controller-utils`, and `@metamask/network-controller` (use `^` instead of `~`) ([#998](https://github.com/MetaMask/core/pull/998))

## [1.0.0]

### Added

- Initial release

  - As a result of converting our shared controllers repo into a monorepo ([#831](https://github.com/MetaMask/core/pull/831)), we've created this package from select parts of [`@metamask/controllers` v33.0.0](https://github.com/MetaMask/core/tree/v33.0.0), namely:

    - Everything in `src/transaction`
    - Transaction-related functions from `src/util.ts` and accompanying tests

    All changes listed after this point were applied to this package following the monorepo conversion.

[Unreleased]: https://github.com/MetaMask/core/compare/@metamask/transaction-controller@52.3.0...HEAD
[52.3.0]: https://github.com/MetaMask/core/compare/@metamask/transaction-controller@52.2.0...@metamask/transaction-controller@52.3.0
[52.2.0]: https://github.com/MetaMask/core/compare/@metamask/transaction-controller@52.1.0...@metamask/transaction-controller@52.2.0
[52.1.0]: https://github.com/MetaMask/core/compare/@metamask/transaction-controller@52.0.0...@metamask/transaction-controller@52.1.0
[52.0.0]: https://github.com/MetaMask/core/compare/@metamask/transaction-controller@51.0.0...@metamask/transaction-controller@52.0.0
[51.0.0]: https://github.com/MetaMask/core/compare/@metamask/transaction-controller@50.0.0...@metamask/transaction-controller@51.0.0
[50.0.0]: https://github.com/MetaMask/core/compare/@metamask/transaction-controller@49.0.0...@metamask/transaction-controller@50.0.0
[49.0.0]: https://github.com/MetaMask/core/compare/@metamask/transaction-controller@48.2.0...@metamask/transaction-controller@49.0.0
[48.2.0]: https://github.com/MetaMask/core/compare/@metamask/transaction-controller@48.1.0...@metamask/transaction-controller@48.2.0
[48.1.0]: https://github.com/MetaMask/core/compare/@metamask/transaction-controller@48.0.0...@metamask/transaction-controller@48.1.0
[48.0.0]: https://github.com/MetaMask/core/compare/@metamask/transaction-controller@47.0.0...@metamask/transaction-controller@48.0.0
[47.0.0]: https://github.com/MetaMask/core/compare/@metamask/transaction-controller@46.0.0...@metamask/transaction-controller@47.0.0
[46.0.0]: https://github.com/MetaMask/core/compare/@metamask/transaction-controller@45.1.0...@metamask/transaction-controller@46.0.0
[45.1.0]: https://github.com/MetaMask/core/compare/@metamask/transaction-controller@45.0.0...@metamask/transaction-controller@45.1.0
[45.0.0]: https://github.com/MetaMask/core/compare/@metamask/transaction-controller@44.1.0...@metamask/transaction-controller@45.0.0
[44.1.0]: https://github.com/MetaMask/core/compare/@metamask/transaction-controller@44.0.0...@metamask/transaction-controller@44.1.0
[44.0.0]: https://github.com/MetaMask/core/compare/@metamask/transaction-controller@43.0.0...@metamask/transaction-controller@44.0.0
[43.0.0]: https://github.com/MetaMask/core/compare/@metamask/transaction-controller@42.1.0...@metamask/transaction-controller@43.0.0
[42.1.0]: https://github.com/MetaMask/core/compare/@metamask/transaction-controller@42.0.0...@metamask/transaction-controller@42.1.0
[42.0.0]: https://github.com/MetaMask/core/compare/@metamask/transaction-controller@41.1.0...@metamask/transaction-controller@42.0.0
[41.1.0]: https://github.com/MetaMask/core/compare/@metamask/transaction-controller@41.0.0...@metamask/transaction-controller@41.1.0
[41.0.0]: https://github.com/MetaMask/core/compare/@metamask/transaction-controller@40.1.0...@metamask/transaction-controller@41.0.0
[40.1.0]: https://github.com/MetaMask/core/compare/@metamask/transaction-controller@40.0.0...@metamask/transaction-controller@40.1.0
[40.0.0]: https://github.com/MetaMask/core/compare/@metamask/transaction-controller@39.1.0...@metamask/transaction-controller@40.0.0
[39.1.0]: https://github.com/MetaMask/core/compare/@metamask/transaction-controller@39.0.0...@metamask/transaction-controller@39.1.0
[39.0.0]: https://github.com/MetaMask/core/compare/@metamask/transaction-controller@38.3.0...@metamask/transaction-controller@39.0.0
[38.3.0]: https://github.com/MetaMask/core/compare/@metamask/transaction-controller@38.2.0...@metamask/transaction-controller@38.3.0
[38.2.0]: https://github.com/MetaMask/core/compare/@metamask/transaction-controller@38.1.0...@metamask/transaction-controller@38.2.0
[38.1.0]: https://github.com/MetaMask/core/compare/@metamask/transaction-controller@38.0.0...@metamask/transaction-controller@38.1.0
[38.0.0]: https://github.com/MetaMask/core/compare/@metamask/transaction-controller@37.3.0...@metamask/transaction-controller@38.0.0
[37.3.0]: https://github.com/MetaMask/core/compare/@metamask/transaction-controller@37.2.0...@metamask/transaction-controller@37.3.0
[37.2.0]: https://github.com/MetaMask/core/compare/@metamask/transaction-controller@37.1.0...@metamask/transaction-controller@37.2.0
[37.1.0]: https://github.com/MetaMask/core/compare/@metamask/transaction-controller@37.0.0...@metamask/transaction-controller@37.1.0
[37.0.0]: https://github.com/MetaMask/core/compare/@metamask/transaction-controller@36.1.0...@metamask/transaction-controller@37.0.0
[36.1.0]: https://github.com/MetaMask/core/compare/@metamask/transaction-controller@36.0.0...@metamask/transaction-controller@36.1.0
[36.0.0]: https://github.com/MetaMask/core/compare/@metamask/transaction-controller@35.2.0...@metamask/transaction-controller@36.0.0
[35.2.0]: https://github.com/MetaMask/core/compare/@metamask/transaction-controller@35.1.1...@metamask/transaction-controller@35.2.0
[35.1.1]: https://github.com/MetaMask/core/compare/@metamask/transaction-controller@35.1.0...@metamask/transaction-controller@35.1.1
[35.1.0]: https://github.com/MetaMask/core/compare/@metamask/transaction-controller@35.0.1...@metamask/transaction-controller@35.1.0
[35.0.1]: https://github.com/MetaMask/core/compare/@metamask/transaction-controller@35.0.0...@metamask/transaction-controller@35.0.1
[35.0.0]: https://github.com/MetaMask/core/compare/@metamask/transaction-controller@34.0.0...@metamask/transaction-controller@35.0.0
[34.0.0]: https://github.com/MetaMask/core/compare/@metamask/transaction-controller@33.0.1...@metamask/transaction-controller@34.0.0
[33.0.1]: https://github.com/MetaMask/core/compare/@metamask/transaction-controller@33.0.0...@metamask/transaction-controller@33.0.1
[33.0.0]: https://github.com/MetaMask/core/compare/@metamask/transaction-controller@32.0.0...@metamask/transaction-controller@33.0.0
[32.0.0]: https://github.com/MetaMask/core/compare/@metamask/transaction-controller@31.0.0...@metamask/transaction-controller@32.0.0
[31.0.0]: https://github.com/MetaMask/core/compare/@metamask/transaction-controller@30.0.0...@metamask/transaction-controller@31.0.0
[30.0.0]: https://github.com/MetaMask/core/compare/@metamask/transaction-controller@29.1.0...@metamask/transaction-controller@30.0.0
[29.1.0]: https://github.com/MetaMask/core/compare/@metamask/transaction-controller@29.0.2...@metamask/transaction-controller@29.1.0
[29.0.2]: https://github.com/MetaMask/core/compare/@metamask/transaction-controller@29.0.1...@metamask/transaction-controller@29.0.2
[29.0.1]: https://github.com/MetaMask/core/compare/@metamask/transaction-controller@29.0.0...@metamask/transaction-controller@29.0.1
[29.0.0]: https://github.com/MetaMask/core/compare/@metamask/transaction-controller@28.1.1...@metamask/transaction-controller@29.0.0
[28.1.1]: https://github.com/MetaMask/core/compare/@metamask/transaction-controller@28.1.0...@metamask/transaction-controller@28.1.1
[28.1.0]: https://github.com/MetaMask/core/compare/@metamask/transaction-controller@28.0.0...@metamask/transaction-controller@28.1.0
[28.0.0]: https://github.com/MetaMask/core/compare/@metamask/transaction-controller@27.0.1...@metamask/transaction-controller@28.0.0
[27.0.1]: https://github.com/MetaMask/core/compare/@metamask/transaction-controller@27.0.0...@metamask/transaction-controller@27.0.1
[27.0.0]: https://github.com/MetaMask/core/compare/@metamask/transaction-controller@26.0.0...@metamask/transaction-controller@27.0.0
[26.0.0]: https://github.com/MetaMask/core/compare/@metamask/transaction-controller@25.3.0...@metamask/transaction-controller@26.0.0
[25.3.0]: https://github.com/MetaMask/core/compare/@metamask/transaction-controller@25.2.1...@metamask/transaction-controller@25.3.0
[25.2.1]: https://github.com/MetaMask/core/compare/@metamask/transaction-controller@25.2.0...@metamask/transaction-controller@25.2.1
[25.2.0]: https://github.com/MetaMask/core/compare/@metamask/transaction-controller@25.1.0...@metamask/transaction-controller@25.2.0
[25.1.0]: https://github.com/MetaMask/core/compare/@metamask/transaction-controller@25.0.0...@metamask/transaction-controller@25.1.0
[25.0.0]: https://github.com/MetaMask/core/compare/@metamask/transaction-controller@24.0.0...@metamask/transaction-controller@25.0.0
[24.0.0]: https://github.com/MetaMask/core/compare/@metamask/transaction-controller@23.1.0...@metamask/transaction-controller@24.0.0
[23.1.0]: https://github.com/MetaMask/core/compare/@metamask/transaction-controller@23.0.0...@metamask/transaction-controller@23.1.0
[23.0.0]: https://github.com/MetaMask/core/compare/@metamask/transaction-controller@22.0.0...@metamask/transaction-controller@23.0.0
[22.0.0]: https://github.com/MetaMask/core/compare/@metamask/transaction-controller@21.2.0...@metamask/transaction-controller@22.0.0
[21.2.0]: https://github.com/MetaMask/core/compare/@metamask/transaction-controller@21.1.0...@metamask/transaction-controller@21.2.0
[21.1.0]: https://github.com/MetaMask/core/compare/@metamask/transaction-controller@21.0.1...@metamask/transaction-controller@21.1.0
[21.0.1]: https://github.com/MetaMask/core/compare/@metamask/transaction-controller@21.0.0...@metamask/transaction-controller@21.0.1
[21.0.0]: https://github.com/MetaMask/core/compare/@metamask/transaction-controller@20.0.0...@metamask/transaction-controller@21.0.0
[20.0.0]: https://github.com/MetaMask/core/compare/@metamask/transaction-controller@19.0.1...@metamask/transaction-controller@20.0.0
[19.0.1]: https://github.com/MetaMask/core/compare/@metamask/transaction-controller@19.0.0...@metamask/transaction-controller@19.0.1
[19.0.0]: https://github.com/MetaMask/core/compare/@metamask/transaction-controller@18.3.1...@metamask/transaction-controller@19.0.0
[18.3.1]: https://github.com/MetaMask/core/compare/@metamask/transaction-controller@18.3.0...@metamask/transaction-controller@18.3.1
[18.3.0]: https://github.com/MetaMask/core/compare/@metamask/transaction-controller@18.2.0...@metamask/transaction-controller@18.3.0
[18.2.0]: https://github.com/MetaMask/core/compare/@metamask/transaction-controller@18.1.0...@metamask/transaction-controller@18.2.0
[18.1.0]: https://github.com/MetaMask/core/compare/@metamask/transaction-controller@18.0.0...@metamask/transaction-controller@18.1.0
[18.0.0]: https://github.com/MetaMask/core/compare/@metamask/transaction-controller@17.0.0...@metamask/transaction-controller@18.0.0
[17.0.0]: https://github.com/MetaMask/core/compare/@metamask/transaction-controller@16.0.0...@metamask/transaction-controller@17.0.0
[16.0.0]: https://github.com/MetaMask/core/compare/@metamask/transaction-controller@15.0.0...@metamask/transaction-controller@16.0.0
[15.0.0]: https://github.com/MetaMask/core/compare/@metamask/transaction-controller@14.0.0...@metamask/transaction-controller@15.0.0
[14.0.0]: https://github.com/MetaMask/core/compare/@metamask/transaction-controller@13.0.0...@metamask/transaction-controller@14.0.0
[13.0.0]: https://github.com/MetaMask/core/compare/@metamask/transaction-controller@12.0.0...@metamask/transaction-controller@13.0.0
[12.0.0]: https://github.com/MetaMask/core/compare/@metamask/transaction-controller@11.1.0...@metamask/transaction-controller@12.0.0
[11.1.0]: https://github.com/MetaMask/core/compare/@metamask/transaction-controller@11.0.0...@metamask/transaction-controller@11.1.0
[11.0.0]: https://github.com/MetaMask/core/compare/@metamask/transaction-controller@10.0.0...@metamask/transaction-controller@11.0.0
[10.0.0]: https://github.com/MetaMask/core/compare/@metamask/transaction-controller@9.2.0...@metamask/transaction-controller@10.0.0
[9.2.0]: https://github.com/MetaMask/core/compare/@metamask/transaction-controller@9.1.0...@metamask/transaction-controller@9.2.0
[9.1.0]: https://github.com/MetaMask/core/compare/@metamask/transaction-controller@9.0.0...@metamask/transaction-controller@9.1.0
[9.0.0]: https://github.com/MetaMask/core/compare/@metamask/transaction-controller@8.0.1...@metamask/transaction-controller@9.0.0
[8.0.1]: https://github.com/MetaMask/core/compare/@metamask/transaction-controller@8.0.0...@metamask/transaction-controller@8.0.1
[8.0.0]: https://github.com/MetaMask/core/compare/@metamask/transaction-controller@7.1.0...@metamask/transaction-controller@8.0.0
[7.1.0]: https://github.com/MetaMask/core/compare/@metamask/transaction-controller@7.0.0...@metamask/transaction-controller@7.1.0
[7.0.0]: https://github.com/MetaMask/core/compare/@metamask/transaction-controller@6.1.0...@metamask/transaction-controller@7.0.0
[6.1.0]: https://github.com/MetaMask/core/compare/@metamask/transaction-controller@6.0.0...@metamask/transaction-controller@6.1.0
[6.0.0]: https://github.com/MetaMask/core/compare/@metamask/transaction-controller@5.0.0...@metamask/transaction-controller@6.0.0
[5.0.0]: https://github.com/MetaMask/core/compare/@metamask/transaction-controller@4.0.1...@metamask/transaction-controller@5.0.0
[4.0.1]: https://github.com/MetaMask/core/compare/@metamask/transaction-controller@4.0.0...@metamask/transaction-controller@4.0.1
[4.0.0]: https://github.com/MetaMask/core/compare/@metamask/transaction-controller@3.0.0...@metamask/transaction-controller@4.0.0
[3.0.0]: https://github.com/MetaMask/core/compare/@metamask/transaction-controller@2.0.0...@metamask/transaction-controller@3.0.0
[2.0.0]: https://github.com/MetaMask/core/compare/@metamask/transaction-controller@1.0.0...@metamask/transaction-controller@2.0.0
[1.0.0]: https://github.com/MetaMask/core/releases/tag/@metamask/transaction-controller@1.0.0<|MERGE_RESOLUTION|>--- conflicted
+++ resolved
@@ -11,13 +11,6 @@
 
 ### Added
 
-<<<<<<< HEAD
-- feat: Configure pending transaction polling intervals using remote feature flags ([#5549](https://github.com/MetaMask/core/pull/5549))
-
-### Changed
-
-- fix: Remove async operation from `updateTransactionGasFees` ([#5539](https://github.com/MetaMask/core/pull/5539))
-=======
 - Adds `RandomisedEstimationsGasFeeFlow` to gas fee flows in `TransactionController` ([#5511](https://github.com/MetaMask/core/pull/5511))
   - Added flow only will be activated if chainId is defined in feature flags.
 - Configure pending transaction polling intervals using remote feature flags ([#5549](https://github.com/MetaMask/core/pull/5549))
@@ -25,7 +18,6 @@
 ### Changed
 
 - Remove async operation from `updateTransactionGasFees` ([#5539](https://github.com/MetaMask/core/pull/5539))
->>>>>>> da19068c
 
 ### Fixed
 
