--- conflicted
+++ resolved
@@ -7,16 +7,14 @@
 
 ## [Unreleased]
 
-<<<<<<< HEAD
+### Added
+
+- Add `txMeta` property to `GetSimulationConfig` callback ([#6833](https://github.com/MetaMask/core/pull/6833))
+
 ### Changed
 
 - **BREAKING:** Use new `Messenger` from `@metamask/messenger` ([#6386](https://github.com/MetaMask/core/pull/6386))
   - Previously, `TransactionController` accepted a `RestrictedMessenger` instance from `@metamask/base-controller`.
-=======
-### Added
-
-- Add `txMeta` property to `GetSimulationConfig` callback ([#6833](https://github.com/MetaMask/core/pull/6833))
->>>>>>> cac842e1
 
 ## [60.6.1]
 
