# Changelog

All notable changes to this project will be documented in this file.

The format is based on [Keep a Changelog](https://keepachangelog.com/en/1.0.0/),
and this project adheres to [Semantic Versioning](https://semver.org/spec/v2.0.0.html).

## [Unreleased]

## [42.0.0]

### Added

- Retrieve incoming transactions using Accounts API ([#4927](https://github.com/MetaMask/core/pull/4927))
  - Add `INCOMING_TRANSACTIONS_SUPPORTED_CHAIN_IDS` constant.

### Changed

- **BREAKING:** Retrieve incoming transactions using Accounts API ([#4927](https://github.com/MetaMask/core/pull/4927))
  - Rename `TransactionControllerIncomingTransactionBlockReceivedEvent` to `TransactionControllerIncomingTransactionsReceivedEvent`.
  - Replace `networkClientIds` argument with `chainIds` in following methods:
    - `startIncomingTransactionPolling`
    - `stopIncomingTransactionPolling`
    - `updateIncomingTransactions`
<<<<<<< HEAD
- Set `isFirstTimeInteraction` as `undefined` if transaction is an interaction with one of the internal accounts. ([#5024](https://github.com/MetaMask/core/pull/5024))
=======
- Bump `@metamask/eth-block-tracker` from `^11.0.2` to `^11.0.3` ([#5025](https://github.com/MetaMask/core/pull/5025))
>>>>>>> f5ff8951

### Removed

- **BREAKING:** Retrieve incoming transactions using Accounts API ([#4927](https://github.com/MetaMask/core/pull/4927))
  - Remove `ETHERSCAN_SUPPORTED_NETWORKS` constant.
  - Remove types:
    - `EtherscanTransactionMeta`
    - `RemoteTransactionSource`
    - `RemoteTransactionSourceRequest`

## [41.1.0]

### Added

- Add optional `destinationChainId` property to `TransactionMeta` to facilitate Bridge transactions ([#4988](https://github.com/MetaMask/core/pull/4988))

### Changed

- Bump `@metamask/controller-utils` from `^11.4.3` to `^11.4.4` ([#5012](https://github.com/MetaMask/core/pull/5012))

### Fixed

- Make implicit peer dependencies explicit ([#4974](https://github.com/MetaMask/core/pull/4974))
  - Add the following packages as peer dependencies of this package to satisfy peer dependency requirements from other dependencies:
    - `@babel/runtime` `^7.0.0` (required by `@metamask/ethjs-provider-http`)
    - `@metamask/eth-block-tracker` `>=9` (required by `@metamask/nonce-tracker`)
  - These dependencies really should be present in projects that consume this package (e.g. MetaMask clients), and this change ensures that they now are.
  - Furthermore, we are assuming that clients already use these dependencies, since otherwise it would be impossible to consume this package in its entirety or even create a working build. Hence, the addition of these peer dependencies is really a formality and should not be breaking.
- Correct ESM-compatible build so that imports of the following packages that re-export other modules via `export *` are no longer corrupted: ([#5011](https://github.com/MetaMask/core/pull/5011))
  - `@ethereumjs/common`
  - `@ethereumjs/util`
  - `@metamask/eth-query`
  - `bn.js`
  - `fast-json-patch`
  - `lodash`

## [41.0.0]

### Added

- **BREAKING:** Remove global network usage ([#4920](https://github.com/MetaMask/core/pull/4920))
  - Add required `networkClientId` argument to `handleMethodData` method.

### Changed

- **BREAKING:** Remove global network usage ([#4920](https://github.com/MetaMask/core/pull/4920))
  - Require `networkClientId` option in `addTransaction` method.
  - Require `networkClientId` property in `TransactionMeta` type.
  - Change `wipeTransactions` method arguments to optional object containing `address` and `chainId` properties.
  - Require `networkClientId` argument in `estimateGas`, `estimateGasBuffered` and `getNonceLock` methods.

### Removed

- **BREAKING:** Remove global network usage ([#4920](https://github.com/MetaMask/core/pull/4920))
  - Remove the `blockTracker`, `isMultichainEnabled`, `onNetworkStateChange` and `provider` constructor options.
  - Remove `filterToCurrentNetwork` option from `getTransactions` method.

## [40.1.0]

### Added

- Add `firstTimeInteraction` to transaction meta ([#4895](https://github.com/MetaMask/core/pull/4895))
  - This is a boolean value that indicates whether the transaction is the first time the user has interacted with it.
- Add `isFirstTimeInteractionEnabled` callback constructor option ([#4895](https://github.com/MetaMask/core/pull/4895))
  - This is a function that returns a boolean value indicating whether the first time interaction check should be enabled.

## [40.0.0]

### Changed

- **BREAKING:** Bump `@metamask/accounts-controller` peer dependency from `^19.0.0` to `^20.0.0` ([#4195](https://github.com/MetaMask/core/pull/4956))

## [39.1.0]

### Changed

- Temporarily increase the pending transaction polling rate when polling starts ([#4917](https://github.com/MetaMask/core/pull/4917))
  - Poll every 3 seconds up to ten times, then poll on each new block.

## [39.0.0]

### Changed

- **BREAKING:** Bump peer dependency `@metamask/accounts-controller` from `^18.0.0` to `^19.0.0` ([#4915](https://github.com/MetaMask/core/pull/4915))
- Bump `@metamask/controller-utils` from `^11.4.2` to `^11.4.3` ([#4915](https://github.com/MetaMask/core/pull/4915))

## [38.3.0]

### Added

- Validate gas fee properties to ensure they are valid hexadecimal strings ([#4854](https://github.com/MetaMask/core/pull/4854))

### Fixed

- Fix gas limit estimation on new transactions and via `estimateGas` and `estimateGasBuffered` methods ([#4897](https://github.com/MetaMask/core/pull/4897))

## [38.2.0]

### Added

- Add staking transaction types ([#4874](https://github.com/MetaMask/core/pull/4874))
  - `stakingClaim`
  - `stakingDeposit`
  - `stakingUnstake`

### Changed

- Bump `@metamask/controller-utils` from `^11.4.1` to `^11.4.2` ([#4870](https://github.com/MetaMask/core/pull/4870))
- Bump `@metamask/accounts-controller` from `^18.2.2` to `^18.2.3` ([#4870](https://github.com/MetaMask/core/pull/4870))
- Bump `@metamask/network-controller` from `^22.0.0` to `^22.0.1` ([#4870](https://github.com/MetaMask/core/pull/4870))

## [38.1.0]

### Added

- Automatically re-simulate transactions based on security criteria ([#4792](https://github.com/MetaMask/core/pull/4792))
  - If the security provider marks the transaction as malicious.
  - If the simulated native balance change does not match the `value`.
  - Set new `isUpdatedAfterSecurityCheck` property to `true` if the subsequent simulation response has changed.

### Changed

- Bump `@metamask/eth-json-rpc-provider` from `^4.1.5` to `^4.1.6` ([#4862](https://github.com/MetaMask/core/pull/4862))
- Bump `@metamask/approval-controller` from `^7.1.0` to `^7.1.1` ([#4862](https://github.com/MetaMask/core/pull/4862))
- Bump `@metamask/controller-utils` from `^11.4.0` to `^11.4.1` ([#4862](https://github.com/MetaMask/core/pull/4862))
- Bump `@metamask/base-controller` from `7.0.1` to `^7.0.2` ([#4862](https://github.com/MetaMask/core/pull/4862))

## [38.0.0]

### Changed

- **BREAKING:** Bump `@metamask/gas-fee-controller` peer dependency from `^20.0.0` to `^21.0.0` ([#4810](https://github.com/MetaMask/core/pull/4810))
- **BREAKING:** Bump `@metamask/network-controller` peer dependency from `^21.0.0` to `^22.0.0` ([#4841](https://github.com/MetaMask/core/pull/4841))
- Bump `@metamask/controller-utils` to `^11.4.0` ([#4834](https://github.com/MetaMask/core/pull/4834))
- Bump `@metamask/rpc-errors` to `^7.0.1` ([#4831](https://github.com/MetaMask/core/pull/4831))
- Bump `@metamask/utils` to `^10.0.0` ([#4831](https://github.com/MetaMask/core/pull/4831))

## [37.3.0]

### Added

- Add types for bridge transactions ([#4714](https://github.com/MetaMask/core/pull/4714))

### Changed

- Reduce gas limit fallback from 95% to 35% of the block gas limit on failed gas limit estimations ([#4739](https://github.com/MetaMask/core/pull/4739))

### Fixed

- Use contract ABIs to decode the token balance responses ([#4775](https://github.com/MetaMask/core/pull/4775))

## [37.2.0]

### Added

- Add optional `incomingTransactions.etherscanApiKeysByChainId` constructor property to support API keys in requests to Etherscan ([#4748](https://github.com/MetaMask/core/pull/4748))

### Fixed

- Cleanup transactions only during initialisation ([#4753](https://github.com/MetaMask/core/pull/4753))
- Remove `gasPrice` from requests to `linea_estimateGas` ([#4737](https://github.com/MetaMask/core/pull/4737))

## [37.1.0]

### Added

- Populate `submitHistory` in state when submitting transactions to network ([#4706](https://github.com/MetaMask/core/pull/4706))
- Export `CHAIN_IDS`, `ETHERSCAN_SUPPORTED_NETWORKS` and `SPEED_UP_RATE` constants ([#4706](https://github.com/MetaMask/core/pull/4706))

### Changed

- Make `getPermittedAccounts` constructor callback optional ([#4706](https://github.com/MetaMask/core/pull/4706))
- Bump accounts related packages ([#4713](https://github.com/MetaMask/core/pull/4713)), ([#4728](https://github.com/MetaMask/core/pull/4728))
  - Those packages are now built slightly differently and are part of the [accounts monorepo](https://github.com/MetaMask/accounts).
  - Bump `@metamask/keyring-api` from `^8.1.0` to `^8.1.4`

## [37.0.0]

### Changed

- Remove unapproved transactions during initialisation ([#4658](https://github.com/MetaMask/core/pull/4658))
- Fail approved and signed transactions during initialisation ([#4658](https://github.com/MetaMask/core/pull/4658))
- Remove `TraceContext`, `TraceRequest`, and `TraceCallback` types ([#4655](https://github.com/MetaMask/core/pull/4655))
  - These were moved to `@metamask/controller-utils`.

### Removed

- **BREAKING:** Remove `initApprovals` method ([#4658](https://github.com/MetaMask/core/pull/4658))
- **BREAKING:** Remove `beforeApproveOnInit` hook ([#4658](https://github.com/MetaMask/core/pull/4658))

### Fixed

- Produce and export ESM-compatible TypeScript type declaration files in addition to CommonJS-compatible declaration files ([#4648](https://github.com/MetaMask/core/pull/4648))
  - Previously, this package shipped with only one variant of type declaration
    files, and these files were only CommonJS-compatible, and the `exports`
    field in `package.json` linked to these files. This is an anti-pattern and
    was rightfully flagged by the
    ["Are the Types Wrong?"](https://arethetypeswrong.github.io/) tool as
    ["masquerading as CJS"](https://github.com/arethetypeswrong/arethetypeswrong.github.io/blob/main/docs/problems/FalseCJS.md).
    All of the ATTW checks now pass.
- Remove chunk files ([#4648](https://github.com/MetaMask/core/pull/4648)).
  - Previously, the build tool we used to generate JavaScript files extracted
    common code to "chunk" files. While this was intended to make this package
    more tree-shakeable, it also made debugging more difficult for our
    development teams. These chunk files are no longer present.

## [36.1.0]

### Added

- Add missing `TransactionControllerOptions` type in package-level export ([#4683](https://github.com/MetaMask/core/pull/4683))

## [36.0.0]

### Changed

- **BREAKING:** Bump devDependency and peerDependency `@metamask/network-controller` from `^20.0.0` to `^21.0.0` ([#4651](https://github.com/MetaMask/core/pull/4651))
- **BREAKING:** Bump devDependency and peerDependency `@metamask/gas-fee-controller` from `^19.0.0` to `^20.0.0` ( [#4651](https://github.com/MetaMask/core/pull/4651))
- Bump `@metamask/base-controller` from `^6.0.3` to `^7.0.0` ([#4643](https://github.com/MetaMask/core/pull/4643))
- Bump `@metamask/controller-utils` from `^11.0.2` to `^11.2.0` ([#4639](https://github.com/MetaMask/core/pull/4639), [#4651](https://github.com/MetaMask/core/pull/4651))

## [35.2.0]

### Added

- Add tracing infrastructure ([#4575](https://github.com/MetaMask/core/pull/4575))
  - Add optional `trace` callback to constructor.
  - Add optional `traceContext` option to `addTransaction` method.
  - Add initial tracing of transaction lifecycle.

### Changed

- Bump `@metamask/base-controller` from `^6.0.2` to `^6.0.3` ([#4625](https://github.com/MetaMask/core/pull/4625))
- Bump `@metamask/network-controller` from `^20.1.0` to `^20.2.0` ([#4618](https://github.com/MetaMask/core/pull/4618))
- Bump `@metamask/eth-json-rpc-provider` from `^4.1.2` to `^4.1.3` ([#4607](https://github.com/MetaMask/core/pull/4607))

### Removed

- Remove validation of `gasValues` passed to `speedUpTransaction` and `stopTransaction` methods ([#4617](https://github.com/MetaMask/core/pull/4617))

## [35.1.1]

### Changed

- Upgrade TypeScript version from `~5.0.4` to `~5.2.2` ([#4576](https://github.com/MetaMask/core/pull/4576), [#4584](https://github.com/MetaMask/core/pull/4584))

### Fixed

- Fix gaps in transaction validation and async error logging ([#4596](https://github.com/MetaMask/core/pull/4596))
- Upgrade `@metamask/nonce-tracker` from v5 to v6 ([#4591](https://github.com/MetaMask/core/pull/4591))

## [35.1.0]

### Added

- Add `DISPLAYED_TRANSACTION_HISTORY_PATHS` constant, representing the transaction history paths that may be used for display ([#4555](https://github.com/MetaMask/core/pull/4555))
  - This was exported so that it might be used to ensure display logic and internal history logic remains in-sync.
  - Any paths listed here will have their timestamps preserved. Unlisted paths may be compressed by the controller to minimize history size, losing the timestamp.
- Add `MAX_TRANSACTION_HISTORY_LENGTH` constant, representing the expected maximum size of the `history` property for a given transaction ([#4555](https://github.com/MetaMask/core/pull/4555))
  - Note that this is not strictly enforced, the length may exceed this number of all entries are "displayed" entries, but we expect this to be extremely improbable in practice.

### Fixed

- Prevent transaction history from growing endlessly in size ([#4555](https://github.com/MetaMask/core/pull/4555))

## [35.0.1]

### Changed

- **BREAKING:** Bump peerDependency `@metamask/accounts-controller` from `^17.0.0` to `^18.0.0` ([#4548](https://github.com/MetaMask/core/pull/4548))
- Remove `@metamask/accounts-controller`, `@metamask/approval-controller`, `@metamask/gas-fee-controller`, and `@metamask/network-controller` dependencies [#4556](https://github.com/MetaMask/core/pull/4556)
  - These were listed under `peerDependencies` already, so they were redundant as dependencies.
- Upgrade TypeScript version to `~5.0.4` and set `moduleResolution` option to `Node16` ([#3645](https://github.com/MetaMask/core/pull/3645))
- Bump `@metamask/base-controller` from `^6.0.0` to `^6.0.2` ([#4517](https://github.com/MetaMask/core/pull/4517), [#4544](https://github.com/MetaMask/core/pull/4544))
- Bump `@metamask/controller-utils` from `^11.0.0` to `^11.0.2` ([#4517](https://github.com/MetaMask/core/pull/4517), [#4544](https://github.com/MetaMask/core/pull/4544))
- Bump `@metamask/rpc-errors` from `^6.2.1` to `^6.3.1` ([#4516](https://github.com/MetaMask/core/pull/4516))
- Bump `@metamask/utils` from `^8.3.0` to `^9.1.0` ([#4516](https://github.com/MetaMask/core/pull/4516), [#4529](https://github.com/MetaMask/core/pull/4529))

### Fixed

- Fix simulation data parsing logic to avoid failed simulations creating `ApprovalForAll` events ([#4512](https://github.com/MetaMask/core/pull/4512))

## [35.0.0]

### Changed

- **BREAKING:** Bump peerDependency `@metamask/network-controller` to `^20.0.0` ([#4508](https://github.com/MetaMask/core/pull/4508))
- **BREAKING:** Bump peerDependency `@metamask/gas-fee-controller` to `^19.0.0` ([#4508](https://github.com/MetaMask/core/pull/4508))

## [34.0.0]

### Changed

- **BREAKING:** Bump dependency and peer dependency `@metamask/gas-fee-controller` to `^18.0.0` ([#4498](https://github.com/MetaMask/core/pull/4498))
- Bump dependency `@metamask/accounts-controller` to `^17.2.0` ([#4498](https://github.com/MetaMask/core/pull/4498))

## [33.0.1]

### Changed

- Document TransactionStatus enum ([#4380](https://github.com/MetaMask/core/pull/4380))
- Bump `@metamask/accounts-controller` to `^17.1.0` ([#4460](https://github.com/MetaMask/core/pull/4460))

## [33.0.0]

### Changed

- **BREAKING:** The `TransactionController` messenger must now allow the `AccountsController:getSelectedAccount` action ([#4244](https://github.com/MetaMask/core/pull/4244))
- **BREAKING:** `getCurrentAccount` returns an `InternalAccount` instead of a `string` in the `IncomingTransactionHelper` ([#4244](https://github.com/MetaMask/core/pull/4244))
- **BREAKING:** Bump dependency and peer dependency `@metamask/accounts-controller` to `^17.0.0` ([#4413](https://github.com/MetaMask/core/pull/4413))
- Bump `@metamask/eth-snap-keyring` to `^4.3.1` ([#4405](https://github.com/MetaMask/core/pull/4405))
- Bump `@metamask/keyring-api` to `^8.0.0` ([#4405](https://github.com/MetaMask/core/pull/4405))

### Removed

- **BREAKING:** Remove `getSelectedAddress` option from `TransactionController` ([#4244](https://github.com/MetaMask/core/pull/4244))
  - The AccountsController is used to get the currently selected address automatically.

### Fixed

- `MultichainTrackingHelper.getEthQuery` now returns global `ethQuery` with ([#4390](https://github.com/MetaMask/core/pull/4390))
- Support skipping updates to the simulation history for clients with disabled history ([#4349](https://github.com/MetaMask/core/pull/4349))

## [32.0.0]

### Changed

- **BREAKING:** Bump minimum Node version to 18.18 ([#3611](https://github.com/MetaMask/core/pull/3611))
- **BREAKING:** Bump dependency and peer dependency `@metamask/approval-controller` to `^7.0.0` ([#4352](https://github.com/MetaMask/core/pull/4352))
- **BREAKING:** Bump dependency and peer dependency `@metamask/gas-fee-controller` to `^17.0.0` ([#4352](https://github.com/MetaMask/core/pull/4352))
- **BREAKING:** Bump dependency and peer dependency `@metamask/network-controller` to `^19.0.0` ([#4352](https://github.com/MetaMask/core/pull/4352))
- Bump `@metamask/base-controller` to `^6.0.0` ([#4352](https://github.com/MetaMask/core/pull/4352))
- Bump `@metamask/controller-utils` to `^11.0.0` ([#4352](https://github.com/MetaMask/core/pull/4352))

## [31.0.0]

### Changed

- **BREAKING:** Bump dependency and peer dependency `@metamask/approval-controller` to `^6.0.2` ([#4342](https://github.com/MetaMask/core/pull/4342))
- **BREAKING:** Bump dependency and peer dependency `@metamask/gas-fee-controller` to `^16.0.0` ([#4342](https://github.com/MetaMask/core/pull/4342))
- **BREAKING:** Bump dependency and peer dependency `@metamask/network-controller` to `^18.1.3` ([#4342](https://github.com/MetaMask/core/pull/4342))
- Bump `async-mutex` to `^0.5.0` ([#4335](https://github.com/MetaMask/core/pull/4335))
- Bump `@metamask/controller-utils` to `^10.0.0` ([#4342](https://github.com/MetaMask/core/pull/4342))

### Removed

- **BREAKING:** Remove `sign` from `TransactionType` ([#4319](https://github.com/MetaMask/core/pull/4319))
  - This represented an `eth_sign` transaction, but support for that RPC method is being removed, so this is no longer needed.

### Fixed

- Pass an unfrozen transaction to the `afterSign` hook so that it is able to modify the transaction ([#4343](https://github.com/MetaMask/core/pull/4343))

## [30.0.0]

### Fixed

- **BREAKING**: Update from `nonce-tracker@^3.0.0` to `@metamask/nonce-tracker@^5.0.0` to mitigate issue with redundant polling loops in block tracker. ([#4309](https://github.com/MetaMask/core/pull/4309))
  - The constructor now expects the `blockTracker` option being an instance of `@metamask/eth-block-tracker` instead of`eth-block-tracker`.

## [29.1.0]

### Changed

- handle Swap+Send transactions as Swaps transactions sub-category; add typing ([#4298](https://github.com/MetaMask/core/pull/4298))

## [29.0.2]

### Fixed

- fix incorrect token balance changes for simulations of multiple tokens that include an NFT mint ([#4290](https://github.com/MetaMask/core/pull/4290))

## [29.0.1]

### Changed

- Bump `@metamask/gas-fee-controller` to `^15.1.2` ([#4275](https://github.com/MetaMask/core/pull/4275))

### Fixed

- approveTransaction was throwing away the raw signed transaction that signTransaction was adding to the metadata.
  This was causing some transaction with low gas to appear as "failed" when in fact they were still pending. ([#4255](https://github.com/MetaMask/core/pull/4255))

## [29.0.0]

### Added

- Add `estimateGasFee` method ([#4216](https://github.com/MetaMask/core/pull/4216))
  - Add `TestGasFeeFlow` that is activated by optional `testGasFeeFlows` constructor option.
  - Add related types:
    - `FeeMarketGasFeeEstimateForLevel`
    - `FeeMarketGasFeeEstimates`
    - `GasFeeEstimates`
    - `GasFeeEstimateLevel`
    - `GasFeeEstimateType`
    - `GasPriceGasFeeEstimates`
    - `LegacyGasFeeEstimates`

### Changed

- **BREAKING:** Update `GasFeeEstimates` type to support alternate estimate types ([#4216](https://github.com/MetaMask/core/pull/4216))
- Bump `@metamask/base-controller` to `^5.0.2` ([#4232](https://github.com/MetaMask/core/pull/4232))
- Bump `@metamask/approval-controller` to `^6.0.2` ([#4234](https://github.com/MetaMask/core/pull/4234))
- Bump `@metamask/gas-fee-controller` to `^15.1.1` ([#4234](https://github.com/MetaMask/core/pull/4234))

### Removed

- **BREAKING:** Remove `gasFeeControllerEstimateType` property from `mergeGasFeeEstimates` function ([#4216](https://github.com/MetaMask/core/pull/4216))

## [28.1.1]

### Changed

- Bump `@metamask/gas-fee-controller` to ^15.1.0 ([#4220](https://github.com/MetaMask/core/pull/4220))

### Fixed

- Fixed simulating minting NFTs where the nft owner was checked before minting, causing a revert. ([#4217](https://github.com/MetaMask/core/pull/4217))

## [28.1.0]

### Added

- Support retrieval of layer 1 gas fees on Scroll networks ([#4155](https://github.com/MetaMask/core/pull/4155))

## [28.0.0]

### Changed

- **BREAKING:** Change `getLayer1GasFee` arguments to a request object ([#4149](https://github.com/MetaMask/core/pull/4149))

### Fixed

- Fix automatic update of layer 1 gas fee after interval ([#4149](https://github.com/MetaMask/core/pull/4149))

## [27.0.1]

### Fixed

- Include wrapped ERC-20 and legacy ERC-721 tokens in simulation balance changes ([#4122](https://github.com/MetaMask/core/pull/4122))

## [27.0.0]

### Changed

- **BREAKING:** Change `pendingTransactions.isResubmitEnabled` from optional `boolean` to optional callback ([#4113](https://github.com/MetaMask/core/pull/4113))

### Fixed

- Check pending transactions on startup ([#4113](https://github.com/MetaMask/core/pull/4113))

## [26.0.0]

### Added

- Run `OptimismLayer1GasFeeFlow` on Optimism stack based transactions in order to add `layer1GasFee` property to transaction meta. ([#4055](https://github.com/MetaMask/core/pull/4055))
- Add `getLayer1GasFee` method to `TransactionController` to get the layer 1 gas fee for the given transaction params ([#4055](https://github.com/MetaMask/core/pull/4055))
- Add `SimulationErrorCode` enum ([#4106](https://github.com/MetaMask/core/pull/4106))

### Changed

- **BREAKING:** Bump peer dependency `@metamask/gas-fee-controller` to `^15.0.0` ([#4121](https://github.com/MetaMask/core/pull/4121))
- Update `addTransaction` to skip simulation if `requireApproval` is specified as `false` ([#4106](https://github.com/MetaMask/core/pull/4106))
- Provide simulation error code in locally generated errors (under the `code` property) ([#4106](https://github.com/MetaMask/core/pull/4106))
- Add dependency `@ethersproject/contracts` `^5.7.0` ([#4055](https://github.com/MetaMask/core/pull/4055))
- Add dependency `@ethersproject/providers` `^5.7.0` ([#4055](https://github.com/MetaMask/core/pull/4055))
- Bump dependency `@metamask/network-controller` to `^18.1.0` ([#4121](https://github.com/MetaMask/core/pull/4121))

### Removed

- **BREAKING**: Remove `isReverted` property from `SimulationError` type. ([#4106](https://github.com/MetaMask/core/pull/4106))

## [25.3.0]

### Added

- Add support for transactions with type `increaseAllowance` ([#4069](https://github.com/MetaMask/core/pull/4069))
  - Also add "increaseAllowance" to `TransactionType` under `tokenMethodIncreaseAllowance`

### Changed

- Bump `@metamask/metamask-eth-abis` to `^3.1.1` ([#4069](https://github.com/MetaMask/core/pull/4069))

### Fixed

- Provide updated transaction metadata to publish hook ([#4101](https://github.com/MetaMask/core/pull/4101))

## [25.2.1]

### Changed

- Bump `TypeScript` version to `~4.9.5` ([#4084](https://github.com/MetaMask/core/pull/4084))

### Fixed

- Emit finished event for custodial transactions when updating status to `submitted` or `failed` ([#4092](https://github.com/MetaMask/core/pull/4092))

## [25.2.0]

### Added

- Add simulation types ([#4067](https://github.com/MetaMask/core/pull/4067))
  - SimulationBalanceChange
  - SimulationData
  - SimulationError
  - SimulationToken
  - SimulationTokenBalanceChange
  - SimulationTokenStandard

### Changed

- No longer wait for simulation to complete before creating approval request ([#4067](https://github.com/MetaMask/core/pull/4067))
- Automatically update simulation data if transaction parameters are updated ([#4067](https://github.com/MetaMask/core/pull/4067))
- Determine networks supporting simulation dynamically using API ([#4087](https://github.com/MetaMask/core/pull/4087))

## [25.1.0]

### Added

- Support `Layer1GasFeeFlows` and add `layer1GasFee` property to `TransactionMeta` ([#3944](https://github.com/MetaMask/core/pull/3944))

### Fixed

- Fix `types` field in `package.json` ([#4047](https://github.com/MetaMask/core/pull/4047))

## [25.0.0]

### Added

- **BREAKING**: Add ESM build ([#3998](https://github.com/MetaMask/core/pull/3998))
  - It's no longer possible to import files from `./dist` directly.
- Add new types for TransactionController messenger actions ([#3827](https://github.com/MetaMask/core/pull/3827))
  - `TransactionControllerActions`
  - `TransactionControllerGetStateAction`
- Add new types for TransactionController messenger events ([#3827](https://github.com/MetaMask/core/pull/3827))
  - `TransactionControllerEvents`
  - `TransactionControllerIncomingTransactionBlockReceivedEvent`
  - `TransactionControllerPostTransactionBalanceUpdatedEvent`
  - `TransactionControllerSpeedupTransactionAddedEvent`
  - `TransactionControllerStateChangeEvent`
  - `TransactionControllerTransactionApprovedEvent`
  - `TransactionControllerTransactionConfirmedEvent`
  - `TransactionControllerTransactionDroppedEvent`
  - `TransactionControllerTransactionFailedEvent`
  - `TransactionControllerTransactionFinishedEvent`
  - `TransactionControllerTransactionNewSwapApprovalEvent`
  - `TransactionControllerTransactionNewSwapEvent`
  - `TransactionControllerTransactionPublishingSkipped`
  - `TransactionControllerTransactionRejectedEvent`
  - `TransactionControllerTransactionStatusUpdatedEvent`
  - `TransactionControllerTransactionSubmittedEvent`
  - `TransactionControllerUnapprovedTransactionAddedEvent`
- Add optional `simulationData` property to `TransactionMeta` which will be automatically populated ([#4020](https://github.com/MetaMask/core/pull/4020))
- Add optional `isSimulationEnabled` constructor option to dynamically disable simulation ([#4020](https://github.com/MetaMask/core/pull/4020))
- Add support for Linea Sepolia (chain ID `0xe705`) ([#3995](https://github.com/MetaMask/core/pull/3995))

### Changed

- **BREAKING:** Change superclass of TransactionController from BaseController v1 to BaseController v2 ([#3827](https://github.com/MetaMask/core/pull/3827))
  - Instead of accepting three arguments, the constructor now takes a single options argument. All of the existing options that were supported in the second argument are now a part of this options object, including `messenger`; `state` (the previous third argument) is also an option.
- **BREAKING:** Rename `txHistoryLimit` option to `transactionHistoryLimit` ([#3827](https://github.com/MetaMask/core/pull/3827))
- **BREAKING:** Switch some type definitions from `interface` to `type` ([#3827](https://github.com/MetaMask/core/pull/3827))
  - These types are affected:
    - `DappSuggestedGasFees`
    - `Log`
    - `MethodData`
    - `TransactionControllerState` (formerly `TransactionState`)
    - `TransactionParams`
    - `TransactionReceipt`
  - This is a breaking change because type aliases have different behavior from interfaces. Specifically, the `Json` type in `@metamask/utils`, which BaseController v2 controller state must conform to, is not compatible with interfaces.
- **BREAKING:** Align `parsedRegistryMethod` in `MethodData` type with usage ([#3827](https://github.com/MetaMask/core/pull/3827))
  - The type of this is now `{ name: string; args: { type: string }[]; } | { name?: any; args?: any; }`, which is a `Json`-compatible version of a type found in `eth-method-registry`.
- **BREAKING:** Rename `TransactionState` to `TransactionControllerState` ([#3827](https://github.com/MetaMask/core/pull/3827))
  - This change aligns this controller with other MetaMask controllers.
- **BREAKING:** Update allowed events for the `TransactionControllerMessenger` ([#3827](https://github.com/MetaMask/core/pull/3827))
  - The restricted messenger must allow the following events:
    - `TransactionController:incomingTransactionBlockReceived`
    - `TransactionController:postTransactionBalanceUpdated`
    - `TransactionController:speedUpTransactionAdded`
    - `TransactionController:transactionApproved`
    - `TransactionController:transactionConfirmed`
    - `TransactionController:transactionDropped`
    - `TransactionController:transactionFinished`
    - `TransactionController:transactionFinished`
    - `TransactionController:transactionPublishingSkipped`
    - `TransactionController:transactionRejected`
    - `TransactionController:transactionStatusUpdated`
    - `TransactionController:transactionSubmitted`
    - `TransactionController:unapprovedTransactionAdded`
- **BREAKING:** Update `TransactionMeta` type to be compatible with `Json` ([#3827](https://github.com/MetaMask/core/pull/3827))
  - As dictated by BaseController v2, any types that are part of state need to be compatible with the `Json` type from `@metamask/utils`.
- **BREAKING:** Transform `rpc` property on transaction errors so they're JSON-encodable ([#3827](https://github.com/MetaMask/core/pull/3827))
  - This change also results in typing this property as `Json` instead of `unknown`, avoiding a "Type instantiation is excessively deep and possibly infinite" error when resolving the `TransactionControllerState` type.
- **BREAKING:** Bump dependency and peer dependency on `@metamask/approval-controller` to `^6.0.0` ([#4039](https://github.com/MetaMask/core/pull/4039))
- **BREAKING:** Bump dependency and peer dependency on `@metamask/gas-fee-controller` to `^14.0.0` ([#4039](https://github.com/MetaMask/core/pull/4039))
- **BREAKING:** Bump dependency and peer dependency on `@metamask/network-controller` to `^18.0.0` ([#4039](https://github.com/MetaMask/core/pull/4039))
- **BREAKING:** Bump `@metamask/base-controller` to `^5.0.0` ([#4039](https://github.com/MetaMask/core/pull/4039))
  - This version has a number of breaking changes. See the changelog for more.
- Add dependency on `@ethersproject/providers` `^5.7.0` ([#4020](https://github.com/MetaMask/core/pull/4020))
- Bump `@metamask/controller-utils` to `^9.0.0` ([#4039](https://github.com/MetaMask/core/pull/4039))

### Removed

- **BREAKING:** Remove `TransactionConfig` type ([#3827](https://github.com/MetaMask/core/pull/3827))
  - The properties in this type have been absorbed into `TransactionControllerOptions`.
- **BREAKING:** Remove `hub` property from TransactionController ([#3827](https://github.com/MetaMask/core/pull/3827))
  - TransactionController now fully makes use of its messenger object to announce various kinds of activities. Instead of subscribing to an event like this:
    ```
    transactionController.hub.on(eventName, ...)
    ```
    use this:
    ```
    messenger.subscribe('TransactionController:${eventName}', ...)
    ```
  - The complete list of renamed events are:
    - `incomingTransactionBlock` -> `TransactionController:incomingTransactionBlockReceived`
    - `post-transaction-balance-updated` -> `TransactionController:postTransactionBalanceUpdated`
    - `transaction-approved` -> `TransactionController:transactionApproved`
    - `transaction-confirmed` -> `TransactionController:transactionConfirmed`
    - `transaction-dropped` -> `TransactionController:transactionDropped`
    - `transaction-finished` -> `TransactionController:transactionFinished`
    - `transaction-rejected` -> `TransactionController:transactionRejected`
    - `transaction-status-update` -> `TransactionController:transactionStatusUpdated`
    - `transaction-submitted` -> `TransactionController:transactionSubmitted`
    - `unapprovedTransaction` -> `TransactionController:unapprovedTransactionAdded`
  - Some events announced the state of specific transactions. These have been removed. Instead, subscribe to the appropriate generic event and check for a specific transaction ID in your event handler:
    - `${transactionId}:finished` -> `TransactionController:transactionFinished`
    - `${transactionId}:speedup` -> `TransactionController:speedUpTransactionAdded`
    - `${transactionId}:publish-skip` -> `TransactionController:transactionPublishingSkipped`

### Fixed

- Fix various methods so that they no longer update transactions in state directly but only via `update` ([#3827](https://github.com/MetaMask/core/pull/3827))
  - `addTransaction`
  - `confirmExternalTransaction`
  - `speedUpTransaction`
  - `updateCustodialTransaction`
  - `updateSecurityAlertResponse`
  - `updateTransaction`
- Fix `handleMethodData` method to update state with an empty registry object instead of blowing up if registry could be found ([#3827](https://github.com/MetaMask/core/pull/3827))

## [24.0.0]

### Added

- Add `normalizeTransactionParams` method ([#3990](https://github.com/MetaMask/core/pull/3990))

### Changed

- **BREAKING**: Remove support for retrieving transactions via Etherscan for Optimism Goerli; add support for Optimism Sepolia instead ([#3999](https://github.com/MetaMask/core/pull/3999))
- Normalize `data` property into an even length hex string ([#3990](https://github.com/MetaMask/core/pull/3990))
- Bump `@metamask/approval-controller` to `^5.1.3` ([#4007](https://github.com/MetaMask/core/pull/4007))
- Bump `@metamask/controller-utils` to `^8.0.4` ([#4007](https://github.com/MetaMask/core/pull/4007))
- Bump `@metamask/gas-fee-controller` to `^13.0.2` ([#4007](https://github.com/MetaMask/core/pull/4007))
- Bump `@metamask/network-controller` to `^17.2.1` ([#4007](https://github.com/MetaMask/core/pull/4007))

## [23.1.0]

### Added

- Add `gasFeeEstimatesLoaded` property to `TransactionMeta` ([#3948](https://github.com/MetaMask/core/pull/3948))
- Add `gasFeeEstimates` property to `TransactionMeta` to be automatically populated on unapproved transactions ([#3913](https://github.com/MetaMask/core/pull/3913))

### Changed

- Use the `linea_estimateGas` RPC method to provide transaction specific gas fee estimates on Linea networks ([#3913](https://github.com/MetaMask/core/pull/3913))

## [23.0.0]

### Added

- **BREAKING:** Constructor now expects a `getNetworkClientRegistry` callback function ([#3643](https://github.com/MetaMask/core/pull/3643))
- **BREAKING:** Messenger now requires `NetworkController:stateChange` to be an allowed event ([#3643](https://github.com/MetaMask/core/pull/3643))
- **BREAKING:** Messenger now requires `NetworkController:findNetworkClientByChainId` and `NetworkController:getNetworkClientById` actions ([#3643](https://github.com/MetaMask/core/pull/3643))
- Adds a feature flag parameter `isMultichainEnabled` passed via the constructor (and defaulted to false), which when passed a truthy value will enable the controller to submit, process, and track transactions concurrently on multiple networks. ([#3643](https://github.com/MetaMask/core/pull/3643))
- Adds `destroy()` method that stops/removes internal polling and listeners ([#3643](https://github.com/MetaMask/core/pull/3643))
- Adds `stopAllIncomingTransactionPolling()` method that stops polling Etherscan for transaction updates relevant to the currently selected network.
  - When called with the `isMultichainEnabled` feature flag on, also stops polling Etherscan for transaction updates relevant to each currently polled networkClientId. ([#3643](https://github.com/MetaMask/core/pull/3643))
- Exports `PendingTransactionOptions` type ([#3643](https://github.com/MetaMask/core/pull/3643))
- Exports `TransactionControllerOptions` type ([#3643](https://github.com/MetaMask/core/pull/3643))

### Changed

- **BREAKING:** `approveTransactionsWithSameNonce()` now requires `chainId` to be populated in for each TransactionParams that is passed ([#3643](https://github.com/MetaMask/core/pull/3643))
- `addTransaction()` now accepts optional `networkClientId` in its options param which specifies the network client that the transaction will be processed with during its lifecycle if the `isMultichainEnabled` feature flag is on ([#3643](https://github.com/MetaMask/core/pull/3643))
  - when called with the `isMultichainEnabled` feature flag off, passing in a networkClientId will cause an error to be thrown.
- `estimateGas()` now accepts optional networkClientId as its last param which specifies the network client that should be used to estimate the required gas for the given transaction ([#3643](https://github.com/MetaMask/core/pull/3643))
  - when called with the `isMultichainEnabled` feature flag is off, the networkClientId param is ignored and the global network client will be used instead.
- `estimateGasBuffered()` now accepts optional networkClientId as its last param which specifies the network client that should be used to estimate the required gas plus buffer for the given transaction ([#3643](https://github.com/MetaMask/core/pull/3643))
  - when called with the `isMultichainEnabled` feature flag is off, the networkClientId param is ignored and the global network client will be used instead.
- `getNonceLock()` now accepts optional networkClientId as its last param which specifies which the network client's nonceTracker should be used to determine the next nonce. ([#3643](https://github.com/MetaMask/core/pull/3643))
  - When called with the `isMultichainEnabled` feature flag on and with networkClientId specified, this method will also restrict acquiring the next nonce by chainId, i.e. if this method is called with two different networkClientIds on the same chainId, only the first call will return immediately with a lock from its respective nonceTracker with the second call being blocked until the first caller releases its lock
  - When called with `isMultichainEnabled` feature flag off, the networkClientId param is ignored and the global network client will be used instead.
- `startIncomingTransactionPolling()` and `updateIncomingTransactions()` now enforce a 5 second delay between requests per chainId to avoid rate limiting ([#3643](https://github.com/MetaMask/core/pull/3643))
- `TransactionMeta` type now specifies an optional `networkClientId` field ([#3643](https://github.com/MetaMask/core/pull/3643))
- `startIncomingTransactionPolling()` now accepts an optional array of `networkClientIds`. ([#3643](https://github.com/MetaMask/core/pull/3643))
  - When `networkClientIds` is provided and the `isMultichainEnabled` feature flag is on, the controller will start polling Etherscan for transaction updates relevant to the networkClientIds.
  - When `networkClientIds` is provided and the `isMultichainEnabled` feature flag is off, nothing will happen.
  - If `networkClientIds` is empty or not provided, the controller will start polling Etherscan for transaction updates relevant to the currently selected network.
- `stopIncomingTransactionPolling()` now accepts an optional array of `networkClientIds`. ([#3643](https://github.com/MetaMask/core/pull/3643))
  - When `networkClientIds` is provided and the `isMultichainEnabled` feature flag is on, the controller will stop polling Ethercsan for transaction updates relevant to the networkClientIds.
  - When `networkClientIds` is provided and the `isMultichainEnabled` feature flag is off, nothing will happen.
  - If `networkClientIds` is empty or not provided, the controller will stop polling Etherscan for transaction updates relevant to the currently selected network.

## [22.0.0]

### Changed

- **BREAKING:** Add peerDependency on `@babel/runtime` ([#3897](https://github.com/MetaMask/core/pull/3897))
- Throw after publishing a canceled or sped-up transaction if already confirmed ([#3800](https://github.com/MetaMask/core/pull/3800))
- Bump `eth-method-registry` from `^3.0.0` to `^4.0.0` ([#3897](https://github.com/MetaMask/core/pull/3897))
- Bump `@metamask/controller-utils` to `^8.0.3` ([#3915](https://github.com/MetaMask/core/pull/3915))
- Bump `@metamask/gas-fee-controller` to `^13.0.1` ([#3915](https://github.com/MetaMask/core/pull/3915))

### Removed

- **BREAKING:** Remove `cancelMultiplier` and `speedUpMultiplier` constructor options as both values are now fixed at `1.1`. ([#3909](https://github.com/MetaMask/core/pull/3909))

### Fixed

- Remove implicit peerDependency on `babel-runtime` ([#3897](https://github.com/MetaMask/core/pull/3897))

## [21.2.0]

### Added

- Add optional `publish` hook to support custom logic instead of submission to the RPC provider ([#3883](https://github.com/MetaMask/core/pull/3883))
- Add `hasNonce` option to `approveTransactionsWithSameNonce` method ([#3883](https://github.com/MetaMask/core/pull/3883))

## [21.1.0]

### Added

- Add `abortTransactionSigning` method ([#3870](https://github.com/MetaMask/core/pull/3870))

## [21.0.1]

### Fixed

- Resolves transaction custodian promise when setting transaction status to `submitted` or `failed` ([#3845](https://github.com/MetaMask/core/pull/3845))
- Fix normalizer ensuring property `type` is always present in `TransactionParams` ([#3817](https://github.com/MetaMask/core/pull/3817))

## [21.0.0]

### Changed

- **BREAKING:** Bump `@metamask/approval-controller` peer dependency to `^5.1.2` ([#3821](https://github.com/MetaMask/core/pull/3821))
- **BREAKING:** Bump `@metamask/gas-fee-controller` peer dependency to `^13.0.0` ([#3821](https://github.com/MetaMask/core/pull/3821))
- **BREAKING:** Bump `@metamask/network-controller` peer dependency to `^17.2.0` ([#3821](https://github.com/MetaMask/core/pull/3821))
- Bump `@metamask/base-controller` to `^4.1.1` ([#3821](https://github.com/MetaMask/core/pull/3821))
- Bump `@metamask/controller-utils` to `^8.0.2` ([#3821](https://github.com/MetaMask/core/pull/3821))

## [20.0.0]

### Changed

- **BREAKING:** Change type of `destinationTokenDecimals` property in `TransactionMeta` to `number` ([#3749](https://github.com/MetaMask/core/pull/3749))

### Fixed

- Handle missing current account in incoming transactions ([#3741](https://github.com/MetaMask/core/pull/3741))

## [19.0.1]

### Changed

- Bump `eth-method-registry` from `^1.1.0` to `^3.0.0` ([#3688](https://github.com/MetaMask/core/pull/3688))

## [19.0.0]

### Changed

- **BREAKING:** Bump `@metamask/approval-controller` dependency and peer dependency from `^5.1.0` to `^5.1.1` ([#3695](https://github.com/MetaMask/core/pull/3695))
- **BREAKING:** Bump `@metamask/gas-fee-controller` dependency and peer dependency from `^11.0.0` to `^12.0.0` ([#3695](https://github.com/MetaMask/core/pull/3695))
- **BREAKING:** Bump `@metamask/network-controller` dependency and peer dependency from `^17.0.0` to `^17.1.0` ([#3695](https://github.com/MetaMask/core/pull/3695))
- Bump `@metamask/base-controller` to `^4.0.1` ([#3695](https://github.com/MetaMask/core/pull/3695))
- Bump `@metamask/controller-utils` to `^8.0.1` ([#3695](https://github.com/MetaMask/core/pull/3695))

### Fixed

- Use estimate gas instead of fixed gas (21k) when a contract is deployed and the gas is not specified ([#3694](https://github.com/MetaMask/core/pull/3694))

## [18.3.1]

### Fixed

- Fix incorrect transaction statuses ([#3676](https://github.com/MetaMask/core/pull/3676))
  - Fix `dropped` status detection by ignoring transactions on other chains.
  - Start polling if network changes and associated transactions are pending.
  - Record `r`, `s`, and `v` values even if zero.
  - Only fail transactions if receipt `status` is explicitly `0x0`.
- Fix incoming transactions on Linea Goerli ([#3674](https://github.com/MetaMask/core/pull/3674))

## [18.3.0]

### Added

- Add optional `getExternalPendingTransactions` callback argument to constructor ([#3587](https://github.com/MetaMask/core/pull/3587))

## [18.2.0]

### Added

- Add the `customNonceValue` property to the transaction metadata ([#3579](https://github.com/MetaMask/core/pull/3579))

### Changed

- Update transaction metadata after approval if the approval result includes the `value.txMeta` property ([#3579](https://github.com/MetaMask/core/pull/3579))
- Add `type` property to all incoming transactions ([#3579](https://github.com/MetaMask/core/pull/3579))

## [18.1.0]

### Added

- Add `cancelMultiplier` and `speedUpMultiplier` constructor arguments to optionally override the default multipliers of `1.5` and `1.1` respectively ([#2678](https://github.com/MetaMask/core/pull/2678))

### Changed

- Populate the `preTxBalance` property before publishing transactions with the `swap` type ([#2678](https://github.com/MetaMask/core/pull/2678))
- Change the status of transactions with matching nonces to `dropped` when confirming a transaction ([#2678](https://github.com/MetaMask/core/pull/2678))

## [18.0.0]

### Added

- Add `updateEditableParams` method ([#2056](https://github.com/MetaMask/core/pull/2056))
- Add `initApprovals` method to trigger the approval flow for any pending transactions during initialisation ([#2056](https://github.com/MetaMask/core/pull/2056))
- Add `getTransactions` method to search transactions using the given criteria and options ([#2056](https://github.com/MetaMask/core/pull/2056))

### Changed

- **BREAKING:** Bump `@metamask/base-controller` to ^4.0.0 ([#2063](https://github.com/MetaMask/core/pull/2063))
  - This is breaking because the type of the `messenger` has backward-incompatible changes. See the changelog for this package for more.
- **BREAKING:** Add `finished` and `publish-skip` events to `Events` type
- **BREAKING:** Update `TransactionReceipt` type so `transactionIndex` is now a string rather than a number ([#2063](https://github.com/MetaMask/core/pull/2063))
- Bump `nonce-tracker` to ^3.0.0 ([#2040](https://github.com/MetaMask/core/pull/2040))
- The controller now emits a `transaction-status-update` event each time the status of a transaction changes (e.g. submitted, rejected, etc.) ([#2027](https://github.com/MetaMask/core/pull/2027))
- Make `getCurrentAccountEIP1559Compatibility` constructor parameter optional ([#2056](https://github.com/MetaMask/core/pull/2056))
- Normalize the gas values provided to the `speedUpTransaction` and `stopTransaction` methods ([#2056](https://github.com/MetaMask/core/pull/2056))
- Persist any property changes performed by the `afterSign` hook ([#2056](https://github.com/MetaMask/core/pull/2056))
- Report success to the approver if publishing is skipped by the `beforePublish` hook ([#2056](https://github.com/MetaMask/core/pull/2056))
- Update `postTxBalance` after all swap transactions ([#2056](https://github.com/MetaMask/core/pull/2056))
- Bump `@metamask/approval-controller` to ^5.0.0 ([#2063](https://github.com/MetaMask/core/pull/2063))
- Bump `@metamask/controller-utils` to ^6.0.0 ([#2063](https://github.com/MetaMask/core/pull/2063))
- Bump `@metamask/gas-fee-controller` to ^11.0.0 ([#2063](https://github.com/MetaMask/core/pull/2063))
- Bump `@metamask/network-controller` to ^17.0.0 ([#2063](https://github.com/MetaMask/core/pull/2063))

## [17.0.0]

### Added

- **BREAKING:** Add additional support swaps support ([#1877](https://github.com/MetaMask/core/pull/1877))
  - Swap transaction updates can be prevented by setting `disableSwaps` as `true`. If not set it will default to `false`.
  - If `disableSwaps` is `false` or not set, then the `createSwapsTransaction` callback MUST be defined.
- Add optional hooks to support alternate flows ([#1787](https://github.com/MetaMask/core/pull/1787))
  - Add the `getAdditionalSignArguments` hook to provide additional arguments when signing.
  - Add the `beforeApproveOnInit` hook to execute additional logic before starting an approval flow for a transaction during initialization. Return `false` to skip the transaction.
  - Add the `afterSign` hook to execute additional logic after signing a transaction. Return `false` to not change the `status` to `signed`.
  - Add the `beforePublish` hook to execute additional logic before publishing a transaction. Return `false` to prevent the transaction being submitted.
- Add additional persisted transaction support during initialization and on network change ([#1916](https://github.com/MetaMask/core/pull/1916))
  - Initialise approvals for unapproved transactions on the current network.
  - Add missing gas values for unapproved transactions on the current network.
  - Submit any approved transactions on the current network.
- Support saved gas fees ([#1966](https://github.com/MetaMask/core/pull/1966))
  - Add optional `getSavedGasFees` callback to constructor.
- Add `updateCustodialTransaction` method to update custodial transactions ([#2018](https://github.com/MetaMask/core/pull/2018))
- Add `accessList` to txParam types ([#2016](https://github.com/MetaMask/core/pull/2016))
- Add `estimateGasBuffered` method to estimate gas and apply a specific buffer multiplier ([#2021](https://github.com/MetaMask/core/pull/2021))
- Add `updateSecurityAlertResponse` method ([#1985](https://github.com/MetaMask/core/pull/1985))
- Add gas values validation ([#1978](https://github.com/MetaMask/core/pull/1978))
- Add `approveTransactionsWithSameNonce` method ([#1961](https://github.com/MetaMask/core/pull/1961))
- Add `clearUnapprovedTransactions` method ([#1979](https://github.com/MetaMask/core/pull/1979))
- Add `updatePreviousGasParams` method ([#1943](https://github.com/MetaMask/core/pull/1943))
- Emit additional events to support metrics in the clients ([#1894](https://github.com/MetaMask/core/pull/1894))
- Populate the `firstRetryBlockNumber`, `retryCount`, and `warning` properties in the transaction metadata. ([#1896](https://github.com/MetaMask/core/pull/1896))

### Changed

- **BREAKING:** Pending transactions are now automatically resubmitted. ([#1896](https://github.com/MetaMask/core/pull/1896))
  - This can be disabled by setting the new `pendingTransactions.isResubmitEnabled` constructor option to `false`.
- **BREAKING:** Bump dependency and peer dependency on `@metamask/network-controller` to ^16.0.0
- Persist specific error properties in core transaction metadata ([#1915](https://github.com/MetaMask/core/pull/1915))
  - Create `TransactionError` type with explicit properties.
- Align core transaction error messages with extension ([#1980](https://github.com/MetaMask/core/pull/1980))
  - Catch of the `initApprovals` method to skip logging when the error is `userRejectedRequest`.
- Create an additional transaction metadata entry when calling `stopTransaction` ([#1998](https://github.com/MetaMask/core/pull/1998))
- Bump dependency `@metamask/eth-query` from ^3.0.1 to ^4.0.0 ([#2028](https://github.com/MetaMask/core/pull/2028))
- Bump dependency and peer dependency on `@metamask/gas-fee-controller` to ^10.0.1
- Bump @metamask/utils from 8.1.0 to 8.2.0 ([#1957](https://github.com/MetaMask/core/pull/1957))

## [16.0.0]

### Changed

- **BREAKING:** Bump dependency and peer dependency on `@metamask/gas-fee-controller` to ^10.0.0
- Bump dependency and peer dependency on `@metamask/network-controller` to ^15.1.0

## [15.0.0]

### Changed

- **BREAKING:** Bump dependency and peer dependency on `@metamask/network-controller` to ^15.0.0
- Bump dependency on `@metamask/rpc-errors` to ^6.1.0 ([#1653](https://github.com/MetaMask/core/pull/1653))
- Bump dependency and peer dependency on `@metamask/approval-controller` to ^4.0.1

## [14.0.0]

### Added

- **BREAKING:** Add required `getPermittedAccounts` argument to constructor, used to validate `from` addresses ([#1722](https://github.com/MetaMask/core/pull/1722))
- Add `securityProviderRequest` option to constructor ([#1725](https://github.com/MetaMask/core/pull/1725))
- Add `method` option to `addTransaction` method ([#1725](https://github.com/MetaMask/core/pull/1725))
- Add `securityProviderRequest` property to TransactionMetaBase ([#1725](https://github.com/MetaMask/core/pull/1725))
- Add SecurityProviderRequest type ([#1725](https://github.com/MetaMask/core/pull/1725))
- Update `addTransaction` to set `securityProviderRequest` on transaction metadata when requested to do so ([#1725](https://github.com/MetaMask/core/pull/1725))
- Update `txParams` validation to validate `chainId` ([#1723](https://github.com/MetaMask/core/pull/1723))
- Update `addTransaction` to ensure allowed `from` address when `origin` is specified ([#1722](https://github.com/MetaMask/core/pull/1722))

### Changed

- Bump dependency on `@metamask/utils` to ^8.1.0 ([#1639](https://github.com/MetaMask/core/pull/1639))
- Bump dependency and peer dependency on `@metamask/approval-controller` to ^4.0.0
- Bump dependency on `@metamask/base-controller` to ^3.2.3
- Bump dependency on `@metamask/controller-utils` to ^5.0.2
- Bump dependency and peer dependency on `@metamask/network-controller` to ^14.0.0

### Removed

- **BREAKING:** Remove `interval` config option ([#1746](https://github.com/MetaMask/core/pull/1746))
  - The block tracker (which has its own interval) is now used to poll for pending transactions instead.
- **BREAKING:** Remove `poll` method ([#1746](https://github.com/MetaMask/core/pull/1746))
  - The block tracker is assumed to be running, TransactionController does not offer a way to stop it.
- **BREAKING:** Remove `queryTransactionStatuses` method ([#1746](https://github.com/MetaMask/core/pull/1746))
  - This functionality has been moved to a private interface and there is no way to use it externally.

## [13.0.0]

### Changed

- **BREAKING**: Add required `getCurrentAccountEIP1559Compatibility` and `getCurrentNetworkEIP1559Compatibility` callback arguments to constructor ([#1693](https://github.com/MetaMask/core/pull/1693))
- Update `validateTxParams` to throw standardised errors using the `@metamask/rpc-errors` package ([#1690](https://github.com/MetaMask/core/pull/1690))
  - The dependency `eth-rpc-errors` has been replaced by `@metamask/rpc-errors`
- Preserve `type` transaction parameter for legacy transactions ([#1713](https://github.com/MetaMask/core/pull/1713))
- Update TypeScript to v4.8.x ([#1718](https://github.com/MetaMask/core/pull/1718))

## [12.0.0]

### Changed

- **BREAKING**: Use only `chainId` to determine if a transaction belongs to the current network ([#1633](https://github.com/MetaMask/core/pull/1633))
  - No longer uses `networkID` as a fallback if `chainId` is missing
- **BREAKING**: Change `TransactionMeta.chainId` to be required ([#1633](https://github.com/MetaMask/core/pull/1633))
- **BREAKING**: Bump peer dependency on `@metamask/network-controller` to ^13.0.0 ([#1633](https://github.com/MetaMask/core/pull/1633))
- Update `TransactionMeta.networkID` as deprecated ([#1633](https://github.com/MetaMask/core/pull/1633))
- Change `TransactionMeta.networkID` to be readonly ([#1633](https://github.com/MetaMask/core/pull/1633))
- Bump dependency on `@metamask/controller-utils` to ^5.0.0 ([#1633](https://github.com/MetaMask/core/pull/1633))

### Removed

- Remove `networkId` param from `RemoteTransactionSource.isSupportedNetwork()` interface ([#1633](https://github.com/MetaMask/core/pull/1633))
- Remove `currentNetworkId` property from `RemoteTransactionSourceRequest` ([#1633](https://github.com/MetaMask/core/pull/1633))

## [11.1.0]

### Added

- Add `type` property to the transaction metadata ([#1670](https://github.com/MetaMask/core/pull/1670))

## [11.0.0]

### Added

- Add optional `getLastBlockVariations` method to `RemoteTransactionSource` type ([#1668](https://github.com/MetaMask/core/pull/1668))
- Add `updateTransactionGasFees` method to `TransactionController` ([#1674](https://github.com/MetaMask/core/pull/1674))
- Add `r`, `s` and `v` properties to the transaction metadata ([#1664](https://github.com/MetaMask/core/pull/1664))
- Add `sendFlowHistory` property to the transaction metadata ([#1665](https://github.com/MetaMask/core/pull/1665))
- Add `updateTransactionSendFlowHistory` method to `TransactionController` ([#1665](https://github.com/MetaMask/core/pull/1665))
- Add `originalGasEstimate` property to the transaction metadata ([#1656](https://github.com/MetaMask/core/pull/1656))
- Add `incomingTransactions.queryEntireHistory` constructor option ([#1652](https://github.com/MetaMask/core/pull/1652))

### Changed

- **BREAKING**: Remove `apiKey` property from `RemoteTransactionSourceRequest` type ([#1668](https://github.com/MetaMask/core/pull/1668))
- **BREAKING**: Remove unused `FetchAllOptions` type from `TransactionController` ([#1668](https://github.com/MetaMask/core/pull/1668))
- **BREAKING**: Remove `incomingTransactions.apiKey` constructor option ([#1668](https://github.com/MetaMask/core/pull/1668))
- **BREAKING**: Rename the `transaction` object to `txParams` in the transaction metadata ([#1651](https://github.com/MetaMask/core/pull/1651))
- **BREAKING**: Add `disableHistory` constructor option ([#1657](https://github.com/MetaMask/core/pull/1657))
  - Defaults to `false` but will increase state size considerably unless disabled
- **BREAKING**: Add `disableSendFlowHistory` constructor option ([#1665](https://github.com/MetaMask/core/pull/1665))
  - Defaults to `false` but will increase state size considerably unless disabled
- **BREAKING**: Rename the `transactionHash` property to `hash` in the transaction metadata

### Fixed

- Fix the sorting of incoming and updated transactions ([#1652](https://github.com/MetaMask/core/pull/1652))
- Prevent rate limit errors when `incomingTransactions.includeTokenTransfers` is `true` by by alternating Etherscan request types on each update ([#1668](https://github.com/MetaMask/core/pull/1668))

## [10.0.0]

### Added

- Add `submittedTime` to the transaction metadata ([#1645](https://github.com/MetaMask/core/pull/1645))
- Add optional `actionId` argument to `addTransaction` and `speedUpTransaction` to prevent duplicate requests ([#1582](https://github.com/MetaMask/core/pull/1582))
- Add `confirmExternalTransaction` method ([#1625](https://github.com/MetaMask/core/pull/1625))

### Changed

- **BREAKING**: Rename `rawTransaction` to `rawTx` in the transaction metadata ([#1624](https://github.com/MetaMask/core/pull/1624))

## [9.2.0]

### Added

- Persist `estimatedBaseFee` in `stopTransaction` and `speedUpTransaction` ([#1621](https://github.com/MetaMask/core/pull/1621))
- Add `securityAlertResponse` to `addTransaction` `opts` argument ([#1636](https://github.com/MetaMask/core/pull/1636))

## [9.1.0]

### Added

- Add `blockTimestamp` to `TransactionMetaBase` type ([#1616](https://github.com/MetaMask/core/pull/1616))
- Update `queryTransactionStatuses` to populate `blockTimestamp` on each transaction when it is verified ([#1616](https://github.com/MetaMask/core/pull/1616))

### Changed

- Bump dependency and peer dependency on `@metamask/approval-controller` to ^3.5.1
- Bump dependency on `@metamask/base-controller` to ^3.2.1
- Bump dependency on `@metamask/controller-utils` to ^4.3.2
- Bump dependency and peer dependency on `@metamask/network-controller` to ^12.1.2

## [9.0.0]

### Added

- Add `baseFeePerGas` to transaction metadata ([#1590](https://github.com/MetaMask/core/pull/1590))
- Add `txReceipt` to transaction metadata ([#1592](https://github.com/MetaMask/core/pull/1592))
- Add `initApprovals` method to generate approval requests from unapproved transactions ([#1575](https://github.com/MetaMask/core/pull/1575))
- Add `dappSuggestedGasFees` to transaction metadata ([#1617](https://github.com/MetaMask/core/pull/1617))
- Add optional `incomingTransactions` constructor arguments ([#1579](https://github.com/MetaMask/core/pull/1579))
  - `apiKey`
  - `includeTokenTransfers`
  - `isEnabled`
  - `updateTransactions`
- Add incoming transaction methods ([#1579](https://github.com/MetaMask/core/pull/1579))
  - `startIncomingTransactionPolling`
  - `stopIncomingTransactionPolling`
  - `updateIncomingTransactions`
- Add `requireApproval` option to `addTransaction` method options ([#1580](https://github.com/MetaMask/core/pull/1580))
- Add `address` argument to `wipeTransactions` method ([#1573](https://github.com/MetaMask/core/pull/1573))

### Changed

- **BREAKING**: Add required `getSelectedAddress` callback argument to constructor ([#1579](https://github.com/MetaMask/core/pull/1579))
- **BREAKING**: Add `isSupportedNetwork` method to `RemoteTransactionSource` interface ([#1579](https://github.com/MetaMask/core/pull/1579))
- **BREAKING**: Move all but first argument to options bag in `addTransaction` method ([#1576](https://github.com/MetaMask/core/pull/1576))
- **BREAKING**: Update properties of `RemoteTransactionSourceRequest` type ([#1579](https://github.com/MetaMask/core/pull/1579))
  - The `fromBlock` property has changed from `string` to `number`
  - The `networkType` property has been removed
  - This type is intended mainly for internal use, so it's likely this change doesn't affect most projects

### Removed

- **BREAKING**: Remove `fetchAll` method ([#1579](https://github.com/MetaMask/core/pull/1579))
  - This method was used to fetch transaction history from Etherscan
  - This is now handled automatically by the controller on each new block, if polling is enabled
  - Polling can be enabled or disabled by calling `startIncomingTransactionPolling` or `stopIncomingTransactionPolling` respectively
  - An immediate update can be requested by calling `updateIncomingTransactions`
  - The new constructor parameter `incomingTransactions.isEnabled` acts as an override to disable this functionality based on a client preference for example
- **BREAKING**: Remove `prepareUnsignedEthTx` and `getCommonConfiguration` methods ([#1581](https://github.com/MetaMask/core/pull/1581))
  - These methods were intended mainly for internal use, so it's likely this change doesn't affect most projects

## [8.0.1]

### Changed

- Replace `eth-query` ^2.1.2 with `@metamask/eth-query` ^3.0.1 ([#1546](https://github.com/MetaMask/core/pull/1546))

## [8.0.0]

### Changed

- **BREAKING**: Change `babel-runtime` from a `dependency` to a `peerDependency` ([#1504](https://github.com/MetaMask/core/pull/1504))
- Update `@metamask/utils` to `^6.2.0` ([#1514](https://github.com/MetaMask/core/pull/1514))

## [7.1.0]

### Added

- Expose `HARDFORK` constant ([#1423](https://github.com/MetaMask/core/pull/1423))
- Add support for transactions on Linea networks ([#1423](https://github.com/MetaMask/core/pull/1423))

## [7.0.0]

### Changed

- **BREAKING**: Change the approveTransaction and cancelTransaction methods to private ([#1435](https://github.com/MetaMask/core/pull/1435))
  - Consumers should migrate from use of these methods to use of `processApproval`.
- Update the TransactionController to await the approval request promise before automatically performing the relevant logic, either signing and submitting the transaction, or cancelling it ([#1435](https://github.com/MetaMask/core/pull/1435))

## [6.1.0]

### Changed

- Relax types of `provider` and `blockTracker` options ([#1443](https://github.com/MetaMask/core/pull/1443))
  - The types used to require proxy versions of Provider and BlockTracker. Now they just require the non-proxy versions, which are a strict subset of the proxied versions.

## [6.0.0]

### Added

- Update transaction controller to automatically initiate, finalize, and cancel approval requests as transactions move through states ([#1241](https://github.com/MetaMask/core/pull/1241))
  - The `ApprovalController:addRequest` action will be called when a new transaction is initiated
  - The `ApprovalController:rejectRequest` action will be called if a transaction fails
  - The `ApprovalController:acceptRequest` action will be called when a transaction is approved

### Changed

- **BREAKING:** Bump to Node 16 ([#1262](https://github.com/MetaMask/core/pull/1262))
- **BREAKING:** Update `@metamask/network-controller` dependency and peer dependency ([#1367](https://github.com/MetaMask/core/pull/1367))
  - This affects the `getNetworkState` and `onNetworkStateChange` constructor parameters
- **BREAKING:** Change format of chain ID in state to `Hex` ([#1367](https://github.com/MetaMask/core/pull/1367))
  - The `chainId` property of the `Transaction` type has been changed from `number` to `Hex`
  - The `chainId` property of the `TransactionMeta` type has been changed from a decimal `string` to `Hex`, and the `transaction` property has been updated along with the `Transaction` type (as described above).
  - The state property `transactions` is an array of `TransactionMeta` objects, so it has changed according to the description above.
    - This requires a state migration: each entry should have the `chainId` property converted from a decimal `string` to `Hex`, and the `transaction.chainId` property changed from `number` to `Hex`.
  - The `addTransaction` and `estimateGas` methods now expect the first parameter (`transaction`) to use type `Hex` for the `chainId` property.
  - The `updateTransaction` method now expects the `transactionMeta` parameter to use type `Hex` for the `chainId` property (and for the nested `transaction.chainId` property)
- **BREAKING:** Add `messenger` as required constructor parameter ([#1241](https://github.com/MetaMask/core/pull/1241))
- **BREAKING:** Add `@metamask/approval-controller` as a dependency and peer dependency ([#1241](https://github.com/MetaMask/core/pull/1241), [#1393](https://github.com/MetaMask/core/pull/1393))
- Add `@metamask/utils` dependency ([#1367](https://github.com/MetaMask/core/pull/1367))

### Fixed

- Fix inaccurate hard-coded `chainId` on incoming token transactions ([#1366](https://github.com/MetaMask/core/pull/1366))

## [5.0.0]

### Changed

- **BREAKING**: peerDeps: @metamask/network-controller@6.0.0->8.0.0 ([#1196](https://github.com/MetaMask/core/pull/1196))
- deps: eth-rpc-errors@4.0.0->4.0.2 ([#1215](https://github.com/MetaMask/core/pull/1215))
- Add nonce tracker to transactions controller ([#1147](https://github.com/MetaMask/core/pull/1147))
  - Previously this controller would get the next nonce by calling `eth_getTransactionCount` with a block reference of `pending`. The next nonce would then be returned from our middleware (within `web3-provider-engine`).
  - Instead we're now using the nonce tracker to get the next nonce, dropping our reliance on this `eth_getTransactionCount` middleware. This will let us drop that middleware in a future update without impacting the transaction controller.
  - This should result in no functional changes, except that the nonce middleware is no longer required.

## [4.0.1]

### Changed

- Use `NetworkType` enum for chain configuration ([#1132](https://github.com/MetaMask/core/pull/1132))

## [4.0.0]

### Removed

- **BREAKING:** Remove `isomorphic-fetch` ([#1106](https://github.com/MetaMask/controllers/pull/1106))
  - Consumers must now import `isomorphic-fetch` or another polyfill themselves if they are running in an environment without `fetch`

## [3.0.0]

### Added

- Add Etherscan API support for Sepolia and Goerli ([#1041](https://github.com/MetaMask/controllers/pull/1041))
- Export `isEIP1559Transaction` function from package ([#1058](https://github.com/MetaMask/controllers/pull/1058))

### Changed

- **BREAKING**: Drop Etherscan API support for Ropsten, Rinkeby, and Kovan ([#1041](https://github.com/MetaMask/controllers/pull/1041))
- Rename this repository to `core` ([#1031](https://github.com/MetaMask/controllers/pull/1031))
- Update `@metamask/controller-utils` package ([#1041](https://github.com/MetaMask/controllers/pull/1041))

## [2.0.0]

### Changed

- **BREAKING:** Update `getNetworkState` constructor option to take an object with `providerConfig` property rather than `providerConfig` ([#995](https://github.com/MetaMask/core/pull/995))
- Relax dependency on `@metamask/base-controller`, `@metamask/controller-utils`, and `@metamask/network-controller` (use `^` instead of `~`) ([#998](https://github.com/MetaMask/core/pull/998))

## [1.0.0]

### Added

- Initial release

  - As a result of converting our shared controllers repo into a monorepo ([#831](https://github.com/MetaMask/core/pull/831)), we've created this package from select parts of [`@metamask/controllers` v33.0.0](https://github.com/MetaMask/core/tree/v33.0.0), namely:

    - Everything in `src/transaction`
    - Transaction-related functions from `src/util.ts` and accompanying tests

    All changes listed after this point were applied to this package following the monorepo conversion.

[Unreleased]: https://github.com/MetaMask/core/compare/@metamask/transaction-controller@42.0.0...HEAD
[42.0.0]: https://github.com/MetaMask/core/compare/@metamask/transaction-controller@41.1.0...@metamask/transaction-controller@42.0.0
[41.1.0]: https://github.com/MetaMask/core/compare/@metamask/transaction-controller@41.0.0...@metamask/transaction-controller@41.1.0
[41.0.0]: https://github.com/MetaMask/core/compare/@metamask/transaction-controller@40.1.0...@metamask/transaction-controller@41.0.0
[40.1.0]: https://github.com/MetaMask/core/compare/@metamask/transaction-controller@40.0.0...@metamask/transaction-controller@40.1.0
[40.0.0]: https://github.com/MetaMask/core/compare/@metamask/transaction-controller@39.1.0...@metamask/transaction-controller@40.0.0
[39.1.0]: https://github.com/MetaMask/core/compare/@metamask/transaction-controller@39.0.0...@metamask/transaction-controller@39.1.0
[39.0.0]: https://github.com/MetaMask/core/compare/@metamask/transaction-controller@38.3.0...@metamask/transaction-controller@39.0.0
[38.3.0]: https://github.com/MetaMask/core/compare/@metamask/transaction-controller@38.2.0...@metamask/transaction-controller@38.3.0
[38.2.0]: https://github.com/MetaMask/core/compare/@metamask/transaction-controller@38.1.0...@metamask/transaction-controller@38.2.0
[38.1.0]: https://github.com/MetaMask/core/compare/@metamask/transaction-controller@38.0.0...@metamask/transaction-controller@38.1.0
[38.0.0]: https://github.com/MetaMask/core/compare/@metamask/transaction-controller@37.3.0...@metamask/transaction-controller@38.0.0
[37.3.0]: https://github.com/MetaMask/core/compare/@metamask/transaction-controller@37.2.0...@metamask/transaction-controller@37.3.0
[37.2.0]: https://github.com/MetaMask/core/compare/@metamask/transaction-controller@37.1.0...@metamask/transaction-controller@37.2.0
[37.1.0]: https://github.com/MetaMask/core/compare/@metamask/transaction-controller@37.0.0...@metamask/transaction-controller@37.1.0
[37.0.0]: https://github.com/MetaMask/core/compare/@metamask/transaction-controller@36.1.0...@metamask/transaction-controller@37.0.0
[36.1.0]: https://github.com/MetaMask/core/compare/@metamask/transaction-controller@36.0.0...@metamask/transaction-controller@36.1.0
[36.0.0]: https://github.com/MetaMask/core/compare/@metamask/transaction-controller@35.2.0...@metamask/transaction-controller@36.0.0
[35.2.0]: https://github.com/MetaMask/core/compare/@metamask/transaction-controller@35.1.1...@metamask/transaction-controller@35.2.0
[35.1.1]: https://github.com/MetaMask/core/compare/@metamask/transaction-controller@35.1.0...@metamask/transaction-controller@35.1.1
[35.1.0]: https://github.com/MetaMask/core/compare/@metamask/transaction-controller@35.0.1...@metamask/transaction-controller@35.1.0
[35.0.1]: https://github.com/MetaMask/core/compare/@metamask/transaction-controller@35.0.0...@metamask/transaction-controller@35.0.1
[35.0.0]: https://github.com/MetaMask/core/compare/@metamask/transaction-controller@34.0.0...@metamask/transaction-controller@35.0.0
[34.0.0]: https://github.com/MetaMask/core/compare/@metamask/transaction-controller@33.0.1...@metamask/transaction-controller@34.0.0
[33.0.1]: https://github.com/MetaMask/core/compare/@metamask/transaction-controller@33.0.0...@metamask/transaction-controller@33.0.1
[33.0.0]: https://github.com/MetaMask/core/compare/@metamask/transaction-controller@32.0.0...@metamask/transaction-controller@33.0.0
[32.0.0]: https://github.com/MetaMask/core/compare/@metamask/transaction-controller@31.0.0...@metamask/transaction-controller@32.0.0
[31.0.0]: https://github.com/MetaMask/core/compare/@metamask/transaction-controller@30.0.0...@metamask/transaction-controller@31.0.0
[30.0.0]: https://github.com/MetaMask/core/compare/@metamask/transaction-controller@29.1.0...@metamask/transaction-controller@30.0.0
[29.1.0]: https://github.com/MetaMask/core/compare/@metamask/transaction-controller@29.0.2...@metamask/transaction-controller@29.1.0
[29.0.2]: https://github.com/MetaMask/core/compare/@metamask/transaction-controller@29.0.1...@metamask/transaction-controller@29.0.2
[29.0.1]: https://github.com/MetaMask/core/compare/@metamask/transaction-controller@29.0.0...@metamask/transaction-controller@29.0.1
[29.0.0]: https://github.com/MetaMask/core/compare/@metamask/transaction-controller@28.1.1...@metamask/transaction-controller@29.0.0
[28.1.1]: https://github.com/MetaMask/core/compare/@metamask/transaction-controller@28.1.0...@metamask/transaction-controller@28.1.1
[28.1.0]: https://github.com/MetaMask/core/compare/@metamask/transaction-controller@28.0.0...@metamask/transaction-controller@28.1.0
[28.0.0]: https://github.com/MetaMask/core/compare/@metamask/transaction-controller@27.0.1...@metamask/transaction-controller@28.0.0
[27.0.1]: https://github.com/MetaMask/core/compare/@metamask/transaction-controller@27.0.0...@metamask/transaction-controller@27.0.1
[27.0.0]: https://github.com/MetaMask/core/compare/@metamask/transaction-controller@26.0.0...@metamask/transaction-controller@27.0.0
[26.0.0]: https://github.com/MetaMask/core/compare/@metamask/transaction-controller@25.3.0...@metamask/transaction-controller@26.0.0
[25.3.0]: https://github.com/MetaMask/core/compare/@metamask/transaction-controller@25.2.1...@metamask/transaction-controller@25.3.0
[25.2.1]: https://github.com/MetaMask/core/compare/@metamask/transaction-controller@25.2.0...@metamask/transaction-controller@25.2.1
[25.2.0]: https://github.com/MetaMask/core/compare/@metamask/transaction-controller@25.1.0...@metamask/transaction-controller@25.2.0
[25.1.0]: https://github.com/MetaMask/core/compare/@metamask/transaction-controller@25.0.0...@metamask/transaction-controller@25.1.0
[25.0.0]: https://github.com/MetaMask/core/compare/@metamask/transaction-controller@24.0.0...@metamask/transaction-controller@25.0.0
[24.0.0]: https://github.com/MetaMask/core/compare/@metamask/transaction-controller@23.1.0...@metamask/transaction-controller@24.0.0
[23.1.0]: https://github.com/MetaMask/core/compare/@metamask/transaction-controller@23.0.0...@metamask/transaction-controller@23.1.0
[23.0.0]: https://github.com/MetaMask/core/compare/@metamask/transaction-controller@22.0.0...@metamask/transaction-controller@23.0.0
[22.0.0]: https://github.com/MetaMask/core/compare/@metamask/transaction-controller@21.2.0...@metamask/transaction-controller@22.0.0
[21.2.0]: https://github.com/MetaMask/core/compare/@metamask/transaction-controller@21.1.0...@metamask/transaction-controller@21.2.0
[21.1.0]: https://github.com/MetaMask/core/compare/@metamask/transaction-controller@21.0.1...@metamask/transaction-controller@21.1.0
[21.0.1]: https://github.com/MetaMask/core/compare/@metamask/transaction-controller@21.0.0...@metamask/transaction-controller@21.0.1
[21.0.0]: https://github.com/MetaMask/core/compare/@metamask/transaction-controller@20.0.0...@metamask/transaction-controller@21.0.0
[20.0.0]: https://github.com/MetaMask/core/compare/@metamask/transaction-controller@19.0.1...@metamask/transaction-controller@20.0.0
[19.0.1]: https://github.com/MetaMask/core/compare/@metamask/transaction-controller@19.0.0...@metamask/transaction-controller@19.0.1
[19.0.0]: https://github.com/MetaMask/core/compare/@metamask/transaction-controller@18.3.1...@metamask/transaction-controller@19.0.0
[18.3.1]: https://github.com/MetaMask/core/compare/@metamask/transaction-controller@18.3.0...@metamask/transaction-controller@18.3.1
[18.3.0]: https://github.com/MetaMask/core/compare/@metamask/transaction-controller@18.2.0...@metamask/transaction-controller@18.3.0
[18.2.0]: https://github.com/MetaMask/core/compare/@metamask/transaction-controller@18.1.0...@metamask/transaction-controller@18.2.0
[18.1.0]: https://github.com/MetaMask/core/compare/@metamask/transaction-controller@18.0.0...@metamask/transaction-controller@18.1.0
[18.0.0]: https://github.com/MetaMask/core/compare/@metamask/transaction-controller@17.0.0...@metamask/transaction-controller@18.0.0
[17.0.0]: https://github.com/MetaMask/core/compare/@metamask/transaction-controller@16.0.0...@metamask/transaction-controller@17.0.0
[16.0.0]: https://github.com/MetaMask/core/compare/@metamask/transaction-controller@15.0.0...@metamask/transaction-controller@16.0.0
[15.0.0]: https://github.com/MetaMask/core/compare/@metamask/transaction-controller@14.0.0...@metamask/transaction-controller@15.0.0
[14.0.0]: https://github.com/MetaMask/core/compare/@metamask/transaction-controller@13.0.0...@metamask/transaction-controller@14.0.0
[13.0.0]: https://github.com/MetaMask/core/compare/@metamask/transaction-controller@12.0.0...@metamask/transaction-controller@13.0.0
[12.0.0]: https://github.com/MetaMask/core/compare/@metamask/transaction-controller@11.1.0...@metamask/transaction-controller@12.0.0
[11.1.0]: https://github.com/MetaMask/core/compare/@metamask/transaction-controller@11.0.0...@metamask/transaction-controller@11.1.0
[11.0.0]: https://github.com/MetaMask/core/compare/@metamask/transaction-controller@10.0.0...@metamask/transaction-controller@11.0.0
[10.0.0]: https://github.com/MetaMask/core/compare/@metamask/transaction-controller@9.2.0...@metamask/transaction-controller@10.0.0
[9.2.0]: https://github.com/MetaMask/core/compare/@metamask/transaction-controller@9.1.0...@metamask/transaction-controller@9.2.0
[9.1.0]: https://github.com/MetaMask/core/compare/@metamask/transaction-controller@9.0.0...@metamask/transaction-controller@9.1.0
[9.0.0]: https://github.com/MetaMask/core/compare/@metamask/transaction-controller@8.0.1...@metamask/transaction-controller@9.0.0
[8.0.1]: https://github.com/MetaMask/core/compare/@metamask/transaction-controller@8.0.0...@metamask/transaction-controller@8.0.1
[8.0.0]: https://github.com/MetaMask/core/compare/@metamask/transaction-controller@7.1.0...@metamask/transaction-controller@8.0.0
[7.1.0]: https://github.com/MetaMask/core/compare/@metamask/transaction-controller@7.0.0...@metamask/transaction-controller@7.1.0
[7.0.0]: https://github.com/MetaMask/core/compare/@metamask/transaction-controller@6.1.0...@metamask/transaction-controller@7.0.0
[6.1.0]: https://github.com/MetaMask/core/compare/@metamask/transaction-controller@6.0.0...@metamask/transaction-controller@6.1.0
[6.0.0]: https://github.com/MetaMask/core/compare/@metamask/transaction-controller@5.0.0...@metamask/transaction-controller@6.0.0
[5.0.0]: https://github.com/MetaMask/core/compare/@metamask/transaction-controller@4.0.1...@metamask/transaction-controller@5.0.0
[4.0.1]: https://github.com/MetaMask/core/compare/@metamask/transaction-controller@4.0.0...@metamask/transaction-controller@4.0.1
[4.0.0]: https://github.com/MetaMask/core/compare/@metamask/transaction-controller@3.0.0...@metamask/transaction-controller@4.0.0
[3.0.0]: https://github.com/MetaMask/core/compare/@metamask/transaction-controller@2.0.0...@metamask/transaction-controller@3.0.0
[2.0.0]: https://github.com/MetaMask/core/compare/@metamask/transaction-controller@1.0.0...@metamask/transaction-controller@2.0.0
[1.0.0]: https://github.com/MetaMask/core/releases/tag/@metamask/transaction-controller@1.0.0<|MERGE_RESOLUTION|>--- conflicted
+++ resolved
@@ -6,6 +6,10 @@
 and this project adheres to [Semantic Versioning](https://semver.org/spec/v2.0.0.html).
 
 ## [Unreleased]
+
+### Changed
+
+- Set `isFirstTimeInteraction` as `undefined` if transaction is an interaction with one of the internal accounts. ([#5024](https://github.com/MetaMask/core/pull/5024))
 
 ## [42.0.0]
 
@@ -22,11 +26,7 @@
     - `startIncomingTransactionPolling`
     - `stopIncomingTransactionPolling`
     - `updateIncomingTransactions`
-<<<<<<< HEAD
-- Set `isFirstTimeInteraction` as `undefined` if transaction is an interaction with one of the internal accounts. ([#5024](https://github.com/MetaMask/core/pull/5024))
-=======
 - Bump `@metamask/eth-block-tracker` from `^11.0.2` to `^11.0.3` ([#5025](https://github.com/MetaMask/core/pull/5025))
->>>>>>> f5ff8951
 
 ### Removed
 
