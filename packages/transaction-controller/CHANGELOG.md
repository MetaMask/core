--- conflicted
+++ resolved
@@ -7,11 +7,10 @@
 
 ## [Unreleased]
 
-<<<<<<< HEAD
 ### Added
 
 - Add fallback to the sequential hook when `publishBatchHook` returns empty ([#6063](https://github.com/MetaMask/core/pull/6063))
-=======
+
 ## [58.1.1]
 
 ### Changed
@@ -19,7 +18,6 @@
 - Bump `@metamask/controller-utils` from `^11.10.0` to `^11.11.0` ([#6069](https://github.com/MetaMask/core/pull/6069))
   - This upgrade includes performance improvements to checksum hex address normalization
 - Bump `@metamask/utils` from `^11.2.0` to `^11.4.2` ([#6054](https://github.com/MetaMask/core/pull/6054))
->>>>>>> a06dd965
 
 ## [58.1.0]
 
