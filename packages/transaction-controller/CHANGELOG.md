# Changelog

All notable changes to this project will be documented in this file.

The format is based on [Keep a Changelog](https://keepachangelog.com/en/1.0.0/),
and this project adheres to [Semantic Versioning](https://semver.org/spec/v2.0.0.html).

## [Unreleased]

<<<<<<< HEAD
### Changed

- **BREAKING:** Use new `Messenger` from `@metamask/messenger` ([#6386](https://github.com/MetaMask/core/pull/6386))
  - Previously, `TransactionController` accepted a `RestrictedMessenger` instance from `@metamask/base-controller`.
=======
### Added

- Add `isGasFeeIncluded` to `TransactionMeta`, `TransactionBatchRequest` and `addTransaction` options so the client can signal that MetaMask is compensated for the gas fee by the transaction ([#6428](https://github.com/MetaMask/core/pull/6428))
>>>>>>> a03a21dd

## [60.1.0]

### Added

- Add optional `batchTransactionsOptions` to `TransactionMeta` ([#6368](https://github.com/MetaMask/core/pull/6368))
  - Add optional `isAfter` property to `batchTransactions` entries in `TransactionMeta`.
  - Add `BatchTransaction` type.
- Add optional `metamaskPay` and `requiredTransactionIds` properties to `TransactionMeta` ([#6361](https://github.com/MetaMask/core/pull/6361))
  - Add `updateRequiredTransactionIds` method.
- Add `getSimulationConfig` constructor property ([#6281](https://github.com/MetaMask/core/pull/6281))

### Changed

- Bump `@metamask/base-controller` from `^8.1.0` to `^8.2.0` ([#6355](https://github.com/MetaMask/core/pull/6355))

## [60.0.0]

### Added

- Add `isGasFeeSponsored` property to `TransactionMeta` type ([#6244](https://github.com/MetaMask/core/pull/6244))

### Changed

- **BREAKING:** Bump peer dependency `@metamask/accounts-controller` from `^32.0.0` to `^33.0.0` ([#6345](https://github.com/MetaMask/core/pull/6345))
- Bump `@metamask/controller-utils` from `^11.11.0` to `^11.12.0` ([#6303](https://github.com/MetaMask/core/pull/6303))

## [59.2.0]

### Added

- Add optional `updateType` property to disable `type` update in `updateEditableParams` method ([#6289](https://github.com/MetaMask/core/pull/6289))
- Add `perpsDeposit` to `TransactionType` ([#6282](https://github.com/MetaMask/core/pull/6282))

### Changed

- Bump `@metamask/base-controller` from `^8.0.1` to `^8.1.0` ([#6284](https://github.com/MetaMask/core/pull/6284))

## [59.1.0]

### Added

- Add `assetsFiatValues` property on `addTransaction` options ([#6178](https://github.com/MetaMask/core/pull/6178))
  - `assetsFiatValues.sending` is total fiat value of sent assets
  - `assetsFiatValues.receiving` is total fiat value of recieved assets
- Add and export `AddTransactionOptions` type ([#6178](https://github.com/MetaMask/core/pull/6178))

### Fixed

- Preserve provided `origin` in `transactions` when calling `addTransactionBatch` ([#6178](https://github.com/MetaMask/core/pull/6178))

## [59.0.0]

### Added

- Add fallback to the sequential hook when `publishBatchHook` returns empty ([#6063](https://github.com/MetaMask/core/pull/6063))

### Changed

- **BREAKING:** Bump peer dependency `@metamask/accounts-controller` to `^32.0.0` ([#6171](https://github.com/MetaMask/core/pull/6171))

### Fixed

- Preserve provided `type` in `transactions` when calling `addTransactionBatch` ([#6056](https://github.com/MetaMask/core/pull/6056))
- Normalize transaction `data` to ensure case-insensitive detection ([#6102](https://github.com/MetaMask/core/pull/6102))

## [58.1.1]

### Changed

- Bump `@metamask/controller-utils` from `^11.10.0` to `^11.11.0` ([#6069](https://github.com/MetaMask/core/pull/6069))
  - This upgrade includes performance improvements to checksum hex address normalization
- Bump `@metamask/utils` from `^11.2.0` to `^11.4.2` ([#6054](https://github.com/MetaMask/core/pull/6054))

## [58.1.0]

### Added

- Support `containerTypes` property in `updateEditableParams` method ([#6014](https://github.com/MetaMask/core/pull/6014))
- Add specific transaction types to outgoing transactions retrieved from accounts API ([#5987](https://github.com/MetaMask/core/pull/5987))
  - Add optional `amount` property to `transferInformation` object in `TransactionMeta` type.

### Changed

- Automatically update `gasFeeEstimates` in unapproved `transactionBatches` ([#5950](https://github.com/MetaMask/core/pull/5950))
- Estimate gas for type-4 transactions with `data` using `eth_estimateGas` and state overrides if simulation fails [#6016](https://github.com/MetaMask/core/pull/6016))
- Query only latest page of transactions from accounts API ([#5983](https://github.com/MetaMask/core/pull/5983))
- Remove incoming transactions when calling `wipeTransactions` ([#5986](https://github.com/MetaMask/core/pull/5986))
- Poll immediately when calling `startIncomingTransactionPolling` ([#5986](https://github.com/MetaMask/core/pull/5986))

## [58.0.0]

### Changed

- **BREAKING:** Bump peer dependency `@metamask/accounts-controller` to `^31.0.0` ([#5999](https://github.com/MetaMask/core/pull/5999))
- **BREAKING:** Bump peer dependency `@metamask/gas-fee-controller` to `^24.0.0` ([#5999](https://github.com/MetaMask/core/pull/5999))
- **BREAKING:** Bump peer dependency `@metamask/network-controller` to `^24.0.0` ([#5999](https://github.com/MetaMask/core/pull/5999))

## [57.4.0]

### Added

- Add optional `afterSimulate` and `beforeSign` hooks to constructor ([#5503](https://github.com/MetaMask/core/pull/5503))
  - Add `AfterSimulateHook` type.
  - Add `BeforeSignHook` type.
  - Add `TransactionContainerType` enum.
  - Add `TransactionControllerEstimateGasAction` type.
  - Add optional `containerTypes` property to `TransactionMeta`.
  - Add optional `ignoreDelegationSignatures` boolean to `estimateGas` method.
- Add `gasFeeEstimates` property to `TransactionBatchMeta`, populated using `DefaultGasFeeFlow` ([#5886](https://github.com/MetaMask/core/pull/5886))

### Fixed

- Handle unknown chain IDs on incoming transactions ([#5985](https://github.com/MetaMask/core/pull/5985))

## [57.3.0]

### Added

- Add `SEI` network support ([#5694](https://github.com/MetaMask/core/pull/5694))
  - Add account address relationship API support
  - Add incoming transactions API support

## [57.2.0]

### Added

- Add `lendingWithdraw` to `TransactionType` ([#5936](https://github.com/MetaMask/core/pull/5936))

### Changed

- Bump `@metamask/controller-utils` to `^11.10.0` ([#5935](https://github.com/MetaMask/core/pull/5935))

### Fixed

- Avoid coercing `publishBatchHook` to a boolean ([#5934](https://github.com/MetaMask/core/pull/5934))

## [57.1.0]

### Added

- Add `gas` property to `TransactionBatchMeta`, populated using simulation API ([#5852](https://github.com/MetaMask/core/pull/5852))

### Changed

- Include gas limit and gas fees in simulation requests ([#5754](https://github.com/MetaMask/core/pull/5754))
  - Add optional `fee` property to `GasFeeToken`.
- Default addTransactionBatch to EIP7702 if supported, otherwise use sequential batch ([#5853](https://github.com/MetaMask/core/pull/5853))

## [57.0.0]

### Changed

- **BREAKING:** bump `@metamask/accounts-controller` peer dependency to `^30.0.0` ([#5888](https://github.com/MetaMask/core/pull/5888))

## [56.3.0]

### Added

- Include `origin` for `wallet_sendCalls` requests to the security alerts API ([#5876](https://github.com/MetaMask/core/pull/5876))
  - Extend `ValidateSecurityRequest` with `origin` property.
  - Send `origin` via `validateSecurity` callback.
- Add optional approval request when calling `addTransactionBatch` ([#5793](https://github.com/MetaMask/core/pull/5793))
  - Add `transactionBatches` array to state.
  - Add `TransactionBatchMeta` type.

### Fixed

- Support leading zeroes in `authorizationList` properties ([#5830](https://github.com/MetaMask/core/pull/5830))

## [56.2.0]

### Added

- Add sequential batch support when `publishBatchHook` is not defined ([#5762](https://github.com/MetaMask/core/pull/5762))

### Fixed

- Fix `userFeeLevel` as `dappSuggested` initially when dApp suggested gas values for legacy transactions ([#5821](https://github.com/MetaMask/core/pull/5821))
- Fix `addTransaction` function to correctly identify a transaction as a `simpleSend` type when the recipient is a smart account ([#5822](https://github.com/MetaMask/core/pull/5822))
- Fix gas fee randomisation with many decimal places ([#5839](https://github.com/MetaMask/core/pull/5839))

## [56.1.0]

### Added

- Automatically update gas fee properties in `txParams` when `updateTransactionGasFees` method is called with `userFeeLevel` ([#5800](https://github.com/MetaMask/core/pull/5800))
- Support additional debug of incoming transaction requests ([#5803](https://github.com/MetaMask/core/pull/5803))
  - Add optional `incomingTransactions.client` constructor property.
  - Add optional `tags` property to `updateIncomingTransactions` method.

### Changed

- Bump `@metamask/controller-utils` to `^11.9.0` ([#5812](https://github.com/MetaMask/core/pull/5812))

### Fixed

- Throw correct error code if upgrade rejected ([#5814](https://github.com/MetaMask/core/pull/5814))

## [56.0.0]

### Changed

- **BREAKING:** bump `@metamask/accounts-controller` peer dependency to `^29.0.0` ([#5802](https://github.com/MetaMask/core/pull/5802))
- Configure incoming transaction polling interval using feature flag ([#5792](https://github.com/MetaMask/core/pull/5792))

## [55.0.2]

### Fixed

- Fix type-4 gas estimation ([#5790](https://github.com/MetaMask/core/pull/5790))

## [55.0.1]

### Changed

- Bump `@metamask/controller-utils` to `^11.8.0` ([#5765](https://github.com/MetaMask/core/pull/5765))

### Fixed

- Validate correct origin in EIP-7702 transaction ([#5771](https://github.com/MetaMask/core/pull/5771))
- Set `userFeeLevel` to `medium` instead of `dappSuggested` when `gasPrice` is suggested ([#5773](https://github.com/MetaMask/core/5773))

## [55.0.0]

### Added

- Add optional `isEIP7702GasFeeTokensEnabled` constructor callback ([#5706](https://github.com/MetaMask/core/pull/5706))
- Add `lendingDeposit` `TransactionType` ([#5747](https://github.com/MetaMask/core/pull/5747))

### Changed

- **BREAKING:** Bump `@metamask/accounts-controller` peer dependency to `^28.0.0` ([#5763](https://github.com/MetaMask/core/pull/5763))

## [54.4.0]

### Changed

- Bump `@metamask/network-controller` from `^23.2.0` to `^23.3.0` ([#5729](https://github.com/MetaMask/core/pull/5729))
- Remove validation of `from` if `origin` is internal ([#5707](https://github.com/MetaMask/core/pull/5707))

## [54.3.0]

### Added

- Add optional `gasTransfer` property to `GasFeeToken` ([#5681](https://github.com/MetaMask/core/pull/5681))

### Changed

- Bump `@metamask/base-controller` from ^8.0.0 to ^8.0.1 ([#5722](https://github.com/MetaMask/core/pull/5722))

## [54.2.0]

### Added

- Add optional `afterAdd` hook to constructor ([#5692](https://github.com/MetaMask/core/pull/5692))
  - Add optional `txParamsOriginal` property to `TransactionMeta`.
  - Add `AfterAddHook` type.

### Fixed

- Handle errors in `isAtomicBatchSupported` method ([#5704](https://github.com/MetaMask/core/pull/5704))

## [54.1.0]

### Changed

- Configure gas estimation buffers using feature flags ([#5637](https://github.com/MetaMask/core/pull/5637))
- Update error codes for duplicate batch ID and batch size limit errors ([#5635](https://github.com/MetaMask/core/pull/5635))

### Fixed

- Do not use fixed gas for type 4 transactions ([#5646](https://github.com/MetaMask/core/pull/5646))
- Throw if `addTransactionBatch` is called with any nested transaction with `to` matching internal account and including `data` ([#5635](https://github.com/MetaMask/core/pull/5635))
- Fix incoming transaction support with `queryEntireHistory` set to `false` ([#5582](https://github.com/MetaMask/core/pull/5582))

## [54.0.0]

### Added

- Add `isExternalSign` property to `TransactionMeta` to disable nonce generation and signing ([#5604](https://github.com/MetaMask/core/pull/5604))
- Add types for `isAtomicBatchSupported` method ([#5600](https://github.com/MetaMask/core/pull/5600))
  - `IsAtomicBatchSupportedRequest`
  - `IsAtomicBatchSupportedResult`
  - `IsAtomicBatchSupportedResultEntry`

### Changed

- **BREAKING:** Update signature of `isAtomicBatchSupported` method ([#5600](https://github.com/MetaMask/core/pull/5600))
  - Replace `address` argument with `request` object containing `address` and optional `chainIds`.
  - Return array of `IsAtomicBatchSupportedResultEntry` objects.
- Skip `origin` validation for `batch` transaction type ([#5586](https://github.com/MetaMask/core/pull/5586))

### Fixed

- **BREAKING:** `enableTxParamsGasFeeUpdates` is renamed to `isAutomaticGasFeeUpdateEnabled` now expects a callback function instead of a boolean. ([#5602](https://github.com/MetaMask/core/pull/5602))
  - This callback is invoked before performing `txParams` gas fee updates. The update will proceed only if the callback returns a truthy value.
  - If not set it will default to return `false`.

## [53.0.0]

### Added

- Add `gasPayment` to `TransactionType` enum ([#5584](https://github.com/MetaMask/core/pull/5584))
- Add `TransactionControllerUpdateCustodialTransactionAction` messenger action ([#5045](https://github.com/MetaMask/core/pull/5045))

### Changed

- **BREAKING:** Return `Promise` from `beforePublish` and `beforeCheckPendingTransaction` hooks ([#5045](https://github.com/MetaMask/core/pull/5045))
- Support additional parameters in `updateCustodialTransaction` method ([#5045](https://github.com/MetaMask/core/pull/5045))
  - `gasLimit`
  - `gasPrice`
  - `maxFeePerGas`
  - `maxPriorityFeePerGas`
  - `nonce`
  - `type`
- Configure gas estimation fallback using remote feature flags ([#5556](https://github.com/MetaMask/core/pull/5556))
- Throw if `chainId` in `TransactionParams` does not match `networkClientId` when calling `addTransaction` ([#5511](https://github.com/MetaMask/core/pull/5569))
  - Mark `chainId` in `TransactionParams` as deprecated.
- Bump `@metamask/controller-utils` to `^11.7.0` ([#5583](https://github.com/MetaMask/core/pull/5583))

### Removed

- **BREAKING:** Remove `custodyId` and `custodyStatus` properties from `TransactionMeta` ([#5045](https://github.com/MetaMask/core/pull/5045))

## [52.3.0]

### Added

- Adds `RandomisedEstimationsGasFeeFlow` to gas fee flows in `TransactionController` ([#5511](https://github.com/MetaMask/core/pull/5511))
  - Added flow only will be activated if chainId is defined in feature flags.
- Configure pending transaction polling intervals using remote feature flags ([#5549](https://github.com/MetaMask/core/pull/5549))

### Fixed

- Fix EIP-7702 contract signature validation on chains with odd-length hexadecimal ID ([#5563](https://github.com/MetaMask/core/pull/5563))
- Fix simulation of type-4 transactions ([#5552](https://github.com/MetaMask/core/pull/5552))
- Display incoming transactions in active tab ([#5487](https://github.com/MetaMask/core/pull/5487))
- Fix bug in `updateTransactionGasFees` affecting `txParams` gas updates when `enableTxParamsGasFeeUpdates` is enabled. ([#5539](https://github.com/MetaMask/core/pull/5539))

## [52.2.0]

### Added

- Add `gasFeeTokens` to `TransactionMeta` ([#5524](https://github.com/MetaMask/core/pull/5524))
  - Add `GasFeeToken` type.
  - Add `selectedGasFeeToken` to `TransactionMeta`.
  - Add `updateSelectedGasFeeToken` method.
- Support security validation of transaction batches ([#5526](https://github.com/MetaMask/core/pull/5526))
  - Add `ValidateSecurityRequest` type.
  - Add optional `securityAlertId` to `SecurityAlertResponse`.
  - Add optional `securityAlertId` to `TransactionBatchRequest`.
  - Add optional `validateSecurity` callback to `TransactionBatchRequest`.
- Support publish batch hook ([#5401](https://github.com/MetaMask/core/pull/5401))
  - Add `hooks.publishBatch` option to constructor.
  - Add `updateBatchTransactions` method.
  - Add `maxFeePerGas` and `maxPriorityFeePerGas` to `updateEditableParams` options.
  - Add types.
    - `PublishBatchHook`
    - `PublishBatchHookRequest`
    - `PublishBatchHookResult`
    - `PublishBatchHookTransaction`
    - `PublishHook`
    - `PublishHookResult`
  - Add optional properties to `TransactionMeta`.
    - `batchTransactions`
    - `disableGasBuffer`
  - Add optional properties to `BatchTransactionParams`.
    - `gas`
    - `maxFeePerGas`
    - `maxPriorityFeePerGas`
  - Add optional `existingTransaction` property to `TransactionBatchSingleRequest`.
  - Add optional `useHook` property to `TransactionBatchRequest`.

## [52.1.0]

### Added

- Add `enableTxParamsGasFeeUpdates` constructor option ([5394](https://github.com/MetaMask/core/pull/5394))
  - If not set it will default to `false`.
  - Automatically update gas fee properties in `txParams` when the `gasFeeEstimates` are updated via polling.

### Fixed

- Fix gas estimation for type 4 transactions ([#5519](https://github.com/MetaMask/core/pull/5519))

## [52.0.0]

### Changed

- **BREAKING:** Remove `chainIds` argument from incoming transaction methods ([#5436](https://github.com/MetaMask/core/pull/5436))
  - `startIncomingTransactionPolling`
  - `stopIncomingTransactionPolling`
  - `updateIncomingTransactions`

## [51.0.0]

### Changed

- **BREAKING:** Bump peer dependency `@metamask/accounts-controller` to `^27.0.0` ([#5507](https://github.com/MetaMask/core/pull/5507))
- **BREAKING:** Bump peer dependency `@metamask/gas-fee-controller` to `^23.0.0` ([#5507](https://github.com/MetaMask/core/pull/5507))
- **BREAKING:** Bump peer dependency `@metamask/network-controller` to `^23.0.0` ([#5507](https://github.com/MetaMask/core/pull/5507))

## [50.0.0]

### Added

- Add additional metadata for batch metrics ([#5488](https://github.com/MetaMask/core/pull/5488))
  - Add `delegationAddress` to `TransactionMeta`.
  - Add `NestedTransactionMetadata` type containing `BatchTransactionParams` and `type`.
  - Add optional `type` to `TransactionBatchSingleRequest`.
- Verify EIP-7702 contract address using signatures ([#5472](https://github.com/MetaMask/core/pull/5472))
  - Add optional `publicKeyEIP7702` property to constructor.
  - Add dependency on `^5.7.0` of `@ethersproject/wallet`.

### Changed

- **BREAKING:** Bump `@metamask/accounts-controller` peer dependency to `^26.1.0` ([#5481](https://github.com/MetaMask/core/pull/5481))
- **BREAKING:** Add additional metadata for batch metrics ([#5488](https://github.com/MetaMask/core/pull/5488))
  - Change `error` in `TransactionMeta` to optional for all statuses.
  - Change `nestedTransactions` in `TransactionMeta` to array of `NestedTransactionMetadata`.
- Throw if `addTransactionBatch` called with external origin and size limit exceeded ([#5489](https://github.com/MetaMask/core/pull/5489))
- Verify EIP-7702 contract address using signatures ([#5472](https://github.com/MetaMask/core/pull/5472))
  - Use new `contracts` property from feature flags instead of `contractAddresses`.

## [49.0.0]

### Added

- Add `revertDelegation` to `TransactionType` ([#5468](https://github.com/MetaMask/core/pull/5468))
- Add optional batch ID to metadata ([#5462](https://github.com/MetaMask/core/pull/5462))
  - Add optional `batchId` property to `TransactionMeta`.
  - Add optional `transactionHash` to `TransactionReceipt`.
  - Add optional `data` to `Log`.
  - Add optional `batchId` to `TransactionBatchRequest`.
  - Add optional `batchId` to `addTransaction` options.
  - Throw if `batchId` already exists on a transaction.

### Changed

- **BREAKING:** Add optional batch ID to metadata ([#5462](https://github.com/MetaMask/core/pull/5462))
  - Change `batchId` in `TransactionBatchResult` to `Hex`.
  - Return `batchId` from `addTransactionBatch` if provided.
  - Generate random batch ID if no `batchId` provided.

## [48.2.0]

### Changed

- Normalize gas limit using `gas` and `gasLimit` properties ([#5396](https://github.com/MetaMask/core/pull/5396))

## [48.1.0]

### Changed

- Prevent external transactions to internal accounts if `data` included ([#5418](https://github.com/MetaMask/core/pull/5418))

## [48.0.0]

### Changed

- **BREAKING:** Bump `@metamask/accounts-controller` peer dependency to `^26.0.0` ([#5439](https://github.com/MetaMask/core/pull/5439))
- **BREAKING:** Bump `@ethereumjs/util` from `^8.1.0` to `^9.1.0` ([#5347](https://github.com/MetaMask/core/pull/5347))

## [47.0.0]

### Added

- Persist user rejection optional data in rejected error ([#5355](https://github.com/MetaMask/core/pull/5355))
- Add `updateAtomicBatchData` method ([#5380](https://github.com/MetaMask/core/pull/5380))
- Support atomic batch transactions ([#5306](https://github.com/MetaMask/core/pull/5306))
  - Add methods:
    - `addTransactionBatch`
    - `isAtomicBatchSupported`
  - Add `batch` to `TransactionType`.
  - Add `nestedTransactions` to `TransactionMeta`.
  - Add new types:
    - `BatchTransactionParams`
    - `TransactionBatchSingleRequest`
    - `TransactionBatchRequest`
    - `TransactionBatchResult`
  - Add dependency on `@metamask/remote-feature-flag-controller:^1.4.0`.

### Changed

- **BREAKING:** Bump `@metamask/accounts-controller` peer dependency to `^25.0.0` ([#5426](https://github.com/MetaMask/core/pull/5426))
- **BREAKING**: Require messenger permissions for `KeyringController:signEip7702Authorization` action ([#5410](https://github.com/MetaMask/core/pull/5410))
- **BREAKING:** Support atomic batch transactions ([#5306](https://github.com/MetaMask/core/pull/5306))
  - Require `AccountsController:getState` action permission in messenger.
  - Require `RemoteFeatureFlagController:getState` action permission in messenger.
- Bump `@metamask/utils` from `^11.1.0` to `^11.2.0` ([#5301](https://github.com/MetaMask/core/pull/5301))
- Throw if `addTransactionBatch` is called with any nested transaction with `to` matching internal account ([#5369](https://github.com/MetaMask/core/pull/5369))

## [46.0.0]

### Added

- Adds ability of re-simulating transaction depending on the `isActive` property on `transactionMeta` ([#5189](https://github.com/MetaMask/core/pull/5189))
  - `isActive` property is expected to set by client.
  - Re-simulation of transactions will occur every 3 seconds if `isActive` is `true`.
- Adds `setTransactionActive` function to update the `isActive` property on `transactionMeta`. ([#5189](https://github.com/MetaMask/core/pull/5189))

### Changed

- **BREAKING:** Bump `@metamask/accounts-controller` peer dependency from `^23.0.0` to `^24.0.0` ([#5318](https://github.com/MetaMask/core/pull/5318))

## [45.1.0]

### Added

- Add support for EIP-7702 / type 4 transactions ([#5285](https://github.com/MetaMask/core/pull/5285))
  - Add `setCode` to `TransactionEnvelopeType`.
  - Add `authorizationList` to `TransactionParams`.
  - Export `Authorization` and `AuthorizationList` types.

### Changed

- The TransactionController messenger must now allow the `KeyringController:signAuthorization` action ([#5285](https://github.com/MetaMask/core/pull/5285))
- Bump `@metamask/base-controller` from `^7.1.1` to `^8.0.0` ([#5305](https://github.com/MetaMask/core/pull/5305))
- Bump `ethereumjs/tx` from `^4.2.0` to `^5.4.0` ([#5285](https://github.com/MetaMask/core/pull/5285))
- Bump `ethereumjs/common` from `^3.2.0` to `^4.5.0` ([#5285](https://github.com/MetaMask/core/pull/5285))

## [45.0.0]

### Changed

- **BREAKING:** Bump `@metamask/accounts-controller` peer dependency from `^22.0.0` to `^23.0.0` ([#5292](https://github.com/MetaMask/core/pull/5292))

## [44.1.0]

### Changed

- Rename `ControllerMessenger` to `Messenger` ([#5234](https://github.com/MetaMask/core/pull/5234))
- Bump `@metamask/utils` from `^11.0.1` to `^11.1.0` ([#5223](https://github.com/MetaMask/core/pull/5223))

### Fixed

- Prevent transaction resubmit on multiple endpoints ([#5262](https://github.com/MetaMask/core/pull/5262))

## [44.0.0]

### Changed

- **BREAKING:** Bump `@metamask/accounts-controller` peer dependency from `^21.0.0` to `^22.0.0` ([#5218](https://github.com/MetaMask/core/pull/5218))

## [43.0.0]

### Added

- Add `gasLimitNoBuffer` property to `TransactionMeta` type ([#5113](https://github.com/MetaMask/core/pull/5113))
  - `gasLimitNoBuffer` is the estimated gas for the transaction without any buffer applied.

### Changed

- **BREAKING:** Bump `@metamask/accounts-controller` peer dependency from `^20.0.0` to `^21.0.0` ([#5140](https://github.com/MetaMask/core/pull/5140))
- Bump `@metamask/base-controller` from `7.1.0` to `^7.1.1` ([#5135](https://github.com/MetaMask/core/pull/5135))

## [42.1.0]

### Added

- Validate `gas` and `gasLimit` are hexadecimal strings ([#5093](https://github.com/MetaMask/core/pull/5093))

### Changed

- Bump `@metamask/base-controller` from `^7.0.0` to `^7.1.0` ([#5079](https://github.com/MetaMask/core/pull/5079))
- Bump `@metamask/utils` to `^11.0.1` and `@metamask/rpc-errors` to `^7.0.2` ([#5080](https://github.com/MetaMask/core/pull/5080))

## [42.0.0]

### Added

- Retrieve incoming transactions using Accounts API ([#4927](https://github.com/MetaMask/core/pull/4927))
  - Add `INCOMING_TRANSACTIONS_SUPPORTED_CHAIN_IDS` constant.

### Changed

- **BREAKING:** Retrieve incoming transactions using Accounts API ([#4927](https://github.com/MetaMask/core/pull/4927))
  - Rename `TransactionControllerIncomingTransactionBlockReceivedEvent` to `TransactionControllerIncomingTransactionsReceivedEvent`.
  - Replace `networkClientIds` argument with `chainIds` in following methods:
    - `startIncomingTransactionPolling`
    - `stopIncomingTransactionPolling`
    - `updateIncomingTransactions`
- Bump `@metamask/eth-block-tracker` from `^11.0.2` to `^11.0.3` ([#5025](https://github.com/MetaMask/core/pull/5025))

### Removed

- **BREAKING:** Retrieve incoming transactions using Accounts API ([#4927](https://github.com/MetaMask/core/pull/4927))
  - Remove `ETHERSCAN_SUPPORTED_NETWORKS` constant.
  - Remove types:
    - `EtherscanTransactionMeta`
    - `RemoteTransactionSource`
    - `RemoteTransactionSourceRequest`

## [41.1.0]

### Added

- Add optional `destinationChainId` property to `TransactionMeta` to facilitate Bridge transactions ([#4988](https://github.com/MetaMask/core/pull/4988))

### Changed

- Bump `@metamask/controller-utils` from `^11.4.3` to `^11.4.4` ([#5012](https://github.com/MetaMask/core/pull/5012))

### Fixed

- Make implicit peer dependencies explicit ([#4974](https://github.com/MetaMask/core/pull/4974))
  - Add the following packages as peer dependencies of this package to satisfy peer dependency requirements from other dependencies:
    - `@babel/runtime` `^7.0.0` (required by `@metamask/ethjs-provider-http`)
    - `@metamask/eth-block-tracker` `>=9` (required by `@metamask/nonce-tracker`)
  - These dependencies really should be present in projects that consume this package (e.g. MetaMask clients), and this change ensures that they now are.
  - Furthermore, we are assuming that clients already use these dependencies, since otherwise it would be impossible to consume this package in its entirety or even create a working build. Hence, the addition of these peer dependencies is really a formality and should not be breaking.
- Correct ESM-compatible build so that imports of the following packages that re-export other modules via `export *` are no longer corrupted: ([#5011](https://github.com/MetaMask/core/pull/5011))
  - `@ethereumjs/common`
  - `@ethereumjs/util`
  - `@metamask/eth-query`
  - `bn.js`
  - `fast-json-patch`
  - `lodash`

## [41.0.0]

### Added

- **BREAKING:** Remove global network usage ([#4920](https://github.com/MetaMask/core/pull/4920))
  - Add required `networkClientId` argument to `handleMethodData` method.

### Changed

- **BREAKING:** Remove global network usage ([#4920](https://github.com/MetaMask/core/pull/4920))
  - Require `networkClientId` option in `addTransaction` method.
  - Require `networkClientId` property in `TransactionMeta` type.
  - Change `wipeTransactions` method arguments to optional object containing `address` and `chainId` properties.
  - Require `networkClientId` argument in `estimateGas`, `estimateGasBuffered` and `getNonceLock` methods.

### Removed

- **BREAKING:** Remove global network usage ([#4920](https://github.com/MetaMask/core/pull/4920))
  - Remove the `blockTracker`, `isMultichainEnabled`, `onNetworkStateChange` and `provider` constructor options.
  - Remove `filterToCurrentNetwork` option from `getTransactions` method.

## [40.1.0]

### Added

- Add `firstTimeInteraction` to transaction meta ([#4895](https://github.com/MetaMask/core/pull/4895))
  - This is a boolean value that indicates whether the transaction is the first time the user has interacted with it.
- Add `isFirstTimeInteractionEnabled` callback constructor option ([#4895](https://github.com/MetaMask/core/pull/4895))
  - This is a function that returns a boolean value indicating whether the first time interaction check should be enabled.

## [40.0.0]

### Changed

- **BREAKING:** Bump `@metamask/accounts-controller` peer dependency from `^19.0.0` to `^20.0.0` ([#4195](https://github.com/MetaMask/core/pull/4956))

## [39.1.0]

### Changed

- Temporarily increase the pending transaction polling rate when polling starts ([#4917](https://github.com/MetaMask/core/pull/4917))
  - Poll every 3 seconds up to ten times, then poll on each new block.

## [39.0.0]

### Changed

- **BREAKING:** Bump peer dependency `@metamask/accounts-controller` from `^18.0.0` to `^19.0.0` ([#4915](https://github.com/MetaMask/core/pull/4915))
- Bump `@metamask/controller-utils` from `^11.4.2` to `^11.4.3` ([#4915](https://github.com/MetaMask/core/pull/4915))

## [38.3.0]

### Added

- Validate gas fee properties to ensure they are valid hexadecimal strings ([#4854](https://github.com/MetaMask/core/pull/4854))

### Fixed

- Fix gas limit estimation on new transactions and via `estimateGas` and `estimateGasBuffered` methods ([#4897](https://github.com/MetaMask/core/pull/4897))

## [38.2.0]

### Added

- Add staking transaction types ([#4874](https://github.com/MetaMask/core/pull/4874))
  - `stakingClaim`
  - `stakingDeposit`
  - `stakingUnstake`

### Changed

- Bump `@metamask/controller-utils` from `^11.4.1` to `^11.4.2` ([#4870](https://github.com/MetaMask/core/pull/4870))
- Bump `@metamask/accounts-controller` from `^18.2.2` to `^18.2.3` ([#4870](https://github.com/MetaMask/core/pull/4870))
- Bump `@metamask/network-controller` from `^22.0.0` to `^22.0.1` ([#4870](https://github.com/MetaMask/core/pull/4870))

## [38.1.0]

### Added

- Automatically re-simulate transactions based on security criteria ([#4792](https://github.com/MetaMask/core/pull/4792))
  - If the security provider marks the transaction as malicious.
  - If the simulated native balance change does not match the `value`.
  - Set new `isUpdatedAfterSecurityCheck` property to `true` if the subsequent simulation response has changed.

### Changed

- Bump `@metamask/eth-json-rpc-provider` from `^4.1.5` to `^4.1.6` ([#4862](https://github.com/MetaMask/core/pull/4862))
- Bump `@metamask/approval-controller` from `^7.1.0` to `^7.1.1` ([#4862](https://github.com/MetaMask/core/pull/4862))
- Bump `@metamask/controller-utils` from `^11.4.0` to `^11.4.1` ([#4862](https://github.com/MetaMask/core/pull/4862))
- Bump `@metamask/base-controller` from `7.0.1` to `^7.0.2` ([#4862](https://github.com/MetaMask/core/pull/4862))

## [38.0.0]

### Changed

- **BREAKING:** Bump `@metamask/gas-fee-controller` peer dependency from `^20.0.0` to `^21.0.0` ([#4810](https://github.com/MetaMask/core/pull/4810))
- **BREAKING:** Bump `@metamask/network-controller` peer dependency from `^21.0.0` to `^22.0.0` ([#4841](https://github.com/MetaMask/core/pull/4841))
- Bump `@metamask/controller-utils` to `^11.4.0` ([#4834](https://github.com/MetaMask/core/pull/4834))
- Bump `@metamask/rpc-errors` to `^7.0.1` ([#4831](https://github.com/MetaMask/core/pull/4831))
- Bump `@metamask/utils` to `^10.0.0` ([#4831](https://github.com/MetaMask/core/pull/4831))

## [37.3.0]

### Added

- Add types for bridge transactions ([#4714](https://github.com/MetaMask/core/pull/4714))

### Changed

- Reduce gas limit fallback from 95% to 35% of the block gas limit on failed gas limit estimations ([#4739](https://github.com/MetaMask/core/pull/4739))

### Fixed

- Use contract ABIs to decode the token balance responses ([#4775](https://github.com/MetaMask/core/pull/4775))

## [37.2.0]

### Added

- Add optional `incomingTransactions.etherscanApiKeysByChainId` constructor property to support API keys in requests to Etherscan ([#4748](https://github.com/MetaMask/core/pull/4748))

### Fixed

- Cleanup transactions only during initialisation ([#4753](https://github.com/MetaMask/core/pull/4753))
- Remove `gasPrice` from requests to `linea_estimateGas` ([#4737](https://github.com/MetaMask/core/pull/4737))

## [37.1.0]

### Added

- Populate `submitHistory` in state when submitting transactions to network ([#4706](https://github.com/MetaMask/core/pull/4706))
- Export `CHAIN_IDS`, `ETHERSCAN_SUPPORTED_NETWORKS` and `SPEED_UP_RATE` constants ([#4706](https://github.com/MetaMask/core/pull/4706))

### Changed

- Make `getPermittedAccounts` constructor callback optional ([#4706](https://github.com/MetaMask/core/pull/4706))
- Bump accounts related packages ([#4713](https://github.com/MetaMask/core/pull/4713)), ([#4728](https://github.com/MetaMask/core/pull/4728))
  - Those packages are now built slightly differently and are part of the [accounts monorepo](https://github.com/MetaMask/accounts).
  - Bump `@metamask/keyring-api` from `^8.1.0` to `^8.1.4`

## [37.0.0]

### Changed

- Remove unapproved transactions during initialisation ([#4658](https://github.com/MetaMask/core/pull/4658))
- Fail approved and signed transactions during initialisation ([#4658](https://github.com/MetaMask/core/pull/4658))
- Remove `TraceContext`, `TraceRequest`, and `TraceCallback` types ([#4655](https://github.com/MetaMask/core/pull/4655))
  - These were moved to `@metamask/controller-utils`.

### Removed

- **BREAKING:** Remove `initApprovals` method ([#4658](https://github.com/MetaMask/core/pull/4658))
- **BREAKING:** Remove `beforeApproveOnInit` hook ([#4658](https://github.com/MetaMask/core/pull/4658))

### Fixed

- Produce and export ESM-compatible TypeScript type declaration files in addition to CommonJS-compatible declaration files ([#4648](https://github.com/MetaMask/core/pull/4648))
  - Previously, this package shipped with only one variant of type declaration
    files, and these files were only CommonJS-compatible, and the `exports`
    field in `package.json` linked to these files. This is an anti-pattern and
    was rightfully flagged by the
    ["Are the Types Wrong?"](https://arethetypeswrong.github.io/) tool as
    ["masquerading as CJS"](https://github.com/arethetypeswrong/arethetypeswrong.github.io/blob/main/docs/problems/FalseCJS.md).
    All of the ATTW checks now pass.
- Remove chunk files ([#4648](https://github.com/MetaMask/core/pull/4648)).
  - Previously, the build tool we used to generate JavaScript files extracted
    common code to "chunk" files. While this was intended to make this package
    more tree-shakeable, it also made debugging more difficult for our
    development teams. These chunk files are no longer present.

## [36.1.0]

### Added

- Add missing `TransactionControllerOptions` type in package-level export ([#4683](https://github.com/MetaMask/core/pull/4683))

## [36.0.0]

### Changed

- **BREAKING:** Bump devDependency and peerDependency `@metamask/network-controller` from `^20.0.0` to `^21.0.0` ([#4651](https://github.com/MetaMask/core/pull/4651))
- **BREAKING:** Bump devDependency and peerDependency `@metamask/gas-fee-controller` from `^19.0.0` to `^20.0.0` ( [#4651](https://github.com/MetaMask/core/pull/4651))
- Bump `@metamask/base-controller` from `^6.0.3` to `^7.0.0` ([#4643](https://github.com/MetaMask/core/pull/4643))
- Bump `@metamask/controller-utils` from `^11.0.2` to `^11.2.0` ([#4639](https://github.com/MetaMask/core/pull/4639), [#4651](https://github.com/MetaMask/core/pull/4651))

## [35.2.0]

### Added

- Add tracing infrastructure ([#4575](https://github.com/MetaMask/core/pull/4575))
  - Add optional `trace` callback to constructor.
  - Add optional `traceContext` option to `addTransaction` method.
  - Add initial tracing of transaction lifecycle.

### Changed

- Bump `@metamask/base-controller` from `^6.0.2` to `^6.0.3` ([#4625](https://github.com/MetaMask/core/pull/4625))
- Bump `@metamask/network-controller` from `^20.1.0` to `^20.2.0` ([#4618](https://github.com/MetaMask/core/pull/4618))
- Bump `@metamask/eth-json-rpc-provider` from `^4.1.2` to `^4.1.3` ([#4607](https://github.com/MetaMask/core/pull/4607))

### Removed

- Remove validation of `gasValues` passed to `speedUpTransaction` and `stopTransaction` methods ([#4617](https://github.com/MetaMask/core/pull/4617))

## [35.1.1]

### Changed

- Upgrade TypeScript version from `~5.0.4` to `~5.2.2` ([#4576](https://github.com/MetaMask/core/pull/4576), [#4584](https://github.com/MetaMask/core/pull/4584))

### Fixed

- Fix gaps in transaction validation and async error logging ([#4596](https://github.com/MetaMask/core/pull/4596))
- Upgrade `@metamask/nonce-tracker` from v5 to v6 ([#4591](https://github.com/MetaMask/core/pull/4591))

## [35.1.0]

### Added

- Add `DISPLAYED_TRANSACTION_HISTORY_PATHS` constant, representing the transaction history paths that may be used for display ([#4555](https://github.com/MetaMask/core/pull/4555))
  - This was exported so that it might be used to ensure display logic and internal history logic remains in-sync.
  - Any paths listed here will have their timestamps preserved. Unlisted paths may be compressed by the controller to minimize history size, losing the timestamp.
- Add `MAX_TRANSACTION_HISTORY_LENGTH` constant, representing the expected maximum size of the `history` property for a given transaction ([#4555](https://github.com/MetaMask/core/pull/4555))
  - Note that this is not strictly enforced, the length may exceed this number of all entries are "displayed" entries, but we expect this to be extremely improbable in practice.

### Fixed

- Prevent transaction history from growing endlessly in size ([#4555](https://github.com/MetaMask/core/pull/4555))

## [35.0.1]

### Changed

- **BREAKING:** Bump peerDependency `@metamask/accounts-controller` from `^17.0.0` to `^18.0.0` ([#4548](https://github.com/MetaMask/core/pull/4548))
- Remove `@metamask/accounts-controller`, `@metamask/approval-controller`, `@metamask/gas-fee-controller`, and `@metamask/network-controller` dependencies [#4556](https://github.com/MetaMask/core/pull/4556)
  - These were listed under `peerDependencies` already, so they were redundant as dependencies.
- Upgrade TypeScript version to `~5.0.4` and set `moduleResolution` option to `Node16` ([#3645](https://github.com/MetaMask/core/pull/3645))
- Bump `@metamask/base-controller` from `^6.0.0` to `^6.0.2` ([#4517](https://github.com/MetaMask/core/pull/4517), [#4544](https://github.com/MetaMask/core/pull/4544))
- Bump `@metamask/controller-utils` from `^11.0.0` to `^11.0.2` ([#4517](https://github.com/MetaMask/core/pull/4517), [#4544](https://github.com/MetaMask/core/pull/4544))
- Bump `@metamask/rpc-errors` from `^6.2.1` to `^6.3.1` ([#4516](https://github.com/MetaMask/core/pull/4516))
- Bump `@metamask/utils` from `^8.3.0` to `^9.1.0` ([#4516](https://github.com/MetaMask/core/pull/4516), [#4529](https://github.com/MetaMask/core/pull/4529))

### Fixed

- Fix simulation data parsing logic to avoid failed simulations creating `ApprovalForAll` events ([#4512](https://github.com/MetaMask/core/pull/4512))

## [35.0.0]

### Changed

- **BREAKING:** Bump peerDependency `@metamask/network-controller` to `^20.0.0` ([#4508](https://github.com/MetaMask/core/pull/4508))
- **BREAKING:** Bump peerDependency `@metamask/gas-fee-controller` to `^19.0.0` ([#4508](https://github.com/MetaMask/core/pull/4508))

## [34.0.0]

### Changed

- **BREAKING:** Bump dependency and peer dependency `@metamask/gas-fee-controller` to `^18.0.0` ([#4498](https://github.com/MetaMask/core/pull/4498))
- Bump dependency `@metamask/accounts-controller` to `^17.2.0` ([#4498](https://github.com/MetaMask/core/pull/4498))

## [33.0.1]

### Changed

- Document TransactionStatus enum ([#4380](https://github.com/MetaMask/core/pull/4380))
- Bump `@metamask/accounts-controller` to `^17.1.0` ([#4460](https://github.com/MetaMask/core/pull/4460))

## [33.0.0]

### Changed

- **BREAKING:** The `TransactionController` messenger must now allow the `AccountsController:getSelectedAccount` action ([#4244](https://github.com/MetaMask/core/pull/4244))
- **BREAKING:** `getCurrentAccount` returns an `InternalAccount` instead of a `string` in the `IncomingTransactionHelper` ([#4244](https://github.com/MetaMask/core/pull/4244))
- **BREAKING:** Bump dependency and peer dependency `@metamask/accounts-controller` to `^17.0.0` ([#4413](https://github.com/MetaMask/core/pull/4413))
- Bump `@metamask/eth-snap-keyring` to `^4.3.1` ([#4405](https://github.com/MetaMask/core/pull/4405))
- Bump `@metamask/keyring-api` to `^8.0.0` ([#4405](https://github.com/MetaMask/core/pull/4405))

### Removed

- **BREAKING:** Remove `getSelectedAddress` option from `TransactionController` ([#4244](https://github.com/MetaMask/core/pull/4244))
  - The AccountsController is used to get the currently selected address automatically.

### Fixed

- `MultichainTrackingHelper.getEthQuery` now returns global `ethQuery` with ([#4390](https://github.com/MetaMask/core/pull/4390))
- Support skipping updates to the simulation history for clients with disabled history ([#4349](https://github.com/MetaMask/core/pull/4349))

## [32.0.0]

### Changed

- **BREAKING:** Bump minimum Node version to 18.18 ([#3611](https://github.com/MetaMask/core/pull/3611))
- **BREAKING:** Bump dependency and peer dependency `@metamask/approval-controller` to `^7.0.0` ([#4352](https://github.com/MetaMask/core/pull/4352))
- **BREAKING:** Bump dependency and peer dependency `@metamask/gas-fee-controller` to `^17.0.0` ([#4352](https://github.com/MetaMask/core/pull/4352))
- **BREAKING:** Bump dependency and peer dependency `@metamask/network-controller` to `^19.0.0` ([#4352](https://github.com/MetaMask/core/pull/4352))
- Bump `@metamask/base-controller` to `^6.0.0` ([#4352](https://github.com/MetaMask/core/pull/4352))
- Bump `@metamask/controller-utils` to `^11.0.0` ([#4352](https://github.com/MetaMask/core/pull/4352))

## [31.0.0]

### Changed

- **BREAKING:** Bump dependency and peer dependency `@metamask/approval-controller` to `^6.0.2` ([#4342](https://github.com/MetaMask/core/pull/4342))
- **BREAKING:** Bump dependency and peer dependency `@metamask/gas-fee-controller` to `^16.0.0` ([#4342](https://github.com/MetaMask/core/pull/4342))
- **BREAKING:** Bump dependency and peer dependency `@metamask/network-controller` to `^18.1.3` ([#4342](https://github.com/MetaMask/core/pull/4342))
- Bump `async-mutex` to `^0.5.0` ([#4335](https://github.com/MetaMask/core/pull/4335))
- Bump `@metamask/controller-utils` to `^10.0.0` ([#4342](https://github.com/MetaMask/core/pull/4342))

### Removed

- **BREAKING:** Remove `sign` from `TransactionType` ([#4319](https://github.com/MetaMask/core/pull/4319))
  - This represented an `eth_sign` transaction, but support for that RPC method is being removed, so this is no longer needed.

### Fixed

- Pass an unfrozen transaction to the `afterSign` hook so that it is able to modify the transaction ([#4343](https://github.com/MetaMask/core/pull/4343))

## [30.0.0]

### Fixed

- **BREAKING**: Update from `nonce-tracker@^3.0.0` to `@metamask/nonce-tracker@^5.0.0` to mitigate issue with redundant polling loops in block tracker. ([#4309](https://github.com/MetaMask/core/pull/4309))
  - The constructor now expects the `blockTracker` option being an instance of `@metamask/eth-block-tracker` instead of`eth-block-tracker`.

## [29.1.0]

### Changed

- handle Swap+Send transactions as Swaps transactions sub-category; add typing ([#4298](https://github.com/MetaMask/core/pull/4298))

## [29.0.2]

### Fixed

- fix incorrect token balance changes for simulations of multiple tokens that include an NFT mint ([#4290](https://github.com/MetaMask/core/pull/4290))

## [29.0.1]

### Changed

- Bump `@metamask/gas-fee-controller` to `^15.1.2` ([#4275](https://github.com/MetaMask/core/pull/4275))

### Fixed

- approveTransaction was throwing away the raw signed transaction that signTransaction was adding to the metadata.
  This was causing some transaction with low gas to appear as "failed" when in fact they were still pending. ([#4255](https://github.com/MetaMask/core/pull/4255))

## [29.0.0]

### Added

- Add `estimateGasFee` method ([#4216](https://github.com/MetaMask/core/pull/4216))
  - Add `TestGasFeeFlow` that is activated by optional `testGasFeeFlows` constructor option.
  - Add related types:
    - `FeeMarketGasFeeEstimateForLevel`
    - `FeeMarketGasFeeEstimates`
    - `GasFeeEstimates`
    - `GasFeeEstimateLevel`
    - `GasFeeEstimateType`
    - `GasPriceGasFeeEstimates`
    - `LegacyGasFeeEstimates`

### Changed

- **BREAKING:** Update `GasFeeEstimates` type to support alternate estimate types ([#4216](https://github.com/MetaMask/core/pull/4216))
- Bump `@metamask/base-controller` to `^5.0.2` ([#4232](https://github.com/MetaMask/core/pull/4232))
- Bump `@metamask/approval-controller` to `^6.0.2` ([#4234](https://github.com/MetaMask/core/pull/4234))
- Bump `@metamask/gas-fee-controller` to `^15.1.1` ([#4234](https://github.com/MetaMask/core/pull/4234))

### Removed

- **BREAKING:** Remove `gasFeeControllerEstimateType` property from `mergeGasFeeEstimates` function ([#4216](https://github.com/MetaMask/core/pull/4216))

## [28.1.1]

### Changed

- Bump `@metamask/gas-fee-controller` to ^15.1.0 ([#4220](https://github.com/MetaMask/core/pull/4220))

### Fixed

- Fixed simulating minting NFTs where the nft owner was checked before minting, causing a revert. ([#4217](https://github.com/MetaMask/core/pull/4217))

## [28.1.0]

### Added

- Support retrieval of layer 1 gas fees on Scroll networks ([#4155](https://github.com/MetaMask/core/pull/4155))

## [28.0.0]

### Changed

- **BREAKING:** Change `getLayer1GasFee` arguments to a request object ([#4149](https://github.com/MetaMask/core/pull/4149))

### Fixed

- Fix automatic update of layer 1 gas fee after interval ([#4149](https://github.com/MetaMask/core/pull/4149))

## [27.0.1]

### Fixed

- Include wrapped ERC-20 and legacy ERC-721 tokens in simulation balance changes ([#4122](https://github.com/MetaMask/core/pull/4122))

## [27.0.0]

### Changed

- **BREAKING:** Change `pendingTransactions.isResubmitEnabled` from optional `boolean` to optional callback ([#4113](https://github.com/MetaMask/core/pull/4113))

### Fixed

- Check pending transactions on startup ([#4113](https://github.com/MetaMask/core/pull/4113))

## [26.0.0]

### Added

- Run `OptimismLayer1GasFeeFlow` on Optimism stack based transactions in order to add `layer1GasFee` property to transaction meta. ([#4055](https://github.com/MetaMask/core/pull/4055))
- Add `getLayer1GasFee` method to `TransactionController` to get the layer 1 gas fee for the given transaction params ([#4055](https://github.com/MetaMask/core/pull/4055))
- Add `SimulationErrorCode` enum ([#4106](https://github.com/MetaMask/core/pull/4106))

### Changed

- **BREAKING:** Bump peer dependency `@metamask/gas-fee-controller` to `^15.0.0` ([#4121](https://github.com/MetaMask/core/pull/4121))
- Update `addTransaction` to skip simulation if `requireApproval` is specified as `false` ([#4106](https://github.com/MetaMask/core/pull/4106))
- Provide simulation error code in locally generated errors (under the `code` property) ([#4106](https://github.com/MetaMask/core/pull/4106))
- Add dependency `@ethersproject/contracts` `^5.7.0` ([#4055](https://github.com/MetaMask/core/pull/4055))
- Add dependency `@ethersproject/providers` `^5.7.0` ([#4055](https://github.com/MetaMask/core/pull/4055))
- Bump dependency `@metamask/network-controller` to `^18.1.0` ([#4121](https://github.com/MetaMask/core/pull/4121))

### Removed

- **BREAKING**: Remove `isReverted` property from `SimulationError` type. ([#4106](https://github.com/MetaMask/core/pull/4106))

## [25.3.0]

### Added

- Add support for transactions with type `increaseAllowance` ([#4069](https://github.com/MetaMask/core/pull/4069))
  - Also add "increaseAllowance" to `TransactionType` under `tokenMethodIncreaseAllowance`

### Changed

- Bump `@metamask/metamask-eth-abis` to `^3.1.1` ([#4069](https://github.com/MetaMask/core/pull/4069))

### Fixed

- Provide updated transaction metadata to publish hook ([#4101](https://github.com/MetaMask/core/pull/4101))

## [25.2.1]

### Changed

- Bump `TypeScript` version to `~4.9.5` ([#4084](https://github.com/MetaMask/core/pull/4084))

### Fixed

- Emit finished event for custodial transactions when updating status to `submitted` or `failed` ([#4092](https://github.com/MetaMask/core/pull/4092))

## [25.2.0]

### Added

- Add simulation types ([#4067](https://github.com/MetaMask/core/pull/4067))
  - SimulationBalanceChange
  - SimulationData
  - SimulationError
  - SimulationToken
  - SimulationTokenBalanceChange
  - SimulationTokenStandard

### Changed

- No longer wait for simulation to complete before creating approval request ([#4067](https://github.com/MetaMask/core/pull/4067))
- Automatically update simulation data if transaction parameters are updated ([#4067](https://github.com/MetaMask/core/pull/4067))
- Determine networks supporting simulation dynamically using API ([#4087](https://github.com/MetaMask/core/pull/4087))

## [25.1.0]

### Added

- Support `Layer1GasFeeFlows` and add `layer1GasFee` property to `TransactionMeta` ([#3944](https://github.com/MetaMask/core/pull/3944))

### Fixed

- Fix `types` field in `package.json` ([#4047](https://github.com/MetaMask/core/pull/4047))

## [25.0.0]

### Added

- **BREAKING**: Add ESM build ([#3998](https://github.com/MetaMask/core/pull/3998))
  - It's no longer possible to import files from `./dist` directly.
- Add new types for TransactionController messenger actions ([#3827](https://github.com/MetaMask/core/pull/3827))
  - `TransactionControllerActions`
  - `TransactionControllerGetStateAction`
- Add new types for TransactionController messenger events ([#3827](https://github.com/MetaMask/core/pull/3827))
  - `TransactionControllerEvents`
  - `TransactionControllerIncomingTransactionBlockReceivedEvent`
  - `TransactionControllerPostTransactionBalanceUpdatedEvent`
  - `TransactionControllerSpeedupTransactionAddedEvent`
  - `TransactionControllerStateChangeEvent`
  - `TransactionControllerTransactionApprovedEvent`
  - `TransactionControllerTransactionConfirmedEvent`
  - `TransactionControllerTransactionDroppedEvent`
  - `TransactionControllerTransactionFailedEvent`
  - `TransactionControllerTransactionFinishedEvent`
  - `TransactionControllerTransactionNewSwapApprovalEvent`
  - `TransactionControllerTransactionNewSwapEvent`
  - `TransactionControllerTransactionPublishingSkipped`
  - `TransactionControllerTransactionRejectedEvent`
  - `TransactionControllerTransactionStatusUpdatedEvent`
  - `TransactionControllerTransactionSubmittedEvent`
  - `TransactionControllerUnapprovedTransactionAddedEvent`
- Add optional `simulationData` property to `TransactionMeta` which will be automatically populated ([#4020](https://github.com/MetaMask/core/pull/4020))
- Add optional `isSimulationEnabled` constructor option to dynamically disable simulation ([#4020](https://github.com/MetaMask/core/pull/4020))
- Add support for Linea Sepolia (chain ID `0xe705`) ([#3995](https://github.com/MetaMask/core/pull/3995))

### Changed

- **BREAKING:** Change superclass of TransactionController from BaseController v1 to BaseController v2 ([#3827](https://github.com/MetaMask/core/pull/3827))
  - Instead of accepting three arguments, the constructor now takes a single options argument. All of the existing options that were supported in the second argument are now a part of this options object, including `messenger`; `state` (the previous third argument) is also an option.
- **BREAKING:** Rename `txHistoryLimit` option to `transactionHistoryLimit` ([#3827](https://github.com/MetaMask/core/pull/3827))
- **BREAKING:** Switch some type definitions from `interface` to `type` ([#3827](https://github.com/MetaMask/core/pull/3827))
  - These types are affected:
    - `DappSuggestedGasFees`
    - `Log`
    - `MethodData`
    - `TransactionControllerState` (formerly `TransactionState`)
    - `TransactionParams`
    - `TransactionReceipt`
  - This is a breaking change because type aliases have different behavior from interfaces. Specifically, the `Json` type in `@metamask/utils`, which BaseController v2 controller state must conform to, is not compatible with interfaces.
- **BREAKING:** Align `parsedRegistryMethod` in `MethodData` type with usage ([#3827](https://github.com/MetaMask/core/pull/3827))
  - The type of this is now `{ name: string; args: { type: string }[]; } | { name?: any; args?: any; }`, which is a `Json`-compatible version of a type found in `eth-method-registry`.
- **BREAKING:** Rename `TransactionState` to `TransactionControllerState` ([#3827](https://github.com/MetaMask/core/pull/3827))
  - This change aligns this controller with other MetaMask controllers.
- **BREAKING:** Update allowed events for the `TransactionControllerMessenger` ([#3827](https://github.com/MetaMask/core/pull/3827))
  - The restricted messenger must allow the following events:
    - `TransactionController:incomingTransactionBlockReceived`
    - `TransactionController:postTransactionBalanceUpdated`
    - `TransactionController:speedUpTransactionAdded`
    - `TransactionController:transactionApproved`
    - `TransactionController:transactionConfirmed`
    - `TransactionController:transactionDropped`
    - `TransactionController:transactionFinished`
    - `TransactionController:transactionFinished`
    - `TransactionController:transactionPublishingSkipped`
    - `TransactionController:transactionRejected`
    - `TransactionController:transactionStatusUpdated`
    - `TransactionController:transactionSubmitted`
    - `TransactionController:unapprovedTransactionAdded`
- **BREAKING:** Update `TransactionMeta` type to be compatible with `Json` ([#3827](https://github.com/MetaMask/core/pull/3827))
  - As dictated by BaseController v2, any types that are part of state need to be compatible with the `Json` type from `@metamask/utils`.
- **BREAKING:** Transform `rpc` property on transaction errors so they're JSON-encodable ([#3827](https://github.com/MetaMask/core/pull/3827))
  - This change also results in typing this property as `Json` instead of `unknown`, avoiding a "Type instantiation is excessively deep and possibly infinite" error when resolving the `TransactionControllerState` type.
- **BREAKING:** Bump dependency and peer dependency on `@metamask/approval-controller` to `^6.0.0` ([#4039](https://github.com/MetaMask/core/pull/4039))
- **BREAKING:** Bump dependency and peer dependency on `@metamask/gas-fee-controller` to `^14.0.0` ([#4039](https://github.com/MetaMask/core/pull/4039))
- **BREAKING:** Bump dependency and peer dependency on `@metamask/network-controller` to `^18.0.0` ([#4039](https://github.com/MetaMask/core/pull/4039))
- **BREAKING:** Bump `@metamask/base-controller` to `^5.0.0` ([#4039](https://github.com/MetaMask/core/pull/4039))
  - This version has a number of breaking changes. See the changelog for more.
- Add dependency on `@ethersproject/providers` `^5.7.0` ([#4020](https://github.com/MetaMask/core/pull/4020))
- Bump `@metamask/controller-utils` to `^9.0.0` ([#4039](https://github.com/MetaMask/core/pull/4039))

### Removed

- **BREAKING:** Remove `TransactionConfig` type ([#3827](https://github.com/MetaMask/core/pull/3827))
  - The properties in this type have been absorbed into `TransactionControllerOptions`.
- **BREAKING:** Remove `hub` property from TransactionController ([#3827](https://github.com/MetaMask/core/pull/3827))
  - TransactionController now fully makes use of its messenger object to announce various kinds of activities. Instead of subscribing to an event like this:
    ```
    transactionController.hub.on(eventName, ...)
    ```
    use this:
    ```
    messenger.subscribe('TransactionController:${eventName}', ...)
    ```
  - The complete list of renamed events are:
    - `incomingTransactionBlock` -> `TransactionController:incomingTransactionBlockReceived`
    - `post-transaction-balance-updated` -> `TransactionController:postTransactionBalanceUpdated`
    - `transaction-approved` -> `TransactionController:transactionApproved`
    - `transaction-confirmed` -> `TransactionController:transactionConfirmed`
    - `transaction-dropped` -> `TransactionController:transactionDropped`
    - `transaction-finished` -> `TransactionController:transactionFinished`
    - `transaction-rejected` -> `TransactionController:transactionRejected`
    - `transaction-status-update` -> `TransactionController:transactionStatusUpdated`
    - `transaction-submitted` -> `TransactionController:transactionSubmitted`
    - `unapprovedTransaction` -> `TransactionController:unapprovedTransactionAdded`
  - Some events announced the state of specific transactions. These have been removed. Instead, subscribe to the appropriate generic event and check for a specific transaction ID in your event handler:
    - `${transactionId}:finished` -> `TransactionController:transactionFinished`
    - `${transactionId}:speedup` -> `TransactionController:speedUpTransactionAdded`
    - `${transactionId}:publish-skip` -> `TransactionController:transactionPublishingSkipped`

### Fixed

- Fix various methods so that they no longer update transactions in state directly but only via `update` ([#3827](https://github.com/MetaMask/core/pull/3827))
  - `addTransaction`
  - `confirmExternalTransaction`
  - `speedUpTransaction`
  - `updateCustodialTransaction`
  - `updateSecurityAlertResponse`
  - `updateTransaction`
- Fix `handleMethodData` method to update state with an empty registry object instead of blowing up if registry could be found ([#3827](https://github.com/MetaMask/core/pull/3827))

## [24.0.0]

### Added

- Add `normalizeTransactionParams` method ([#3990](https://github.com/MetaMask/core/pull/3990))

### Changed

- **BREAKING**: Remove support for retrieving transactions via Etherscan for Optimism Goerli; add support for Optimism Sepolia instead ([#3999](https://github.com/MetaMask/core/pull/3999))
- Normalize `data` property into an even length hex string ([#3990](https://github.com/MetaMask/core/pull/3990))
- Bump `@metamask/approval-controller` to `^5.1.3` ([#4007](https://github.com/MetaMask/core/pull/4007))
- Bump `@metamask/controller-utils` to `^8.0.4` ([#4007](https://github.com/MetaMask/core/pull/4007))
- Bump `@metamask/gas-fee-controller` to `^13.0.2` ([#4007](https://github.com/MetaMask/core/pull/4007))
- Bump `@metamask/network-controller` to `^17.2.1` ([#4007](https://github.com/MetaMask/core/pull/4007))

## [23.1.0]

### Added

- Add `gasFeeEstimatesLoaded` property to `TransactionMeta` ([#3948](https://github.com/MetaMask/core/pull/3948))
- Add `gasFeeEstimates` property to `TransactionMeta` to be automatically populated on unapproved transactions ([#3913](https://github.com/MetaMask/core/pull/3913))

### Changed

- Use the `linea_estimateGas` RPC method to provide transaction specific gas fee estimates on Linea networks ([#3913](https://github.com/MetaMask/core/pull/3913))

## [23.0.0]

### Added

- **BREAKING:** Constructor now expects a `getNetworkClientRegistry` callback function ([#3643](https://github.com/MetaMask/core/pull/3643))
- **BREAKING:** Messenger now requires `NetworkController:stateChange` to be an allowed event ([#3643](https://github.com/MetaMask/core/pull/3643))
- **BREAKING:** Messenger now requires `NetworkController:findNetworkClientByChainId` and `NetworkController:getNetworkClientById` actions ([#3643](https://github.com/MetaMask/core/pull/3643))
- Adds a feature flag parameter `isMultichainEnabled` passed via the constructor (and defaulted to false), which when passed a truthy value will enable the controller to submit, process, and track transactions concurrently on multiple networks. ([#3643](https://github.com/MetaMask/core/pull/3643))
- Adds `destroy()` method that stops/removes internal polling and listeners ([#3643](https://github.com/MetaMask/core/pull/3643))
- Adds `stopAllIncomingTransactionPolling()` method that stops polling Etherscan for transaction updates relevant to the currently selected network.
  - When called with the `isMultichainEnabled` feature flag on, also stops polling Etherscan for transaction updates relevant to each currently polled networkClientId. ([#3643](https://github.com/MetaMask/core/pull/3643))
- Exports `PendingTransactionOptions` type ([#3643](https://github.com/MetaMask/core/pull/3643))
- Exports `TransactionControllerOptions` type ([#3643](https://github.com/MetaMask/core/pull/3643))

### Changed

- **BREAKING:** `approveTransactionsWithSameNonce()` now requires `chainId` to be populated in for each TransactionParams that is passed ([#3643](https://github.com/MetaMask/core/pull/3643))
- `addTransaction()` now accepts optional `networkClientId` in its options param which specifies the network client that the transaction will be processed with during its lifecycle if the `isMultichainEnabled` feature flag is on ([#3643](https://github.com/MetaMask/core/pull/3643))
  - when called with the `isMultichainEnabled` feature flag off, passing in a networkClientId will cause an error to be thrown.
- `estimateGas()` now accepts optional networkClientId as its last param which specifies the network client that should be used to estimate the required gas for the given transaction ([#3643](https://github.com/MetaMask/core/pull/3643))
  - when called with the `isMultichainEnabled` feature flag is off, the networkClientId param is ignored and the global network client will be used instead.
- `estimateGasBuffered()` now accepts optional networkClientId as its last param which specifies the network client that should be used to estimate the required gas plus buffer for the given transaction ([#3643](https://github.com/MetaMask/core/pull/3643))
  - when called with the `isMultichainEnabled` feature flag is off, the networkClientId param is ignored and the global network client will be used instead.
- `getNonceLock()` now accepts optional networkClientId as its last param which specifies which the network client's nonceTracker should be used to determine the next nonce. ([#3643](https://github.com/MetaMask/core/pull/3643))
  - When called with the `isMultichainEnabled` feature flag on and with networkClientId specified, this method will also restrict acquiring the next nonce by chainId, i.e. if this method is called with two different networkClientIds on the same chainId, only the first call will return immediately with a lock from its respective nonceTracker with the second call being blocked until the first caller releases its lock
  - When called with `isMultichainEnabled` feature flag off, the networkClientId param is ignored and the global network client will be used instead.
- `startIncomingTransactionPolling()` and `updateIncomingTransactions()` now enforce a 5 second delay between requests per chainId to avoid rate limiting ([#3643](https://github.com/MetaMask/core/pull/3643))
- `TransactionMeta` type now specifies an optional `networkClientId` field ([#3643](https://github.com/MetaMask/core/pull/3643))
- `startIncomingTransactionPolling()` now accepts an optional array of `networkClientIds`. ([#3643](https://github.com/MetaMask/core/pull/3643))
  - When `networkClientIds` is provided and the `isMultichainEnabled` feature flag is on, the controller will start polling Etherscan for transaction updates relevant to the networkClientIds.
  - When `networkClientIds` is provided and the `isMultichainEnabled` feature flag is off, nothing will happen.
  - If `networkClientIds` is empty or not provided, the controller will start polling Etherscan for transaction updates relevant to the currently selected network.
- `stopIncomingTransactionPolling()` now accepts an optional array of `networkClientIds`. ([#3643](https://github.com/MetaMask/core/pull/3643))
  - When `networkClientIds` is provided and the `isMultichainEnabled` feature flag is on, the controller will stop polling Ethercsan for transaction updates relevant to the networkClientIds.
  - When `networkClientIds` is provided and the `isMultichainEnabled` feature flag is off, nothing will happen.
  - If `networkClientIds` is empty or not provided, the controller will stop polling Etherscan for transaction updates relevant to the currently selected network.

## [22.0.0]

### Changed

- **BREAKING:** Add peerDependency on `@babel/runtime` ([#3897](https://github.com/MetaMask/core/pull/3897))
- Throw after publishing a canceled or sped-up transaction if already confirmed ([#3800](https://github.com/MetaMask/core/pull/3800))
- Bump `eth-method-registry` from `^3.0.0` to `^4.0.0` ([#3897](https://github.com/MetaMask/core/pull/3897))
- Bump `@metamask/controller-utils` to `^8.0.3` ([#3915](https://github.com/MetaMask/core/pull/3915))
- Bump `@metamask/gas-fee-controller` to `^13.0.1` ([#3915](https://github.com/MetaMask/core/pull/3915))

### Removed

- **BREAKING:** Remove `cancelMultiplier` and `speedUpMultiplier` constructor options as both values are now fixed at `1.1`. ([#3909](https://github.com/MetaMask/core/pull/3909))

### Fixed

- Remove implicit peerDependency on `babel-runtime` ([#3897](https://github.com/MetaMask/core/pull/3897))

## [21.2.0]

### Added

- Add optional `publish` hook to support custom logic instead of submission to the RPC provider ([#3883](https://github.com/MetaMask/core/pull/3883))
- Add `hasNonce` option to `approveTransactionsWithSameNonce` method ([#3883](https://github.com/MetaMask/core/pull/3883))

## [21.1.0]

### Added

- Add `abortTransactionSigning` method ([#3870](https://github.com/MetaMask/core/pull/3870))

## [21.0.1]

### Fixed

- Resolves transaction custodian promise when setting transaction status to `submitted` or `failed` ([#3845](https://github.com/MetaMask/core/pull/3845))
- Fix normalizer ensuring property `type` is always present in `TransactionParams` ([#3817](https://github.com/MetaMask/core/pull/3817))

## [21.0.0]

### Changed

- **BREAKING:** Bump `@metamask/approval-controller` peer dependency to `^5.1.2` ([#3821](https://github.com/MetaMask/core/pull/3821))
- **BREAKING:** Bump `@metamask/gas-fee-controller` peer dependency to `^13.0.0` ([#3821](https://github.com/MetaMask/core/pull/3821))
- **BREAKING:** Bump `@metamask/network-controller` peer dependency to `^17.2.0` ([#3821](https://github.com/MetaMask/core/pull/3821))
- Bump `@metamask/base-controller` to `^4.1.1` ([#3821](https://github.com/MetaMask/core/pull/3821))
- Bump `@metamask/controller-utils` to `^8.0.2` ([#3821](https://github.com/MetaMask/core/pull/3821))

## [20.0.0]

### Changed

- **BREAKING:** Change type of `destinationTokenDecimals` property in `TransactionMeta` to `number` ([#3749](https://github.com/MetaMask/core/pull/3749))

### Fixed

- Handle missing current account in incoming transactions ([#3741](https://github.com/MetaMask/core/pull/3741))

## [19.0.1]

### Changed

- Bump `eth-method-registry` from `^1.1.0` to `^3.0.0` ([#3688](https://github.com/MetaMask/core/pull/3688))

## [19.0.0]

### Changed

- **BREAKING:** Bump `@metamask/approval-controller` dependency and peer dependency from `^5.1.0` to `^5.1.1` ([#3695](https://github.com/MetaMask/core/pull/3695))
- **BREAKING:** Bump `@metamask/gas-fee-controller` dependency and peer dependency from `^11.0.0` to `^12.0.0` ([#3695](https://github.com/MetaMask/core/pull/3695))
- **BREAKING:** Bump `@metamask/network-controller` dependency and peer dependency from `^17.0.0` to `^17.1.0` ([#3695](https://github.com/MetaMask/core/pull/3695))
- Bump `@metamask/base-controller` to `^4.0.1` ([#3695](https://github.com/MetaMask/core/pull/3695))
- Bump `@metamask/controller-utils` to `^8.0.1` ([#3695](https://github.com/MetaMask/core/pull/3695))

### Fixed

- Use estimate gas instead of fixed gas (21k) when a contract is deployed and the gas is not specified ([#3694](https://github.com/MetaMask/core/pull/3694))

## [18.3.1]

### Fixed

- Fix incorrect transaction statuses ([#3676](https://github.com/MetaMask/core/pull/3676))
  - Fix `dropped` status detection by ignoring transactions on other chains.
  - Start polling if network changes and associated transactions are pending.
  - Record `r`, `s`, and `v` values even if zero.
  - Only fail transactions if receipt `status` is explicitly `0x0`.
- Fix incoming transactions on Linea Goerli ([#3674](https://github.com/MetaMask/core/pull/3674))

## [18.3.0]

### Added

- Add optional `getExternalPendingTransactions` callback argument to constructor ([#3587](https://github.com/MetaMask/core/pull/3587))

## [18.2.0]

### Added

- Add the `customNonceValue` property to the transaction metadata ([#3579](https://github.com/MetaMask/core/pull/3579))

### Changed

- Update transaction metadata after approval if the approval result includes the `value.txMeta` property ([#3579](https://github.com/MetaMask/core/pull/3579))
- Add `type` property to all incoming transactions ([#3579](https://github.com/MetaMask/core/pull/3579))

## [18.1.0]

### Added

- Add `cancelMultiplier` and `speedUpMultiplier` constructor arguments to optionally override the default multipliers of `1.5` and `1.1` respectively ([#2678](https://github.com/MetaMask/core/pull/2678))

### Changed

- Populate the `preTxBalance` property before publishing transactions with the `swap` type ([#2678](https://github.com/MetaMask/core/pull/2678))
- Change the status of transactions with matching nonces to `dropped` when confirming a transaction ([#2678](https://github.com/MetaMask/core/pull/2678))

## [18.0.0]

### Added

- Add `updateEditableParams` method ([#2056](https://github.com/MetaMask/core/pull/2056))
- Add `initApprovals` method to trigger the approval flow for any pending transactions during initialisation ([#2056](https://github.com/MetaMask/core/pull/2056))
- Add `getTransactions` method to search transactions using the given criteria and options ([#2056](https://github.com/MetaMask/core/pull/2056))

### Changed

- **BREAKING:** Bump `@metamask/base-controller` to ^4.0.0 ([#2063](https://github.com/MetaMask/core/pull/2063))
  - This is breaking because the type of the `messenger` has backward-incompatible changes. See the changelog for this package for more.
- **BREAKING:** Add `finished` and `publish-skip` events to `Events` type
- **BREAKING:** Update `TransactionReceipt` type so `transactionIndex` is now a string rather than a number ([#2063](https://github.com/MetaMask/core/pull/2063))
- Bump `nonce-tracker` to ^3.0.0 ([#2040](https://github.com/MetaMask/core/pull/2040))
- The controller now emits a `transaction-status-update` event each time the status of a transaction changes (e.g. submitted, rejected, etc.) ([#2027](https://github.com/MetaMask/core/pull/2027))
- Make `getCurrentAccountEIP1559Compatibility` constructor parameter optional ([#2056](https://github.com/MetaMask/core/pull/2056))
- Normalize the gas values provided to the `speedUpTransaction` and `stopTransaction` methods ([#2056](https://github.com/MetaMask/core/pull/2056))
- Persist any property changes performed by the `afterSign` hook ([#2056](https://github.com/MetaMask/core/pull/2056))
- Report success to the approver if publishing is skipped by the `beforePublish` hook ([#2056](https://github.com/MetaMask/core/pull/2056))
- Update `postTxBalance` after all swap transactions ([#2056](https://github.com/MetaMask/core/pull/2056))
- Bump `@metamask/approval-controller` to ^5.0.0 ([#2063](https://github.com/MetaMask/core/pull/2063))
- Bump `@metamask/controller-utils` to ^6.0.0 ([#2063](https://github.com/MetaMask/core/pull/2063))
- Bump `@metamask/gas-fee-controller` to ^11.0.0 ([#2063](https://github.com/MetaMask/core/pull/2063))
- Bump `@metamask/network-controller` to ^17.0.0 ([#2063](https://github.com/MetaMask/core/pull/2063))

## [17.0.0]

### Added

- **BREAKING:** Add additional support swaps support ([#1877](https://github.com/MetaMask/core/pull/1877))
  - Swap transaction updates can be prevented by setting `disableSwaps` as `true`. If not set it will default to `false`.
  - If `disableSwaps` is `false` or not set, then the `createSwapsTransaction` callback MUST be defined.
- Add optional hooks to support alternate flows ([#1787](https://github.com/MetaMask/core/pull/1787))
  - Add the `getAdditionalSignArguments` hook to provide additional arguments when signing.
  - Add the `beforeApproveOnInit` hook to execute additional logic before starting an approval flow for a transaction during initialization. Return `false` to skip the transaction.
  - Add the `afterSign` hook to execute additional logic after signing a transaction. Return `false` to not change the `status` to `signed`.
  - Add the `beforePublish` hook to execute additional logic before publishing a transaction. Return `false` to prevent the transaction being submitted.
- Add additional persisted transaction support during initialization and on network change ([#1916](https://github.com/MetaMask/core/pull/1916))
  - Initialise approvals for unapproved transactions on the current network.
  - Add missing gas values for unapproved transactions on the current network.
  - Submit any approved transactions on the current network.
- Support saved gas fees ([#1966](https://github.com/MetaMask/core/pull/1966))
  - Add optional `getSavedGasFees` callback to constructor.
- Add `updateCustodialTransaction` method to update custodial transactions ([#2018](https://github.com/MetaMask/core/pull/2018))
- Add `accessList` to txParam types ([#2016](https://github.com/MetaMask/core/pull/2016))
- Add `estimateGasBuffered` method to estimate gas and apply a specific buffer multiplier ([#2021](https://github.com/MetaMask/core/pull/2021))
- Add `updateSecurityAlertResponse` method ([#1985](https://github.com/MetaMask/core/pull/1985))
- Add gas values validation ([#1978](https://github.com/MetaMask/core/pull/1978))
- Add `approveTransactionsWithSameNonce` method ([#1961](https://github.com/MetaMask/core/pull/1961))
- Add `clearUnapprovedTransactions` method ([#1979](https://github.com/MetaMask/core/pull/1979))
- Add `updatePreviousGasParams` method ([#1943](https://github.com/MetaMask/core/pull/1943))
- Emit additional events to support metrics in the clients ([#1894](https://github.com/MetaMask/core/pull/1894))
- Populate the `firstRetryBlockNumber`, `retryCount`, and `warning` properties in the transaction metadata. ([#1896](https://github.com/MetaMask/core/pull/1896))

### Changed

- **BREAKING:** Pending transactions are now automatically resubmitted. ([#1896](https://github.com/MetaMask/core/pull/1896))
  - This can be disabled by setting the new `pendingTransactions.isResubmitEnabled` constructor option to `false`.
- **BREAKING:** Bump dependency and peer dependency on `@metamask/network-controller` to ^16.0.0
- Persist specific error properties in core transaction metadata ([#1915](https://github.com/MetaMask/core/pull/1915))
  - Create `TransactionError` type with explicit properties.
- Align core transaction error messages with extension ([#1980](https://github.com/MetaMask/core/pull/1980))
  - Catch of the `initApprovals` method to skip logging when the error is `userRejectedRequest`.
- Create an additional transaction metadata entry when calling `stopTransaction` ([#1998](https://github.com/MetaMask/core/pull/1998))
- Bump dependency `@metamask/eth-query` from ^3.0.1 to ^4.0.0 ([#2028](https://github.com/MetaMask/core/pull/2028))
- Bump dependency and peer dependency on `@metamask/gas-fee-controller` to ^10.0.1
- Bump @metamask/utils from 8.1.0 to 8.2.0 ([#1957](https://github.com/MetaMask/core/pull/1957))

## [16.0.0]

### Changed

- **BREAKING:** Bump dependency and peer dependency on `@metamask/gas-fee-controller` to ^10.0.0
- Bump dependency and peer dependency on `@metamask/network-controller` to ^15.1.0

## [15.0.0]

### Changed

- **BREAKING:** Bump dependency and peer dependency on `@metamask/network-controller` to ^15.0.0
- Bump dependency on `@metamask/rpc-errors` to ^6.1.0 ([#1653](https://github.com/MetaMask/core/pull/1653))
- Bump dependency and peer dependency on `@metamask/approval-controller` to ^4.0.1

## [14.0.0]

### Added

- **BREAKING:** Add required `getPermittedAccounts` argument to constructor, used to validate `from` addresses ([#1722](https://github.com/MetaMask/core/pull/1722))
- Add `securityProviderRequest` option to constructor ([#1725](https://github.com/MetaMask/core/pull/1725))
- Add `method` option to `addTransaction` method ([#1725](https://github.com/MetaMask/core/pull/1725))
- Add `securityProviderRequest` property to TransactionMetaBase ([#1725](https://github.com/MetaMask/core/pull/1725))
- Add SecurityProviderRequest type ([#1725](https://github.com/MetaMask/core/pull/1725))
- Update `addTransaction` to set `securityProviderRequest` on transaction metadata when requested to do so ([#1725](https://github.com/MetaMask/core/pull/1725))
- Update `txParams` validation to validate `chainId` ([#1723](https://github.com/MetaMask/core/pull/1723))
- Update `addTransaction` to ensure allowed `from` address when `origin` is specified ([#1722](https://github.com/MetaMask/core/pull/1722))

### Changed

- Bump dependency on `@metamask/utils` to ^8.1.0 ([#1639](https://github.com/MetaMask/core/pull/1639))
- Bump dependency and peer dependency on `@metamask/approval-controller` to ^4.0.0
- Bump dependency on `@metamask/base-controller` to ^3.2.3
- Bump dependency on `@metamask/controller-utils` to ^5.0.2
- Bump dependency and peer dependency on `@metamask/network-controller` to ^14.0.0

### Removed

- **BREAKING:** Remove `interval` config option ([#1746](https://github.com/MetaMask/core/pull/1746))
  - The block tracker (which has its own interval) is now used to poll for pending transactions instead.
- **BREAKING:** Remove `poll` method ([#1746](https://github.com/MetaMask/core/pull/1746))
  - The block tracker is assumed to be running, TransactionController does not offer a way to stop it.
- **BREAKING:** Remove `queryTransactionStatuses` method ([#1746](https://github.com/MetaMask/core/pull/1746))
  - This functionality has been moved to a private interface and there is no way to use it externally.

## [13.0.0]

### Changed

- **BREAKING**: Add required `getCurrentAccountEIP1559Compatibility` and `getCurrentNetworkEIP1559Compatibility` callback arguments to constructor ([#1693](https://github.com/MetaMask/core/pull/1693))
- Update `validateTxParams` to throw standardised errors using the `@metamask/rpc-errors` package ([#1690](https://github.com/MetaMask/core/pull/1690))
  - The dependency `eth-rpc-errors` has been replaced by `@metamask/rpc-errors`
- Preserve `type` transaction parameter for legacy transactions ([#1713](https://github.com/MetaMask/core/pull/1713))
- Update TypeScript to v4.8.x ([#1718](https://github.com/MetaMask/core/pull/1718))

## [12.0.0]

### Changed

- **BREAKING**: Use only `chainId` to determine if a transaction belongs to the current network ([#1633](https://github.com/MetaMask/core/pull/1633))
  - No longer uses `networkID` as a fallback if `chainId` is missing
- **BREAKING**: Change `TransactionMeta.chainId` to be required ([#1633](https://github.com/MetaMask/core/pull/1633))
- **BREAKING**: Bump peer dependency on `@metamask/network-controller` to ^13.0.0 ([#1633](https://github.com/MetaMask/core/pull/1633))
- Update `TransactionMeta.networkID` as deprecated ([#1633](https://github.com/MetaMask/core/pull/1633))
- Change `TransactionMeta.networkID` to be readonly ([#1633](https://github.com/MetaMask/core/pull/1633))
- Bump dependency on `@metamask/controller-utils` to ^5.0.0 ([#1633](https://github.com/MetaMask/core/pull/1633))

### Removed

- Remove `networkId` param from `RemoteTransactionSource.isSupportedNetwork()` interface ([#1633](https://github.com/MetaMask/core/pull/1633))
- Remove `currentNetworkId` property from `RemoteTransactionSourceRequest` ([#1633](https://github.com/MetaMask/core/pull/1633))

## [11.1.0]

### Added

- Add `type` property to the transaction metadata ([#1670](https://github.com/MetaMask/core/pull/1670))

## [11.0.0]

### Added

- Add optional `getLastBlockVariations` method to `RemoteTransactionSource` type ([#1668](https://github.com/MetaMask/core/pull/1668))
- Add `updateTransactionGasFees` method to `TransactionController` ([#1674](https://github.com/MetaMask/core/pull/1674))
- Add `r`, `s` and `v` properties to the transaction metadata ([#1664](https://github.com/MetaMask/core/pull/1664))
- Add `sendFlowHistory` property to the transaction metadata ([#1665](https://github.com/MetaMask/core/pull/1665))
- Add `updateTransactionSendFlowHistory` method to `TransactionController` ([#1665](https://github.com/MetaMask/core/pull/1665))
- Add `originalGasEstimate` property to the transaction metadata ([#1656](https://github.com/MetaMask/core/pull/1656))
- Add `incomingTransactions.queryEntireHistory` constructor option ([#1652](https://github.com/MetaMask/core/pull/1652))

### Changed

- **BREAKING**: Remove `apiKey` property from `RemoteTransactionSourceRequest` type ([#1668](https://github.com/MetaMask/core/pull/1668))
- **BREAKING**: Remove unused `FetchAllOptions` type from `TransactionController` ([#1668](https://github.com/MetaMask/core/pull/1668))
- **BREAKING**: Remove `incomingTransactions.apiKey` constructor option ([#1668](https://github.com/MetaMask/core/pull/1668))
- **BREAKING**: Rename the `transaction` object to `txParams` in the transaction metadata ([#1651](https://github.com/MetaMask/core/pull/1651))
- **BREAKING**: Add `disableHistory` constructor option ([#1657](https://github.com/MetaMask/core/pull/1657))
  - Defaults to `false` but will increase state size considerably unless disabled
- **BREAKING**: Add `disableSendFlowHistory` constructor option ([#1665](https://github.com/MetaMask/core/pull/1665))
  - Defaults to `false` but will increase state size considerably unless disabled
- **BREAKING**: Rename the `transactionHash` property to `hash` in the transaction metadata

### Fixed

- Fix the sorting of incoming and updated transactions ([#1652](https://github.com/MetaMask/core/pull/1652))
- Prevent rate limit errors when `incomingTransactions.includeTokenTransfers` is `true` by by alternating Etherscan request types on each update ([#1668](https://github.com/MetaMask/core/pull/1668))

## [10.0.0]

### Added

- Add `submittedTime` to the transaction metadata ([#1645](https://github.com/MetaMask/core/pull/1645))
- Add optional `actionId` argument to `addTransaction` and `speedUpTransaction` to prevent duplicate requests ([#1582](https://github.com/MetaMask/core/pull/1582))
- Add `confirmExternalTransaction` method ([#1625](https://github.com/MetaMask/core/pull/1625))

### Changed

- **BREAKING**: Rename `rawTransaction` to `rawTx` in the transaction metadata ([#1624](https://github.com/MetaMask/core/pull/1624))

## [9.2.0]

### Added

- Persist `estimatedBaseFee` in `stopTransaction` and `speedUpTransaction` ([#1621](https://github.com/MetaMask/core/pull/1621))
- Add `securityAlertResponse` to `addTransaction` `opts` argument ([#1636](https://github.com/MetaMask/core/pull/1636))

## [9.1.0]

### Added

- Add `blockTimestamp` to `TransactionMetaBase` type ([#1616](https://github.com/MetaMask/core/pull/1616))
- Update `queryTransactionStatuses` to populate `blockTimestamp` on each transaction when it is verified ([#1616](https://github.com/MetaMask/core/pull/1616))

### Changed

- Bump dependency and peer dependency on `@metamask/approval-controller` to ^3.5.1
- Bump dependency on `@metamask/base-controller` to ^3.2.1
- Bump dependency on `@metamask/controller-utils` to ^4.3.2
- Bump dependency and peer dependency on `@metamask/network-controller` to ^12.1.2

## [9.0.0]

### Added

- Add `baseFeePerGas` to transaction metadata ([#1590](https://github.com/MetaMask/core/pull/1590))
- Add `txReceipt` to transaction metadata ([#1592](https://github.com/MetaMask/core/pull/1592))
- Add `initApprovals` method to generate approval requests from unapproved transactions ([#1575](https://github.com/MetaMask/core/pull/1575))
- Add `dappSuggestedGasFees` to transaction metadata ([#1617](https://github.com/MetaMask/core/pull/1617))
- Add optional `incomingTransactions` constructor arguments ([#1579](https://github.com/MetaMask/core/pull/1579))
  - `apiKey`
  - `includeTokenTransfers`
  - `isEnabled`
  - `updateTransactions`
- Add incoming transaction methods ([#1579](https://github.com/MetaMask/core/pull/1579))
  - `startIncomingTransactionPolling`
  - `stopIncomingTransactionPolling`
  - `updateIncomingTransactions`
- Add `requireApproval` option to `addTransaction` method options ([#1580](https://github.com/MetaMask/core/pull/1580))
- Add `address` argument to `wipeTransactions` method ([#1573](https://github.com/MetaMask/core/pull/1573))

### Changed

- **BREAKING**: Add required `getSelectedAddress` callback argument to constructor ([#1579](https://github.com/MetaMask/core/pull/1579))
- **BREAKING**: Add `isSupportedNetwork` method to `RemoteTransactionSource` interface ([#1579](https://github.com/MetaMask/core/pull/1579))
- **BREAKING**: Move all but first argument to options bag in `addTransaction` method ([#1576](https://github.com/MetaMask/core/pull/1576))
- **BREAKING**: Update properties of `RemoteTransactionSourceRequest` type ([#1579](https://github.com/MetaMask/core/pull/1579))
  - The `fromBlock` property has changed from `string` to `number`
  - The `networkType` property has been removed
  - This type is intended mainly for internal use, so it's likely this change doesn't affect most projects

### Removed

- **BREAKING**: Remove `fetchAll` method ([#1579](https://github.com/MetaMask/core/pull/1579))
  - This method was used to fetch transaction history from Etherscan
  - This is now handled automatically by the controller on each new block, if polling is enabled
  - Polling can be enabled or disabled by calling `startIncomingTransactionPolling` or `stopIncomingTransactionPolling` respectively
  - An immediate update can be requested by calling `updateIncomingTransactions`
  - The new constructor parameter `incomingTransactions.isEnabled` acts as an override to disable this functionality based on a client preference for example
- **BREAKING**: Remove `prepareUnsignedEthTx` and `getCommonConfiguration` methods ([#1581](https://github.com/MetaMask/core/pull/1581))
  - These methods were intended mainly for internal use, so it's likely this change doesn't affect most projects

## [8.0.1]

### Changed

- Replace `eth-query` ^2.1.2 with `@metamask/eth-query` ^3.0.1 ([#1546](https://github.com/MetaMask/core/pull/1546))

## [8.0.0]

### Changed

- **BREAKING**: Change `babel-runtime` from a `dependency` to a `peerDependency` ([#1504](https://github.com/MetaMask/core/pull/1504))
- Update `@metamask/utils` to `^6.2.0` ([#1514](https://github.com/MetaMask/core/pull/1514))

## [7.1.0]

### Added

- Expose `HARDFORK` constant ([#1423](https://github.com/MetaMask/core/pull/1423))
- Add support for transactions on Linea networks ([#1423](https://github.com/MetaMask/core/pull/1423))

## [7.0.0]

### Changed

- **BREAKING**: Change the approveTransaction and cancelTransaction methods to private ([#1435](https://github.com/MetaMask/core/pull/1435))
  - Consumers should migrate from use of these methods to use of `processApproval`.
- Update the TransactionController to await the approval request promise before automatically performing the relevant logic, either signing and submitting the transaction, or cancelling it ([#1435](https://github.com/MetaMask/core/pull/1435))

## [6.1.0]

### Changed

- Relax types of `provider` and `blockTracker` options ([#1443](https://github.com/MetaMask/core/pull/1443))
  - The types used to require proxy versions of Provider and BlockTracker. Now they just require the non-proxy versions, which are a strict subset of the proxied versions.

## [6.0.0]

### Added

- Update transaction controller to automatically initiate, finalize, and cancel approval requests as transactions move through states ([#1241](https://github.com/MetaMask/core/pull/1241))
  - The `ApprovalController:addRequest` action will be called when a new transaction is initiated
  - The `ApprovalController:rejectRequest` action will be called if a transaction fails
  - The `ApprovalController:acceptRequest` action will be called when a transaction is approved

### Changed

- **BREAKING:** Bump to Node 16 ([#1262](https://github.com/MetaMask/core/pull/1262))
- **BREAKING:** Update `@metamask/network-controller` dependency and peer dependency ([#1367](https://github.com/MetaMask/core/pull/1367))
  - This affects the `getNetworkState` and `onNetworkStateChange` constructor parameters
- **BREAKING:** Change format of chain ID in state to `Hex` ([#1367](https://github.com/MetaMask/core/pull/1367))
  - The `chainId` property of the `Transaction` type has been changed from `number` to `Hex`
  - The `chainId` property of the `TransactionMeta` type has been changed from a decimal `string` to `Hex`, and the `transaction` property has been updated along with the `Transaction` type (as described above).
  - The state property `transactions` is an array of `TransactionMeta` objects, so it has changed according to the description above.
    - This requires a state migration: each entry should have the `chainId` property converted from a decimal `string` to `Hex`, and the `transaction.chainId` property changed from `number` to `Hex`.
  - The `addTransaction` and `estimateGas` methods now expect the first parameter (`transaction`) to use type `Hex` for the `chainId` property.
  - The `updateTransaction` method now expects the `transactionMeta` parameter to use type `Hex` for the `chainId` property (and for the nested `transaction.chainId` property)
- **BREAKING:** Add `messenger` as required constructor parameter ([#1241](https://github.com/MetaMask/core/pull/1241))
- **BREAKING:** Add `@metamask/approval-controller` as a dependency and peer dependency ([#1241](https://github.com/MetaMask/core/pull/1241), [#1393](https://github.com/MetaMask/core/pull/1393))
- Add `@metamask/utils` dependency ([#1367](https://github.com/MetaMask/core/pull/1367))

### Fixed

- Fix inaccurate hard-coded `chainId` on incoming token transactions ([#1366](https://github.com/MetaMask/core/pull/1366))

## [5.0.0]

### Changed

- **BREAKING**: peerDeps: @metamask/network-controller@6.0.0->8.0.0 ([#1196](https://github.com/MetaMask/core/pull/1196))
- deps: eth-rpc-errors@4.0.0->4.0.2 ([#1215](https://github.com/MetaMask/core/pull/1215))
- Add nonce tracker to transactions controller ([#1147](https://github.com/MetaMask/core/pull/1147))
  - Previously this controller would get the next nonce by calling `eth_getTransactionCount` with a block reference of `pending`. The next nonce would then be returned from our middleware (within `web3-provider-engine`).
  - Instead we're now using the nonce tracker to get the next nonce, dropping our reliance on this `eth_getTransactionCount` middleware. This will let us drop that middleware in a future update without impacting the transaction controller.
  - This should result in no functional changes, except that the nonce middleware is no longer required.

## [4.0.1]

### Changed

- Use `NetworkType` enum for chain configuration ([#1132](https://github.com/MetaMask/core/pull/1132))

## [4.0.0]

### Removed

- **BREAKING:** Remove `isomorphic-fetch` ([#1106](https://github.com/MetaMask/controllers/pull/1106))
  - Consumers must now import `isomorphic-fetch` or another polyfill themselves if they are running in an environment without `fetch`

## [3.0.0]

### Added

- Add Etherscan API support for Sepolia and Goerli ([#1041](https://github.com/MetaMask/controllers/pull/1041))
- Export `isEIP1559Transaction` function from package ([#1058](https://github.com/MetaMask/controllers/pull/1058))

### Changed

- **BREAKING**: Drop Etherscan API support for Ropsten, Rinkeby, and Kovan ([#1041](https://github.com/MetaMask/controllers/pull/1041))
- Rename this repository to `core` ([#1031](https://github.com/MetaMask/controllers/pull/1031))
- Update `@metamask/controller-utils` package ([#1041](https://github.com/MetaMask/controllers/pull/1041))

## [2.0.0]

### Changed

- **BREAKING:** Update `getNetworkState` constructor option to take an object with `providerConfig` property rather than `providerConfig` ([#995](https://github.com/MetaMask/core/pull/995))
- Relax dependency on `@metamask/base-controller`, `@metamask/controller-utils`, and `@metamask/network-controller` (use `^` instead of `~`) ([#998](https://github.com/MetaMask/core/pull/998))

## [1.0.0]

### Added

- Initial release

  - As a result of converting our shared controllers repo into a monorepo ([#831](https://github.com/MetaMask/core/pull/831)), we've created this package from select parts of [`@metamask/controllers` v33.0.0](https://github.com/MetaMask/core/tree/v33.0.0), namely:

    - Everything in `src/transaction`
    - Transaction-related functions from `src/util.ts` and accompanying tests

    All changes listed after this point were applied to this package following the monorepo conversion.

[Unreleased]: https://github.com/MetaMask/core/compare/@metamask/transaction-controller@60.1.0...HEAD
[60.1.0]: https://github.com/MetaMask/core/compare/@metamask/transaction-controller@60.0.0...@metamask/transaction-controller@60.1.0
[60.0.0]: https://github.com/MetaMask/core/compare/@metamask/transaction-controller@59.2.0...@metamask/transaction-controller@60.0.0
[59.2.0]: https://github.com/MetaMask/core/compare/@metamask/transaction-controller@59.1.0...@metamask/transaction-controller@59.2.0
[59.1.0]: https://github.com/MetaMask/core/compare/@metamask/transaction-controller@59.0.0...@metamask/transaction-controller@59.1.0
[59.0.0]: https://github.com/MetaMask/core/compare/@metamask/transaction-controller@58.1.1...@metamask/transaction-controller@59.0.0
[58.1.1]: https://github.com/MetaMask/core/compare/@metamask/transaction-controller@58.1.0...@metamask/transaction-controller@58.1.1
[58.1.0]: https://github.com/MetaMask/core/compare/@metamask/transaction-controller@58.0.0...@metamask/transaction-controller@58.1.0
[58.0.0]: https://github.com/MetaMask/core/compare/@metamask/transaction-controller@57.4.0...@metamask/transaction-controller@58.0.0
[57.4.0]: https://github.com/MetaMask/core/compare/@metamask/transaction-controller@57.3.0...@metamask/transaction-controller@57.4.0
[57.3.0]: https://github.com/MetaMask/core/compare/@metamask/transaction-controller@57.2.0...@metamask/transaction-controller@57.3.0
[57.2.0]: https://github.com/MetaMask/core/compare/@metamask/transaction-controller@57.1.0...@metamask/transaction-controller@57.2.0
[57.1.0]: https://github.com/MetaMask/core/compare/@metamask/transaction-controller@57.0.0...@metamask/transaction-controller@57.1.0
[57.0.0]: https://github.com/MetaMask/core/compare/@metamask/transaction-controller@56.3.0...@metamask/transaction-controller@57.0.0
[56.3.0]: https://github.com/MetaMask/core/compare/@metamask/transaction-controller@56.2.0...@metamask/transaction-controller@56.3.0
[56.2.0]: https://github.com/MetaMask/core/compare/@metamask/transaction-controller@56.1.0...@metamask/transaction-controller@56.2.0
[56.1.0]: https://github.com/MetaMask/core/compare/@metamask/transaction-controller@56.0.0...@metamask/transaction-controller@56.1.0
[56.0.0]: https://github.com/MetaMask/core/compare/@metamask/transaction-controller@55.0.2...@metamask/transaction-controller@56.0.0
[55.0.2]: https://github.com/MetaMask/core/compare/@metamask/transaction-controller@55.0.1...@metamask/transaction-controller@55.0.2
[55.0.1]: https://github.com/MetaMask/core/compare/@metamask/transaction-controller@55.0.0...@metamask/transaction-controller@55.0.1
[55.0.0]: https://github.com/MetaMask/core/compare/@metamask/transaction-controller@54.4.0...@metamask/transaction-controller@55.0.0
[54.4.0]: https://github.com/MetaMask/core/compare/@metamask/transaction-controller@54.3.0...@metamask/transaction-controller@54.4.0
[54.3.0]: https://github.com/MetaMask/core/compare/@metamask/transaction-controller@54.2.0...@metamask/transaction-controller@54.3.0
[54.2.0]: https://github.com/MetaMask/core/compare/@metamask/transaction-controller@54.1.0...@metamask/transaction-controller@54.2.0
[54.1.0]: https://github.com/MetaMask/core/compare/@metamask/transaction-controller@54.0.0...@metamask/transaction-controller@54.1.0
[54.0.0]: https://github.com/MetaMask/core/compare/@metamask/transaction-controller@53.0.0...@metamask/transaction-controller@54.0.0
[53.0.0]: https://github.com/MetaMask/core/compare/@metamask/transaction-controller@52.3.0...@metamask/transaction-controller@53.0.0
[52.3.0]: https://github.com/MetaMask/core/compare/@metamask/transaction-controller@52.2.0...@metamask/transaction-controller@52.3.0
[52.2.0]: https://github.com/MetaMask/core/compare/@metamask/transaction-controller@52.1.0...@metamask/transaction-controller@52.2.0
[52.1.0]: https://github.com/MetaMask/core/compare/@metamask/transaction-controller@52.0.0...@metamask/transaction-controller@52.1.0
[52.0.0]: https://github.com/MetaMask/core/compare/@metamask/transaction-controller@51.0.0...@metamask/transaction-controller@52.0.0
[51.0.0]: https://github.com/MetaMask/core/compare/@metamask/transaction-controller@50.0.0...@metamask/transaction-controller@51.0.0
[50.0.0]: https://github.com/MetaMask/core/compare/@metamask/transaction-controller@49.0.0...@metamask/transaction-controller@50.0.0
[49.0.0]: https://github.com/MetaMask/core/compare/@metamask/transaction-controller@48.2.0...@metamask/transaction-controller@49.0.0
[48.2.0]: https://github.com/MetaMask/core/compare/@metamask/transaction-controller@48.1.0...@metamask/transaction-controller@48.2.0
[48.1.0]: https://github.com/MetaMask/core/compare/@metamask/transaction-controller@48.0.0...@metamask/transaction-controller@48.1.0
[48.0.0]: https://github.com/MetaMask/core/compare/@metamask/transaction-controller@47.0.0...@metamask/transaction-controller@48.0.0
[47.0.0]: https://github.com/MetaMask/core/compare/@metamask/transaction-controller@46.0.0...@metamask/transaction-controller@47.0.0
[46.0.0]: https://github.com/MetaMask/core/compare/@metamask/transaction-controller@45.1.0...@metamask/transaction-controller@46.0.0
[45.1.0]: https://github.com/MetaMask/core/compare/@metamask/transaction-controller@45.0.0...@metamask/transaction-controller@45.1.0
[45.0.0]: https://github.com/MetaMask/core/compare/@metamask/transaction-controller@44.1.0...@metamask/transaction-controller@45.0.0
[44.1.0]: https://github.com/MetaMask/core/compare/@metamask/transaction-controller@44.0.0...@metamask/transaction-controller@44.1.0
[44.0.0]: https://github.com/MetaMask/core/compare/@metamask/transaction-controller@43.0.0...@metamask/transaction-controller@44.0.0
[43.0.0]: https://github.com/MetaMask/core/compare/@metamask/transaction-controller@42.1.0...@metamask/transaction-controller@43.0.0
[42.1.0]: https://github.com/MetaMask/core/compare/@metamask/transaction-controller@42.0.0...@metamask/transaction-controller@42.1.0
[42.0.0]: https://github.com/MetaMask/core/compare/@metamask/transaction-controller@41.1.0...@metamask/transaction-controller@42.0.0
[41.1.0]: https://github.com/MetaMask/core/compare/@metamask/transaction-controller@41.0.0...@metamask/transaction-controller@41.1.0
[41.0.0]: https://github.com/MetaMask/core/compare/@metamask/transaction-controller@40.1.0...@metamask/transaction-controller@41.0.0
[40.1.0]: https://github.com/MetaMask/core/compare/@metamask/transaction-controller@40.0.0...@metamask/transaction-controller@40.1.0
[40.0.0]: https://github.com/MetaMask/core/compare/@metamask/transaction-controller@39.1.0...@metamask/transaction-controller@40.0.0
[39.1.0]: https://github.com/MetaMask/core/compare/@metamask/transaction-controller@39.0.0...@metamask/transaction-controller@39.1.0
[39.0.0]: https://github.com/MetaMask/core/compare/@metamask/transaction-controller@38.3.0...@metamask/transaction-controller@39.0.0
[38.3.0]: https://github.com/MetaMask/core/compare/@metamask/transaction-controller@38.2.0...@metamask/transaction-controller@38.3.0
[38.2.0]: https://github.com/MetaMask/core/compare/@metamask/transaction-controller@38.1.0...@metamask/transaction-controller@38.2.0
[38.1.0]: https://github.com/MetaMask/core/compare/@metamask/transaction-controller@38.0.0...@metamask/transaction-controller@38.1.0
[38.0.0]: https://github.com/MetaMask/core/compare/@metamask/transaction-controller@37.3.0...@metamask/transaction-controller@38.0.0
[37.3.0]: https://github.com/MetaMask/core/compare/@metamask/transaction-controller@37.2.0...@metamask/transaction-controller@37.3.0
[37.2.0]: https://github.com/MetaMask/core/compare/@metamask/transaction-controller@37.1.0...@metamask/transaction-controller@37.2.0
[37.1.0]: https://github.com/MetaMask/core/compare/@metamask/transaction-controller@37.0.0...@metamask/transaction-controller@37.1.0
[37.0.0]: https://github.com/MetaMask/core/compare/@metamask/transaction-controller@36.1.0...@metamask/transaction-controller@37.0.0
[36.1.0]: https://github.com/MetaMask/core/compare/@metamask/transaction-controller@36.0.0...@metamask/transaction-controller@36.1.0
[36.0.0]: https://github.com/MetaMask/core/compare/@metamask/transaction-controller@35.2.0...@metamask/transaction-controller@36.0.0
[35.2.0]: https://github.com/MetaMask/core/compare/@metamask/transaction-controller@35.1.1...@metamask/transaction-controller@35.2.0
[35.1.1]: https://github.com/MetaMask/core/compare/@metamask/transaction-controller@35.1.0...@metamask/transaction-controller@35.1.1
[35.1.0]: https://github.com/MetaMask/core/compare/@metamask/transaction-controller@35.0.1...@metamask/transaction-controller@35.1.0
[35.0.1]: https://github.com/MetaMask/core/compare/@metamask/transaction-controller@35.0.0...@metamask/transaction-controller@35.0.1
[35.0.0]: https://github.com/MetaMask/core/compare/@metamask/transaction-controller@34.0.0...@metamask/transaction-controller@35.0.0
[34.0.0]: https://github.com/MetaMask/core/compare/@metamask/transaction-controller@33.0.1...@metamask/transaction-controller@34.0.0
[33.0.1]: https://github.com/MetaMask/core/compare/@metamask/transaction-controller@33.0.0...@metamask/transaction-controller@33.0.1
[33.0.0]: https://github.com/MetaMask/core/compare/@metamask/transaction-controller@32.0.0...@metamask/transaction-controller@33.0.0
[32.0.0]: https://github.com/MetaMask/core/compare/@metamask/transaction-controller@31.0.0...@metamask/transaction-controller@32.0.0
[31.0.0]: https://github.com/MetaMask/core/compare/@metamask/transaction-controller@30.0.0...@metamask/transaction-controller@31.0.0
[30.0.0]: https://github.com/MetaMask/core/compare/@metamask/transaction-controller@29.1.0...@metamask/transaction-controller@30.0.0
[29.1.0]: https://github.com/MetaMask/core/compare/@metamask/transaction-controller@29.0.2...@metamask/transaction-controller@29.1.0
[29.0.2]: https://github.com/MetaMask/core/compare/@metamask/transaction-controller@29.0.1...@metamask/transaction-controller@29.0.2
[29.0.1]: https://github.com/MetaMask/core/compare/@metamask/transaction-controller@29.0.0...@metamask/transaction-controller@29.0.1
[29.0.0]: https://github.com/MetaMask/core/compare/@metamask/transaction-controller@28.1.1...@metamask/transaction-controller@29.0.0
[28.1.1]: https://github.com/MetaMask/core/compare/@metamask/transaction-controller@28.1.0...@metamask/transaction-controller@28.1.1
[28.1.0]: https://github.com/MetaMask/core/compare/@metamask/transaction-controller@28.0.0...@metamask/transaction-controller@28.1.0
[28.0.0]: https://github.com/MetaMask/core/compare/@metamask/transaction-controller@27.0.1...@metamask/transaction-controller@28.0.0
[27.0.1]: https://github.com/MetaMask/core/compare/@metamask/transaction-controller@27.0.0...@metamask/transaction-controller@27.0.1
[27.0.0]: https://github.com/MetaMask/core/compare/@metamask/transaction-controller@26.0.0...@metamask/transaction-controller@27.0.0
[26.0.0]: https://github.com/MetaMask/core/compare/@metamask/transaction-controller@25.3.0...@metamask/transaction-controller@26.0.0
[25.3.0]: https://github.com/MetaMask/core/compare/@metamask/transaction-controller@25.2.1...@metamask/transaction-controller@25.3.0
[25.2.1]: https://github.com/MetaMask/core/compare/@metamask/transaction-controller@25.2.0...@metamask/transaction-controller@25.2.1
[25.2.0]: https://github.com/MetaMask/core/compare/@metamask/transaction-controller@25.1.0...@metamask/transaction-controller@25.2.0
[25.1.0]: https://github.com/MetaMask/core/compare/@metamask/transaction-controller@25.0.0...@metamask/transaction-controller@25.1.0
[25.0.0]: https://github.com/MetaMask/core/compare/@metamask/transaction-controller@24.0.0...@metamask/transaction-controller@25.0.0
[24.0.0]: https://github.com/MetaMask/core/compare/@metamask/transaction-controller@23.1.0...@metamask/transaction-controller@24.0.0
[23.1.0]: https://github.com/MetaMask/core/compare/@metamask/transaction-controller@23.0.0...@metamask/transaction-controller@23.1.0
[23.0.0]: https://github.com/MetaMask/core/compare/@metamask/transaction-controller@22.0.0...@metamask/transaction-controller@23.0.0
[22.0.0]: https://github.com/MetaMask/core/compare/@metamask/transaction-controller@21.2.0...@metamask/transaction-controller@22.0.0
[21.2.0]: https://github.com/MetaMask/core/compare/@metamask/transaction-controller@21.1.0...@metamask/transaction-controller@21.2.0
[21.1.0]: https://github.com/MetaMask/core/compare/@metamask/transaction-controller@21.0.1...@metamask/transaction-controller@21.1.0
[21.0.1]: https://github.com/MetaMask/core/compare/@metamask/transaction-controller@21.0.0...@metamask/transaction-controller@21.0.1
[21.0.0]: https://github.com/MetaMask/core/compare/@metamask/transaction-controller@20.0.0...@metamask/transaction-controller@21.0.0
[20.0.0]: https://github.com/MetaMask/core/compare/@metamask/transaction-controller@19.0.1...@metamask/transaction-controller@20.0.0
[19.0.1]: https://github.com/MetaMask/core/compare/@metamask/transaction-controller@19.0.0...@metamask/transaction-controller@19.0.1
[19.0.0]: https://github.com/MetaMask/core/compare/@metamask/transaction-controller@18.3.1...@metamask/transaction-controller@19.0.0
[18.3.1]: https://github.com/MetaMask/core/compare/@metamask/transaction-controller@18.3.0...@metamask/transaction-controller@18.3.1
[18.3.0]: https://github.com/MetaMask/core/compare/@metamask/transaction-controller@18.2.0...@metamask/transaction-controller@18.3.0
[18.2.0]: https://github.com/MetaMask/core/compare/@metamask/transaction-controller@18.1.0...@metamask/transaction-controller@18.2.0
[18.1.0]: https://github.com/MetaMask/core/compare/@metamask/transaction-controller@18.0.0...@metamask/transaction-controller@18.1.0
[18.0.0]: https://github.com/MetaMask/core/compare/@metamask/transaction-controller@17.0.0...@metamask/transaction-controller@18.0.0
[17.0.0]: https://github.com/MetaMask/core/compare/@metamask/transaction-controller@16.0.0...@metamask/transaction-controller@17.0.0
[16.0.0]: https://github.com/MetaMask/core/compare/@metamask/transaction-controller@15.0.0...@metamask/transaction-controller@16.0.0
[15.0.0]: https://github.com/MetaMask/core/compare/@metamask/transaction-controller@14.0.0...@metamask/transaction-controller@15.0.0
[14.0.0]: https://github.com/MetaMask/core/compare/@metamask/transaction-controller@13.0.0...@metamask/transaction-controller@14.0.0
[13.0.0]: https://github.com/MetaMask/core/compare/@metamask/transaction-controller@12.0.0...@metamask/transaction-controller@13.0.0
[12.0.0]: https://github.com/MetaMask/core/compare/@metamask/transaction-controller@11.1.0...@metamask/transaction-controller@12.0.0
[11.1.0]: https://github.com/MetaMask/core/compare/@metamask/transaction-controller@11.0.0...@metamask/transaction-controller@11.1.0
[11.0.0]: https://github.com/MetaMask/core/compare/@metamask/transaction-controller@10.0.0...@metamask/transaction-controller@11.0.0
[10.0.0]: https://github.com/MetaMask/core/compare/@metamask/transaction-controller@9.2.0...@metamask/transaction-controller@10.0.0
[9.2.0]: https://github.com/MetaMask/core/compare/@metamask/transaction-controller@9.1.0...@metamask/transaction-controller@9.2.0
[9.1.0]: https://github.com/MetaMask/core/compare/@metamask/transaction-controller@9.0.0...@metamask/transaction-controller@9.1.0
[9.0.0]: https://github.com/MetaMask/core/compare/@metamask/transaction-controller@8.0.1...@metamask/transaction-controller@9.0.0
[8.0.1]: https://github.com/MetaMask/core/compare/@metamask/transaction-controller@8.0.0...@metamask/transaction-controller@8.0.1
[8.0.0]: https://github.com/MetaMask/core/compare/@metamask/transaction-controller@7.1.0...@metamask/transaction-controller@8.0.0
[7.1.0]: https://github.com/MetaMask/core/compare/@metamask/transaction-controller@7.0.0...@metamask/transaction-controller@7.1.0
[7.0.0]: https://github.com/MetaMask/core/compare/@metamask/transaction-controller@6.1.0...@metamask/transaction-controller@7.0.0
[6.1.0]: https://github.com/MetaMask/core/compare/@metamask/transaction-controller@6.0.0...@metamask/transaction-controller@6.1.0
[6.0.0]: https://github.com/MetaMask/core/compare/@metamask/transaction-controller@5.0.0...@metamask/transaction-controller@6.0.0
[5.0.0]: https://github.com/MetaMask/core/compare/@metamask/transaction-controller@4.0.1...@metamask/transaction-controller@5.0.0
[4.0.1]: https://github.com/MetaMask/core/compare/@metamask/transaction-controller@4.0.0...@metamask/transaction-controller@4.0.1
[4.0.0]: https://github.com/MetaMask/core/compare/@metamask/transaction-controller@3.0.0...@metamask/transaction-controller@4.0.0
[3.0.0]: https://github.com/MetaMask/core/compare/@metamask/transaction-controller@2.0.0...@metamask/transaction-controller@3.0.0
[2.0.0]: https://github.com/MetaMask/core/compare/@metamask/transaction-controller@1.0.0...@metamask/transaction-controller@2.0.0
[1.0.0]: https://github.com/MetaMask/core/releases/tag/@metamask/transaction-controller@1.0.0<|MERGE_RESOLUTION|>--- conflicted
+++ resolved
@@ -7,16 +7,14 @@
 
 ## [Unreleased]
 
-<<<<<<< HEAD
+### Added
+
+- Add `isGasFeeIncluded` to `TransactionMeta`, `TransactionBatchRequest` and `addTransaction` options so the client can signal that MetaMask is compensated for the gas fee by the transaction ([#6428](https://github.com/MetaMask/core/pull/6428))
+
 ### Changed
 
 - **BREAKING:** Use new `Messenger` from `@metamask/messenger` ([#6386](https://github.com/MetaMask/core/pull/6386))
   - Previously, `TransactionController` accepted a `RestrictedMessenger` instance from `@metamask/base-controller`.
-=======
-### Added
-
-- Add `isGasFeeIncluded` to `TransactionMeta`, `TransactionBatchRequest` and `addTransaction` options so the client can signal that MetaMask is compensated for the gas fee by the transaction ([#6428](https://github.com/MetaMask/core/pull/6428))
->>>>>>> a03a21dd
 
 ## [60.1.0]
 
