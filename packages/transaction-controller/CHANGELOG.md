# Changelog

All notable changes to this project will be documented in this file.

The format is based on [Keep a Changelog](https://keepachangelog.com/en/1.0.0/),
and this project adheres to [Semantic Versioning](https://semver.org/spec/v2.0.0.html).

## [Unreleased]

<<<<<<< HEAD
### Fixed

- Preserve provided `type` in `transactions` when calling `addTransactionBatch` ([#6056](https://github.com/MetaMask/core/pull/6056))
=======
### Added

- Add fallback to the sequential hook when `publishBatchHook` returns empty ([#6063](https://github.com/MetaMask/core/pull/6063))

## [58.1.1]

### Changed

- Bump `@metamask/controller-utils` from `^11.10.0` to `^11.11.0` ([#6069](https://github.com/MetaMask/core/pull/6069))
  - This upgrade includes performance improvements to checksum hex address normalization
- Bump `@metamask/utils` from `^11.2.0` to `^11.4.2` ([#6054](https://github.com/MetaMask/core/pull/6054))
>>>>>>> 1fecf804

## [58.1.0]

### Added

- Support `containerTypes` property in `updateEditableParams` method ([#6014](https://github.com/MetaMask/core/pull/6014))
- Add specific transaction types to outgoing transactions retrieved from accounts API ([#5987](https://github.com/MetaMask/core/pull/5987))
  - Add optional `amount` property to `transferInformation` object in `TransactionMeta` type.

### Changed

- Automatically update `gasFeeEstimates` in unapproved `transactionBatches` ([#5950](https://github.com/MetaMask/core/pull/5950))
- Estimate gas for type-4 transactions with `data` using `eth_estimateGas` and state overrides if simulation fails [#6016](https://github.com/MetaMask/core/pull/6016))
- Query only latest page of transactions from accounts API ([#5983](https://github.com/MetaMask/core/pull/5983))
- Remove incoming transactions when calling `wipeTransactions` ([#5986](https://github.com/MetaMask/core/pull/5986))
- Poll immediately when calling `startIncomingTransactionPolling` ([#5986](https://github.com/MetaMask/core/pull/5986))

## [58.0.0]

### Changed

- **BREAKING:** Bump peer dependency `@metamask/accounts-controller` to `^31.0.0` ([#5999](https://github.com/MetaMask/core/pull/5999))
- **BREAKING:** Bump peer dependency `@metamask/gas-fee-controller` to `^24.0.0` ([#5999](https://github.com/MetaMask/core/pull/5999))
- **BREAKING:** Bump peer dependency `@metamask/network-controller` to `^24.0.0` ([#5999](https://github.com/MetaMask/core/pull/5999))

## [57.4.0]

### Added

- Add optional `afterSimulate` and `beforeSign` hooks to constructor ([#5503](https://github.com/MetaMask/core/pull/5503))
  - Add `AfterSimulateHook` type.
  - Add `BeforeSignHook` type.
  - Add `TransactionContainerType` enum.
  - Add `TransactionControllerEstimateGasAction` type.
  - Add optional `containerTypes` property to `TransactionMeta`.
  - Add optional `ignoreDelegationSignatures` boolean to `estimateGas` method.
- Add `gasFeeEstimates` property to `TransactionBatchMeta`, populated using `DefaultGasFeeFlow` ([#5886](https://github.com/MetaMask/core/pull/5886))

### Fixed

- Handle unknown chain IDs on incoming transactions ([#5985](https://github.com/MetaMask/core/pull/5985))

## [57.3.0]

### Added

- Add `SEI` network support ([#5694](https://github.com/MetaMask/core/pull/5694))
  - Add account address relationship API support
  - Add incoming transactions API support

## [57.2.0]

### Added

- Add `lendingWithdraw` to `TransactionType` ([#5936](https://github.com/MetaMask/core/pull/5936))

### Changed

- Bump `@metamask/controller-utils` to `^11.10.0` ([#5935](https://github.com/MetaMask/core/pull/5935))

### Fixed

- Avoid coercing `publishBatchHook` to a boolean ([#5934](https://github.com/MetaMask/core/pull/5934))

## [57.1.0]

### Added

- Add `gas` property to `TransactionBatchMeta`, populated using simulation API ([#5852](https://github.com/MetaMask/core/pull/5852))

### Changed

- Include gas limit and gas fees in simulation requests ([#5754](https://github.com/MetaMask/core/pull/5754))
  - Add optional `fee` property to `GasFeeToken`.
- Default addTransactionBatch to EIP7702 if supported, otherwise use sequential batch ([#5853](https://github.com/MetaMask/core/pull/5853))

## [57.0.0]

### Changed

- **BREAKING:** bump `@metamask/accounts-controller` peer dependency to `^30.0.0` ([#5888](https://github.com/MetaMask/core/pull/5888))

## [56.3.0]

### Added

- Include `origin` for `wallet_sendCalls` requests to the security alerts API ([#5876](https://github.com/MetaMask/core/pull/5876))
  - Extend `ValidateSecurityRequest` with `origin` property.
  - Send `origin` via `validateSecurity` callback.
- Add optional approval request when calling `addTransactionBatch` ([#5793](https://github.com/MetaMask/core/pull/5793))
  - Add `transactionBatches` array to state.
  - Add `TransactionBatchMeta` type.

### Fixed

- Support leading zeroes in `authorizationList` properties ([#5830](https://github.com/MetaMask/core/pull/5830))

## [56.2.0]

### Added

- Add sequential batch support when `publishBatchHook` is not defined ([#5762](https://github.com/MetaMask/core/pull/5762))

### Fixed

- Fix `userFeeLevel` as `dappSuggested` initially when dApp suggested gas values for legacy transactions ([#5821](https://github.com/MetaMask/core/pull/5821))
- Fix `addTransaction` function to correctly identify a transaction as a `simpleSend` type when the recipient is a smart account ([#5822](https://github.com/MetaMask/core/pull/5822))
- Fix gas fee randomisation with many decimal places ([#5839](https://github.com/MetaMask/core/pull/5839))

## [56.1.0]

### Added

- Automatically update gas fee properties in `txParams` when `updateTransactionGasFees` method is called with `userFeeLevel` ([#5800](https://github.com/MetaMask/core/pull/5800))
- Support additional debug of incoming transaction requests ([#5803](https://github.com/MetaMask/core/pull/5803))
  - Add optional `incomingTransactions.client` constructor property.
  - Add optional `tags` property to `updateIncomingTransactions` method.

### Changed

- Bump `@metamask/controller-utils` to `^11.9.0` ([#5812](https://github.com/MetaMask/core/pull/5812))

### Fixed

- Throw correct error code if upgrade rejected ([#5814](https://github.com/MetaMask/core/pull/5814))

## [56.0.0]

### Changed

- **BREAKING:** bump `@metamask/accounts-controller` peer dependency to `^29.0.0` ([#5802](https://github.com/MetaMask/core/pull/5802))
- Configure incoming transaction polling interval using feature flag ([#5792](https://github.com/MetaMask/core/pull/5792))

## [55.0.2]

### Fixed

- Fix type-4 gas estimation ([#5790](https://github.com/MetaMask/core/pull/5790))

## [55.0.1]

### Changed

- Bump `@metamask/controller-utils` to `^11.8.0` ([#5765](https://github.com/MetaMask/core/pull/5765))

### Fixed

- Validate correct origin in EIP-7702 transaction ([#5771](https://github.com/MetaMask/core/pull/5771))
- Set `userFeeLevel` to `medium` instead of `dappSuggested` when `gasPrice` is suggested ([#5773](https://github.com/MetaMask/core/5773))

## [55.0.0]

### Added

- Add optional `isEIP7702GasFeeTokensEnabled` constructor callback ([#5706](https://github.com/MetaMask/core/pull/5706))
- Add `lendingDeposit` `TransactionType` ([#5747](https://github.com/MetaMask/core/pull/5747))

### Changed

- **BREAKING:** Bump `@metamask/accounts-controller` peer dependency to `^28.0.0` ([#5763](https://github.com/MetaMask/core/pull/5763))

## [54.4.0]

### Changed

- Bump `@metamask/network-controller` from `^23.2.0` to `^23.3.0` ([#5729](https://github.com/MetaMask/core/pull/5729))
- Remove validation of `from` if `origin` is internal ([#5707](https://github.com/MetaMask/core/pull/5707))

## [54.3.0]

### Added

- Add optional `gasTransfer` property to `GasFeeToken` ([#5681](https://github.com/MetaMask/core/pull/5681))

### Changed

- Bump `@metamask/base-controller` from ^8.0.0 to ^8.0.1 ([#5722](https://github.com/MetaMask/core/pull/5722))

## [54.2.0]

### Added

- Add optional `afterAdd` hook to constructor ([#5692](https://github.com/MetaMask/core/pull/5692))
  - Add optional `txParamsOriginal` property to `TransactionMeta`.
  - Add `AfterAddHook` type.

### Fixed

- Handle errors in `isAtomicBatchSupported` method ([#5704](https://github.com/MetaMask/core/pull/5704))

## [54.1.0]

### Changed

- Configure gas estimation buffers using feature flags ([#5637](https://github.com/MetaMask/core/pull/5637))
- Update error codes for duplicate batch ID and batch size limit errors ([#5635](https://github.com/MetaMask/core/pull/5635))

### Fixed

- Do not use fixed gas for type 4 transactions ([#5646](https://github.com/MetaMask/core/pull/5646))
- Throw if `addTransactionBatch` is called with any nested transaction with `to` matching internal account and including `data` ([#5635](https://github.com/MetaMask/core/pull/5635))
- Fix incoming transaction support with `queryEntireHistory` set to `false` ([#5582](https://github.com/MetaMask/core/pull/5582))

## [54.0.0]

### Added

- Add `isExternalSign` property to `TransactionMeta` to disable nonce generation and signing ([#5604](https://github.com/MetaMask/core/pull/5604))
- Add types for `isAtomicBatchSupported` method ([#5600](https://github.com/MetaMask/core/pull/5600))
  - `IsAtomicBatchSupportedRequest`
  - `IsAtomicBatchSupportedResult`
  - `IsAtomicBatchSupportedResultEntry`

### Changed

- **BREAKING:** Update signature of `isAtomicBatchSupported` method ([#5600](https://github.com/MetaMask/core/pull/5600))
  - Replace `address` argument with `request` object containing `address` and optional `chainIds`.
  - Return array of `IsAtomicBatchSupportedResultEntry` objects.
- Skip `origin` validation for `batch` transaction type ([#5586](https://github.com/MetaMask/core/pull/5586))

### Fixed

- **BREAKING:** `enableTxParamsGasFeeUpdates` is renamed to `isAutomaticGasFeeUpdateEnabled` now expects a callback function instead of a boolean. ([#5602](https://github.com/MetaMask/core/pull/5602))
  - This callback is invoked before performing `txParams` gas fee updates. The update will proceed only if the callback returns a truthy value.
  - If not set it will default to return `false`.

## [53.0.0]

### Added

- Add `gasPayment` to `TransactionType` enum ([#5584](https://github.com/MetaMask/core/pull/5584))
- Add `TransactionControllerUpdateCustodialTransactionAction` messenger action ([#5045](https://github.com/MetaMask/core/pull/5045))

### Changed

- **BREAKING:** Return `Promise` from `beforePublish` and `beforeCheckPendingTransaction` hooks ([#5045](https://github.com/MetaMask/core/pull/5045))
- Support additional parameters in `updateCustodialTransaction` method ([#5045](https://github.com/MetaMask/core/pull/5045))
  - `gasLimit`
  - `gasPrice`
  - `maxFeePerGas`
  - `maxPriorityFeePerGas`
  - `nonce`
  - `type`
- Configure gas estimation fallback using remote feature flags ([#5556](https://github.com/MetaMask/core/pull/5556))
- Throw if `chainId` in `TransactionParams` does not match `networkClientId` when calling `addTransaction` ([#5511](https://github.com/MetaMask/core/pull/5569))
  - Mark `chainId` in `TransactionParams` as deprecated.
- Bump `@metamask/controller-utils` to `^11.7.0` ([#5583](https://github.com/MetaMask/core/pull/5583))

### Removed

- **BREAKING:** Remove `custodyId` and `custodyStatus` properties from `TransactionMeta` ([#5045](https://github.com/MetaMask/core/pull/5045))

## [52.3.0]

### Added

- Adds `RandomisedEstimationsGasFeeFlow` to gas fee flows in `TransactionController` ([#5511](https://github.com/MetaMask/core/pull/5511))
  - Added flow only will be activated if chainId is defined in feature flags.
- Configure pending transaction polling intervals using remote feature flags ([#5549](https://github.com/MetaMask/core/pull/5549))

### Fixed

- Fix EIP-7702 contract signature validation on chains with odd-length hexadecimal ID ([#5563](https://github.com/MetaMask/core/pull/5563))
- Fix simulation of type-4 transactions ([#5552](https://github.com/MetaMask/core/pull/5552))
- Display incoming transactions in active tab ([#5487](https://github.com/MetaMask/core/pull/5487))
- Fix bug in `updateTransactionGasFees` affecting `txParams` gas updates when `enableTxParamsGasFeeUpdates` is enabled. ([#5539](https://github.com/MetaMask/core/pull/5539))

## [52.2.0]

### Added

- Add `gasFeeTokens` to `TransactionMeta` ([#5524](https://github.com/MetaMask/core/pull/5524))
  - Add `GasFeeToken` type.
  - Add `selectedGasFeeToken` to `TransactionMeta`.
  - Add `updateSelectedGasFeeToken` method.
- Support security validation of transaction batches ([#5526](https://github.com/MetaMask/core/pull/5526))
  - Add `ValidateSecurityRequest` type.
  - Add optional `securityAlertId` to `SecurityAlertResponse`.
  - Add optional `securityAlertId` to `TransactionBatchRequest`.
  - Add optional `validateSecurity` callback to `TransactionBatchRequest`.
- Support publish batch hook ([#5401](https://github.com/MetaMask/core/pull/5401))
  - Add `hooks.publishBatch` option to constructor.
  - Add `updateBatchTransactions` method.
  - Add `maxFeePerGas` and `maxPriorityFeePerGas` to `updateEditableParams` options.
  - Add types.
    - `PublishBatchHook`
    - `PublishBatchHookRequest`
    - `PublishBatchHookResult`
    - `PublishBatchHookTransaction`
    - `PublishHook`
    - `PublishHookResult`
  - Add optional properties to `TransactionMeta`.
    - `batchTransactions`
    - `disableGasBuffer`
  - Add optional properties to `BatchTransactionParams`.
    - `gas`
    - `maxFeePerGas`
    - `maxPriorityFeePerGas`
  - Add optional `existingTransaction` property to `TransactionBatchSingleRequest`.
  - Add optional `useHook` property to `TransactionBatchRequest`.

## [52.1.0]

### Added

- Add `enableTxParamsGasFeeUpdates` constructor option ([5394](https://github.com/MetaMask/core/pull/5394))
  - If not set it will default to `false`.
  - Automatically update gas fee properties in `txParams` when the `gasFeeEstimates` are updated via polling.

### Fixed

- Fix gas estimation for type 4 transactions ([#5519](https://github.com/MetaMask/core/pull/5519))

## [52.0.0]

### Changed

- **BREAKING:** Remove `chainIds` argument from incoming transaction methods ([#5436](https://github.com/MetaMask/core/pull/5436))
  - `startIncomingTransactionPolling`
  - `stopIncomingTransactionPolling`
  - `updateIncomingTransactions`

## [51.0.0]

### Changed

- **BREAKING:** Bump peer dependency `@metamask/accounts-controller` to `^27.0.0` ([#5507](https://github.com/MetaMask/core/pull/5507))
- **BREAKING:** Bump peer dependency `@metamask/gas-fee-controller` to `^23.0.0` ([#5507](https://github.com/MetaMask/core/pull/5507))
- **BREAKING:** Bump peer dependency `@metamask/network-controller` to `^23.0.0` ([#5507](https://github.com/MetaMask/core/pull/5507))

## [50.0.0]

### Added

- Add additional metadata for batch metrics ([#5488](https://github.com/MetaMask/core/pull/5488))
  - Add `delegationAddress` to `TransactionMeta`.
  - Add `NestedTransactionMetadata` type containing `BatchTransactionParams` and `type`.
  - Add optional `type` to `TransactionBatchSingleRequest`.
- Verify EIP-7702 contract address using signatures ([#5472](https://github.com/MetaMask/core/pull/5472))
  - Add optional `publicKeyEIP7702` property to constructor.
  - Add dependency on `^5.7.0` of `@ethersproject/wallet`.

### Changed

- **BREAKING:** Bump `@metamask/accounts-controller` peer dependency to `^26.1.0` ([#5481](https://github.com/MetaMask/core/pull/5481))
- **BREAKING:** Add additional metadata for batch metrics ([#5488](https://github.com/MetaMask/core/pull/5488))
  - Change `error` in `TransactionMeta` to optional for all statuses.
  - Change `nestedTransactions` in `TransactionMeta` to array of `NestedTransactionMetadata`.
- Throw if `addTransactionBatch` called with external origin and size limit exceeded ([#5489](https://github.com/MetaMask/core/pull/5489))
- Verify EIP-7702 contract address using signatures ([#5472](https://github.com/MetaMask/core/pull/5472))
  - Use new `contracts` property from feature flags instead of `contractAddresses`.

## [49.0.0]

### Added

- Add `revertDelegation` to `TransactionType` ([#5468](https://github.com/MetaMask/core/pull/5468))
- Add optional batch ID to metadata ([#5462](https://github.com/MetaMask/core/pull/5462))
  - Add optional `batchId` property to `TransactionMeta`.
  - Add optional `transactionHash` to `TransactionReceipt`.
  - Add optional `data` to `Log`.
  - Add optional `batchId` to `TransactionBatchRequest`.
  - Add optional `batchId` to `addTransaction` options.
  - Throw if `batchId` already exists on a transaction.

### Changed

- **BREAKING:** Add optional batch ID to metadata ([#5462](https://github.com/MetaMask/core/pull/5462))
  - Change `batchId` in `TransactionBatchResult` to `Hex`.
  - Return `batchId` from `addTransactionBatch` if provided.
  - Generate random batch ID if no `batchId` provided.

## [48.2.0]

### Changed

- Normalize gas limit using `gas` and `gasLimit` properties ([#5396](https://github.com/MetaMask/core/pull/5396))

## [48.1.0]

### Changed

- Prevent external transactions to internal accounts if `data` included ([#5418](https://github.com/MetaMask/core/pull/5418))

## [48.0.0]

### Changed

- **BREAKING:** Bump `@metamask/accounts-controller` peer dependency to `^26.0.0` ([#5439](https://github.com/MetaMask/core/pull/5439))
- **BREAKING:** Bump `@ethereumjs/util` from `^8.1.0` to `^9.1.0` ([#5347](https://github.com/MetaMask/core/pull/5347))

## [47.0.0]

### Added

- Persist user rejection optional data in rejected error ([#5355](https://github.com/MetaMask/core/pull/5355))
- Add `updateAtomicBatchData` method ([#5380](https://github.com/MetaMask/core/pull/5380))
- Support atomic batch transactions ([#5306](https://github.com/MetaMask/core/pull/5306))
  - Add methods:
    - `addTransactionBatch`
    - `isAtomicBatchSupported`
  - Add `batch` to `TransactionType`.
  - Add `nestedTransactions` to `TransactionMeta`.
  - Add new types:
    - `BatchTransactionParams`
    - `TransactionBatchSingleRequest`
    - `TransactionBatchRequest`
    - `TransactionBatchResult`
  - Add dependency on `@metamask/remote-feature-flag-controller:^1.4.0`.

### Changed

- **BREAKING:** Bump `@metamask/accounts-controller` peer dependency to `^25.0.0` ([#5426](https://github.com/MetaMask/core/pull/5426))
- **BREAKING**: Require messenger permissions for `KeyringController:signEip7702Authorization` action ([#5410](https://github.com/MetaMask/core/pull/5410))
- **BREAKING:** Support atomic batch transactions ([#5306](https://github.com/MetaMask/core/pull/5306))
  - Require `AccountsController:getState` action permission in messenger.
  - Require `RemoteFeatureFlagController:getState` action permission in messenger.
- Bump `@metamask/utils` from `^11.1.0` to `^11.2.0` ([#5301](https://github.com/MetaMask/core/pull/5301))
- Throw if `addTransactionBatch` is called with any nested transaction with `to` matching internal account ([#5369](https://github.com/MetaMask/core/pull/5369))

## [46.0.0]

### Added

- Adds ability of re-simulating transaction depending on the `isActive` property on `transactionMeta` ([#5189](https://github.com/MetaMask/core/pull/5189))
  - `isActive` property is expected to set by client.
  - Re-simulation of transactions will occur every 3 seconds if `isActive` is `true`.
- Adds `setTransactionActive` function to update the `isActive` property on `transactionMeta`. ([#5189](https://github.com/MetaMask/core/pull/5189))

### Changed

- **BREAKING:** Bump `@metamask/accounts-controller` peer dependency from `^23.0.0` to `^24.0.0` ([#5318](https://github.com/MetaMask/core/pull/5318))

## [45.1.0]

### Added

- Add support for EIP-7702 / type 4 transactions ([#5285](https://github.com/MetaMask/core/pull/5285))
  - Add `setCode` to `TransactionEnvelopeType`.
  - Add `authorizationList` to `TransactionParams`.
  - Export `Authorization` and `AuthorizationList` types.

### Changed

- The TransactionController messenger must now allow the `KeyringController:signAuthorization` action ([#5285](https://github.com/MetaMask/core/pull/5285))
- Bump `@metamask/base-controller` from `^7.1.1` to `^8.0.0` ([#5305](https://github.com/MetaMask/core/pull/5305))
- Bump `ethereumjs/tx` from `^4.2.0` to `^5.4.0` ([#5285](https://github.com/MetaMask/core/pull/5285))
- Bump `ethereumjs/common` from `^3.2.0` to `^4.5.0` ([#5285](https://github.com/MetaMask/core/pull/5285))

## [45.0.0]

### Changed

- **BREAKING:** Bump `@metamask/accounts-controller` peer dependency from `^22.0.0` to `^23.0.0` ([#5292](https://github.com/MetaMask/core/pull/5292))

## [44.1.0]

### Changed

- Rename `ControllerMessenger` to `Messenger` ([#5234](https://github.com/MetaMask/core/pull/5234))
- Bump `@metamask/utils` from `^11.0.1` to `^11.1.0` ([#5223](https://github.com/MetaMask/core/pull/5223))

### Fixed

- Prevent transaction resubmit on multiple endpoints ([#5262](https://github.com/MetaMask/core/pull/5262))

## [44.0.0]

### Changed

- **BREAKING:** Bump `@metamask/accounts-controller` peer dependency from `^21.0.0` to `^22.0.0` ([#5218](https://github.com/MetaMask/core/pull/5218))

## [43.0.0]

### Added

- Add `gasLimitNoBuffer` property to `TransactionMeta` type ([#5113](https://github.com/MetaMask/core/pull/5113))
  - `gasLimitNoBuffer` is the estimated gas for the transaction without any buffer applied.

### Changed

- **BREAKING:** Bump `@metamask/accounts-controller` peer dependency from `^20.0.0` to `^21.0.0` ([#5140](https://github.com/MetaMask/core/pull/5140))
- Bump `@metamask/base-controller` from `7.1.0` to `^7.1.1` ([#5135](https://github.com/MetaMask/core/pull/5135))

## [42.1.0]

### Added

- Validate `gas` and `gasLimit` are hexadecimal strings ([#5093](https://github.com/MetaMask/core/pull/5093))

### Changed

- Bump `@metamask/base-controller` from `^7.0.0` to `^7.1.0` ([#5079](https://github.com/MetaMask/core/pull/5079))
- Bump `@metamask/utils` to `^11.0.1` and `@metamask/rpc-errors` to `^7.0.2` ([#5080](https://github.com/MetaMask/core/pull/5080))

## [42.0.0]

### Added

- Retrieve incoming transactions using Accounts API ([#4927](https://github.com/MetaMask/core/pull/4927))
  - Add `INCOMING_TRANSACTIONS_SUPPORTED_CHAIN_IDS` constant.

### Changed

- **BREAKING:** Retrieve incoming transactions using Accounts API ([#4927](https://github.com/MetaMask/core/pull/4927))
  - Rename `TransactionControllerIncomingTransactionBlockReceivedEvent` to `TransactionControllerIncomingTransactionsReceivedEvent`.
  - Replace `networkClientIds` argument with `chainIds` in following methods:
    - `startIncomingTransactionPolling`
    - `stopIncomingTransactionPolling`
    - `updateIncomingTransactions`
- Bump `@metamask/eth-block-tracker` from `^11.0.2` to `^11.0.3` ([#5025](https://github.com/MetaMask/core/pull/5025))

### Removed

- **BREAKING:** Retrieve incoming transactions using Accounts API ([#4927](https://github.com/MetaMask/core/pull/4927))
  - Remove `ETHERSCAN_SUPPORTED_NETWORKS` constant.
  - Remove types:
    - `EtherscanTransactionMeta`
    - `RemoteTransactionSource`
    - `RemoteTransactionSourceRequest`

## [41.1.0]

### Added

- Add optional `destinationChainId` property to `TransactionMeta` to facilitate Bridge transactions ([#4988](https://github.com/MetaMask/core/pull/4988))

### Changed

- Bump `@metamask/controller-utils` from `^11.4.3` to `^11.4.4` ([#5012](https://github.com/MetaMask/core/pull/5012))

### Fixed

- Make implicit peer dependencies explicit ([#4974](https://github.com/MetaMask/core/pull/4974))
  - Add the following packages as peer dependencies of this package to satisfy peer dependency requirements from other dependencies:
    - `@babel/runtime` `^7.0.0` (required by `@metamask/ethjs-provider-http`)
    - `@metamask/eth-block-tracker` `>=9` (required by `@metamask/nonce-tracker`)
  - These dependencies really should be present in projects that consume this package (e.g. MetaMask clients), and this change ensures that they now are.
  - Furthermore, we are assuming that clients already use these dependencies, since otherwise it would be impossible to consume this package in its entirety or even create a working build. Hence, the addition of these peer dependencies is really a formality and should not be breaking.
- Correct ESM-compatible build so that imports of the following packages that re-export other modules via `export *` are no longer corrupted: ([#5011](https://github.com/MetaMask/core/pull/5011))
  - `@ethereumjs/common`
  - `@ethereumjs/util`
  - `@metamask/eth-query`
  - `bn.js`
  - `fast-json-patch`
  - `lodash`

## [41.0.0]

### Added

- **BREAKING:** Remove global network usage ([#4920](https://github.com/MetaMask/core/pull/4920))
  - Add required `networkClientId` argument to `handleMethodData` method.

### Changed

- **BREAKING:** Remove global network usage ([#4920](https://github.com/MetaMask/core/pull/4920))
  - Require `networkClientId` option in `addTransaction` method.
  - Require `networkClientId` property in `TransactionMeta` type.
  - Change `wipeTransactions` method arguments to optional object containing `address` and `chainId` properties.
  - Require `networkClientId` argument in `estimateGas`, `estimateGasBuffered` and `getNonceLock` methods.

### Removed

- **BREAKING:** Remove global network usage ([#4920](https://github.com/MetaMask/core/pull/4920))
  - Remove the `blockTracker`, `isMultichainEnabled`, `onNetworkStateChange` and `provider` constructor options.
  - Remove `filterToCurrentNetwork` option from `getTransactions` method.

## [40.1.0]

### Added

- Add `firstTimeInteraction` to transaction meta ([#4895](https://github.com/MetaMask/core/pull/4895))
  - This is a boolean value that indicates whether the transaction is the first time the user has interacted with it.
- Add `isFirstTimeInteractionEnabled` callback constructor option ([#4895](https://github.com/MetaMask/core/pull/4895))
  - This is a function that returns a boolean value indicating whether the first time interaction check should be enabled.

## [40.0.0]

### Changed

- **BREAKING:** Bump `@metamask/accounts-controller` peer dependency from `^19.0.0` to `^20.0.0` ([#4195](https://github.com/MetaMask/core/pull/4956))

## [39.1.0]

### Changed

- Temporarily increase the pending transaction polling rate when polling starts ([#4917](https://github.com/MetaMask/core/pull/4917))
  - Poll every 3 seconds up to ten times, then poll on each new block.

## [39.0.0]

### Changed

- **BREAKING:** Bump peer dependency `@metamask/accounts-controller` from `^18.0.0` to `^19.0.0` ([#4915](https://github.com/MetaMask/core/pull/4915))
- Bump `@metamask/controller-utils` from `^11.4.2` to `^11.4.3` ([#4915](https://github.com/MetaMask/core/pull/4915))

## [38.3.0]

### Added

- Validate gas fee properties to ensure they are valid hexadecimal strings ([#4854](https://github.com/MetaMask/core/pull/4854))

### Fixed

- Fix gas limit estimation on new transactions and via `estimateGas` and `estimateGasBuffered` methods ([#4897](https://github.com/MetaMask/core/pull/4897))

## [38.2.0]

### Added

- Add staking transaction types ([#4874](https://github.com/MetaMask/core/pull/4874))
  - `stakingClaim`
  - `stakingDeposit`
  - `stakingUnstake`

### Changed

- Bump `@metamask/controller-utils` from `^11.4.1` to `^11.4.2` ([#4870](https://github.com/MetaMask/core/pull/4870))
- Bump `@metamask/accounts-controller` from `^18.2.2` to `^18.2.3` ([#4870](https://github.com/MetaMask/core/pull/4870))
- Bump `@metamask/network-controller` from `^22.0.0` to `^22.0.1` ([#4870](https://github.com/MetaMask/core/pull/4870))

## [38.1.0]

### Added

- Automatically re-simulate transactions based on security criteria ([#4792](https://github.com/MetaMask/core/pull/4792))
  - If the security provider marks the transaction as malicious.
  - If the simulated native balance change does not match the `value`.
  - Set new `isUpdatedAfterSecurityCheck` property to `true` if the subsequent simulation response has changed.

### Changed

- Bump `@metamask/eth-json-rpc-provider` from `^4.1.5` to `^4.1.6` ([#4862](https://github.com/MetaMask/core/pull/4862))
- Bump `@metamask/approval-controller` from `^7.1.0` to `^7.1.1` ([#4862](https://github.com/MetaMask/core/pull/4862))
- Bump `@metamask/controller-utils` from `^11.4.0` to `^11.4.1` ([#4862](https://github.com/MetaMask/core/pull/4862))
- Bump `@metamask/base-controller` from `7.0.1` to `^7.0.2` ([#4862](https://github.com/MetaMask/core/pull/4862))

## [38.0.0]

### Changed

- **BREAKING:** Bump `@metamask/gas-fee-controller` peer dependency from `^20.0.0` to `^21.0.0` ([#4810](https://github.com/MetaMask/core/pull/4810))
- **BREAKING:** Bump `@metamask/network-controller` peer dependency from `^21.0.0` to `^22.0.0` ([#4841](https://github.com/MetaMask/core/pull/4841))
- Bump `@metamask/controller-utils` to `^11.4.0` ([#4834](https://github.com/MetaMask/core/pull/4834))
- Bump `@metamask/rpc-errors` to `^7.0.1` ([#4831](https://github.com/MetaMask/core/pull/4831))
- Bump `@metamask/utils` to `^10.0.0` ([#4831](https://github.com/MetaMask/core/pull/4831))

## [37.3.0]

### Added

- Add types for bridge transactions ([#4714](https://github.com/MetaMask/core/pull/4714))

### Changed

- Reduce gas limit fallback from 95% to 35% of the block gas limit on failed gas limit estimations ([#4739](https://github.com/MetaMask/core/pull/4739))

### Fixed

- Use contract ABIs to decode the token balance responses ([#4775](https://github.com/MetaMask/core/pull/4775))

## [37.2.0]

### Added

- Add optional `incomingTransactions.etherscanApiKeysByChainId` constructor property to support API keys in requests to Etherscan ([#4748](https://github.com/MetaMask/core/pull/4748))

### Fixed

- Cleanup transactions only during initialisation ([#4753](https://github.com/MetaMask/core/pull/4753))
- Remove `gasPrice` from requests to `linea_estimateGas` ([#4737](https://github.com/MetaMask/core/pull/4737))

## [37.1.0]

### Added

- Populate `submitHistory` in state when submitting transactions to network ([#4706](https://github.com/MetaMask/core/pull/4706))
- Export `CHAIN_IDS`, `ETHERSCAN_SUPPORTED_NETWORKS` and `SPEED_UP_RATE` constants ([#4706](https://github.com/MetaMask/core/pull/4706))

### Changed

- Make `getPermittedAccounts` constructor callback optional ([#4706](https://github.com/MetaMask/core/pull/4706))
- Bump accounts related packages ([#4713](https://github.com/MetaMask/core/pull/4713)), ([#4728](https://github.com/MetaMask/core/pull/4728))
  - Those packages are now built slightly differently and are part of the [accounts monorepo](https://github.com/MetaMask/accounts).
  - Bump `@metamask/keyring-api` from `^8.1.0` to `^8.1.4`

## [37.0.0]

### Changed

- Remove unapproved transactions during initialisation ([#4658](https://github.com/MetaMask/core/pull/4658))
- Fail approved and signed transactions during initialisation ([#4658](https://github.com/MetaMask/core/pull/4658))
- Remove `TraceContext`, `TraceRequest`, and `TraceCallback` types ([#4655](https://github.com/MetaMask/core/pull/4655))
  - These were moved to `@metamask/controller-utils`.

### Removed

- **BREAKING:** Remove `initApprovals` method ([#4658](https://github.com/MetaMask/core/pull/4658))
- **BREAKING:** Remove `beforeApproveOnInit` hook ([#4658](https://github.com/MetaMask/core/pull/4658))

### Fixed

- Produce and export ESM-compatible TypeScript type declaration files in addition to CommonJS-compatible declaration files ([#4648](https://github.com/MetaMask/core/pull/4648))
  - Previously, this package shipped with only one variant of type declaration
    files, and these files were only CommonJS-compatible, and the `exports`
    field in `package.json` linked to these files. This is an anti-pattern and
    was rightfully flagged by the
    ["Are the Types Wrong?"](https://arethetypeswrong.github.io/) tool as
    ["masquerading as CJS"](https://github.com/arethetypeswrong/arethetypeswrong.github.io/blob/main/docs/problems/FalseCJS.md).
    All of the ATTW checks now pass.
- Remove chunk files ([#4648](https://github.com/MetaMask/core/pull/4648)).
  - Previously, the build tool we used to generate JavaScript files extracted
    common code to "chunk" files. While this was intended to make this package
    more tree-shakeable, it also made debugging more difficult for our
    development teams. These chunk files are no longer present.

## [36.1.0]

### Added

- Add missing `TransactionControllerOptions` type in package-level export ([#4683](https://github.com/MetaMask/core/pull/4683))

## [36.0.0]

### Changed

- **BREAKING:** Bump devDependency and peerDependency `@metamask/network-controller` from `^20.0.0` to `^21.0.0` ([#4651](https://github.com/MetaMask/core/pull/4651))
- **BREAKING:** Bump devDependency and peerDependency `@metamask/gas-fee-controller` from `^19.0.0` to `^20.0.0` ( [#4651](https://github.com/MetaMask/core/pull/4651))
- Bump `@metamask/base-controller` from `^6.0.3` to `^7.0.0` ([#4643](https://github.com/MetaMask/core/pull/4643))
- Bump `@metamask/controller-utils` from `^11.0.2` to `^11.2.0` ([#4639](https://github.com/MetaMask/core/pull/4639), [#4651](https://github.com/MetaMask/core/pull/4651))

## [35.2.0]

### Added

- Add tracing infrastructure ([#4575](https://github.com/MetaMask/core/pull/4575))
  - Add optional `trace` callback to constructor.
  - Add optional `traceContext` option to `addTransaction` method.
  - Add initial tracing of transaction lifecycle.

### Changed

- Bump `@metamask/base-controller` from `^6.0.2` to `^6.0.3` ([#4625](https://github.com/MetaMask/core/pull/4625))
- Bump `@metamask/network-controller` from `^20.1.0` to `^20.2.0` ([#4618](https://github.com/MetaMask/core/pull/4618))
- Bump `@metamask/eth-json-rpc-provider` from `^4.1.2` to `^4.1.3` ([#4607](https://github.com/MetaMask/core/pull/4607))

### Removed

- Remove validation of `gasValues` passed to `speedUpTransaction` and `stopTransaction` methods ([#4617](https://github.com/MetaMask/core/pull/4617))

## [35.1.1]

### Changed

- Upgrade TypeScript version from `~5.0.4` to `~5.2.2` ([#4576](https://github.com/MetaMask/core/pull/4576), [#4584](https://github.com/MetaMask/core/pull/4584))

### Fixed

- Fix gaps in transaction validation and async error logging ([#4596](https://github.com/MetaMask/core/pull/4596))
- Upgrade `@metamask/nonce-tracker` from v5 to v6 ([#4591](https://github.com/MetaMask/core/pull/4591))

## [35.1.0]

### Added

- Add `DISPLAYED_TRANSACTION_HISTORY_PATHS` constant, representing the transaction history paths that may be used for display ([#4555](https://github.com/MetaMask/core/pull/4555))
  - This was exported so that it might be used to ensure display logic and internal history logic remains in-sync.
  - Any paths listed here will have their timestamps preserved. Unlisted paths may be compressed by the controller to minimize history size, losing the timestamp.
- Add `MAX_TRANSACTION_HISTORY_LENGTH` constant, representing the expected maximum size of the `history` property for a given transaction ([#4555](https://github.com/MetaMask/core/pull/4555))
  - Note that this is not strictly enforced, the length may exceed this number of all entries are "displayed" entries, but we expect this to be extremely improbable in practice.

### Fixed

- Prevent transaction history from growing endlessly in size ([#4555](https://github.com/MetaMask/core/pull/4555))

## [35.0.1]

### Changed

- **BREAKING:** Bump peerDependency `@metamask/accounts-controller` from `^17.0.0` to `^18.0.0` ([#4548](https://github.com/MetaMask/core/pull/4548))
- Remove `@metamask/accounts-controller`, `@metamask/approval-controller`, `@metamask/gas-fee-controller`, and `@metamask/network-controller` dependencies [#4556](https://github.com/MetaMask/core/pull/4556)
  - These were listed under `peerDependencies` already, so they were redundant as dependencies.
- Upgrade TypeScript version to `~5.0.4` and set `moduleResolution` option to `Node16` ([#3645](https://github.com/MetaMask/core/pull/3645))
- Bump `@metamask/base-controller` from `^6.0.0` to `^6.0.2` ([#4517](https://github.com/MetaMask/core/pull/4517), [#4544](https://github.com/MetaMask/core/pull/4544))
- Bump `@metamask/controller-utils` from `^11.0.0` to `^11.0.2` ([#4517](https://github.com/MetaMask/core/pull/4517), [#4544](https://github.com/MetaMask/core/pull/4544))
- Bump `@metamask/rpc-errors` from `^6.2.1` to `^6.3.1` ([#4516](https://github.com/MetaMask/core/pull/4516))
- Bump `@metamask/utils` from `^8.3.0` to `^9.1.0` ([#4516](https://github.com/MetaMask/core/pull/4516), [#4529](https://github.com/MetaMask/core/pull/4529))

### Fixed

- Fix simulation data parsing logic to avoid failed simulations creating `ApprovalForAll` events ([#4512](https://github.com/MetaMask/core/pull/4512))

## [35.0.0]

### Changed

- **BREAKING:** Bump peerDependency `@metamask/network-controller` to `^20.0.0` ([#4508](https://github.com/MetaMask/core/pull/4508))
- **BREAKING:** Bump peerDependency `@metamask/gas-fee-controller` to `^19.0.0` ([#4508](https://github.com/MetaMask/core/pull/4508))

## [34.0.0]

### Changed

- **BREAKING:** Bump dependency and peer dependency `@metamask/gas-fee-controller` to `^18.0.0` ([#4498](https://github.com/MetaMask/core/pull/4498))
- Bump dependency `@metamask/accounts-controller` to `^17.2.0` ([#4498](https://github.com/MetaMask/core/pull/4498))

## [33.0.1]

### Changed

- Document TransactionStatus enum ([#4380](https://github.com/MetaMask/core/pull/4380))
- Bump `@metamask/accounts-controller` to `^17.1.0` ([#4460](https://github.com/MetaMask/core/pull/4460))

## [33.0.0]

### Changed

- **BREAKING:** The `TransactionController` messenger must now allow the `AccountsController:getSelectedAccount` action ([#4244](https://github.com/MetaMask/core/pull/4244))
- **BREAKING:** `getCurrentAccount` returns an `InternalAccount` instead of a `string` in the `IncomingTransactionHelper` ([#4244](https://github.com/MetaMask/core/pull/4244))
- **BREAKING:** Bump dependency and peer dependency `@metamask/accounts-controller` to `^17.0.0` ([#4413](https://github.com/MetaMask/core/pull/4413))
- Bump `@metamask/eth-snap-keyring` to `^4.3.1` ([#4405](https://github.com/MetaMask/core/pull/4405))
- Bump `@metamask/keyring-api` to `^8.0.0` ([#4405](https://github.com/MetaMask/core/pull/4405))

### Removed

- **BREAKING:** Remove `getSelectedAddress` option from `TransactionController` ([#4244](https://github.com/MetaMask/core/pull/4244))
  - The AccountsController is used to get the currently selected address automatically.

### Fixed

- `MultichainTrackingHelper.getEthQuery` now returns global `ethQuery` with ([#4390](https://github.com/MetaMask/core/pull/4390))
- Support skipping updates to the simulation history for clients with disabled history ([#4349](https://github.com/MetaMask/core/pull/4349))

## [32.0.0]

### Changed

- **BREAKING:** Bump minimum Node version to 18.18 ([#3611](https://github.com/MetaMask/core/pull/3611))
- **BREAKING:** Bump dependency and peer dependency `@metamask/approval-controller` to `^7.0.0` ([#4352](https://github.com/MetaMask/core/pull/4352))
- **BREAKING:** Bump dependency and peer dependency `@metamask/gas-fee-controller` to `^17.0.0` ([#4352](https://github.com/MetaMask/core/pull/4352))
- **BREAKING:** Bump dependency and peer dependency `@metamask/network-controller` to `^19.0.0` ([#4352](https://github.com/MetaMask/core/pull/4352))
- Bump `@metamask/base-controller` to `^6.0.0` ([#4352](https://github.com/MetaMask/core/pull/4352))
- Bump `@metamask/controller-utils` to `^11.0.0` ([#4352](https://github.com/MetaMask/core/pull/4352))

## [31.0.0]

### Changed

- **BREAKING:** Bump dependency and peer dependency `@metamask/approval-controller` to `^6.0.2` ([#4342](https://github.com/MetaMask/core/pull/4342))
- **BREAKING:** Bump dependency and peer dependency `@metamask/gas-fee-controller` to `^16.0.0` ([#4342](https://github.com/MetaMask/core/pull/4342))
- **BREAKING:** Bump dependency and peer dependency `@metamask/network-controller` to `^18.1.3` ([#4342](https://github.com/MetaMask/core/pull/4342))
- Bump `async-mutex` to `^0.5.0` ([#4335](https://github.com/MetaMask/core/pull/4335))
- Bump `@metamask/controller-utils` to `^10.0.0` ([#4342](https://github.com/MetaMask/core/pull/4342))

### Removed

- **BREAKING:** Remove `sign` from `TransactionType` ([#4319](https://github.com/MetaMask/core/pull/4319))
  - This represented an `eth_sign` transaction, but support for that RPC method is being removed, so this is no longer needed.

### Fixed

- Pass an unfrozen transaction to the `afterSign` hook so that it is able to modify the transaction ([#4343](https://github.com/MetaMask/core/pull/4343))

## [30.0.0]

### Fixed

- **BREAKING**: Update from `nonce-tracker@^3.0.0` to `@metamask/nonce-tracker@^5.0.0` to mitigate issue with redundant polling loops in block tracker. ([#4309](https://github.com/MetaMask/core/pull/4309))
  - The constructor now expects the `blockTracker` option being an instance of `@metamask/eth-block-tracker` instead of`eth-block-tracker`.

## [29.1.0]

### Changed

- handle Swap+Send transactions as Swaps transactions sub-category; add typing ([#4298](https://github.com/MetaMask/core/pull/4298))

## [29.0.2]

### Fixed

- fix incorrect token balance changes for simulations of multiple tokens that include an NFT mint ([#4290](https://github.com/MetaMask/core/pull/4290))

## [29.0.1]

### Changed

- Bump `@metamask/gas-fee-controller` to `^15.1.2` ([#4275](https://github.com/MetaMask/core/pull/4275))

### Fixed

- approveTransaction was throwing away the raw signed transaction that signTransaction was adding to the metadata.
  This was causing some transaction with low gas to appear as "failed" when in fact they were still pending. ([#4255](https://github.com/MetaMask/core/pull/4255))

## [29.0.0]

### Added

- Add `estimateGasFee` method ([#4216](https://github.com/MetaMask/core/pull/4216))
  - Add `TestGasFeeFlow` that is activated by optional `testGasFeeFlows` constructor option.
  - Add related types:
    - `FeeMarketGasFeeEstimateForLevel`
    - `FeeMarketGasFeeEstimates`
    - `GasFeeEstimates`
    - `GasFeeEstimateLevel`
    - `GasFeeEstimateType`
    - `GasPriceGasFeeEstimates`
    - `LegacyGasFeeEstimates`

### Changed

- **BREAKING:** Update `GasFeeEstimates` type to support alternate estimate types ([#4216](https://github.com/MetaMask/core/pull/4216))
- Bump `@metamask/base-controller` to `^5.0.2` ([#4232](https://github.com/MetaMask/core/pull/4232))
- Bump `@metamask/approval-controller` to `^6.0.2` ([#4234](https://github.com/MetaMask/core/pull/4234))
- Bump `@metamask/gas-fee-controller` to `^15.1.1` ([#4234](https://github.com/MetaMask/core/pull/4234))

### Removed

- **BREAKING:** Remove `gasFeeControllerEstimateType` property from `mergeGasFeeEstimates` function ([#4216](https://github.com/MetaMask/core/pull/4216))

## [28.1.1]

### Changed

- Bump `@metamask/gas-fee-controller` to ^15.1.0 ([#4220](https://github.com/MetaMask/core/pull/4220))

### Fixed

- Fixed simulating minting NFTs where the nft owner was checked before minting, causing a revert. ([#4217](https://github.com/MetaMask/core/pull/4217))

## [28.1.0]

### Added

- Support retrieval of layer 1 gas fees on Scroll networks ([#4155](https://github.com/MetaMask/core/pull/4155))

## [28.0.0]

### Changed

- **BREAKING:** Change `getLayer1GasFee` arguments to a request object ([#4149](https://github.com/MetaMask/core/pull/4149))

### Fixed

- Fix automatic update of layer 1 gas fee after interval ([#4149](https://github.com/MetaMask/core/pull/4149))

## [27.0.1]

### Fixed

- Include wrapped ERC-20 and legacy ERC-721 tokens in simulation balance changes ([#4122](https://github.com/MetaMask/core/pull/4122))

## [27.0.0]

### Changed

- **BREAKING:** Change `pendingTransactions.isResubmitEnabled` from optional `boolean` to optional callback ([#4113](https://github.com/MetaMask/core/pull/4113))

### Fixed

- Check pending transactions on startup ([#4113](https://github.com/MetaMask/core/pull/4113))

## [26.0.0]

### Added

- Run `OptimismLayer1GasFeeFlow` on Optimism stack based transactions in order to add `layer1GasFee` property to transaction meta. ([#4055](https://github.com/MetaMask/core/pull/4055))
- Add `getLayer1GasFee` method to `TransactionController` to get the layer 1 gas fee for the given transaction params ([#4055](https://github.com/MetaMask/core/pull/4055))
- Add `SimulationErrorCode` enum ([#4106](https://github.com/MetaMask/core/pull/4106))

### Changed

- **BREAKING:** Bump peer dependency `@metamask/gas-fee-controller` to `^15.0.0` ([#4121](https://github.com/MetaMask/core/pull/4121))
- Update `addTransaction` to skip simulation if `requireApproval` is specified as `false` ([#4106](https://github.com/MetaMask/core/pull/4106))
- Provide simulation error code in locally generated errors (under the `code` property) ([#4106](https://github.com/MetaMask/core/pull/4106))
- Add dependency `@ethersproject/contracts` `^5.7.0` ([#4055](https://github.com/MetaMask/core/pull/4055))
- Add dependency `@ethersproject/providers` `^5.7.0` ([#4055](https://github.com/MetaMask/core/pull/4055))
- Bump dependency `@metamask/network-controller` to `^18.1.0` ([#4121](https://github.com/MetaMask/core/pull/4121))

### Removed

- **BREAKING**: Remove `isReverted` property from `SimulationError` type. ([#4106](https://github.com/MetaMask/core/pull/4106))

## [25.3.0]

### Added

- Add support for transactions with type `increaseAllowance` ([#4069](https://github.com/MetaMask/core/pull/4069))
  - Also add "increaseAllowance" to `TransactionType` under `tokenMethodIncreaseAllowance`

### Changed

- Bump `@metamask/metamask-eth-abis` to `^3.1.1` ([#4069](https://github.com/MetaMask/core/pull/4069))

### Fixed

- Provide updated transaction metadata to publish hook ([#4101](https://github.com/MetaMask/core/pull/4101))

## [25.2.1]

### Changed

- Bump `TypeScript` version to `~4.9.5` ([#4084](https://github.com/MetaMask/core/pull/4084))

### Fixed

- Emit finished event for custodial transactions when updating status to `submitted` or `failed` ([#4092](https://github.com/MetaMask/core/pull/4092))

## [25.2.0]

### Added

- Add simulation types ([#4067](https://github.com/MetaMask/core/pull/4067))
  - SimulationBalanceChange
  - SimulationData
  - SimulationError
  - SimulationToken
  - SimulationTokenBalanceChange
  - SimulationTokenStandard

### Changed

- No longer wait for simulation to complete before creating approval request ([#4067](https://github.com/MetaMask/core/pull/4067))
- Automatically update simulation data if transaction parameters are updated ([#4067](https://github.com/MetaMask/core/pull/4067))
- Determine networks supporting simulation dynamically using API ([#4087](https://github.com/MetaMask/core/pull/4087))

## [25.1.0]

### Added

- Support `Layer1GasFeeFlows` and add `layer1GasFee` property to `TransactionMeta` ([#3944](https://github.com/MetaMask/core/pull/3944))

### Fixed

- Fix `types` field in `package.json` ([#4047](https://github.com/MetaMask/core/pull/4047))

## [25.0.0]

### Added

- **BREAKING**: Add ESM build ([#3998](https://github.com/MetaMask/core/pull/3998))
  - It's no longer possible to import files from `./dist` directly.
- Add new types for TransactionController messenger actions ([#3827](https://github.com/MetaMask/core/pull/3827))
  - `TransactionControllerActions`
  - `TransactionControllerGetStateAction`
- Add new types for TransactionController messenger events ([#3827](https://github.com/MetaMask/core/pull/3827))
  - `TransactionControllerEvents`
  - `TransactionControllerIncomingTransactionBlockReceivedEvent`
  - `TransactionControllerPostTransactionBalanceUpdatedEvent`
  - `TransactionControllerSpeedupTransactionAddedEvent`
  - `TransactionControllerStateChangeEvent`
  - `TransactionControllerTransactionApprovedEvent`
  - `TransactionControllerTransactionConfirmedEvent`
  - `TransactionControllerTransactionDroppedEvent`
  - `TransactionControllerTransactionFailedEvent`
  - `TransactionControllerTransactionFinishedEvent`
  - `TransactionControllerTransactionNewSwapApprovalEvent`
  - `TransactionControllerTransactionNewSwapEvent`
  - `TransactionControllerTransactionPublishingSkipped`
  - `TransactionControllerTransactionRejectedEvent`
  - `TransactionControllerTransactionStatusUpdatedEvent`
  - `TransactionControllerTransactionSubmittedEvent`
  - `TransactionControllerUnapprovedTransactionAddedEvent`
- Add optional `simulationData` property to `TransactionMeta` which will be automatically populated ([#4020](https://github.com/MetaMask/core/pull/4020))
- Add optional `isSimulationEnabled` constructor option to dynamically disable simulation ([#4020](https://github.com/MetaMask/core/pull/4020))
- Add support for Linea Sepolia (chain ID `0xe705`) ([#3995](https://github.com/MetaMask/core/pull/3995))

### Changed

- **BREAKING:** Change superclass of TransactionController from BaseController v1 to BaseController v2 ([#3827](https://github.com/MetaMask/core/pull/3827))
  - Instead of accepting three arguments, the constructor now takes a single options argument. All of the existing options that were supported in the second argument are now a part of this options object, including `messenger`; `state` (the previous third argument) is also an option.
- **BREAKING:** Rename `txHistoryLimit` option to `transactionHistoryLimit` ([#3827](https://github.com/MetaMask/core/pull/3827))
- **BREAKING:** Switch some type definitions from `interface` to `type` ([#3827](https://github.com/MetaMask/core/pull/3827))
  - These types are affected:
    - `DappSuggestedGasFees`
    - `Log`
    - `MethodData`
    - `TransactionControllerState` (formerly `TransactionState`)
    - `TransactionParams`
    - `TransactionReceipt`
  - This is a breaking change because type aliases have different behavior from interfaces. Specifically, the `Json` type in `@metamask/utils`, which BaseController v2 controller state must conform to, is not compatible with interfaces.
- **BREAKING:** Align `parsedRegistryMethod` in `MethodData` type with usage ([#3827](https://github.com/MetaMask/core/pull/3827))
  - The type of this is now `{ name: string; args: { type: string }[]; } | { name?: any; args?: any; }`, which is a `Json`-compatible version of a type found in `eth-method-registry`.
- **BREAKING:** Rename `TransactionState` to `TransactionControllerState` ([#3827](https://github.com/MetaMask/core/pull/3827))
  - This change aligns this controller with other MetaMask controllers.
- **BREAKING:** Update allowed events for the `TransactionControllerMessenger` ([#3827](https://github.com/MetaMask/core/pull/3827))
  - The restricted messenger must allow the following events:
    - `TransactionController:incomingTransactionBlockReceived`
    - `TransactionController:postTransactionBalanceUpdated`
    - `TransactionController:speedUpTransactionAdded`
    - `TransactionController:transactionApproved`
    - `TransactionController:transactionConfirmed`
    - `TransactionController:transactionDropped`
    - `TransactionController:transactionFinished`
    - `TransactionController:transactionFinished`
    - `TransactionController:transactionPublishingSkipped`
    - `TransactionController:transactionRejected`
    - `TransactionController:transactionStatusUpdated`
    - `TransactionController:transactionSubmitted`
    - `TransactionController:unapprovedTransactionAdded`
- **BREAKING:** Update `TransactionMeta` type to be compatible with `Json` ([#3827](https://github.com/MetaMask/core/pull/3827))
  - As dictated by BaseController v2, any types that are part of state need to be compatible with the `Json` type from `@metamask/utils`.
- **BREAKING:** Transform `rpc` property on transaction errors so they're JSON-encodable ([#3827](https://github.com/MetaMask/core/pull/3827))
  - This change also results in typing this property as `Json` instead of `unknown`, avoiding a "Type instantiation is excessively deep and possibly infinite" error when resolving the `TransactionControllerState` type.
- **BREAKING:** Bump dependency and peer dependency on `@metamask/approval-controller` to `^6.0.0` ([#4039](https://github.com/MetaMask/core/pull/4039))
- **BREAKING:** Bump dependency and peer dependency on `@metamask/gas-fee-controller` to `^14.0.0` ([#4039](https://github.com/MetaMask/core/pull/4039))
- **BREAKING:** Bump dependency and peer dependency on `@metamask/network-controller` to `^18.0.0` ([#4039](https://github.com/MetaMask/core/pull/4039))
- **BREAKING:** Bump `@metamask/base-controller` to `^5.0.0` ([#4039](https://github.com/MetaMask/core/pull/4039))
  - This version has a number of breaking changes. See the changelog for more.
- Add dependency on `@ethersproject/providers` `^5.7.0` ([#4020](https://github.com/MetaMask/core/pull/4020))
- Bump `@metamask/controller-utils` to `^9.0.0` ([#4039](https://github.com/MetaMask/core/pull/4039))

### Removed

- **BREAKING:** Remove `TransactionConfig` type ([#3827](https://github.com/MetaMask/core/pull/3827))
  - The properties in this type have been absorbed into `TransactionControllerOptions`.
- **BREAKING:** Remove `hub` property from TransactionController ([#3827](https://github.com/MetaMask/core/pull/3827))
  - TransactionController now fully makes use of its messenger object to announce various kinds of activities. Instead of subscribing to an event like this:
    ```
    transactionController.hub.on(eventName, ...)
    ```
    use this:
    ```
    messenger.subscribe('TransactionController:${eventName}', ...)
    ```
  - The complete list of renamed events are:
    - `incomingTransactionBlock` -> `TransactionController:incomingTransactionBlockReceived`
    - `post-transaction-balance-updated` -> `TransactionController:postTransactionBalanceUpdated`
    - `transaction-approved` -> `TransactionController:transactionApproved`
    - `transaction-confirmed` -> `TransactionController:transactionConfirmed`
    - `transaction-dropped` -> `TransactionController:transactionDropped`
    - `transaction-finished` -> `TransactionController:transactionFinished`
    - `transaction-rejected` -> `TransactionController:transactionRejected`
    - `transaction-status-update` -> `TransactionController:transactionStatusUpdated`
    - `transaction-submitted` -> `TransactionController:transactionSubmitted`
    - `unapprovedTransaction` -> `TransactionController:unapprovedTransactionAdded`
  - Some events announced the state of specific transactions. These have been removed. Instead, subscribe to the appropriate generic event and check for a specific transaction ID in your event handler:
    - `${transactionId}:finished` -> `TransactionController:transactionFinished`
    - `${transactionId}:speedup` -> `TransactionController:speedUpTransactionAdded`
    - `${transactionId}:publish-skip` -> `TransactionController:transactionPublishingSkipped`

### Fixed

- Fix various methods so that they no longer update transactions in state directly but only via `update` ([#3827](https://github.com/MetaMask/core/pull/3827))
  - `addTransaction`
  - `confirmExternalTransaction`
  - `speedUpTransaction`
  - `updateCustodialTransaction`
  - `updateSecurityAlertResponse`
  - `updateTransaction`
- Fix `handleMethodData` method to update state with an empty registry object instead of blowing up if registry could be found ([#3827](https://github.com/MetaMask/core/pull/3827))

## [24.0.0]

### Added

- Add `normalizeTransactionParams` method ([#3990](https://github.com/MetaMask/core/pull/3990))

### Changed

- **BREAKING**: Remove support for retrieving transactions via Etherscan for Optimism Goerli; add support for Optimism Sepolia instead ([#3999](https://github.com/MetaMask/core/pull/3999))
- Normalize `data` property into an even length hex string ([#3990](https://github.com/MetaMask/core/pull/3990))
- Bump `@metamask/approval-controller` to `^5.1.3` ([#4007](https://github.com/MetaMask/core/pull/4007))
- Bump `@metamask/controller-utils` to `^8.0.4` ([#4007](https://github.com/MetaMask/core/pull/4007))
- Bump `@metamask/gas-fee-controller` to `^13.0.2` ([#4007](https://github.com/MetaMask/core/pull/4007))
- Bump `@metamask/network-controller` to `^17.2.1` ([#4007](https://github.com/MetaMask/core/pull/4007))

## [23.1.0]

### Added

- Add `gasFeeEstimatesLoaded` property to `TransactionMeta` ([#3948](https://github.com/MetaMask/core/pull/3948))
- Add `gasFeeEstimates` property to `TransactionMeta` to be automatically populated on unapproved transactions ([#3913](https://github.com/MetaMask/core/pull/3913))

### Changed

- Use the `linea_estimateGas` RPC method to provide transaction specific gas fee estimates on Linea networks ([#3913](https://github.com/MetaMask/core/pull/3913))

## [23.0.0]

### Added

- **BREAKING:** Constructor now expects a `getNetworkClientRegistry` callback function ([#3643](https://github.com/MetaMask/core/pull/3643))
- **BREAKING:** Messenger now requires `NetworkController:stateChange` to be an allowed event ([#3643](https://github.com/MetaMask/core/pull/3643))
- **BREAKING:** Messenger now requires `NetworkController:findNetworkClientByChainId` and `NetworkController:getNetworkClientById` actions ([#3643](https://github.com/MetaMask/core/pull/3643))
- Adds a feature flag parameter `isMultichainEnabled` passed via the constructor (and defaulted to false), which when passed a truthy value will enable the controller to submit, process, and track transactions concurrently on multiple networks. ([#3643](https://github.com/MetaMask/core/pull/3643))
- Adds `destroy()` method that stops/removes internal polling and listeners ([#3643](https://github.com/MetaMask/core/pull/3643))
- Adds `stopAllIncomingTransactionPolling()` method that stops polling Etherscan for transaction updates relevant to the currently selected network.
  - When called with the `isMultichainEnabled` feature flag on, also stops polling Etherscan for transaction updates relevant to each currently polled networkClientId. ([#3643](https://github.com/MetaMask/core/pull/3643))
- Exports `PendingTransactionOptions` type ([#3643](https://github.com/MetaMask/core/pull/3643))
- Exports `TransactionControllerOptions` type ([#3643](https://github.com/MetaMask/core/pull/3643))

### Changed

- **BREAKING:** `approveTransactionsWithSameNonce()` now requires `chainId` to be populated in for each TransactionParams that is passed ([#3643](https://github.com/MetaMask/core/pull/3643))
- `addTransaction()` now accepts optional `networkClientId` in its options param which specifies the network client that the transaction will be processed with during its lifecycle if the `isMultichainEnabled` feature flag is on ([#3643](https://github.com/MetaMask/core/pull/3643))
  - when called with the `isMultichainEnabled` feature flag off, passing in a networkClientId will cause an error to be thrown.
- `estimateGas()` now accepts optional networkClientId as its last param which specifies the network client that should be used to estimate the required gas for the given transaction ([#3643](https://github.com/MetaMask/core/pull/3643))
  - when called with the `isMultichainEnabled` feature flag is off, the networkClientId param is ignored and the global network client will be used instead.
- `estimateGasBuffered()` now accepts optional networkClientId as its last param which specifies the network client that should be used to estimate the required gas plus buffer for the given transaction ([#3643](https://github.com/MetaMask/core/pull/3643))
  - when called with the `isMultichainEnabled` feature flag is off, the networkClientId param is ignored and the global network client will be used instead.
- `getNonceLock()` now accepts optional networkClientId as its last param which specifies which the network client's nonceTracker should be used to determine the next nonce. ([#3643](https://github.com/MetaMask/core/pull/3643))
  - When called with the `isMultichainEnabled` feature flag on and with networkClientId specified, this method will also restrict acquiring the next nonce by chainId, i.e. if this method is called with two different networkClientIds on the same chainId, only the first call will return immediately with a lock from its respective nonceTracker with the second call being blocked until the first caller releases its lock
  - When called with `isMultichainEnabled` feature flag off, the networkClientId param is ignored and the global network client will be used instead.
- `startIncomingTransactionPolling()` and `updateIncomingTransactions()` now enforce a 5 second delay between requests per chainId to avoid rate limiting ([#3643](https://github.com/MetaMask/core/pull/3643))
- `TransactionMeta` type now specifies an optional `networkClientId` field ([#3643](https://github.com/MetaMask/core/pull/3643))
- `startIncomingTransactionPolling()` now accepts an optional array of `networkClientIds`. ([#3643](https://github.com/MetaMask/core/pull/3643))
  - When `networkClientIds` is provided and the `isMultichainEnabled` feature flag is on, the controller will start polling Etherscan for transaction updates relevant to the networkClientIds.
  - When `networkClientIds` is provided and the `isMultichainEnabled` feature flag is off, nothing will happen.
  - If `networkClientIds` is empty or not provided, the controller will start polling Etherscan for transaction updates relevant to the currently selected network.
- `stopIncomingTransactionPolling()` now accepts an optional array of `networkClientIds`. ([#3643](https://github.com/MetaMask/core/pull/3643))
  - When `networkClientIds` is provided and the `isMultichainEnabled` feature flag is on, the controller will stop polling Ethercsan for transaction updates relevant to the networkClientIds.
  - When `networkClientIds` is provided and the `isMultichainEnabled` feature flag is off, nothing will happen.
  - If `networkClientIds` is empty or not provided, the controller will stop polling Etherscan for transaction updates relevant to the currently selected network.

## [22.0.0]

### Changed

- **BREAKING:** Add peerDependency on `@babel/runtime` ([#3897](https://github.com/MetaMask/core/pull/3897))
- Throw after publishing a canceled or sped-up transaction if already confirmed ([#3800](https://github.com/MetaMask/core/pull/3800))
- Bump `eth-method-registry` from `^3.0.0` to `^4.0.0` ([#3897](https://github.com/MetaMask/core/pull/3897))
- Bump `@metamask/controller-utils` to `^8.0.3` ([#3915](https://github.com/MetaMask/core/pull/3915))
- Bump `@metamask/gas-fee-controller` to `^13.0.1` ([#3915](https://github.com/MetaMask/core/pull/3915))

### Removed

- **BREAKING:** Remove `cancelMultiplier` and `speedUpMultiplier` constructor options as both values are now fixed at `1.1`. ([#3909](https://github.com/MetaMask/core/pull/3909))

### Fixed

- Remove implicit peerDependency on `babel-runtime` ([#3897](https://github.com/MetaMask/core/pull/3897))

## [21.2.0]

### Added

- Add optional `publish` hook to support custom logic instead of submission to the RPC provider ([#3883](https://github.com/MetaMask/core/pull/3883))
- Add `hasNonce` option to `approveTransactionsWithSameNonce` method ([#3883](https://github.com/MetaMask/core/pull/3883))

## [21.1.0]

### Added

- Add `abortTransactionSigning` method ([#3870](https://github.com/MetaMask/core/pull/3870))

## [21.0.1]

### Fixed

- Resolves transaction custodian promise when setting transaction status to `submitted` or `failed` ([#3845](https://github.com/MetaMask/core/pull/3845))
- Fix normalizer ensuring property `type` is always present in `TransactionParams` ([#3817](https://github.com/MetaMask/core/pull/3817))

## [21.0.0]

### Changed

- **BREAKING:** Bump `@metamask/approval-controller` peer dependency to `^5.1.2` ([#3821](https://github.com/MetaMask/core/pull/3821))
- **BREAKING:** Bump `@metamask/gas-fee-controller` peer dependency to `^13.0.0` ([#3821](https://github.com/MetaMask/core/pull/3821))
- **BREAKING:** Bump `@metamask/network-controller` peer dependency to `^17.2.0` ([#3821](https://github.com/MetaMask/core/pull/3821))
- Bump `@metamask/base-controller` to `^4.1.1` ([#3821](https://github.com/MetaMask/core/pull/3821))
- Bump `@metamask/controller-utils` to `^8.0.2` ([#3821](https://github.com/MetaMask/core/pull/3821))

## [20.0.0]

### Changed

- **BREAKING:** Change type of `destinationTokenDecimals` property in `TransactionMeta` to `number` ([#3749](https://github.com/MetaMask/core/pull/3749))

### Fixed

- Handle missing current account in incoming transactions ([#3741](https://github.com/MetaMask/core/pull/3741))

## [19.0.1]

### Changed

- Bump `eth-method-registry` from `^1.1.0` to `^3.0.0` ([#3688](https://github.com/MetaMask/core/pull/3688))

## [19.0.0]

### Changed

- **BREAKING:** Bump `@metamask/approval-controller` dependency and peer dependency from `^5.1.0` to `^5.1.1` ([#3695](https://github.com/MetaMask/core/pull/3695))
- **BREAKING:** Bump `@metamask/gas-fee-controller` dependency and peer dependency from `^11.0.0` to `^12.0.0` ([#3695](https://github.com/MetaMask/core/pull/3695))
- **BREAKING:** Bump `@metamask/network-controller` dependency and peer dependency from `^17.0.0` to `^17.1.0` ([#3695](https://github.com/MetaMask/core/pull/3695))
- Bump `@metamask/base-controller` to `^4.0.1` ([#3695](https://github.com/MetaMask/core/pull/3695))
- Bump `@metamask/controller-utils` to `^8.0.1` ([#3695](https://github.com/MetaMask/core/pull/3695))

### Fixed

- Use estimate gas instead of fixed gas (21k) when a contract is deployed and the gas is not specified ([#3694](https://github.com/MetaMask/core/pull/3694))

## [18.3.1]

### Fixed

- Fix incorrect transaction statuses ([#3676](https://github.com/MetaMask/core/pull/3676))
  - Fix `dropped` status detection by ignoring transactions on other chains.
  - Start polling if network changes and associated transactions are pending.
  - Record `r`, `s`, and `v` values even if zero.
  - Only fail transactions if receipt `status` is explicitly `0x0`.
- Fix incoming transactions on Linea Goerli ([#3674](https://github.com/MetaMask/core/pull/3674))

## [18.3.0]

### Added

- Add optional `getExternalPendingTransactions` callback argument to constructor ([#3587](https://github.com/MetaMask/core/pull/3587))

## [18.2.0]

### Added

- Add the `customNonceValue` property to the transaction metadata ([#3579](https://github.com/MetaMask/core/pull/3579))

### Changed

- Update transaction metadata after approval if the approval result includes the `value.txMeta` property ([#3579](https://github.com/MetaMask/core/pull/3579))
- Add `type` property to all incoming transactions ([#3579](https://github.com/MetaMask/core/pull/3579))

## [18.1.0]

### Added

- Add `cancelMultiplier` and `speedUpMultiplier` constructor arguments to optionally override the default multipliers of `1.5` and `1.1` respectively ([#2678](https://github.com/MetaMask/core/pull/2678))

### Changed

- Populate the `preTxBalance` property before publishing transactions with the `swap` type ([#2678](https://github.com/MetaMask/core/pull/2678))
- Change the status of transactions with matching nonces to `dropped` when confirming a transaction ([#2678](https://github.com/MetaMask/core/pull/2678))

## [18.0.0]

### Added

- Add `updateEditableParams` method ([#2056](https://github.com/MetaMask/core/pull/2056))
- Add `initApprovals` method to trigger the approval flow for any pending transactions during initialisation ([#2056](https://github.com/MetaMask/core/pull/2056))
- Add `getTransactions` method to search transactions using the given criteria and options ([#2056](https://github.com/MetaMask/core/pull/2056))

### Changed

- **BREAKING:** Bump `@metamask/base-controller` to ^4.0.0 ([#2063](https://github.com/MetaMask/core/pull/2063))
  - This is breaking because the type of the `messenger` has backward-incompatible changes. See the changelog for this package for more.
- **BREAKING:** Add `finished` and `publish-skip` events to `Events` type
- **BREAKING:** Update `TransactionReceipt` type so `transactionIndex` is now a string rather than a number ([#2063](https://github.com/MetaMask/core/pull/2063))
- Bump `nonce-tracker` to ^3.0.0 ([#2040](https://github.com/MetaMask/core/pull/2040))
- The controller now emits a `transaction-status-update` event each time the status of a transaction changes (e.g. submitted, rejected, etc.) ([#2027](https://github.com/MetaMask/core/pull/2027))
- Make `getCurrentAccountEIP1559Compatibility` constructor parameter optional ([#2056](https://github.com/MetaMask/core/pull/2056))
- Normalize the gas values provided to the `speedUpTransaction` and `stopTransaction` methods ([#2056](https://github.com/MetaMask/core/pull/2056))
- Persist any property changes performed by the `afterSign` hook ([#2056](https://github.com/MetaMask/core/pull/2056))
- Report success to the approver if publishing is skipped by the `beforePublish` hook ([#2056](https://github.com/MetaMask/core/pull/2056))
- Update `postTxBalance` after all swap transactions ([#2056](https://github.com/MetaMask/core/pull/2056))
- Bump `@metamask/approval-controller` to ^5.0.0 ([#2063](https://github.com/MetaMask/core/pull/2063))
- Bump `@metamask/controller-utils` to ^6.0.0 ([#2063](https://github.com/MetaMask/core/pull/2063))
- Bump `@metamask/gas-fee-controller` to ^11.0.0 ([#2063](https://github.com/MetaMask/core/pull/2063))
- Bump `@metamask/network-controller` to ^17.0.0 ([#2063](https://github.com/MetaMask/core/pull/2063))

## [17.0.0]

### Added

- **BREAKING:** Add additional support swaps support ([#1877](https://github.com/MetaMask/core/pull/1877))
  - Swap transaction updates can be prevented by setting `disableSwaps` as `true`. If not set it will default to `false`.
  - If `disableSwaps` is `false` or not set, then the `createSwapsTransaction` callback MUST be defined.
- Add optional hooks to support alternate flows ([#1787](https://github.com/MetaMask/core/pull/1787))
  - Add the `getAdditionalSignArguments` hook to provide additional arguments when signing.
  - Add the `beforeApproveOnInit` hook to execute additional logic before starting an approval flow for a transaction during initialization. Return `false` to skip the transaction.
  - Add the `afterSign` hook to execute additional logic after signing a transaction. Return `false` to not change the `status` to `signed`.
  - Add the `beforePublish` hook to execute additional logic before publishing a transaction. Return `false` to prevent the transaction being submitted.
- Add additional persisted transaction support during initialization and on network change ([#1916](https://github.com/MetaMask/core/pull/1916))
  - Initialise approvals for unapproved transactions on the current network.
  - Add missing gas values for unapproved transactions on the current network.
  - Submit any approved transactions on the current network.
- Support saved gas fees ([#1966](https://github.com/MetaMask/core/pull/1966))
  - Add optional `getSavedGasFees` callback to constructor.
- Add `updateCustodialTransaction` method to update custodial transactions ([#2018](https://github.com/MetaMask/core/pull/2018))
- Add `accessList` to txParam types ([#2016](https://github.com/MetaMask/core/pull/2016))
- Add `estimateGasBuffered` method to estimate gas and apply a specific buffer multiplier ([#2021](https://github.com/MetaMask/core/pull/2021))
- Add `updateSecurityAlertResponse` method ([#1985](https://github.com/MetaMask/core/pull/1985))
- Add gas values validation ([#1978](https://github.com/MetaMask/core/pull/1978))
- Add `approveTransactionsWithSameNonce` method ([#1961](https://github.com/MetaMask/core/pull/1961))
- Add `clearUnapprovedTransactions` method ([#1979](https://github.com/MetaMask/core/pull/1979))
- Add `updatePreviousGasParams` method ([#1943](https://github.com/MetaMask/core/pull/1943))
- Emit additional events to support metrics in the clients ([#1894](https://github.com/MetaMask/core/pull/1894))
- Populate the `firstRetryBlockNumber`, `retryCount`, and `warning` properties in the transaction metadata. ([#1896](https://github.com/MetaMask/core/pull/1896))

### Changed

- **BREAKING:** Pending transactions are now automatically resubmitted. ([#1896](https://github.com/MetaMask/core/pull/1896))
  - This can be disabled by setting the new `pendingTransactions.isResubmitEnabled` constructor option to `false`.
- **BREAKING:** Bump dependency and peer dependency on `@metamask/network-controller` to ^16.0.0
- Persist specific error properties in core transaction metadata ([#1915](https://github.com/MetaMask/core/pull/1915))
  - Create `TransactionError` type with explicit properties.
- Align core transaction error messages with extension ([#1980](https://github.com/MetaMask/core/pull/1980))
  - Catch of the `initApprovals` method to skip logging when the error is `userRejectedRequest`.
- Create an additional transaction metadata entry when calling `stopTransaction` ([#1998](https://github.com/MetaMask/core/pull/1998))
- Bump dependency `@metamask/eth-query` from ^3.0.1 to ^4.0.0 ([#2028](https://github.com/MetaMask/core/pull/2028))
- Bump dependency and peer dependency on `@metamask/gas-fee-controller` to ^10.0.1
- Bump @metamask/utils from 8.1.0 to 8.2.0 ([#1957](https://github.com/MetaMask/core/pull/1957))

## [16.0.0]

### Changed

- **BREAKING:** Bump dependency and peer dependency on `@metamask/gas-fee-controller` to ^10.0.0
- Bump dependency and peer dependency on `@metamask/network-controller` to ^15.1.0

## [15.0.0]

### Changed

- **BREAKING:** Bump dependency and peer dependency on `@metamask/network-controller` to ^15.0.0
- Bump dependency on `@metamask/rpc-errors` to ^6.1.0 ([#1653](https://github.com/MetaMask/core/pull/1653))
- Bump dependency and peer dependency on `@metamask/approval-controller` to ^4.0.1

## [14.0.0]

### Added

- **BREAKING:** Add required `getPermittedAccounts` argument to constructor, used to validate `from` addresses ([#1722](https://github.com/MetaMask/core/pull/1722))
- Add `securityProviderRequest` option to constructor ([#1725](https://github.com/MetaMask/core/pull/1725))
- Add `method` option to `addTransaction` method ([#1725](https://github.com/MetaMask/core/pull/1725))
- Add `securityProviderRequest` property to TransactionMetaBase ([#1725](https://github.com/MetaMask/core/pull/1725))
- Add SecurityProviderRequest type ([#1725](https://github.com/MetaMask/core/pull/1725))
- Update `addTransaction` to set `securityProviderRequest` on transaction metadata when requested to do so ([#1725](https://github.com/MetaMask/core/pull/1725))
- Update `txParams` validation to validate `chainId` ([#1723](https://github.com/MetaMask/core/pull/1723))
- Update `addTransaction` to ensure allowed `from` address when `origin` is specified ([#1722](https://github.com/MetaMask/core/pull/1722))

### Changed

- Bump dependency on `@metamask/utils` to ^8.1.0 ([#1639](https://github.com/MetaMask/core/pull/1639))
- Bump dependency and peer dependency on `@metamask/approval-controller` to ^4.0.0
- Bump dependency on `@metamask/base-controller` to ^3.2.3
- Bump dependency on `@metamask/controller-utils` to ^5.0.2
- Bump dependency and peer dependency on `@metamask/network-controller` to ^14.0.0

### Removed

- **BREAKING:** Remove `interval` config option ([#1746](https://github.com/MetaMask/core/pull/1746))
  - The block tracker (which has its own interval) is now used to poll for pending transactions instead.
- **BREAKING:** Remove `poll` method ([#1746](https://github.com/MetaMask/core/pull/1746))
  - The block tracker is assumed to be running, TransactionController does not offer a way to stop it.
- **BREAKING:** Remove `queryTransactionStatuses` method ([#1746](https://github.com/MetaMask/core/pull/1746))
  - This functionality has been moved to a private interface and there is no way to use it externally.

## [13.0.0]

### Changed

- **BREAKING**: Add required `getCurrentAccountEIP1559Compatibility` and `getCurrentNetworkEIP1559Compatibility` callback arguments to constructor ([#1693](https://github.com/MetaMask/core/pull/1693))
- Update `validateTxParams` to throw standardised errors using the `@metamask/rpc-errors` package ([#1690](https://github.com/MetaMask/core/pull/1690))
  - The dependency `eth-rpc-errors` has been replaced by `@metamask/rpc-errors`
- Preserve `type` transaction parameter for legacy transactions ([#1713](https://github.com/MetaMask/core/pull/1713))
- Update TypeScript to v4.8.x ([#1718](https://github.com/MetaMask/core/pull/1718))

## [12.0.0]

### Changed

- **BREAKING**: Use only `chainId` to determine if a transaction belongs to the current network ([#1633](https://github.com/MetaMask/core/pull/1633))
  - No longer uses `networkID` as a fallback if `chainId` is missing
- **BREAKING**: Change `TransactionMeta.chainId` to be required ([#1633](https://github.com/MetaMask/core/pull/1633))
- **BREAKING**: Bump peer dependency on `@metamask/network-controller` to ^13.0.0 ([#1633](https://github.com/MetaMask/core/pull/1633))
- Update `TransactionMeta.networkID` as deprecated ([#1633](https://github.com/MetaMask/core/pull/1633))
- Change `TransactionMeta.networkID` to be readonly ([#1633](https://github.com/MetaMask/core/pull/1633))
- Bump dependency on `@metamask/controller-utils` to ^5.0.0 ([#1633](https://github.com/MetaMask/core/pull/1633))

### Removed

- Remove `networkId` param from `RemoteTransactionSource.isSupportedNetwork()` interface ([#1633](https://github.com/MetaMask/core/pull/1633))
- Remove `currentNetworkId` property from `RemoteTransactionSourceRequest` ([#1633](https://github.com/MetaMask/core/pull/1633))

## [11.1.0]

### Added

- Add `type` property to the transaction metadata ([#1670](https://github.com/MetaMask/core/pull/1670))

## [11.0.0]

### Added

- Add optional `getLastBlockVariations` method to `RemoteTransactionSource` type ([#1668](https://github.com/MetaMask/core/pull/1668))
- Add `updateTransactionGasFees` method to `TransactionController` ([#1674](https://github.com/MetaMask/core/pull/1674))
- Add `r`, `s` and `v` properties to the transaction metadata ([#1664](https://github.com/MetaMask/core/pull/1664))
- Add `sendFlowHistory` property to the transaction metadata ([#1665](https://github.com/MetaMask/core/pull/1665))
- Add `updateTransactionSendFlowHistory` method to `TransactionController` ([#1665](https://github.com/MetaMask/core/pull/1665))
- Add `originalGasEstimate` property to the transaction metadata ([#1656](https://github.com/MetaMask/core/pull/1656))
- Add `incomingTransactions.queryEntireHistory` constructor option ([#1652](https://github.com/MetaMask/core/pull/1652))

### Changed

- **BREAKING**: Remove `apiKey` property from `RemoteTransactionSourceRequest` type ([#1668](https://github.com/MetaMask/core/pull/1668))
- **BREAKING**: Remove unused `FetchAllOptions` type from `TransactionController` ([#1668](https://github.com/MetaMask/core/pull/1668))
- **BREAKING**: Remove `incomingTransactions.apiKey` constructor option ([#1668](https://github.com/MetaMask/core/pull/1668))
- **BREAKING**: Rename the `transaction` object to `txParams` in the transaction metadata ([#1651](https://github.com/MetaMask/core/pull/1651))
- **BREAKING**: Add `disableHistory` constructor option ([#1657](https://github.com/MetaMask/core/pull/1657))
  - Defaults to `false` but will increase state size considerably unless disabled
- **BREAKING**: Add `disableSendFlowHistory` constructor option ([#1665](https://github.com/MetaMask/core/pull/1665))
  - Defaults to `false` but will increase state size considerably unless disabled
- **BREAKING**: Rename the `transactionHash` property to `hash` in the transaction metadata

### Fixed

- Fix the sorting of incoming and updated transactions ([#1652](https://github.com/MetaMask/core/pull/1652))
- Prevent rate limit errors when `incomingTransactions.includeTokenTransfers` is `true` by by alternating Etherscan request types on each update ([#1668](https://github.com/MetaMask/core/pull/1668))

## [10.0.0]

### Added

- Add `submittedTime` to the transaction metadata ([#1645](https://github.com/MetaMask/core/pull/1645))
- Add optional `actionId` argument to `addTransaction` and `speedUpTransaction` to prevent duplicate requests ([#1582](https://github.com/MetaMask/core/pull/1582))
- Add `confirmExternalTransaction` method ([#1625](https://github.com/MetaMask/core/pull/1625))

### Changed

- **BREAKING**: Rename `rawTransaction` to `rawTx` in the transaction metadata ([#1624](https://github.com/MetaMask/core/pull/1624))

## [9.2.0]

### Added

- Persist `estimatedBaseFee` in `stopTransaction` and `speedUpTransaction` ([#1621](https://github.com/MetaMask/core/pull/1621))
- Add `securityAlertResponse` to `addTransaction` `opts` argument ([#1636](https://github.com/MetaMask/core/pull/1636))

## [9.1.0]

### Added

- Add `blockTimestamp` to `TransactionMetaBase` type ([#1616](https://github.com/MetaMask/core/pull/1616))
- Update `queryTransactionStatuses` to populate `blockTimestamp` on each transaction when it is verified ([#1616](https://github.com/MetaMask/core/pull/1616))

### Changed

- Bump dependency and peer dependency on `@metamask/approval-controller` to ^3.5.1
- Bump dependency on `@metamask/base-controller` to ^3.2.1
- Bump dependency on `@metamask/controller-utils` to ^4.3.2
- Bump dependency and peer dependency on `@metamask/network-controller` to ^12.1.2

## [9.0.0]

### Added

- Add `baseFeePerGas` to transaction metadata ([#1590](https://github.com/MetaMask/core/pull/1590))
- Add `txReceipt` to transaction metadata ([#1592](https://github.com/MetaMask/core/pull/1592))
- Add `initApprovals` method to generate approval requests from unapproved transactions ([#1575](https://github.com/MetaMask/core/pull/1575))
- Add `dappSuggestedGasFees` to transaction metadata ([#1617](https://github.com/MetaMask/core/pull/1617))
- Add optional `incomingTransactions` constructor arguments ([#1579](https://github.com/MetaMask/core/pull/1579))
  - `apiKey`
  - `includeTokenTransfers`
  - `isEnabled`
  - `updateTransactions`
- Add incoming transaction methods ([#1579](https://github.com/MetaMask/core/pull/1579))
  - `startIncomingTransactionPolling`
  - `stopIncomingTransactionPolling`
  - `updateIncomingTransactions`
- Add `requireApproval` option to `addTransaction` method options ([#1580](https://github.com/MetaMask/core/pull/1580))
- Add `address` argument to `wipeTransactions` method ([#1573](https://github.com/MetaMask/core/pull/1573))

### Changed

- **BREAKING**: Add required `getSelectedAddress` callback argument to constructor ([#1579](https://github.com/MetaMask/core/pull/1579))
- **BREAKING**: Add `isSupportedNetwork` method to `RemoteTransactionSource` interface ([#1579](https://github.com/MetaMask/core/pull/1579))
- **BREAKING**: Move all but first argument to options bag in `addTransaction` method ([#1576](https://github.com/MetaMask/core/pull/1576))
- **BREAKING**: Update properties of `RemoteTransactionSourceRequest` type ([#1579](https://github.com/MetaMask/core/pull/1579))
  - The `fromBlock` property has changed from `string` to `number`
  - The `networkType` property has been removed
  - This type is intended mainly for internal use, so it's likely this change doesn't affect most projects

### Removed

- **BREAKING**: Remove `fetchAll` method ([#1579](https://github.com/MetaMask/core/pull/1579))
  - This method was used to fetch transaction history from Etherscan
  - This is now handled automatically by the controller on each new block, if polling is enabled
  - Polling can be enabled or disabled by calling `startIncomingTransactionPolling` or `stopIncomingTransactionPolling` respectively
  - An immediate update can be requested by calling `updateIncomingTransactions`
  - The new constructor parameter `incomingTransactions.isEnabled` acts as an override to disable this functionality based on a client preference for example
- **BREAKING**: Remove `prepareUnsignedEthTx` and `getCommonConfiguration` methods ([#1581](https://github.com/MetaMask/core/pull/1581))
  - These methods were intended mainly for internal use, so it's likely this change doesn't affect most projects

## [8.0.1]

### Changed

- Replace `eth-query` ^2.1.2 with `@metamask/eth-query` ^3.0.1 ([#1546](https://github.com/MetaMask/core/pull/1546))

## [8.0.0]

### Changed

- **BREAKING**: Change `babel-runtime` from a `dependency` to a `peerDependency` ([#1504](https://github.com/MetaMask/core/pull/1504))
- Update `@metamask/utils` to `^6.2.0` ([#1514](https://github.com/MetaMask/core/pull/1514))

## [7.1.0]

### Added

- Expose `HARDFORK` constant ([#1423](https://github.com/MetaMask/core/pull/1423))
- Add support for transactions on Linea networks ([#1423](https://github.com/MetaMask/core/pull/1423))

## [7.0.0]

### Changed

- **BREAKING**: Change the approveTransaction and cancelTransaction methods to private ([#1435](https://github.com/MetaMask/core/pull/1435))
  - Consumers should migrate from use of these methods to use of `processApproval`.
- Update the TransactionController to await the approval request promise before automatically performing the relevant logic, either signing and submitting the transaction, or cancelling it ([#1435](https://github.com/MetaMask/core/pull/1435))

## [6.1.0]

### Changed

- Relax types of `provider` and `blockTracker` options ([#1443](https://github.com/MetaMask/core/pull/1443))
  - The types used to require proxy versions of Provider and BlockTracker. Now they just require the non-proxy versions, which are a strict subset of the proxied versions.

## [6.0.0]

### Added

- Update transaction controller to automatically initiate, finalize, and cancel approval requests as transactions move through states ([#1241](https://github.com/MetaMask/core/pull/1241))
  - The `ApprovalController:addRequest` action will be called when a new transaction is initiated
  - The `ApprovalController:rejectRequest` action will be called if a transaction fails
  - The `ApprovalController:acceptRequest` action will be called when a transaction is approved

### Changed

- **BREAKING:** Bump to Node 16 ([#1262](https://github.com/MetaMask/core/pull/1262))
- **BREAKING:** Update `@metamask/network-controller` dependency and peer dependency ([#1367](https://github.com/MetaMask/core/pull/1367))
  - This affects the `getNetworkState` and `onNetworkStateChange` constructor parameters
- **BREAKING:** Change format of chain ID in state to `Hex` ([#1367](https://github.com/MetaMask/core/pull/1367))
  - The `chainId` property of the `Transaction` type has been changed from `number` to `Hex`
  - The `chainId` property of the `TransactionMeta` type has been changed from a decimal `string` to `Hex`, and the `transaction` property has been updated along with the `Transaction` type (as described above).
  - The state property `transactions` is an array of `TransactionMeta` objects, so it has changed according to the description above.
    - This requires a state migration: each entry should have the `chainId` property converted from a decimal `string` to `Hex`, and the `transaction.chainId` property changed from `number` to `Hex`.
  - The `addTransaction` and `estimateGas` methods now expect the first parameter (`transaction`) to use type `Hex` for the `chainId` property.
  - The `updateTransaction` method now expects the `transactionMeta` parameter to use type `Hex` for the `chainId` property (and for the nested `transaction.chainId` property)
- **BREAKING:** Add `messenger` as required constructor parameter ([#1241](https://github.com/MetaMask/core/pull/1241))
- **BREAKING:** Add `@metamask/approval-controller` as a dependency and peer dependency ([#1241](https://github.com/MetaMask/core/pull/1241), [#1393](https://github.com/MetaMask/core/pull/1393))
- Add `@metamask/utils` dependency ([#1367](https://github.com/MetaMask/core/pull/1367))

### Fixed

- Fix inaccurate hard-coded `chainId` on incoming token transactions ([#1366](https://github.com/MetaMask/core/pull/1366))

## [5.0.0]

### Changed

- **BREAKING**: peerDeps: @metamask/network-controller@6.0.0->8.0.0 ([#1196](https://github.com/MetaMask/core/pull/1196))
- deps: eth-rpc-errors@4.0.0->4.0.2 ([#1215](https://github.com/MetaMask/core/pull/1215))
- Add nonce tracker to transactions controller ([#1147](https://github.com/MetaMask/core/pull/1147))
  - Previously this controller would get the next nonce by calling `eth_getTransactionCount` with a block reference of `pending`. The next nonce would then be returned from our middleware (within `web3-provider-engine`).
  - Instead we're now using the nonce tracker to get the next nonce, dropping our reliance on this `eth_getTransactionCount` middleware. This will let us drop that middleware in a future update without impacting the transaction controller.
  - This should result in no functional changes, except that the nonce middleware is no longer required.

## [4.0.1]

### Changed

- Use `NetworkType` enum for chain configuration ([#1132](https://github.com/MetaMask/core/pull/1132))

## [4.0.0]

### Removed

- **BREAKING:** Remove `isomorphic-fetch` ([#1106](https://github.com/MetaMask/controllers/pull/1106))
  - Consumers must now import `isomorphic-fetch` or another polyfill themselves if they are running in an environment without `fetch`

## [3.0.0]

### Added

- Add Etherscan API support for Sepolia and Goerli ([#1041](https://github.com/MetaMask/controllers/pull/1041))
- Export `isEIP1559Transaction` function from package ([#1058](https://github.com/MetaMask/controllers/pull/1058))

### Changed

- **BREAKING**: Drop Etherscan API support for Ropsten, Rinkeby, and Kovan ([#1041](https://github.com/MetaMask/controllers/pull/1041))
- Rename this repository to `core` ([#1031](https://github.com/MetaMask/controllers/pull/1031))
- Update `@metamask/controller-utils` package ([#1041](https://github.com/MetaMask/controllers/pull/1041))

## [2.0.0]

### Changed

- **BREAKING:** Update `getNetworkState` constructor option to take an object with `providerConfig` property rather than `providerConfig` ([#995](https://github.com/MetaMask/core/pull/995))
- Relax dependency on `@metamask/base-controller`, `@metamask/controller-utils`, and `@metamask/network-controller` (use `^` instead of `~`) ([#998](https://github.com/MetaMask/core/pull/998))

## [1.0.0]

### Added

- Initial release

  - As a result of converting our shared controllers repo into a monorepo ([#831](https://github.com/MetaMask/core/pull/831)), we've created this package from select parts of [`@metamask/controllers` v33.0.0](https://github.com/MetaMask/core/tree/v33.0.0), namely:

    - Everything in `src/transaction`
    - Transaction-related functions from `src/util.ts` and accompanying tests

    All changes listed after this point were applied to this package following the monorepo conversion.

[Unreleased]: https://github.com/MetaMask/core/compare/@metamask/transaction-controller@58.1.1...HEAD
[58.1.1]: https://github.com/MetaMask/core/compare/@metamask/transaction-controller@58.1.0...@metamask/transaction-controller@58.1.1
[58.1.0]: https://github.com/MetaMask/core/compare/@metamask/transaction-controller@58.0.0...@metamask/transaction-controller@58.1.0
[58.0.0]: https://github.com/MetaMask/core/compare/@metamask/transaction-controller@57.4.0...@metamask/transaction-controller@58.0.0
[57.4.0]: https://github.com/MetaMask/core/compare/@metamask/transaction-controller@57.3.0...@metamask/transaction-controller@57.4.0
[57.3.0]: https://github.com/MetaMask/core/compare/@metamask/transaction-controller@57.2.0...@metamask/transaction-controller@57.3.0
[57.2.0]: https://github.com/MetaMask/core/compare/@metamask/transaction-controller@57.1.0...@metamask/transaction-controller@57.2.0
[57.1.0]: https://github.com/MetaMask/core/compare/@metamask/transaction-controller@57.0.0...@metamask/transaction-controller@57.1.0
[57.0.0]: https://github.com/MetaMask/core/compare/@metamask/transaction-controller@56.3.0...@metamask/transaction-controller@57.0.0
[56.3.0]: https://github.com/MetaMask/core/compare/@metamask/transaction-controller@56.2.0...@metamask/transaction-controller@56.3.0
[56.2.0]: https://github.com/MetaMask/core/compare/@metamask/transaction-controller@56.1.0...@metamask/transaction-controller@56.2.0
[56.1.0]: https://github.com/MetaMask/core/compare/@metamask/transaction-controller@56.0.0...@metamask/transaction-controller@56.1.0
[56.0.0]: https://github.com/MetaMask/core/compare/@metamask/transaction-controller@55.0.2...@metamask/transaction-controller@56.0.0
[55.0.2]: https://github.com/MetaMask/core/compare/@metamask/transaction-controller@55.0.1...@metamask/transaction-controller@55.0.2
[55.0.1]: https://github.com/MetaMask/core/compare/@metamask/transaction-controller@55.0.0...@metamask/transaction-controller@55.0.1
[55.0.0]: https://github.com/MetaMask/core/compare/@metamask/transaction-controller@54.4.0...@metamask/transaction-controller@55.0.0
[54.4.0]: https://github.com/MetaMask/core/compare/@metamask/transaction-controller@54.3.0...@metamask/transaction-controller@54.4.0
[54.3.0]: https://github.com/MetaMask/core/compare/@metamask/transaction-controller@54.2.0...@metamask/transaction-controller@54.3.0
[54.2.0]: https://github.com/MetaMask/core/compare/@metamask/transaction-controller@54.1.0...@metamask/transaction-controller@54.2.0
[54.1.0]: https://github.com/MetaMask/core/compare/@metamask/transaction-controller@54.0.0...@metamask/transaction-controller@54.1.0
[54.0.0]: https://github.com/MetaMask/core/compare/@metamask/transaction-controller@53.0.0...@metamask/transaction-controller@54.0.0
[53.0.0]: https://github.com/MetaMask/core/compare/@metamask/transaction-controller@52.3.0...@metamask/transaction-controller@53.0.0
[52.3.0]: https://github.com/MetaMask/core/compare/@metamask/transaction-controller@52.2.0...@metamask/transaction-controller@52.3.0
[52.2.0]: https://github.com/MetaMask/core/compare/@metamask/transaction-controller@52.1.0...@metamask/transaction-controller@52.2.0
[52.1.0]: https://github.com/MetaMask/core/compare/@metamask/transaction-controller@52.0.0...@metamask/transaction-controller@52.1.0
[52.0.0]: https://github.com/MetaMask/core/compare/@metamask/transaction-controller@51.0.0...@metamask/transaction-controller@52.0.0
[51.0.0]: https://github.com/MetaMask/core/compare/@metamask/transaction-controller@50.0.0...@metamask/transaction-controller@51.0.0
[50.0.0]: https://github.com/MetaMask/core/compare/@metamask/transaction-controller@49.0.0...@metamask/transaction-controller@50.0.0
[49.0.0]: https://github.com/MetaMask/core/compare/@metamask/transaction-controller@48.2.0...@metamask/transaction-controller@49.0.0
[48.2.0]: https://github.com/MetaMask/core/compare/@metamask/transaction-controller@48.1.0...@metamask/transaction-controller@48.2.0
[48.1.0]: https://github.com/MetaMask/core/compare/@metamask/transaction-controller@48.0.0...@metamask/transaction-controller@48.1.0
[48.0.0]: https://github.com/MetaMask/core/compare/@metamask/transaction-controller@47.0.0...@metamask/transaction-controller@48.0.0
[47.0.0]: https://github.com/MetaMask/core/compare/@metamask/transaction-controller@46.0.0...@metamask/transaction-controller@47.0.0
[46.0.0]: https://github.com/MetaMask/core/compare/@metamask/transaction-controller@45.1.0...@metamask/transaction-controller@46.0.0
[45.1.0]: https://github.com/MetaMask/core/compare/@metamask/transaction-controller@45.0.0...@metamask/transaction-controller@45.1.0
[45.0.0]: https://github.com/MetaMask/core/compare/@metamask/transaction-controller@44.1.0...@metamask/transaction-controller@45.0.0
[44.1.0]: https://github.com/MetaMask/core/compare/@metamask/transaction-controller@44.0.0...@metamask/transaction-controller@44.1.0
[44.0.0]: https://github.com/MetaMask/core/compare/@metamask/transaction-controller@43.0.0...@metamask/transaction-controller@44.0.0
[43.0.0]: https://github.com/MetaMask/core/compare/@metamask/transaction-controller@42.1.0...@metamask/transaction-controller@43.0.0
[42.1.0]: https://github.com/MetaMask/core/compare/@metamask/transaction-controller@42.0.0...@metamask/transaction-controller@42.1.0
[42.0.0]: https://github.com/MetaMask/core/compare/@metamask/transaction-controller@41.1.0...@metamask/transaction-controller@42.0.0
[41.1.0]: https://github.com/MetaMask/core/compare/@metamask/transaction-controller@41.0.0...@metamask/transaction-controller@41.1.0
[41.0.0]: https://github.com/MetaMask/core/compare/@metamask/transaction-controller@40.1.0...@metamask/transaction-controller@41.0.0
[40.1.0]: https://github.com/MetaMask/core/compare/@metamask/transaction-controller@40.0.0...@metamask/transaction-controller@40.1.0
[40.0.0]: https://github.com/MetaMask/core/compare/@metamask/transaction-controller@39.1.0...@metamask/transaction-controller@40.0.0
[39.1.0]: https://github.com/MetaMask/core/compare/@metamask/transaction-controller@39.0.0...@metamask/transaction-controller@39.1.0
[39.0.0]: https://github.com/MetaMask/core/compare/@metamask/transaction-controller@38.3.0...@metamask/transaction-controller@39.0.0
[38.3.0]: https://github.com/MetaMask/core/compare/@metamask/transaction-controller@38.2.0...@metamask/transaction-controller@38.3.0
[38.2.0]: https://github.com/MetaMask/core/compare/@metamask/transaction-controller@38.1.0...@metamask/transaction-controller@38.2.0
[38.1.0]: https://github.com/MetaMask/core/compare/@metamask/transaction-controller@38.0.0...@metamask/transaction-controller@38.1.0
[38.0.0]: https://github.com/MetaMask/core/compare/@metamask/transaction-controller@37.3.0...@metamask/transaction-controller@38.0.0
[37.3.0]: https://github.com/MetaMask/core/compare/@metamask/transaction-controller@37.2.0...@metamask/transaction-controller@37.3.0
[37.2.0]: https://github.com/MetaMask/core/compare/@metamask/transaction-controller@37.1.0...@metamask/transaction-controller@37.2.0
[37.1.0]: https://github.com/MetaMask/core/compare/@metamask/transaction-controller@37.0.0...@metamask/transaction-controller@37.1.0
[37.0.0]: https://github.com/MetaMask/core/compare/@metamask/transaction-controller@36.1.0...@metamask/transaction-controller@37.0.0
[36.1.0]: https://github.com/MetaMask/core/compare/@metamask/transaction-controller@36.0.0...@metamask/transaction-controller@36.1.0
[36.0.0]: https://github.com/MetaMask/core/compare/@metamask/transaction-controller@35.2.0...@metamask/transaction-controller@36.0.0
[35.2.0]: https://github.com/MetaMask/core/compare/@metamask/transaction-controller@35.1.1...@metamask/transaction-controller@35.2.0
[35.1.1]: https://github.com/MetaMask/core/compare/@metamask/transaction-controller@35.1.0...@metamask/transaction-controller@35.1.1
[35.1.0]: https://github.com/MetaMask/core/compare/@metamask/transaction-controller@35.0.1...@metamask/transaction-controller@35.1.0
[35.0.1]: https://github.com/MetaMask/core/compare/@metamask/transaction-controller@35.0.0...@metamask/transaction-controller@35.0.1
[35.0.0]: https://github.com/MetaMask/core/compare/@metamask/transaction-controller@34.0.0...@metamask/transaction-controller@35.0.0
[34.0.0]: https://github.com/MetaMask/core/compare/@metamask/transaction-controller@33.0.1...@metamask/transaction-controller@34.0.0
[33.0.1]: https://github.com/MetaMask/core/compare/@metamask/transaction-controller@33.0.0...@metamask/transaction-controller@33.0.1
[33.0.0]: https://github.com/MetaMask/core/compare/@metamask/transaction-controller@32.0.0...@metamask/transaction-controller@33.0.0
[32.0.0]: https://github.com/MetaMask/core/compare/@metamask/transaction-controller@31.0.0...@metamask/transaction-controller@32.0.0
[31.0.0]: https://github.com/MetaMask/core/compare/@metamask/transaction-controller@30.0.0...@metamask/transaction-controller@31.0.0
[30.0.0]: https://github.com/MetaMask/core/compare/@metamask/transaction-controller@29.1.0...@metamask/transaction-controller@30.0.0
[29.1.0]: https://github.com/MetaMask/core/compare/@metamask/transaction-controller@29.0.2...@metamask/transaction-controller@29.1.0
[29.0.2]: https://github.com/MetaMask/core/compare/@metamask/transaction-controller@29.0.1...@metamask/transaction-controller@29.0.2
[29.0.1]: https://github.com/MetaMask/core/compare/@metamask/transaction-controller@29.0.0...@metamask/transaction-controller@29.0.1
[29.0.0]: https://github.com/MetaMask/core/compare/@metamask/transaction-controller@28.1.1...@metamask/transaction-controller@29.0.0
[28.1.1]: https://github.com/MetaMask/core/compare/@metamask/transaction-controller@28.1.0...@metamask/transaction-controller@28.1.1
[28.1.0]: https://github.com/MetaMask/core/compare/@metamask/transaction-controller@28.0.0...@metamask/transaction-controller@28.1.0
[28.0.0]: https://github.com/MetaMask/core/compare/@metamask/transaction-controller@27.0.1...@metamask/transaction-controller@28.0.0
[27.0.1]: https://github.com/MetaMask/core/compare/@metamask/transaction-controller@27.0.0...@metamask/transaction-controller@27.0.1
[27.0.0]: https://github.com/MetaMask/core/compare/@metamask/transaction-controller@26.0.0...@metamask/transaction-controller@27.0.0
[26.0.0]: https://github.com/MetaMask/core/compare/@metamask/transaction-controller@25.3.0...@metamask/transaction-controller@26.0.0
[25.3.0]: https://github.com/MetaMask/core/compare/@metamask/transaction-controller@25.2.1...@metamask/transaction-controller@25.3.0
[25.2.1]: https://github.com/MetaMask/core/compare/@metamask/transaction-controller@25.2.0...@metamask/transaction-controller@25.2.1
[25.2.0]: https://github.com/MetaMask/core/compare/@metamask/transaction-controller@25.1.0...@metamask/transaction-controller@25.2.0
[25.1.0]: https://github.com/MetaMask/core/compare/@metamask/transaction-controller@25.0.0...@metamask/transaction-controller@25.1.0
[25.0.0]: https://github.com/MetaMask/core/compare/@metamask/transaction-controller@24.0.0...@metamask/transaction-controller@25.0.0
[24.0.0]: https://github.com/MetaMask/core/compare/@metamask/transaction-controller@23.1.0...@metamask/transaction-controller@24.0.0
[23.1.0]: https://github.com/MetaMask/core/compare/@metamask/transaction-controller@23.0.0...@metamask/transaction-controller@23.1.0
[23.0.0]: https://github.com/MetaMask/core/compare/@metamask/transaction-controller@22.0.0...@metamask/transaction-controller@23.0.0
[22.0.0]: https://github.com/MetaMask/core/compare/@metamask/transaction-controller@21.2.0...@metamask/transaction-controller@22.0.0
[21.2.0]: https://github.com/MetaMask/core/compare/@metamask/transaction-controller@21.1.0...@metamask/transaction-controller@21.2.0
[21.1.0]: https://github.com/MetaMask/core/compare/@metamask/transaction-controller@21.0.1...@metamask/transaction-controller@21.1.0
[21.0.1]: https://github.com/MetaMask/core/compare/@metamask/transaction-controller@21.0.0...@metamask/transaction-controller@21.0.1
[21.0.0]: https://github.com/MetaMask/core/compare/@metamask/transaction-controller@20.0.0...@metamask/transaction-controller@21.0.0
[20.0.0]: https://github.com/MetaMask/core/compare/@metamask/transaction-controller@19.0.1...@metamask/transaction-controller@20.0.0
[19.0.1]: https://github.com/MetaMask/core/compare/@metamask/transaction-controller@19.0.0...@metamask/transaction-controller@19.0.1
[19.0.0]: https://github.com/MetaMask/core/compare/@metamask/transaction-controller@18.3.1...@metamask/transaction-controller@19.0.0
[18.3.1]: https://github.com/MetaMask/core/compare/@metamask/transaction-controller@18.3.0...@metamask/transaction-controller@18.3.1
[18.3.0]: https://github.com/MetaMask/core/compare/@metamask/transaction-controller@18.2.0...@metamask/transaction-controller@18.3.0
[18.2.0]: https://github.com/MetaMask/core/compare/@metamask/transaction-controller@18.1.0...@metamask/transaction-controller@18.2.0
[18.1.0]: https://github.com/MetaMask/core/compare/@metamask/transaction-controller@18.0.0...@metamask/transaction-controller@18.1.0
[18.0.0]: https://github.com/MetaMask/core/compare/@metamask/transaction-controller@17.0.0...@metamask/transaction-controller@18.0.0
[17.0.0]: https://github.com/MetaMask/core/compare/@metamask/transaction-controller@16.0.0...@metamask/transaction-controller@17.0.0
[16.0.0]: https://github.com/MetaMask/core/compare/@metamask/transaction-controller@15.0.0...@metamask/transaction-controller@16.0.0
[15.0.0]: https://github.com/MetaMask/core/compare/@metamask/transaction-controller@14.0.0...@metamask/transaction-controller@15.0.0
[14.0.0]: https://github.com/MetaMask/core/compare/@metamask/transaction-controller@13.0.0...@metamask/transaction-controller@14.0.0
[13.0.0]: https://github.com/MetaMask/core/compare/@metamask/transaction-controller@12.0.0...@metamask/transaction-controller@13.0.0
[12.0.0]: https://github.com/MetaMask/core/compare/@metamask/transaction-controller@11.1.0...@metamask/transaction-controller@12.0.0
[11.1.0]: https://github.com/MetaMask/core/compare/@metamask/transaction-controller@11.0.0...@metamask/transaction-controller@11.1.0
[11.0.0]: https://github.com/MetaMask/core/compare/@metamask/transaction-controller@10.0.0...@metamask/transaction-controller@11.0.0
[10.0.0]: https://github.com/MetaMask/core/compare/@metamask/transaction-controller@9.2.0...@metamask/transaction-controller@10.0.0
[9.2.0]: https://github.com/MetaMask/core/compare/@metamask/transaction-controller@9.1.0...@metamask/transaction-controller@9.2.0
[9.1.0]: https://github.com/MetaMask/core/compare/@metamask/transaction-controller@9.0.0...@metamask/transaction-controller@9.1.0
[9.0.0]: https://github.com/MetaMask/core/compare/@metamask/transaction-controller@8.0.1...@metamask/transaction-controller@9.0.0
[8.0.1]: https://github.com/MetaMask/core/compare/@metamask/transaction-controller@8.0.0...@metamask/transaction-controller@8.0.1
[8.0.0]: https://github.com/MetaMask/core/compare/@metamask/transaction-controller@7.1.0...@metamask/transaction-controller@8.0.0
[7.1.0]: https://github.com/MetaMask/core/compare/@metamask/transaction-controller@7.0.0...@metamask/transaction-controller@7.1.0
[7.0.0]: https://github.com/MetaMask/core/compare/@metamask/transaction-controller@6.1.0...@metamask/transaction-controller@7.0.0
[6.1.0]: https://github.com/MetaMask/core/compare/@metamask/transaction-controller@6.0.0...@metamask/transaction-controller@6.1.0
[6.0.0]: https://github.com/MetaMask/core/compare/@metamask/transaction-controller@5.0.0...@metamask/transaction-controller@6.0.0
[5.0.0]: https://github.com/MetaMask/core/compare/@metamask/transaction-controller@4.0.1...@metamask/transaction-controller@5.0.0
[4.0.1]: https://github.com/MetaMask/core/compare/@metamask/transaction-controller@4.0.0...@metamask/transaction-controller@4.0.1
[4.0.0]: https://github.com/MetaMask/core/compare/@metamask/transaction-controller@3.0.0...@metamask/transaction-controller@4.0.0
[3.0.0]: https://github.com/MetaMask/core/compare/@metamask/transaction-controller@2.0.0...@metamask/transaction-controller@3.0.0
[2.0.0]: https://github.com/MetaMask/core/compare/@metamask/transaction-controller@1.0.0...@metamask/transaction-controller@2.0.0
[1.0.0]: https://github.com/MetaMask/core/releases/tag/@metamask/transaction-controller@1.0.0<|MERGE_RESOLUTION|>--- conflicted
+++ resolved
@@ -7,11 +7,6 @@
 
 ## [Unreleased]
 
-<<<<<<< HEAD
-### Fixed
-
-- Preserve provided `type` in `transactions` when calling `addTransactionBatch` ([#6056](https://github.com/MetaMask/core/pull/6056))
-=======
 ### Added
 
 - Add fallback to the sequential hook when `publishBatchHook` returns empty ([#6063](https://github.com/MetaMask/core/pull/6063))
@@ -23,7 +18,10 @@
 - Bump `@metamask/controller-utils` from `^11.10.0` to `^11.11.0` ([#6069](https://github.com/MetaMask/core/pull/6069))
   - This upgrade includes performance improvements to checksum hex address normalization
 - Bump `@metamask/utils` from `^11.2.0` to `^11.4.2` ([#6054](https://github.com/MetaMask/core/pull/6054))
->>>>>>> 1fecf804
+
+### Fixed
+
+- Preserve provided `type` in `transactions` when calling `addTransactionBatch` ([#6056](https://github.com/MetaMask/core/pull/6056))
 
 ## [58.1.0]
 
