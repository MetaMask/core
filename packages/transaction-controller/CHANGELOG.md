# Changelog

All notable changes to this project will be documented in this file.

The format is based on [Keep a Changelog](https://keepachangelog.com/en/1.0.0/),
and this project adheres to [Semantic Versioning](https://semver.org/spec/v2.0.0.html).

## [Unreleased]

### Added

- Add `gasFeeEstimates` property to `TransactionBatchMeta`, populated using `DefaultGasFeeFlow` ([#5886](https://github.com/MetaMask/core/pull/5886))

<<<<<<< HEAD
### Changed

- Extend `GasFeePoller` to support gas updates for unapproved `transactionBatches`, emitting `transaction-batch-updated` with `gasFeeEstimates`. ([#5950](https://github.com/MetaMask/core/pull/5950))
=======
## [57.3.0]

### Added

- Add `SEI` network support ([#5694](https://github.com/MetaMask/core/pull/5694))
  - Add account address relationship API support
  - Add incoming transactions API support
>>>>>>> 83a199ed

## [57.2.0]

### Added

- Add `lendingWithdraw` to `TransactionType` ([#5936](https://github.com/MetaMask/core/pull/5936))

### Changed

- Bump `@metamask/controller-utils` to `^11.10.0` ([#5935](https://github.com/MetaMask/core/pull/5935))

### Fixed

- Avoid coercing `publishBatchHook` to a boolean ([#5934](https://github.com/MetaMask/core/pull/5934))

## [57.1.0]

### Added

- Add `gas` property to `TransactionBatchMeta`, populated using simulation API ([#5852](https://github.com/MetaMask/core/pull/5852))

### Changed

- Include gas limit and gas fees in simulation requests ([#5754](https://github.com/MetaMask/core/pull/5754))
  - Add optional `fee` property to `GasFeeToken`.
- Default addTransactionBatch to EIP7702 if supported, otherwise use sequential batch ([#5853](https://github.com/MetaMask/core/pull/5853))

## [57.0.0]

### Changed

- **BREAKING:** bump `@metamask/accounts-controller` peer dependency to `^30.0.0` ([#5888](https://github.com/MetaMask/core/pull/5888))

## [56.3.0]

### Added

- Include `origin` for `wallet_sendCalls` requests to the security alerts API ([#5876](https://github.com/MetaMask/core/pull/5876))
  - Extend `ValidateSecurityRequest` with `origin` property.
  - Send `origin` via `validateSecurity` callback.
- Add optional approval request when calling `addTransactionBatch` ([#5793](https://github.com/MetaMask/core/pull/5793))
  - Add `transactionBatches` array to state.
  - Add `TransactionBatchMeta` type.

### Fixed

- Support leading zeroes in `authorizationList` properties ([#5830](https://github.com/MetaMask/core/pull/5830))

## [56.2.0]

### Added

- Add sequential batch support when `publishBatchHook` is not defined ([#5762](https://github.com/MetaMask/core/pull/5762))

### Fixed

- Fix `userFeeLevel` as `dappSuggested` initially when dApp suggested gas values for legacy transactions ([#5821](https://github.com/MetaMask/core/pull/5821))
- Fix `addTransaction` function to correctly identify a transaction as a `simpleSend` type when the recipient is a smart account ([#5822](https://github.com/MetaMask/core/pull/5822))
- Fix gas fee randomisation with many decimal places ([#5839](https://github.com/MetaMask/core/pull/5839))

## [56.1.0]

### Added

- Automatically update gas fee properties in `txParams` when `updateTransactionGasFees` method is called with `userFeeLevel` ([#5800](https://github.com/MetaMask/core/pull/5800))
- Support additional debug of incoming transaction requests ([#5803](https://github.com/MetaMask/core/pull/5803))
  - Add optional `incomingTransactions.client` constructor property.
  - Add optional `tags` property to `updateIncomingTransactions` method.

### Changed

- Bump `@metamask/controller-utils` to `^11.9.0` ([#5812](https://github.com/MetaMask/core/pull/5812))

### Fixed

- Throw correct error code if upgrade rejected ([#5814](https://github.com/MetaMask/core/pull/5814))

## [56.0.0]

### Changed

- **BREAKING:** bump `@metamask/accounts-controller` peer dependency to `^29.0.0` ([#5802](https://github.com/MetaMask/core/pull/5802))
- Configure incoming transaction polling interval using feature flag ([#5792](https://github.com/MetaMask/core/pull/5792))

## [55.0.2]

### Fixed

- Fix type-4 gas estimation ([#5790](https://github.com/MetaMask/core/pull/5790))

## [55.0.1]

### Changed

- Bump `@metamask/controller-utils` to `^11.8.0` ([#5765](https://github.com/MetaMask/core/pull/5765))

### Fixed

- Validate correct origin in EIP-7702 transaction ([#5771](https://github.com/MetaMask/core/pull/5771))
- Set `userFeeLevel` to `medium` instead of `dappSuggested` when `gasPrice` is suggested ([#5773](https://github.com/MetaMask/core/5773))

## [55.0.0]

### Added

- Add optional `isEIP7702GasFeeTokensEnabled` constructor callback ([#5706](https://github.com/MetaMask/core/pull/5706))
- Add `lendingDeposit` `TransactionType` ([#5747](https://github.com/MetaMask/core/pull/5747))

### Changed

- **BREAKING:** Bump `@metamask/accounts-controller` peer dependency to `^28.0.0` ([#5763](https://github.com/MetaMask/core/pull/5763))

## [54.4.0]

### Changed

- Bump `@metamask/network-controller` from `^23.2.0` to `^23.3.0` ([#5729](https://github.com/MetaMask/core/pull/5729))
- Remove validation of `from` if `origin` is internal ([#5707](https://github.com/MetaMask/core/pull/5707))

## [54.3.0]

### Added

- Add optional `gasTransfer` property to `GasFeeToken` ([#5681](https://github.com/MetaMask/core/pull/5681))

### Changed

- Bump `@metamask/base-controller` from ^8.0.0 to ^8.0.1 ([#5722](https://github.com/MetaMask/core/pull/5722))

## [54.2.0]

### Added

- Add optional `afterAdd` hook to constructor ([#5692](https://github.com/MetaMask/core/pull/5692))
  - Add optional `txParamsOriginal` property to `TransactionMeta`.
  - Add `AfterAddHook` type.

### Fixed

- Handle errors in `isAtomicBatchSupported` method ([#5704](https://github.com/MetaMask/core/pull/5704))

## [54.1.0]

### Changed

- Configure gas estimation buffers using feature flags ([#5637](https://github.com/MetaMask/core/pull/5637))
- Update error codes for duplicate batch ID and batch size limit errors ([#5635](https://github.com/MetaMask/core/pull/5635))

### Fixed

- Do not use fixed gas for type 4 transactions ([#5646](https://github.com/MetaMask/core/pull/5646))
- Throw if `addTransactionBatch` is called with any nested transaction with `to` matching internal account and including `data` ([#5635](https://github.com/MetaMask/core/pull/5635))
- Fix incoming transaction support with `queryEntireHistory` set to `false` ([#5582](https://github.com/MetaMask/core/pull/5582))

## [54.0.0]

### Added

- Add `isExternalSign` property to `TransactionMeta` to disable nonce generation and signing ([#5604](https://github.com/MetaMask/core/pull/5604))
- Add types for `isAtomicBatchSupported` method ([#5600](https://github.com/MetaMask/core/pull/5600))
  - `IsAtomicBatchSupportedRequest`
  - `IsAtomicBatchSupportedResult`
  - `IsAtomicBatchSupportedResultEntry`

### Changed

- **BREAKING:** Update signature of `isAtomicBatchSupported` method ([#5600](https://github.com/MetaMask/core/pull/5600))
  - Replace `address` argument with `request` object containing `address` and optional `chainIds`.
  - Return array of `IsAtomicBatchSupportedResultEntry` objects.
- Skip `origin` validation for `batch` transaction type ([#5586](https://github.com/MetaMask/core/pull/5586))

### Fixed

- **BREAKING:** `enableTxParamsGasFeeUpdates` is renamed to `isAutomaticGasFeeUpdateEnabled` now expects a callback function instead of a boolean. ([#5602](https://github.com/MetaMask/core/pull/5602))
  - This callback is invoked before performing `txParams` gas fee updates. The update will proceed only if the callback returns a truthy value.
  - If not set it will default to return `false`.

## [53.0.0]

### Added

- Add `gasPayment` to `TransactionType` enum ([#5584](https://github.com/MetaMask/core/pull/5584))
- Add `TransactionControllerUpdateCustodialTransactionAction` messenger action ([#5045](https://github.com/MetaMask/core/pull/5045))

### Changed

- **BREAKING:** Return `Promise` from `beforePublish` and `beforeCheckPendingTransaction` hooks ([#5045](https://github.com/MetaMask/core/pull/5045))
- Support additional parameters in `updateCustodialTransaction` method ([#5045](https://github.com/MetaMask/core/pull/5045))
  - `gasLimit`
  - `gasPrice`
  - `maxFeePerGas`
  - `maxPriorityFeePerGas`
  - `nonce`
  - `type`
- Configure gas estimation fallback using remote feature flags ([#5556](https://github.com/MetaMask/core/pull/5556))
- Throw if `chainId` in `TransactionParams` does not match `networkClientId` when calling `addTransaction` ([#5511](https://github.com/MetaMask/core/pull/5569))
  - Mark `chainId` in `TransactionParams` as deprecated.
- Bump `@metamask/controller-utils` to `^11.7.0` ([#5583](https://github.com/MetaMask/core/pull/5583))

### Removed

- **BREAKING:** Remove `custodyId` and `custodyStatus` properties from `TransactionMeta` ([#5045](https://github.com/MetaMask/core/pull/5045))

## [52.3.0]

### Added

- Adds `RandomisedEstimationsGasFeeFlow` to gas fee flows in `TransactionController` ([#5511](https://github.com/MetaMask/core/pull/5511))
  - Added flow only will be activated if chainId is defined in feature flags.
- Configure pending transaction polling intervals using remote feature flags ([#5549](https://github.com/MetaMask/core/pull/5549))

### Fixed

- Fix EIP-7702 contract signature validation on chains with odd-length hexadecimal ID ([#5563](https://github.com/MetaMask/core/pull/5563))
- Fix simulation of type-4 transactions ([#5552](https://github.com/MetaMask/core/pull/5552))
- Display incoming transactions in active tab ([#5487](https://github.com/MetaMask/core/pull/5487))
- Fix bug in `updateTransactionGasFees` affecting `txParams` gas updates when `enableTxParamsGasFeeUpdates` is enabled. ([#5539](https://github.com/MetaMask/core/pull/5539))

## [52.2.0]

### Added

- Add `gasFeeTokens` to `TransactionMeta` ([#5524](https://github.com/MetaMask/core/pull/5524))
  - Add `GasFeeToken` type.
  - Add `selectedGasFeeToken` to `TransactionMeta`.
  - Add `updateSelectedGasFeeToken` method.
- Support security validation of transaction batches ([#5526](https://github.com/MetaMask/core/pull/5526))
  - Add `ValidateSecurityRequest` type.
  - Add optional `securityAlertId` to `SecurityAlertResponse`.
  - Add optional `securityAlertId` to `TransactionBatchRequest`.
  - Add optional `validateSecurity` callback to `TransactionBatchRequest`.
- Support publish batch hook ([#5401](https://github.com/MetaMask/core/pull/5401))
  - Add `hooks.publishBatch` option to constructor.
  - Add `updateBatchTransactions` method.
  - Add `maxFeePerGas` and `maxPriorityFeePerGas` to `updateEditableParams` options.
  - Add types.
    - `PublishBatchHook`
    - `PublishBatchHookRequest`
    - `PublishBatchHookResult`
    - `PublishBatchHookTransaction`
    - `PublishHook`
    - `PublishHookResult`
  - Add optional properties to `TransactionMeta`.
    - `batchTransactions`
    - `disableGasBuffer`
  - Add optional properties to `BatchTransactionParams`.
    - `gas`
    - `maxFeePerGas`
    - `maxPriorityFeePerGas`
  - Add optional `existingTransaction` property to `TransactionBatchSingleRequest`.
  - Add optional `useHook` property to `TransactionBatchRequest`.

## [52.1.0]

### Added

- Add `enableTxParamsGasFeeUpdates` constructor option ([5394](https://github.com/MetaMask/core/pull/5394))
  - If not set it will default to `false`.
  - Automatically update gas fee properties in `txParams` when the `gasFeeEstimates` are updated via polling.

### Fixed

- Fix gas estimation for type 4 transactions ([#5519](https://github.com/MetaMask/core/pull/5519))

## [52.0.0]

### Changed

- **BREAKING:** Remove `chainIds` argument from incoming transaction methods ([#5436](https://github.com/MetaMask/core/pull/5436))
  - `startIncomingTransactionPolling`
  - `stopIncomingTransactionPolling`
  - `updateIncomingTransactions`

## [51.0.0]

### Changed

- **BREAKING:** Bump peer dependency `@metamask/accounts-controller` to `^27.0.0` ([#5507](https://github.com/MetaMask/core/pull/5507))
- **BREAKING:** Bump peer dependency `@metamask/gas-fee-controller` to `^23.0.0` ([#5507](https://github.com/MetaMask/core/pull/5507))
- **BREAKING:** Bump peer dependency `@metamask/network-controller` to `^23.0.0` ([#5507](https://github.com/MetaMask/core/pull/5507))

## [50.0.0]

### Added

- Add additional metadata for batch metrics ([#5488](https://github.com/MetaMask/core/pull/5488))
  - Add `delegationAddress` to `TransactionMeta`.
  - Add `NestedTransactionMetadata` type containing `BatchTransactionParams` and `type`.
  - Add optional `type` to `TransactionBatchSingleRequest`.
- Verify EIP-7702 contract address using signatures ([#5472](https://github.com/MetaMask/core/pull/5472))
  - Add optional `publicKeyEIP7702` property to constructor.
  - Add dependency on `^5.7.0` of `@ethersproject/wallet`.

### Changed

- **BREAKING:** Bump `@metamask/accounts-controller` peer dependency to `^26.1.0` ([#5481](https://github.com/MetaMask/core/pull/5481))
- **BREAKING:** Add additional metadata for batch metrics ([#5488](https://github.com/MetaMask/core/pull/5488))
  - Change `error` in `TransactionMeta` to optional for all statuses.
  - Change `nestedTransactions` in `TransactionMeta` to array of `NestedTransactionMetadata`.
- Throw if `addTransactionBatch` called with external origin and size limit exceeded ([#5489](https://github.com/MetaMask/core/pull/5489))
- Verify EIP-7702 contract address using signatures ([#5472](https://github.com/MetaMask/core/pull/5472))
  - Use new `contracts` property from feature flags instead of `contractAddresses`.

## [49.0.0]

### Added

- Add `revertDelegation` to `TransactionType` ([#5468](https://github.com/MetaMask/core/pull/5468))
- Add optional batch ID to metadata ([#5462](https://github.com/MetaMask/core/pull/5462))
  - Add optional `batchId` property to `TransactionMeta`.
  - Add optional `transactionHash` to `TransactionReceipt`.
  - Add optional `data` to `Log`.
  - Add optional `batchId` to `TransactionBatchRequest`.
  - Add optional `batchId` to `addTransaction` options.
  - Throw if `batchId` already exists on a transaction.

### Changed

- **BREAKING:** Add optional batch ID to metadata ([#5462](https://github.com/MetaMask/core/pull/5462))
  - Change `batchId` in `TransactionBatchResult` to `Hex`.
  - Return `batchId` from `addTransactionBatch` if provided.
  - Generate random batch ID if no `batchId` provided.

## [48.2.0]

### Changed

- Normalize gas limit using `gas` and `gasLimit` properties ([#5396](https://github.com/MetaMask/core/pull/5396))

## [48.1.0]

### Changed

- Prevent external transactions to internal accounts if `data` included ([#5418](https://github.com/MetaMask/core/pull/5418))

## [48.0.0]

### Changed

- **BREAKING:** Bump `@metamask/accounts-controller` peer dependency to `^26.0.0` ([#5439](https://github.com/MetaMask/core/pull/5439))
- **BREAKING:** Bump `@ethereumjs/util` from `^8.1.0` to `^9.1.0` ([#5347](https://github.com/MetaMask/core/pull/5347))

## [47.0.0]

### Added

- Persist user rejection optional data in rejected error ([#5355](https://github.com/MetaMask/core/pull/5355))
- Add `updateAtomicBatchData` method ([#5380](https://github.com/MetaMask/core/pull/5380))
- Support atomic batch transactions ([#5306](https://github.com/MetaMask/core/pull/5306))
  - Add methods:
    - `addTransactionBatch`
    - `isAtomicBatchSupported`
  - Add `batch` to `TransactionType`.
  - Add `nestedTransactions` to `TransactionMeta`.
  - Add new types:
    - `BatchTransactionParams`
    - `TransactionBatchSingleRequest`
    - `TransactionBatchRequest`
    - `TransactionBatchResult`
  - Add dependency on `@metamask/remote-feature-flag-controller:^1.4.0`.

### Changed

- **BREAKING:** Bump `@metamask/accounts-controller` peer dependency to `^25.0.0` ([#5426](https://github.com/MetaMask/core/pull/5426))
- **BREAKING**: Require messenger permissions for `KeyringController:signEip7702Authorization` action ([#5410](https://github.com/MetaMask/core/pull/5410))
- **BREAKING:** Support atomic batch transactions ([#5306](https://github.com/MetaMask/core/pull/5306))
  - Require `AccountsController:getState` action permission in messenger.
  - Require `RemoteFeatureFlagController:getState` action permission in messenger.
- Bump `@metamask/utils` from `^11.1.0` to `^11.2.0` ([#5301](https://github.com/MetaMask/core/pull/5301))
- Throw if `addTransactionBatch` is called with any nested transaction with `to` matching internal account ([#5369](https://github.com/MetaMask/core/pull/5369))

## [46.0.0]

### Added

- Adds ability of re-simulating transaction depending on the `isActive` property on `transactionMeta` ([#5189](https://github.com/MetaMask/core/pull/5189))
  - `isActive` property is expected to set by client.
  - Re-simulation of transactions will occur every 3 seconds if `isActive` is `true`.
- Adds `setTransactionActive` function to update the `isActive` property on `transactionMeta`. ([#5189](https://github.com/MetaMask/core/pull/5189))

### Changed

- **BREAKING:** Bump `@metamask/accounts-controller` peer dependency from `^23.0.0` to `^24.0.0` ([#5318](https://github.com/MetaMask/core/pull/5318))

## [45.1.0]

### Added

- Add support for EIP-7702 / type 4 transactions ([#5285](https://github.com/MetaMask/core/pull/5285))
  - Add `setCode` to `TransactionEnvelopeType`.
  - Add `authorizationList` to `TransactionParams`.
  - Export `Authorization` and `AuthorizationList` types.

### Changed

- The TransactionController messenger must now allow the `KeyringController:signAuthorization` action ([#5285](https://github.com/MetaMask/core/pull/5285))
- Bump `@metamask/base-controller` from `^7.1.1` to `^8.0.0` ([#5305](https://github.com/MetaMask/core/pull/5305))
- Bump `ethereumjs/tx` from `^4.2.0` to `^5.4.0` ([#5285](https://github.com/MetaMask/core/pull/5285))
- Bump `ethereumjs/common` from `^3.2.0` to `^4.5.0` ([#5285](https://github.com/MetaMask/core/pull/5285))

## [45.0.0]

### Changed

- **BREAKING:** Bump `@metamask/accounts-controller` peer dependency from `^22.0.0` to `^23.0.0` ([#5292](https://github.com/MetaMask/core/pull/5292))

## [44.1.0]

### Changed

- Rename `ControllerMessenger` to `Messenger` ([#5234](https://github.com/MetaMask/core/pull/5234))
- Bump `@metamask/utils` from `^11.0.1` to `^11.1.0` ([#5223](https://github.com/MetaMask/core/pull/5223))

### Fixed

- Prevent transaction resubmit on multiple endpoints ([#5262](https://github.com/MetaMask/core/pull/5262))

## [44.0.0]

### Changed

- **BREAKING:** Bump `@metamask/accounts-controller` peer dependency from `^21.0.0` to `^22.0.0` ([#5218](https://github.com/MetaMask/core/pull/5218))

## [43.0.0]

### Added

- Add `gasLimitNoBuffer` property to `TransactionMeta` type ([#5113](https://github.com/MetaMask/core/pull/5113))
  - `gasLimitNoBuffer` is the estimated gas for the transaction without any buffer applied.

### Changed

- **BREAKING:** Bump `@metamask/accounts-controller` peer dependency from `^20.0.0` to `^21.0.0` ([#5140](https://github.com/MetaMask/core/pull/5140))
- Bump `@metamask/base-controller` from `7.1.0` to `^7.1.1` ([#5135](https://github.com/MetaMask/core/pull/5135))

## [42.1.0]

### Added

- Validate `gas` and `gasLimit` are hexadecimal strings ([#5093](https://github.com/MetaMask/core/pull/5093))

### Changed

- Bump `@metamask/base-controller` from `^7.0.0` to `^7.1.0` ([#5079](https://github.com/MetaMask/core/pull/5079))
- Bump `@metamask/utils` to `^11.0.1` and `@metamask/rpc-errors` to `^7.0.2` ([#5080](https://github.com/MetaMask/core/pull/5080))

## [42.0.0]

### Added

- Retrieve incoming transactions using Accounts API ([#4927](https://github.com/MetaMask/core/pull/4927))
  - Add `INCOMING_TRANSACTIONS_SUPPORTED_CHAIN_IDS` constant.

### Changed

- **BREAKING:** Retrieve incoming transactions using Accounts API ([#4927](https://github.com/MetaMask/core/pull/4927))
  - Rename `TransactionControllerIncomingTransactionBlockReceivedEvent` to `TransactionControllerIncomingTransactionsReceivedEvent`.
  - Replace `networkClientIds` argument with `chainIds` in following methods:
    - `startIncomingTransactionPolling`
    - `stopIncomingTransactionPolling`
    - `updateIncomingTransactions`
- Bump `@metamask/eth-block-tracker` from `^11.0.2` to `^11.0.3` ([#5025](https://github.com/MetaMask/core/pull/5025))

### Removed

- **BREAKING:** Retrieve incoming transactions using Accounts API ([#4927](https://github.com/MetaMask/core/pull/4927))
  - Remove `ETHERSCAN_SUPPORTED_NETWORKS` constant.
  - Remove types:
    - `EtherscanTransactionMeta`
    - `RemoteTransactionSource`
    - `RemoteTransactionSourceRequest`

## [41.1.0]

### Added

- Add optional `destinationChainId` property to `TransactionMeta` to facilitate Bridge transactions ([#4988](https://github.com/MetaMask/core/pull/4988))

### Changed

- Bump `@metamask/controller-utils` from `^11.4.3` to `^11.4.4` ([#5012](https://github.com/MetaMask/core/pull/5012))

### Fixed

- Make implicit peer dependencies explicit ([#4974](https://github.com/MetaMask/core/pull/4974))
  - Add the following packages as peer dependencies of this package to satisfy peer dependency requirements from other dependencies:
    - `@babel/runtime` `^7.0.0` (required by `@metamask/ethjs-provider-http`)
    - `@metamask/eth-block-tracker` `>=9` (required by `@metamask/nonce-tracker`)
  - These dependencies really should be present in projects that consume this package (e.g. MetaMask clients), and this change ensures that they now are.
  - Furthermore, we are assuming that clients already use these dependencies, since otherwise it would be impossible to consume this package in its entirety or even create a working build. Hence, the addition of these peer dependencies is really a formality and should not be breaking.
- Correct ESM-compatible build so that imports of the following packages that re-export other modules via `export *` are no longer corrupted: ([#5011](https://github.com/MetaMask/core/pull/5011))
  - `@ethereumjs/common`
  - `@ethereumjs/util`
  - `@metamask/eth-query`
  - `bn.js`
  - `fast-json-patch`
  - `lodash`

## [41.0.0]

### Added

- **BREAKING:** Remove global network usage ([#4920](https://github.com/MetaMask/core/pull/4920))
  - Add required `networkClientId` argument to `handleMethodData` method.

### Changed

- **BREAKING:** Remove global network usage ([#4920](https://github.com/MetaMask/core/pull/4920))
  - Require `networkClientId` option in `addTransaction` method.
  - Require `networkClientId` property in `TransactionMeta` type.
  - Change `wipeTransactions` method arguments to optional object containing `address` and `chainId` properties.
  - Require `networkClientId` argument in `estimateGas`, `estimateGasBuffered` and `getNonceLock` methods.

### Removed

- **BREAKING:** Remove global network usage ([#4920](https://github.com/MetaMask/core/pull/4920))
  - Remove the `blockTracker`, `isMultichainEnabled`, `onNetworkStateChange` and `provider` constructor options.
  - Remove `filterToCurrentNetwork` option from `getTransactions` method.

## [40.1.0]

### Added

- Add `firstTimeInteraction` to transaction meta ([#4895](https://github.com/MetaMask/core/pull/4895))
  - This is a boolean value that indicates whether the transaction is the first time the user has interacted with it.
- Add `isFirstTimeInteractionEnabled` callback constructor option ([#4895](https://github.com/MetaMask/core/pull/4895))
  - This is a function that returns a boolean value indicating whether the first time interaction check should be enabled.

## [40.0.0]

### Changed

- **BREAKING:** Bump `@metamask/accounts-controller` peer dependency from `^19.0.0` to `^20.0.0` ([#4195](https://github.com/MetaMask/core/pull/4956))

## [39.1.0]

### Changed

- Temporarily increase the pending transaction polling rate when polling starts ([#4917](https://github.com/MetaMask/core/pull/4917))
  - Poll every 3 seconds up to ten times, then poll on each new block.

## [39.0.0]

### Changed

- **BREAKING:** Bump peer dependency `@metamask/accounts-controller` from `^18.0.0` to `^19.0.0` ([#4915](https://github.com/MetaMask/core/pull/4915))
- Bump `@metamask/controller-utils` from `^11.4.2` to `^11.4.3` ([#4915](https://github.com/MetaMask/core/pull/4915))

## [38.3.0]

### Added

- Validate gas fee properties to ensure they are valid hexadecimal strings ([#4854](https://github.com/MetaMask/core/pull/4854))

### Fixed

- Fix gas limit estimation on new transactions and via `estimateGas` and `estimateGasBuffered` methods ([#4897](https://github.com/MetaMask/core/pull/4897))

## [38.2.0]

### Added

- Add staking transaction types ([#4874](https://github.com/MetaMask/core/pull/4874))
  - `stakingClaim`
  - `stakingDeposit`
  - `stakingUnstake`

### Changed

- Bump `@metamask/controller-utils` from `^11.4.1` to `^11.4.2` ([#4870](https://github.com/MetaMask/core/pull/4870))
- Bump `@metamask/accounts-controller` from `^18.2.2` to `^18.2.3` ([#4870](https://github.com/MetaMask/core/pull/4870))
- Bump `@metamask/network-controller` from `^22.0.0` to `^22.0.1` ([#4870](https://github.com/MetaMask/core/pull/4870))

## [38.1.0]

### Added

- Automatically re-simulate transactions based on security criteria ([#4792](https://github.com/MetaMask/core/pull/4792))
  - If the security provider marks the transaction as malicious.
  - If the simulated native balance change does not match the `value`.
  - Set new `isUpdatedAfterSecurityCheck` property to `true` if the subsequent simulation response has changed.

### Changed

- Bump `@metamask/eth-json-rpc-provider` from `^4.1.5` to `^4.1.6` ([#4862](https://github.com/MetaMask/core/pull/4862))
- Bump `@metamask/approval-controller` from `^7.1.0` to `^7.1.1` ([#4862](https://github.com/MetaMask/core/pull/4862))
- Bump `@metamask/controller-utils` from `^11.4.0` to `^11.4.1` ([#4862](https://github.com/MetaMask/core/pull/4862))
- Bump `@metamask/base-controller` from `7.0.1` to `^7.0.2` ([#4862](https://github.com/MetaMask/core/pull/4862))

## [38.0.0]

### Changed

- **BREAKING:** Bump `@metamask/gas-fee-controller` peer dependency from `^20.0.0` to `^21.0.0` ([#4810](https://github.com/MetaMask/core/pull/4810))
- **BREAKING:** Bump `@metamask/network-controller` peer dependency from `^21.0.0` to `^22.0.0` ([#4841](https://github.com/MetaMask/core/pull/4841))
- Bump `@metamask/controller-utils` to `^11.4.0` ([#4834](https://github.com/MetaMask/core/pull/4834))
- Bump `@metamask/rpc-errors` to `^7.0.1` ([#4831](https://github.com/MetaMask/core/pull/4831))
- Bump `@metamask/utils` to `^10.0.0` ([#4831](https://github.com/MetaMask/core/pull/4831))

## [37.3.0]

### Added

- Add types for bridge transactions ([#4714](https://github.com/MetaMask/core/pull/4714))

### Changed

- Reduce gas limit fallback from 95% to 35% of the block gas limit on failed gas limit estimations ([#4739](https://github.com/MetaMask/core/pull/4739))

### Fixed

- Use contract ABIs to decode the token balance responses ([#4775](https://github.com/MetaMask/core/pull/4775))

## [37.2.0]

### Added

- Add optional `incomingTransactions.etherscanApiKeysByChainId` constructor property to support API keys in requests to Etherscan ([#4748](https://github.com/MetaMask/core/pull/4748))

### Fixed

- Cleanup transactions only during initialisation ([#4753](https://github.com/MetaMask/core/pull/4753))
- Remove `gasPrice` from requests to `linea_estimateGas` ([#4737](https://github.com/MetaMask/core/pull/4737))

## [37.1.0]

### Added

- Populate `submitHistory` in state when submitting transactions to network ([#4706](https://github.com/MetaMask/core/pull/4706))
- Export `CHAIN_IDS`, `ETHERSCAN_SUPPORTED_NETWORKS` and `SPEED_UP_RATE` constants ([#4706](https://github.com/MetaMask/core/pull/4706))

### Changed

- Make `getPermittedAccounts` constructor callback optional ([#4706](https://github.com/MetaMask/core/pull/4706))
- Bump accounts related packages ([#4713](https://github.com/MetaMask/core/pull/4713)), ([#4728](https://github.com/MetaMask/core/pull/4728))
  - Those packages are now built slightly differently and are part of the [accounts monorepo](https://github.com/MetaMask/accounts).
  - Bump `@metamask/keyring-api` from `^8.1.0` to `^8.1.4`

## [37.0.0]

### Changed

- Remove unapproved transactions during initialisation ([#4658](https://github.com/MetaMask/core/pull/4658))
- Fail approved and signed transactions during initialisation ([#4658](https://github.com/MetaMask/core/pull/4658))
- Remove `TraceContext`, `TraceRequest`, and `TraceCallback` types ([#4655](https://github.com/MetaMask/core/pull/4655))
  - These were moved to `@metamask/controller-utils`.

### Removed

- **BREAKING:** Remove `initApprovals` method ([#4658](https://github.com/MetaMask/core/pull/4658))
- **BREAKING:** Remove `beforeApproveOnInit` hook ([#4658](https://github.com/MetaMask/core/pull/4658))

### Fixed

- Produce and export ESM-compatible TypeScript type declaration files in addition to CommonJS-compatible declaration files ([#4648](https://github.com/MetaMask/core/pull/4648))
  - Previously, this package shipped with only one variant of type declaration
    files, and these files were only CommonJS-compatible, and the `exports`
    field in `package.json` linked to these files. This is an anti-pattern and
    was rightfully flagged by the
    ["Are the Types Wrong?"](https://arethetypeswrong.github.io/) tool as
    ["masquerading as CJS"](https://github.com/arethetypeswrong/arethetypeswrong.github.io/blob/main/docs/problems/FalseCJS.md).
    All of the ATTW checks now pass.
- Remove chunk files ([#4648](https://github.com/MetaMask/core/pull/4648)).
  - Previously, the build tool we used to generate JavaScript files extracted
    common code to "chunk" files. While this was intended to make this package
    more tree-shakeable, it also made debugging more difficult for our
    development teams. These chunk files are no longer present.

## [36.1.0]

### Added

- Add missing `TransactionControllerOptions` type in package-level export ([#4683](https://github.com/MetaMask/core/pull/4683))

## [36.0.0]

### Changed

- **BREAKING:** Bump devDependency and peerDependency `@metamask/network-controller` from `^20.0.0` to `^21.0.0` ([#4651](https://github.com/MetaMask/core/pull/4651))
- **BREAKING:** Bump devDependency and peerDependency `@metamask/gas-fee-controller` from `^19.0.0` to `^20.0.0` ( [#4651](https://github.com/MetaMask/core/pull/4651))
- Bump `@metamask/base-controller` from `^6.0.3` to `^7.0.0` ([#4643](https://github.com/MetaMask/core/pull/4643))
- Bump `@metamask/controller-utils` from `^11.0.2` to `^11.2.0` ([#4639](https://github.com/MetaMask/core/pull/4639), [#4651](https://github.com/MetaMask/core/pull/4651))

## [35.2.0]

### Added

- Add tracing infrastructure ([#4575](https://github.com/MetaMask/core/pull/4575))
  - Add optional `trace` callback to constructor.
  - Add optional `traceContext` option to `addTransaction` method.
  - Add initial tracing of transaction lifecycle.

### Changed

- Bump `@metamask/base-controller` from `^6.0.2` to `^6.0.3` ([#4625](https://github.com/MetaMask/core/pull/4625))
- Bump `@metamask/network-controller` from `^20.1.0` to `^20.2.0` ([#4618](https://github.com/MetaMask/core/pull/4618))
- Bump `@metamask/eth-json-rpc-provider` from `^4.1.2` to `^4.1.3` ([#4607](https://github.com/MetaMask/core/pull/4607))

### Removed

- Remove validation of `gasValues` passed to `speedUpTransaction` and `stopTransaction` methods ([#4617](https://github.com/MetaMask/core/pull/4617))

## [35.1.1]

### Changed

- Upgrade TypeScript version from `~5.0.4` to `~5.2.2` ([#4576](https://github.com/MetaMask/core/pull/4576), [#4584](https://github.com/MetaMask/core/pull/4584))

### Fixed

- Fix gaps in transaction validation and async error logging ([#4596](https://github.com/MetaMask/core/pull/4596))
- Upgrade `@metamask/nonce-tracker` from v5 to v6 ([#4591](https://github.com/MetaMask/core/pull/4591))

## [35.1.0]

### Added

- Add `DISPLAYED_TRANSACTION_HISTORY_PATHS` constant, representing the transaction history paths that may be used for display ([#4555](https://github.com/MetaMask/core/pull/4555))
  - This was exported so that it might be used to ensure display logic and internal history logic remains in-sync.
  - Any paths listed here will have their timestamps preserved. Unlisted paths may be compressed by the controller to minimize history size, losing the timestamp.
- Add `MAX_TRANSACTION_HISTORY_LENGTH` constant, representing the expected maximum size of the `history` property for a given transaction ([#4555](https://github.com/MetaMask/core/pull/4555))
  - Note that this is not strictly enforced, the length may exceed this number of all entries are "displayed" entries, but we expect this to be extremely improbable in practice.

### Fixed

- Prevent transaction history from growing endlessly in size ([#4555](https://github.com/MetaMask/core/pull/4555))

## [35.0.1]

### Changed

- **BREAKING:** Bump peerDependency `@metamask/accounts-controller` from `^17.0.0` to `^18.0.0` ([#4548](https://github.com/MetaMask/core/pull/4548))
- Remove `@metamask/accounts-controller`, `@metamask/approval-controller`, `@metamask/gas-fee-controller`, and `@metamask/network-controller` dependencies [#4556](https://github.com/MetaMask/core/pull/4556)
  - These were listed under `peerDependencies` already, so they were redundant as dependencies.
- Upgrade TypeScript version to `~5.0.4` and set `moduleResolution` option to `Node16` ([#3645](https://github.com/MetaMask/core/pull/3645))
- Bump `@metamask/base-controller` from `^6.0.0` to `^6.0.2` ([#4517](https://github.com/MetaMask/core/pull/4517), [#4544](https://github.com/MetaMask/core/pull/4544))
- Bump `@metamask/controller-utils` from `^11.0.0` to `^11.0.2` ([#4517](https://github.com/MetaMask/core/pull/4517), [#4544](https://github.com/MetaMask/core/pull/4544))
- Bump `@metamask/rpc-errors` from `^6.2.1` to `^6.3.1` ([#4516](https://github.com/MetaMask/core/pull/4516))
- Bump `@metamask/utils` from `^8.3.0` to `^9.1.0` ([#4516](https://github.com/MetaMask/core/pull/4516), [#4529](https://github.com/MetaMask/core/pull/4529))

### Fixed

- Fix simulation data parsing logic to avoid failed simulations creating `ApprovalForAll` events ([#4512](https://github.com/MetaMask/core/pull/4512))

## [35.0.0]

### Changed

- **BREAKING:** Bump peerDependency `@metamask/network-controller` to `^20.0.0` ([#4508](https://github.com/MetaMask/core/pull/4508))
- **BREAKING:** Bump peerDependency `@metamask/gas-fee-controller` to `^19.0.0` ([#4508](https://github.com/MetaMask/core/pull/4508))

## [34.0.0]

### Changed

- **BREAKING:** Bump dependency and peer dependency `@metamask/gas-fee-controller` to `^18.0.0` ([#4498](https://github.com/MetaMask/core/pull/4498))
- Bump dependency `@metamask/accounts-controller` to `^17.2.0` ([#4498](https://github.com/MetaMask/core/pull/4498))

## [33.0.1]

### Changed

- Document TransactionStatus enum ([#4380](https://github.com/MetaMask/core/pull/4380))
- Bump `@metamask/accounts-controller` to `^17.1.0` ([#4460](https://github.com/MetaMask/core/pull/4460))

## [33.0.0]

### Changed

- **BREAKING:** The `TransactionController` messenger must now allow the `AccountsController:getSelectedAccount` action ([#4244](https://github.com/MetaMask/core/pull/4244))
- **BREAKING:** `getCurrentAccount` returns an `InternalAccount` instead of a `string` in the `IncomingTransactionHelper` ([#4244](https://github.com/MetaMask/core/pull/4244))
- **BREAKING:** Bump dependency and peer dependency `@metamask/accounts-controller` to `^17.0.0` ([#4413](https://github.com/MetaMask/core/pull/4413))
- Bump `@metamask/eth-snap-keyring` to `^4.3.1` ([#4405](https://github.com/MetaMask/core/pull/4405))
- Bump `@metamask/keyring-api` to `^8.0.0` ([#4405](https://github.com/MetaMask/core/pull/4405))

### Removed

- **BREAKING:** Remove `getSelectedAddress` option from `TransactionController` ([#4244](https://github.com/MetaMask/core/pull/4244))
  - The AccountsController is used to get the currently selected address automatically.

### Fixed

- `MultichainTrackingHelper.getEthQuery` now returns global `ethQuery` with ([#4390](https://github.com/MetaMask/core/pull/4390))
- Support skipping updates to the simulation history for clients with disabled history ([#4349](https://github.com/MetaMask/core/pull/4349))

## [32.0.0]

### Changed

- **BREAKING:** Bump minimum Node version to 18.18 ([#3611](https://github.com/MetaMask/core/pull/3611))
- **BREAKING:** Bump dependency and peer dependency `@metamask/approval-controller` to `^7.0.0` ([#4352](https://github.com/MetaMask/core/pull/4352))
- **BREAKING:** Bump dependency and peer dependency `@metamask/gas-fee-controller` to `^17.0.0` ([#4352](https://github.com/MetaMask/core/pull/4352))
- **BREAKING:** Bump dependency and peer dependency `@metamask/network-controller` to `^19.0.0` ([#4352](https://github.com/MetaMask/core/pull/4352))
- Bump `@metamask/base-controller` to `^6.0.0` ([#4352](https://github.com/MetaMask/core/pull/4352))
- Bump `@metamask/controller-utils` to `^11.0.0` ([#4352](https://github.com/MetaMask/core/pull/4352))

## [31.0.0]

### Changed

- **BREAKING:** Bump dependency and peer dependency `@metamask/approval-controller` to `^6.0.2` ([#4342](https://github.com/MetaMask/core/pull/4342))
- **BREAKING:** Bump dependency and peer dependency `@metamask/gas-fee-controller` to `^16.0.0` ([#4342](https://github.com/MetaMask/core/pull/4342))
- **BREAKING:** Bump dependency and peer dependency `@metamask/network-controller` to `^18.1.3` ([#4342](https://github.com/MetaMask/core/pull/4342))
- Bump `async-mutex` to `^0.5.0` ([#4335](https://github.com/MetaMask/core/pull/4335))
- Bump `@metamask/controller-utils` to `^10.0.0` ([#4342](https://github.com/MetaMask/core/pull/4342))

### Removed

- **BREAKING:** Remove `sign` from `TransactionType` ([#4319](https://github.com/MetaMask/core/pull/4319))
  - This represented an `eth_sign` transaction, but support for that RPC method is being removed, so this is no longer needed.

### Fixed

- Pass an unfrozen transaction to the `afterSign` hook so that it is able to modify the transaction ([#4343](https://github.com/MetaMask/core/pull/4343))

## [30.0.0]

### Fixed

- **BREAKING**: Update from `nonce-tracker@^3.0.0` to `@metamask/nonce-tracker@^5.0.0` to mitigate issue with redundant polling loops in block tracker. ([#4309](https://github.com/MetaMask/core/pull/4309))
  - The constructor now expects the `blockTracker` option being an instance of `@metamask/eth-block-tracker` instead of`eth-block-tracker`.

## [29.1.0]

### Changed

- handle Swap+Send transactions as Swaps transactions sub-category; add typing ([#4298](https://github.com/MetaMask/core/pull/4298))

## [29.0.2]

### Fixed

- fix incorrect token balance changes for simulations of multiple tokens that include an NFT mint ([#4290](https://github.com/MetaMask/core/pull/4290))

## [29.0.1]

### Changed

- Bump `@metamask/gas-fee-controller` to `^15.1.2` ([#4275](https://github.com/MetaMask/core/pull/4275))

### Fixed

- approveTransaction was throwing away the raw signed transaction that signTransaction was adding to the metadata.
  This was causing some transaction with low gas to appear as "failed" when in fact they were still pending. ([#4255](https://github.com/MetaMask/core/pull/4255))

## [29.0.0]

### Added

- Add `estimateGasFee` method ([#4216](https://github.com/MetaMask/core/pull/4216))
  - Add `TestGasFeeFlow` that is activated by optional `testGasFeeFlows` constructor option.
  - Add related types:
    - `FeeMarketGasFeeEstimateForLevel`
    - `FeeMarketGasFeeEstimates`
    - `GasFeeEstimates`
    - `GasFeeEstimateLevel`
    - `GasFeeEstimateType`
    - `GasPriceGasFeeEstimates`
    - `LegacyGasFeeEstimates`

### Changed

- **BREAKING:** Update `GasFeeEstimates` type to support alternate estimate types ([#4216](https://github.com/MetaMask/core/pull/4216))
- Bump `@metamask/base-controller` to `^5.0.2` ([#4232](https://github.com/MetaMask/core/pull/4232))
- Bump `@metamask/approval-controller` to `^6.0.2` ([#4234](https://github.com/MetaMask/core/pull/4234))
- Bump `@metamask/gas-fee-controller` to `^15.1.1` ([#4234](https://github.com/MetaMask/core/pull/4234))

### Removed

- **BREAKING:** Remove `gasFeeControllerEstimateType` property from `mergeGasFeeEstimates` function ([#4216](https://github.com/MetaMask/core/pull/4216))

## [28.1.1]

### Changed

- Bump `@metamask/gas-fee-controller` to ^15.1.0 ([#4220](https://github.com/MetaMask/core/pull/4220))

### Fixed

- Fixed simulating minting NFTs where the nft owner was checked before minting, causing a revert. ([#4217](https://github.com/MetaMask/core/pull/4217))

## [28.1.0]

### Added

- Support retrieval of layer 1 gas fees on Scroll networks ([#4155](https://github.com/MetaMask/core/pull/4155))

## [28.0.0]

### Changed

- **BREAKING:** Change `getLayer1GasFee` arguments to a request object ([#4149](https://github.com/MetaMask/core/pull/4149))

### Fixed

- Fix automatic update of layer 1 gas fee after interval ([#4149](https://github.com/MetaMask/core/pull/4149))

## [27.0.1]

### Fixed

- Include wrapped ERC-20 and legacy ERC-721 tokens in simulation balance changes ([#4122](https://github.com/MetaMask/core/pull/4122))

## [27.0.0]

### Changed

- **BREAKING:** Change `pendingTransactions.isResubmitEnabled` from optional `boolean` to optional callback ([#4113](https://github.com/MetaMask/core/pull/4113))

### Fixed

- Check pending transactions on startup ([#4113](https://github.com/MetaMask/core/pull/4113))

## [26.0.0]

### Added

- Run `OptimismLayer1GasFeeFlow` on Optimism stack based transactions in order to add `layer1GasFee` property to transaction meta. ([#4055](https://github.com/MetaMask/core/pull/4055))
- Add `getLayer1GasFee` method to `TransactionController` to get the layer 1 gas fee for the given transaction params ([#4055](https://github.com/MetaMask/core/pull/4055))
- Add `SimulationErrorCode` enum ([#4106](https://github.com/MetaMask/core/pull/4106))

### Changed

- **BREAKING:** Bump peer dependency `@metamask/gas-fee-controller` to `^15.0.0` ([#4121](https://github.com/MetaMask/core/pull/4121))
- Update `addTransaction` to skip simulation if `requireApproval` is specified as `false` ([#4106](https://github.com/MetaMask/core/pull/4106))
- Provide simulation error code in locally generated errors (under the `code` property) ([#4106](https://github.com/MetaMask/core/pull/4106))
- Add dependency `@ethersproject/contracts` `^5.7.0` ([#4055](https://github.com/MetaMask/core/pull/4055))
- Add dependency `@ethersproject/providers` `^5.7.0` ([#4055](https://github.com/MetaMask/core/pull/4055))
- Bump dependency `@metamask/network-controller` to `^18.1.0` ([#4121](https://github.com/MetaMask/core/pull/4121))

### Removed

- **BREAKING**: Remove `isReverted` property from `SimulationError` type. ([#4106](https://github.com/MetaMask/core/pull/4106))

## [25.3.0]

### Added

- Add support for transactions with type `increaseAllowance` ([#4069](https://github.com/MetaMask/core/pull/4069))
  - Also add "increaseAllowance" to `TransactionType` under `tokenMethodIncreaseAllowance`

### Changed

- Bump `@metamask/metamask-eth-abis` to `^3.1.1` ([#4069](https://github.com/MetaMask/core/pull/4069))

### Fixed

- Provide updated transaction metadata to publish hook ([#4101](https://github.com/MetaMask/core/pull/4101))

## [25.2.1]

### Changed

- Bump `TypeScript` version to `~4.9.5` ([#4084](https://github.com/MetaMask/core/pull/4084))

### Fixed

- Emit finished event for custodial transactions when updating status to `submitted` or `failed` ([#4092](https://github.com/MetaMask/core/pull/4092))

## [25.2.0]

### Added

- Add simulation types ([#4067](https://github.com/MetaMask/core/pull/4067))
  - SimulationBalanceChange
  - SimulationData
  - SimulationError
  - SimulationToken
  - SimulationTokenBalanceChange
  - SimulationTokenStandard

### Changed

- No longer wait for simulation to complete before creating approval request ([#4067](https://github.com/MetaMask/core/pull/4067))
- Automatically update simulation data if transaction parameters are updated ([#4067](https://github.com/MetaMask/core/pull/4067))
- Determine networks supporting simulation dynamically using API ([#4087](https://github.com/MetaMask/core/pull/4087))

## [25.1.0]

### Added

- Support `Layer1GasFeeFlows` and add `layer1GasFee` property to `TransactionMeta` ([#3944](https://github.com/MetaMask/core/pull/3944))

### Fixed

- Fix `types` field in `package.json` ([#4047](https://github.com/MetaMask/core/pull/4047))

## [25.0.0]

### Added

- **BREAKING**: Add ESM build ([#3998](https://github.com/MetaMask/core/pull/3998))
  - It's no longer possible to import files from `./dist` directly.
- Add new types for TransactionController messenger actions ([#3827](https://github.com/MetaMask/core/pull/3827))
  - `TransactionControllerActions`
  - `TransactionControllerGetStateAction`
- Add new types for TransactionController messenger events ([#3827](https://github.com/MetaMask/core/pull/3827))
  - `TransactionControllerEvents`
  - `TransactionControllerIncomingTransactionBlockReceivedEvent`
  - `TransactionControllerPostTransactionBalanceUpdatedEvent`
  - `TransactionControllerSpeedupTransactionAddedEvent`
  - `TransactionControllerStateChangeEvent`
  - `TransactionControllerTransactionApprovedEvent`
  - `TransactionControllerTransactionConfirmedEvent`
  - `TransactionControllerTransactionDroppedEvent`
  - `TransactionControllerTransactionFailedEvent`
  - `TransactionControllerTransactionFinishedEvent`
  - `TransactionControllerTransactionNewSwapApprovalEvent`
  - `TransactionControllerTransactionNewSwapEvent`
  - `TransactionControllerTransactionPublishingSkipped`
  - `TransactionControllerTransactionRejectedEvent`
  - `TransactionControllerTransactionStatusUpdatedEvent`
  - `TransactionControllerTransactionSubmittedEvent`
  - `TransactionControllerUnapprovedTransactionAddedEvent`
- Add optional `simulationData` property to `TransactionMeta` which will be automatically populated ([#4020](https://github.com/MetaMask/core/pull/4020))
- Add optional `isSimulationEnabled` constructor option to dynamically disable simulation ([#4020](https://github.com/MetaMask/core/pull/4020))
- Add support for Linea Sepolia (chain ID `0xe705`) ([#3995](https://github.com/MetaMask/core/pull/3995))

### Changed

- **BREAKING:** Change superclass of TransactionController from BaseController v1 to BaseController v2 ([#3827](https://github.com/MetaMask/core/pull/3827))
  - Instead of accepting three arguments, the constructor now takes a single options argument. All of the existing options that were supported in the second argument are now a part of this options object, including `messenger`; `state` (the previous third argument) is also an option.
- **BREAKING:** Rename `txHistoryLimit` option to `transactionHistoryLimit` ([#3827](https://github.com/MetaMask/core/pull/3827))
- **BREAKING:** Switch some type definitions from `interface` to `type` ([#3827](https://github.com/MetaMask/core/pull/3827))
  - These types are affected:
    - `DappSuggestedGasFees`
    - `Log`
    - `MethodData`
    - `TransactionControllerState` (formerly `TransactionState`)
    - `TransactionParams`
    - `TransactionReceipt`
  - This is a breaking change because type aliases have different behavior from interfaces. Specifically, the `Json` type in `@metamask/utils`, which BaseController v2 controller state must conform to, is not compatible with interfaces.
- **BREAKING:** Align `parsedRegistryMethod` in `MethodData` type with usage ([#3827](https://github.com/MetaMask/core/pull/3827))
  - The type of this is now `{ name: string; args: { type: string }[]; } | { name?: any; args?: any; }`, which is a `Json`-compatible version of a type found in `eth-method-registry`.
- **BREAKING:** Rename `TransactionState` to `TransactionControllerState` ([#3827](https://github.com/MetaMask/core/pull/3827))
  - This change aligns this controller with other MetaMask controllers.
- **BREAKING:** Update allowed events for the `TransactionControllerMessenger` ([#3827](https://github.com/MetaMask/core/pull/3827))
  - The restricted messenger must allow the following events:
    - `TransactionController:incomingTransactionBlockReceived`
    - `TransactionController:postTransactionBalanceUpdated`
    - `TransactionController:speedUpTransactionAdded`
    - `TransactionController:transactionApproved`
    - `TransactionController:transactionConfirmed`
    - `TransactionController:transactionDropped`
    - `TransactionController:transactionFinished`
    - `TransactionController:transactionFinished`
    - `TransactionController:transactionPublishingSkipped`
    - `TransactionController:transactionRejected`
    - `TransactionController:transactionStatusUpdated`
    - `TransactionController:transactionSubmitted`
    - `TransactionController:unapprovedTransactionAdded`
- **BREAKING:** Update `TransactionMeta` type to be compatible with `Json` ([#3827](https://github.com/MetaMask/core/pull/3827))
  - As dictated by BaseController v2, any types that are part of state need to be compatible with the `Json` type from `@metamask/utils`.
- **BREAKING:** Transform `rpc` property on transaction errors so they're JSON-encodable ([#3827](https://github.com/MetaMask/core/pull/3827))
  - This change also results in typing this property as `Json` instead of `unknown`, avoiding a "Type instantiation is excessively deep and possibly infinite" error when resolving the `TransactionControllerState` type.
- **BREAKING:** Bump dependency and peer dependency on `@metamask/approval-controller` to `^6.0.0` ([#4039](https://github.com/MetaMask/core/pull/4039))
- **BREAKING:** Bump dependency and peer dependency on `@metamask/gas-fee-controller` to `^14.0.0` ([#4039](https://github.com/MetaMask/core/pull/4039))
- **BREAKING:** Bump dependency and peer dependency on `@metamask/network-controller` to `^18.0.0` ([#4039](https://github.com/MetaMask/core/pull/4039))
- **BREAKING:** Bump `@metamask/base-controller` to `^5.0.0` ([#4039](https://github.com/MetaMask/core/pull/4039))
  - This version has a number of breaking changes. See the changelog for more.
- Add dependency on `@ethersproject/providers` `^5.7.0` ([#4020](https://github.com/MetaMask/core/pull/4020))
- Bump `@metamask/controller-utils` to `^9.0.0` ([#4039](https://github.com/MetaMask/core/pull/4039))

### Removed

- **BREAKING:** Remove `TransactionConfig` type ([#3827](https://github.com/MetaMask/core/pull/3827))
  - The properties in this type have been absorbed into `TransactionControllerOptions`.
- **BREAKING:** Remove `hub` property from TransactionController ([#3827](https://github.com/MetaMask/core/pull/3827))
  - TransactionController now fully makes use of its messenger object to announce various kinds of activities. Instead of subscribing to an event like this:
    ```
    transactionController.hub.on(eventName, ...)
    ```
    use this:
    ```
    messenger.subscribe('TransactionController:${eventName}', ...)
    ```
  - The complete list of renamed events are:
    - `incomingTransactionBlock` -> `TransactionController:incomingTransactionBlockReceived`
    - `post-transaction-balance-updated` -> `TransactionController:postTransactionBalanceUpdated`
    - `transaction-approved` -> `TransactionController:transactionApproved`
    - `transaction-confirmed` -> `TransactionController:transactionConfirmed`
    - `transaction-dropped` -> `TransactionController:transactionDropped`
    - `transaction-finished` -> `TransactionController:transactionFinished`
    - `transaction-rejected` -> `TransactionController:transactionRejected`
    - `transaction-status-update` -> `TransactionController:transactionStatusUpdated`
    - `transaction-submitted` -> `TransactionController:transactionSubmitted`
    - `unapprovedTransaction` -> `TransactionController:unapprovedTransactionAdded`
  - Some events announced the state of specific transactions. These have been removed. Instead, subscribe to the appropriate generic event and check for a specific transaction ID in your event handler:
    - `${transactionId}:finished` -> `TransactionController:transactionFinished`
    - `${transactionId}:speedup` -> `TransactionController:speedUpTransactionAdded`
    - `${transactionId}:publish-skip` -> `TransactionController:transactionPublishingSkipped`

### Fixed

- Fix various methods so that they no longer update transactions in state directly but only via `update` ([#3827](https://github.com/MetaMask/core/pull/3827))
  - `addTransaction`
  - `confirmExternalTransaction`
  - `speedUpTransaction`
  - `updateCustodialTransaction`
  - `updateSecurityAlertResponse`
  - `updateTransaction`
- Fix `handleMethodData` method to update state with an empty registry object instead of blowing up if registry could be found ([#3827](https://github.com/MetaMask/core/pull/3827))

## [24.0.0]

### Added

- Add `normalizeTransactionParams` method ([#3990](https://github.com/MetaMask/core/pull/3990))

### Changed

- **BREAKING**: Remove support for retrieving transactions via Etherscan for Optimism Goerli; add support for Optimism Sepolia instead ([#3999](https://github.com/MetaMask/core/pull/3999))
- Normalize `data` property into an even length hex string ([#3990](https://github.com/MetaMask/core/pull/3990))
- Bump `@metamask/approval-controller` to `^5.1.3` ([#4007](https://github.com/MetaMask/core/pull/4007))
- Bump `@metamask/controller-utils` to `^8.0.4` ([#4007](https://github.com/MetaMask/core/pull/4007))
- Bump `@metamask/gas-fee-controller` to `^13.0.2` ([#4007](https://github.com/MetaMask/core/pull/4007))
- Bump `@metamask/network-controller` to `^17.2.1` ([#4007](https://github.com/MetaMask/core/pull/4007))

## [23.1.0]

### Added

- Add `gasFeeEstimatesLoaded` property to `TransactionMeta` ([#3948](https://github.com/MetaMask/core/pull/3948))
- Add `gasFeeEstimates` property to `TransactionMeta` to be automatically populated on unapproved transactions ([#3913](https://github.com/MetaMask/core/pull/3913))

### Changed

- Use the `linea_estimateGas` RPC method to provide transaction specific gas fee estimates on Linea networks ([#3913](https://github.com/MetaMask/core/pull/3913))

## [23.0.0]

### Added

- **BREAKING:** Constructor now expects a `getNetworkClientRegistry` callback function ([#3643](https://github.com/MetaMask/core/pull/3643))
- **BREAKING:** Messenger now requires `NetworkController:stateChange` to be an allowed event ([#3643](https://github.com/MetaMask/core/pull/3643))
- **BREAKING:** Messenger now requires `NetworkController:findNetworkClientByChainId` and `NetworkController:getNetworkClientById` actions ([#3643](https://github.com/MetaMask/core/pull/3643))
- Adds a feature flag parameter `isMultichainEnabled` passed via the constructor (and defaulted to false), which when passed a truthy value will enable the controller to submit, process, and track transactions concurrently on multiple networks. ([#3643](https://github.com/MetaMask/core/pull/3643))
- Adds `destroy()` method that stops/removes internal polling and listeners ([#3643](https://github.com/MetaMask/core/pull/3643))
- Adds `stopAllIncomingTransactionPolling()` method that stops polling Etherscan for transaction updates relevant to the currently selected network.
  - When called with the `isMultichainEnabled` feature flag on, also stops polling Etherscan for transaction updates relevant to each currently polled networkClientId. ([#3643](https://github.com/MetaMask/core/pull/3643))
- Exports `PendingTransactionOptions` type ([#3643](https://github.com/MetaMask/core/pull/3643))
- Exports `TransactionControllerOptions` type ([#3643](https://github.com/MetaMask/core/pull/3643))

### Changed

- **BREAKING:** `approveTransactionsWithSameNonce()` now requires `chainId` to be populated in for each TransactionParams that is passed ([#3643](https://github.com/MetaMask/core/pull/3643))
- `addTransaction()` now accepts optional `networkClientId` in its options param which specifies the network client that the transaction will be processed with during its lifecycle if the `isMultichainEnabled` feature flag is on ([#3643](https://github.com/MetaMask/core/pull/3643))
  - when called with the `isMultichainEnabled` feature flag off, passing in a networkClientId will cause an error to be thrown.
- `estimateGas()` now accepts optional networkClientId as its last param which specifies the network client that should be used to estimate the required gas for the given transaction ([#3643](https://github.com/MetaMask/core/pull/3643))
  - when called with the `isMultichainEnabled` feature flag is off, the networkClientId param is ignored and the global network client will be used instead.
- `estimateGasBuffered()` now accepts optional networkClientId as its last param which specifies the network client that should be used to estimate the required gas plus buffer for the given transaction ([#3643](https://github.com/MetaMask/core/pull/3643))
  - when called with the `isMultichainEnabled` feature flag is off, the networkClientId param is ignored and the global network client will be used instead.
- `getNonceLock()` now accepts optional networkClientId as its last param which specifies which the network client's nonceTracker should be used to determine the next nonce. ([#3643](https://github.com/MetaMask/core/pull/3643))
  - When called with the `isMultichainEnabled` feature flag on and with networkClientId specified, this method will also restrict acquiring the next nonce by chainId, i.e. if this method is called with two different networkClientIds on the same chainId, only the first call will return immediately with a lock from its respective nonceTracker with the second call being blocked until the first caller releases its lock
  - When called with `isMultichainEnabled` feature flag off, the networkClientId param is ignored and the global network client will be used instead.
- `startIncomingTransactionPolling()` and `updateIncomingTransactions()` now enforce a 5 second delay between requests per chainId to avoid rate limiting ([#3643](https://github.com/MetaMask/core/pull/3643))
- `TransactionMeta` type now specifies an optional `networkClientId` field ([#3643](https://github.com/MetaMask/core/pull/3643))
- `startIncomingTransactionPolling()` now accepts an optional array of `networkClientIds`. ([#3643](https://github.com/MetaMask/core/pull/3643))
  - When `networkClientIds` is provided and the `isMultichainEnabled` feature flag is on, the controller will start polling Etherscan for transaction updates relevant to the networkClientIds.
  - When `networkClientIds` is provided and the `isMultichainEnabled` feature flag is off, nothing will happen.
  - If `networkClientIds` is empty or not provided, the controller will start polling Etherscan for transaction updates relevant to the currently selected network.
- `stopIncomingTransactionPolling()` now accepts an optional array of `networkClientIds`. ([#3643](https://github.com/MetaMask/core/pull/3643))
  - When `networkClientIds` is provided and the `isMultichainEnabled` feature flag is on, the controller will stop polling Ethercsan for transaction updates relevant to the networkClientIds.
  - When `networkClientIds` is provided and the `isMultichainEnabled` feature flag is off, nothing will happen.
  - If `networkClientIds` is empty or not provided, the controller will stop polling Etherscan for transaction updates relevant to the currently selected network.

## [22.0.0]

### Changed

- **BREAKING:** Add peerDependency on `@babel/runtime` ([#3897](https://github.com/MetaMask/core/pull/3897))
- Throw after publishing a canceled or sped-up transaction if already confirmed ([#3800](https://github.com/MetaMask/core/pull/3800))
- Bump `eth-method-registry` from `^3.0.0` to `^4.0.0` ([#3897](https://github.com/MetaMask/core/pull/3897))
- Bump `@metamask/controller-utils` to `^8.0.3` ([#3915](https://github.com/MetaMask/core/pull/3915))
- Bump `@metamask/gas-fee-controller` to `^13.0.1` ([#3915](https://github.com/MetaMask/core/pull/3915))

### Removed

- **BREAKING:** Remove `cancelMultiplier` and `speedUpMultiplier` constructor options as both values are now fixed at `1.1`. ([#3909](https://github.com/MetaMask/core/pull/3909))

### Fixed

- Remove implicit peerDependency on `babel-runtime` ([#3897](https://github.com/MetaMask/core/pull/3897))

## [21.2.0]

### Added

- Add optional `publish` hook to support custom logic instead of submission to the RPC provider ([#3883](https://github.com/MetaMask/core/pull/3883))
- Add `hasNonce` option to `approveTransactionsWithSameNonce` method ([#3883](https://github.com/MetaMask/core/pull/3883))

## [21.1.0]

### Added

- Add `abortTransactionSigning` method ([#3870](https://github.com/MetaMask/core/pull/3870))

## [21.0.1]

### Fixed

- Resolves transaction custodian promise when setting transaction status to `submitted` or `failed` ([#3845](https://github.com/MetaMask/core/pull/3845))
- Fix normalizer ensuring property `type` is always present in `TransactionParams` ([#3817](https://github.com/MetaMask/core/pull/3817))

## [21.0.0]

### Changed

- **BREAKING:** Bump `@metamask/approval-controller` peer dependency to `^5.1.2` ([#3821](https://github.com/MetaMask/core/pull/3821))
- **BREAKING:** Bump `@metamask/gas-fee-controller` peer dependency to `^13.0.0` ([#3821](https://github.com/MetaMask/core/pull/3821))
- **BREAKING:** Bump `@metamask/network-controller` peer dependency to `^17.2.0` ([#3821](https://github.com/MetaMask/core/pull/3821))
- Bump `@metamask/base-controller` to `^4.1.1` ([#3821](https://github.com/MetaMask/core/pull/3821))
- Bump `@metamask/controller-utils` to `^8.0.2` ([#3821](https://github.com/MetaMask/core/pull/3821))

## [20.0.0]

### Changed

- **BREAKING:** Change type of `destinationTokenDecimals` property in `TransactionMeta` to `number` ([#3749](https://github.com/MetaMask/core/pull/3749))

### Fixed

- Handle missing current account in incoming transactions ([#3741](https://github.com/MetaMask/core/pull/3741))

## [19.0.1]

### Changed

- Bump `eth-method-registry` from `^1.1.0` to `^3.0.0` ([#3688](https://github.com/MetaMask/core/pull/3688))

## [19.0.0]

### Changed

- **BREAKING:** Bump `@metamask/approval-controller` dependency and peer dependency from `^5.1.0` to `^5.1.1` ([#3695](https://github.com/MetaMask/core/pull/3695))
- **BREAKING:** Bump `@metamask/gas-fee-controller` dependency and peer dependency from `^11.0.0` to `^12.0.0` ([#3695](https://github.com/MetaMask/core/pull/3695))
- **BREAKING:** Bump `@metamask/network-controller` dependency and peer dependency from `^17.0.0` to `^17.1.0` ([#3695](https://github.com/MetaMask/core/pull/3695))
- Bump `@metamask/base-controller` to `^4.0.1` ([#3695](https://github.com/MetaMask/core/pull/3695))
- Bump `@metamask/controller-utils` to `^8.0.1` ([#3695](https://github.com/MetaMask/core/pull/3695))

### Fixed

- Use estimate gas instead of fixed gas (21k) when a contract is deployed and the gas is not specified ([#3694](https://github.com/MetaMask/core/pull/3694))

## [18.3.1]

### Fixed

- Fix incorrect transaction statuses ([#3676](https://github.com/MetaMask/core/pull/3676))
  - Fix `dropped` status detection by ignoring transactions on other chains.
  - Start polling if network changes and associated transactions are pending.
  - Record `r`, `s`, and `v` values even if zero.
  - Only fail transactions if receipt `status` is explicitly `0x0`.
- Fix incoming transactions on Linea Goerli ([#3674](https://github.com/MetaMask/core/pull/3674))

## [18.3.0]

### Added

- Add optional `getExternalPendingTransactions` callback argument to constructor ([#3587](https://github.com/MetaMask/core/pull/3587))

## [18.2.0]

### Added

- Add the `customNonceValue` property to the transaction metadata ([#3579](https://github.com/MetaMask/core/pull/3579))

### Changed

- Update transaction metadata after approval if the approval result includes the `value.txMeta` property ([#3579](https://github.com/MetaMask/core/pull/3579))
- Add `type` property to all incoming transactions ([#3579](https://github.com/MetaMask/core/pull/3579))

## [18.1.0]

### Added

- Add `cancelMultiplier` and `speedUpMultiplier` constructor arguments to optionally override the default multipliers of `1.5` and `1.1` respectively ([#2678](https://github.com/MetaMask/core/pull/2678))

### Changed

- Populate the `preTxBalance` property before publishing transactions with the `swap` type ([#2678](https://github.com/MetaMask/core/pull/2678))
- Change the status of transactions with matching nonces to `dropped` when confirming a transaction ([#2678](https://github.com/MetaMask/core/pull/2678))

## [18.0.0]

### Added

- Add `updateEditableParams` method ([#2056](https://github.com/MetaMask/core/pull/2056))
- Add `initApprovals` method to trigger the approval flow for any pending transactions during initialisation ([#2056](https://github.com/MetaMask/core/pull/2056))
- Add `getTransactions` method to search transactions using the given criteria and options ([#2056](https://github.com/MetaMask/core/pull/2056))

### Changed

- **BREAKING:** Bump `@metamask/base-controller` to ^4.0.0 ([#2063](https://github.com/MetaMask/core/pull/2063))
  - This is breaking because the type of the `messenger` has backward-incompatible changes. See the changelog for this package for more.
- **BREAKING:** Add `finished` and `publish-skip` events to `Events` type
- **BREAKING:** Update `TransactionReceipt` type so `transactionIndex` is now a string rather than a number ([#2063](https://github.com/MetaMask/core/pull/2063))
- Bump `nonce-tracker` to ^3.0.0 ([#2040](https://github.com/MetaMask/core/pull/2040))
- The controller now emits a `transaction-status-update` event each time the status of a transaction changes (e.g. submitted, rejected, etc.) ([#2027](https://github.com/MetaMask/core/pull/2027))
- Make `getCurrentAccountEIP1559Compatibility` constructor parameter optional ([#2056](https://github.com/MetaMask/core/pull/2056))
- Normalize the gas values provided to the `speedUpTransaction` and `stopTransaction` methods ([#2056](https://github.com/MetaMask/core/pull/2056))
- Persist any property changes performed by the `afterSign` hook ([#2056](https://github.com/MetaMask/core/pull/2056))
- Report success to the approver if publishing is skipped by the `beforePublish` hook ([#2056](https://github.com/MetaMask/core/pull/2056))
- Update `postTxBalance` after all swap transactions ([#2056](https://github.com/MetaMask/core/pull/2056))
- Bump `@metamask/approval-controller` to ^5.0.0 ([#2063](https://github.com/MetaMask/core/pull/2063))
- Bump `@metamask/controller-utils` to ^6.0.0 ([#2063](https://github.com/MetaMask/core/pull/2063))
- Bump `@metamask/gas-fee-controller` to ^11.0.0 ([#2063](https://github.com/MetaMask/core/pull/2063))
- Bump `@metamask/network-controller` to ^17.0.0 ([#2063](https://github.com/MetaMask/core/pull/2063))

## [17.0.0]

### Added

- **BREAKING:** Add additional support swaps support ([#1877](https://github.com/MetaMask/core/pull/1877))
  - Swap transaction updates can be prevented by setting `disableSwaps` as `true`. If not set it will default to `false`.
  - If `disableSwaps` is `false` or not set, then the `createSwapsTransaction` callback MUST be defined.
- Add optional hooks to support alternate flows ([#1787](https://github.com/MetaMask/core/pull/1787))
  - Add the `getAdditionalSignArguments` hook to provide additional arguments when signing.
  - Add the `beforeApproveOnInit` hook to execute additional logic before starting an approval flow for a transaction during initialization. Return `false` to skip the transaction.
  - Add the `afterSign` hook to execute additional logic after signing a transaction. Return `false` to not change the `status` to `signed`.
  - Add the `beforePublish` hook to execute additional logic before publishing a transaction. Return `false` to prevent the transaction being submitted.
- Add additional persisted transaction support during initialization and on network change ([#1916](https://github.com/MetaMask/core/pull/1916))
  - Initialise approvals for unapproved transactions on the current network.
  - Add missing gas values for unapproved transactions on the current network.
  - Submit any approved transactions on the current network.
- Support saved gas fees ([#1966](https://github.com/MetaMask/core/pull/1966))
  - Add optional `getSavedGasFees` callback to constructor.
- Add `updateCustodialTransaction` method to update custodial transactions ([#2018](https://github.com/MetaMask/core/pull/2018))
- Add `accessList` to txParam types ([#2016](https://github.com/MetaMask/core/pull/2016))
- Add `estimateGasBuffered` method to estimate gas and apply a specific buffer multiplier ([#2021](https://github.com/MetaMask/core/pull/2021))
- Add `updateSecurityAlertResponse` method ([#1985](https://github.com/MetaMask/core/pull/1985))
- Add gas values validation ([#1978](https://github.com/MetaMask/core/pull/1978))
- Add `approveTransactionsWithSameNonce` method ([#1961](https://github.com/MetaMask/core/pull/1961))
- Add `clearUnapprovedTransactions` method ([#1979](https://github.com/MetaMask/core/pull/1979))
- Add `updatePreviousGasParams` method ([#1943](https://github.com/MetaMask/core/pull/1943))
- Emit additional events to support metrics in the clients ([#1894](https://github.com/MetaMask/core/pull/1894))
- Populate the `firstRetryBlockNumber`, `retryCount`, and `warning` properties in the transaction metadata. ([#1896](https://github.com/MetaMask/core/pull/1896))

### Changed

- **BREAKING:** Pending transactions are now automatically resubmitted. ([#1896](https://github.com/MetaMask/core/pull/1896))
  - This can be disabled by setting the new `pendingTransactions.isResubmitEnabled` constructor option to `false`.
- **BREAKING:** Bump dependency and peer dependency on `@metamask/network-controller` to ^16.0.0
- Persist specific error properties in core transaction metadata ([#1915](https://github.com/MetaMask/core/pull/1915))
  - Create `TransactionError` type with explicit properties.
- Align core transaction error messages with extension ([#1980](https://github.com/MetaMask/core/pull/1980))
  - Catch of the `initApprovals` method to skip logging when the error is `userRejectedRequest`.
- Create an additional transaction metadata entry when calling `stopTransaction` ([#1998](https://github.com/MetaMask/core/pull/1998))
- Bump dependency `@metamask/eth-query` from ^3.0.1 to ^4.0.0 ([#2028](https://github.com/MetaMask/core/pull/2028))
- Bump dependency and peer dependency on `@metamask/gas-fee-controller` to ^10.0.1
- Bump @metamask/utils from 8.1.0 to 8.2.0 ([#1957](https://github.com/MetaMask/core/pull/1957))

## [16.0.0]

### Changed

- **BREAKING:** Bump dependency and peer dependency on `@metamask/gas-fee-controller` to ^10.0.0
- Bump dependency and peer dependency on `@metamask/network-controller` to ^15.1.0

## [15.0.0]

### Changed

- **BREAKING:** Bump dependency and peer dependency on `@metamask/network-controller` to ^15.0.0
- Bump dependency on `@metamask/rpc-errors` to ^6.1.0 ([#1653](https://github.com/MetaMask/core/pull/1653))
- Bump dependency and peer dependency on `@metamask/approval-controller` to ^4.0.1

## [14.0.0]

### Added

- **BREAKING:** Add required `getPermittedAccounts` argument to constructor, used to validate `from` addresses ([#1722](https://github.com/MetaMask/core/pull/1722))
- Add `securityProviderRequest` option to constructor ([#1725](https://github.com/MetaMask/core/pull/1725))
- Add `method` option to `addTransaction` method ([#1725](https://github.com/MetaMask/core/pull/1725))
- Add `securityProviderRequest` property to TransactionMetaBase ([#1725](https://github.com/MetaMask/core/pull/1725))
- Add SecurityProviderRequest type ([#1725](https://github.com/MetaMask/core/pull/1725))
- Update `addTransaction` to set `securityProviderRequest` on transaction metadata when requested to do so ([#1725](https://github.com/MetaMask/core/pull/1725))
- Update `txParams` validation to validate `chainId` ([#1723](https://github.com/MetaMask/core/pull/1723))
- Update `addTransaction` to ensure allowed `from` address when `origin` is specified ([#1722](https://github.com/MetaMask/core/pull/1722))

### Changed

- Bump dependency on `@metamask/utils` to ^8.1.0 ([#1639](https://github.com/MetaMask/core/pull/1639))
- Bump dependency and peer dependency on `@metamask/approval-controller` to ^4.0.0
- Bump dependency on `@metamask/base-controller` to ^3.2.3
- Bump dependency on `@metamask/controller-utils` to ^5.0.2
- Bump dependency and peer dependency on `@metamask/network-controller` to ^14.0.0

### Removed

- **BREAKING:** Remove `interval` config option ([#1746](https://github.com/MetaMask/core/pull/1746))
  - The block tracker (which has its own interval) is now used to poll for pending transactions instead.
- **BREAKING:** Remove `poll` method ([#1746](https://github.com/MetaMask/core/pull/1746))
  - The block tracker is assumed to be running, TransactionController does not offer a way to stop it.
- **BREAKING:** Remove `queryTransactionStatuses` method ([#1746](https://github.com/MetaMask/core/pull/1746))
  - This functionality has been moved to a private interface and there is no way to use it externally.

## [13.0.0]

### Changed

- **BREAKING**: Add required `getCurrentAccountEIP1559Compatibility` and `getCurrentNetworkEIP1559Compatibility` callback arguments to constructor ([#1693](https://github.com/MetaMask/core/pull/1693))
- Update `validateTxParams` to throw standardised errors using the `@metamask/rpc-errors` package ([#1690](https://github.com/MetaMask/core/pull/1690))
  - The dependency `eth-rpc-errors` has been replaced by `@metamask/rpc-errors`
- Preserve `type` transaction parameter for legacy transactions ([#1713](https://github.com/MetaMask/core/pull/1713))
- Update TypeScript to v4.8.x ([#1718](https://github.com/MetaMask/core/pull/1718))

## [12.0.0]

### Changed

- **BREAKING**: Use only `chainId` to determine if a transaction belongs to the current network ([#1633](https://github.com/MetaMask/core/pull/1633))
  - No longer uses `networkID` as a fallback if `chainId` is missing
- **BREAKING**: Change `TransactionMeta.chainId` to be required ([#1633](https://github.com/MetaMask/core/pull/1633))
- **BREAKING**: Bump peer dependency on `@metamask/network-controller` to ^13.0.0 ([#1633](https://github.com/MetaMask/core/pull/1633))
- Update `TransactionMeta.networkID` as deprecated ([#1633](https://github.com/MetaMask/core/pull/1633))
- Change `TransactionMeta.networkID` to be readonly ([#1633](https://github.com/MetaMask/core/pull/1633))
- Bump dependency on `@metamask/controller-utils` to ^5.0.0 ([#1633](https://github.com/MetaMask/core/pull/1633))

### Removed

- Remove `networkId` param from `RemoteTransactionSource.isSupportedNetwork()` interface ([#1633](https://github.com/MetaMask/core/pull/1633))
- Remove `currentNetworkId` property from `RemoteTransactionSourceRequest` ([#1633](https://github.com/MetaMask/core/pull/1633))

## [11.1.0]

### Added

- Add `type` property to the transaction metadata ([#1670](https://github.com/MetaMask/core/pull/1670))

## [11.0.0]

### Added

- Add optional `getLastBlockVariations` method to `RemoteTransactionSource` type ([#1668](https://github.com/MetaMask/core/pull/1668))
- Add `updateTransactionGasFees` method to `TransactionController` ([#1674](https://github.com/MetaMask/core/pull/1674))
- Add `r`, `s` and `v` properties to the transaction metadata ([#1664](https://github.com/MetaMask/core/pull/1664))
- Add `sendFlowHistory` property to the transaction metadata ([#1665](https://github.com/MetaMask/core/pull/1665))
- Add `updateTransactionSendFlowHistory` method to `TransactionController` ([#1665](https://github.com/MetaMask/core/pull/1665))
- Add `originalGasEstimate` property to the transaction metadata ([#1656](https://github.com/MetaMask/core/pull/1656))
- Add `incomingTransactions.queryEntireHistory` constructor option ([#1652](https://github.com/MetaMask/core/pull/1652))

### Changed

- **BREAKING**: Remove `apiKey` property from `RemoteTransactionSourceRequest` type ([#1668](https://github.com/MetaMask/core/pull/1668))
- **BREAKING**: Remove unused `FetchAllOptions` type from `TransactionController` ([#1668](https://github.com/MetaMask/core/pull/1668))
- **BREAKING**: Remove `incomingTransactions.apiKey` constructor option ([#1668](https://github.com/MetaMask/core/pull/1668))
- **BREAKING**: Rename the `transaction` object to `txParams` in the transaction metadata ([#1651](https://github.com/MetaMask/core/pull/1651))
- **BREAKING**: Add `disableHistory` constructor option ([#1657](https://github.com/MetaMask/core/pull/1657))
  - Defaults to `false` but will increase state size considerably unless disabled
- **BREAKING**: Add `disableSendFlowHistory` constructor option ([#1665](https://github.com/MetaMask/core/pull/1665))
  - Defaults to `false` but will increase state size considerably unless disabled
- **BREAKING**: Rename the `transactionHash` property to `hash` in the transaction metadata

### Fixed

- Fix the sorting of incoming and updated transactions ([#1652](https://github.com/MetaMask/core/pull/1652))
- Prevent rate limit errors when `incomingTransactions.includeTokenTransfers` is `true` by by alternating Etherscan request types on each update ([#1668](https://github.com/MetaMask/core/pull/1668))

## [10.0.0]

### Added

- Add `submittedTime` to the transaction metadata ([#1645](https://github.com/MetaMask/core/pull/1645))
- Add optional `actionId` argument to `addTransaction` and `speedUpTransaction` to prevent duplicate requests ([#1582](https://github.com/MetaMask/core/pull/1582))
- Add `confirmExternalTransaction` method ([#1625](https://github.com/MetaMask/core/pull/1625))

### Changed

- **BREAKING**: Rename `rawTransaction` to `rawTx` in the transaction metadata ([#1624](https://github.com/MetaMask/core/pull/1624))

## [9.2.0]

### Added

- Persist `estimatedBaseFee` in `stopTransaction` and `speedUpTransaction` ([#1621](https://github.com/MetaMask/core/pull/1621))
- Add `securityAlertResponse` to `addTransaction` `opts` argument ([#1636](https://github.com/MetaMask/core/pull/1636))

## [9.1.0]

### Added

- Add `blockTimestamp` to `TransactionMetaBase` type ([#1616](https://github.com/MetaMask/core/pull/1616))
- Update `queryTransactionStatuses` to populate `blockTimestamp` on each transaction when it is verified ([#1616](https://github.com/MetaMask/core/pull/1616))

### Changed

- Bump dependency and peer dependency on `@metamask/approval-controller` to ^3.5.1
- Bump dependency on `@metamask/base-controller` to ^3.2.1
- Bump dependency on `@metamask/controller-utils` to ^4.3.2
- Bump dependency and peer dependency on `@metamask/network-controller` to ^12.1.2

## [9.0.0]

### Added

- Add `baseFeePerGas` to transaction metadata ([#1590](https://github.com/MetaMask/core/pull/1590))
- Add `txReceipt` to transaction metadata ([#1592](https://github.com/MetaMask/core/pull/1592))
- Add `initApprovals` method to generate approval requests from unapproved transactions ([#1575](https://github.com/MetaMask/core/pull/1575))
- Add `dappSuggestedGasFees` to transaction metadata ([#1617](https://github.com/MetaMask/core/pull/1617))
- Add optional `incomingTransactions` constructor arguments ([#1579](https://github.com/MetaMask/core/pull/1579))
  - `apiKey`
  - `includeTokenTransfers`
  - `isEnabled`
  - `updateTransactions`
- Add incoming transaction methods ([#1579](https://github.com/MetaMask/core/pull/1579))
  - `startIncomingTransactionPolling`
  - `stopIncomingTransactionPolling`
  - `updateIncomingTransactions`
- Add `requireApproval` option to `addTransaction` method options ([#1580](https://github.com/MetaMask/core/pull/1580))
- Add `address` argument to `wipeTransactions` method ([#1573](https://github.com/MetaMask/core/pull/1573))

### Changed

- **BREAKING**: Add required `getSelectedAddress` callback argument to constructor ([#1579](https://github.com/MetaMask/core/pull/1579))
- **BREAKING**: Add `isSupportedNetwork` method to `RemoteTransactionSource` interface ([#1579](https://github.com/MetaMask/core/pull/1579))
- **BREAKING**: Move all but first argument to options bag in `addTransaction` method ([#1576](https://github.com/MetaMask/core/pull/1576))
- **BREAKING**: Update properties of `RemoteTransactionSourceRequest` type ([#1579](https://github.com/MetaMask/core/pull/1579))
  - The `fromBlock` property has changed from `string` to `number`
  - The `networkType` property has been removed
  - This type is intended mainly for internal use, so it's likely this change doesn't affect most projects

### Removed

- **BREAKING**: Remove `fetchAll` method ([#1579](https://github.com/MetaMask/core/pull/1579))
  - This method was used to fetch transaction history from Etherscan
  - This is now handled automatically by the controller on each new block, if polling is enabled
  - Polling can be enabled or disabled by calling `startIncomingTransactionPolling` or `stopIncomingTransactionPolling` respectively
  - An immediate update can be requested by calling `updateIncomingTransactions`
  - The new constructor parameter `incomingTransactions.isEnabled` acts as an override to disable this functionality based on a client preference for example
- **BREAKING**: Remove `prepareUnsignedEthTx` and `getCommonConfiguration` methods ([#1581](https://github.com/MetaMask/core/pull/1581))
  - These methods were intended mainly for internal use, so it's likely this change doesn't affect most projects

## [8.0.1]

### Changed

- Replace `eth-query` ^2.1.2 with `@metamask/eth-query` ^3.0.1 ([#1546](https://github.com/MetaMask/core/pull/1546))

## [8.0.0]

### Changed

- **BREAKING**: Change `babel-runtime` from a `dependency` to a `peerDependency` ([#1504](https://github.com/MetaMask/core/pull/1504))
- Update `@metamask/utils` to `^6.2.0` ([#1514](https://github.com/MetaMask/core/pull/1514))

## [7.1.0]

### Added

- Expose `HARDFORK` constant ([#1423](https://github.com/MetaMask/core/pull/1423))
- Add support for transactions on Linea networks ([#1423](https://github.com/MetaMask/core/pull/1423))

## [7.0.0]

### Changed

- **BREAKING**: Change the approveTransaction and cancelTransaction methods to private ([#1435](https://github.com/MetaMask/core/pull/1435))
  - Consumers should migrate from use of these methods to use of `processApproval`.
- Update the TransactionController to await the approval request promise before automatically performing the relevant logic, either signing and submitting the transaction, or cancelling it ([#1435](https://github.com/MetaMask/core/pull/1435))

## [6.1.0]

### Changed

- Relax types of `provider` and `blockTracker` options ([#1443](https://github.com/MetaMask/core/pull/1443))
  - The types used to require proxy versions of Provider and BlockTracker. Now they just require the non-proxy versions, which are a strict subset of the proxied versions.

## [6.0.0]

### Added

- Update transaction controller to automatically initiate, finalize, and cancel approval requests as transactions move through states ([#1241](https://github.com/MetaMask/core/pull/1241))
  - The `ApprovalController:addRequest` action will be called when a new transaction is initiated
  - The `ApprovalController:rejectRequest` action will be called if a transaction fails
  - The `ApprovalController:acceptRequest` action will be called when a transaction is approved

### Changed

- **BREAKING:** Bump to Node 16 ([#1262](https://github.com/MetaMask/core/pull/1262))
- **BREAKING:** Update `@metamask/network-controller` dependency and peer dependency ([#1367](https://github.com/MetaMask/core/pull/1367))
  - This affects the `getNetworkState` and `onNetworkStateChange` constructor parameters
- **BREAKING:** Change format of chain ID in state to `Hex` ([#1367](https://github.com/MetaMask/core/pull/1367))
  - The `chainId` property of the `Transaction` type has been changed from `number` to `Hex`
  - The `chainId` property of the `TransactionMeta` type has been changed from a decimal `string` to `Hex`, and the `transaction` property has been updated along with the `Transaction` type (as described above).
  - The state property `transactions` is an array of `TransactionMeta` objects, so it has changed according to the description above.
    - This requires a state migration: each entry should have the `chainId` property converted from a decimal `string` to `Hex`, and the `transaction.chainId` property changed from `number` to `Hex`.
  - The `addTransaction` and `estimateGas` methods now expect the first parameter (`transaction`) to use type `Hex` for the `chainId` property.
  - The `updateTransaction` method now expects the `transactionMeta` parameter to use type `Hex` for the `chainId` property (and for the nested `transaction.chainId` property)
- **BREAKING:** Add `messenger` as required constructor parameter ([#1241](https://github.com/MetaMask/core/pull/1241))
- **BREAKING:** Add `@metamask/approval-controller` as a dependency and peer dependency ([#1241](https://github.com/MetaMask/core/pull/1241), [#1393](https://github.com/MetaMask/core/pull/1393))
- Add `@metamask/utils` dependency ([#1367](https://github.com/MetaMask/core/pull/1367))

### Fixed

- Fix inaccurate hard-coded `chainId` on incoming token transactions ([#1366](https://github.com/MetaMask/core/pull/1366))

## [5.0.0]

### Changed

- **BREAKING**: peerDeps: @metamask/network-controller@6.0.0->8.0.0 ([#1196](https://github.com/MetaMask/core/pull/1196))
- deps: eth-rpc-errors@4.0.0->4.0.2 ([#1215](https://github.com/MetaMask/core/pull/1215))
- Add nonce tracker to transactions controller ([#1147](https://github.com/MetaMask/core/pull/1147))
  - Previously this controller would get the next nonce by calling `eth_getTransactionCount` with a block reference of `pending`. The next nonce would then be returned from our middleware (within `web3-provider-engine`).
  - Instead we're now using the nonce tracker to get the next nonce, dropping our reliance on this `eth_getTransactionCount` middleware. This will let us drop that middleware in a future update without impacting the transaction controller.
  - This should result in no functional changes, except that the nonce middleware is no longer required.

## [4.0.1]

### Changed

- Use `NetworkType` enum for chain configuration ([#1132](https://github.com/MetaMask/core/pull/1132))

## [4.0.0]

### Removed

- **BREAKING:** Remove `isomorphic-fetch` ([#1106](https://github.com/MetaMask/controllers/pull/1106))
  - Consumers must now import `isomorphic-fetch` or another polyfill themselves if they are running in an environment without `fetch`

## [3.0.0]

### Added

- Add Etherscan API support for Sepolia and Goerli ([#1041](https://github.com/MetaMask/controllers/pull/1041))
- Export `isEIP1559Transaction` function from package ([#1058](https://github.com/MetaMask/controllers/pull/1058))

### Changed

- **BREAKING**: Drop Etherscan API support for Ropsten, Rinkeby, and Kovan ([#1041](https://github.com/MetaMask/controllers/pull/1041))
- Rename this repository to `core` ([#1031](https://github.com/MetaMask/controllers/pull/1031))
- Update `@metamask/controller-utils` package ([#1041](https://github.com/MetaMask/controllers/pull/1041))

## [2.0.0]

### Changed

- **BREAKING:** Update `getNetworkState` constructor option to take an object with `providerConfig` property rather than `providerConfig` ([#995](https://github.com/MetaMask/core/pull/995))
- Relax dependency on `@metamask/base-controller`, `@metamask/controller-utils`, and `@metamask/network-controller` (use `^` instead of `~`) ([#998](https://github.com/MetaMask/core/pull/998))

## [1.0.0]

### Added

- Initial release

  - As a result of converting our shared controllers repo into a monorepo ([#831](https://github.com/MetaMask/core/pull/831)), we've created this package from select parts of [`@metamask/controllers` v33.0.0](https://github.com/MetaMask/core/tree/v33.0.0), namely:

    - Everything in `src/transaction`
    - Transaction-related functions from `src/util.ts` and accompanying tests

    All changes listed after this point were applied to this package following the monorepo conversion.

[Unreleased]: https://github.com/MetaMask/core/compare/@metamask/transaction-controller@57.3.0...HEAD
[57.3.0]: https://github.com/MetaMask/core/compare/@metamask/transaction-controller@57.2.0...@metamask/transaction-controller@57.3.0
[57.2.0]: https://github.com/MetaMask/core/compare/@metamask/transaction-controller@57.1.0...@metamask/transaction-controller@57.2.0
[57.1.0]: https://github.com/MetaMask/core/compare/@metamask/transaction-controller@57.0.0...@metamask/transaction-controller@57.1.0
[57.0.0]: https://github.com/MetaMask/core/compare/@metamask/transaction-controller@56.3.0...@metamask/transaction-controller@57.0.0
[56.3.0]: https://github.com/MetaMask/core/compare/@metamask/transaction-controller@56.2.0...@metamask/transaction-controller@56.3.0
[56.2.0]: https://github.com/MetaMask/core/compare/@metamask/transaction-controller@56.1.0...@metamask/transaction-controller@56.2.0
[56.1.0]: https://github.com/MetaMask/core/compare/@metamask/transaction-controller@56.0.0...@metamask/transaction-controller@56.1.0
[56.0.0]: https://github.com/MetaMask/core/compare/@metamask/transaction-controller@55.0.2...@metamask/transaction-controller@56.0.0
[55.0.2]: https://github.com/MetaMask/core/compare/@metamask/transaction-controller@55.0.1...@metamask/transaction-controller@55.0.2
[55.0.1]: https://github.com/MetaMask/core/compare/@metamask/transaction-controller@55.0.0...@metamask/transaction-controller@55.0.1
[55.0.0]: https://github.com/MetaMask/core/compare/@metamask/transaction-controller@54.4.0...@metamask/transaction-controller@55.0.0
[54.4.0]: https://github.com/MetaMask/core/compare/@metamask/transaction-controller@54.3.0...@metamask/transaction-controller@54.4.0
[54.3.0]: https://github.com/MetaMask/core/compare/@metamask/transaction-controller@54.2.0...@metamask/transaction-controller@54.3.0
[54.2.0]: https://github.com/MetaMask/core/compare/@metamask/transaction-controller@54.1.0...@metamask/transaction-controller@54.2.0
[54.1.0]: https://github.com/MetaMask/core/compare/@metamask/transaction-controller@54.0.0...@metamask/transaction-controller@54.1.0
[54.0.0]: https://github.com/MetaMask/core/compare/@metamask/transaction-controller@53.0.0...@metamask/transaction-controller@54.0.0
[53.0.0]: https://github.com/MetaMask/core/compare/@metamask/transaction-controller@52.3.0...@metamask/transaction-controller@53.0.0
[52.3.0]: https://github.com/MetaMask/core/compare/@metamask/transaction-controller@52.2.0...@metamask/transaction-controller@52.3.0
[52.2.0]: https://github.com/MetaMask/core/compare/@metamask/transaction-controller@52.1.0...@metamask/transaction-controller@52.2.0
[52.1.0]: https://github.com/MetaMask/core/compare/@metamask/transaction-controller@52.0.0...@metamask/transaction-controller@52.1.0
[52.0.0]: https://github.com/MetaMask/core/compare/@metamask/transaction-controller@51.0.0...@metamask/transaction-controller@52.0.0
[51.0.0]: https://github.com/MetaMask/core/compare/@metamask/transaction-controller@50.0.0...@metamask/transaction-controller@51.0.0
[50.0.0]: https://github.com/MetaMask/core/compare/@metamask/transaction-controller@49.0.0...@metamask/transaction-controller@50.0.0
[49.0.0]: https://github.com/MetaMask/core/compare/@metamask/transaction-controller@48.2.0...@metamask/transaction-controller@49.0.0
[48.2.0]: https://github.com/MetaMask/core/compare/@metamask/transaction-controller@48.1.0...@metamask/transaction-controller@48.2.0
[48.1.0]: https://github.com/MetaMask/core/compare/@metamask/transaction-controller@48.0.0...@metamask/transaction-controller@48.1.0
[48.0.0]: https://github.com/MetaMask/core/compare/@metamask/transaction-controller@47.0.0...@metamask/transaction-controller@48.0.0
[47.0.0]: https://github.com/MetaMask/core/compare/@metamask/transaction-controller@46.0.0...@metamask/transaction-controller@47.0.0
[46.0.0]: https://github.com/MetaMask/core/compare/@metamask/transaction-controller@45.1.0...@metamask/transaction-controller@46.0.0
[45.1.0]: https://github.com/MetaMask/core/compare/@metamask/transaction-controller@45.0.0...@metamask/transaction-controller@45.1.0
[45.0.0]: https://github.com/MetaMask/core/compare/@metamask/transaction-controller@44.1.0...@metamask/transaction-controller@45.0.0
[44.1.0]: https://github.com/MetaMask/core/compare/@metamask/transaction-controller@44.0.0...@metamask/transaction-controller@44.1.0
[44.0.0]: https://github.com/MetaMask/core/compare/@metamask/transaction-controller@43.0.0...@metamask/transaction-controller@44.0.0
[43.0.0]: https://github.com/MetaMask/core/compare/@metamask/transaction-controller@42.1.0...@metamask/transaction-controller@43.0.0
[42.1.0]: https://github.com/MetaMask/core/compare/@metamask/transaction-controller@42.0.0...@metamask/transaction-controller@42.1.0
[42.0.0]: https://github.com/MetaMask/core/compare/@metamask/transaction-controller@41.1.0...@metamask/transaction-controller@42.0.0
[41.1.0]: https://github.com/MetaMask/core/compare/@metamask/transaction-controller@41.0.0...@metamask/transaction-controller@41.1.0
[41.0.0]: https://github.com/MetaMask/core/compare/@metamask/transaction-controller@40.1.0...@metamask/transaction-controller@41.0.0
[40.1.0]: https://github.com/MetaMask/core/compare/@metamask/transaction-controller@40.0.0...@metamask/transaction-controller@40.1.0
[40.0.0]: https://github.com/MetaMask/core/compare/@metamask/transaction-controller@39.1.0...@metamask/transaction-controller@40.0.0
[39.1.0]: https://github.com/MetaMask/core/compare/@metamask/transaction-controller@39.0.0...@metamask/transaction-controller@39.1.0
[39.0.0]: https://github.com/MetaMask/core/compare/@metamask/transaction-controller@38.3.0...@metamask/transaction-controller@39.0.0
[38.3.0]: https://github.com/MetaMask/core/compare/@metamask/transaction-controller@38.2.0...@metamask/transaction-controller@38.3.0
[38.2.0]: https://github.com/MetaMask/core/compare/@metamask/transaction-controller@38.1.0...@metamask/transaction-controller@38.2.0
[38.1.0]: https://github.com/MetaMask/core/compare/@metamask/transaction-controller@38.0.0...@metamask/transaction-controller@38.1.0
[38.0.0]: https://github.com/MetaMask/core/compare/@metamask/transaction-controller@37.3.0...@metamask/transaction-controller@38.0.0
[37.3.0]: https://github.com/MetaMask/core/compare/@metamask/transaction-controller@37.2.0...@metamask/transaction-controller@37.3.0
[37.2.0]: https://github.com/MetaMask/core/compare/@metamask/transaction-controller@37.1.0...@metamask/transaction-controller@37.2.0
[37.1.0]: https://github.com/MetaMask/core/compare/@metamask/transaction-controller@37.0.0...@metamask/transaction-controller@37.1.0
[37.0.0]: https://github.com/MetaMask/core/compare/@metamask/transaction-controller@36.1.0...@metamask/transaction-controller@37.0.0
[36.1.0]: https://github.com/MetaMask/core/compare/@metamask/transaction-controller@36.0.0...@metamask/transaction-controller@36.1.0
[36.0.0]: https://github.com/MetaMask/core/compare/@metamask/transaction-controller@35.2.0...@metamask/transaction-controller@36.0.0
[35.2.0]: https://github.com/MetaMask/core/compare/@metamask/transaction-controller@35.1.1...@metamask/transaction-controller@35.2.0
[35.1.1]: https://github.com/MetaMask/core/compare/@metamask/transaction-controller@35.1.0...@metamask/transaction-controller@35.1.1
[35.1.0]: https://github.com/MetaMask/core/compare/@metamask/transaction-controller@35.0.1...@metamask/transaction-controller@35.1.0
[35.0.1]: https://github.com/MetaMask/core/compare/@metamask/transaction-controller@35.0.0...@metamask/transaction-controller@35.0.1
[35.0.0]: https://github.com/MetaMask/core/compare/@metamask/transaction-controller@34.0.0...@metamask/transaction-controller@35.0.0
[34.0.0]: https://github.com/MetaMask/core/compare/@metamask/transaction-controller@33.0.1...@metamask/transaction-controller@34.0.0
[33.0.1]: https://github.com/MetaMask/core/compare/@metamask/transaction-controller@33.0.0...@metamask/transaction-controller@33.0.1
[33.0.0]: https://github.com/MetaMask/core/compare/@metamask/transaction-controller@32.0.0...@metamask/transaction-controller@33.0.0
[32.0.0]: https://github.com/MetaMask/core/compare/@metamask/transaction-controller@31.0.0...@metamask/transaction-controller@32.0.0
[31.0.0]: https://github.com/MetaMask/core/compare/@metamask/transaction-controller@30.0.0...@metamask/transaction-controller@31.0.0
[30.0.0]: https://github.com/MetaMask/core/compare/@metamask/transaction-controller@29.1.0...@metamask/transaction-controller@30.0.0
[29.1.0]: https://github.com/MetaMask/core/compare/@metamask/transaction-controller@29.0.2...@metamask/transaction-controller@29.1.0
[29.0.2]: https://github.com/MetaMask/core/compare/@metamask/transaction-controller@29.0.1...@metamask/transaction-controller@29.0.2
[29.0.1]: https://github.com/MetaMask/core/compare/@metamask/transaction-controller@29.0.0...@metamask/transaction-controller@29.0.1
[29.0.0]: https://github.com/MetaMask/core/compare/@metamask/transaction-controller@28.1.1...@metamask/transaction-controller@29.0.0
[28.1.1]: https://github.com/MetaMask/core/compare/@metamask/transaction-controller@28.1.0...@metamask/transaction-controller@28.1.1
[28.1.0]: https://github.com/MetaMask/core/compare/@metamask/transaction-controller@28.0.0...@metamask/transaction-controller@28.1.0
[28.0.0]: https://github.com/MetaMask/core/compare/@metamask/transaction-controller@27.0.1...@metamask/transaction-controller@28.0.0
[27.0.1]: https://github.com/MetaMask/core/compare/@metamask/transaction-controller@27.0.0...@metamask/transaction-controller@27.0.1
[27.0.0]: https://github.com/MetaMask/core/compare/@metamask/transaction-controller@26.0.0...@metamask/transaction-controller@27.0.0
[26.0.0]: https://github.com/MetaMask/core/compare/@metamask/transaction-controller@25.3.0...@metamask/transaction-controller@26.0.0
[25.3.0]: https://github.com/MetaMask/core/compare/@metamask/transaction-controller@25.2.1...@metamask/transaction-controller@25.3.0
[25.2.1]: https://github.com/MetaMask/core/compare/@metamask/transaction-controller@25.2.0...@metamask/transaction-controller@25.2.1
[25.2.0]: https://github.com/MetaMask/core/compare/@metamask/transaction-controller@25.1.0...@metamask/transaction-controller@25.2.0
[25.1.0]: https://github.com/MetaMask/core/compare/@metamask/transaction-controller@25.0.0...@metamask/transaction-controller@25.1.0
[25.0.0]: https://github.com/MetaMask/core/compare/@metamask/transaction-controller@24.0.0...@metamask/transaction-controller@25.0.0
[24.0.0]: https://github.com/MetaMask/core/compare/@metamask/transaction-controller@23.1.0...@metamask/transaction-controller@24.0.0
[23.1.0]: https://github.com/MetaMask/core/compare/@metamask/transaction-controller@23.0.0...@metamask/transaction-controller@23.1.0
[23.0.0]: https://github.com/MetaMask/core/compare/@metamask/transaction-controller@22.0.0...@metamask/transaction-controller@23.0.0
[22.0.0]: https://github.com/MetaMask/core/compare/@metamask/transaction-controller@21.2.0...@metamask/transaction-controller@22.0.0
[21.2.0]: https://github.com/MetaMask/core/compare/@metamask/transaction-controller@21.1.0...@metamask/transaction-controller@21.2.0
[21.1.0]: https://github.com/MetaMask/core/compare/@metamask/transaction-controller@21.0.1...@metamask/transaction-controller@21.1.0
[21.0.1]: https://github.com/MetaMask/core/compare/@metamask/transaction-controller@21.0.0...@metamask/transaction-controller@21.0.1
[21.0.0]: https://github.com/MetaMask/core/compare/@metamask/transaction-controller@20.0.0...@metamask/transaction-controller@21.0.0
[20.0.0]: https://github.com/MetaMask/core/compare/@metamask/transaction-controller@19.0.1...@metamask/transaction-controller@20.0.0
[19.0.1]: https://github.com/MetaMask/core/compare/@metamask/transaction-controller@19.0.0...@metamask/transaction-controller@19.0.1
[19.0.0]: https://github.com/MetaMask/core/compare/@metamask/transaction-controller@18.3.1...@metamask/transaction-controller@19.0.0
[18.3.1]: https://github.com/MetaMask/core/compare/@metamask/transaction-controller@18.3.0...@metamask/transaction-controller@18.3.1
[18.3.0]: https://github.com/MetaMask/core/compare/@metamask/transaction-controller@18.2.0...@metamask/transaction-controller@18.3.0
[18.2.0]: https://github.com/MetaMask/core/compare/@metamask/transaction-controller@18.1.0...@metamask/transaction-controller@18.2.0
[18.1.0]: https://github.com/MetaMask/core/compare/@metamask/transaction-controller@18.0.0...@metamask/transaction-controller@18.1.0
[18.0.0]: https://github.com/MetaMask/core/compare/@metamask/transaction-controller@17.0.0...@metamask/transaction-controller@18.0.0
[17.0.0]: https://github.com/MetaMask/core/compare/@metamask/transaction-controller@16.0.0...@metamask/transaction-controller@17.0.0
[16.0.0]: https://github.com/MetaMask/core/compare/@metamask/transaction-controller@15.0.0...@metamask/transaction-controller@16.0.0
[15.0.0]: https://github.com/MetaMask/core/compare/@metamask/transaction-controller@14.0.0...@metamask/transaction-controller@15.0.0
[14.0.0]: https://github.com/MetaMask/core/compare/@metamask/transaction-controller@13.0.0...@metamask/transaction-controller@14.0.0
[13.0.0]: https://github.com/MetaMask/core/compare/@metamask/transaction-controller@12.0.0...@metamask/transaction-controller@13.0.0
[12.0.0]: https://github.com/MetaMask/core/compare/@metamask/transaction-controller@11.1.0...@metamask/transaction-controller@12.0.0
[11.1.0]: https://github.com/MetaMask/core/compare/@metamask/transaction-controller@11.0.0...@metamask/transaction-controller@11.1.0
[11.0.0]: https://github.com/MetaMask/core/compare/@metamask/transaction-controller@10.0.0...@metamask/transaction-controller@11.0.0
[10.0.0]: https://github.com/MetaMask/core/compare/@metamask/transaction-controller@9.2.0...@metamask/transaction-controller@10.0.0
[9.2.0]: https://github.com/MetaMask/core/compare/@metamask/transaction-controller@9.1.0...@metamask/transaction-controller@9.2.0
[9.1.0]: https://github.com/MetaMask/core/compare/@metamask/transaction-controller@9.0.0...@metamask/transaction-controller@9.1.0
[9.0.0]: https://github.com/MetaMask/core/compare/@metamask/transaction-controller@8.0.1...@metamask/transaction-controller@9.0.0
[8.0.1]: https://github.com/MetaMask/core/compare/@metamask/transaction-controller@8.0.0...@metamask/transaction-controller@8.0.1
[8.0.0]: https://github.com/MetaMask/core/compare/@metamask/transaction-controller@7.1.0...@metamask/transaction-controller@8.0.0
[7.1.0]: https://github.com/MetaMask/core/compare/@metamask/transaction-controller@7.0.0...@metamask/transaction-controller@7.1.0
[7.0.0]: https://github.com/MetaMask/core/compare/@metamask/transaction-controller@6.1.0...@metamask/transaction-controller@7.0.0
[6.1.0]: https://github.com/MetaMask/core/compare/@metamask/transaction-controller@6.0.0...@metamask/transaction-controller@6.1.0
[6.0.0]: https://github.com/MetaMask/core/compare/@metamask/transaction-controller@5.0.0...@metamask/transaction-controller@6.0.0
[5.0.0]: https://github.com/MetaMask/core/compare/@metamask/transaction-controller@4.0.1...@metamask/transaction-controller@5.0.0
[4.0.1]: https://github.com/MetaMask/core/compare/@metamask/transaction-controller@4.0.0...@metamask/transaction-controller@4.0.1
[4.0.0]: https://github.com/MetaMask/core/compare/@metamask/transaction-controller@3.0.0...@metamask/transaction-controller@4.0.0
[3.0.0]: https://github.com/MetaMask/core/compare/@metamask/transaction-controller@2.0.0...@metamask/transaction-controller@3.0.0
[2.0.0]: https://github.com/MetaMask/core/compare/@metamask/transaction-controller@1.0.0...@metamask/transaction-controller@2.0.0
[1.0.0]: https://github.com/MetaMask/core/releases/tag/@metamask/transaction-controller@1.0.0<|MERGE_RESOLUTION|>--- conflicted
+++ resolved
@@ -11,11 +11,10 @@
 
 - Add `gasFeeEstimates` property to `TransactionBatchMeta`, populated using `DefaultGasFeeFlow` ([#5886](https://github.com/MetaMask/core/pull/5886))
 
-<<<<<<< HEAD
 ### Changed
 
 - Extend `GasFeePoller` to support gas updates for unapproved `transactionBatches`, emitting `transaction-batch-updated` with `gasFeeEstimates`. ([#5950](https://github.com/MetaMask/core/pull/5950))
-=======
+
 ## [57.3.0]
 
 ### Added
@@ -23,7 +22,6 @@
 - Add `SEI` network support ([#5694](https://github.com/MetaMask/core/pull/5694))
   - Add account address relationship API support
   - Add incoming transactions API support
->>>>>>> 83a199ed
 
 ## [57.2.0]
 
