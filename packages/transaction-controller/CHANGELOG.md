# Changelog

All notable changes to this project will be documented in this file.

The format is based on [Keep a Changelog](https://keepachangelog.com/en/1.0.0/),
and this project adheres to [Semantic Versioning](https://semver.org/spec/v2.0.0.html).

## [Unreleased]

<<<<<<< HEAD
### Changed

- Bump `@metamask/remote-feature-flag-controller` from `^3.0.0` to `^4.0.0` ([#7499](https://github.com/MetaMask/core/pull/7499))
=======
### Fixed

- Include pending authorizations in nonce calculation ([#7446](https://github.com/MetaMask/core/pull/7446))
>>>>>>> 8f621ec0

## [62.7.0]

### Added

- Adding a new transaction meta property `requestId`. It is supported for both simple and batched transactions ([#7415](https://github.com/MetaMask/core/pull/7415))

## [62.6.0]

### Added

- Add `estimateGasBatch` function and messenger action to estimate gas for batch transactions ([#7405](https://github.com/MetaMask/core/pull/7405))
  - Add optional `gasLimit7702` property to `TransactionBatchRequest`.
- Automatically fail pending transactions if no receipt and hash not recognised by network after multiple attempts ([#7329](https://github.com/MetaMask/core/pull/7329))
  - Add optional `isTimeoutEnabled` callback to disable for specific transactions.
  - Ignores transactions with future nonce.
  - Threshold determined by feature flag.
- Adding a new transaction meta property `requestId`. It is supported for both simple and batched transactions ([#7415](https://github.com/MetaMask/core/pull/7415))

### Changed

- Throw with more specific error message if publish fails ([#7418](https://github.com/MetaMask/core/pull/7418))

### Fixed

- Prevent `TransactionController:transactionApproved` event firing if keyring throws during signing ([#7410](https://github.com/MetaMask/core/pull/7410))

## [62.5.0]

### Changed

- Use gas fee properties from first transaction in EIP-7702 transactions ([#7323](https://github.com/MetaMask/core/pull/7323))
- Bump `@metamask/remote-feature-flag-controller` from `^2.0.1` to `^3.0.0` ([#7309](https://github.com/MetaMask/core/pull/7309)

## [62.4.0]

### Added

- Add `overwriteUpgrade` option to `TransactionBatchRequest` to allow overwriting existing EIP-7702 delegations ([#7282](https://github.com/MetaMask/core/pull/7282))

### Changed

- Bump `@metamask/network-controller` from `^26.0.0` to `^27.0.0` ([#7258](https://github.com/MetaMask/core/pull/7258))

## [62.3.1]

### Fixed

- Fail required transactions of any approved and signed transactions during initialisation ([#7251](https://github.com/MetaMask/core/pull/7251))
  - Include `isExternalSign` when fetching gas fee tokens in messenger action or before publish check.

## [62.3.0]

### Changed

- Check balance and gas fee tokens only after before sign hook ([#7234](https://github.com/MetaMask/core/pull/7234))

## [62.2.0]

### Added

- Add `musdConversion` transaction type ([#7218](https://github.com/MetaMask/core/pull/7218))

### Changed

- Move peer dependencies for controller and service packages to direct dependencies ([#7209](https://github.com/MetaMask/core/pull/7209))
  - The dependencies moved are:
    - `@metamask/accounts-controller` (^35.0.0)
    - `@metamask/approval-controller` (^8.0.0)
    - `@metamask/gas-fee-controller` (^26.0.0)
    - `@metamask/network-controller` (^26.0.0)
    - `@metamask/remote-feature-flag-controller` (^2.0.1)
  - In clients, it is now possible for multiple versions of these packages to exist in the dependency tree.
    - For example, this scenario would be valid: a client relies on `@metamask/controller-a` 1.0.0 and `@metamask/controller-b` 1.0.0, and `@metamask/controller-b` depends on `@metamask/controller-a` 1.1.0.
  - Note, however, that the versions specified in the client's `package.json` always "win", and you are expected to keep them up to date so as not to break controller and service intercommunication.

## [62.1.0]

### Changed

- Performance optimisations in `addTransaction` and `addTransactionBatch` methods ([#7205](https://github.com/MetaMask/core/pull/7205))
  - Add `skipInitialGasEstimate` option to `addTransaction` and `addTransactionBatch` methods.
  - Add `disableUpgrade` option to `addTransactionBatch` method.

## [62.0.0]

### Added

- Add `TransactionController:getGasFeeTokens` messenger action ([#7197](https://github.com/MetaMask/core/pull/7197))
  - Add `TransactionControllerGetGasFeeTokensAction` and `GetGasFeeTokensRequest` types.

### Changed

- Bump `@metamask/controller-utils` from `^11.15.0` to `^11.16.0` ([#7202](https://github.com/MetaMask/core/pull/7202))
- **BREAKING:** Bump `@metamask/network-controller` from `^25.0.0` to `^26.0.0` ([#7202](https://github.com/MetaMask/core/pull/7202))
- **BREAKING:** Bump `@metamask/gas-fee-controller` from `^25.0.0` to `^26.0.0` ([#7202](https://github.com/MetaMask/core/pull/7202))
- **BREAKING:** Bump `@metamask/accounts-controller` from `^34.0.0` to `^35.0.0` ([#7202](https://github.com/MetaMask/core/pull/7202))

### Fixed

- Always run `beforeSign` hook even if using `gasFeeToken` and `isGasFeeTokenIgnoredIfBalance` ([#7172](https://github.com/MetaMask/core/pull/7172))

## [61.3.0]

### Added

- Add optional `gasFeeToken` property to `addTransaction` and `addTransactionBatch` methods ([#7123](https://github.com/MetaMask/core/pull/7123))
  - Also add optional `gasFeeToken` and `isGasFeeTokenIgnoredIfBalance` properties to `TransactionMeta`.

## [61.2.0]

### Added

- Calculate operator fee for OP stack networks and include it in `layer1GasFee` ([#6979](https://github.com/MetaMask/core/pull/6979))
- Add support for `isGasFeeSponsored` field in transaction batch and add transaction options ([#7064](https://github.com/MetaMask/core/pull/7064))

### Fixed

- Prevent transactions marked as `dropped` if nonce matches incoming transaction ([#7097](https://github.com/MetaMask/core/pull/7097))

## [61.1.0]

### Added

- Add optional `isIntentComplete` property to `TransactionMeta` to indicate transaction outcome was achieved via an alternate chain or mechanism ([#6950](https://github.com/MetaMask/core/pull/6950))

### Changed

- Bump `@metamask/controller-utils` from `^11.14.1` to `^11.15.0` ([#7003](https://github.com/MetaMask/core/pull/7003))
- Identify OP stack chains using gas API ([#6899](https://github.com/MetaMask/core/pull/6899))

## [61.0.0]

### Changed

- **BREAKING:** Use new `Messenger` from `@metamask/messenger` ([#6386](https://github.com/MetaMask/core/pull/6386))
  - Previously, `TransactionController` accepted a `RestrictedMessenger` instance from `@metamask/base-controller`.
- **BREAKING:** Bump `@metamask/accounts-controller` from `^33.0.0` to `^34.0.0` ([#6962](https://github.com/MetaMask/core/pull/6962))
- **BREAKING:** Bump `@metamask/approval-controller` from `^7.0.0` to `^8.0.0` ([#6962](https://github.com/MetaMask/core/pull/6962))
- **BREAKING:** Bump `@metamask/gas-fee-controller` from `^24.0.0` to `^25.0.0` ([#6962](https://github.com/MetaMask/core/pull/6962))
- **BREAKING:** Bump `@metamask/network-controller` from `^24.0.0` to `^25.0.0` ([#6962](https://github.com/MetaMask/core/pull/6962))
- **BREAKING:** Bump `@metamask/remote-feature-flag-controller` from `^1.5.0` to `^2.0.0` ([#6962](https://github.com/MetaMask/core/pull/6962))
- Bump `@metamask/base-controller` from `^8.4.2` to `^9.0.0` ([#6962](https://github.com/MetaMask/core/pull/6962))
- Bump `@metamask/polling-controller` from `^14.0.2` to `^15.0.0` ( [#6962](https://github.com/MetaMask/core/pull/6962))

## [60.10.0]

### Added

- Add actions `TransactionController:emulateNewTransaction` and `TransactionController:emulateTransactionUpdate` ([#6935](https://github.com/MetaMask/core/pull/6935))

### Changed

- Bump `@metamask/base-controller` from `^8.4.1` to `^8.4.2` ([#6917](https://github.com/MetaMask/core/pull/6917))

### Fixed

- Prevent race condition causing excessive incoming transaction polling ([#6913](https://github.com/MetaMask/core/pull/6913))

## [60.9.0]

### Added

- Add `predictWithdraw` to `TransactionType` ([#6860](https://github.com/MetaMask/core/pull/6860))

## [60.8.0]

### Added

- Convert existing transaction to EIP-7702 on publish if `batchTransactions` are set ([#6844](https://github.com/MetaMask/core/pull/6844))
  - Add optional `newSignature` to `onPublish` callback in `TransactionBatchSingleRequest`.
- Add `MONAD` network support ([#6827](https://github.com/MetaMask/core/pull/6827))
  - Add account address relationship API support
  - Add incoming transactions API support

### Changed

- Bump `@metamask/eth-block-tracker` from `^13.0.0` to `^14.0.0` ([#6883](https://github.com/MetaMask/core/pull/6883))
- Update dependencies that indirectly use v4 of `eth-json-rpc-provider` ([#6811](https://github.com/MetaMask/core/pull/6811))

## [60.7.0]

### Added

- Add `txMeta` property to `GetSimulationConfig` callback ([#6833](https://github.com/MetaMask/core/pull/6833))

## [60.6.1]

### Changed

- Bump `@metamask/base-controller` from `^8.4.0` to `^8.4.1` ([#6807](https://github.com/MetaMask/core/pull/6807))
- Bump `@metamask/controller-utils` from `^11.14.0` to `^11.14.1` ([#6807](https://github.com/MetaMask/core/pull/6807))

## [60.6.0]

### Added

- Expose `addTransaction` and `addTransactionBatch` methods through the messenger ([#6749](https://github.com/MetaMask/core/pull/6749))
  - Add types:
    - `AddTransactionOptions`
    - `TransactionControllerAddTransactionAction`
    - `TransactionControllerAddTransactionBatchAction`
- Add new `shieldSubscriptionApprove` transaction type for shield subscription confirmation ([#6769](https://github.com/MetaMask/core/pull/6769))

## [60.5.0]

### Added

- Add `predictBuy`, `predictClaim`, `predictDeposit` and `predictSell` to `TransactionType` ([#6690](https://github.com/MetaMask/core/pull/6690))

### Changed

- Bump `@metamask/utils` from `^11.8.0` to `^11.8.1` ([#6708](https://github.com/MetaMask/core/pull/6708))

### Fixed

- Update `isFirstTimeInteraction` to be determined using recipient if token transfer. ([#6686](https://github.com/MetaMask/core/pull/6686))

## [60.4.0]

### Added

- Expose `confirmExternalTransaction`, `getNonceLock`, `getTransactions`, and `updateTransaction` actions through the messenger ([#6615](https://github.com/MetaMask/core/pull/6615))
  - Like other action methods, they are callable as `TransactionController:*`
  - Also add associated types:
    - `TransactionControllerConfirmExternalTransactionAction`
    - `TransactionControllerGetNonceLockAction`
    - `TransactionControllerGetTransactionsAction`
    - `TransactionControllerUpdateTransactionAction`

### Changed

- Bump `@metamask/controller-utils` from `^11.12.0` to `^11.14.0` ([#6620](https://github.com/MetaMask/core/pull/6620), [#6629](https://github.com/MetaMask/core/pull/6629))
- Bump `@metamask/utils` from `^11.4.2` to `^11.8.0` ([#6588](https://github.com/MetaMask/core/pull/6588))
- Bump `@metamask/base-controller` from `^8.3.0` to `^8.4.0` ([#6632](https://github.com/MetaMask/core/pull/6632))

## [60.3.0]

### Added

- Add two new controller state metadata properties: `includeInStateLogs` and `usedInUi` ([#6473](https://github.com/MetaMask/core/pull/6473))

### Changed

- Update nonce of existing transaction if converted to batch via `batchTransactions` but not first transaction ([#6528](https://github.com/MetaMask/core/pull/6528))
- Bump `@metamask/base-controller` from `^8.2.0` to `^8.3.0` ([#6465](https://github.com/MetaMask/core/pull/6465))

## [60.2.0]

### Added

- Add `isGasFeeIncluded` to `TransactionMeta`, `TransactionBatchRequest` and `addTransaction` options so the client can signal that MetaMask is compensated for the gas fee by the transaction ([#6428](https://github.com/MetaMask/core/pull/6428))
- Add optional `gasUsed` property to `TransactionMeta`, returned by the transaction simulation result ([#6410](https://github.com/MetaMask/core/pull/6410))

## [60.1.0]

### Added

- Add optional `batchTransactionsOptions` to `TransactionMeta` ([#6368](https://github.com/MetaMask/core/pull/6368))
  - Add optional `isAfter` property to `batchTransactions` entries in `TransactionMeta`.
  - Add `BatchTransaction` type.
- Add optional `metamaskPay` and `requiredTransactionIds` properties to `TransactionMeta` ([#6361](https://github.com/MetaMask/core/pull/6361))
  - Add `updateRequiredTransactionIds` method.
- Add `getSimulationConfig` constructor property ([#6281](https://github.com/MetaMask/core/pull/6281))

### Changed

- Bump `@metamask/base-controller` from `^8.1.0` to `^8.2.0` ([#6355](https://github.com/MetaMask/core/pull/6355))

## [60.0.0]

### Added

- Add `isGasFeeSponsored` property to `TransactionMeta` type ([#6244](https://github.com/MetaMask/core/pull/6244))

### Changed

- **BREAKING:** Bump peer dependency `@metamask/accounts-controller` from `^32.0.0` to `^33.0.0` ([#6345](https://github.com/MetaMask/core/pull/6345))
- Bump `@metamask/controller-utils` from `^11.11.0` to `^11.12.0` ([#6303](https://github.com/MetaMask/core/pull/6303))

## [59.2.0]

### Added

- Add optional `updateType` property to disable `type` update in `updateEditableParams` method ([#6289](https://github.com/MetaMask/core/pull/6289))
- Add `perpsDeposit` to `TransactionType` ([#6282](https://github.com/MetaMask/core/pull/6282))

### Changed

- Bump `@metamask/base-controller` from `^8.0.1` to `^8.1.0` ([#6284](https://github.com/MetaMask/core/pull/6284))

## [59.1.0]

### Added

- Add `assetsFiatValues` property on `addTransaction` options ([#6178](https://github.com/MetaMask/core/pull/6178))
  - `assetsFiatValues.sending` is total fiat value of sent assets
  - `assetsFiatValues.receiving` is total fiat value of recieved assets
- Add and export `AddTransactionOptions` type ([#6178](https://github.com/MetaMask/core/pull/6178))

### Fixed

- Preserve provided `origin` in `transactions` when calling `addTransactionBatch` ([#6178](https://github.com/MetaMask/core/pull/6178))

## [59.0.0]

### Added

- Add fallback to the sequential hook when `publishBatchHook` returns empty ([#6063](https://github.com/MetaMask/core/pull/6063))

### Changed

- **BREAKING:** Bump peer dependency `@metamask/accounts-controller` to `^32.0.0` ([#6171](https://github.com/MetaMask/core/pull/6171))

### Fixed

- Preserve provided `type` in `transactions` when calling `addTransactionBatch` ([#6056](https://github.com/MetaMask/core/pull/6056))
- Normalize transaction `data` to ensure case-insensitive detection ([#6102](https://github.com/MetaMask/core/pull/6102))

## [58.1.1]

### Changed

- Bump `@metamask/controller-utils` from `^11.10.0` to `^11.11.0` ([#6069](https://github.com/MetaMask/core/pull/6069))
  - This upgrade includes performance improvements to checksum hex address normalization
- Bump `@metamask/utils` from `^11.2.0` to `^11.4.2` ([#6054](https://github.com/MetaMask/core/pull/6054))

## [58.1.0]

### Added

- Support `containerTypes` property in `updateEditableParams` method ([#6014](https://github.com/MetaMask/core/pull/6014))
- Add specific transaction types to outgoing transactions retrieved from accounts API ([#5987](https://github.com/MetaMask/core/pull/5987))
  - Add optional `amount` property to `transferInformation` object in `TransactionMeta` type.

### Changed

- Automatically update `gasFeeEstimates` in unapproved `transactionBatches` ([#5950](https://github.com/MetaMask/core/pull/5950))
- Estimate gas for type-4 transactions with `data` using `eth_estimateGas` and state overrides if simulation fails [#6016](https://github.com/MetaMask/core/pull/6016))
- Query only latest page of transactions from accounts API ([#5983](https://github.com/MetaMask/core/pull/5983))
- Remove incoming transactions when calling `wipeTransactions` ([#5986](https://github.com/MetaMask/core/pull/5986))
- Poll immediately when calling `startIncomingTransactionPolling` ([#5986](https://github.com/MetaMask/core/pull/5986))

## [58.0.0]

### Changed

- **BREAKING:** Bump peer dependency `@metamask/accounts-controller` to `^31.0.0` ([#5999](https://github.com/MetaMask/core/pull/5999))
- **BREAKING:** Bump peer dependency `@metamask/gas-fee-controller` to `^24.0.0` ([#5999](https://github.com/MetaMask/core/pull/5999))
- **BREAKING:** Bump peer dependency `@metamask/network-controller` to `^24.0.0` ([#5999](https://github.com/MetaMask/core/pull/5999))

## [57.4.0]

### Added

- Add optional `afterSimulate` and `beforeSign` hooks to constructor ([#5503](https://github.com/MetaMask/core/pull/5503))
  - Add `AfterSimulateHook` type.
  - Add `BeforeSignHook` type.
  - Add `TransactionContainerType` enum.
  - Add `TransactionControllerEstimateGasAction` type.
  - Add optional `containerTypes` property to `TransactionMeta`.
  - Add optional `ignoreDelegationSignatures` boolean to `estimateGas` method.
- Add `gasFeeEstimates` property to `TransactionBatchMeta`, populated using `DefaultGasFeeFlow` ([#5886](https://github.com/MetaMask/core/pull/5886))

### Fixed

- Handle unknown chain IDs on incoming transactions ([#5985](https://github.com/MetaMask/core/pull/5985))

## [57.3.0]

### Added

- Add `SEI` network support ([#5694](https://github.com/MetaMask/core/pull/5694))
  - Add account address relationship API support
  - Add incoming transactions API support

## [57.2.0]

### Added

- Add `lendingWithdraw` to `TransactionType` ([#5936](https://github.com/MetaMask/core/pull/5936))

### Changed

- Bump `@metamask/controller-utils` to `^11.10.0` ([#5935](https://github.com/MetaMask/core/pull/5935))

### Fixed

- Avoid coercing `publishBatchHook` to a boolean ([#5934](https://github.com/MetaMask/core/pull/5934))

## [57.1.0]

### Added

- Add `gas` property to `TransactionBatchMeta`, populated using simulation API ([#5852](https://github.com/MetaMask/core/pull/5852))

### Changed

- Include gas limit and gas fees in simulation requests ([#5754](https://github.com/MetaMask/core/pull/5754))
  - Add optional `fee` property to `GasFeeToken`.
- Default addTransactionBatch to EIP7702 if supported, otherwise use sequential batch ([#5853](https://github.com/MetaMask/core/pull/5853))

## [57.0.0]

### Changed

- **BREAKING:** bump `@metamask/accounts-controller` peer dependency to `^30.0.0` ([#5888](https://github.com/MetaMask/core/pull/5888))

## [56.3.0]

### Added

- Include `origin` for `wallet_sendCalls` requests to the security alerts API ([#5876](https://github.com/MetaMask/core/pull/5876))
  - Extend `ValidateSecurityRequest` with `origin` property.
  - Send `origin` via `validateSecurity` callback.
- Add optional approval request when calling `addTransactionBatch` ([#5793](https://github.com/MetaMask/core/pull/5793))
  - Add `transactionBatches` array to state.
  - Add `TransactionBatchMeta` type.

### Fixed

- Support leading zeroes in `authorizationList` properties ([#5830](https://github.com/MetaMask/core/pull/5830))

## [56.2.0]

### Added

- Add sequential batch support when `publishBatchHook` is not defined ([#5762](https://github.com/MetaMask/core/pull/5762))

### Fixed

- Fix `userFeeLevel` as `dappSuggested` initially when dApp suggested gas values for legacy transactions ([#5821](https://github.com/MetaMask/core/pull/5821))
- Fix `addTransaction` function to correctly identify a transaction as a `simpleSend` type when the recipient is a smart account ([#5822](https://github.com/MetaMask/core/pull/5822))
- Fix gas fee randomisation with many decimal places ([#5839](https://github.com/MetaMask/core/pull/5839))

## [56.1.0]

### Added

- Automatically update gas fee properties in `txParams` when `updateTransactionGasFees` method is called with `userFeeLevel` ([#5800](https://github.com/MetaMask/core/pull/5800))
- Support additional debug of incoming transaction requests ([#5803](https://github.com/MetaMask/core/pull/5803))
  - Add optional `incomingTransactions.client` constructor property.
  - Add optional `tags` property to `updateIncomingTransactions` method.

### Changed

- Bump `@metamask/controller-utils` to `^11.9.0` ([#5812](https://github.com/MetaMask/core/pull/5812))

### Fixed

- Throw correct error code if upgrade rejected ([#5814](https://github.com/MetaMask/core/pull/5814))

## [56.0.0]

### Changed

- **BREAKING:** bump `@metamask/accounts-controller` peer dependency to `^29.0.0` ([#5802](https://github.com/MetaMask/core/pull/5802))
- Configure incoming transaction polling interval using feature flag ([#5792](https://github.com/MetaMask/core/pull/5792))

## [55.0.2]

### Fixed

- Fix type-4 gas estimation ([#5790](https://github.com/MetaMask/core/pull/5790))

## [55.0.1]

### Changed

- Bump `@metamask/controller-utils` to `^11.8.0` ([#5765](https://github.com/MetaMask/core/pull/5765))

### Fixed

- Validate correct origin in EIP-7702 transaction ([#5771](https://github.com/MetaMask/core/pull/5771))
- Set `userFeeLevel` to `medium` instead of `dappSuggested` when `gasPrice` is suggested ([#5773](https://github.com/MetaMask/core/5773))

## [55.0.0]

### Added

- Add optional `isEIP7702GasFeeTokensEnabled` constructor callback ([#5706](https://github.com/MetaMask/core/pull/5706))
- Add `lendingDeposit` `TransactionType` ([#5747](https://github.com/MetaMask/core/pull/5747))

### Changed

- **BREAKING:** Bump `@metamask/accounts-controller` peer dependency to `^28.0.0` ([#5763](https://github.com/MetaMask/core/pull/5763))

## [54.4.0]

### Changed

- Bump `@metamask/network-controller` from `^23.2.0` to `^23.3.0` ([#5729](https://github.com/MetaMask/core/pull/5729))
- Remove validation of `from` if `origin` is internal ([#5707](https://github.com/MetaMask/core/pull/5707))

## [54.3.0]

### Added

- Add optional `gasTransfer` property to `GasFeeToken` ([#5681](https://github.com/MetaMask/core/pull/5681))

### Changed

- Bump `@metamask/base-controller` from ^8.0.0 to ^8.0.1 ([#5722](https://github.com/MetaMask/core/pull/5722))

## [54.2.0]

### Added

- Add optional `afterAdd` hook to constructor ([#5692](https://github.com/MetaMask/core/pull/5692))
  - Add optional `txParamsOriginal` property to `TransactionMeta`.
  - Add `AfterAddHook` type.

### Fixed

- Handle errors in `isAtomicBatchSupported` method ([#5704](https://github.com/MetaMask/core/pull/5704))

## [54.1.0]

### Changed

- Configure gas estimation buffers using feature flags ([#5637](https://github.com/MetaMask/core/pull/5637))
- Update error codes for duplicate batch ID and batch size limit errors ([#5635](https://github.com/MetaMask/core/pull/5635))

### Fixed

- Do not use fixed gas for type 4 transactions ([#5646](https://github.com/MetaMask/core/pull/5646))
- Throw if `addTransactionBatch` is called with any nested transaction with `to` matching internal account and including `data` ([#5635](https://github.com/MetaMask/core/pull/5635))
- Fix incoming transaction support with `queryEntireHistory` set to `false` ([#5582](https://github.com/MetaMask/core/pull/5582))

## [54.0.0]

### Added

- Add `isExternalSign` property to `TransactionMeta` to disable nonce generation and signing ([#5604](https://github.com/MetaMask/core/pull/5604))
- Add types for `isAtomicBatchSupported` method ([#5600](https://github.com/MetaMask/core/pull/5600))
  - `IsAtomicBatchSupportedRequest`
  - `IsAtomicBatchSupportedResult`
  - `IsAtomicBatchSupportedResultEntry`

### Changed

- **BREAKING:** Update signature of `isAtomicBatchSupported` method ([#5600](https://github.com/MetaMask/core/pull/5600))
  - Replace `address` argument with `request` object containing `address` and optional `chainIds`.
  - Return array of `IsAtomicBatchSupportedResultEntry` objects.
- Skip `origin` validation for `batch` transaction type ([#5586](https://github.com/MetaMask/core/pull/5586))

### Fixed

- **BREAKING:** `enableTxParamsGasFeeUpdates` is renamed to `isAutomaticGasFeeUpdateEnabled` now expects a callback function instead of a boolean. ([#5602](https://github.com/MetaMask/core/pull/5602))
  - This callback is invoked before performing `txParams` gas fee updates. The update will proceed only if the callback returns a truthy value.
  - If not set it will default to return `false`.

## [53.0.0]

### Added

- Add `gasPayment` to `TransactionType` enum ([#5584](https://github.com/MetaMask/core/pull/5584))
- Add `TransactionControllerUpdateCustodialTransactionAction` messenger action ([#5045](https://github.com/MetaMask/core/pull/5045))

### Changed

- **BREAKING:** Return `Promise` from `beforePublish` and `beforeCheckPendingTransaction` hooks ([#5045](https://github.com/MetaMask/core/pull/5045))
- Support additional parameters in `updateCustodialTransaction` method ([#5045](https://github.com/MetaMask/core/pull/5045))
  - `gasLimit`
  - `gasPrice`
  - `maxFeePerGas`
  - `maxPriorityFeePerGas`
  - `nonce`
  - `type`
- Configure gas estimation fallback using remote feature flags ([#5556](https://github.com/MetaMask/core/pull/5556))
- Throw if `chainId` in `TransactionParams` does not match `networkClientId` when calling `addTransaction` ([#5511](https://github.com/MetaMask/core/pull/5569))
  - Mark `chainId` in `TransactionParams` as deprecated.
- Bump `@metamask/controller-utils` to `^11.7.0` ([#5583](https://github.com/MetaMask/core/pull/5583))

### Removed

- **BREAKING:** Remove `custodyId` and `custodyStatus` properties from `TransactionMeta` ([#5045](https://github.com/MetaMask/core/pull/5045))

## [52.3.0]

### Added

- Adds `RandomisedEstimationsGasFeeFlow` to gas fee flows in `TransactionController` ([#5511](https://github.com/MetaMask/core/pull/5511))
  - Added flow only will be activated if chainId is defined in feature flags.
- Configure pending transaction polling intervals using remote feature flags ([#5549](https://github.com/MetaMask/core/pull/5549))

### Fixed

- Fix EIP-7702 contract signature validation on chains with odd-length hexadecimal ID ([#5563](https://github.com/MetaMask/core/pull/5563))
- Fix simulation of type-4 transactions ([#5552](https://github.com/MetaMask/core/pull/5552))
- Display incoming transactions in active tab ([#5487](https://github.com/MetaMask/core/pull/5487))
- Fix bug in `updateTransactionGasFees` affecting `txParams` gas updates when `enableTxParamsGasFeeUpdates` is enabled. ([#5539](https://github.com/MetaMask/core/pull/5539))

## [52.2.0]

### Added

- Add `gasFeeTokens` to `TransactionMeta` ([#5524](https://github.com/MetaMask/core/pull/5524))
  - Add `GasFeeToken` type.
  - Add `selectedGasFeeToken` to `TransactionMeta`.
  - Add `updateSelectedGasFeeToken` method.
- Support security validation of transaction batches ([#5526](https://github.com/MetaMask/core/pull/5526))
  - Add `ValidateSecurityRequest` type.
  - Add optional `securityAlertId` to `SecurityAlertResponse`.
  - Add optional `securityAlertId` to `TransactionBatchRequest`.
  - Add optional `validateSecurity` callback to `TransactionBatchRequest`.
- Support publish batch hook ([#5401](https://github.com/MetaMask/core/pull/5401))
  - Add `hooks.publishBatch` option to constructor.
  - Add `updateBatchTransactions` method.
  - Add `maxFeePerGas` and `maxPriorityFeePerGas` to `updateEditableParams` options.
  - Add types.
    - `PublishBatchHook`
    - `PublishBatchHookRequest`
    - `PublishBatchHookResult`
    - `PublishBatchHookTransaction`
    - `PublishHook`
    - `PublishHookResult`
  - Add optional properties to `TransactionMeta`.
    - `batchTransactions`
    - `disableGasBuffer`
  - Add optional properties to `BatchTransactionParams`.
    - `gas`
    - `maxFeePerGas`
    - `maxPriorityFeePerGas`
  - Add optional `existingTransaction` property to `TransactionBatchSingleRequest`.
  - Add optional `useHook` property to `TransactionBatchRequest`.

## [52.1.0]

### Added

- Add `enableTxParamsGasFeeUpdates` constructor option ([5394](https://github.com/MetaMask/core/pull/5394))
  - If not set it will default to `false`.
  - Automatically update gas fee properties in `txParams` when the `gasFeeEstimates` are updated via polling.

### Fixed

- Fix gas estimation for type 4 transactions ([#5519](https://github.com/MetaMask/core/pull/5519))

## [52.0.0]

### Changed

- **BREAKING:** Remove `chainIds` argument from incoming transaction methods ([#5436](https://github.com/MetaMask/core/pull/5436))
  - `startIncomingTransactionPolling`
  - `stopIncomingTransactionPolling`
  - `updateIncomingTransactions`

## [51.0.0]

### Changed

- **BREAKING:** Bump peer dependency `@metamask/accounts-controller` to `^27.0.0` ([#5507](https://github.com/MetaMask/core/pull/5507))
- **BREAKING:** Bump peer dependency `@metamask/gas-fee-controller` to `^23.0.0` ([#5507](https://github.com/MetaMask/core/pull/5507))
- **BREAKING:** Bump peer dependency `@metamask/network-controller` to `^23.0.0` ([#5507](https://github.com/MetaMask/core/pull/5507))

## [50.0.0]

### Added

- Add additional metadata for batch metrics ([#5488](https://github.com/MetaMask/core/pull/5488))
  - Add `delegationAddress` to `TransactionMeta`.
  - Add `NestedTransactionMetadata` type containing `BatchTransactionParams` and `type`.
  - Add optional `type` to `TransactionBatchSingleRequest`.
- Verify EIP-7702 contract address using signatures ([#5472](https://github.com/MetaMask/core/pull/5472))
  - Add optional `publicKeyEIP7702` property to constructor.
  - Add dependency on `^5.7.0` of `@ethersproject/wallet`.

### Changed

- **BREAKING:** Bump `@metamask/accounts-controller` peer dependency to `^26.1.0` ([#5481](https://github.com/MetaMask/core/pull/5481))
- **BREAKING:** Add additional metadata for batch metrics ([#5488](https://github.com/MetaMask/core/pull/5488))
  - Change `error` in `TransactionMeta` to optional for all statuses.
  - Change `nestedTransactions` in `TransactionMeta` to array of `NestedTransactionMetadata`.
- Throw if `addTransactionBatch` called with external origin and size limit exceeded ([#5489](https://github.com/MetaMask/core/pull/5489))
- Verify EIP-7702 contract address using signatures ([#5472](https://github.com/MetaMask/core/pull/5472))
  - Use new `contracts` property from feature flags instead of `contractAddresses`.

## [49.0.0]

### Added

- Add `revertDelegation` to `TransactionType` ([#5468](https://github.com/MetaMask/core/pull/5468))
- Add optional batch ID to metadata ([#5462](https://github.com/MetaMask/core/pull/5462))
  - Add optional `batchId` property to `TransactionMeta`.
  - Add optional `transactionHash` to `TransactionReceipt`.
  - Add optional `data` to `Log`.
  - Add optional `batchId` to `TransactionBatchRequest`.
  - Add optional `batchId` to `addTransaction` options.
  - Throw if `batchId` already exists on a transaction.

### Changed

- **BREAKING:** Add optional batch ID to metadata ([#5462](https://github.com/MetaMask/core/pull/5462))
  - Change `batchId` in `TransactionBatchResult` to `Hex`.
  - Return `batchId` from `addTransactionBatch` if provided.
  - Generate random batch ID if no `batchId` provided.

## [48.2.0]

### Changed

- Normalize gas limit using `gas` and `gasLimit` properties ([#5396](https://github.com/MetaMask/core/pull/5396))

## [48.1.0]

### Changed

- Prevent external transactions to internal accounts if `data` included ([#5418](https://github.com/MetaMask/core/pull/5418))

## [48.0.0]

### Changed

- **BREAKING:** Bump `@metamask/accounts-controller` peer dependency to `^26.0.0` ([#5439](https://github.com/MetaMask/core/pull/5439))
- **BREAKING:** Bump `@ethereumjs/util` from `^8.1.0` to `^9.1.0` ([#5347](https://github.com/MetaMask/core/pull/5347))

## [47.0.0]

### Added

- Persist user rejection optional data in rejected error ([#5355](https://github.com/MetaMask/core/pull/5355))
- Add `updateAtomicBatchData` method ([#5380](https://github.com/MetaMask/core/pull/5380))
- Support atomic batch transactions ([#5306](https://github.com/MetaMask/core/pull/5306))
  - Add methods:
    - `addTransactionBatch`
    - `isAtomicBatchSupported`
  - Add `batch` to `TransactionType`.
  - Add `nestedTransactions` to `TransactionMeta`.
  - Add new types:
    - `BatchTransactionParams`
    - `TransactionBatchSingleRequest`
    - `TransactionBatchRequest`
    - `TransactionBatchResult`
  - Add dependency on `@metamask/remote-feature-flag-controller:^1.4.0`.

### Changed

- **BREAKING:** Bump `@metamask/accounts-controller` peer dependency to `^25.0.0` ([#5426](https://github.com/MetaMask/core/pull/5426))
- **BREAKING**: Require messenger permissions for `KeyringController:signEip7702Authorization` action ([#5410](https://github.com/MetaMask/core/pull/5410))
- **BREAKING:** Support atomic batch transactions ([#5306](https://github.com/MetaMask/core/pull/5306))
  - Require `AccountsController:getState` action permission in messenger.
  - Require `RemoteFeatureFlagController:getState` action permission in messenger.
- Bump `@metamask/utils` from `^11.1.0` to `^11.2.0` ([#5301](https://github.com/MetaMask/core/pull/5301))
- Throw if `addTransactionBatch` is called with any nested transaction with `to` matching internal account ([#5369](https://github.com/MetaMask/core/pull/5369))

## [46.0.0]

### Added

- Adds ability of re-simulating transaction depending on the `isActive` property on `transactionMeta` ([#5189](https://github.com/MetaMask/core/pull/5189))
  - `isActive` property is expected to set by client.
  - Re-simulation of transactions will occur every 3 seconds if `isActive` is `true`.
- Adds `setTransactionActive` function to update the `isActive` property on `transactionMeta`. ([#5189](https://github.com/MetaMask/core/pull/5189))

### Changed

- **BREAKING:** Bump `@metamask/accounts-controller` peer dependency from `^23.0.0` to `^24.0.0` ([#5318](https://github.com/MetaMask/core/pull/5318))

## [45.1.0]

### Added

- Add support for EIP-7702 / type 4 transactions ([#5285](https://github.com/MetaMask/core/pull/5285))
  - Add `setCode` to `TransactionEnvelopeType`.
  - Add `authorizationList` to `TransactionParams`.
  - Export `Authorization` and `AuthorizationList` types.

### Changed

- The TransactionController messenger must now allow the `KeyringController:signAuthorization` action ([#5285](https://github.com/MetaMask/core/pull/5285))
- Bump `@metamask/base-controller` from `^7.1.1` to `^8.0.0` ([#5305](https://github.com/MetaMask/core/pull/5305))
- Bump `ethereumjs/tx` from `^4.2.0` to `^5.4.0` ([#5285](https://github.com/MetaMask/core/pull/5285))
- Bump `ethereumjs/common` from `^3.2.0` to `^4.5.0` ([#5285](https://github.com/MetaMask/core/pull/5285))

## [45.0.0]

### Changed

- **BREAKING:** Bump `@metamask/accounts-controller` peer dependency from `^22.0.0` to `^23.0.0` ([#5292](https://github.com/MetaMask/core/pull/5292))

## [44.1.0]

### Changed

- Rename `ControllerMessenger` to `Messenger` ([#5234](https://github.com/MetaMask/core/pull/5234))
- Bump `@metamask/utils` from `^11.0.1` to `^11.1.0` ([#5223](https://github.com/MetaMask/core/pull/5223))

### Fixed

- Prevent transaction resubmit on multiple endpoints ([#5262](https://github.com/MetaMask/core/pull/5262))

## [44.0.0]

### Changed

- **BREAKING:** Bump `@metamask/accounts-controller` peer dependency from `^21.0.0` to `^22.0.0` ([#5218](https://github.com/MetaMask/core/pull/5218))

## [43.0.0]

### Added

- Add `gasLimitNoBuffer` property to `TransactionMeta` type ([#5113](https://github.com/MetaMask/core/pull/5113))
  - `gasLimitNoBuffer` is the estimated gas for the transaction without any buffer applied.

### Changed

- **BREAKING:** Bump `@metamask/accounts-controller` peer dependency from `^20.0.0` to `^21.0.0` ([#5140](https://github.com/MetaMask/core/pull/5140))
- Bump `@metamask/base-controller` from `7.1.0` to `^7.1.1` ([#5135](https://github.com/MetaMask/core/pull/5135))

## [42.1.0]

### Added

- Validate `gas` and `gasLimit` are hexadecimal strings ([#5093](https://github.com/MetaMask/core/pull/5093))

### Changed

- Bump `@metamask/base-controller` from `^7.0.0` to `^7.1.0` ([#5079](https://github.com/MetaMask/core/pull/5079))
- Bump `@metamask/utils` to `^11.0.1` and `@metamask/rpc-errors` to `^7.0.2` ([#5080](https://github.com/MetaMask/core/pull/5080))

## [42.0.0]

### Added

- Retrieve incoming transactions using Accounts API ([#4927](https://github.com/MetaMask/core/pull/4927))
  - Add `INCOMING_TRANSACTIONS_SUPPORTED_CHAIN_IDS` constant.

### Changed

- **BREAKING:** Retrieve incoming transactions using Accounts API ([#4927](https://github.com/MetaMask/core/pull/4927))
  - Rename `TransactionControllerIncomingTransactionBlockReceivedEvent` to `TransactionControllerIncomingTransactionsReceivedEvent`.
  - Replace `networkClientIds` argument with `chainIds` in following methods:
    - `startIncomingTransactionPolling`
    - `stopIncomingTransactionPolling`
    - `updateIncomingTransactions`
- Bump `@metamask/eth-block-tracker` from `^11.0.2` to `^11.0.3` ([#5025](https://github.com/MetaMask/core/pull/5025))

### Removed

- **BREAKING:** Retrieve incoming transactions using Accounts API ([#4927](https://github.com/MetaMask/core/pull/4927))
  - Remove `ETHERSCAN_SUPPORTED_NETWORKS` constant.
  - Remove types:
    - `EtherscanTransactionMeta`
    - `RemoteTransactionSource`
    - `RemoteTransactionSourceRequest`

## [41.1.0]

### Added

- Add optional `destinationChainId` property to `TransactionMeta` to facilitate Bridge transactions ([#4988](https://github.com/MetaMask/core/pull/4988))

### Changed

- Bump `@metamask/controller-utils` from `^11.4.3` to `^11.4.4` ([#5012](https://github.com/MetaMask/core/pull/5012))

### Fixed

- Make implicit peer dependencies explicit ([#4974](https://github.com/MetaMask/core/pull/4974))
  - Add the following packages as peer dependencies of this package to satisfy peer dependency requirements from other dependencies:
    - `@babel/runtime` `^7.0.0` (required by `@metamask/ethjs-provider-http`)
    - `@metamask/eth-block-tracker` `>=9` (required by `@metamask/nonce-tracker`)
  - These dependencies really should be present in projects that consume this package (e.g. MetaMask clients), and this change ensures that they now are.
  - Furthermore, we are assuming that clients already use these dependencies, since otherwise it would be impossible to consume this package in its entirety or even create a working build. Hence, the addition of these peer dependencies is really a formality and should not be breaking.
- Correct ESM-compatible build so that imports of the following packages that re-export other modules via `export *` are no longer corrupted: ([#5011](https://github.com/MetaMask/core/pull/5011))
  - `@ethereumjs/common`
  - `@ethereumjs/util`
  - `@metamask/eth-query`
  - `bn.js`
  - `fast-json-patch`
  - `lodash`

## [41.0.0]

### Added

- **BREAKING:** Remove global network usage ([#4920](https://github.com/MetaMask/core/pull/4920))
  - Add required `networkClientId` argument to `handleMethodData` method.

### Changed

- **BREAKING:** Remove global network usage ([#4920](https://github.com/MetaMask/core/pull/4920))
  - Require `networkClientId` option in `addTransaction` method.
  - Require `networkClientId` property in `TransactionMeta` type.
  - Change `wipeTransactions` method arguments to optional object containing `address` and `chainId` properties.
  - Require `networkClientId` argument in `estimateGas`, `estimateGasBuffered` and `getNonceLock` methods.

### Removed

- **BREAKING:** Remove global network usage ([#4920](https://github.com/MetaMask/core/pull/4920))
  - Remove the `blockTracker`, `isMultichainEnabled`, `onNetworkStateChange` and `provider` constructor options.
  - Remove `filterToCurrentNetwork` option from `getTransactions` method.

## [40.1.0]

### Added

- Add `firstTimeInteraction` to transaction meta ([#4895](https://github.com/MetaMask/core/pull/4895))
  - This is a boolean value that indicates whether the transaction is the first time the user has interacted with it.
- Add `isFirstTimeInteractionEnabled` callback constructor option ([#4895](https://github.com/MetaMask/core/pull/4895))
  - This is a function that returns a boolean value indicating whether the first time interaction check should be enabled.

## [40.0.0]

### Changed

- **BREAKING:** Bump `@metamask/accounts-controller` peer dependency from `^19.0.0` to `^20.0.0` ([#4195](https://github.com/MetaMask/core/pull/4956))

## [39.1.0]

### Changed

- Temporarily increase the pending transaction polling rate when polling starts ([#4917](https://github.com/MetaMask/core/pull/4917))
  - Poll every 3 seconds up to ten times, then poll on each new block.

## [39.0.0]

### Changed

- **BREAKING:** Bump peer dependency `@metamask/accounts-controller` from `^18.0.0` to `^19.0.0` ([#4915](https://github.com/MetaMask/core/pull/4915))
- Bump `@metamask/controller-utils` from `^11.4.2` to `^11.4.3` ([#4915](https://github.com/MetaMask/core/pull/4915))

## [38.3.0]

### Added

- Validate gas fee properties to ensure they are valid hexadecimal strings ([#4854](https://github.com/MetaMask/core/pull/4854))

### Fixed

- Fix gas limit estimation on new transactions and via `estimateGas` and `estimateGasBuffered` methods ([#4897](https://github.com/MetaMask/core/pull/4897))

## [38.2.0]

### Added

- Add staking transaction types ([#4874](https://github.com/MetaMask/core/pull/4874))
  - `stakingClaim`
  - `stakingDeposit`
  - `stakingUnstake`

### Changed

- Bump `@metamask/controller-utils` from `^11.4.1` to `^11.4.2` ([#4870](https://github.com/MetaMask/core/pull/4870))
- Bump `@metamask/accounts-controller` from `^18.2.2` to `^18.2.3` ([#4870](https://github.com/MetaMask/core/pull/4870))
- Bump `@metamask/network-controller` from `^22.0.0` to `^22.0.1` ([#4870](https://github.com/MetaMask/core/pull/4870))

## [38.1.0]

### Added

- Automatically re-simulate transactions based on security criteria ([#4792](https://github.com/MetaMask/core/pull/4792))
  - If the security provider marks the transaction as malicious.
  - If the simulated native balance change does not match the `value`.
  - Set new `isUpdatedAfterSecurityCheck` property to `true` if the subsequent simulation response has changed.

### Changed

- Bump `@metamask/eth-json-rpc-provider` from `^4.1.5` to `^4.1.6` ([#4862](https://github.com/MetaMask/core/pull/4862))
- Bump `@metamask/approval-controller` from `^7.1.0` to `^7.1.1` ([#4862](https://github.com/MetaMask/core/pull/4862))
- Bump `@metamask/controller-utils` from `^11.4.0` to `^11.4.1` ([#4862](https://github.com/MetaMask/core/pull/4862))
- Bump `@metamask/base-controller` from `7.0.1` to `^7.0.2` ([#4862](https://github.com/MetaMask/core/pull/4862))

## [38.0.0]

### Changed

- **BREAKING:** Bump `@metamask/gas-fee-controller` peer dependency from `^20.0.0` to `^21.0.0` ([#4810](https://github.com/MetaMask/core/pull/4810))
- **BREAKING:** Bump `@metamask/network-controller` peer dependency from `^21.0.0` to `^22.0.0` ([#4841](https://github.com/MetaMask/core/pull/4841))
- Bump `@metamask/controller-utils` to `^11.4.0` ([#4834](https://github.com/MetaMask/core/pull/4834))
- Bump `@metamask/rpc-errors` to `^7.0.1` ([#4831](https://github.com/MetaMask/core/pull/4831))
- Bump `@metamask/utils` to `^10.0.0` ([#4831](https://github.com/MetaMask/core/pull/4831))

## [37.3.0]

### Added

- Add types for bridge transactions ([#4714](https://github.com/MetaMask/core/pull/4714))

### Changed

- Reduce gas limit fallback from 95% to 35% of the block gas limit on failed gas limit estimations ([#4739](https://github.com/MetaMask/core/pull/4739))

### Fixed

- Use contract ABIs to decode the token balance responses ([#4775](https://github.com/MetaMask/core/pull/4775))

## [37.2.0]

### Added

- Add optional `incomingTransactions.etherscanApiKeysByChainId` constructor property to support API keys in requests to Etherscan ([#4748](https://github.com/MetaMask/core/pull/4748))

### Fixed

- Cleanup transactions only during initialisation ([#4753](https://github.com/MetaMask/core/pull/4753))
- Remove `gasPrice` from requests to `linea_estimateGas` ([#4737](https://github.com/MetaMask/core/pull/4737))

## [37.1.0]

### Added

- Populate `submitHistory` in state when submitting transactions to network ([#4706](https://github.com/MetaMask/core/pull/4706))
- Export `CHAIN_IDS`, `ETHERSCAN_SUPPORTED_NETWORKS` and `SPEED_UP_RATE` constants ([#4706](https://github.com/MetaMask/core/pull/4706))

### Changed

- Make `getPermittedAccounts` constructor callback optional ([#4706](https://github.com/MetaMask/core/pull/4706))
- Bump accounts related packages ([#4713](https://github.com/MetaMask/core/pull/4713)), ([#4728](https://github.com/MetaMask/core/pull/4728))
  - Those packages are now built slightly differently and are part of the [accounts monorepo](https://github.com/MetaMask/accounts).
  - Bump `@metamask/keyring-api` from `^8.1.0` to `^8.1.4`

## [37.0.0]

### Changed

- Remove unapproved transactions during initialisation ([#4658](https://github.com/MetaMask/core/pull/4658))
- Fail approved and signed transactions during initialisation ([#4658](https://github.com/MetaMask/core/pull/4658))
- Remove `TraceContext`, `TraceRequest`, and `TraceCallback` types ([#4655](https://github.com/MetaMask/core/pull/4655))
  - These were moved to `@metamask/controller-utils`.

### Removed

- **BREAKING:** Remove `initApprovals` method ([#4658](https://github.com/MetaMask/core/pull/4658))
- **BREAKING:** Remove `beforeApproveOnInit` hook ([#4658](https://github.com/MetaMask/core/pull/4658))

### Fixed

- Produce and export ESM-compatible TypeScript type declaration files in addition to CommonJS-compatible declaration files ([#4648](https://github.com/MetaMask/core/pull/4648))
  - Previously, this package shipped with only one variant of type declaration
    files, and these files were only CommonJS-compatible, and the `exports`
    field in `package.json` linked to these files. This is an anti-pattern and
    was rightfully flagged by the
    ["Are the Types Wrong?"](https://arethetypeswrong.github.io/) tool as
    ["masquerading as CJS"](https://github.com/arethetypeswrong/arethetypeswrong.github.io/blob/main/docs/problems/FalseCJS.md).
    All of the ATTW checks now pass.
- Remove chunk files ([#4648](https://github.com/MetaMask/core/pull/4648)).
  - Previously, the build tool we used to generate JavaScript files extracted
    common code to "chunk" files. While this was intended to make this package
    more tree-shakeable, it also made debugging more difficult for our
    development teams. These chunk files are no longer present.

## [36.1.0]

### Added

- Add missing `TransactionControllerOptions` type in package-level export ([#4683](https://github.com/MetaMask/core/pull/4683))

## [36.0.0]

### Changed

- **BREAKING:** Bump devDependency and peerDependency `@metamask/network-controller` from `^20.0.0` to `^21.0.0` ([#4651](https://github.com/MetaMask/core/pull/4651))
- **BREAKING:** Bump devDependency and peerDependency `@metamask/gas-fee-controller` from `^19.0.0` to `^20.0.0` ( [#4651](https://github.com/MetaMask/core/pull/4651))
- Bump `@metamask/base-controller` from `^6.0.3` to `^7.0.0` ([#4643](https://github.com/MetaMask/core/pull/4643))
- Bump `@metamask/controller-utils` from `^11.0.2` to `^11.2.0` ([#4639](https://github.com/MetaMask/core/pull/4639), [#4651](https://github.com/MetaMask/core/pull/4651))

## [35.2.0]

### Added

- Add tracing infrastructure ([#4575](https://github.com/MetaMask/core/pull/4575))
  - Add optional `trace` callback to constructor.
  - Add optional `traceContext` option to `addTransaction` method.
  - Add initial tracing of transaction lifecycle.

### Changed

- Bump `@metamask/base-controller` from `^6.0.2` to `^6.0.3` ([#4625](https://github.com/MetaMask/core/pull/4625))
- Bump `@metamask/network-controller` from `^20.1.0` to `^20.2.0` ([#4618](https://github.com/MetaMask/core/pull/4618))
- Bump `@metamask/eth-json-rpc-provider` from `^4.1.2` to `^4.1.3` ([#4607](https://github.com/MetaMask/core/pull/4607))

### Removed

- Remove validation of `gasValues` passed to `speedUpTransaction` and `stopTransaction` methods ([#4617](https://github.com/MetaMask/core/pull/4617))

## [35.1.1]

### Changed

- Upgrade TypeScript version from `~5.0.4` to `~5.2.2` ([#4576](https://github.com/MetaMask/core/pull/4576), [#4584](https://github.com/MetaMask/core/pull/4584))

### Fixed

- Fix gaps in transaction validation and async error logging ([#4596](https://github.com/MetaMask/core/pull/4596))
- Upgrade `@metamask/nonce-tracker` from v5 to v6 ([#4591](https://github.com/MetaMask/core/pull/4591))

## [35.1.0]

### Added

- Add `DISPLAYED_TRANSACTION_HISTORY_PATHS` constant, representing the transaction history paths that may be used for display ([#4555](https://github.com/MetaMask/core/pull/4555))
  - This was exported so that it might be used to ensure display logic and internal history logic remains in-sync.
  - Any paths listed here will have their timestamps preserved. Unlisted paths may be compressed by the controller to minimize history size, losing the timestamp.
- Add `MAX_TRANSACTION_HISTORY_LENGTH` constant, representing the expected maximum size of the `history` property for a given transaction ([#4555](https://github.com/MetaMask/core/pull/4555))
  - Note that this is not strictly enforced, the length may exceed this number of all entries are "displayed" entries, but we expect this to be extremely improbable in practice.

### Fixed

- Prevent transaction history from growing endlessly in size ([#4555](https://github.com/MetaMask/core/pull/4555))

## [35.0.1]

### Changed

- **BREAKING:** Bump peerDependency `@metamask/accounts-controller` from `^17.0.0` to `^18.0.0` ([#4548](https://github.com/MetaMask/core/pull/4548))
- Remove `@metamask/accounts-controller`, `@metamask/approval-controller`, `@metamask/gas-fee-controller`, and `@metamask/network-controller` dependencies [#4556](https://github.com/MetaMask/core/pull/4556)
  - These were listed under `peerDependencies` already, so they were redundant as dependencies.
- Upgrade TypeScript version to `~5.0.4` and set `moduleResolution` option to `Node16` ([#3645](https://github.com/MetaMask/core/pull/3645))
- Bump `@metamask/base-controller` from `^6.0.0` to `^6.0.2` ([#4517](https://github.com/MetaMask/core/pull/4517), [#4544](https://github.com/MetaMask/core/pull/4544))
- Bump `@metamask/controller-utils` from `^11.0.0` to `^11.0.2` ([#4517](https://github.com/MetaMask/core/pull/4517), [#4544](https://github.com/MetaMask/core/pull/4544))
- Bump `@metamask/rpc-errors` from `^6.2.1` to `^6.3.1` ([#4516](https://github.com/MetaMask/core/pull/4516))
- Bump `@metamask/utils` from `^8.3.0` to `^9.1.0` ([#4516](https://github.com/MetaMask/core/pull/4516), [#4529](https://github.com/MetaMask/core/pull/4529))

### Fixed

- Fix simulation data parsing logic to avoid failed simulations creating `ApprovalForAll` events ([#4512](https://github.com/MetaMask/core/pull/4512))

## [35.0.0]

### Changed

- **BREAKING:** Bump peerDependency `@metamask/network-controller` to `^20.0.0` ([#4508](https://github.com/MetaMask/core/pull/4508))
- **BREAKING:** Bump peerDependency `@metamask/gas-fee-controller` to `^19.0.0` ([#4508](https://github.com/MetaMask/core/pull/4508))

## [34.0.0]

### Changed

- **BREAKING:** Bump dependency and peer dependency `@metamask/gas-fee-controller` to `^18.0.0` ([#4498](https://github.com/MetaMask/core/pull/4498))
- Bump dependency `@metamask/accounts-controller` to `^17.2.0` ([#4498](https://github.com/MetaMask/core/pull/4498))

## [33.0.1]

### Changed

- Document TransactionStatus enum ([#4380](https://github.com/MetaMask/core/pull/4380))
- Bump `@metamask/accounts-controller` to `^17.1.0` ([#4460](https://github.com/MetaMask/core/pull/4460))

## [33.0.0]

### Changed

- **BREAKING:** The `TransactionController` messenger must now allow the `AccountsController:getSelectedAccount` action ([#4244](https://github.com/MetaMask/core/pull/4244))
- **BREAKING:** `getCurrentAccount` returns an `InternalAccount` instead of a `string` in the `IncomingTransactionHelper` ([#4244](https://github.com/MetaMask/core/pull/4244))
- **BREAKING:** Bump dependency and peer dependency `@metamask/accounts-controller` to `^17.0.0` ([#4413](https://github.com/MetaMask/core/pull/4413))
- Bump `@metamask/eth-snap-keyring` to `^4.3.1` ([#4405](https://github.com/MetaMask/core/pull/4405))
- Bump `@metamask/keyring-api` to `^8.0.0` ([#4405](https://github.com/MetaMask/core/pull/4405))

### Removed

- **BREAKING:** Remove `getSelectedAddress` option from `TransactionController` ([#4244](https://github.com/MetaMask/core/pull/4244))
  - The AccountsController is used to get the currently selected address automatically.

### Fixed

- `MultichainTrackingHelper.getEthQuery` now returns global `ethQuery` with ([#4390](https://github.com/MetaMask/core/pull/4390))
- Support skipping updates to the simulation history for clients with disabled history ([#4349](https://github.com/MetaMask/core/pull/4349))

## [32.0.0]

### Changed

- **BREAKING:** Bump minimum Node version to 18.18 ([#3611](https://github.com/MetaMask/core/pull/3611))
- **BREAKING:** Bump dependency and peer dependency `@metamask/approval-controller` to `^7.0.0` ([#4352](https://github.com/MetaMask/core/pull/4352))
- **BREAKING:** Bump dependency and peer dependency `@metamask/gas-fee-controller` to `^17.0.0` ([#4352](https://github.com/MetaMask/core/pull/4352))
- **BREAKING:** Bump dependency and peer dependency `@metamask/network-controller` to `^19.0.0` ([#4352](https://github.com/MetaMask/core/pull/4352))
- Bump `@metamask/base-controller` to `^6.0.0` ([#4352](https://github.com/MetaMask/core/pull/4352))
- Bump `@metamask/controller-utils` to `^11.0.0` ([#4352](https://github.com/MetaMask/core/pull/4352))

## [31.0.0]

### Changed

- **BREAKING:** Bump dependency and peer dependency `@metamask/approval-controller` to `^6.0.2` ([#4342](https://github.com/MetaMask/core/pull/4342))
- **BREAKING:** Bump dependency and peer dependency `@metamask/gas-fee-controller` to `^16.0.0` ([#4342](https://github.com/MetaMask/core/pull/4342))
- **BREAKING:** Bump dependency and peer dependency `@metamask/network-controller` to `^18.1.3` ([#4342](https://github.com/MetaMask/core/pull/4342))
- Bump `async-mutex` to `^0.5.0` ([#4335](https://github.com/MetaMask/core/pull/4335))
- Bump `@metamask/controller-utils` to `^10.0.0` ([#4342](https://github.com/MetaMask/core/pull/4342))

### Removed

- **BREAKING:** Remove `sign` from `TransactionType` ([#4319](https://github.com/MetaMask/core/pull/4319))
  - This represented an `eth_sign` transaction, but support for that RPC method is being removed, so this is no longer needed.

### Fixed

- Pass an unfrozen transaction to the `afterSign` hook so that it is able to modify the transaction ([#4343](https://github.com/MetaMask/core/pull/4343))

## [30.0.0]

### Fixed

- **BREAKING**: Update from `nonce-tracker@^3.0.0` to `@metamask/nonce-tracker@^5.0.0` to mitigate issue with redundant polling loops in block tracker. ([#4309](https://github.com/MetaMask/core/pull/4309))
  - The constructor now expects the `blockTracker` option being an instance of `@metamask/eth-block-tracker` instead of`eth-block-tracker`.

## [29.1.0]

### Changed

- handle Swap+Send transactions as Swaps transactions sub-category; add typing ([#4298](https://github.com/MetaMask/core/pull/4298))

## [29.0.2]

### Fixed

- fix incorrect token balance changes for simulations of multiple tokens that include an NFT mint ([#4290](https://github.com/MetaMask/core/pull/4290))

## [29.0.1]

### Changed

- Bump `@metamask/gas-fee-controller` to `^15.1.2` ([#4275](https://github.com/MetaMask/core/pull/4275))

### Fixed

- approveTransaction was throwing away the raw signed transaction that signTransaction was adding to the metadata.
  This was causing some transaction with low gas to appear as "failed" when in fact they were still pending. ([#4255](https://github.com/MetaMask/core/pull/4255))

## [29.0.0]

### Added

- Add `estimateGasFee` method ([#4216](https://github.com/MetaMask/core/pull/4216))
  - Add `TestGasFeeFlow` that is activated by optional `testGasFeeFlows` constructor option.
  - Add related types:
    - `FeeMarketGasFeeEstimateForLevel`
    - `FeeMarketGasFeeEstimates`
    - `GasFeeEstimates`
    - `GasFeeEstimateLevel`
    - `GasFeeEstimateType`
    - `GasPriceGasFeeEstimates`
    - `LegacyGasFeeEstimates`

### Changed

- **BREAKING:** Update `GasFeeEstimates` type to support alternate estimate types ([#4216](https://github.com/MetaMask/core/pull/4216))
- Bump `@metamask/base-controller` to `^5.0.2` ([#4232](https://github.com/MetaMask/core/pull/4232))
- Bump `@metamask/approval-controller` to `^6.0.2` ([#4234](https://github.com/MetaMask/core/pull/4234))
- Bump `@metamask/gas-fee-controller` to `^15.1.1` ([#4234](https://github.com/MetaMask/core/pull/4234))

### Removed

- **BREAKING:** Remove `gasFeeControllerEstimateType` property from `mergeGasFeeEstimates` function ([#4216](https://github.com/MetaMask/core/pull/4216))

## [28.1.1]

### Changed

- Bump `@metamask/gas-fee-controller` to ^15.1.0 ([#4220](https://github.com/MetaMask/core/pull/4220))

### Fixed

- Fixed simulating minting NFTs where the nft owner was checked before minting, causing a revert. ([#4217](https://github.com/MetaMask/core/pull/4217))

## [28.1.0]

### Added

- Support retrieval of layer 1 gas fees on Scroll networks ([#4155](https://github.com/MetaMask/core/pull/4155))

## [28.0.0]

### Changed

- **BREAKING:** Change `getLayer1GasFee` arguments to a request object ([#4149](https://github.com/MetaMask/core/pull/4149))

### Fixed

- Fix automatic update of layer 1 gas fee after interval ([#4149](https://github.com/MetaMask/core/pull/4149))

## [27.0.1]

### Fixed

- Include wrapped ERC-20 and legacy ERC-721 tokens in simulation balance changes ([#4122](https://github.com/MetaMask/core/pull/4122))

## [27.0.0]

### Changed

- **BREAKING:** Change `pendingTransactions.isResubmitEnabled` from optional `boolean` to optional callback ([#4113](https://github.com/MetaMask/core/pull/4113))

### Fixed

- Check pending transactions on startup ([#4113](https://github.com/MetaMask/core/pull/4113))

## [26.0.0]

### Added

- Run `OptimismLayer1GasFeeFlow` on Optimism stack based transactions in order to add `layer1GasFee` property to transaction meta. ([#4055](https://github.com/MetaMask/core/pull/4055))
- Add `getLayer1GasFee` method to `TransactionController` to get the layer 1 gas fee for the given transaction params ([#4055](https://github.com/MetaMask/core/pull/4055))
- Add `SimulationErrorCode` enum ([#4106](https://github.com/MetaMask/core/pull/4106))

### Changed

- **BREAKING:** Bump peer dependency `@metamask/gas-fee-controller` to `^15.0.0` ([#4121](https://github.com/MetaMask/core/pull/4121))
- Update `addTransaction` to skip simulation if `requireApproval` is specified as `false` ([#4106](https://github.com/MetaMask/core/pull/4106))
- Provide simulation error code in locally generated errors (under the `code` property) ([#4106](https://github.com/MetaMask/core/pull/4106))
- Add dependency `@ethersproject/contracts` `^5.7.0` ([#4055](https://github.com/MetaMask/core/pull/4055))
- Add dependency `@ethersproject/providers` `^5.7.0` ([#4055](https://github.com/MetaMask/core/pull/4055))
- Bump dependency `@metamask/network-controller` to `^18.1.0` ([#4121](https://github.com/MetaMask/core/pull/4121))

### Removed

- **BREAKING**: Remove `isReverted` property from `SimulationError` type. ([#4106](https://github.com/MetaMask/core/pull/4106))

## [25.3.0]

### Added

- Add support for transactions with type `increaseAllowance` ([#4069](https://github.com/MetaMask/core/pull/4069))
  - Also add "increaseAllowance" to `TransactionType` under `tokenMethodIncreaseAllowance`

### Changed

- Bump `@metamask/metamask-eth-abis` to `^3.1.1` ([#4069](https://github.com/MetaMask/core/pull/4069))

### Fixed

- Provide updated transaction metadata to publish hook ([#4101](https://github.com/MetaMask/core/pull/4101))

## [25.2.1]

### Changed

- Bump `TypeScript` version to `~4.9.5` ([#4084](https://github.com/MetaMask/core/pull/4084))

### Fixed

- Emit finished event for custodial transactions when updating status to `submitted` or `failed` ([#4092](https://github.com/MetaMask/core/pull/4092))

## [25.2.0]

### Added

- Add simulation types ([#4067](https://github.com/MetaMask/core/pull/4067))
  - SimulationBalanceChange
  - SimulationData
  - SimulationError
  - SimulationToken
  - SimulationTokenBalanceChange
  - SimulationTokenStandard

### Changed

- No longer wait for simulation to complete before creating approval request ([#4067](https://github.com/MetaMask/core/pull/4067))
- Automatically update simulation data if transaction parameters are updated ([#4067](https://github.com/MetaMask/core/pull/4067))
- Determine networks supporting simulation dynamically using API ([#4087](https://github.com/MetaMask/core/pull/4087))

## [25.1.0]

### Added

- Support `Layer1GasFeeFlows` and add `layer1GasFee` property to `TransactionMeta` ([#3944](https://github.com/MetaMask/core/pull/3944))

### Fixed

- Fix `types` field in `package.json` ([#4047](https://github.com/MetaMask/core/pull/4047))

## [25.0.0]

### Added

- **BREAKING**: Add ESM build ([#3998](https://github.com/MetaMask/core/pull/3998))
  - It's no longer possible to import files from `./dist` directly.
- Add new types for TransactionController messenger actions ([#3827](https://github.com/MetaMask/core/pull/3827))
  - `TransactionControllerActions`
  - `TransactionControllerGetStateAction`
- Add new types for TransactionController messenger events ([#3827](https://github.com/MetaMask/core/pull/3827))
  - `TransactionControllerEvents`
  - `TransactionControllerIncomingTransactionBlockReceivedEvent`
  - `TransactionControllerPostTransactionBalanceUpdatedEvent`
  - `TransactionControllerSpeedupTransactionAddedEvent`
  - `TransactionControllerStateChangeEvent`
  - `TransactionControllerTransactionApprovedEvent`
  - `TransactionControllerTransactionConfirmedEvent`
  - `TransactionControllerTransactionDroppedEvent`
  - `TransactionControllerTransactionFailedEvent`
  - `TransactionControllerTransactionFinishedEvent`
  - `TransactionControllerTransactionNewSwapApprovalEvent`
  - `TransactionControllerTransactionNewSwapEvent`
  - `TransactionControllerTransactionPublishingSkipped`
  - `TransactionControllerTransactionRejectedEvent`
  - `TransactionControllerTransactionStatusUpdatedEvent`
  - `TransactionControllerTransactionSubmittedEvent`
  - `TransactionControllerUnapprovedTransactionAddedEvent`
- Add optional `simulationData` property to `TransactionMeta` which will be automatically populated ([#4020](https://github.com/MetaMask/core/pull/4020))
- Add optional `isSimulationEnabled` constructor option to dynamically disable simulation ([#4020](https://github.com/MetaMask/core/pull/4020))
- Add support for Linea Sepolia (chain ID `0xe705`) ([#3995](https://github.com/MetaMask/core/pull/3995))

### Changed

- **BREAKING:** Change superclass of TransactionController from BaseController v1 to BaseController v2 ([#3827](https://github.com/MetaMask/core/pull/3827))
  - Instead of accepting three arguments, the constructor now takes a single options argument. All of the existing options that were supported in the second argument are now a part of this options object, including `messenger`; `state` (the previous third argument) is also an option.
- **BREAKING:** Rename `txHistoryLimit` option to `transactionHistoryLimit` ([#3827](https://github.com/MetaMask/core/pull/3827))
- **BREAKING:** Switch some type definitions from `interface` to `type` ([#3827](https://github.com/MetaMask/core/pull/3827))
  - These types are affected:
    - `DappSuggestedGasFees`
    - `Log`
    - `MethodData`
    - `TransactionControllerState` (formerly `TransactionState`)
    - `TransactionParams`
    - `TransactionReceipt`
  - This is a breaking change because type aliases have different behavior from interfaces. Specifically, the `Json` type in `@metamask/utils`, which BaseController v2 controller state must conform to, is not compatible with interfaces.
- **BREAKING:** Align `parsedRegistryMethod` in `MethodData` type with usage ([#3827](https://github.com/MetaMask/core/pull/3827))
  - The type of this is now `{ name: string; args: { type: string }[]; } | { name?: any; args?: any; }`, which is a `Json`-compatible version of a type found in `eth-method-registry`.
- **BREAKING:** Rename `TransactionState` to `TransactionControllerState` ([#3827](https://github.com/MetaMask/core/pull/3827))
  - This change aligns this controller with other MetaMask controllers.
- **BREAKING:** Update allowed events for the `TransactionControllerMessenger` ([#3827](https://github.com/MetaMask/core/pull/3827))
  - The restricted messenger must allow the following events:
    - `TransactionController:incomingTransactionBlockReceived`
    - `TransactionController:postTransactionBalanceUpdated`
    - `TransactionController:speedUpTransactionAdded`
    - `TransactionController:transactionApproved`
    - `TransactionController:transactionConfirmed`
    - `TransactionController:transactionDropped`
    - `TransactionController:transactionFinished`
    - `TransactionController:transactionFinished`
    - `TransactionController:transactionPublishingSkipped`
    - `TransactionController:transactionRejected`
    - `TransactionController:transactionStatusUpdated`
    - `TransactionController:transactionSubmitted`
    - `TransactionController:unapprovedTransactionAdded`
- **BREAKING:** Update `TransactionMeta` type to be compatible with `Json` ([#3827](https://github.com/MetaMask/core/pull/3827))
  - As dictated by BaseController v2, any types that are part of state need to be compatible with the `Json` type from `@metamask/utils`.
- **BREAKING:** Transform `rpc` property on transaction errors so they're JSON-encodable ([#3827](https://github.com/MetaMask/core/pull/3827))
  - This change also results in typing this property as `Json` instead of `unknown`, avoiding a "Type instantiation is excessively deep and possibly infinite" error when resolving the `TransactionControllerState` type.
- **BREAKING:** Bump dependency and peer dependency on `@metamask/approval-controller` to `^6.0.0` ([#4039](https://github.com/MetaMask/core/pull/4039))
- **BREAKING:** Bump dependency and peer dependency on `@metamask/gas-fee-controller` to `^14.0.0` ([#4039](https://github.com/MetaMask/core/pull/4039))
- **BREAKING:** Bump dependency and peer dependency on `@metamask/network-controller` to `^18.0.0` ([#4039](https://github.com/MetaMask/core/pull/4039))
- **BREAKING:** Bump `@metamask/base-controller` to `^5.0.0` ([#4039](https://github.com/MetaMask/core/pull/4039))
  - This version has a number of breaking changes. See the changelog for more.
- Add dependency on `@ethersproject/providers` `^5.7.0` ([#4020](https://github.com/MetaMask/core/pull/4020))
- Bump `@metamask/controller-utils` to `^9.0.0` ([#4039](https://github.com/MetaMask/core/pull/4039))

### Removed

- **BREAKING:** Remove `TransactionConfig` type ([#3827](https://github.com/MetaMask/core/pull/3827))
  - The properties in this type have been absorbed into `TransactionControllerOptions`.
- **BREAKING:** Remove `hub` property from TransactionController ([#3827](https://github.com/MetaMask/core/pull/3827))
  - TransactionController now fully makes use of its messenger object to announce various kinds of activities. Instead of subscribing to an event like this:
    ```
    transactionController.hub.on(eventName, ...)
    ```
    use this:
    ```
    messenger.subscribe('TransactionController:${eventName}', ...)
    ```
  - The complete list of renamed events are:
    - `incomingTransactionBlock` -> `TransactionController:incomingTransactionBlockReceived`
    - `post-transaction-balance-updated` -> `TransactionController:postTransactionBalanceUpdated`
    - `transaction-approved` -> `TransactionController:transactionApproved`
    - `transaction-confirmed` -> `TransactionController:transactionConfirmed`
    - `transaction-dropped` -> `TransactionController:transactionDropped`
    - `transaction-finished` -> `TransactionController:transactionFinished`
    - `transaction-rejected` -> `TransactionController:transactionRejected`
    - `transaction-status-update` -> `TransactionController:transactionStatusUpdated`
    - `transaction-submitted` -> `TransactionController:transactionSubmitted`
    - `unapprovedTransaction` -> `TransactionController:unapprovedTransactionAdded`
  - Some events announced the state of specific transactions. These have been removed. Instead, subscribe to the appropriate generic event and check for a specific transaction ID in your event handler:
    - `${transactionId}:finished` -> `TransactionController:transactionFinished`
    - `${transactionId}:speedup` -> `TransactionController:speedUpTransactionAdded`
    - `${transactionId}:publish-skip` -> `TransactionController:transactionPublishingSkipped`

### Fixed

- Fix various methods so that they no longer update transactions in state directly but only via `update` ([#3827](https://github.com/MetaMask/core/pull/3827))
  - `addTransaction`
  - `confirmExternalTransaction`
  - `speedUpTransaction`
  - `updateCustodialTransaction`
  - `updateSecurityAlertResponse`
  - `updateTransaction`
- Fix `handleMethodData` method to update state with an empty registry object instead of blowing up if registry could be found ([#3827](https://github.com/MetaMask/core/pull/3827))

## [24.0.0]

### Added

- Add `normalizeTransactionParams` method ([#3990](https://github.com/MetaMask/core/pull/3990))

### Changed

- **BREAKING**: Remove support for retrieving transactions via Etherscan for Optimism Goerli; add support for Optimism Sepolia instead ([#3999](https://github.com/MetaMask/core/pull/3999))
- Normalize `data` property into an even length hex string ([#3990](https://github.com/MetaMask/core/pull/3990))
- Bump `@metamask/approval-controller` to `^5.1.3` ([#4007](https://github.com/MetaMask/core/pull/4007))
- Bump `@metamask/controller-utils` to `^8.0.4` ([#4007](https://github.com/MetaMask/core/pull/4007))
- Bump `@metamask/gas-fee-controller` to `^13.0.2` ([#4007](https://github.com/MetaMask/core/pull/4007))
- Bump `@metamask/network-controller` to `^17.2.1` ([#4007](https://github.com/MetaMask/core/pull/4007))

## [23.1.0]

### Added

- Add `gasFeeEstimatesLoaded` property to `TransactionMeta` ([#3948](https://github.com/MetaMask/core/pull/3948))
- Add `gasFeeEstimates` property to `TransactionMeta` to be automatically populated on unapproved transactions ([#3913](https://github.com/MetaMask/core/pull/3913))

### Changed

- Use the `linea_estimateGas` RPC method to provide transaction specific gas fee estimates on Linea networks ([#3913](https://github.com/MetaMask/core/pull/3913))

## [23.0.0]

### Added

- **BREAKING:** Constructor now expects a `getNetworkClientRegistry` callback function ([#3643](https://github.com/MetaMask/core/pull/3643))
- **BREAKING:** Messenger now requires `NetworkController:stateChange` to be an allowed event ([#3643](https://github.com/MetaMask/core/pull/3643))
- **BREAKING:** Messenger now requires `NetworkController:findNetworkClientByChainId` and `NetworkController:getNetworkClientById` actions ([#3643](https://github.com/MetaMask/core/pull/3643))
- Adds a feature flag parameter `isMultichainEnabled` passed via the constructor (and defaulted to false), which when passed a truthy value will enable the controller to submit, process, and track transactions concurrently on multiple networks. ([#3643](https://github.com/MetaMask/core/pull/3643))
- Adds `destroy()` method that stops/removes internal polling and listeners ([#3643](https://github.com/MetaMask/core/pull/3643))
- Adds `stopAllIncomingTransactionPolling()` method that stops polling Etherscan for transaction updates relevant to the currently selected network.
  - When called with the `isMultichainEnabled` feature flag on, also stops polling Etherscan for transaction updates relevant to each currently polled networkClientId. ([#3643](https://github.com/MetaMask/core/pull/3643))
- Exports `PendingTransactionOptions` type ([#3643](https://github.com/MetaMask/core/pull/3643))
- Exports `TransactionControllerOptions` type ([#3643](https://github.com/MetaMask/core/pull/3643))

### Changed

- **BREAKING:** `approveTransactionsWithSameNonce()` now requires `chainId` to be populated in for each TransactionParams that is passed ([#3643](https://github.com/MetaMask/core/pull/3643))
- `addTransaction()` now accepts optional `networkClientId` in its options param which specifies the network client that the transaction will be processed with during its lifecycle if the `isMultichainEnabled` feature flag is on ([#3643](https://github.com/MetaMask/core/pull/3643))
  - when called with the `isMultichainEnabled` feature flag off, passing in a networkClientId will cause an error to be thrown.
- `estimateGas()` now accepts optional networkClientId as its last param which specifies the network client that should be used to estimate the required gas for the given transaction ([#3643](https://github.com/MetaMask/core/pull/3643))
  - when called with the `isMultichainEnabled` feature flag is off, the networkClientId param is ignored and the global network client will be used instead.
- `estimateGasBuffered()` now accepts optional networkClientId as its last param which specifies the network client that should be used to estimate the required gas plus buffer for the given transaction ([#3643](https://github.com/MetaMask/core/pull/3643))
  - when called with the `isMultichainEnabled` feature flag is off, the networkClientId param is ignored and the global network client will be used instead.
- `getNonceLock()` now accepts optional networkClientId as its last param which specifies which the network client's nonceTracker should be used to determine the next nonce. ([#3643](https://github.com/MetaMask/core/pull/3643))
  - When called with the `isMultichainEnabled` feature flag on and with networkClientId specified, this method will also restrict acquiring the next nonce by chainId, i.e. if this method is called with two different networkClientIds on the same chainId, only the first call will return immediately with a lock from its respective nonceTracker with the second call being blocked until the first caller releases its lock
  - When called with `isMultichainEnabled` feature flag off, the networkClientId param is ignored and the global network client will be used instead.
- `startIncomingTransactionPolling()` and `updateIncomingTransactions()` now enforce a 5 second delay between requests per chainId to avoid rate limiting ([#3643](https://github.com/MetaMask/core/pull/3643))
- `TransactionMeta` type now specifies an optional `networkClientId` field ([#3643](https://github.com/MetaMask/core/pull/3643))
- `startIncomingTransactionPolling()` now accepts an optional array of `networkClientIds`. ([#3643](https://github.com/MetaMask/core/pull/3643))
  - When `networkClientIds` is provided and the `isMultichainEnabled` feature flag is on, the controller will start polling Etherscan for transaction updates relevant to the networkClientIds.
  - When `networkClientIds` is provided and the `isMultichainEnabled` feature flag is off, nothing will happen.
  - If `networkClientIds` is empty or not provided, the controller will start polling Etherscan for transaction updates relevant to the currently selected network.
- `stopIncomingTransactionPolling()` now accepts an optional array of `networkClientIds`. ([#3643](https://github.com/MetaMask/core/pull/3643))
  - When `networkClientIds` is provided and the `isMultichainEnabled` feature flag is on, the controller will stop polling Ethercsan for transaction updates relevant to the networkClientIds.
  - When `networkClientIds` is provided and the `isMultichainEnabled` feature flag is off, nothing will happen.
  - If `networkClientIds` is empty or not provided, the controller will stop polling Etherscan for transaction updates relevant to the currently selected network.

## [22.0.0]

### Changed

- **BREAKING:** Add peerDependency on `@babel/runtime` ([#3897](https://github.com/MetaMask/core/pull/3897))
- Throw after publishing a canceled or sped-up transaction if already confirmed ([#3800](https://github.com/MetaMask/core/pull/3800))
- Bump `eth-method-registry` from `^3.0.0` to `^4.0.0` ([#3897](https://github.com/MetaMask/core/pull/3897))
- Bump `@metamask/controller-utils` to `^8.0.3` ([#3915](https://github.com/MetaMask/core/pull/3915))
- Bump `@metamask/gas-fee-controller` to `^13.0.1` ([#3915](https://github.com/MetaMask/core/pull/3915))

### Removed

- **BREAKING:** Remove `cancelMultiplier` and `speedUpMultiplier` constructor options as both values are now fixed at `1.1`. ([#3909](https://github.com/MetaMask/core/pull/3909))

### Fixed

- Remove implicit peerDependency on `babel-runtime` ([#3897](https://github.com/MetaMask/core/pull/3897))

## [21.2.0]

### Added

- Add optional `publish` hook to support custom logic instead of submission to the RPC provider ([#3883](https://github.com/MetaMask/core/pull/3883))
- Add `hasNonce` option to `approveTransactionsWithSameNonce` method ([#3883](https://github.com/MetaMask/core/pull/3883))

## [21.1.0]

### Added

- Add `abortTransactionSigning` method ([#3870](https://github.com/MetaMask/core/pull/3870))

## [21.0.1]

### Fixed

- Resolves transaction custodian promise when setting transaction status to `submitted` or `failed` ([#3845](https://github.com/MetaMask/core/pull/3845))
- Fix normalizer ensuring property `type` is always present in `TransactionParams` ([#3817](https://github.com/MetaMask/core/pull/3817))

## [21.0.0]

### Changed

- **BREAKING:** Bump `@metamask/approval-controller` peer dependency to `^5.1.2` ([#3821](https://github.com/MetaMask/core/pull/3821))
- **BREAKING:** Bump `@metamask/gas-fee-controller` peer dependency to `^13.0.0` ([#3821](https://github.com/MetaMask/core/pull/3821))
- **BREAKING:** Bump `@metamask/network-controller` peer dependency to `^17.2.0` ([#3821](https://github.com/MetaMask/core/pull/3821))
- Bump `@metamask/base-controller` to `^4.1.1` ([#3821](https://github.com/MetaMask/core/pull/3821))
- Bump `@metamask/controller-utils` to `^8.0.2` ([#3821](https://github.com/MetaMask/core/pull/3821))

## [20.0.0]

### Changed

- **BREAKING:** Change type of `destinationTokenDecimals` property in `TransactionMeta` to `number` ([#3749](https://github.com/MetaMask/core/pull/3749))

### Fixed

- Handle missing current account in incoming transactions ([#3741](https://github.com/MetaMask/core/pull/3741))

## [19.0.1]

### Changed

- Bump `eth-method-registry` from `^1.1.0` to `^3.0.0` ([#3688](https://github.com/MetaMask/core/pull/3688))

## [19.0.0]

### Changed

- **BREAKING:** Bump `@metamask/approval-controller` dependency and peer dependency from `^5.1.0` to `^5.1.1` ([#3695](https://github.com/MetaMask/core/pull/3695))
- **BREAKING:** Bump `@metamask/gas-fee-controller` dependency and peer dependency from `^11.0.0` to `^12.0.0` ([#3695](https://github.com/MetaMask/core/pull/3695))
- **BREAKING:** Bump `@metamask/network-controller` dependency and peer dependency from `^17.0.0` to `^17.1.0` ([#3695](https://github.com/MetaMask/core/pull/3695))
- Bump `@metamask/base-controller` to `^4.0.1` ([#3695](https://github.com/MetaMask/core/pull/3695))
- Bump `@metamask/controller-utils` to `^8.0.1` ([#3695](https://github.com/MetaMask/core/pull/3695))

### Fixed

- Use estimate gas instead of fixed gas (21k) when a contract is deployed and the gas is not specified ([#3694](https://github.com/MetaMask/core/pull/3694))

## [18.3.1]

### Fixed

- Fix incorrect transaction statuses ([#3676](https://github.com/MetaMask/core/pull/3676))
  - Fix `dropped` status detection by ignoring transactions on other chains.
  - Start polling if network changes and associated transactions are pending.
  - Record `r`, `s`, and `v` values even if zero.
  - Only fail transactions if receipt `status` is explicitly `0x0`.
- Fix incoming transactions on Linea Goerli ([#3674](https://github.com/MetaMask/core/pull/3674))

## [18.3.0]

### Added

- Add optional `getExternalPendingTransactions` callback argument to constructor ([#3587](https://github.com/MetaMask/core/pull/3587))

## [18.2.0]

### Added

- Add the `customNonceValue` property to the transaction metadata ([#3579](https://github.com/MetaMask/core/pull/3579))

### Changed

- Update transaction metadata after approval if the approval result includes the `value.txMeta` property ([#3579](https://github.com/MetaMask/core/pull/3579))
- Add `type` property to all incoming transactions ([#3579](https://github.com/MetaMask/core/pull/3579))

## [18.1.0]

### Added

- Add `cancelMultiplier` and `speedUpMultiplier` constructor arguments to optionally override the default multipliers of `1.5` and `1.1` respectively ([#2678](https://github.com/MetaMask/core/pull/2678))

### Changed

- Populate the `preTxBalance` property before publishing transactions with the `swap` type ([#2678](https://github.com/MetaMask/core/pull/2678))
- Change the status of transactions with matching nonces to `dropped` when confirming a transaction ([#2678](https://github.com/MetaMask/core/pull/2678))

## [18.0.0]

### Added

- Add `updateEditableParams` method ([#2056](https://github.com/MetaMask/core/pull/2056))
- Add `initApprovals` method to trigger the approval flow for any pending transactions during initialisation ([#2056](https://github.com/MetaMask/core/pull/2056))
- Add `getTransactions` method to search transactions using the given criteria and options ([#2056](https://github.com/MetaMask/core/pull/2056))

### Changed

- **BREAKING:** Bump `@metamask/base-controller` to ^4.0.0 ([#2063](https://github.com/MetaMask/core/pull/2063))
  - This is breaking because the type of the `messenger` has backward-incompatible changes. See the changelog for this package for more.
- **BREAKING:** Add `finished` and `publish-skip` events to `Events` type
- **BREAKING:** Update `TransactionReceipt` type so `transactionIndex` is now a string rather than a number ([#2063](https://github.com/MetaMask/core/pull/2063))
- Bump `nonce-tracker` to ^3.0.0 ([#2040](https://github.com/MetaMask/core/pull/2040))
- The controller now emits a `transaction-status-update` event each time the status of a transaction changes (e.g. submitted, rejected, etc.) ([#2027](https://github.com/MetaMask/core/pull/2027))
- Make `getCurrentAccountEIP1559Compatibility` constructor parameter optional ([#2056](https://github.com/MetaMask/core/pull/2056))
- Normalize the gas values provided to the `speedUpTransaction` and `stopTransaction` methods ([#2056](https://github.com/MetaMask/core/pull/2056))
- Persist any property changes performed by the `afterSign` hook ([#2056](https://github.com/MetaMask/core/pull/2056))
- Report success to the approver if publishing is skipped by the `beforePublish` hook ([#2056](https://github.com/MetaMask/core/pull/2056))
- Update `postTxBalance` after all swap transactions ([#2056](https://github.com/MetaMask/core/pull/2056))
- Bump `@metamask/approval-controller` to ^5.0.0 ([#2063](https://github.com/MetaMask/core/pull/2063))
- Bump `@metamask/controller-utils` to ^6.0.0 ([#2063](https://github.com/MetaMask/core/pull/2063))
- Bump `@metamask/gas-fee-controller` to ^11.0.0 ([#2063](https://github.com/MetaMask/core/pull/2063))
- Bump `@metamask/network-controller` to ^17.0.0 ([#2063](https://github.com/MetaMask/core/pull/2063))

## [17.0.0]

### Added

- **BREAKING:** Add additional support swaps support ([#1877](https://github.com/MetaMask/core/pull/1877))
  - Swap transaction updates can be prevented by setting `disableSwaps` as `true`. If not set it will default to `false`.
  - If `disableSwaps` is `false` or not set, then the `createSwapsTransaction` callback MUST be defined.
- Add optional hooks to support alternate flows ([#1787](https://github.com/MetaMask/core/pull/1787))
  - Add the `getAdditionalSignArguments` hook to provide additional arguments when signing.
  - Add the `beforeApproveOnInit` hook to execute additional logic before starting an approval flow for a transaction during initialization. Return `false` to skip the transaction.
  - Add the `afterSign` hook to execute additional logic after signing a transaction. Return `false` to not change the `status` to `signed`.
  - Add the `beforePublish` hook to execute additional logic before publishing a transaction. Return `false` to prevent the transaction being submitted.
- Add additional persisted transaction support during initialization and on network change ([#1916](https://github.com/MetaMask/core/pull/1916))
  - Initialise approvals for unapproved transactions on the current network.
  - Add missing gas values for unapproved transactions on the current network.
  - Submit any approved transactions on the current network.
- Support saved gas fees ([#1966](https://github.com/MetaMask/core/pull/1966))
  - Add optional `getSavedGasFees` callback to constructor.
- Add `updateCustodialTransaction` method to update custodial transactions ([#2018](https://github.com/MetaMask/core/pull/2018))
- Add `accessList` to txParam types ([#2016](https://github.com/MetaMask/core/pull/2016))
- Add `estimateGasBuffered` method to estimate gas and apply a specific buffer multiplier ([#2021](https://github.com/MetaMask/core/pull/2021))
- Add `updateSecurityAlertResponse` method ([#1985](https://github.com/MetaMask/core/pull/1985))
- Add gas values validation ([#1978](https://github.com/MetaMask/core/pull/1978))
- Add `approveTransactionsWithSameNonce` method ([#1961](https://github.com/MetaMask/core/pull/1961))
- Add `clearUnapprovedTransactions` method ([#1979](https://github.com/MetaMask/core/pull/1979))
- Add `updatePreviousGasParams` method ([#1943](https://github.com/MetaMask/core/pull/1943))
- Emit additional events to support metrics in the clients ([#1894](https://github.com/MetaMask/core/pull/1894))
- Populate the `firstRetryBlockNumber`, `retryCount`, and `warning` properties in the transaction metadata. ([#1896](https://github.com/MetaMask/core/pull/1896))

### Changed

- **BREAKING:** Pending transactions are now automatically resubmitted. ([#1896](https://github.com/MetaMask/core/pull/1896))
  - This can be disabled by setting the new `pendingTransactions.isResubmitEnabled` constructor option to `false`.
- **BREAKING:** Bump dependency and peer dependency on `@metamask/network-controller` to ^16.0.0
- Persist specific error properties in core transaction metadata ([#1915](https://github.com/MetaMask/core/pull/1915))
  - Create `TransactionError` type with explicit properties.
- Align core transaction error messages with extension ([#1980](https://github.com/MetaMask/core/pull/1980))
  - Catch of the `initApprovals` method to skip logging when the error is `userRejectedRequest`.
- Create an additional transaction metadata entry when calling `stopTransaction` ([#1998](https://github.com/MetaMask/core/pull/1998))
- Bump dependency `@metamask/eth-query` from ^3.0.1 to ^4.0.0 ([#2028](https://github.com/MetaMask/core/pull/2028))
- Bump dependency and peer dependency on `@metamask/gas-fee-controller` to ^10.0.1
- Bump @metamask/utils from 8.1.0 to 8.2.0 ([#1957](https://github.com/MetaMask/core/pull/1957))

## [16.0.0]

### Changed

- **BREAKING:** Bump dependency and peer dependency on `@metamask/gas-fee-controller` to ^10.0.0
- Bump dependency and peer dependency on `@metamask/network-controller` to ^15.1.0

## [15.0.0]

### Changed

- **BREAKING:** Bump dependency and peer dependency on `@metamask/network-controller` to ^15.0.0
- Bump dependency on `@metamask/rpc-errors` to ^6.1.0 ([#1653](https://github.com/MetaMask/core/pull/1653))
- Bump dependency and peer dependency on `@metamask/approval-controller` to ^4.0.1

## [14.0.0]

### Added

- **BREAKING:** Add required `getPermittedAccounts` argument to constructor, used to validate `from` addresses ([#1722](https://github.com/MetaMask/core/pull/1722))
- Add `securityProviderRequest` option to constructor ([#1725](https://github.com/MetaMask/core/pull/1725))
- Add `method` option to `addTransaction` method ([#1725](https://github.com/MetaMask/core/pull/1725))
- Add `securityProviderRequest` property to TransactionMetaBase ([#1725](https://github.com/MetaMask/core/pull/1725))
- Add SecurityProviderRequest type ([#1725](https://github.com/MetaMask/core/pull/1725))
- Update `addTransaction` to set `securityProviderRequest` on transaction metadata when requested to do so ([#1725](https://github.com/MetaMask/core/pull/1725))
- Update `txParams` validation to validate `chainId` ([#1723](https://github.com/MetaMask/core/pull/1723))
- Update `addTransaction` to ensure allowed `from` address when `origin` is specified ([#1722](https://github.com/MetaMask/core/pull/1722))

### Changed

- Bump dependency on `@metamask/utils` to ^8.1.0 ([#1639](https://github.com/MetaMask/core/pull/1639))
- Bump dependency and peer dependency on `@metamask/approval-controller` to ^4.0.0
- Bump dependency on `@metamask/base-controller` to ^3.2.3
- Bump dependency on `@metamask/controller-utils` to ^5.0.2
- Bump dependency and peer dependency on `@metamask/network-controller` to ^14.0.0

### Removed

- **BREAKING:** Remove `interval` config option ([#1746](https://github.com/MetaMask/core/pull/1746))
  - The block tracker (which has its own interval) is now used to poll for pending transactions instead.
- **BREAKING:** Remove `poll` method ([#1746](https://github.com/MetaMask/core/pull/1746))
  - The block tracker is assumed to be running, TransactionController does not offer a way to stop it.
- **BREAKING:** Remove `queryTransactionStatuses` method ([#1746](https://github.com/MetaMask/core/pull/1746))
  - This functionality has been moved to a private interface and there is no way to use it externally.

## [13.0.0]

### Changed

- **BREAKING**: Add required `getCurrentAccountEIP1559Compatibility` and `getCurrentNetworkEIP1559Compatibility` callback arguments to constructor ([#1693](https://github.com/MetaMask/core/pull/1693))
- Update `validateTxParams` to throw standardised errors using the `@metamask/rpc-errors` package ([#1690](https://github.com/MetaMask/core/pull/1690))
  - The dependency `eth-rpc-errors` has been replaced by `@metamask/rpc-errors`
- Preserve `type` transaction parameter for legacy transactions ([#1713](https://github.com/MetaMask/core/pull/1713))
- Update TypeScript to v4.8.x ([#1718](https://github.com/MetaMask/core/pull/1718))

## [12.0.0]

### Changed

- **BREAKING**: Use only `chainId` to determine if a transaction belongs to the current network ([#1633](https://github.com/MetaMask/core/pull/1633))
  - No longer uses `networkID` as a fallback if `chainId` is missing
- **BREAKING**: Change `TransactionMeta.chainId` to be required ([#1633](https://github.com/MetaMask/core/pull/1633))
- **BREAKING**: Bump peer dependency on `@metamask/network-controller` to ^13.0.0 ([#1633](https://github.com/MetaMask/core/pull/1633))
- Update `TransactionMeta.networkID` as deprecated ([#1633](https://github.com/MetaMask/core/pull/1633))
- Change `TransactionMeta.networkID` to be readonly ([#1633](https://github.com/MetaMask/core/pull/1633))
- Bump dependency on `@metamask/controller-utils` to ^5.0.0 ([#1633](https://github.com/MetaMask/core/pull/1633))

### Removed

- Remove `networkId` param from `RemoteTransactionSource.isSupportedNetwork()` interface ([#1633](https://github.com/MetaMask/core/pull/1633))
- Remove `currentNetworkId` property from `RemoteTransactionSourceRequest` ([#1633](https://github.com/MetaMask/core/pull/1633))

## [11.1.0]

### Added

- Add `type` property to the transaction metadata ([#1670](https://github.com/MetaMask/core/pull/1670))

## [11.0.0]

### Added

- Add optional `getLastBlockVariations` method to `RemoteTransactionSource` type ([#1668](https://github.com/MetaMask/core/pull/1668))
- Add `updateTransactionGasFees` method to `TransactionController` ([#1674](https://github.com/MetaMask/core/pull/1674))
- Add `r`, `s` and `v` properties to the transaction metadata ([#1664](https://github.com/MetaMask/core/pull/1664))
- Add `sendFlowHistory` property to the transaction metadata ([#1665](https://github.com/MetaMask/core/pull/1665))
- Add `updateTransactionSendFlowHistory` method to `TransactionController` ([#1665](https://github.com/MetaMask/core/pull/1665))
- Add `originalGasEstimate` property to the transaction metadata ([#1656](https://github.com/MetaMask/core/pull/1656))
- Add `incomingTransactions.queryEntireHistory` constructor option ([#1652](https://github.com/MetaMask/core/pull/1652))

### Changed

- **BREAKING**: Remove `apiKey` property from `RemoteTransactionSourceRequest` type ([#1668](https://github.com/MetaMask/core/pull/1668))
- **BREAKING**: Remove unused `FetchAllOptions` type from `TransactionController` ([#1668](https://github.com/MetaMask/core/pull/1668))
- **BREAKING**: Remove `incomingTransactions.apiKey` constructor option ([#1668](https://github.com/MetaMask/core/pull/1668))
- **BREAKING**: Rename the `transaction` object to `txParams` in the transaction metadata ([#1651](https://github.com/MetaMask/core/pull/1651))
- **BREAKING**: Add `disableHistory` constructor option ([#1657](https://github.com/MetaMask/core/pull/1657))
  - Defaults to `false` but will increase state size considerably unless disabled
- **BREAKING**: Add `disableSendFlowHistory` constructor option ([#1665](https://github.com/MetaMask/core/pull/1665))
  - Defaults to `false` but will increase state size considerably unless disabled
- **BREAKING**: Rename the `transactionHash` property to `hash` in the transaction metadata

### Fixed

- Fix the sorting of incoming and updated transactions ([#1652](https://github.com/MetaMask/core/pull/1652))
- Prevent rate limit errors when `incomingTransactions.includeTokenTransfers` is `true` by by alternating Etherscan request types on each update ([#1668](https://github.com/MetaMask/core/pull/1668))

## [10.0.0]

### Added

- Add `submittedTime` to the transaction metadata ([#1645](https://github.com/MetaMask/core/pull/1645))
- Add optional `actionId` argument to `addTransaction` and `speedUpTransaction` to prevent duplicate requests ([#1582](https://github.com/MetaMask/core/pull/1582))
- Add `confirmExternalTransaction` method ([#1625](https://github.com/MetaMask/core/pull/1625))

### Changed

- **BREAKING**: Rename `rawTransaction` to `rawTx` in the transaction metadata ([#1624](https://github.com/MetaMask/core/pull/1624))

## [9.2.0]

### Added

- Persist `estimatedBaseFee` in `stopTransaction` and `speedUpTransaction` ([#1621](https://github.com/MetaMask/core/pull/1621))
- Add `securityAlertResponse` to `addTransaction` `opts` argument ([#1636](https://github.com/MetaMask/core/pull/1636))

## [9.1.0]

### Added

- Add `blockTimestamp` to `TransactionMetaBase` type ([#1616](https://github.com/MetaMask/core/pull/1616))
- Update `queryTransactionStatuses` to populate `blockTimestamp` on each transaction when it is verified ([#1616](https://github.com/MetaMask/core/pull/1616))

### Changed

- Bump dependency and peer dependency on `@metamask/approval-controller` to ^3.5.1
- Bump dependency on `@metamask/base-controller` to ^3.2.1
- Bump dependency on `@metamask/controller-utils` to ^4.3.2
- Bump dependency and peer dependency on `@metamask/network-controller` to ^12.1.2

## [9.0.0]

### Added

- Add `baseFeePerGas` to transaction metadata ([#1590](https://github.com/MetaMask/core/pull/1590))
- Add `txReceipt` to transaction metadata ([#1592](https://github.com/MetaMask/core/pull/1592))
- Add `initApprovals` method to generate approval requests from unapproved transactions ([#1575](https://github.com/MetaMask/core/pull/1575))
- Add `dappSuggestedGasFees` to transaction metadata ([#1617](https://github.com/MetaMask/core/pull/1617))
- Add optional `incomingTransactions` constructor arguments ([#1579](https://github.com/MetaMask/core/pull/1579))
  - `apiKey`
  - `includeTokenTransfers`
  - `isEnabled`
  - `updateTransactions`
- Add incoming transaction methods ([#1579](https://github.com/MetaMask/core/pull/1579))
  - `startIncomingTransactionPolling`
  - `stopIncomingTransactionPolling`
  - `updateIncomingTransactions`
- Add `requireApproval` option to `addTransaction` method options ([#1580](https://github.com/MetaMask/core/pull/1580))
- Add `address` argument to `wipeTransactions` method ([#1573](https://github.com/MetaMask/core/pull/1573))

### Changed

- **BREAKING**: Add required `getSelectedAddress` callback argument to constructor ([#1579](https://github.com/MetaMask/core/pull/1579))
- **BREAKING**: Add `isSupportedNetwork` method to `RemoteTransactionSource` interface ([#1579](https://github.com/MetaMask/core/pull/1579))
- **BREAKING**: Move all but first argument to options bag in `addTransaction` method ([#1576](https://github.com/MetaMask/core/pull/1576))
- **BREAKING**: Update properties of `RemoteTransactionSourceRequest` type ([#1579](https://github.com/MetaMask/core/pull/1579))
  - The `fromBlock` property has changed from `string` to `number`
  - The `networkType` property has been removed
  - This type is intended mainly for internal use, so it's likely this change doesn't affect most projects

### Removed

- **BREAKING**: Remove `fetchAll` method ([#1579](https://github.com/MetaMask/core/pull/1579))
  - This method was used to fetch transaction history from Etherscan
  - This is now handled automatically by the controller on each new block, if polling is enabled
  - Polling can be enabled or disabled by calling `startIncomingTransactionPolling` or `stopIncomingTransactionPolling` respectively
  - An immediate update can be requested by calling `updateIncomingTransactions`
  - The new constructor parameter `incomingTransactions.isEnabled` acts as an override to disable this functionality based on a client preference for example
- **BREAKING**: Remove `prepareUnsignedEthTx` and `getCommonConfiguration` methods ([#1581](https://github.com/MetaMask/core/pull/1581))
  - These methods were intended mainly for internal use, so it's likely this change doesn't affect most projects

## [8.0.1]

### Changed

- Replace `eth-query` ^2.1.2 with `@metamask/eth-query` ^3.0.1 ([#1546](https://github.com/MetaMask/core/pull/1546))

## [8.0.0]

### Changed

- **BREAKING**: Change `babel-runtime` from a `dependency` to a `peerDependency` ([#1504](https://github.com/MetaMask/core/pull/1504))
- Update `@metamask/utils` to `^6.2.0` ([#1514](https://github.com/MetaMask/core/pull/1514))

## [7.1.0]

### Added

- Expose `HARDFORK` constant ([#1423](https://github.com/MetaMask/core/pull/1423))
- Add support for transactions on Linea networks ([#1423](https://github.com/MetaMask/core/pull/1423))

## [7.0.0]

### Changed

- **BREAKING**: Change the approveTransaction and cancelTransaction methods to private ([#1435](https://github.com/MetaMask/core/pull/1435))
  - Consumers should migrate from use of these methods to use of `processApproval`.
- Update the TransactionController to await the approval request promise before automatically performing the relevant logic, either signing and submitting the transaction, or cancelling it ([#1435](https://github.com/MetaMask/core/pull/1435))

## [6.1.0]

### Changed

- Relax types of `provider` and `blockTracker` options ([#1443](https://github.com/MetaMask/core/pull/1443))
  - The types used to require proxy versions of Provider and BlockTracker. Now they just require the non-proxy versions, which are a strict subset of the proxied versions.

## [6.0.0]

### Added

- Update transaction controller to automatically initiate, finalize, and cancel approval requests as transactions move through states ([#1241](https://github.com/MetaMask/core/pull/1241))
  - The `ApprovalController:addRequest` action will be called when a new transaction is initiated
  - The `ApprovalController:rejectRequest` action will be called if a transaction fails
  - The `ApprovalController:acceptRequest` action will be called when a transaction is approved

### Changed

- **BREAKING:** Bump to Node 16 ([#1262](https://github.com/MetaMask/core/pull/1262))
- **BREAKING:** Update `@metamask/network-controller` dependency and peer dependency ([#1367](https://github.com/MetaMask/core/pull/1367))
  - This affects the `getNetworkState` and `onNetworkStateChange` constructor parameters
- **BREAKING:** Change format of chain ID in state to `Hex` ([#1367](https://github.com/MetaMask/core/pull/1367))
  - The `chainId` property of the `Transaction` type has been changed from `number` to `Hex`
  - The `chainId` property of the `TransactionMeta` type has been changed from a decimal `string` to `Hex`, and the `transaction` property has been updated along with the `Transaction` type (as described above).
  - The state property `transactions` is an array of `TransactionMeta` objects, so it has changed according to the description above.
    - This requires a state migration: each entry should have the `chainId` property converted from a decimal `string` to `Hex`, and the `transaction.chainId` property changed from `number` to `Hex`.
  - The `addTransaction` and `estimateGas` methods now expect the first parameter (`transaction`) to use type `Hex` for the `chainId` property.
  - The `updateTransaction` method now expects the `transactionMeta` parameter to use type `Hex` for the `chainId` property (and for the nested `transaction.chainId` property)
- **BREAKING:** Add `messenger` as required constructor parameter ([#1241](https://github.com/MetaMask/core/pull/1241))
- **BREAKING:** Add `@metamask/approval-controller` as a dependency and peer dependency ([#1241](https://github.com/MetaMask/core/pull/1241), [#1393](https://github.com/MetaMask/core/pull/1393))
- Add `@metamask/utils` dependency ([#1367](https://github.com/MetaMask/core/pull/1367))

### Fixed

- Fix inaccurate hard-coded `chainId` on incoming token transactions ([#1366](https://github.com/MetaMask/core/pull/1366))

## [5.0.0]

### Changed

- **BREAKING**: peerDeps: @metamask/network-controller@6.0.0->8.0.0 ([#1196](https://github.com/MetaMask/core/pull/1196))
- deps: eth-rpc-errors@4.0.0->4.0.2 ([#1215](https://github.com/MetaMask/core/pull/1215))
- Add nonce tracker to transactions controller ([#1147](https://github.com/MetaMask/core/pull/1147))
  - Previously this controller would get the next nonce by calling `eth_getTransactionCount` with a block reference of `pending`. The next nonce would then be returned from our middleware (within `web3-provider-engine`).
  - Instead we're now using the nonce tracker to get the next nonce, dropping our reliance on this `eth_getTransactionCount` middleware. This will let us drop that middleware in a future update without impacting the transaction controller.
  - This should result in no functional changes, except that the nonce middleware is no longer required.

## [4.0.1]

### Changed

- Use `NetworkType` enum for chain configuration ([#1132](https://github.com/MetaMask/core/pull/1132))

## [4.0.0]

### Removed

- **BREAKING:** Remove `isomorphic-fetch` ([#1106](https://github.com/MetaMask/controllers/pull/1106))
  - Consumers must now import `isomorphic-fetch` or another polyfill themselves if they are running in an environment without `fetch`

## [3.0.0]

### Added

- Add Etherscan API support for Sepolia and Goerli ([#1041](https://github.com/MetaMask/controllers/pull/1041))
- Export `isEIP1559Transaction` function from package ([#1058](https://github.com/MetaMask/controllers/pull/1058))

### Changed

- **BREAKING**: Drop Etherscan API support for Ropsten, Rinkeby, and Kovan ([#1041](https://github.com/MetaMask/controllers/pull/1041))
- Rename this repository to `core` ([#1031](https://github.com/MetaMask/controllers/pull/1031))
- Update `@metamask/controller-utils` package ([#1041](https://github.com/MetaMask/controllers/pull/1041))

## [2.0.0]

### Changed

- **BREAKING:** Update `getNetworkState` constructor option to take an object with `providerConfig` property rather than `providerConfig` ([#995](https://github.com/MetaMask/core/pull/995))
- Relax dependency on `@metamask/base-controller`, `@metamask/controller-utils`, and `@metamask/network-controller` (use `^` instead of `~`) ([#998](https://github.com/MetaMask/core/pull/998))

## [1.0.0]

### Added

- Initial release

  - As a result of converting our shared controllers repo into a monorepo ([#831](https://github.com/MetaMask/core/pull/831)), we've created this package from select parts of [`@metamask/controllers` v33.0.0](https://github.com/MetaMask/core/tree/v33.0.0), namely:

    - Everything in `src/transaction`
    - Transaction-related functions from `src/util.ts` and accompanying tests

    All changes listed after this point were applied to this package following the monorepo conversion.

[Unreleased]: https://github.com/MetaMask/core/compare/@metamask/transaction-controller@62.7.0...HEAD
[62.7.0]: https://github.com/MetaMask/core/compare/@metamask/transaction-controller@62.6.0...@metamask/transaction-controller@62.7.0
[62.6.0]: https://github.com/MetaMask/core/compare/@metamask/transaction-controller@62.5.0...@metamask/transaction-controller@62.6.0
[62.5.0]: https://github.com/MetaMask/core/compare/@metamask/transaction-controller@62.4.0...@metamask/transaction-controller@62.5.0
[62.4.0]: https://github.com/MetaMask/core/compare/@metamask/transaction-controller@62.3.1...@metamask/transaction-controller@62.4.0
[62.3.1]: https://github.com/MetaMask/core/compare/@metamask/transaction-controller@62.3.0...@metamask/transaction-controller@62.3.1
[62.3.0]: https://github.com/MetaMask/core/compare/@metamask/transaction-controller@62.2.0...@metamask/transaction-controller@62.3.0
[62.2.0]: https://github.com/MetaMask/core/compare/@metamask/transaction-controller@62.1.0...@metamask/transaction-controller@62.2.0
[62.1.0]: https://github.com/MetaMask/core/compare/@metamask/transaction-controller@62.0.0...@metamask/transaction-controller@62.1.0
[62.0.0]: https://github.com/MetaMask/core/compare/@metamask/transaction-controller@61.3.0...@metamask/transaction-controller@62.0.0
[61.3.0]: https://github.com/MetaMask/core/compare/@metamask/transaction-controller@61.2.0...@metamask/transaction-controller@61.3.0
[61.2.0]: https://github.com/MetaMask/core/compare/@metamask/transaction-controller@61.1.0...@metamask/transaction-controller@61.2.0
[61.1.0]: https://github.com/MetaMask/core/compare/@metamask/transaction-controller@61.0.0...@metamask/transaction-controller@61.1.0
[61.0.0]: https://github.com/MetaMask/core/compare/@metamask/transaction-controller@60.10.0...@metamask/transaction-controller@61.0.0
[60.10.0]: https://github.com/MetaMask/core/compare/@metamask/transaction-controller@60.9.0...@metamask/transaction-controller@60.10.0
[60.9.0]: https://github.com/MetaMask/core/compare/@metamask/transaction-controller@60.8.0...@metamask/transaction-controller@60.9.0
[60.8.0]: https://github.com/MetaMask/core/compare/@metamask/transaction-controller@60.7.0...@metamask/transaction-controller@60.8.0
[60.7.0]: https://github.com/MetaMask/core/compare/@metamask/transaction-controller@60.6.1...@metamask/transaction-controller@60.7.0
[60.6.1]: https://github.com/MetaMask/core/compare/@metamask/transaction-controller@60.6.0...@metamask/transaction-controller@60.6.1
[60.6.0]: https://github.com/MetaMask/core/compare/@metamask/transaction-controller@60.5.0...@metamask/transaction-controller@60.6.0
[60.5.0]: https://github.com/MetaMask/core/compare/@metamask/transaction-controller@60.4.0...@metamask/transaction-controller@60.5.0
[60.4.0]: https://github.com/MetaMask/core/compare/@metamask/transaction-controller@60.3.0...@metamask/transaction-controller@60.4.0
[60.3.0]: https://github.com/MetaMask/core/compare/@metamask/transaction-controller@60.2.0...@metamask/transaction-controller@60.3.0
[60.2.0]: https://github.com/MetaMask/core/compare/@metamask/transaction-controller@60.1.0...@metamask/transaction-controller@60.2.0
[60.1.0]: https://github.com/MetaMask/core/compare/@metamask/transaction-controller@60.0.0...@metamask/transaction-controller@60.1.0
[60.0.0]: https://github.com/MetaMask/core/compare/@metamask/transaction-controller@59.2.0...@metamask/transaction-controller@60.0.0
[59.2.0]: https://github.com/MetaMask/core/compare/@metamask/transaction-controller@59.1.0...@metamask/transaction-controller@59.2.0
[59.1.0]: https://github.com/MetaMask/core/compare/@metamask/transaction-controller@59.0.0...@metamask/transaction-controller@59.1.0
[59.0.0]: https://github.com/MetaMask/core/compare/@metamask/transaction-controller@58.1.1...@metamask/transaction-controller@59.0.0
[58.1.1]: https://github.com/MetaMask/core/compare/@metamask/transaction-controller@58.1.0...@metamask/transaction-controller@58.1.1
[58.1.0]: https://github.com/MetaMask/core/compare/@metamask/transaction-controller@58.0.0...@metamask/transaction-controller@58.1.0
[58.0.0]: https://github.com/MetaMask/core/compare/@metamask/transaction-controller@57.4.0...@metamask/transaction-controller@58.0.0
[57.4.0]: https://github.com/MetaMask/core/compare/@metamask/transaction-controller@57.3.0...@metamask/transaction-controller@57.4.0
[57.3.0]: https://github.com/MetaMask/core/compare/@metamask/transaction-controller@57.2.0...@metamask/transaction-controller@57.3.0
[57.2.0]: https://github.com/MetaMask/core/compare/@metamask/transaction-controller@57.1.0...@metamask/transaction-controller@57.2.0
[57.1.0]: https://github.com/MetaMask/core/compare/@metamask/transaction-controller@57.0.0...@metamask/transaction-controller@57.1.0
[57.0.0]: https://github.com/MetaMask/core/compare/@metamask/transaction-controller@56.3.0...@metamask/transaction-controller@57.0.0
[56.3.0]: https://github.com/MetaMask/core/compare/@metamask/transaction-controller@56.2.0...@metamask/transaction-controller@56.3.0
[56.2.0]: https://github.com/MetaMask/core/compare/@metamask/transaction-controller@56.1.0...@metamask/transaction-controller@56.2.0
[56.1.0]: https://github.com/MetaMask/core/compare/@metamask/transaction-controller@56.0.0...@metamask/transaction-controller@56.1.0
[56.0.0]: https://github.com/MetaMask/core/compare/@metamask/transaction-controller@55.0.2...@metamask/transaction-controller@56.0.0
[55.0.2]: https://github.com/MetaMask/core/compare/@metamask/transaction-controller@55.0.1...@metamask/transaction-controller@55.0.2
[55.0.1]: https://github.com/MetaMask/core/compare/@metamask/transaction-controller@55.0.0...@metamask/transaction-controller@55.0.1
[55.0.0]: https://github.com/MetaMask/core/compare/@metamask/transaction-controller@54.4.0...@metamask/transaction-controller@55.0.0
[54.4.0]: https://github.com/MetaMask/core/compare/@metamask/transaction-controller@54.3.0...@metamask/transaction-controller@54.4.0
[54.3.0]: https://github.com/MetaMask/core/compare/@metamask/transaction-controller@54.2.0...@metamask/transaction-controller@54.3.0
[54.2.0]: https://github.com/MetaMask/core/compare/@metamask/transaction-controller@54.1.0...@metamask/transaction-controller@54.2.0
[54.1.0]: https://github.com/MetaMask/core/compare/@metamask/transaction-controller@54.0.0...@metamask/transaction-controller@54.1.0
[54.0.0]: https://github.com/MetaMask/core/compare/@metamask/transaction-controller@53.0.0...@metamask/transaction-controller@54.0.0
[53.0.0]: https://github.com/MetaMask/core/compare/@metamask/transaction-controller@52.3.0...@metamask/transaction-controller@53.0.0
[52.3.0]: https://github.com/MetaMask/core/compare/@metamask/transaction-controller@52.2.0...@metamask/transaction-controller@52.3.0
[52.2.0]: https://github.com/MetaMask/core/compare/@metamask/transaction-controller@52.1.0...@metamask/transaction-controller@52.2.0
[52.1.0]: https://github.com/MetaMask/core/compare/@metamask/transaction-controller@52.0.0...@metamask/transaction-controller@52.1.0
[52.0.0]: https://github.com/MetaMask/core/compare/@metamask/transaction-controller@51.0.0...@metamask/transaction-controller@52.0.0
[51.0.0]: https://github.com/MetaMask/core/compare/@metamask/transaction-controller@50.0.0...@metamask/transaction-controller@51.0.0
[50.0.0]: https://github.com/MetaMask/core/compare/@metamask/transaction-controller@49.0.0...@metamask/transaction-controller@50.0.0
[49.0.0]: https://github.com/MetaMask/core/compare/@metamask/transaction-controller@48.2.0...@metamask/transaction-controller@49.0.0
[48.2.0]: https://github.com/MetaMask/core/compare/@metamask/transaction-controller@48.1.0...@metamask/transaction-controller@48.2.0
[48.1.0]: https://github.com/MetaMask/core/compare/@metamask/transaction-controller@48.0.0...@metamask/transaction-controller@48.1.0
[48.0.0]: https://github.com/MetaMask/core/compare/@metamask/transaction-controller@47.0.0...@metamask/transaction-controller@48.0.0
[47.0.0]: https://github.com/MetaMask/core/compare/@metamask/transaction-controller@46.0.0...@metamask/transaction-controller@47.0.0
[46.0.0]: https://github.com/MetaMask/core/compare/@metamask/transaction-controller@45.1.0...@metamask/transaction-controller@46.0.0
[45.1.0]: https://github.com/MetaMask/core/compare/@metamask/transaction-controller@45.0.0...@metamask/transaction-controller@45.1.0
[45.0.0]: https://github.com/MetaMask/core/compare/@metamask/transaction-controller@44.1.0...@metamask/transaction-controller@45.0.0
[44.1.0]: https://github.com/MetaMask/core/compare/@metamask/transaction-controller@44.0.0...@metamask/transaction-controller@44.1.0
[44.0.0]: https://github.com/MetaMask/core/compare/@metamask/transaction-controller@43.0.0...@metamask/transaction-controller@44.0.0
[43.0.0]: https://github.com/MetaMask/core/compare/@metamask/transaction-controller@42.1.0...@metamask/transaction-controller@43.0.0
[42.1.0]: https://github.com/MetaMask/core/compare/@metamask/transaction-controller@42.0.0...@metamask/transaction-controller@42.1.0
[42.0.0]: https://github.com/MetaMask/core/compare/@metamask/transaction-controller@41.1.0...@metamask/transaction-controller@42.0.0
[41.1.0]: https://github.com/MetaMask/core/compare/@metamask/transaction-controller@41.0.0...@metamask/transaction-controller@41.1.0
[41.0.0]: https://github.com/MetaMask/core/compare/@metamask/transaction-controller@40.1.0...@metamask/transaction-controller@41.0.0
[40.1.0]: https://github.com/MetaMask/core/compare/@metamask/transaction-controller@40.0.0...@metamask/transaction-controller@40.1.0
[40.0.0]: https://github.com/MetaMask/core/compare/@metamask/transaction-controller@39.1.0...@metamask/transaction-controller@40.0.0
[39.1.0]: https://github.com/MetaMask/core/compare/@metamask/transaction-controller@39.0.0...@metamask/transaction-controller@39.1.0
[39.0.0]: https://github.com/MetaMask/core/compare/@metamask/transaction-controller@38.3.0...@metamask/transaction-controller@39.0.0
[38.3.0]: https://github.com/MetaMask/core/compare/@metamask/transaction-controller@38.2.0...@metamask/transaction-controller@38.3.0
[38.2.0]: https://github.com/MetaMask/core/compare/@metamask/transaction-controller@38.1.0...@metamask/transaction-controller@38.2.0
[38.1.0]: https://github.com/MetaMask/core/compare/@metamask/transaction-controller@38.0.0...@metamask/transaction-controller@38.1.0
[38.0.0]: https://github.com/MetaMask/core/compare/@metamask/transaction-controller@37.3.0...@metamask/transaction-controller@38.0.0
[37.3.0]: https://github.com/MetaMask/core/compare/@metamask/transaction-controller@37.2.0...@metamask/transaction-controller@37.3.0
[37.2.0]: https://github.com/MetaMask/core/compare/@metamask/transaction-controller@37.1.0...@metamask/transaction-controller@37.2.0
[37.1.0]: https://github.com/MetaMask/core/compare/@metamask/transaction-controller@37.0.0...@metamask/transaction-controller@37.1.0
[37.0.0]: https://github.com/MetaMask/core/compare/@metamask/transaction-controller@36.1.0...@metamask/transaction-controller@37.0.0
[36.1.0]: https://github.com/MetaMask/core/compare/@metamask/transaction-controller@36.0.0...@metamask/transaction-controller@36.1.0
[36.0.0]: https://github.com/MetaMask/core/compare/@metamask/transaction-controller@35.2.0...@metamask/transaction-controller@36.0.0
[35.2.0]: https://github.com/MetaMask/core/compare/@metamask/transaction-controller@35.1.1...@metamask/transaction-controller@35.2.0
[35.1.1]: https://github.com/MetaMask/core/compare/@metamask/transaction-controller@35.1.0...@metamask/transaction-controller@35.1.1
[35.1.0]: https://github.com/MetaMask/core/compare/@metamask/transaction-controller@35.0.1...@metamask/transaction-controller@35.1.0
[35.0.1]: https://github.com/MetaMask/core/compare/@metamask/transaction-controller@35.0.0...@metamask/transaction-controller@35.0.1
[35.0.0]: https://github.com/MetaMask/core/compare/@metamask/transaction-controller@34.0.0...@metamask/transaction-controller@35.0.0
[34.0.0]: https://github.com/MetaMask/core/compare/@metamask/transaction-controller@33.0.1...@metamask/transaction-controller@34.0.0
[33.0.1]: https://github.com/MetaMask/core/compare/@metamask/transaction-controller@33.0.0...@metamask/transaction-controller@33.0.1
[33.0.0]: https://github.com/MetaMask/core/compare/@metamask/transaction-controller@32.0.0...@metamask/transaction-controller@33.0.0
[32.0.0]: https://github.com/MetaMask/core/compare/@metamask/transaction-controller@31.0.0...@metamask/transaction-controller@32.0.0
[31.0.0]: https://github.com/MetaMask/core/compare/@metamask/transaction-controller@30.0.0...@metamask/transaction-controller@31.0.0
[30.0.0]: https://github.com/MetaMask/core/compare/@metamask/transaction-controller@29.1.0...@metamask/transaction-controller@30.0.0
[29.1.0]: https://github.com/MetaMask/core/compare/@metamask/transaction-controller@29.0.2...@metamask/transaction-controller@29.1.0
[29.0.2]: https://github.com/MetaMask/core/compare/@metamask/transaction-controller@29.0.1...@metamask/transaction-controller@29.0.2
[29.0.1]: https://github.com/MetaMask/core/compare/@metamask/transaction-controller@29.0.0...@metamask/transaction-controller@29.0.1
[29.0.0]: https://github.com/MetaMask/core/compare/@metamask/transaction-controller@28.1.1...@metamask/transaction-controller@29.0.0
[28.1.1]: https://github.com/MetaMask/core/compare/@metamask/transaction-controller@28.1.0...@metamask/transaction-controller@28.1.1
[28.1.0]: https://github.com/MetaMask/core/compare/@metamask/transaction-controller@28.0.0...@metamask/transaction-controller@28.1.0
[28.0.0]: https://github.com/MetaMask/core/compare/@metamask/transaction-controller@27.0.1...@metamask/transaction-controller@28.0.0
[27.0.1]: https://github.com/MetaMask/core/compare/@metamask/transaction-controller@27.0.0...@metamask/transaction-controller@27.0.1
[27.0.0]: https://github.com/MetaMask/core/compare/@metamask/transaction-controller@26.0.0...@metamask/transaction-controller@27.0.0
[26.0.0]: https://github.com/MetaMask/core/compare/@metamask/transaction-controller@25.3.0...@metamask/transaction-controller@26.0.0
[25.3.0]: https://github.com/MetaMask/core/compare/@metamask/transaction-controller@25.2.1...@metamask/transaction-controller@25.3.0
[25.2.1]: https://github.com/MetaMask/core/compare/@metamask/transaction-controller@25.2.0...@metamask/transaction-controller@25.2.1
[25.2.0]: https://github.com/MetaMask/core/compare/@metamask/transaction-controller@25.1.0...@metamask/transaction-controller@25.2.0
[25.1.0]: https://github.com/MetaMask/core/compare/@metamask/transaction-controller@25.0.0...@metamask/transaction-controller@25.1.0
[25.0.0]: https://github.com/MetaMask/core/compare/@metamask/transaction-controller@24.0.0...@metamask/transaction-controller@25.0.0
[24.0.0]: https://github.com/MetaMask/core/compare/@metamask/transaction-controller@23.1.0...@metamask/transaction-controller@24.0.0
[23.1.0]: https://github.com/MetaMask/core/compare/@metamask/transaction-controller@23.0.0...@metamask/transaction-controller@23.1.0
[23.0.0]: https://github.com/MetaMask/core/compare/@metamask/transaction-controller@22.0.0...@metamask/transaction-controller@23.0.0
[22.0.0]: https://github.com/MetaMask/core/compare/@metamask/transaction-controller@21.2.0...@metamask/transaction-controller@22.0.0
[21.2.0]: https://github.com/MetaMask/core/compare/@metamask/transaction-controller@21.1.0...@metamask/transaction-controller@21.2.0
[21.1.0]: https://github.com/MetaMask/core/compare/@metamask/transaction-controller@21.0.1...@metamask/transaction-controller@21.1.0
[21.0.1]: https://github.com/MetaMask/core/compare/@metamask/transaction-controller@21.0.0...@metamask/transaction-controller@21.0.1
[21.0.0]: https://github.com/MetaMask/core/compare/@metamask/transaction-controller@20.0.0...@metamask/transaction-controller@21.0.0
[20.0.0]: https://github.com/MetaMask/core/compare/@metamask/transaction-controller@19.0.1...@metamask/transaction-controller@20.0.0
[19.0.1]: https://github.com/MetaMask/core/compare/@metamask/transaction-controller@19.0.0...@metamask/transaction-controller@19.0.1
[19.0.0]: https://github.com/MetaMask/core/compare/@metamask/transaction-controller@18.3.1...@metamask/transaction-controller@19.0.0
[18.3.1]: https://github.com/MetaMask/core/compare/@metamask/transaction-controller@18.3.0...@metamask/transaction-controller@18.3.1
[18.3.0]: https://github.com/MetaMask/core/compare/@metamask/transaction-controller@18.2.0...@metamask/transaction-controller@18.3.0
[18.2.0]: https://github.com/MetaMask/core/compare/@metamask/transaction-controller@18.1.0...@metamask/transaction-controller@18.2.0
[18.1.0]: https://github.com/MetaMask/core/compare/@metamask/transaction-controller@18.0.0...@metamask/transaction-controller@18.1.0
[18.0.0]: https://github.com/MetaMask/core/compare/@metamask/transaction-controller@17.0.0...@metamask/transaction-controller@18.0.0
[17.0.0]: https://github.com/MetaMask/core/compare/@metamask/transaction-controller@16.0.0...@metamask/transaction-controller@17.0.0
[16.0.0]: https://github.com/MetaMask/core/compare/@metamask/transaction-controller@15.0.0...@metamask/transaction-controller@16.0.0
[15.0.0]: https://github.com/MetaMask/core/compare/@metamask/transaction-controller@14.0.0...@metamask/transaction-controller@15.0.0
[14.0.0]: https://github.com/MetaMask/core/compare/@metamask/transaction-controller@13.0.0...@metamask/transaction-controller@14.0.0
[13.0.0]: https://github.com/MetaMask/core/compare/@metamask/transaction-controller@12.0.0...@metamask/transaction-controller@13.0.0
[12.0.0]: https://github.com/MetaMask/core/compare/@metamask/transaction-controller@11.1.0...@metamask/transaction-controller@12.0.0
[11.1.0]: https://github.com/MetaMask/core/compare/@metamask/transaction-controller@11.0.0...@metamask/transaction-controller@11.1.0
[11.0.0]: https://github.com/MetaMask/core/compare/@metamask/transaction-controller@10.0.0...@metamask/transaction-controller@11.0.0
[10.0.0]: https://github.com/MetaMask/core/compare/@metamask/transaction-controller@9.2.0...@metamask/transaction-controller@10.0.0
[9.2.0]: https://github.com/MetaMask/core/compare/@metamask/transaction-controller@9.1.0...@metamask/transaction-controller@9.2.0
[9.1.0]: https://github.com/MetaMask/core/compare/@metamask/transaction-controller@9.0.0...@metamask/transaction-controller@9.1.0
[9.0.0]: https://github.com/MetaMask/core/compare/@metamask/transaction-controller@8.0.1...@metamask/transaction-controller@9.0.0
[8.0.1]: https://github.com/MetaMask/core/compare/@metamask/transaction-controller@8.0.0...@metamask/transaction-controller@8.0.1
[8.0.0]: https://github.com/MetaMask/core/compare/@metamask/transaction-controller@7.1.0...@metamask/transaction-controller@8.0.0
[7.1.0]: https://github.com/MetaMask/core/compare/@metamask/transaction-controller@7.0.0...@metamask/transaction-controller@7.1.0
[7.0.0]: https://github.com/MetaMask/core/compare/@metamask/transaction-controller@6.1.0...@metamask/transaction-controller@7.0.0
[6.1.0]: https://github.com/MetaMask/core/compare/@metamask/transaction-controller@6.0.0...@metamask/transaction-controller@6.1.0
[6.0.0]: https://github.com/MetaMask/core/compare/@metamask/transaction-controller@5.0.0...@metamask/transaction-controller@6.0.0
[5.0.0]: https://github.com/MetaMask/core/compare/@metamask/transaction-controller@4.0.1...@metamask/transaction-controller@5.0.0
[4.0.1]: https://github.com/MetaMask/core/compare/@metamask/transaction-controller@4.0.0...@metamask/transaction-controller@4.0.1
[4.0.0]: https://github.com/MetaMask/core/compare/@metamask/transaction-controller@3.0.0...@metamask/transaction-controller@4.0.0
[3.0.0]: https://github.com/MetaMask/core/compare/@metamask/transaction-controller@2.0.0...@metamask/transaction-controller@3.0.0
[2.0.0]: https://github.com/MetaMask/core/compare/@metamask/transaction-controller@1.0.0...@metamask/transaction-controller@2.0.0
[1.0.0]: https://github.com/MetaMask/core/releases/tag/@metamask/transaction-controller@1.0.0<|MERGE_RESOLUTION|>--- conflicted
+++ resolved
@@ -7,15 +7,12 @@
 
 ## [Unreleased]
 
-<<<<<<< HEAD
 ### Changed
 
 - Bump `@metamask/remote-feature-flag-controller` from `^3.0.0` to `^4.0.0` ([#7499](https://github.com/MetaMask/core/pull/7499))
-=======
 ### Fixed
 
 - Include pending authorizations in nonce calculation ([#7446](https://github.com/MetaMask/core/pull/7446))
->>>>>>> 8f621ec0
 
 ## [62.7.0]
 
