# Changelog

All notable changes to this project will be documented in this file.

The format is based on [Keep a Changelog](https://keepachangelog.com/en/1.0.0/),
and this project adheres to [Semantic Versioning](https://semver.org/spec/v2.0.0.html).

## [Unreleased]

<<<<<<< HEAD
### Added

- Support atomic batch transactions ([#5306](https://github.com/MetaMask/core/pull/5306))
  - Add methods:
    - `addTransactionBatch`
    - `isAtomicBatchSupported`
  - Add `batch` to `TransactionType`.
  - Add `nestedTransactions` to `TransactionMeta`.
  - Add new types:
    - `BatchTransactionParams`
    - `TransactionBatchSingleRequest`
    - `TransactionBatchRequest`
    - `TransactionBatchResult`
  - Add dependency on `@metamask/remote-feature-flag-controller:^1.4.0`.

### Changed

- **BREAKING:** Support atomic batch transactions ([#5306](https://github.com/MetaMask/core/pull/5306))
  - Require `AccountsController:getState` action permission in messenger.
  - Require `RemoteFeatureFlagController:getState` action permission in messenger.
=======
## [46.0.0]

### Added

- Adds ability of re-simulating transaction depending on the `isActive` property on `transactionMeta` ([#5189](https://github.com/MetaMask/core/pull/5189))
  - `isActive` property is expected to set by client.
  - Re-simulation of transactions will occur every 3 seconds if `isActive` is `true`.
- Adds `setTransactionActive` function to update the `isActive` property on `transactionMeta`. ([#5189](https://github.com/MetaMask/core/pull/5189))

### Changed

- **BREAKING:** Bump `@metamask/accounts-controller` peer dependency from `^23.0.0` to `^24.0.0` ([#5318](https://github.com/MetaMask/core/pull/5318))
>>>>>>> 0223bedd

## [45.1.0]

### Added

- Add support for EIP-7702 / type 4 transactions ([#5285](https://github.com/MetaMask/core/pull/5285))
  - Add `setCode` to `TransactionEnvelopeType`.
  - Add `authorizationList` to `TransactionParams`.
  - Export `Authorization` and `AuthorizationList` types.

### Changed

- The TransactionController messenger must now allow the `KeyringController:signAuthorization` action ([#5285](https://github.com/MetaMask/core/pull/5285))
- Bump `@metamask/base-controller` from `^7.1.1` to `^8.0.0` ([#5305](https://github.com/MetaMask/core/pull/5305))
- Bump `ethereumjs/tx` from `^4.2.0` to `^5.4.0` ([#5285](https://github.com/MetaMask/core/pull/5285))
- Bump `ethereumjs/common` from `^3.2.0` to `^4.5.0` ([#5285](https://github.com/MetaMask/core/pull/5285))

## [45.0.0]

### Changed

- **BREAKING:** Bump `@metamask/accounts-controller` peer dependency from `^22.0.0` to `^23.0.0` ([#5292](https://github.com/MetaMask/core/pull/5292))

## [44.1.0]

### Changed

- Rename `ControllerMessenger` to `Messenger` ([#5234](https://github.com/MetaMask/core/pull/5234))
- Bump `@metamask/utils` from `^11.0.1` to `^11.1.0` ([#5223](https://github.com/MetaMask/core/pull/5223))

### Fixed

- Prevent transaction resubmit on multiple endpoints ([#5262](https://github.com/MetaMask/core/pull/5262))

## [44.0.0]

### Changed

- **BREAKING:** Bump `@metamask/accounts-controller` peer dependency from `^21.0.0` to `^22.0.0` ([#5218](https://github.com/MetaMask/core/pull/5218))

## [43.0.0]

### Added

- Add `gasLimitNoBuffer` property to `TransactionMeta` type ([#5113](https://github.com/MetaMask/core/pull/5113))
  - `gasLimitNoBuffer` is the estimated gas for the transaction without any buffer applied.

### Changed

- **BREAKING:** Bump `@metamask/accounts-controller` peer dependency from `^20.0.0` to `^21.0.0` ([#5140](https://github.com/MetaMask/core/pull/5140))
- Bump `@metamask/base-controller` from `7.1.0` to `^7.1.1` ([#5135](https://github.com/MetaMask/core/pull/5135))

## [42.1.0]

### Added

- Validate `gas` and `gasLimit` are hexadecimal strings ([#5093](https://github.com/MetaMask/core/pull/5093))

### Changed

- Bump `@metamask/base-controller` from `^7.0.0` to `^7.1.0` ([#5079](https://github.com/MetaMask/core/pull/5079))
- Bump `@metamask/utils` to `^11.0.1` and `@metamask/rpc-errors` to `^7.0.2` ([#5080](https://github.com/MetaMask/core/pull/5080))

## [42.0.0]

### Added

- Retrieve incoming transactions using Accounts API ([#4927](https://github.com/MetaMask/core/pull/4927))
  - Add `INCOMING_TRANSACTIONS_SUPPORTED_CHAIN_IDS` constant.

### Changed

- **BREAKING:** Retrieve incoming transactions using Accounts API ([#4927](https://github.com/MetaMask/core/pull/4927))
  - Rename `TransactionControllerIncomingTransactionBlockReceivedEvent` to `TransactionControllerIncomingTransactionsReceivedEvent`.
  - Replace `networkClientIds` argument with `chainIds` in following methods:
    - `startIncomingTransactionPolling`
    - `stopIncomingTransactionPolling`
    - `updateIncomingTransactions`
- Bump `@metamask/eth-block-tracker` from `^11.0.2` to `^11.0.3` ([#5025](https://github.com/MetaMask/core/pull/5025))

### Removed

- **BREAKING:** Retrieve incoming transactions using Accounts API ([#4927](https://github.com/MetaMask/core/pull/4927))
  - Remove `ETHERSCAN_SUPPORTED_NETWORKS` constant.
  - Remove types:
    - `EtherscanTransactionMeta`
    - `RemoteTransactionSource`
    - `RemoteTransactionSourceRequest`

## [41.1.0]

### Added

- Add optional `destinationChainId` property to `TransactionMeta` to facilitate Bridge transactions ([#4988](https://github.com/MetaMask/core/pull/4988))

### Changed

- Bump `@metamask/controller-utils` from `^11.4.3` to `^11.4.4` ([#5012](https://github.com/MetaMask/core/pull/5012))

### Fixed

- Make implicit peer dependencies explicit ([#4974](https://github.com/MetaMask/core/pull/4974))
  - Add the following packages as peer dependencies of this package to satisfy peer dependency requirements from other dependencies:
    - `@babel/runtime` `^7.0.0` (required by `@metamask/ethjs-provider-http`)
    - `@metamask/eth-block-tracker` `>=9` (required by `@metamask/nonce-tracker`)
  - These dependencies really should be present in projects that consume this package (e.g. MetaMask clients), and this change ensures that they now are.
  - Furthermore, we are assuming that clients already use these dependencies, since otherwise it would be impossible to consume this package in its entirety or even create a working build. Hence, the addition of these peer dependencies is really a formality and should not be breaking.
- Correct ESM-compatible build so that imports of the following packages that re-export other modules via `export *` are no longer corrupted: ([#5011](https://github.com/MetaMask/core/pull/5011))
  - `@ethereumjs/common`
  - `@ethereumjs/util`
  - `@metamask/eth-query`
  - `bn.js`
  - `fast-json-patch`
  - `lodash`

## [41.0.0]

### Added

- **BREAKING:** Remove global network usage ([#4920](https://github.com/MetaMask/core/pull/4920))
  - Add required `networkClientId` argument to `handleMethodData` method.

### Changed

- **BREAKING:** Remove global network usage ([#4920](https://github.com/MetaMask/core/pull/4920))
  - Require `networkClientId` option in `addTransaction` method.
  - Require `networkClientId` property in `TransactionMeta` type.
  - Change `wipeTransactions` method arguments to optional object containing `address` and `chainId` properties.
  - Require `networkClientId` argument in `estimateGas`, `estimateGasBuffered` and `getNonceLock` methods.

### Removed

- **BREAKING:** Remove global network usage ([#4920](https://github.com/MetaMask/core/pull/4920))
  - Remove the `blockTracker`, `isMultichainEnabled`, `onNetworkStateChange` and `provider` constructor options.
  - Remove `filterToCurrentNetwork` option from `getTransactions` method.

## [40.1.0]

### Added

- Add `firstTimeInteraction` to transaction meta ([#4895](https://github.com/MetaMask/core/pull/4895))
  - This is a boolean value that indicates whether the transaction is the first time the user has interacted with it.
- Add `isFirstTimeInteractionEnabled` callback constructor option ([#4895](https://github.com/MetaMask/core/pull/4895))
  - This is a function that returns a boolean value indicating whether the first time interaction check should be enabled.

## [40.0.0]

### Changed

- **BREAKING:** Bump `@metamask/accounts-controller` peer dependency from `^19.0.0` to `^20.0.0` ([#4195](https://github.com/MetaMask/core/pull/4956))

## [39.1.0]

### Changed

- Temporarily increase the pending transaction polling rate when polling starts ([#4917](https://github.com/MetaMask/core/pull/4917))
  - Poll every 3 seconds up to ten times, then poll on each new block.

## [39.0.0]

### Changed

- **BREAKING:** Bump peer dependency `@metamask/accounts-controller` from `^18.0.0` to `^19.0.0` ([#4915](https://github.com/MetaMask/core/pull/4915))
- Bump `@metamask/controller-utils` from `^11.4.2` to `^11.4.3` ([#4915](https://github.com/MetaMask/core/pull/4915))

## [38.3.0]

### Added

- Validate gas fee properties to ensure they are valid hexadecimal strings ([#4854](https://github.com/MetaMask/core/pull/4854))

### Fixed

- Fix gas limit estimation on new transactions and via `estimateGas` and `estimateGasBuffered` methods ([#4897](https://github.com/MetaMask/core/pull/4897))

## [38.2.0]

### Added

- Add staking transaction types ([#4874](https://github.com/MetaMask/core/pull/4874))
  - `stakingClaim`
  - `stakingDeposit`
  - `stakingUnstake`

### Changed

- Bump `@metamask/controller-utils` from `^11.4.1` to `^11.4.2` ([#4870](https://github.com/MetaMask/core/pull/4870))
- Bump `@metamask/accounts-controller` from `^18.2.2` to `^18.2.3` ([#4870](https://github.com/MetaMask/core/pull/4870))
- Bump `@metamask/network-controller` from `^22.0.0` to `^22.0.1` ([#4870](https://github.com/MetaMask/core/pull/4870))

## [38.1.0]

### Added

- Automatically re-simulate transactions based on security criteria ([#4792](https://github.com/MetaMask/core/pull/4792))
  - If the security provider marks the transaction as malicious.
  - If the simulated native balance change does not match the `value`.
  - Set new `isUpdatedAfterSecurityCheck` property to `true` if the subsequent simulation response has changed.

### Changed

- Bump `@metamask/eth-json-rpc-provider` from `^4.1.5` to `^4.1.6` ([#4862](https://github.com/MetaMask/core/pull/4862))
- Bump `@metamask/approval-controller` from `^7.1.0` to `^7.1.1` ([#4862](https://github.com/MetaMask/core/pull/4862))
- Bump `@metamask/controller-utils` from `^11.4.0` to `^11.4.1` ([#4862](https://github.com/MetaMask/core/pull/4862))
- Bump `@metamask/base-controller` from `7.0.1` to `^7.0.2` ([#4862](https://github.com/MetaMask/core/pull/4862))

## [38.0.0]

### Changed

- **BREAKING:** Bump `@metamask/gas-fee-controller` peer dependency from `^20.0.0` to `^21.0.0` ([#4810](https://github.com/MetaMask/core/pull/4810))
- **BREAKING:** Bump `@metamask/network-controller` peer dependency from `^21.0.0` to `^22.0.0` ([#4841](https://github.com/MetaMask/core/pull/4841))
- Bump `@metamask/controller-utils` to `^11.4.0` ([#4834](https://github.com/MetaMask/core/pull/4834))
- Bump `@metamask/rpc-errors` to `^7.0.1` ([#4831](https://github.com/MetaMask/core/pull/4831))
- Bump `@metamask/utils` to `^10.0.0` ([#4831](https://github.com/MetaMask/core/pull/4831))

## [37.3.0]

### Added

- Add types for bridge transactions ([#4714](https://github.com/MetaMask/core/pull/4714))

### Changed

- Reduce gas limit fallback from 95% to 35% of the block gas limit on failed gas limit estimations ([#4739](https://github.com/MetaMask/core/pull/4739))

### Fixed

- Use contract ABIs to decode the token balance responses ([#4775](https://github.com/MetaMask/core/pull/4775))

## [37.2.0]

### Added

- Add optional `incomingTransactions.etherscanApiKeysByChainId` constructor property to support API keys in requests to Etherscan ([#4748](https://github.com/MetaMask/core/pull/4748))

### Fixed

- Cleanup transactions only during initialisation ([#4753](https://github.com/MetaMask/core/pull/4753))
- Remove `gasPrice` from requests to `linea_estimateGas` ([#4737](https://github.com/MetaMask/core/pull/4737))

## [37.1.0]

### Added

- Populate `submitHistory` in state when submitting transactions to network ([#4706](https://github.com/MetaMask/core/pull/4706))
- Export `CHAIN_IDS`, `ETHERSCAN_SUPPORTED_NETWORKS` and `SPEED_UP_RATE` constants ([#4706](https://github.com/MetaMask/core/pull/4706))

### Changed

- Make `getPermittedAccounts` constructor callback optional ([#4706](https://github.com/MetaMask/core/pull/4706))
- Bump accounts related packages ([#4713](https://github.com/MetaMask/core/pull/4713)), ([#4728](https://github.com/MetaMask/core/pull/4728))
  - Those packages are now built slightly differently and are part of the [accounts monorepo](https://github.com/MetaMask/accounts).
  - Bump `@metamask/keyring-api` from `^8.1.0` to `^8.1.4`

## [37.0.0]

### Changed

- Remove unapproved transactions during initialisation ([#4658](https://github.com/MetaMask/core/pull/4658))
- Fail approved and signed transactions during initialisation ([#4658](https://github.com/MetaMask/core/pull/4658))
- Remove `TraceContext`, `TraceRequest`, and `TraceCallback` types ([#4655](https://github.com/MetaMask/core/pull/4655))
  - These were moved to `@metamask/controller-utils`.

### Removed

- **BREAKING:** Remove `initApprovals` method ([#4658](https://github.com/MetaMask/core/pull/4658))
- **BREAKING:** Remove `beforeApproveOnInit` hook ([#4658](https://github.com/MetaMask/core/pull/4658))

### Fixed

- Produce and export ESM-compatible TypeScript type declaration files in addition to CommonJS-compatible declaration files ([#4648](https://github.com/MetaMask/core/pull/4648))
  - Previously, this package shipped with only one variant of type declaration
    files, and these files were only CommonJS-compatible, and the `exports`
    field in `package.json` linked to these files. This is an anti-pattern and
    was rightfully flagged by the
    ["Are the Types Wrong?"](https://arethetypeswrong.github.io/) tool as
    ["masquerading as CJS"](https://github.com/arethetypeswrong/arethetypeswrong.github.io/blob/main/docs/problems/FalseCJS.md).
    All of the ATTW checks now pass.
- Remove chunk files ([#4648](https://github.com/MetaMask/core/pull/4648)).
  - Previously, the build tool we used to generate JavaScript files extracted
    common code to "chunk" files. While this was intended to make this package
    more tree-shakeable, it also made debugging more difficult for our
    development teams. These chunk files are no longer present.

## [36.1.0]

### Added

- Add missing `TransactionControllerOptions` type in package-level export ([#4683](https://github.com/MetaMask/core/pull/4683))

## [36.0.0]

### Changed

- **BREAKING:** Bump devDependency and peerDependency `@metamask/network-controller` from `^20.0.0` to `^21.0.0` ([#4651](https://github.com/MetaMask/core/pull/4651))
- **BREAKING:** Bump devDependency and peerDependency `@metamask/gas-fee-controller` from `^19.0.0` to `^20.0.0` ( [#4651](https://github.com/MetaMask/core/pull/4651))
- Bump `@metamask/base-controller` from `^6.0.3` to `^7.0.0` ([#4643](https://github.com/MetaMask/core/pull/4643))
- Bump `@metamask/controller-utils` from `^11.0.2` to `^11.2.0` ([#4639](https://github.com/MetaMask/core/pull/4639), [#4651](https://github.com/MetaMask/core/pull/4651))

## [35.2.0]

### Added

- Add tracing infrastructure ([#4575](https://github.com/MetaMask/core/pull/4575))
  - Add optional `trace` callback to constructor.
  - Add optional `traceContext` option to `addTransaction` method.
  - Add initial tracing of transaction lifecycle.

### Changed

- Bump `@metamask/base-controller` from `^6.0.2` to `^6.0.3` ([#4625](https://github.com/MetaMask/core/pull/4625))
- Bump `@metamask/network-controller` from `^20.1.0` to `^20.2.0` ([#4618](https://github.com/MetaMask/core/pull/4618))
- Bump `@metamask/eth-json-rpc-provider` from `^4.1.2` to `^4.1.3` ([#4607](https://github.com/MetaMask/core/pull/4607))

### Removed

- Remove validation of `gasValues` passed to `speedUpTransaction` and `stopTransaction` methods ([#4617](https://github.com/MetaMask/core/pull/4617))

## [35.1.1]

### Changed

- Upgrade TypeScript version from `~5.0.4` to `~5.2.2` ([#4576](https://github.com/MetaMask/core/pull/4576), [#4584](https://github.com/MetaMask/core/pull/4584))

### Fixed

- Fix gaps in transaction validation and async error logging ([#4596](https://github.com/MetaMask/core/pull/4596))
- Upgrade `@metamask/nonce-tracker` from v5 to v6 ([#4591](https://github.com/MetaMask/core/pull/4591))

## [35.1.0]

### Added

- Add `DISPLAYED_TRANSACTION_HISTORY_PATHS` constant, representing the transaction history paths that may be used for display ([#4555](https://github.com/MetaMask/core/pull/4555))
  - This was exported so that it might be used to ensure display logic and internal history logic remains in-sync.
  - Any paths listed here will have their timestamps preserved. Unlisted paths may be compressed by the controller to minimize history size, losing the timestamp.
- Add `MAX_TRANSACTION_HISTORY_LENGTH` constant, representing the expected maximum size of the `history` property for a given transaction ([#4555](https://github.com/MetaMask/core/pull/4555))
  - Note that this is not strictly enforced, the length may exceed this number of all entries are "displayed" entries, but we expect this to be extremely improbable in practice.

### Fixed

- Prevent transaction history from growing endlessly in size ([#4555](https://github.com/MetaMask/core/pull/4555))

## [35.0.1]

### Changed

- **BREAKING:** Bump peerDependency `@metamask/accounts-controller` from `^17.0.0` to `^18.0.0` ([#4548](https://github.com/MetaMask/core/pull/4548))
- Remove `@metamask/accounts-controller`, `@metamask/approval-controller`, `@metamask/gas-fee-controller`, and `@metamask/network-controller` dependencies [#4556](https://github.com/MetaMask/core/pull/4556)
  - These were listed under `peerDependencies` already, so they were redundant as dependencies.
- Upgrade TypeScript version to `~5.0.4` and set `moduleResolution` option to `Node16` ([#3645](https://github.com/MetaMask/core/pull/3645))
- Bump `@metamask/base-controller` from `^6.0.0` to `^6.0.2` ([#4517](https://github.com/MetaMask/core/pull/4517), [#4544](https://github.com/MetaMask/core/pull/4544))
- Bump `@metamask/controller-utils` from `^11.0.0` to `^11.0.2` ([#4517](https://github.com/MetaMask/core/pull/4517), [#4544](https://github.com/MetaMask/core/pull/4544))
- Bump `@metamask/rpc-errors` from `^6.2.1` to `^6.3.1` ([#4516](https://github.com/MetaMask/core/pull/4516))
- Bump `@metamask/utils` from `^8.3.0` to `^9.1.0` ([#4516](https://github.com/MetaMask/core/pull/4516), [#4529](https://github.com/MetaMask/core/pull/4529))

### Fixed

- Fix simulation data parsing logic to avoid failed simulations creating `ApprovalForAll` events ([#4512](https://github.com/MetaMask/core/pull/4512))

## [35.0.0]

### Changed

- **BREAKING:** Bump peerDependency `@metamask/network-controller` to `^20.0.0` ([#4508](https://github.com/MetaMask/core/pull/4508))
- **BREAKING:** Bump peerDependency `@metamask/gas-fee-controller` to `^19.0.0` ([#4508](https://github.com/MetaMask/core/pull/4508))

## [34.0.0]

### Changed

- **BREAKING:** Bump dependency and peer dependency `@metamask/gas-fee-controller` to `^18.0.0` ([#4498](https://github.com/MetaMask/core/pull/4498))
- Bump dependency `@metamask/accounts-controller` to `^17.2.0` ([#4498](https://github.com/MetaMask/core/pull/4498))

## [33.0.1]

### Changed

- Document TransactionStatus enum ([#4380](https://github.com/MetaMask/core/pull/4380))
- Bump `@metamask/accounts-controller` to `^17.1.0` ([#4460](https://github.com/MetaMask/core/pull/4460))

## [33.0.0]

### Changed

- **BREAKING:** The `TransactionController` messenger must now allow the `AccountsController:getSelectedAccount` action ([#4244](https://github.com/MetaMask/core/pull/4244))
- **BREAKING:** `getCurrentAccount` returns an `InternalAccount` instead of a `string` in the `IncomingTransactionHelper` ([#4244](https://github.com/MetaMask/core/pull/4244))
- **BREAKING:** Bump dependency and peer dependency `@metamask/accounts-controller` to `^17.0.0` ([#4413](https://github.com/MetaMask/core/pull/4413))
- Bump `@metamask/eth-snap-keyring` to `^4.3.1` ([#4405](https://github.com/MetaMask/core/pull/4405))
- Bump `@metamask/keyring-api` to `^8.0.0` ([#4405](https://github.com/MetaMask/core/pull/4405))

### Removed

- **BREAKING:** Remove `getSelectedAddress` option from `TransactionController` ([#4244](https://github.com/MetaMask/core/pull/4244))
  - The AccountsController is used to get the currently selected address automatically.

### Fixed

- `MultichainTrackingHelper.getEthQuery` now returns global `ethQuery` with ([#4390](https://github.com/MetaMask/core/pull/4390))
- Support skipping updates to the simulation history for clients with disabled history ([#4349](https://github.com/MetaMask/core/pull/4349))

## [32.0.0]

### Changed

- **BREAKING:** Bump minimum Node version to 18.18 ([#3611](https://github.com/MetaMask/core/pull/3611))
- **BREAKING:** Bump dependency and peer dependency `@metamask/approval-controller` to `^7.0.0` ([#4352](https://github.com/MetaMask/core/pull/4352))
- **BREAKING:** Bump dependency and peer dependency `@metamask/gas-fee-controller` to `^17.0.0` ([#4352](https://github.com/MetaMask/core/pull/4352))
- **BREAKING:** Bump dependency and peer dependency `@metamask/network-controller` to `^19.0.0` ([#4352](https://github.com/MetaMask/core/pull/4352))
- Bump `@metamask/base-controller` to `^6.0.0` ([#4352](https://github.com/MetaMask/core/pull/4352))
- Bump `@metamask/controller-utils` to `^11.0.0` ([#4352](https://github.com/MetaMask/core/pull/4352))

## [31.0.0]

### Changed

- **BREAKING:** Bump dependency and peer dependency `@metamask/approval-controller` to `^6.0.2` ([#4342](https://github.com/MetaMask/core/pull/4342))
- **BREAKING:** Bump dependency and peer dependency `@metamask/gas-fee-controller` to `^16.0.0` ([#4342](https://github.com/MetaMask/core/pull/4342))
- **BREAKING:** Bump dependency and peer dependency `@metamask/network-controller` to `^18.1.3` ([#4342](https://github.com/MetaMask/core/pull/4342))
- Bump `async-mutex` to `^0.5.0` ([#4335](https://github.com/MetaMask/core/pull/4335))
- Bump `@metamask/controller-utils` to `^10.0.0` ([#4342](https://github.com/MetaMask/core/pull/4342))

### Removed

- **BREAKING:** Remove `sign` from `TransactionType` ([#4319](https://github.com/MetaMask/core/pull/4319))
  - This represented an `eth_sign` transaction, but support for that RPC method is being removed, so this is no longer needed.

### Fixed

- Pass an unfrozen transaction to the `afterSign` hook so that it is able to modify the transaction ([#4343](https://github.com/MetaMask/core/pull/4343))

## [30.0.0]

### Fixed

- **BREAKING**: Update from `nonce-tracker@^3.0.0` to `@metamask/nonce-tracker@^5.0.0` to mitigate issue with redundant polling loops in block tracker. ([#4309](https://github.com/MetaMask/core/pull/4309))
  - The constructor now expects the `blockTracker` option being an instance of `@metamask/eth-block-tracker` instead of`eth-block-tracker`.

## [29.1.0]

### Changed

- handle Swap+Send transactions as Swaps transactions sub-category; add typing ([#4298](https://github.com/MetaMask/core/pull/4298))

## [29.0.2]

### Fixed

- fix incorrect token balance changes for simulations of multiple tokens that include an NFT mint ([#4290](https://github.com/MetaMask/core/pull/4290))

## [29.0.1]

### Changed

- Bump `@metamask/gas-fee-controller` to `^15.1.2` ([#4275](https://github.com/MetaMask/core/pull/4275))

### Fixed

- approveTransaction was throwing away the raw signed transaction that signTransaction was adding to the metadata.
  This was causing some transaction with low gas to appear as "failed" when in fact they were still pending. ([#4255](https://github.com/MetaMask/core/pull/4255))

## [29.0.0]

### Added

- Add `estimateGasFee` method ([#4216](https://github.com/MetaMask/core/pull/4216))
  - Add `TestGasFeeFlow` that is activated by optional `testGasFeeFlows` constructor option.
  - Add related types:
    - `FeeMarketGasFeeEstimateForLevel`
    - `FeeMarketGasFeeEstimates`
    - `GasFeeEstimates`
    - `GasFeeEstimateLevel`
    - `GasFeeEstimateType`
    - `GasPriceGasFeeEstimates`
    - `LegacyGasFeeEstimates`

### Changed

- **BREAKING:** Update `GasFeeEstimates` type to support alternate estimate types ([#4216](https://github.com/MetaMask/core/pull/4216))
- Bump `@metamask/base-controller` to `^5.0.2` ([#4232](https://github.com/MetaMask/core/pull/4232))
- Bump `@metamask/approval-controller` to `^6.0.2` ([#4234](https://github.com/MetaMask/core/pull/4234))
- Bump `@metamask/gas-fee-controller` to `^15.1.1` ([#4234](https://github.com/MetaMask/core/pull/4234))

### Removed

- **BREAKING:** Remove `gasFeeControllerEstimateType` property from `mergeGasFeeEstimates` function ([#4216](https://github.com/MetaMask/core/pull/4216))

## [28.1.1]

### Changed

- Bump `@metamask/gas-fee-controller` to ^15.1.0 ([#4220](https://github.com/MetaMask/core/pull/4220))

### Fixed

- Fixed simulating minting NFTs where the nft owner was checked before minting, causing a revert. ([#4217](https://github.com/MetaMask/core/pull/4217))

## [28.1.0]

### Added

- Support retrieval of layer 1 gas fees on Scroll networks ([#4155](https://github.com/MetaMask/core/pull/4155))

## [28.0.0]

### Changed

- **BREAKING:** Change `getLayer1GasFee` arguments to a request object ([#4149](https://github.com/MetaMask/core/pull/4149))

### Fixed

- Fix automatic update of layer 1 gas fee after interval ([#4149](https://github.com/MetaMask/core/pull/4149))

## [27.0.1]

### Fixed

- Include wrapped ERC-20 and legacy ERC-721 tokens in simulation balance changes ([#4122](https://github.com/MetaMask/core/pull/4122))

## [27.0.0]

### Changed

- **BREAKING:** Change `pendingTransactions.isResubmitEnabled` from optional `boolean` to optional callback ([#4113](https://github.com/MetaMask/core/pull/4113))

### Fixed

- Check pending transactions on startup ([#4113](https://github.com/MetaMask/core/pull/4113))

## [26.0.0]

### Added

- Run `OptimismLayer1GasFeeFlow` on Optimism stack based transactions in order to add `layer1GasFee` property to transaction meta. ([#4055](https://github.com/MetaMask/core/pull/4055))
- Add `getLayer1GasFee` method to `TransactionController` to get the layer 1 gas fee for the given transaction params ([#4055](https://github.com/MetaMask/core/pull/4055))
- Add `SimulationErrorCode` enum ([#4106](https://github.com/MetaMask/core/pull/4106))

### Changed

- **BREAKING:** Bump peer dependency `@metamask/gas-fee-controller` to `^15.0.0` ([#4121](https://github.com/MetaMask/core/pull/4121))
- Update `addTransaction` to skip simulation if `requireApproval` is specified as `false` ([#4106](https://github.com/MetaMask/core/pull/4106))
- Provide simulation error code in locally generated errors (under the `code` property) ([#4106](https://github.com/MetaMask/core/pull/4106))
- Add dependency `@ethersproject/contracts` `^5.7.0` ([#4055](https://github.com/MetaMask/core/pull/4055))
- Add dependency `@ethersproject/providers` `^5.7.0` ([#4055](https://github.com/MetaMask/core/pull/4055))
- Bump dependency `@metamask/network-controller` to `^18.1.0` ([#4121](https://github.com/MetaMask/core/pull/4121))

### Removed

- **BREAKING**: Remove `isReverted` property from `SimulationError` type. ([#4106](https://github.com/MetaMask/core/pull/4106))

## [25.3.0]

### Added

- Add support for transactions with type `increaseAllowance` ([#4069](https://github.com/MetaMask/core/pull/4069))
  - Also add "increaseAllowance" to `TransactionType` under `tokenMethodIncreaseAllowance`

### Changed

- Bump `@metamask/metamask-eth-abis` to `^3.1.1` ([#4069](https://github.com/MetaMask/core/pull/4069))

### Fixed

- Provide updated transaction metadata to publish hook ([#4101](https://github.com/MetaMask/core/pull/4101))

## [25.2.1]

### Changed

- Bump `TypeScript` version to `~4.9.5` ([#4084](https://github.com/MetaMask/core/pull/4084))

### Fixed

- Emit finished event for custodial transactions when updating status to `submitted` or `failed` ([#4092](https://github.com/MetaMask/core/pull/4092))

## [25.2.0]

### Added

- Add simulation types ([#4067](https://github.com/MetaMask/core/pull/4067))
  - SimulationBalanceChange
  - SimulationData
  - SimulationError
  - SimulationToken
  - SimulationTokenBalanceChange
  - SimulationTokenStandard

### Changed

- No longer wait for simulation to complete before creating approval request ([#4067](https://github.com/MetaMask/core/pull/4067))
- Automatically update simulation data if transaction parameters are updated ([#4067](https://github.com/MetaMask/core/pull/4067))
- Determine networks supporting simulation dynamically using API ([#4087](https://github.com/MetaMask/core/pull/4087))

## [25.1.0]

### Added

- Support `Layer1GasFeeFlows` and add `layer1GasFee` property to `TransactionMeta` ([#3944](https://github.com/MetaMask/core/pull/3944))

### Fixed

- Fix `types` field in `package.json` ([#4047](https://github.com/MetaMask/core/pull/4047))

## [25.0.0]

### Added

- **BREAKING**: Add ESM build ([#3998](https://github.com/MetaMask/core/pull/3998))
  - It's no longer possible to import files from `./dist` directly.
- Add new types for TransactionController messenger actions ([#3827](https://github.com/MetaMask/core/pull/3827))
  - `TransactionControllerActions`
  - `TransactionControllerGetStateAction`
- Add new types for TransactionController messenger events ([#3827](https://github.com/MetaMask/core/pull/3827))
  - `TransactionControllerEvents`
  - `TransactionControllerIncomingTransactionBlockReceivedEvent`
  - `TransactionControllerPostTransactionBalanceUpdatedEvent`
  - `TransactionControllerSpeedupTransactionAddedEvent`
  - `TransactionControllerStateChangeEvent`
  - `TransactionControllerTransactionApprovedEvent`
  - `TransactionControllerTransactionConfirmedEvent`
  - `TransactionControllerTransactionDroppedEvent`
  - `TransactionControllerTransactionFailedEvent`
  - `TransactionControllerTransactionFinishedEvent`
  - `TransactionControllerTransactionNewSwapApprovalEvent`
  - `TransactionControllerTransactionNewSwapEvent`
  - `TransactionControllerTransactionPublishingSkipped`
  - `TransactionControllerTransactionRejectedEvent`
  - `TransactionControllerTransactionStatusUpdatedEvent`
  - `TransactionControllerTransactionSubmittedEvent`
  - `TransactionControllerUnapprovedTransactionAddedEvent`
- Add optional `simulationData` property to `TransactionMeta` which will be automatically populated ([#4020](https://github.com/MetaMask/core/pull/4020))
- Add optional `isSimulationEnabled` constructor option to dynamically disable simulation ([#4020](https://github.com/MetaMask/core/pull/4020))
- Add support for Linea Sepolia (chain ID `0xe705`) ([#3995](https://github.com/MetaMask/core/pull/3995))

### Changed

- **BREAKING:** Change superclass of TransactionController from BaseController v1 to BaseController v2 ([#3827](https://github.com/MetaMask/core/pull/3827))
  - Instead of accepting three arguments, the constructor now takes a single options argument. All of the existing options that were supported in the second argument are now a part of this options object, including `messenger`; `state` (the previous third argument) is also an option.
- **BREAKING:** Rename `txHistoryLimit` option to `transactionHistoryLimit` ([#3827](https://github.com/MetaMask/core/pull/3827))
- **BREAKING:** Switch some type definitions from `interface` to `type` ([#3827](https://github.com/MetaMask/core/pull/3827))
  - These types are affected:
    - `DappSuggestedGasFees`
    - `Log`
    - `MethodData`
    - `TransactionControllerState` (formerly `TransactionState`)
    - `TransactionParams`
    - `TransactionReceipt`
  - This is a breaking change because type aliases have different behavior from interfaces. Specifically, the `Json` type in `@metamask/utils`, which BaseController v2 controller state must conform to, is not compatible with interfaces.
- **BREAKING:** Align `parsedRegistryMethod` in `MethodData` type with usage ([#3827](https://github.com/MetaMask/core/pull/3827))
  - The type of this is now `{ name: string; args: { type: string }[]; } | { name?: any; args?: any; }`, which is a `Json`-compatible version of a type found in `eth-method-registry`.
- **BREAKING:** Rename `TransactionState` to `TransactionControllerState` ([#3827](https://github.com/MetaMask/core/pull/3827))
  - This change aligns this controller with other MetaMask controllers.
- **BREAKING:** Update allowed events for the `TransactionControllerMessenger` ([#3827](https://github.com/MetaMask/core/pull/3827))
  - The restricted messenger must allow the following events:
    - `TransactionController:incomingTransactionBlockReceived`
    - `TransactionController:postTransactionBalanceUpdated`
    - `TransactionController:speedUpTransactionAdded`
    - `TransactionController:transactionApproved`
    - `TransactionController:transactionConfirmed`
    - `TransactionController:transactionDropped`
    - `TransactionController:transactionFinished`
    - `TransactionController:transactionFinished`
    - `TransactionController:transactionPublishingSkipped`
    - `TransactionController:transactionRejected`
    - `TransactionController:transactionStatusUpdated`
    - `TransactionController:transactionSubmitted`
    - `TransactionController:unapprovedTransactionAdded`
- **BREAKING:** Update `TransactionMeta` type to be compatible with `Json` ([#3827](https://github.com/MetaMask/core/pull/3827))
  - As dictated by BaseController v2, any types that are part of state need to be compatible with the `Json` type from `@metamask/utils`.
- **BREAKING:** Transform `rpc` property on transaction errors so they're JSON-encodable ([#3827](https://github.com/MetaMask/core/pull/3827))
  - This change also results in typing this property as `Json` instead of `unknown`, avoiding a "Type instantiation is excessively deep and possibly infinite" error when resolving the `TransactionControllerState` type.
- **BREAKING:** Bump dependency and peer dependency on `@metamask/approval-controller` to `^6.0.0` ([#4039](https://github.com/MetaMask/core/pull/4039))
- **BREAKING:** Bump dependency and peer dependency on `@metamask/gas-fee-controller` to `^14.0.0` ([#4039](https://github.com/MetaMask/core/pull/4039))
- **BREAKING:** Bump dependency and peer dependency on `@metamask/network-controller` to `^18.0.0` ([#4039](https://github.com/MetaMask/core/pull/4039))
- **BREAKING:** Bump `@metamask/base-controller` to `^5.0.0` ([#4039](https://github.com/MetaMask/core/pull/4039))
  - This version has a number of breaking changes. See the changelog for more.
- Add dependency on `@ethersproject/providers` `^5.7.0` ([#4020](https://github.com/MetaMask/core/pull/4020))
- Bump `@metamask/controller-utils` to `^9.0.0` ([#4039](https://github.com/MetaMask/core/pull/4039))

### Removed

- **BREAKING:** Remove `TransactionConfig` type ([#3827](https://github.com/MetaMask/core/pull/3827))
  - The properties in this type have been absorbed into `TransactionControllerOptions`.
- **BREAKING:** Remove `hub` property from TransactionController ([#3827](https://github.com/MetaMask/core/pull/3827))
  - TransactionController now fully makes use of its messenger object to announce various kinds of activities. Instead of subscribing to an event like this:
    ```
    transactionController.hub.on(eventName, ...)
    ```
    use this:
    ```
    messenger.subscribe('TransactionController:${eventName}', ...)
    ```
  - The complete list of renamed events are:
    - `incomingTransactionBlock` -> `TransactionController:incomingTransactionBlockReceived`
    - `post-transaction-balance-updated` -> `TransactionController:postTransactionBalanceUpdated`
    - `transaction-approved` -> `TransactionController:transactionApproved`
    - `transaction-confirmed` -> `TransactionController:transactionConfirmed`
    - `transaction-dropped` -> `TransactionController:transactionDropped`
    - `transaction-finished` -> `TransactionController:transactionFinished`
    - `transaction-rejected` -> `TransactionController:transactionRejected`
    - `transaction-status-update` -> `TransactionController:transactionStatusUpdated`
    - `transaction-submitted` -> `TransactionController:transactionSubmitted`
    - `unapprovedTransaction` -> `TransactionController:unapprovedTransactionAdded`
  - Some events announced the state of specific transactions. These have been removed. Instead, subscribe to the appropriate generic event and check for a specific transaction ID in your event handler:
    - `${transactionId}:finished` -> `TransactionController:transactionFinished`
    - `${transactionId}:speedup` -> `TransactionController:speedUpTransactionAdded`
    - `${transactionId}:publish-skip` -> `TransactionController:transactionPublishingSkipped`

### Fixed

- Fix various methods so that they no longer update transactions in state directly but only via `update` ([#3827](https://github.com/MetaMask/core/pull/3827))
  - `addTransaction`
  - `confirmExternalTransaction`
  - `speedUpTransaction`
  - `updateCustodialTransaction`
  - `updateSecurityAlertResponse`
  - `updateTransaction`
- Fix `handleMethodData` method to update state with an empty registry object instead of blowing up if registry could be found ([#3827](https://github.com/MetaMask/core/pull/3827))

## [24.0.0]

### Added

- Add `normalizeTransactionParams` method ([#3990](https://github.com/MetaMask/core/pull/3990))

### Changed

- **BREAKING**: Remove support for retrieving transactions via Etherscan for Optimism Goerli; add support for Optimism Sepolia instead ([#3999](https://github.com/MetaMask/core/pull/3999))
- Normalize `data` property into an even length hex string ([#3990](https://github.com/MetaMask/core/pull/3990))
- Bump `@metamask/approval-controller` to `^5.1.3` ([#4007](https://github.com/MetaMask/core/pull/4007))
- Bump `@metamask/controller-utils` to `^8.0.4` ([#4007](https://github.com/MetaMask/core/pull/4007))
- Bump `@metamask/gas-fee-controller` to `^13.0.2` ([#4007](https://github.com/MetaMask/core/pull/4007))
- Bump `@metamask/network-controller` to `^17.2.1` ([#4007](https://github.com/MetaMask/core/pull/4007))

## [23.1.0]

### Added

- Add `gasFeeEstimatesLoaded` property to `TransactionMeta` ([#3948](https://github.com/MetaMask/core/pull/3948))
- Add `gasFeeEstimates` property to `TransactionMeta` to be automatically populated on unapproved transactions ([#3913](https://github.com/MetaMask/core/pull/3913))

### Changed

- Use the `linea_estimateGas` RPC method to provide transaction specific gas fee estimates on Linea networks ([#3913](https://github.com/MetaMask/core/pull/3913))

## [23.0.0]

### Added

- **BREAKING:** Constructor now expects a `getNetworkClientRegistry` callback function ([#3643](https://github.com/MetaMask/core/pull/3643))
- **BREAKING:** Messenger now requires `NetworkController:stateChange` to be an allowed event ([#3643](https://github.com/MetaMask/core/pull/3643))
- **BREAKING:** Messenger now requires `NetworkController:findNetworkClientByChainId` and `NetworkController:getNetworkClientById` actions ([#3643](https://github.com/MetaMask/core/pull/3643))
- Adds a feature flag parameter `isMultichainEnabled` passed via the constructor (and defaulted to false), which when passed a truthy value will enable the controller to submit, process, and track transactions concurrently on multiple networks. ([#3643](https://github.com/MetaMask/core/pull/3643))
- Adds `destroy()` method that stops/removes internal polling and listeners ([#3643](https://github.com/MetaMask/core/pull/3643))
- Adds `stopAllIncomingTransactionPolling()` method that stops polling Etherscan for transaction updates relevant to the currently selected network.
  - When called with the `isMultichainEnabled` feature flag on, also stops polling Etherscan for transaction updates relevant to each currently polled networkClientId. ([#3643](https://github.com/MetaMask/core/pull/3643))
- Exports `PendingTransactionOptions` type ([#3643](https://github.com/MetaMask/core/pull/3643))
- Exports `TransactionControllerOptions` type ([#3643](https://github.com/MetaMask/core/pull/3643))

### Changed

- **BREAKING:** `approveTransactionsWithSameNonce()` now requires `chainId` to be populated in for each TransactionParams that is passed ([#3643](https://github.com/MetaMask/core/pull/3643))
- `addTransaction()` now accepts optional `networkClientId` in its options param which specifies the network client that the transaction will be processed with during its lifecycle if the `isMultichainEnabled` feature flag is on ([#3643](https://github.com/MetaMask/core/pull/3643))
  - when called with the `isMultichainEnabled` feature flag off, passing in a networkClientId will cause an error to be thrown.
- `estimateGas()` now accepts optional networkClientId as its last param which specifies the network client that should be used to estimate the required gas for the given transaction ([#3643](https://github.com/MetaMask/core/pull/3643))
  - when called with the `isMultichainEnabled` feature flag is off, the networkClientId param is ignored and the global network client will be used instead.
- `estimateGasBuffered()` now accepts optional networkClientId as its last param which specifies the network client that should be used to estimate the required gas plus buffer for the given transaction ([#3643](https://github.com/MetaMask/core/pull/3643))
  - when called with the `isMultichainEnabled` feature flag is off, the networkClientId param is ignored and the global network client will be used instead.
- `getNonceLock()` now accepts optional networkClientId as its last param which specifies which the network client's nonceTracker should be used to determine the next nonce. ([#3643](https://github.com/MetaMask/core/pull/3643))
  - When called with the `isMultichainEnabled` feature flag on and with networkClientId specified, this method will also restrict acquiring the next nonce by chainId, i.e. if this method is called with two different networkClientIds on the same chainId, only the first call will return immediately with a lock from its respective nonceTracker with the second call being blocked until the first caller releases its lock
  - When called with `isMultichainEnabled` feature flag off, the networkClientId param is ignored and the global network client will be used instead.
- `startIncomingTransactionPolling()` and `updateIncomingTransactions()` now enforce a 5 second delay between requests per chainId to avoid rate limiting ([#3643](https://github.com/MetaMask/core/pull/3643))
- `TransactionMeta` type now specifies an optional `networkClientId` field ([#3643](https://github.com/MetaMask/core/pull/3643))
- `startIncomingTransactionPolling()` now accepts an optional array of `networkClientIds`. ([#3643](https://github.com/MetaMask/core/pull/3643))
  - When `networkClientIds` is provided and the `isMultichainEnabled` feature flag is on, the controller will start polling Etherscan for transaction updates relevant to the networkClientIds.
  - When `networkClientIds` is provided and the `isMultichainEnabled` feature flag is off, nothing will happen.
  - If `networkClientIds` is empty or not provided, the controller will start polling Etherscan for transaction updates relevant to the currently selected network.
- `stopIncomingTransactionPolling()` now accepts an optional array of `networkClientIds`. ([#3643](https://github.com/MetaMask/core/pull/3643))
  - When `networkClientIds` is provided and the `isMultichainEnabled` feature flag is on, the controller will stop polling Ethercsan for transaction updates relevant to the networkClientIds.
  - When `networkClientIds` is provided and the `isMultichainEnabled` feature flag is off, nothing will happen.
  - If `networkClientIds` is empty or not provided, the controller will stop polling Etherscan for transaction updates relevant to the currently selected network.

## [22.0.0]

### Changed

- **BREAKING:** Add peerDependency on `@babel/runtime` ([#3897](https://github.com/MetaMask/core/pull/3897))
- Throw after publishing a canceled or sped-up transaction if already confirmed ([#3800](https://github.com/MetaMask/core/pull/3800))
- Bump `eth-method-registry` from `^3.0.0` to `^4.0.0` ([#3897](https://github.com/MetaMask/core/pull/3897))
- Bump `@metamask/controller-utils` to `^8.0.3` ([#3915](https://github.com/MetaMask/core/pull/3915))
- Bump `@metamask/gas-fee-controller` to `^13.0.1` ([#3915](https://github.com/MetaMask/core/pull/3915))

### Removed

- **BREAKING:** Remove `cancelMultiplier` and `speedUpMultiplier` constructor options as both values are now fixed at `1.1`. ([#3909](https://github.com/MetaMask/core/pull/3909))

### Fixed

- Remove implicit peerDependency on `babel-runtime` ([#3897](https://github.com/MetaMask/core/pull/3897))

## [21.2.0]

### Added

- Add optional `publish` hook to support custom logic instead of submission to the RPC provider ([#3883](https://github.com/MetaMask/core/pull/3883))
- Add `hasNonce` option to `approveTransactionsWithSameNonce` method ([#3883](https://github.com/MetaMask/core/pull/3883))

## [21.1.0]

### Added

- Add `abortTransactionSigning` method ([#3870](https://github.com/MetaMask/core/pull/3870))

## [21.0.1]

### Fixed

- Resolves transaction custodian promise when setting transaction status to `submitted` or `failed` ([#3845](https://github.com/MetaMask/core/pull/3845))
- Fix normalizer ensuring property `type` is always present in `TransactionParams` ([#3817](https://github.com/MetaMask/core/pull/3817))

## [21.0.0]

### Changed

- **BREAKING:** Bump `@metamask/approval-controller` peer dependency to `^5.1.2` ([#3821](https://github.com/MetaMask/core/pull/3821))
- **BREAKING:** Bump `@metamask/gas-fee-controller` peer dependency to `^13.0.0` ([#3821](https://github.com/MetaMask/core/pull/3821))
- **BREAKING:** Bump `@metamask/network-controller` peer dependency to `^17.2.0` ([#3821](https://github.com/MetaMask/core/pull/3821))
- Bump `@metamask/base-controller` to `^4.1.1` ([#3821](https://github.com/MetaMask/core/pull/3821))
- Bump `@metamask/controller-utils` to `^8.0.2` ([#3821](https://github.com/MetaMask/core/pull/3821))

## [20.0.0]

### Changed

- **BREAKING:** Change type of `destinationTokenDecimals` property in `TransactionMeta` to `number` ([#3749](https://github.com/MetaMask/core/pull/3749))

### Fixed

- Handle missing current account in incoming transactions ([#3741](https://github.com/MetaMask/core/pull/3741))

## [19.0.1]

### Changed

- Bump `eth-method-registry` from `^1.1.0` to `^3.0.0` ([#3688](https://github.com/MetaMask/core/pull/3688))

## [19.0.0]

### Changed

- **BREAKING:** Bump `@metamask/approval-controller` dependency and peer dependency from `^5.1.0` to `^5.1.1` ([#3695](https://github.com/MetaMask/core/pull/3695))
- **BREAKING:** Bump `@metamask/gas-fee-controller` dependency and peer dependency from `^11.0.0` to `^12.0.0` ([#3695](https://github.com/MetaMask/core/pull/3695))
- **BREAKING:** Bump `@metamask/network-controller` dependency and peer dependency from `^17.0.0` to `^17.1.0` ([#3695](https://github.com/MetaMask/core/pull/3695))
- Bump `@metamask/base-controller` to `^4.0.1` ([#3695](https://github.com/MetaMask/core/pull/3695))
- Bump `@metamask/controller-utils` to `^8.0.1` ([#3695](https://github.com/MetaMask/core/pull/3695))

### Fixed

- Use estimate gas instead of fixed gas (21k) when a contract is deployed and the gas is not specified ([#3694](https://github.com/MetaMask/core/pull/3694))

## [18.3.1]

### Fixed

- Fix incorrect transaction statuses ([#3676](https://github.com/MetaMask/core/pull/3676))
  - Fix `dropped` status detection by ignoring transactions on other chains.
  - Start polling if network changes and associated transactions are pending.
  - Record `r`, `s`, and `v` values even if zero.
  - Only fail transactions if receipt `status` is explicitly `0x0`.
- Fix incoming transactions on Linea Goerli ([#3674](https://github.com/MetaMask/core/pull/3674))

## [18.3.0]

### Added

- Add optional `getExternalPendingTransactions` callback argument to constructor ([#3587](https://github.com/MetaMask/core/pull/3587))

## [18.2.0]

### Added

- Add the `customNonceValue` property to the transaction metadata ([#3579](https://github.com/MetaMask/core/pull/3579))

### Changed

- Update transaction metadata after approval if the approval result includes the `value.txMeta` property ([#3579](https://github.com/MetaMask/core/pull/3579))
- Add `type` property to all incoming transactions ([#3579](https://github.com/MetaMask/core/pull/3579))

## [18.1.0]

### Added

- Add `cancelMultiplier` and `speedUpMultiplier` constructor arguments to optionally override the default multipliers of `1.5` and `1.1` respectively ([#2678](https://github.com/MetaMask/core/pull/2678))

### Changed

- Populate the `preTxBalance` property before publishing transactions with the `swap` type ([#2678](https://github.com/MetaMask/core/pull/2678))
- Change the status of transactions with matching nonces to `dropped` when confirming a transaction ([#2678](https://github.com/MetaMask/core/pull/2678))

## [18.0.0]

### Added

- Add `updateEditableParams` method ([#2056](https://github.com/MetaMask/core/pull/2056))
- Add `initApprovals` method to trigger the approval flow for any pending transactions during initialisation ([#2056](https://github.com/MetaMask/core/pull/2056))
- Add `getTransactions` method to search transactions using the given criteria and options ([#2056](https://github.com/MetaMask/core/pull/2056))

### Changed

- **BREAKING:** Bump `@metamask/base-controller` to ^4.0.0 ([#2063](https://github.com/MetaMask/core/pull/2063))
  - This is breaking because the type of the `messenger` has backward-incompatible changes. See the changelog for this package for more.
- **BREAKING:** Add `finished` and `publish-skip` events to `Events` type
- **BREAKING:** Update `TransactionReceipt` type so `transactionIndex` is now a string rather than a number ([#2063](https://github.com/MetaMask/core/pull/2063))
- Bump `nonce-tracker` to ^3.0.0 ([#2040](https://github.com/MetaMask/core/pull/2040))
- The controller now emits a `transaction-status-update` event each time the status of a transaction changes (e.g. submitted, rejected, etc.) ([#2027](https://github.com/MetaMask/core/pull/2027))
- Make `getCurrentAccountEIP1559Compatibility` constructor parameter optional ([#2056](https://github.com/MetaMask/core/pull/2056))
- Normalize the gas values provided to the `speedUpTransaction` and `stopTransaction` methods ([#2056](https://github.com/MetaMask/core/pull/2056))
- Persist any property changes performed by the `afterSign` hook ([#2056](https://github.com/MetaMask/core/pull/2056))
- Report success to the approver if publishing is skipped by the `beforePublish` hook ([#2056](https://github.com/MetaMask/core/pull/2056))
- Update `postTxBalance` after all swap transactions ([#2056](https://github.com/MetaMask/core/pull/2056))
- Bump `@metamask/approval-controller` to ^5.0.0 ([#2063](https://github.com/MetaMask/core/pull/2063))
- Bump `@metamask/controller-utils` to ^6.0.0 ([#2063](https://github.com/MetaMask/core/pull/2063))
- Bump `@metamask/gas-fee-controller` to ^11.0.0 ([#2063](https://github.com/MetaMask/core/pull/2063))
- Bump `@metamask/network-controller` to ^17.0.0 ([#2063](https://github.com/MetaMask/core/pull/2063))

## [17.0.0]

### Added

- **BREAKING:** Add additional support swaps support ([#1877](https://github.com/MetaMask/core/pull/1877))
  - Swap transaction updates can be prevented by setting `disableSwaps` as `true`. If not set it will default to `false`.
  - If `disableSwaps` is `false` or not set, then the `createSwapsTransaction` callback MUST be defined.
- Add optional hooks to support alternate flows ([#1787](https://github.com/MetaMask/core/pull/1787))
  - Add the `getAdditionalSignArguments` hook to provide additional arguments when signing.
  - Add the `beforeApproveOnInit` hook to execute additional logic before starting an approval flow for a transaction during initialization. Return `false` to skip the transaction.
  - Add the `afterSign` hook to execute additional logic after signing a transaction. Return `false` to not change the `status` to `signed`.
  - Add the `beforePublish` hook to execute additional logic before publishing a transaction. Return `false` to prevent the transaction being submitted.
- Add additional persisted transaction support during initialization and on network change ([#1916](https://github.com/MetaMask/core/pull/1916))
  - Initialise approvals for unapproved transactions on the current network.
  - Add missing gas values for unapproved transactions on the current network.
  - Submit any approved transactions on the current network.
- Support saved gas fees ([#1966](https://github.com/MetaMask/core/pull/1966))
  - Add optional `getSavedGasFees` callback to constructor.
- Add `updateCustodialTransaction` method to update custodial transactions ([#2018](https://github.com/MetaMask/core/pull/2018))
- Add `accessList` to txParam types ([#2016](https://github.com/MetaMask/core/pull/2016))
- Add `estimateGasBuffered` method to estimate gas and apply a specific buffer multiplier ([#2021](https://github.com/MetaMask/core/pull/2021))
- Add `updateSecurityAlertResponse` method ([#1985](https://github.com/MetaMask/core/pull/1985))
- Add gas values validation ([#1978](https://github.com/MetaMask/core/pull/1978))
- Add `approveTransactionsWithSameNonce` method ([#1961](https://github.com/MetaMask/core/pull/1961))
- Add `clearUnapprovedTransactions` method ([#1979](https://github.com/MetaMask/core/pull/1979))
- Add `updatePreviousGasParams` method ([#1943](https://github.com/MetaMask/core/pull/1943))
- Emit additional events to support metrics in the clients ([#1894](https://github.com/MetaMask/core/pull/1894))
- Populate the `firstRetryBlockNumber`, `retryCount`, and `warning` properties in the transaction metadata. ([#1896](https://github.com/MetaMask/core/pull/1896))

### Changed

- **BREAKING:** Pending transactions are now automatically resubmitted. ([#1896](https://github.com/MetaMask/core/pull/1896))
  - This can be disabled by setting the new `pendingTransactions.isResubmitEnabled` constructor option to `false`.
- **BREAKING:** Bump dependency and peer dependency on `@metamask/network-controller` to ^16.0.0
- Persist specific error properties in core transaction metadata ([#1915](https://github.com/MetaMask/core/pull/1915))
  - Create `TransactionError` type with explicit properties.
- Align core transaction error messages with extension ([#1980](https://github.com/MetaMask/core/pull/1980))
  - Catch of the `initApprovals` method to skip logging when the error is `userRejectedRequest`.
- Create an additional transaction metadata entry when calling `stopTransaction` ([#1998](https://github.com/MetaMask/core/pull/1998))
- Bump dependency `@metamask/eth-query` from ^3.0.1 to ^4.0.0 ([#2028](https://github.com/MetaMask/core/pull/2028))
- Bump dependency and peer dependency on `@metamask/gas-fee-controller` to ^10.0.1
- Bump @metamask/utils from 8.1.0 to 8.2.0 ([#1957](https://github.com/MetaMask/core/pull/1957))

## [16.0.0]

### Changed

- **BREAKING:** Bump dependency and peer dependency on `@metamask/gas-fee-controller` to ^10.0.0
- Bump dependency and peer dependency on `@metamask/network-controller` to ^15.1.0

## [15.0.0]

### Changed

- **BREAKING:** Bump dependency and peer dependency on `@metamask/network-controller` to ^15.0.0
- Bump dependency on `@metamask/rpc-errors` to ^6.1.0 ([#1653](https://github.com/MetaMask/core/pull/1653))
- Bump dependency and peer dependency on `@metamask/approval-controller` to ^4.0.1

## [14.0.0]

### Added

- **BREAKING:** Add required `getPermittedAccounts` argument to constructor, used to validate `from` addresses ([#1722](https://github.com/MetaMask/core/pull/1722))
- Add `securityProviderRequest` option to constructor ([#1725](https://github.com/MetaMask/core/pull/1725))
- Add `method` option to `addTransaction` method ([#1725](https://github.com/MetaMask/core/pull/1725))
- Add `securityProviderRequest` property to TransactionMetaBase ([#1725](https://github.com/MetaMask/core/pull/1725))
- Add SecurityProviderRequest type ([#1725](https://github.com/MetaMask/core/pull/1725))
- Update `addTransaction` to set `securityProviderRequest` on transaction metadata when requested to do so ([#1725](https://github.com/MetaMask/core/pull/1725))
- Update `txParams` validation to validate `chainId` ([#1723](https://github.com/MetaMask/core/pull/1723))
- Update `addTransaction` to ensure allowed `from` address when `origin` is specified ([#1722](https://github.com/MetaMask/core/pull/1722))

### Changed

- Bump dependency on `@metamask/utils` to ^8.1.0 ([#1639](https://github.com/MetaMask/core/pull/1639))
- Bump dependency and peer dependency on `@metamask/approval-controller` to ^4.0.0
- Bump dependency on `@metamask/base-controller` to ^3.2.3
- Bump dependency on `@metamask/controller-utils` to ^5.0.2
- Bump dependency and peer dependency on `@metamask/network-controller` to ^14.0.0

### Removed

- **BREAKING:** Remove `interval` config option ([#1746](https://github.com/MetaMask/core/pull/1746))
  - The block tracker (which has its own interval) is now used to poll for pending transactions instead.
- **BREAKING:** Remove `poll` method ([#1746](https://github.com/MetaMask/core/pull/1746))
  - The block tracker is assumed to be running, TransactionController does not offer a way to stop it.
- **BREAKING:** Remove `queryTransactionStatuses` method ([#1746](https://github.com/MetaMask/core/pull/1746))
  - This functionality has been moved to a private interface and there is no way to use it externally.

## [13.0.0]

### Changed

- **BREAKING**: Add required `getCurrentAccountEIP1559Compatibility` and `getCurrentNetworkEIP1559Compatibility` callback arguments to constructor ([#1693](https://github.com/MetaMask/core/pull/1693))
- Update `validateTxParams` to throw standardised errors using the `@metamask/rpc-errors` package ([#1690](https://github.com/MetaMask/core/pull/1690))
  - The dependency `eth-rpc-errors` has been replaced by `@metamask/rpc-errors`
- Preserve `type` transaction parameter for legacy transactions ([#1713](https://github.com/MetaMask/core/pull/1713))
- Update TypeScript to v4.8.x ([#1718](https://github.com/MetaMask/core/pull/1718))

## [12.0.0]

### Changed

- **BREAKING**: Use only `chainId` to determine if a transaction belongs to the current network ([#1633](https://github.com/MetaMask/core/pull/1633))
  - No longer uses `networkID` as a fallback if `chainId` is missing
- **BREAKING**: Change `TransactionMeta.chainId` to be required ([#1633](https://github.com/MetaMask/core/pull/1633))
- **BREAKING**: Bump peer dependency on `@metamask/network-controller` to ^13.0.0 ([#1633](https://github.com/MetaMask/core/pull/1633))
- Update `TransactionMeta.networkID` as deprecated ([#1633](https://github.com/MetaMask/core/pull/1633))
- Change `TransactionMeta.networkID` to be readonly ([#1633](https://github.com/MetaMask/core/pull/1633))
- Bump dependency on `@metamask/controller-utils` to ^5.0.0 ([#1633](https://github.com/MetaMask/core/pull/1633))

### Removed

- Remove `networkId` param from `RemoteTransactionSource.isSupportedNetwork()` interface ([#1633](https://github.com/MetaMask/core/pull/1633))
- Remove `currentNetworkId` property from `RemoteTransactionSourceRequest` ([#1633](https://github.com/MetaMask/core/pull/1633))

## [11.1.0]

### Added

- Add `type` property to the transaction metadata ([#1670](https://github.com/MetaMask/core/pull/1670))

## [11.0.0]

### Added

- Add optional `getLastBlockVariations` method to `RemoteTransactionSource` type ([#1668](https://github.com/MetaMask/core/pull/1668))
- Add `updateTransactionGasFees` method to `TransactionController` ([#1674](https://github.com/MetaMask/core/pull/1674))
- Add `r`, `s` and `v` properties to the transaction metadata ([#1664](https://github.com/MetaMask/core/pull/1664))
- Add `sendFlowHistory` property to the transaction metadata ([#1665](https://github.com/MetaMask/core/pull/1665))
- Add `updateTransactionSendFlowHistory` method to `TransactionController` ([#1665](https://github.com/MetaMask/core/pull/1665))
- Add `originalGasEstimate` property to the transaction metadata ([#1656](https://github.com/MetaMask/core/pull/1656))
- Add `incomingTransactions.queryEntireHistory` constructor option ([#1652](https://github.com/MetaMask/core/pull/1652))

### Changed

- **BREAKING**: Remove `apiKey` property from `RemoteTransactionSourceRequest` type ([#1668](https://github.com/MetaMask/core/pull/1668))
- **BREAKING**: Remove unused `FetchAllOptions` type from `TransactionController` ([#1668](https://github.com/MetaMask/core/pull/1668))
- **BREAKING**: Remove `incomingTransactions.apiKey` constructor option ([#1668](https://github.com/MetaMask/core/pull/1668))
- **BREAKING**: Rename the `transaction` object to `txParams` in the transaction metadata ([#1651](https://github.com/MetaMask/core/pull/1651))
- **BREAKING**: Add `disableHistory` constructor option ([#1657](https://github.com/MetaMask/core/pull/1657))
  - Defaults to `false` but will increase state size considerably unless disabled
- **BREAKING**: Add `disableSendFlowHistory` constructor option ([#1665](https://github.com/MetaMask/core/pull/1665))
  - Defaults to `false` but will increase state size considerably unless disabled
- **BREAKING**: Rename the `transactionHash` property to `hash` in the transaction metadata

### Fixed

- Fix the sorting of incoming and updated transactions ([#1652](https://github.com/MetaMask/core/pull/1652))
- Prevent rate limit errors when `incomingTransactions.includeTokenTransfers` is `true` by by alternating Etherscan request types on each update ([#1668](https://github.com/MetaMask/core/pull/1668))

## [10.0.0]

### Added

- Add `submittedTime` to the transaction metadata ([#1645](https://github.com/MetaMask/core/pull/1645))
- Add optional `actionId` argument to `addTransaction` and `speedUpTransaction` to prevent duplicate requests ([#1582](https://github.com/MetaMask/core/pull/1582))
- Add `confirmExternalTransaction` method ([#1625](https://github.com/MetaMask/core/pull/1625))

### Changed

- **BREAKING**: Rename `rawTransaction` to `rawTx` in the transaction metadata ([#1624](https://github.com/MetaMask/core/pull/1624))

## [9.2.0]

### Added

- Persist `estimatedBaseFee` in `stopTransaction` and `speedUpTransaction` ([#1621](https://github.com/MetaMask/core/pull/1621))
- Add `securityAlertResponse` to `addTransaction` `opts` argument ([#1636](https://github.com/MetaMask/core/pull/1636))

## [9.1.0]

### Added

- Add `blockTimestamp` to `TransactionMetaBase` type ([#1616](https://github.com/MetaMask/core/pull/1616))
- Update `queryTransactionStatuses` to populate `blockTimestamp` on each transaction when it is verified ([#1616](https://github.com/MetaMask/core/pull/1616))

### Changed

- Bump dependency and peer dependency on `@metamask/approval-controller` to ^3.5.1
- Bump dependency on `@metamask/base-controller` to ^3.2.1
- Bump dependency on `@metamask/controller-utils` to ^4.3.2
- Bump dependency and peer dependency on `@metamask/network-controller` to ^12.1.2

## [9.0.0]

### Added

- Add `baseFeePerGas` to transaction metadata ([#1590](https://github.com/MetaMask/core/pull/1590))
- Add `txReceipt` to transaction metadata ([#1592](https://github.com/MetaMask/core/pull/1592))
- Add `initApprovals` method to generate approval requests from unapproved transactions ([#1575](https://github.com/MetaMask/core/pull/1575))
- Add `dappSuggestedGasFees` to transaction metadata ([#1617](https://github.com/MetaMask/core/pull/1617))
- Add optional `incomingTransactions` constructor arguments ([#1579](https://github.com/MetaMask/core/pull/1579))
  - `apiKey`
  - `includeTokenTransfers`
  - `isEnabled`
  - `updateTransactions`
- Add incoming transaction methods ([#1579](https://github.com/MetaMask/core/pull/1579))
  - `startIncomingTransactionPolling`
  - `stopIncomingTransactionPolling`
  - `updateIncomingTransactions`
- Add `requireApproval` option to `addTransaction` method options ([#1580](https://github.com/MetaMask/core/pull/1580))
- Add `address` argument to `wipeTransactions` method ([#1573](https://github.com/MetaMask/core/pull/1573))

### Changed

- **BREAKING**: Add required `getSelectedAddress` callback argument to constructor ([#1579](https://github.com/MetaMask/core/pull/1579))
- **BREAKING**: Add `isSupportedNetwork` method to `RemoteTransactionSource` interface ([#1579](https://github.com/MetaMask/core/pull/1579))
- **BREAKING**: Move all but first argument to options bag in `addTransaction` method ([#1576](https://github.com/MetaMask/core/pull/1576))
- **BREAKING**: Update properties of `RemoteTransactionSourceRequest` type ([#1579](https://github.com/MetaMask/core/pull/1579))
  - The `fromBlock` property has changed from `string` to `number`
  - The `networkType` property has been removed
  - This type is intended mainly for internal use, so it's likely this change doesn't affect most projects

### Removed

- **BREAKING**: Remove `fetchAll` method ([#1579](https://github.com/MetaMask/core/pull/1579))
  - This method was used to fetch transaction history from Etherscan
  - This is now handled automatically by the controller on each new block, if polling is enabled
  - Polling can be enabled or disabled by calling `startIncomingTransactionPolling` or `stopIncomingTransactionPolling` respectively
  - An immediate update can be requested by calling `updateIncomingTransactions`
  - The new constructor parameter `incomingTransactions.isEnabled` acts as an override to disable this functionality based on a client preference for example
- **BREAKING**: Remove `prepareUnsignedEthTx` and `getCommonConfiguration` methods ([#1581](https://github.com/MetaMask/core/pull/1581))
  - These methods were intended mainly for internal use, so it's likely this change doesn't affect most projects

## [8.0.1]

### Changed

- Replace `eth-query` ^2.1.2 with `@metamask/eth-query` ^3.0.1 ([#1546](https://github.com/MetaMask/core/pull/1546))

## [8.0.0]

### Changed

- **BREAKING**: Change `babel-runtime` from a `dependency` to a `peerDependency` ([#1504](https://github.com/MetaMask/core/pull/1504))
- Update `@metamask/utils` to `^6.2.0` ([#1514](https://github.com/MetaMask/core/pull/1514))

## [7.1.0]

### Added

- Expose `HARDFORK` constant ([#1423](https://github.com/MetaMask/core/pull/1423))
- Add support for transactions on Linea networks ([#1423](https://github.com/MetaMask/core/pull/1423))

## [7.0.0]

### Changed

- **BREAKING**: Change the approveTransaction and cancelTransaction methods to private ([#1435](https://github.com/MetaMask/core/pull/1435))
  - Consumers should migrate from use of these methods to use of `processApproval`.
- Update the TransactionController to await the approval request promise before automatically performing the relevant logic, either signing and submitting the transaction, or cancelling it ([#1435](https://github.com/MetaMask/core/pull/1435))

## [6.1.0]

### Changed

- Relax types of `provider` and `blockTracker` options ([#1443](https://github.com/MetaMask/core/pull/1443))
  - The types used to require proxy versions of Provider and BlockTracker. Now they just require the non-proxy versions, which are a strict subset of the proxied versions.

## [6.0.0]

### Added

- Update transaction controller to automatically initiate, finalize, and cancel approval requests as transactions move through states ([#1241](https://github.com/MetaMask/core/pull/1241))
  - The `ApprovalController:addRequest` action will be called when a new transaction is initiated
  - The `ApprovalController:rejectRequest` action will be called if a transaction fails
  - The `ApprovalController:acceptRequest` action will be called when a transaction is approved

### Changed

- **BREAKING:** Bump to Node 16 ([#1262](https://github.com/MetaMask/core/pull/1262))
- **BREAKING:** Update `@metamask/network-controller` dependency and peer dependency ([#1367](https://github.com/MetaMask/core/pull/1367))
  - This affects the `getNetworkState` and `onNetworkStateChange` constructor parameters
- **BREAKING:** Change format of chain ID in state to `Hex` ([#1367](https://github.com/MetaMask/core/pull/1367))
  - The `chainId` property of the `Transaction` type has been changed from `number` to `Hex`
  - The `chainId` property of the `TransactionMeta` type has been changed from a decimal `string` to `Hex`, and the `transaction` property has been updated along with the `Transaction` type (as described above).
  - The state property `transactions` is an array of `TransactionMeta` objects, so it has changed according to the description above.
    - This requires a state migration: each entry should have the `chainId` property converted from a decimal `string` to `Hex`, and the `transaction.chainId` property changed from `number` to `Hex`.
  - The `addTransaction` and `estimateGas` methods now expect the first parameter (`transaction`) to use type `Hex` for the `chainId` property.
  - The `updateTransaction` method now expects the `transactionMeta` parameter to use type `Hex` for the `chainId` property (and for the nested `transaction.chainId` property)
- **BREAKING:** Add `messenger` as required constructor parameter ([#1241](https://github.com/MetaMask/core/pull/1241))
- **BREAKING:** Add `@metamask/approval-controller` as a dependency and peer dependency ([#1241](https://github.com/MetaMask/core/pull/1241), [#1393](https://github.com/MetaMask/core/pull/1393))
- Add `@metamask/utils` dependency ([#1367](https://github.com/MetaMask/core/pull/1367))

### Fixed

- Fix inaccurate hard-coded `chainId` on incoming token transactions ([#1366](https://github.com/MetaMask/core/pull/1366))

## [5.0.0]

### Changed

- **BREAKING**: peerDeps: @metamask/network-controller@6.0.0->8.0.0 ([#1196](https://github.com/MetaMask/core/pull/1196))
- deps: eth-rpc-errors@4.0.0->4.0.2 ([#1215](https://github.com/MetaMask/core/pull/1215))
- Add nonce tracker to transactions controller ([#1147](https://github.com/MetaMask/core/pull/1147))
  - Previously this controller would get the next nonce by calling `eth_getTransactionCount` with a block reference of `pending`. The next nonce would then be returned from our middleware (within `web3-provider-engine`).
  - Instead we're now using the nonce tracker to get the next nonce, dropping our reliance on this `eth_getTransactionCount` middleware. This will let us drop that middleware in a future update without impacting the transaction controller.
  - This should result in no functional changes, except that the nonce middleware is no longer required.

## [4.0.1]

### Changed

- Use `NetworkType` enum for chain configuration ([#1132](https://github.com/MetaMask/core/pull/1132))

## [4.0.0]

### Removed

- **BREAKING:** Remove `isomorphic-fetch` ([#1106](https://github.com/MetaMask/controllers/pull/1106))
  - Consumers must now import `isomorphic-fetch` or another polyfill themselves if they are running in an environment without `fetch`

## [3.0.0]

### Added

- Add Etherscan API support for Sepolia and Goerli ([#1041](https://github.com/MetaMask/controllers/pull/1041))
- Export `isEIP1559Transaction` function from package ([#1058](https://github.com/MetaMask/controllers/pull/1058))

### Changed

- **BREAKING**: Drop Etherscan API support for Ropsten, Rinkeby, and Kovan ([#1041](https://github.com/MetaMask/controllers/pull/1041))
- Rename this repository to `core` ([#1031](https://github.com/MetaMask/controllers/pull/1031))
- Update `@metamask/controller-utils` package ([#1041](https://github.com/MetaMask/controllers/pull/1041))

## [2.0.0]

### Changed

- **BREAKING:** Update `getNetworkState` constructor option to take an object with `providerConfig` property rather than `providerConfig` ([#995](https://github.com/MetaMask/core/pull/995))
- Relax dependency on `@metamask/base-controller`, `@metamask/controller-utils`, and `@metamask/network-controller` (use `^` instead of `~`) ([#998](https://github.com/MetaMask/core/pull/998))

## [1.0.0]

### Added

- Initial release

  - As a result of converting our shared controllers repo into a monorepo ([#831](https://github.com/MetaMask/core/pull/831)), we've created this package from select parts of [`@metamask/controllers` v33.0.0](https://github.com/MetaMask/core/tree/v33.0.0), namely:

    - Everything in `src/transaction`
    - Transaction-related functions from `src/util.ts` and accompanying tests

    All changes listed after this point were applied to this package following the monorepo conversion.

[Unreleased]: https://github.com/MetaMask/core/compare/@metamask/transaction-controller@46.0.0...HEAD
[46.0.0]: https://github.com/MetaMask/core/compare/@metamask/transaction-controller@45.1.0...@metamask/transaction-controller@46.0.0
[45.1.0]: https://github.com/MetaMask/core/compare/@metamask/transaction-controller@45.0.0...@metamask/transaction-controller@45.1.0
[45.0.0]: https://github.com/MetaMask/core/compare/@metamask/transaction-controller@44.1.0...@metamask/transaction-controller@45.0.0
[44.1.0]: https://github.com/MetaMask/core/compare/@metamask/transaction-controller@44.0.0...@metamask/transaction-controller@44.1.0
[44.0.0]: https://github.com/MetaMask/core/compare/@metamask/transaction-controller@43.0.0...@metamask/transaction-controller@44.0.0
[43.0.0]: https://github.com/MetaMask/core/compare/@metamask/transaction-controller@42.1.0...@metamask/transaction-controller@43.0.0
[42.1.0]: https://github.com/MetaMask/core/compare/@metamask/transaction-controller@42.0.0...@metamask/transaction-controller@42.1.0
[42.0.0]: https://github.com/MetaMask/core/compare/@metamask/transaction-controller@41.1.0...@metamask/transaction-controller@42.0.0
[41.1.0]: https://github.com/MetaMask/core/compare/@metamask/transaction-controller@41.0.0...@metamask/transaction-controller@41.1.0
[41.0.0]: https://github.com/MetaMask/core/compare/@metamask/transaction-controller@40.1.0...@metamask/transaction-controller@41.0.0
[40.1.0]: https://github.com/MetaMask/core/compare/@metamask/transaction-controller@40.0.0...@metamask/transaction-controller@40.1.0
[40.0.0]: https://github.com/MetaMask/core/compare/@metamask/transaction-controller@39.1.0...@metamask/transaction-controller@40.0.0
[39.1.0]: https://github.com/MetaMask/core/compare/@metamask/transaction-controller@39.0.0...@metamask/transaction-controller@39.1.0
[39.0.0]: https://github.com/MetaMask/core/compare/@metamask/transaction-controller@38.3.0...@metamask/transaction-controller@39.0.0
[38.3.0]: https://github.com/MetaMask/core/compare/@metamask/transaction-controller@38.2.0...@metamask/transaction-controller@38.3.0
[38.2.0]: https://github.com/MetaMask/core/compare/@metamask/transaction-controller@38.1.0...@metamask/transaction-controller@38.2.0
[38.1.0]: https://github.com/MetaMask/core/compare/@metamask/transaction-controller@38.0.0...@metamask/transaction-controller@38.1.0
[38.0.0]: https://github.com/MetaMask/core/compare/@metamask/transaction-controller@37.3.0...@metamask/transaction-controller@38.0.0
[37.3.0]: https://github.com/MetaMask/core/compare/@metamask/transaction-controller@37.2.0...@metamask/transaction-controller@37.3.0
[37.2.0]: https://github.com/MetaMask/core/compare/@metamask/transaction-controller@37.1.0...@metamask/transaction-controller@37.2.0
[37.1.0]: https://github.com/MetaMask/core/compare/@metamask/transaction-controller@37.0.0...@metamask/transaction-controller@37.1.0
[37.0.0]: https://github.com/MetaMask/core/compare/@metamask/transaction-controller@36.1.0...@metamask/transaction-controller@37.0.0
[36.1.0]: https://github.com/MetaMask/core/compare/@metamask/transaction-controller@36.0.0...@metamask/transaction-controller@36.1.0
[36.0.0]: https://github.com/MetaMask/core/compare/@metamask/transaction-controller@35.2.0...@metamask/transaction-controller@36.0.0
[35.2.0]: https://github.com/MetaMask/core/compare/@metamask/transaction-controller@35.1.1...@metamask/transaction-controller@35.2.0
[35.1.1]: https://github.com/MetaMask/core/compare/@metamask/transaction-controller@35.1.0...@metamask/transaction-controller@35.1.1
[35.1.0]: https://github.com/MetaMask/core/compare/@metamask/transaction-controller@35.0.1...@metamask/transaction-controller@35.1.0
[35.0.1]: https://github.com/MetaMask/core/compare/@metamask/transaction-controller@35.0.0...@metamask/transaction-controller@35.0.1
[35.0.0]: https://github.com/MetaMask/core/compare/@metamask/transaction-controller@34.0.0...@metamask/transaction-controller@35.0.0
[34.0.0]: https://github.com/MetaMask/core/compare/@metamask/transaction-controller@33.0.1...@metamask/transaction-controller@34.0.0
[33.0.1]: https://github.com/MetaMask/core/compare/@metamask/transaction-controller@33.0.0...@metamask/transaction-controller@33.0.1
[33.0.0]: https://github.com/MetaMask/core/compare/@metamask/transaction-controller@32.0.0...@metamask/transaction-controller@33.0.0
[32.0.0]: https://github.com/MetaMask/core/compare/@metamask/transaction-controller@31.0.0...@metamask/transaction-controller@32.0.0
[31.0.0]: https://github.com/MetaMask/core/compare/@metamask/transaction-controller@30.0.0...@metamask/transaction-controller@31.0.0
[30.0.0]: https://github.com/MetaMask/core/compare/@metamask/transaction-controller@29.1.0...@metamask/transaction-controller@30.0.0
[29.1.0]: https://github.com/MetaMask/core/compare/@metamask/transaction-controller@29.0.2...@metamask/transaction-controller@29.1.0
[29.0.2]: https://github.com/MetaMask/core/compare/@metamask/transaction-controller@29.0.1...@metamask/transaction-controller@29.0.2
[29.0.1]: https://github.com/MetaMask/core/compare/@metamask/transaction-controller@29.0.0...@metamask/transaction-controller@29.0.1
[29.0.0]: https://github.com/MetaMask/core/compare/@metamask/transaction-controller@28.1.1...@metamask/transaction-controller@29.0.0
[28.1.1]: https://github.com/MetaMask/core/compare/@metamask/transaction-controller@28.1.0...@metamask/transaction-controller@28.1.1
[28.1.0]: https://github.com/MetaMask/core/compare/@metamask/transaction-controller@28.0.0...@metamask/transaction-controller@28.1.0
[28.0.0]: https://github.com/MetaMask/core/compare/@metamask/transaction-controller@27.0.1...@metamask/transaction-controller@28.0.0
[27.0.1]: https://github.com/MetaMask/core/compare/@metamask/transaction-controller@27.0.0...@metamask/transaction-controller@27.0.1
[27.0.0]: https://github.com/MetaMask/core/compare/@metamask/transaction-controller@26.0.0...@metamask/transaction-controller@27.0.0
[26.0.0]: https://github.com/MetaMask/core/compare/@metamask/transaction-controller@25.3.0...@metamask/transaction-controller@26.0.0
[25.3.0]: https://github.com/MetaMask/core/compare/@metamask/transaction-controller@25.2.1...@metamask/transaction-controller@25.3.0
[25.2.1]: https://github.com/MetaMask/core/compare/@metamask/transaction-controller@25.2.0...@metamask/transaction-controller@25.2.1
[25.2.0]: https://github.com/MetaMask/core/compare/@metamask/transaction-controller@25.1.0...@metamask/transaction-controller@25.2.0
[25.1.0]: https://github.com/MetaMask/core/compare/@metamask/transaction-controller@25.0.0...@metamask/transaction-controller@25.1.0
[25.0.0]: https://github.com/MetaMask/core/compare/@metamask/transaction-controller@24.0.0...@metamask/transaction-controller@25.0.0
[24.0.0]: https://github.com/MetaMask/core/compare/@metamask/transaction-controller@23.1.0...@metamask/transaction-controller@24.0.0
[23.1.0]: https://github.com/MetaMask/core/compare/@metamask/transaction-controller@23.0.0...@metamask/transaction-controller@23.1.0
[23.0.0]: https://github.com/MetaMask/core/compare/@metamask/transaction-controller@22.0.0...@metamask/transaction-controller@23.0.0
[22.0.0]: https://github.com/MetaMask/core/compare/@metamask/transaction-controller@21.2.0...@metamask/transaction-controller@22.0.0
[21.2.0]: https://github.com/MetaMask/core/compare/@metamask/transaction-controller@21.1.0...@metamask/transaction-controller@21.2.0
[21.1.0]: https://github.com/MetaMask/core/compare/@metamask/transaction-controller@21.0.1...@metamask/transaction-controller@21.1.0
[21.0.1]: https://github.com/MetaMask/core/compare/@metamask/transaction-controller@21.0.0...@metamask/transaction-controller@21.0.1
[21.0.0]: https://github.com/MetaMask/core/compare/@metamask/transaction-controller@20.0.0...@metamask/transaction-controller@21.0.0
[20.0.0]: https://github.com/MetaMask/core/compare/@metamask/transaction-controller@19.0.1...@metamask/transaction-controller@20.0.0
[19.0.1]: https://github.com/MetaMask/core/compare/@metamask/transaction-controller@19.0.0...@metamask/transaction-controller@19.0.1
[19.0.0]: https://github.com/MetaMask/core/compare/@metamask/transaction-controller@18.3.1...@metamask/transaction-controller@19.0.0
[18.3.1]: https://github.com/MetaMask/core/compare/@metamask/transaction-controller@18.3.0...@metamask/transaction-controller@18.3.1
[18.3.0]: https://github.com/MetaMask/core/compare/@metamask/transaction-controller@18.2.0...@metamask/transaction-controller@18.3.0
[18.2.0]: https://github.com/MetaMask/core/compare/@metamask/transaction-controller@18.1.0...@metamask/transaction-controller@18.2.0
[18.1.0]: https://github.com/MetaMask/core/compare/@metamask/transaction-controller@18.0.0...@metamask/transaction-controller@18.1.0
[18.0.0]: https://github.com/MetaMask/core/compare/@metamask/transaction-controller@17.0.0...@metamask/transaction-controller@18.0.0
[17.0.0]: https://github.com/MetaMask/core/compare/@metamask/transaction-controller@16.0.0...@metamask/transaction-controller@17.0.0
[16.0.0]: https://github.com/MetaMask/core/compare/@metamask/transaction-controller@15.0.0...@metamask/transaction-controller@16.0.0
[15.0.0]: https://github.com/MetaMask/core/compare/@metamask/transaction-controller@14.0.0...@metamask/transaction-controller@15.0.0
[14.0.0]: https://github.com/MetaMask/core/compare/@metamask/transaction-controller@13.0.0...@metamask/transaction-controller@14.0.0
[13.0.0]: https://github.com/MetaMask/core/compare/@metamask/transaction-controller@12.0.0...@metamask/transaction-controller@13.0.0
[12.0.0]: https://github.com/MetaMask/core/compare/@metamask/transaction-controller@11.1.0...@metamask/transaction-controller@12.0.0
[11.1.0]: https://github.com/MetaMask/core/compare/@metamask/transaction-controller@11.0.0...@metamask/transaction-controller@11.1.0
[11.0.0]: https://github.com/MetaMask/core/compare/@metamask/transaction-controller@10.0.0...@metamask/transaction-controller@11.0.0
[10.0.0]: https://github.com/MetaMask/core/compare/@metamask/transaction-controller@9.2.0...@metamask/transaction-controller@10.0.0
[9.2.0]: https://github.com/MetaMask/core/compare/@metamask/transaction-controller@9.1.0...@metamask/transaction-controller@9.2.0
[9.1.0]: https://github.com/MetaMask/core/compare/@metamask/transaction-controller@9.0.0...@metamask/transaction-controller@9.1.0
[9.0.0]: https://github.com/MetaMask/core/compare/@metamask/transaction-controller@8.0.1...@metamask/transaction-controller@9.0.0
[8.0.1]: https://github.com/MetaMask/core/compare/@metamask/transaction-controller@8.0.0...@metamask/transaction-controller@8.0.1
[8.0.0]: https://github.com/MetaMask/core/compare/@metamask/transaction-controller@7.1.0...@metamask/transaction-controller@8.0.0
[7.1.0]: https://github.com/MetaMask/core/compare/@metamask/transaction-controller@7.0.0...@metamask/transaction-controller@7.1.0
[7.0.0]: https://github.com/MetaMask/core/compare/@metamask/transaction-controller@6.1.0...@metamask/transaction-controller@7.0.0
[6.1.0]: https://github.com/MetaMask/core/compare/@metamask/transaction-controller@6.0.0...@metamask/transaction-controller@6.1.0
[6.0.0]: https://github.com/MetaMask/core/compare/@metamask/transaction-controller@5.0.0...@metamask/transaction-controller@6.0.0
[5.0.0]: https://github.com/MetaMask/core/compare/@metamask/transaction-controller@4.0.1...@metamask/transaction-controller@5.0.0
[4.0.1]: https://github.com/MetaMask/core/compare/@metamask/transaction-controller@4.0.0...@metamask/transaction-controller@4.0.1
[4.0.0]: https://github.com/MetaMask/core/compare/@metamask/transaction-controller@3.0.0...@metamask/transaction-controller@4.0.0
[3.0.0]: https://github.com/MetaMask/core/compare/@metamask/transaction-controller@2.0.0...@metamask/transaction-controller@3.0.0
[2.0.0]: https://github.com/MetaMask/core/compare/@metamask/transaction-controller@1.0.0...@metamask/transaction-controller@2.0.0
[1.0.0]: https://github.com/MetaMask/core/releases/tag/@metamask/transaction-controller@1.0.0<|MERGE_RESOLUTION|>--- conflicted
+++ resolved
@@ -7,7 +7,6 @@
 
 ## [Unreleased]
 
-<<<<<<< HEAD
 ### Added
 
 - Support atomic batch transactions ([#5306](https://github.com/MetaMask/core/pull/5306))
@@ -28,7 +27,7 @@
 - **BREAKING:** Support atomic batch transactions ([#5306](https://github.com/MetaMask/core/pull/5306))
   - Require `AccountsController:getState` action permission in messenger.
   - Require `RemoteFeatureFlagController:getState` action permission in messenger.
-=======
+
 ## [46.0.0]
 
 ### Added
@@ -41,7 +40,19 @@
 ### Changed
 
 - **BREAKING:** Bump `@metamask/accounts-controller` peer dependency from `^23.0.0` to `^24.0.0` ([#5318](https://github.com/MetaMask/core/pull/5318))
->>>>>>> 0223bedd
+
+## [46.0.0]
+
+### Added
+
+- Adds ability of re-simulating transaction depending on the `isActive` property on `transactionMeta` ([#5189](https://github.com/MetaMask/core/pull/5189))
+  - `isActive` property is expected to set by client.
+  - Re-simulation of transactions will occur every 3 seconds if `isActive` is `true`.
+- Adds `setTransactionActive` function to update the `isActive` property on `transactionMeta`. ([#5189](https://github.com/MetaMask/core/pull/5189))
+
+### Changed
+
+- **BREAKING:** Bump `@metamask/accounts-controller` peer dependency from `^23.0.0` to `^24.0.0` ([#5318](https://github.com/MetaMask/core/pull/5318))
 
 ## [45.1.0]
 
