--- conflicted
+++ resolved
@@ -7,17 +7,15 @@
 
 ## [Unreleased]
 
-<<<<<<< HEAD
 ### Added
 
 - Add sequential batch support when `publishBatchHook` is not defined ([#5762](https://github.com/MetaMask/core/pull/5762))
-=======
+
 ## [55.0.2]
 
 ### Fixed
 
 - Fix type-4 gas estimation ([#5790](https://github.com/MetaMask/core/pull/5790))
->>>>>>> 316b3593
 
 ## [55.0.1]
 
