--- conflicted
+++ resolved
@@ -7,15 +7,13 @@
 
 ## [Unreleased]
 
-<<<<<<< HEAD
 ### Added
 
 - **BREAKING:** Add peer dependency `@metamask/profile-sync-controller`
 - **BREAKING:** Add `profileId`-based rate limiting support for Accounts API calls
   - Use `AuthenticationController:getBearerToken` in order to get a bearer token that gets attached to every request to the Accounts API
-=======
+
 ## [58.1.1]
->>>>>>> 159eae4e
 
 ### Changed
 
