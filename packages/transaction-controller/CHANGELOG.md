# Changelog

All notable changes to this project will be documented in this file.

The format is based on [Keep a Changelog](https://keepachangelog.com/en/1.0.0/),
and this project adheres to [Semantic Versioning](https://semver.org/spec/v2.0.0.html).

## [Unreleased]

<<<<<<< HEAD
### Fixed

- Make implicit peer dependencies explicit ([#4974](https://github.com/MetaMask/core/pull/4974))
  - Add the following packages as peer dependencies of this package to satisfy peer dependency requirements from other dependencies:
    - `@babel/runtime` `^7.0.0` (required by `@metamask/ethjs-provider-http`)
    - `@metamask/eth-block-tracker` `>=9` (required by `@metamask/nonce-tracker`)
  - These dependencies really should be present in projects that consume this package (e.g. MetaMask clients), and this change ensures that they now are.
  - Furthermore, we are assuming that clients already use these dependencies, since otherwise it would be impossible to consume this package in its entirety or even create a working build. Hence, the addition of these peer dependencies is really a formality and should not be breaking.
=======
## [41.0.0]

### Added

- **BREAKING:** Remove global network usage ([#4920](https://github.com/MetaMask/core/pull/4920))
  - Add required `networkClientId` argument to `handleMethodData` method.

### Changed

- **BREAKING:** Remove global network usage ([#4920](https://github.com/MetaMask/core/pull/4920))
  - Require `networkClientId` option in `addTransaction` method.
  - Require `networkClientId` property in `TransactionMeta` type.
  - Change `wipeTransactions` method arguments to optional object containing `address` and `chainId` properties.
  - Require `networkClientId` argument in `estimateGas`, `estimateGasBuffered` and `getNonceLock` methods.

### Removed

- **BREAKING:** Remove global network usage ([#4920](https://github.com/MetaMask/core/pull/4920))
  - Remove the `blockTracker`, `isMultichainEnabled`, `onNetworkStateChange` and `provider` constructor options.
  - Remove `filterToCurrentNetwork` option from `getTransactions` method.
>>>>>>> d1a5dd7a

## [40.1.0]

### Added

- Add `firstTimeInteraction` to transaction meta ([#4895](https://github.com/MetaMask/core/pull/4895))
  - This is a boolean value that indicates whether the transaction is the first time the user has interacted with it.
- Add `isFirstTimeInteractionEnabled` callback constructor option ([#4895](https://github.com/MetaMask/core/pull/4895))
  - This is a function that returns a boolean value indicating whether the first time interaction check should be enabled.

## [40.0.0]

### Changed

- **BREAKING:** Bump `@metamask/accounts-controller` peer dependency from `^19.0.0` to `^20.0.0` ([#4195](https://github.com/MetaMask/core/pull/4956))

## [39.1.0]

### Changed

- Temporarily increase the pending transaction polling rate when polling starts ([#4917](https://github.com/MetaMask/core/pull/4917))
  - Poll every 3 seconds up to ten times, then poll on each new block.

## [39.0.0]

### Changed

- **BREAKING:** Bump peer dependency `@metamask/accounts-controller` from `^18.0.0` to `^19.0.0` ([#4915](https://github.com/MetaMask/core/pull/4915))
- Bump `@metamask/controller-utils` from `^11.4.2` to `^11.4.3` ([#4915](https://github.com/MetaMask/core/pull/4915))

## [38.3.0]

### Added

- Validate gas fee properties to ensure they are valid hexadecimal strings ([#4854](https://github.com/MetaMask/core/pull/4854))

### Fixed

- Fix gas limit estimation on new transactions and via `estimateGas` and `estimateGasBuffered` methods ([#4897](https://github.com/MetaMask/core/pull/4897))

## [38.2.0]

### Added

- Add staking transaction types ([#4874](https://github.com/MetaMask/core/pull/4874))
  - `stakingClaim`
  - `stakingDeposit`
  - `stakingUnstake`

### Changed

- Bump `@metamask/controller-utils` from `^11.4.1` to `^11.4.2` ([#4870](https://github.com/MetaMask/core/pull/4870))
- Bump `@metamask/accounts-controller` from `^18.2.2` to `^18.2.3` ([#4870](https://github.com/MetaMask/core/pull/4870))
- Bump `@metamask/network-controller` from `^22.0.0` to `^22.0.1` ([#4870](https://github.com/MetaMask/core/pull/4870))

## [38.1.0]

### Added

- Automatically re-simulate transactions based on security criteria ([#4792](https://github.com/MetaMask/core/pull/4792))
  - If the security provider marks the transaction as malicious.
  - If the simulated native balance change does not match the `value`.
  - Set new `isUpdatedAfterSecurityCheck` property to `true` if the subsequent simulation response has changed.

### Changed

- Bump `@metamask/eth-json-rpc-provider` from `^4.1.5` to `^4.1.6` ([#4862](https://github.com/MetaMask/core/pull/4862))
- Bump `@metamask/approval-controller` from `^7.1.0` to `^7.1.1` ([#4862](https://github.com/MetaMask/core/pull/4862))
- Bump `@metamask/controller-utils` from `^11.4.0` to `^11.4.1` ([#4862](https://github.com/MetaMask/core/pull/4862))
- Bump `@metamask/base-controller` from `7.0.1` to `^7.0.2` ([#4862](https://github.com/MetaMask/core/pull/4862))

## [38.0.0]

### Changed

- **BREAKING:** Bump `@metamask/gas-fee-controller` peer dependency from `^20.0.0` to `^21.0.0` ([#4810](https://github.com/MetaMask/core/pull/4810))
- **BREAKING:** Bump `@metamask/network-controller` peer dependency from `^21.0.0` to `^22.0.0` ([#4841](https://github.com/MetaMask/core/pull/4841))
- Bump `@metamask/controller-utils` to `^11.4.0` ([#4834](https://github.com/MetaMask/core/pull/4834))
- Bump `@metamask/rpc-errors` to `^7.0.1` ([#4831](https://github.com/MetaMask/core/pull/4831))
- Bump `@metamask/utils` to `^10.0.0` ([#4831](https://github.com/MetaMask/core/pull/4831))

## [37.3.0]

### Added

- Add types for bridge transactions ([#4714](https://github.com/MetaMask/core/pull/4714))

### Changed

- Reduce gas limit fallback from 95% to 35% of the block gas limit on failed gas limit estimations ([#4739](https://github.com/MetaMask/core/pull/4739))

### Fixed

- Use contract ABIs to decode the token balance responses ([#4775](https://github.com/MetaMask/core/pull/4775))

## [37.2.0]

### Added

- Add optional `incomingTransactions.etherscanApiKeysByChainId` constructor property to support API keys in requests to Etherscan ([#4748](https://github.com/MetaMask/core/pull/4748))

### Fixed

- Cleanup transactions only during initialisation ([#4753](https://github.com/MetaMask/core/pull/4753))
- Remove `gasPrice` from requests to `linea_estimateGas` ([#4737](https://github.com/MetaMask/core/pull/4737))

## [37.1.0]

### Added

- Populate `submitHistory` in state when submitting transactions to network ([#4706](https://github.com/MetaMask/core/pull/4706))
- Export `CHAIN_IDS`, `ETHERSCAN_SUPPORTED_NETWORKS` and `SPEED_UP_RATE` constants ([#4706](https://github.com/MetaMask/core/pull/4706))

### Changed

- Make `getPermittedAccounts` constructor callback optional ([#4706](https://github.com/MetaMask/core/pull/4706))
- Bump accounts related packages ([#4713](https://github.com/MetaMask/core/pull/4713)), ([#4728](https://github.com/MetaMask/core/pull/4728))
  - Those packages are now built slightly differently and are part of the [accounts monorepo](https://github.com/MetaMask/accounts).
  - Bump `@metamask/keyring-api` from `^8.1.0` to `^8.1.4`

## [37.0.0]

### Changed

- Remove unapproved transactions during initialisation ([#4658](https://github.com/MetaMask/core/pull/4658))
- Fail approved and signed transactions during initialisation ([#4658](https://github.com/MetaMask/core/pull/4658))
- Remove `TraceContext`, `TraceRequest`, and `TraceCallback` types ([#4655](https://github.com/MetaMask/core/pull/4655))
  - These were moved to `@metamask/controller-utils`.

### Removed

- **BREAKING:** Remove `initApprovals` method ([#4658](https://github.com/MetaMask/core/pull/4658))
- **BREAKING:** Remove `beforeApproveOnInit` hook ([#4658](https://github.com/MetaMask/core/pull/4658))

### Fixed

- Produce and export ESM-compatible TypeScript type declaration files in addition to CommonJS-compatible declaration files ([#4648](https://github.com/MetaMask/core/pull/4648))
  - Previously, this package shipped with only one variant of type declaration
    files, and these files were only CommonJS-compatible, and the `exports`
    field in `package.json` linked to these files. This is an anti-pattern and
    was rightfully flagged by the
    ["Are the Types Wrong?"](https://arethetypeswrong.github.io/) tool as
    ["masquerading as CJS"](https://github.com/arethetypeswrong/arethetypeswrong.github.io/blob/main/docs/problems/FalseCJS.md).
    All of the ATTW checks now pass.
- Remove chunk files ([#4648](https://github.com/MetaMask/core/pull/4648)).
  - Previously, the build tool we used to generate JavaScript files extracted
    common code to "chunk" files. While this was intended to make this package
    more tree-shakeable, it also made debugging more difficult for our
    development teams. These chunk files are no longer present.

## [36.1.0]

### Added

- Add missing `TransactionControllerOptions` type in package-level export ([#4683](https://github.com/MetaMask/core/pull/4683))

## [36.0.0]

### Changed

- **BREAKING:** Bump devDependency and peerDependency `@metamask/network-controller` from `^20.0.0` to `^21.0.0` ([#4651](https://github.com/MetaMask/core/pull/4651))
- **BREAKING:** Bump devDependency and peerDependency `@metamask/gas-fee-controller` from `^19.0.0` to `^20.0.0` ( [#4651](https://github.com/MetaMask/core/pull/4651))
- Bump `@metamask/base-controller` from `^6.0.3` to `^7.0.0` ([#4643](https://github.com/MetaMask/core/pull/4643))
- Bump `@metamask/controller-utils` from `^11.0.2` to `^11.2.0` ([#4639](https://github.com/MetaMask/core/pull/4639), [#4651](https://github.com/MetaMask/core/pull/4651))

## [35.2.0]

### Added

- Add tracing infrastructure ([#4575](https://github.com/MetaMask/core/pull/4575))
  - Add optional `trace` callback to constructor.
  - Add optional `traceContext` option to `addTransaction` method.
  - Add initial tracing of transaction lifecycle.

### Changed

- Bump `@metamask/base-controller` from `^6.0.2` to `^6.0.3` ([#4625](https://github.com/MetaMask/core/pull/4625))
- Bump `@metamask/network-controller` from `^20.1.0` to `^20.2.0` ([#4618](https://github.com/MetaMask/core/pull/4618))
- Bump `@metamask/eth-json-rpc-provider` from `^4.1.2` to `^4.1.3` ([#4607](https://github.com/MetaMask/core/pull/4607))

### Removed

- Remove validation of `gasValues` passed to `speedUpTransaction` and `stopTransaction` methods ([#4617](https://github.com/MetaMask/core/pull/4617))

## [35.1.1]

### Changed

- Upgrade TypeScript version from `~5.0.4` to `~5.2.2` ([#4576](https://github.com/MetaMask/core/pull/4576), [#4584](https://github.com/MetaMask/core/pull/4584))

### Fixed

- Fix gaps in transaction validation and async error logging ([#4596](https://github.com/MetaMask/core/pull/4596))
- Upgrade `@metamask/nonce-tracker` from v5 to v6 ([#4591](https://github.com/MetaMask/core/pull/4591))

## [35.1.0]

### Added

- Add `DISPLAYED_TRANSACTION_HISTORY_PATHS` constant, representing the transaction history paths that may be used for display ([#4555](https://github.com/MetaMask/core/pull/4555))
  - This was exported so that it might be used to ensure display logic and internal history logic remains in-sync.
  - Any paths listed here will have their timestamps preserved. Unlisted paths may be compressed by the controller to minimize history size, losing the timestamp.
- Add `MAX_TRANSACTION_HISTORY_LENGTH` constant, representing the expected maximum size of the `history` property for a given transaction ([#4555](https://github.com/MetaMask/core/pull/4555))
  - Note that this is not strictly enforced, the length may exceed this number of all entries are "displayed" entries, but we expect this to be extremely improbable in practice.

### Fixed

- Prevent transaction history from growing endlessly in size ([#4555](https://github.com/MetaMask/core/pull/4555))

## [35.0.1]

### Changed

- **BREAKING:** Bump peerDependency `@metamask/accounts-controller` from `^17.0.0` to `^18.0.0` ([#4548](https://github.com/MetaMask/core/pull/4548))
- Remove `@metamask/accounts-controller`, `@metamask/approval-controller`, `@metamask/gas-fee-controller`, and `@metamask/network-controller` dependencies [#4556](https://github.com/MetaMask/core/pull/4556)
  - These were listed under `peerDependencies` already, so they were redundant as dependencies.
- Upgrade TypeScript version to `~5.0.4` and set `moduleResolution` option to `Node16` ([#3645](https://github.com/MetaMask/core/pull/3645))
- Bump `@metamask/base-controller` from `^6.0.0` to `^6.0.2` ([#4517](https://github.com/MetaMask/core/pull/4517), [#4544](https://github.com/MetaMask/core/pull/4544))
- Bump `@metamask/controller-utils` from `^11.0.0` to `^11.0.2` ([#4517](https://github.com/MetaMask/core/pull/4517), [#4544](https://github.com/MetaMask/core/pull/4544))
- Bump `@metamask/rpc-errors` from `^6.2.1` to `^6.3.1` ([#4516](https://github.com/MetaMask/core/pull/4516))
- Bump `@metamask/utils` from `^8.3.0` to `^9.1.0` ([#4516](https://github.com/MetaMask/core/pull/4516), [#4529](https://github.com/MetaMask/core/pull/4529))

### Fixed

- Fix simulation data parsing logic to avoid failed simulations creating `ApprovalForAll` events ([#4512](https://github.com/MetaMask/core/pull/4512))

## [35.0.0]

### Changed

- **BREAKING:** Bump peerDependency `@metamask/network-controller` to `^20.0.0` ([#4508](https://github.com/MetaMask/core/pull/4508))
- **BREAKING:** Bump peerDependency `@metamask/gas-fee-controller` to `^19.0.0` ([#4508](https://github.com/MetaMask/core/pull/4508))

## [34.0.0]

### Changed

- **BREAKING:** Bump dependency and peer dependency `@metamask/gas-fee-controller` to `^18.0.0` ([#4498](https://github.com/MetaMask/core/pull/4498))
- Bump dependency `@metamask/accounts-controller` to `^17.2.0` ([#4498](https://github.com/MetaMask/core/pull/4498))

## [33.0.1]

### Changed

- Document TransactionStatus enum ([#4380](https://github.com/MetaMask/core/pull/4380))
- Bump `@metamask/accounts-controller` to `^17.1.0` ([#4460](https://github.com/MetaMask/core/pull/4460))

## [33.0.0]

### Changed

- **BREAKING:** The `TransactionController` messenger must now allow the `AccountsController:getSelectedAccount` action ([#4244](https://github.com/MetaMask/core/pull/4244))
- **BREAKING:** `getCurrentAccount` returns an `InternalAccount` instead of a `string` in the `IncomingTransactionHelper` ([#4244](https://github.com/MetaMask/core/pull/4244))
- **BREAKING:** Bump dependency and peer dependency `@metamask/accounts-controller` to `^17.0.0` ([#4413](https://github.com/MetaMask/core/pull/4413))
- Bump `@metamask/eth-snap-keyring` to `^4.3.1` ([#4405](https://github.com/MetaMask/core/pull/4405))
- Bump `@metamask/keyring-api` to `^8.0.0` ([#4405](https://github.com/MetaMask/core/pull/4405))

### Removed

- **BREAKING:** Remove `getSelectedAddress` option from `TransactionController` ([#4244](https://github.com/MetaMask/core/pull/4244))
  - The AccountsController is used to get the currently selected address automatically.

### Fixed

- `MultichainTrackingHelper.getEthQuery` now returns global `ethQuery` with ([#4390](https://github.com/MetaMask/core/pull/4390))
- Support skipping updates to the simulation history for clients with disabled history ([#4349](https://github.com/MetaMask/core/pull/4349))

## [32.0.0]

### Changed

- **BREAKING:** Bump minimum Node version to 18.18 ([#3611](https://github.com/MetaMask/core/pull/3611))
- **BREAKING:** Bump dependency and peer dependency `@metamask/approval-controller` to `^7.0.0` ([#4352](https://github.com/MetaMask/core/pull/4352))
- **BREAKING:** Bump dependency and peer dependency `@metamask/gas-fee-controller` to `^17.0.0` ([#4352](https://github.com/MetaMask/core/pull/4352))
- **BREAKING:** Bump dependency and peer dependency `@metamask/network-controller` to `^19.0.0` ([#4352](https://github.com/MetaMask/core/pull/4352))
- Bump `@metamask/base-controller` to `^6.0.0` ([#4352](https://github.com/MetaMask/core/pull/4352))
- Bump `@metamask/controller-utils` to `^11.0.0` ([#4352](https://github.com/MetaMask/core/pull/4352))

## [31.0.0]

### Changed

- **BREAKING:** Bump dependency and peer dependency `@metamask/approval-controller` to `^6.0.2` ([#4342](https://github.com/MetaMask/core/pull/4342))
- **BREAKING:** Bump dependency and peer dependency `@metamask/gas-fee-controller` to `^16.0.0` ([#4342](https://github.com/MetaMask/core/pull/4342))
- **BREAKING:** Bump dependency and peer dependency `@metamask/network-controller` to `^18.1.3` ([#4342](https://github.com/MetaMask/core/pull/4342))
- Bump `async-mutex` to `^0.5.0` ([#4335](https://github.com/MetaMask/core/pull/4335))
- Bump `@metamask/controller-utils` to `^10.0.0` ([#4342](https://github.com/MetaMask/core/pull/4342))

### Removed

- **BREAKING:** Remove `sign` from `TransactionType` ([#4319](https://github.com/MetaMask/core/pull/4319))
  - This represented an `eth_sign` transaction, but support for that RPC method is being removed, so this is no longer needed.

### Fixed

- Pass an unfrozen transaction to the `afterSign` hook so that it is able to modify the transaction ([#4343](https://github.com/MetaMask/core/pull/4343))

## [30.0.0]

### Fixed

- **BREAKING**: Update from `nonce-tracker@^3.0.0` to `@metamask/nonce-tracker@^5.0.0` to mitigate issue with redundant polling loops in block tracker. ([#4309](https://github.com/MetaMask/core/pull/4309))
  - The constructor now expects the `blockTracker` option being an instance of `@metamask/eth-block-tracker` instead of`eth-block-tracker`.

## [29.1.0]

### Changed

- handle Swap+Send transactions as Swaps transactions sub-category; add typing ([#4298](https://github.com/MetaMask/core/pull/4298))

## [29.0.2]

### Fixed

- fix incorrect token balance changes for simulations of multiple tokens that include an NFT mint ([#4290](https://github.com/MetaMask/core/pull/4290))

## [29.0.1]

### Changed

- Bump `@metamask/gas-fee-controller` to `^15.1.2` ([#4275](https://github.com/MetaMask/core/pull/4275))

### Fixed

- approveTransaction was throwing away the raw signed transaction that signTransaction was adding to the metadata.
  This was causing some transaction with low gas to appear as "failed" when in fact they were still pending. ([#4255](https://github.com/MetaMask/core/pull/4255))

## [29.0.0]

### Added

- Add `estimateGasFee` method ([#4216](https://github.com/MetaMask/core/pull/4216))
  - Add `TestGasFeeFlow` that is activated by optional `testGasFeeFlows` constructor option.
  - Add related types:
    - `FeeMarketGasFeeEstimateForLevel`
    - `FeeMarketGasFeeEstimates`
    - `GasFeeEstimates`
    - `GasFeeEstimateLevel`
    - `GasFeeEstimateType`
    - `GasPriceGasFeeEstimates`
    - `LegacyGasFeeEstimates`

### Changed

- **BREAKING:** Update `GasFeeEstimates` type to support alternate estimate types ([#4216](https://github.com/MetaMask/core/pull/4216))
- Bump `@metamask/base-controller` to `^5.0.2` ([#4232](https://github.com/MetaMask/core/pull/4232))
- Bump `@metamask/approval-controller` to `^6.0.2` ([#4234](https://github.com/MetaMask/core/pull/4234))
- Bump `@metamask/gas-fee-controller` to `^15.1.1` ([#4234](https://github.com/MetaMask/core/pull/4234))

### Removed

- **BREAKING:** Remove `gasFeeControllerEstimateType` property from `mergeGasFeeEstimates` function ([#4216](https://github.com/MetaMask/core/pull/4216))

## [28.1.1]

### Changed

- Bump `@metamask/gas-fee-controller` to ^15.1.0 ([#4220](https://github.com/MetaMask/core/pull/4220))

### Fixed

- Fixed simulating minting NFTs where the nft owner was checked before minting, causing a revert. ([#4217](https://github.com/MetaMask/core/pull/4217))

## [28.1.0]

### Added

- Support retrieval of layer 1 gas fees on Scroll networks ([#4155](https://github.com/MetaMask/core/pull/4155))

## [28.0.0]

### Changed

- **BREAKING:** Change `getLayer1GasFee` arguments to a request object ([#4149](https://github.com/MetaMask/core/pull/4149))

### Fixed

- Fix automatic update of layer 1 gas fee after interval ([#4149](https://github.com/MetaMask/core/pull/4149))

## [27.0.1]

### Fixed

- Include wrapped ERC-20 and legacy ERC-721 tokens in simulation balance changes ([#4122](https://github.com/MetaMask/core/pull/4122))

## [27.0.0]

### Changed

- **BREAKING:** Change `pendingTransactions.isResubmitEnabled` from optional `boolean` to optional callback ([#4113](https://github.com/MetaMask/core/pull/4113))

### Fixed

- Check pending transactions on startup ([#4113](https://github.com/MetaMask/core/pull/4113))

## [26.0.0]

### Added

- Run `OptimismLayer1GasFeeFlow` on Optimism stack based transactions in order to add `layer1GasFee` property to transaction meta. ([#4055](https://github.com/MetaMask/core/pull/4055))
- Add `getLayer1GasFee` method to `TransactionController` to get the layer 1 gas fee for the given transaction params ([#4055](https://github.com/MetaMask/core/pull/4055))
- Add `SimulationErrorCode` enum ([#4106](https://github.com/MetaMask/core/pull/4106))

### Changed

- **BREAKING:** Bump peer dependency `@metamask/gas-fee-controller` to `^15.0.0` ([#4121](https://github.com/MetaMask/core/pull/4121))
- Update `addTransaction` to skip simulation if `requireApproval` is specified as `false` ([#4106](https://github.com/MetaMask/core/pull/4106))
- Provide simulation error code in locally generated errors (under the `code` property) ([#4106](https://github.com/MetaMask/core/pull/4106))
- Add dependency `@ethersproject/contracts` `^5.7.0` ([#4055](https://github.com/MetaMask/core/pull/4055))
- Add dependency `@ethersproject/providers` `^5.7.0` ([#4055](https://github.com/MetaMask/core/pull/4055))
- Bump dependency `@metamask/network-controller` to `^18.1.0` ([#4121](https://github.com/MetaMask/core/pull/4121))

### Removed

- **BREAKING**: Remove `isReverted` property from `SimulationError` type. ([#4106](https://github.com/MetaMask/core/pull/4106))

## [25.3.0]

### Added

- Add support for transactions with type `increaseAllowance` ([#4069](https://github.com/MetaMask/core/pull/4069))
  - Also add "increaseAllowance" to `TransactionType` under `tokenMethodIncreaseAllowance`

### Changed

- Bump `@metamask/metamask-eth-abis` to `^3.1.1` ([#4069](https://github.com/MetaMask/core/pull/4069))

### Fixed

- Provide updated transaction metadata to publish hook ([#4101](https://github.com/MetaMask/core/pull/4101))

## [25.2.1]

### Changed

- Bump `TypeScript` version to `~4.9.5` ([#4084](https://github.com/MetaMask/core/pull/4084))

### Fixed

- Emit finished event for custodial transactions when updating status to `submitted` or `failed` ([#4092](https://github.com/MetaMask/core/pull/4092))

## [25.2.0]

### Added

- Add simulation types ([#4067](https://github.com/MetaMask/core/pull/4067))
  - SimulationBalanceChange
  - SimulationData
  - SimulationError
  - SimulationToken
  - SimulationTokenBalanceChange
  - SimulationTokenStandard

### Changed

- No longer wait for simulation to complete before creating approval request ([#4067](https://github.com/MetaMask/core/pull/4067))
- Automatically update simulation data if transaction parameters are updated ([#4067](https://github.com/MetaMask/core/pull/4067))
- Determine networks supporting simulation dynamically using API ([#4087](https://github.com/MetaMask/core/pull/4087))

## [25.1.0]

### Added

- Support `Layer1GasFeeFlows` and add `layer1GasFee` property to `TransactionMeta` ([#3944](https://github.com/MetaMask/core/pull/3944))

### Fixed

- Fix `types` field in `package.json` ([#4047](https://github.com/MetaMask/core/pull/4047))

## [25.0.0]

### Added

- **BREAKING**: Add ESM build ([#3998](https://github.com/MetaMask/core/pull/3998))
  - It's no longer possible to import files from `./dist` directly.
- Add new types for TransactionController messenger actions ([#3827](https://github.com/MetaMask/core/pull/3827))
  - `TransactionControllerActions`
  - `TransactionControllerGetStateAction`
- Add new types for TransactionController messenger events ([#3827](https://github.com/MetaMask/core/pull/3827))
  - `TransactionControllerEvents`
  - `TransactionControllerIncomingTransactionBlockReceivedEvent`
  - `TransactionControllerPostTransactionBalanceUpdatedEvent`
  - `TransactionControllerSpeedupTransactionAddedEvent`
  - `TransactionControllerStateChangeEvent`
  - `TransactionControllerTransactionApprovedEvent`
  - `TransactionControllerTransactionConfirmedEvent`
  - `TransactionControllerTransactionDroppedEvent`
  - `TransactionControllerTransactionFailedEvent`
  - `TransactionControllerTransactionFinishedEvent`
  - `TransactionControllerTransactionNewSwapApprovalEvent`
  - `TransactionControllerTransactionNewSwapEvent`
  - `TransactionControllerTransactionPublishingSkipped`
  - `TransactionControllerTransactionRejectedEvent`
  - `TransactionControllerTransactionStatusUpdatedEvent`
  - `TransactionControllerTransactionSubmittedEvent`
  - `TransactionControllerUnapprovedTransactionAddedEvent`
- Add optional `simulationData` property to `TransactionMeta` which will be automatically populated ([#4020](https://github.com/MetaMask/core/pull/4020))
- Add optional `isSimulationEnabled` constructor option to dynamically disable simulation ([#4020](https://github.com/MetaMask/core/pull/4020))
- Add support for Linea Sepolia (chain ID `0xe705`) ([#3995](https://github.com/MetaMask/core/pull/3995))

### Changed

- **BREAKING:** Change superclass of TransactionController from BaseController v1 to BaseController v2 ([#3827](https://github.com/MetaMask/core/pull/3827))
  - Instead of accepting three arguments, the constructor now takes a single options argument. All of the existing options that were supported in the second argument are now a part of this options object, including `messenger`; `state` (the previous third argument) is also an option.
- **BREAKING:** Rename `txHistoryLimit` option to `transactionHistoryLimit` ([#3827](https://github.com/MetaMask/core/pull/3827))
- **BREAKING:** Switch some type definitions from `interface` to `type` ([#3827](https://github.com/MetaMask/core/pull/3827))
  - These types are affected:
    - `DappSuggestedGasFees`
    - `Log`
    - `MethodData`
    - `TransactionControllerState` (formerly `TransactionState`)
    - `TransactionParams`
    - `TransactionReceipt`
  - This is a breaking change because type aliases have different behavior from interfaces. Specifically, the `Json` type in `@metamask/utils`, which BaseController v2 controller state must conform to, is not compatible with interfaces.
- **BREAKING:** Align `parsedRegistryMethod` in `MethodData` type with usage ([#3827](https://github.com/MetaMask/core/pull/3827))
  - The type of this is now `{ name: string; args: { type: string }[]; } | { name?: any; args?: any; }`, which is a `Json`-compatible version of a type found in `eth-method-registry`.
- **BREAKING:** Rename `TransactionState` to `TransactionControllerState` ([#3827](https://github.com/MetaMask/core/pull/3827))
  - This change aligns this controller with other MetaMask controllers.
- **BREAKING:** Update allowed events for the `TransactionControllerMessenger` ([#3827](https://github.com/MetaMask/core/pull/3827))
  - The restricted messenger must allow the following events:
    - `TransactionController:incomingTransactionBlockReceived`
    - `TransactionController:postTransactionBalanceUpdated`
    - `TransactionController:speedUpTransactionAdded`
    - `TransactionController:transactionApproved`
    - `TransactionController:transactionConfirmed`
    - `TransactionController:transactionDropped`
    - `TransactionController:transactionFinished`
    - `TransactionController:transactionFinished`
    - `TransactionController:transactionPublishingSkipped`
    - `TransactionController:transactionRejected`
    - `TransactionController:transactionStatusUpdated`
    - `TransactionController:transactionSubmitted`
    - `TransactionController:unapprovedTransactionAdded`
- **BREAKING:** Update `TransactionMeta` type to be compatible with `Json` ([#3827](https://github.com/MetaMask/core/pull/3827))
  - As dictated by BaseController v2, any types that are part of state need to be compatible with the `Json` type from `@metamask/utils`.
- **BREAKING:** Transform `rpc` property on transaction errors so they're JSON-encodable ([#3827](https://github.com/MetaMask/core/pull/3827))
  - This change also results in typing this property as `Json` instead of `unknown`, avoiding a "Type instantiation is excessively deep and possibly infinite" error when resolving the `TransactionControllerState` type.
- **BREAKING:** Bump dependency and peer dependency on `@metamask/approval-controller` to `^6.0.0` ([#4039](https://github.com/MetaMask/core/pull/4039))
- **BREAKING:** Bump dependency and peer dependency on `@metamask/gas-fee-controller` to `^14.0.0` ([#4039](https://github.com/MetaMask/core/pull/4039))
- **BREAKING:** Bump dependency and peer dependency on `@metamask/network-controller` to `^18.0.0` ([#4039](https://github.com/MetaMask/core/pull/4039))
- **BREAKING:** Bump `@metamask/base-controller` to `^5.0.0` ([#4039](https://github.com/MetaMask/core/pull/4039))
  - This version has a number of breaking changes. See the changelog for more.
- Add dependency on `@ethersproject/providers` `^5.7.0` ([#4020](https://github.com/MetaMask/core/pull/4020))
- Bump `@metamask/controller-utils` to `^9.0.0` ([#4039](https://github.com/MetaMask/core/pull/4039))

### Removed

- **BREAKING:** Remove `TransactionConfig` type ([#3827](https://github.com/MetaMask/core/pull/3827))
  - The properties in this type have been absorbed into `TransactionControllerOptions`.
- **BREAKING:** Remove `hub` property from TransactionController ([#3827](https://github.com/MetaMask/core/pull/3827))
  - TransactionController now fully makes use of its messenger object to announce various kinds of activities. Instead of subscribing to an event like this:
    ```
    transactionController.hub.on(eventName, ...)
    ```
    use this:
    ```
    messenger.subscribe('TransactionController:${eventName}', ...)
    ```
  - The complete list of renamed events are:
    - `incomingTransactionBlock` -> `TransactionController:incomingTransactionBlockReceived`
    - `post-transaction-balance-updated` -> `TransactionController:postTransactionBalanceUpdated`
    - `transaction-approved` -> `TransactionController:transactionApproved`
    - `transaction-confirmed` -> `TransactionController:transactionConfirmed`
    - `transaction-dropped` -> `TransactionController:transactionDropped`
    - `transaction-finished` -> `TransactionController:transactionFinished`
    - `transaction-rejected` -> `TransactionController:transactionRejected`
    - `transaction-status-update` -> `TransactionController:transactionStatusUpdated`
    - `transaction-submitted` -> `TransactionController:transactionSubmitted`
    - `unapprovedTransaction` -> `TransactionController:unapprovedTransactionAdded`
  - Some events announced the state of specific transactions. These have been removed. Instead, subscribe to the appropriate generic event and check for a specific transaction ID in your event handler:
    - `${transactionId}:finished` -> `TransactionController:transactionFinished`
    - `${transactionId}:speedup` -> `TransactionController:speedUpTransactionAdded`
    - `${transactionId}:publish-skip` -> `TransactionController:transactionPublishingSkipped`

### Fixed

- Fix various methods so that they no longer update transactions in state directly but only via `update` ([#3827](https://github.com/MetaMask/core/pull/3827))
  - `addTransaction`
  - `confirmExternalTransaction`
  - `speedUpTransaction`
  - `updateCustodialTransaction`
  - `updateSecurityAlertResponse`
  - `updateTransaction`
- Fix `handleMethodData` method to update state with an empty registry object instead of blowing up if registry could be found ([#3827](https://github.com/MetaMask/core/pull/3827))

## [24.0.0]

### Added

- Add `normalizeTransactionParams` method ([#3990](https://github.com/MetaMask/core/pull/3990))

### Changed

- **BREAKING**: Remove support for retrieving transactions via Etherscan for Optimism Goerli; add support for Optimism Sepolia instead ([#3999](https://github.com/MetaMask/core/pull/3999))
- Normalize `data` property into an even length hex string ([#3990](https://github.com/MetaMask/core/pull/3990))
- Bump `@metamask/approval-controller` to `^5.1.3` ([#4007](https://github.com/MetaMask/core/pull/4007))
- Bump `@metamask/controller-utils` to `^8.0.4` ([#4007](https://github.com/MetaMask/core/pull/4007))
- Bump `@metamask/gas-fee-controller` to `^13.0.2` ([#4007](https://github.com/MetaMask/core/pull/4007))
- Bump `@metamask/network-controller` to `^17.2.1` ([#4007](https://github.com/MetaMask/core/pull/4007))

## [23.1.0]

### Added

- Add `gasFeeEstimatesLoaded` property to `TransactionMeta` ([#3948](https://github.com/MetaMask/core/pull/3948))
- Add `gasFeeEstimates` property to `TransactionMeta` to be automatically populated on unapproved transactions ([#3913](https://github.com/MetaMask/core/pull/3913))

### Changed

- Use the `linea_estimateGas` RPC method to provide transaction specific gas fee estimates on Linea networks ([#3913](https://github.com/MetaMask/core/pull/3913))

## [23.0.0]

### Added

- **BREAKING:** Constructor now expects a `getNetworkClientRegistry` callback function ([#3643](https://github.com/MetaMask/core/pull/3643))
- **BREAKING:** Messenger now requires `NetworkController:stateChange` to be an allowed event ([#3643](https://github.com/MetaMask/core/pull/3643))
- **BREAKING:** Messenger now requires `NetworkController:findNetworkClientByChainId` and `NetworkController:getNetworkClientById` actions ([#3643](https://github.com/MetaMask/core/pull/3643))
- Adds a feature flag parameter `isMultichainEnabled` passed via the constructor (and defaulted to false), which when passed a truthy value will enable the controller to submit, process, and track transactions concurrently on multiple networks. ([#3643](https://github.com/MetaMask/core/pull/3643))
- Adds `destroy()` method that stops/removes internal polling and listeners ([#3643](https://github.com/MetaMask/core/pull/3643))
- Adds `stopAllIncomingTransactionPolling()` method that stops polling Etherscan for transaction updates relevant to the currently selected network.
  - When called with the `isMultichainEnabled` feature flag on, also stops polling Etherscan for transaction updates relevant to each currently polled networkClientId. ([#3643](https://github.com/MetaMask/core/pull/3643))
- Exports `PendingTransactionOptions` type ([#3643](https://github.com/MetaMask/core/pull/3643))
- Exports `TransactionControllerOptions` type ([#3643](https://github.com/MetaMask/core/pull/3643))

### Changed

- **BREAKING:** `approveTransactionsWithSameNonce()` now requires `chainId` to be populated in for each TransactionParams that is passed ([#3643](https://github.com/MetaMask/core/pull/3643))
- `addTransaction()` now accepts optional `networkClientId` in its options param which specifies the network client that the transaction will be processed with during its lifecycle if the `isMultichainEnabled` feature flag is on ([#3643](https://github.com/MetaMask/core/pull/3643))
  - when called with the `isMultichainEnabled` feature flag off, passing in a networkClientId will cause an error to be thrown.
- `estimateGas()` now accepts optional networkClientId as its last param which specifies the network client that should be used to estimate the required gas for the given transaction ([#3643](https://github.com/MetaMask/core/pull/3643))
  - when called with the `isMultichainEnabled` feature flag is off, the networkClientId param is ignored and the global network client will be used instead.
- `estimateGasBuffered()` now accepts optional networkClientId as its last param which specifies the network client that should be used to estimate the required gas plus buffer for the given transaction ([#3643](https://github.com/MetaMask/core/pull/3643))
  - when called with the `isMultichainEnabled` feature flag is off, the networkClientId param is ignored and the global network client will be used instead.
- `getNonceLock()` now accepts optional networkClientId as its last param which specifies which the network client's nonceTracker should be used to determine the next nonce. ([#3643](https://github.com/MetaMask/core/pull/3643))
  - When called with the `isMultichainEnabled` feature flag on and with networkClientId specified, this method will also restrict acquiring the next nonce by chainId, i.e. if this method is called with two different networkClientIds on the same chainId, only the first call will return immediately with a lock from its respective nonceTracker with the second call being blocked until the first caller releases its lock
  - When called with `isMultichainEnabled` feature flag off, the networkClientId param is ignored and the global network client will be used instead.
- `startIncomingTransactionPolling()` and `updateIncomingTransactions()` now enforce a 5 second delay between requests per chainId to avoid rate limiting ([#3643](https://github.com/MetaMask/core/pull/3643))
- `TransactionMeta` type now specifies an optional `networkClientId` field ([#3643](https://github.com/MetaMask/core/pull/3643))
- `startIncomingTransactionPolling()` now accepts an optional array of `networkClientIds`. ([#3643](https://github.com/MetaMask/core/pull/3643))
  - When `networkClientIds` is provided and the `isMultichainEnabled` feature flag is on, the controller will start polling Etherscan for transaction updates relevant to the networkClientIds.
  - When `networkClientIds` is provided and the `isMultichainEnabled` feature flag is off, nothing will happen.
  - If `networkClientIds` is empty or not provided, the controller will start polling Etherscan for transaction updates relevant to the currently selected network.
- `stopIncomingTransactionPolling()` now accepts an optional array of `networkClientIds`. ([#3643](https://github.com/MetaMask/core/pull/3643))
  - When `networkClientIds` is provided and the `isMultichainEnabled` feature flag is on, the controller will stop polling Ethercsan for transaction updates relevant to the networkClientIds.
  - When `networkClientIds` is provided and the `isMultichainEnabled` feature flag is off, nothing will happen.
  - If `networkClientIds` is empty or not provided, the controller will stop polling Etherscan for transaction updates relevant to the currently selected network.

## [22.0.0]

### Changed

- **BREAKING:** Add peerDependency on `@babel/runtime` ([#3897](https://github.com/MetaMask/core/pull/3897))
- Throw after publishing a canceled or sped-up transaction if already confirmed ([#3800](https://github.com/MetaMask/core/pull/3800))
- Bump `eth-method-registry` from `^3.0.0` to `^4.0.0` ([#3897](https://github.com/MetaMask/core/pull/3897))
- Bump `@metamask/controller-utils` to `^8.0.3` ([#3915](https://github.com/MetaMask/core/pull/3915))
- Bump `@metamask/gas-fee-controller` to `^13.0.1` ([#3915](https://github.com/MetaMask/core/pull/3915))

### Removed

- **BREAKING:** Remove `cancelMultiplier` and `speedUpMultiplier` constructor options as both values are now fixed at `1.1`. ([#3909](https://github.com/MetaMask/core/pull/3909))

### Fixed

- Remove implicit peerDependency on `babel-runtime` ([#3897](https://github.com/MetaMask/core/pull/3897))

## [21.2.0]

### Added

- Add optional `publish` hook to support custom logic instead of submission to the RPC provider ([#3883](https://github.com/MetaMask/core/pull/3883))
- Add `hasNonce` option to `approveTransactionsWithSameNonce` method ([#3883](https://github.com/MetaMask/core/pull/3883))

## [21.1.0]

### Added

- Add `abortTransactionSigning` method ([#3870](https://github.com/MetaMask/core/pull/3870))

## [21.0.1]

### Fixed

- Resolves transaction custodian promise when setting transaction status to `submitted` or `failed` ([#3845](https://github.com/MetaMask/core/pull/3845))
- Fix normalizer ensuring property `type` is always present in `TransactionParams` ([#3817](https://github.com/MetaMask/core/pull/3817))

## [21.0.0]

### Changed

- **BREAKING:** Bump `@metamask/approval-controller` peer dependency to `^5.1.2` ([#3821](https://github.com/MetaMask/core/pull/3821))
- **BREAKING:** Bump `@metamask/gas-fee-controller` peer dependency to `^13.0.0` ([#3821](https://github.com/MetaMask/core/pull/3821))
- **BREAKING:** Bump `@metamask/network-controller` peer dependency to `^17.2.0` ([#3821](https://github.com/MetaMask/core/pull/3821))
- Bump `@metamask/base-controller` to `^4.1.1` ([#3821](https://github.com/MetaMask/core/pull/3821))
- Bump `@metamask/controller-utils` to `^8.0.2` ([#3821](https://github.com/MetaMask/core/pull/3821))

## [20.0.0]

### Changed

- **BREAKING:** Change type of `destinationTokenDecimals` property in `TransactionMeta` to `number` ([#3749](https://github.com/MetaMask/core/pull/3749))

### Fixed

- Handle missing current account in incoming transactions ([#3741](https://github.com/MetaMask/core/pull/3741))

## [19.0.1]

### Changed

- Bump `eth-method-registry` from `^1.1.0` to `^3.0.0` ([#3688](https://github.com/MetaMask/core/pull/3688))

## [19.0.0]

### Changed

- **BREAKING:** Bump `@metamask/approval-controller` dependency and peer dependency from `^5.1.0` to `^5.1.1` ([#3695](https://github.com/MetaMask/core/pull/3695))
- **BREAKING:** Bump `@metamask/gas-fee-controller` dependency and peer dependency from `^11.0.0` to `^12.0.0` ([#3695](https://github.com/MetaMask/core/pull/3695))
- **BREAKING:** Bump `@metamask/network-controller` dependency and peer dependency from `^17.0.0` to `^17.1.0` ([#3695](https://github.com/MetaMask/core/pull/3695))
- Bump `@metamask/base-controller` to `^4.0.1` ([#3695](https://github.com/MetaMask/core/pull/3695))
- Bump `@metamask/controller-utils` to `^8.0.1` ([#3695](https://github.com/MetaMask/core/pull/3695))

### Fixed

- Use estimate gas instead of fixed gas (21k) when a contract is deployed and the gas is not specified ([#3694](https://github.com/MetaMask/core/pull/3694))

## [18.3.1]

### Fixed

- Fix incorrect transaction statuses ([#3676](https://github.com/MetaMask/core/pull/3676))
  - Fix `dropped` status detection by ignoring transactions on other chains.
  - Start polling if network changes and associated transactions are pending.
  - Record `r`, `s`, and `v` values even if zero.
  - Only fail transactions if receipt `status` is explicitly `0x0`.
- Fix incoming transactions on Linea Goerli ([#3674](https://github.com/MetaMask/core/pull/3674))

## [18.3.0]

### Added

- Add optional `getExternalPendingTransactions` callback argument to constructor ([#3587](https://github.com/MetaMask/core/pull/3587))

## [18.2.0]

### Added

- Add the `customNonceValue` property to the transaction metadata ([#3579](https://github.com/MetaMask/core/pull/3579))

### Changed

- Update transaction metadata after approval if the approval result includes the `value.txMeta` property ([#3579](https://github.com/MetaMask/core/pull/3579))
- Add `type` property to all incoming transactions ([#3579](https://github.com/MetaMask/core/pull/3579))

## [18.1.0]

### Added

- Add `cancelMultiplier` and `speedUpMultiplier` constructor arguments to optionally override the default multipliers of `1.5` and `1.1` respectively ([#2678](https://github.com/MetaMask/core/pull/2678))

### Changed

- Populate the `preTxBalance` property before publishing transactions with the `swap` type ([#2678](https://github.com/MetaMask/core/pull/2678))
- Change the status of transactions with matching nonces to `dropped` when confirming a transaction ([#2678](https://github.com/MetaMask/core/pull/2678))

## [18.0.0]

### Added

- Add `updateEditableParams` method ([#2056](https://github.com/MetaMask/core/pull/2056))
- Add `initApprovals` method to trigger the approval flow for any pending transactions during initialisation ([#2056](https://github.com/MetaMask/core/pull/2056))
- Add `getTransactions` method to search transactions using the given criteria and options ([#2056](https://github.com/MetaMask/core/pull/2056))

### Changed

- **BREAKING:** Bump `@metamask/base-controller` to ^4.0.0 ([#2063](https://github.com/MetaMask/core/pull/2063))
  - This is breaking because the type of the `messenger` has backward-incompatible changes. See the changelog for this package for more.
- **BREAKING:** Add `finished` and `publish-skip` events to `Events` type
- **BREAKING:** Update `TransactionReceipt` type so `transactionIndex` is now a string rather than a number ([#2063](https://github.com/MetaMask/core/pull/2063))
- Bump `nonce-tracker` to ^3.0.0 ([#2040](https://github.com/MetaMask/core/pull/2040))
- The controller now emits a `transaction-status-update` event each time the status of a transaction changes (e.g. submitted, rejected, etc.) ([#2027](https://github.com/MetaMask/core/pull/2027))
- Make `getCurrentAccountEIP1559Compatibility` constructor parameter optional ([#2056](https://github.com/MetaMask/core/pull/2056))
- Normalize the gas values provided to the `speedUpTransaction` and `stopTransaction` methods ([#2056](https://github.com/MetaMask/core/pull/2056))
- Persist any property changes performed by the `afterSign` hook ([#2056](https://github.com/MetaMask/core/pull/2056))
- Report success to the approver if publishing is skipped by the `beforePublish` hook ([#2056](https://github.com/MetaMask/core/pull/2056))
- Update `postTxBalance` after all swap transactions ([#2056](https://github.com/MetaMask/core/pull/2056))
- Bump `@metamask/approval-controller` to ^5.0.0 ([#2063](https://github.com/MetaMask/core/pull/2063))
- Bump `@metamask/controller-utils` to ^6.0.0 ([#2063](https://github.com/MetaMask/core/pull/2063))
- Bump `@metamask/gas-fee-controller` to ^11.0.0 ([#2063](https://github.com/MetaMask/core/pull/2063))
- Bump `@metamask/network-controller` to ^17.0.0 ([#2063](https://github.com/MetaMask/core/pull/2063))

## [17.0.0]

### Added

- **BREAKING:** Add additional support swaps support ([#1877](https://github.com/MetaMask/core/pull/1877))
  - Swap transaction updates can be prevented by setting `disableSwaps` as `true`. If not set it will default to `false`.
  - If `disableSwaps` is `false` or not set, then the `createSwapsTransaction` callback MUST be defined.
- Add optional hooks to support alternate flows ([#1787](https://github.com/MetaMask/core/pull/1787))
  - Add the `getAdditionalSignArguments` hook to provide additional arguments when signing.
  - Add the `beforeApproveOnInit` hook to execute additional logic before starting an approval flow for a transaction during initialization. Return `false` to skip the transaction.
  - Add the `afterSign` hook to execute additional logic after signing a transaction. Return `false` to not change the `status` to `signed`.
  - Add the `beforePublish` hook to execute additional logic before publishing a transaction. Return `false` to prevent the transaction being submitted.
- Add additional persisted transaction support during initialization and on network change ([#1916](https://github.com/MetaMask/core/pull/1916))
  - Initialise approvals for unapproved transactions on the current network.
  - Add missing gas values for unapproved transactions on the current network.
  - Submit any approved transactions on the current network.
- Support saved gas fees ([#1966](https://github.com/MetaMask/core/pull/1966))
  - Add optional `getSavedGasFees` callback to constructor.
- Add `updateCustodialTransaction` method to update custodial transactions ([#2018](https://github.com/MetaMask/core/pull/2018))
- Add `accessList` to txParam types ([#2016](https://github.com/MetaMask/core/pull/2016))
- Add `estimateGasBuffered` method to estimate gas and apply a specific buffer multiplier ([#2021](https://github.com/MetaMask/core/pull/2021))
- Add `updateSecurityAlertResponse` method ([#1985](https://github.com/MetaMask/core/pull/1985))
- Add gas values validation ([#1978](https://github.com/MetaMask/core/pull/1978))
- Add `approveTransactionsWithSameNonce` method ([#1961](https://github.com/MetaMask/core/pull/1961))
- Add `clearUnapprovedTransactions` method ([#1979](https://github.com/MetaMask/core/pull/1979))
- Add `updatePreviousGasParams` method ([#1943](https://github.com/MetaMask/core/pull/1943))
- Emit additional events to support metrics in the clients ([#1894](https://github.com/MetaMask/core/pull/1894))
- Populate the `firstRetryBlockNumber`, `retryCount`, and `warning` properties in the transaction metadata. ([#1896](https://github.com/MetaMask/core/pull/1896))

### Changed

- **BREAKING:** Pending transactions are now automatically resubmitted. ([#1896](https://github.com/MetaMask/core/pull/1896))
  - This can be disabled by setting the new `pendingTransactions.isResubmitEnabled` constructor option to `false`.
- **BREAKING:** Bump dependency and peer dependency on `@metamask/network-controller` to ^16.0.0
- Persist specific error properties in core transaction metadata ([#1915](https://github.com/MetaMask/core/pull/1915))
  - Create `TransactionError` type with explicit properties.
- Align core transaction error messages with extension ([#1980](https://github.com/MetaMask/core/pull/1980))
  - Catch of the `initApprovals` method to skip logging when the error is `userRejectedRequest`.
- Create an additional transaction metadata entry when calling `stopTransaction` ([#1998](https://github.com/MetaMask/core/pull/1998))
- Bump dependency `@metamask/eth-query` from ^3.0.1 to ^4.0.0 ([#2028](https://github.com/MetaMask/core/pull/2028))
- Bump dependency and peer dependency on `@metamask/gas-fee-controller` to ^10.0.1
- Bump @metamask/utils from 8.1.0 to 8.2.0 ([#1957](https://github.com/MetaMask/core/pull/1957))

## [16.0.0]

### Changed

- **BREAKING:** Bump dependency and peer dependency on `@metamask/gas-fee-controller` to ^10.0.0
- Bump dependency and peer dependency on `@metamask/network-controller` to ^15.1.0

## [15.0.0]

### Changed

- **BREAKING:** Bump dependency and peer dependency on `@metamask/network-controller` to ^15.0.0
- Bump dependency on `@metamask/rpc-errors` to ^6.1.0 ([#1653](https://github.com/MetaMask/core/pull/1653))
- Bump dependency and peer dependency on `@metamask/approval-controller` to ^4.0.1

## [14.0.0]

### Added

- **BREAKING:** Add required `getPermittedAccounts` argument to constructor, used to validate `from` addresses ([#1722](https://github.com/MetaMask/core/pull/1722))
- Add `securityProviderRequest` option to constructor ([#1725](https://github.com/MetaMask/core/pull/1725))
- Add `method` option to `addTransaction` method ([#1725](https://github.com/MetaMask/core/pull/1725))
- Add `securityProviderRequest` property to TransactionMetaBase ([#1725](https://github.com/MetaMask/core/pull/1725))
- Add SecurityProviderRequest type ([#1725](https://github.com/MetaMask/core/pull/1725))
- Update `addTransaction` to set `securityProviderRequest` on transaction metadata when requested to do so ([#1725](https://github.com/MetaMask/core/pull/1725))
- Update `txParams` validation to validate `chainId` ([#1723](https://github.com/MetaMask/core/pull/1723))
- Update `addTransaction` to ensure allowed `from` address when `origin` is specified ([#1722](https://github.com/MetaMask/core/pull/1722))

### Changed

- Bump dependency on `@metamask/utils` to ^8.1.0 ([#1639](https://github.com/MetaMask/core/pull/1639))
- Bump dependency and peer dependency on `@metamask/approval-controller` to ^4.0.0
- Bump dependency on `@metamask/base-controller` to ^3.2.3
- Bump dependency on `@metamask/controller-utils` to ^5.0.2
- Bump dependency and peer dependency on `@metamask/network-controller` to ^14.0.0

### Removed

- **BREAKING:** Remove `interval` config option ([#1746](https://github.com/MetaMask/core/pull/1746))
  - The block tracker (which has its own interval) is now used to poll for pending transactions instead.
- **BREAKING:** Remove `poll` method ([#1746](https://github.com/MetaMask/core/pull/1746))
  - The block tracker is assumed to be running, TransactionController does not offer a way to stop it.
- **BREAKING:** Remove `queryTransactionStatuses` method ([#1746](https://github.com/MetaMask/core/pull/1746))
  - This functionality has been moved to a private interface and there is no way to use it externally.

## [13.0.0]

### Changed

- **BREAKING**: Add required `getCurrentAccountEIP1559Compatibility` and `getCurrentNetworkEIP1559Compatibility` callback arguments to constructor ([#1693](https://github.com/MetaMask/core/pull/1693))
- Update `validateTxParams` to throw standardised errors using the `@metamask/rpc-errors` package ([#1690](https://github.com/MetaMask/core/pull/1690))
  - The dependency `eth-rpc-errors` has been replaced by `@metamask/rpc-errors`
- Preserve `type` transaction parameter for legacy transactions ([#1713](https://github.com/MetaMask/core/pull/1713))
- Update TypeScript to v4.8.x ([#1718](https://github.com/MetaMask/core/pull/1718))

## [12.0.0]

### Changed

- **BREAKING**: Use only `chainId` to determine if a transaction belongs to the current network ([#1633](https://github.com/MetaMask/core/pull/1633))
  - No longer uses `networkID` as a fallback if `chainId` is missing
- **BREAKING**: Change `TransactionMeta.chainId` to be required ([#1633](https://github.com/MetaMask/core/pull/1633))
- **BREAKING**: Bump peer dependency on `@metamask/network-controller` to ^13.0.0 ([#1633](https://github.com/MetaMask/core/pull/1633))
- Update `TransactionMeta.networkID` as deprecated ([#1633](https://github.com/MetaMask/core/pull/1633))
- Change `TransactionMeta.networkID` to be readonly ([#1633](https://github.com/MetaMask/core/pull/1633))
- Bump dependency on `@metamask/controller-utils` to ^5.0.0 ([#1633](https://github.com/MetaMask/core/pull/1633))

### Removed

- Remove `networkId` param from `RemoteTransactionSource.isSupportedNetwork()` interface ([#1633](https://github.com/MetaMask/core/pull/1633))
- Remove `currentNetworkId` property from `RemoteTransactionSourceRequest` ([#1633](https://github.com/MetaMask/core/pull/1633))

## [11.1.0]

### Added

- Add `type` property to the transaction metadata ([#1670](https://github.com/MetaMask/core/pull/1670))

## [11.0.0]

### Added

- Add optional `getLastBlockVariations` method to `RemoteTransactionSource` type ([#1668](https://github.com/MetaMask/core/pull/1668))
- Add `updateTransactionGasFees` method to `TransactionController` ([#1674](https://github.com/MetaMask/core/pull/1674))
- Add `r`, `s` and `v` properties to the transaction metadata ([#1664](https://github.com/MetaMask/core/pull/1664))
- Add `sendFlowHistory` property to the transaction metadata ([#1665](https://github.com/MetaMask/core/pull/1665))
- Add `updateTransactionSendFlowHistory` method to `TransactionController` ([#1665](https://github.com/MetaMask/core/pull/1665))
- Add `originalGasEstimate` property to the transaction metadata ([#1656](https://github.com/MetaMask/core/pull/1656))
- Add `incomingTransactions.queryEntireHistory` constructor option ([#1652](https://github.com/MetaMask/core/pull/1652))

### Changed

- **BREAKING**: Remove `apiKey` property from `RemoteTransactionSourceRequest` type ([#1668](https://github.com/MetaMask/core/pull/1668))
- **BREAKING**: Remove unused `FetchAllOptions` type from `TransactionController` ([#1668](https://github.com/MetaMask/core/pull/1668))
- **BREAKING**: Remove `incomingTransactions.apiKey` constructor option ([#1668](https://github.com/MetaMask/core/pull/1668))
- **BREAKING**: Rename the `transaction` object to `txParams` in the transaction metadata ([#1651](https://github.com/MetaMask/core/pull/1651))
- **BREAKING**: Add `disableHistory` constructor option ([#1657](https://github.com/MetaMask/core/pull/1657))
  - Defaults to `false` but will increase state size considerably unless disabled
- **BREAKING**: Add `disableSendFlowHistory` constructor option ([#1665](https://github.com/MetaMask/core/pull/1665))
  - Defaults to `false` but will increase state size considerably unless disabled
- **BREAKING**: Rename the `transactionHash` property to `hash` in the transaction metadata

### Fixed

- Fix the sorting of incoming and updated transactions ([#1652](https://github.com/MetaMask/core/pull/1652))
- Prevent rate limit errors when `incomingTransactions.includeTokenTransfers` is `true` by by alternating Etherscan request types on each update ([#1668](https://github.com/MetaMask/core/pull/1668))

## [10.0.0]

### Added

- Add `submittedTime` to the transaction metadata ([#1645](https://github.com/MetaMask/core/pull/1645))
- Add optional `actionId` argument to `addTransaction` and `speedUpTransaction` to prevent duplicate requests ([#1582](https://github.com/MetaMask/core/pull/1582))
- Add `confirmExternalTransaction` method ([#1625](https://github.com/MetaMask/core/pull/1625))

### Changed

- **BREAKING**: Rename `rawTransaction` to `rawTx` in the transaction metadata ([#1624](https://github.com/MetaMask/core/pull/1624))

## [9.2.0]

### Added

- Persist `estimatedBaseFee` in `stopTransaction` and `speedUpTransaction` ([#1621](https://github.com/MetaMask/core/pull/1621))
- Add `securityAlertResponse` to `addTransaction` `opts` argument ([#1636](https://github.com/MetaMask/core/pull/1636))

## [9.1.0]

### Added

- Add `blockTimestamp` to `TransactionMetaBase` type ([#1616](https://github.com/MetaMask/core/pull/1616))
- Update `queryTransactionStatuses` to populate `blockTimestamp` on each transaction when it is verified ([#1616](https://github.com/MetaMask/core/pull/1616))

### Changed

- Bump dependency and peer dependency on `@metamask/approval-controller` to ^3.5.1
- Bump dependency on `@metamask/base-controller` to ^3.2.1
- Bump dependency on `@metamask/controller-utils` to ^4.3.2
- Bump dependency and peer dependency on `@metamask/network-controller` to ^12.1.2

## [9.0.0]

### Added

- Add `baseFeePerGas` to transaction metadata ([#1590](https://github.com/MetaMask/core/pull/1590))
- Add `txReceipt` to transaction metadata ([#1592](https://github.com/MetaMask/core/pull/1592))
- Add `initApprovals` method to generate approval requests from unapproved transactions ([#1575](https://github.com/MetaMask/core/pull/1575))
- Add `dappSuggestedGasFees` to transaction metadata ([#1617](https://github.com/MetaMask/core/pull/1617))
- Add optional `incomingTransactions` constructor arguments ([#1579](https://github.com/MetaMask/core/pull/1579))
  - `apiKey`
  - `includeTokenTransfers`
  - `isEnabled`
  - `updateTransactions`
- Add incoming transaction methods ([#1579](https://github.com/MetaMask/core/pull/1579))
  - `startIncomingTransactionPolling`
  - `stopIncomingTransactionPolling`
  - `updateIncomingTransactions`
- Add `requireApproval` option to `addTransaction` method options ([#1580](https://github.com/MetaMask/core/pull/1580))
- Add `address` argument to `wipeTransactions` method ([#1573](https://github.com/MetaMask/core/pull/1573))

### Changed

- **BREAKING**: Add required `getSelectedAddress` callback argument to constructor ([#1579](https://github.com/MetaMask/core/pull/1579))
- **BREAKING**: Add `isSupportedNetwork` method to `RemoteTransactionSource` interface ([#1579](https://github.com/MetaMask/core/pull/1579))
- **BREAKING**: Move all but first argument to options bag in `addTransaction` method ([#1576](https://github.com/MetaMask/core/pull/1576))
- **BREAKING**: Update properties of `RemoteTransactionSourceRequest` type ([#1579](https://github.com/MetaMask/core/pull/1579))
  - The `fromBlock` property has changed from `string` to `number`
  - The `networkType` property has been removed
  - This type is intended mainly for internal use, so it's likely this change doesn't affect most projects

### Removed

- **BREAKING**: Remove `fetchAll` method ([#1579](https://github.com/MetaMask/core/pull/1579))
  - This method was used to fetch transaction history from Etherscan
  - This is now handled automatically by the controller on each new block, if polling is enabled
  - Polling can be enabled or disabled by calling `startIncomingTransactionPolling` or `stopIncomingTransactionPolling` respectively
  - An immediate update can be requested by calling `updateIncomingTransactions`
  - The new constructor parameter `incomingTransactions.isEnabled` acts as an override to disable this functionality based on a client preference for example
- **BREAKING**: Remove `prepareUnsignedEthTx` and `getCommonConfiguration` methods ([#1581](https://github.com/MetaMask/core/pull/1581))
  - These methods were intended mainly for internal use, so it's likely this change doesn't affect most projects

## [8.0.1]

### Changed

- Replace `eth-query` ^2.1.2 with `@metamask/eth-query` ^3.0.1 ([#1546](https://github.com/MetaMask/core/pull/1546))

## [8.0.0]

### Changed

- **BREAKING**: Change `babel-runtime` from a `dependency` to a `peerDependency` ([#1504](https://github.com/MetaMask/core/pull/1504))
- Update `@metamask/utils` to `^6.2.0` ([#1514](https://github.com/MetaMask/core/pull/1514))

## [7.1.0]

### Added

- Expose `HARDFORK` constant ([#1423](https://github.com/MetaMask/core/pull/1423))
- Add support for transactions on Linea networks ([#1423](https://github.com/MetaMask/core/pull/1423))

## [7.0.0]

### Changed

- **BREAKING**: Change the approveTransaction and cancelTransaction methods to private ([#1435](https://github.com/MetaMask/core/pull/1435))
  - Consumers should migrate from use of these methods to use of `processApproval`.
- Update the TransactionController to await the approval request promise before automatically performing the relevant logic, either signing and submitting the transaction, or cancelling it ([#1435](https://github.com/MetaMask/core/pull/1435))

## [6.1.0]

### Changed

- Relax types of `provider` and `blockTracker` options ([#1443](https://github.com/MetaMask/core/pull/1443))
  - The types used to require proxy versions of Provider and BlockTracker. Now they just require the non-proxy versions, which are a strict subset of the proxied versions.

## [6.0.0]

### Added

- Update transaction controller to automatically initiate, finalize, and cancel approval requests as transactions move through states ([#1241](https://github.com/MetaMask/core/pull/1241))
  - The `ApprovalController:addRequest` action will be called when a new transaction is initiated
  - The `ApprovalController:rejectRequest` action will be called if a transaction fails
  - The `ApprovalController:acceptRequest` action will be called when a transaction is approved

### Changed

- **BREAKING:** Bump to Node 16 ([#1262](https://github.com/MetaMask/core/pull/1262))
- **BREAKING:** Update `@metamask/network-controller` dependency and peer dependency ([#1367](https://github.com/MetaMask/core/pull/1367))
  - This affects the `getNetworkState` and `onNetworkStateChange` constructor parameters
- **BREAKING:** Change format of chain ID in state to `Hex` ([#1367](https://github.com/MetaMask/core/pull/1367))
  - The `chainId` property of the `Transaction` type has been changed from `number` to `Hex`
  - The `chainId` property of the `TransactionMeta` type has been changed from a decimal `string` to `Hex`, and the `transaction` property has been updated along with the `Transaction` type (as described above).
  - The state property `transactions` is an array of `TransactionMeta` objects, so it has changed according to the description above.
    - This requires a state migration: each entry should have the `chainId` property converted from a decimal `string` to `Hex`, and the `transaction.chainId` property changed from `number` to `Hex`.
  - The `addTransaction` and `estimateGas` methods now expect the first parameter (`transaction`) to use type `Hex` for the `chainId` property.
  - The `updateTransaction` method now expects the `transactionMeta` parameter to use type `Hex` for the `chainId` property (and for the nested `transaction.chainId` property)
- **BREAKING:** Add `messenger` as required constructor parameter ([#1241](https://github.com/MetaMask/core/pull/1241))
- **BREAKING:** Add `@metamask/approval-controller` as a dependency and peer dependency ([#1241](https://github.com/MetaMask/core/pull/1241), [#1393](https://github.com/MetaMask/core/pull/1393))
- Add `@metamask/utils` dependency ([#1367](https://github.com/MetaMask/core/pull/1367))

### Fixed

- Fix inaccurate hard-coded `chainId` on incoming token transactions ([#1366](https://github.com/MetaMask/core/pull/1366))

## [5.0.0]

### Changed

- **BREAKING**: peerDeps: @metamask/network-controller@6.0.0->8.0.0 ([#1196](https://github.com/MetaMask/core/pull/1196))
- deps: eth-rpc-errors@4.0.0->4.0.2 ([#1215](https://github.com/MetaMask/core/pull/1215))
- Add nonce tracker to transactions controller ([#1147](https://github.com/MetaMask/core/pull/1147))
  - Previously this controller would get the next nonce by calling `eth_getTransactionCount` with a block reference of `pending`. The next nonce would then be returned from our middleware (within `web3-provider-engine`).
  - Instead we're now using the nonce tracker to get the next nonce, dropping our reliance on this `eth_getTransactionCount` middleware. This will let us drop that middleware in a future update without impacting the transaction controller.
  - This should result in no functional changes, except that the nonce middleware is no longer required.

## [4.0.1]

### Changed

- Use `NetworkType` enum for chain configuration ([#1132](https://github.com/MetaMask/core/pull/1132))

## [4.0.0]

### Removed

- **BREAKING:** Remove `isomorphic-fetch` ([#1106](https://github.com/MetaMask/controllers/pull/1106))
  - Consumers must now import `isomorphic-fetch` or another polyfill themselves if they are running in an environment without `fetch`

## [3.0.0]

### Added

- Add Etherscan API support for Sepolia and Goerli ([#1041](https://github.com/MetaMask/controllers/pull/1041))
- Export `isEIP1559Transaction` function from package ([#1058](https://github.com/MetaMask/controllers/pull/1058))

### Changed

- **BREAKING**: Drop Etherscan API support for Ropsten, Rinkeby, and Kovan ([#1041](https://github.com/MetaMask/controllers/pull/1041))
- Rename this repository to `core` ([#1031](https://github.com/MetaMask/controllers/pull/1031))
- Update `@metamask/controller-utils` package ([#1041](https://github.com/MetaMask/controllers/pull/1041))

## [2.0.0]

### Changed

- **BREAKING:** Update `getNetworkState` constructor option to take an object with `providerConfig` property rather than `providerConfig` ([#995](https://github.com/MetaMask/core/pull/995))
- Relax dependency on `@metamask/base-controller`, `@metamask/controller-utils`, and `@metamask/network-controller` (use `^` instead of `~`) ([#998](https://github.com/MetaMask/core/pull/998))

## [1.0.0]

### Added

- Initial release

  - As a result of converting our shared controllers repo into a monorepo ([#831](https://github.com/MetaMask/core/pull/831)), we've created this package from select parts of [`@metamask/controllers` v33.0.0](https://github.com/MetaMask/core/tree/v33.0.0), namely:

    - Everything in `src/transaction`
    - Transaction-related functions from `src/util.ts` and accompanying tests

    All changes listed after this point were applied to this package following the monorepo conversion.

[Unreleased]: https://github.com/MetaMask/core/compare/@metamask/transaction-controller@41.0.0...HEAD
[41.0.0]: https://github.com/MetaMask/core/compare/@metamask/transaction-controller@40.1.0...@metamask/transaction-controller@41.0.0
[40.1.0]: https://github.com/MetaMask/core/compare/@metamask/transaction-controller@40.0.0...@metamask/transaction-controller@40.1.0
[40.0.0]: https://github.com/MetaMask/core/compare/@metamask/transaction-controller@39.1.0...@metamask/transaction-controller@40.0.0
[39.1.0]: https://github.com/MetaMask/core/compare/@metamask/transaction-controller@39.0.0...@metamask/transaction-controller@39.1.0
[39.0.0]: https://github.com/MetaMask/core/compare/@metamask/transaction-controller@38.3.0...@metamask/transaction-controller@39.0.0
[38.3.0]: https://github.com/MetaMask/core/compare/@metamask/transaction-controller@38.2.0...@metamask/transaction-controller@38.3.0
[38.2.0]: https://github.com/MetaMask/core/compare/@metamask/transaction-controller@38.1.0...@metamask/transaction-controller@38.2.0
[38.1.0]: https://github.com/MetaMask/core/compare/@metamask/transaction-controller@38.0.0...@metamask/transaction-controller@38.1.0
[38.0.0]: https://github.com/MetaMask/core/compare/@metamask/transaction-controller@37.3.0...@metamask/transaction-controller@38.0.0
[37.3.0]: https://github.com/MetaMask/core/compare/@metamask/transaction-controller@37.2.0...@metamask/transaction-controller@37.3.0
[37.2.0]: https://github.com/MetaMask/core/compare/@metamask/transaction-controller@37.1.0...@metamask/transaction-controller@37.2.0
[37.1.0]: https://github.com/MetaMask/core/compare/@metamask/transaction-controller@37.0.0...@metamask/transaction-controller@37.1.0
[37.0.0]: https://github.com/MetaMask/core/compare/@metamask/transaction-controller@36.1.0...@metamask/transaction-controller@37.0.0
[36.1.0]: https://github.com/MetaMask/core/compare/@metamask/transaction-controller@36.0.0...@metamask/transaction-controller@36.1.0
[36.0.0]: https://github.com/MetaMask/core/compare/@metamask/transaction-controller@35.2.0...@metamask/transaction-controller@36.0.0
[35.2.0]: https://github.com/MetaMask/core/compare/@metamask/transaction-controller@35.1.1...@metamask/transaction-controller@35.2.0
[35.1.1]: https://github.com/MetaMask/core/compare/@metamask/transaction-controller@35.1.0...@metamask/transaction-controller@35.1.1
[35.1.0]: https://github.com/MetaMask/core/compare/@metamask/transaction-controller@35.0.1...@metamask/transaction-controller@35.1.0
[35.0.1]: https://github.com/MetaMask/core/compare/@metamask/transaction-controller@35.0.0...@metamask/transaction-controller@35.0.1
[35.0.0]: https://github.com/MetaMask/core/compare/@metamask/transaction-controller@34.0.0...@metamask/transaction-controller@35.0.0
[34.0.0]: https://github.com/MetaMask/core/compare/@metamask/transaction-controller@33.0.1...@metamask/transaction-controller@34.0.0
[33.0.1]: https://github.com/MetaMask/core/compare/@metamask/transaction-controller@33.0.0...@metamask/transaction-controller@33.0.1
[33.0.0]: https://github.com/MetaMask/core/compare/@metamask/transaction-controller@32.0.0...@metamask/transaction-controller@33.0.0
[32.0.0]: https://github.com/MetaMask/core/compare/@metamask/transaction-controller@31.0.0...@metamask/transaction-controller@32.0.0
[31.0.0]: https://github.com/MetaMask/core/compare/@metamask/transaction-controller@30.0.0...@metamask/transaction-controller@31.0.0
[30.0.0]: https://github.com/MetaMask/core/compare/@metamask/transaction-controller@29.1.0...@metamask/transaction-controller@30.0.0
[29.1.0]: https://github.com/MetaMask/core/compare/@metamask/transaction-controller@29.0.2...@metamask/transaction-controller@29.1.0
[29.0.2]: https://github.com/MetaMask/core/compare/@metamask/transaction-controller@29.0.1...@metamask/transaction-controller@29.0.2
[29.0.1]: https://github.com/MetaMask/core/compare/@metamask/transaction-controller@29.0.0...@metamask/transaction-controller@29.0.1
[29.0.0]: https://github.com/MetaMask/core/compare/@metamask/transaction-controller@28.1.1...@metamask/transaction-controller@29.0.0
[28.1.1]: https://github.com/MetaMask/core/compare/@metamask/transaction-controller@28.1.0...@metamask/transaction-controller@28.1.1
[28.1.0]: https://github.com/MetaMask/core/compare/@metamask/transaction-controller@28.0.0...@metamask/transaction-controller@28.1.0
[28.0.0]: https://github.com/MetaMask/core/compare/@metamask/transaction-controller@27.0.1...@metamask/transaction-controller@28.0.0
[27.0.1]: https://github.com/MetaMask/core/compare/@metamask/transaction-controller@27.0.0...@metamask/transaction-controller@27.0.1
[27.0.0]: https://github.com/MetaMask/core/compare/@metamask/transaction-controller@26.0.0...@metamask/transaction-controller@27.0.0
[26.0.0]: https://github.com/MetaMask/core/compare/@metamask/transaction-controller@25.3.0...@metamask/transaction-controller@26.0.0
[25.3.0]: https://github.com/MetaMask/core/compare/@metamask/transaction-controller@25.2.1...@metamask/transaction-controller@25.3.0
[25.2.1]: https://github.com/MetaMask/core/compare/@metamask/transaction-controller@25.2.0...@metamask/transaction-controller@25.2.1
[25.2.0]: https://github.com/MetaMask/core/compare/@metamask/transaction-controller@25.1.0...@metamask/transaction-controller@25.2.0
[25.1.0]: https://github.com/MetaMask/core/compare/@metamask/transaction-controller@25.0.0...@metamask/transaction-controller@25.1.0
[25.0.0]: https://github.com/MetaMask/core/compare/@metamask/transaction-controller@24.0.0...@metamask/transaction-controller@25.0.0
[24.0.0]: https://github.com/MetaMask/core/compare/@metamask/transaction-controller@23.1.0...@metamask/transaction-controller@24.0.0
[23.1.0]: https://github.com/MetaMask/core/compare/@metamask/transaction-controller@23.0.0...@metamask/transaction-controller@23.1.0
[23.0.0]: https://github.com/MetaMask/core/compare/@metamask/transaction-controller@22.0.0...@metamask/transaction-controller@23.0.0
[22.0.0]: https://github.com/MetaMask/core/compare/@metamask/transaction-controller@21.2.0...@metamask/transaction-controller@22.0.0
[21.2.0]: https://github.com/MetaMask/core/compare/@metamask/transaction-controller@21.1.0...@metamask/transaction-controller@21.2.0
[21.1.0]: https://github.com/MetaMask/core/compare/@metamask/transaction-controller@21.0.1...@metamask/transaction-controller@21.1.0
[21.0.1]: https://github.com/MetaMask/core/compare/@metamask/transaction-controller@21.0.0...@metamask/transaction-controller@21.0.1
[21.0.0]: https://github.com/MetaMask/core/compare/@metamask/transaction-controller@20.0.0...@metamask/transaction-controller@21.0.0
[20.0.0]: https://github.com/MetaMask/core/compare/@metamask/transaction-controller@19.0.1...@metamask/transaction-controller@20.0.0
[19.0.1]: https://github.com/MetaMask/core/compare/@metamask/transaction-controller@19.0.0...@metamask/transaction-controller@19.0.1
[19.0.0]: https://github.com/MetaMask/core/compare/@metamask/transaction-controller@18.3.1...@metamask/transaction-controller@19.0.0
[18.3.1]: https://github.com/MetaMask/core/compare/@metamask/transaction-controller@18.3.0...@metamask/transaction-controller@18.3.1
[18.3.0]: https://github.com/MetaMask/core/compare/@metamask/transaction-controller@18.2.0...@metamask/transaction-controller@18.3.0
[18.2.0]: https://github.com/MetaMask/core/compare/@metamask/transaction-controller@18.1.0...@metamask/transaction-controller@18.2.0
[18.1.0]: https://github.com/MetaMask/core/compare/@metamask/transaction-controller@18.0.0...@metamask/transaction-controller@18.1.0
[18.0.0]: https://github.com/MetaMask/core/compare/@metamask/transaction-controller@17.0.0...@metamask/transaction-controller@18.0.0
[17.0.0]: https://github.com/MetaMask/core/compare/@metamask/transaction-controller@16.0.0...@metamask/transaction-controller@17.0.0
[16.0.0]: https://github.com/MetaMask/core/compare/@metamask/transaction-controller@15.0.0...@metamask/transaction-controller@16.0.0
[15.0.0]: https://github.com/MetaMask/core/compare/@metamask/transaction-controller@14.0.0...@metamask/transaction-controller@15.0.0
[14.0.0]: https://github.com/MetaMask/core/compare/@metamask/transaction-controller@13.0.0...@metamask/transaction-controller@14.0.0
[13.0.0]: https://github.com/MetaMask/core/compare/@metamask/transaction-controller@12.0.0...@metamask/transaction-controller@13.0.0
[12.0.0]: https://github.com/MetaMask/core/compare/@metamask/transaction-controller@11.1.0...@metamask/transaction-controller@12.0.0
[11.1.0]: https://github.com/MetaMask/core/compare/@metamask/transaction-controller@11.0.0...@metamask/transaction-controller@11.1.0
[11.0.0]: https://github.com/MetaMask/core/compare/@metamask/transaction-controller@10.0.0...@metamask/transaction-controller@11.0.0
[10.0.0]: https://github.com/MetaMask/core/compare/@metamask/transaction-controller@9.2.0...@metamask/transaction-controller@10.0.0
[9.2.0]: https://github.com/MetaMask/core/compare/@metamask/transaction-controller@9.1.0...@metamask/transaction-controller@9.2.0
[9.1.0]: https://github.com/MetaMask/core/compare/@metamask/transaction-controller@9.0.0...@metamask/transaction-controller@9.1.0
[9.0.0]: https://github.com/MetaMask/core/compare/@metamask/transaction-controller@8.0.1...@metamask/transaction-controller@9.0.0
[8.0.1]: https://github.com/MetaMask/core/compare/@metamask/transaction-controller@8.0.0...@metamask/transaction-controller@8.0.1
[8.0.0]: https://github.com/MetaMask/core/compare/@metamask/transaction-controller@7.1.0...@metamask/transaction-controller@8.0.0
[7.1.0]: https://github.com/MetaMask/core/compare/@metamask/transaction-controller@7.0.0...@metamask/transaction-controller@7.1.0
[7.0.0]: https://github.com/MetaMask/core/compare/@metamask/transaction-controller@6.1.0...@metamask/transaction-controller@7.0.0
[6.1.0]: https://github.com/MetaMask/core/compare/@metamask/transaction-controller@6.0.0...@metamask/transaction-controller@6.1.0
[6.0.0]: https://github.com/MetaMask/core/compare/@metamask/transaction-controller@5.0.0...@metamask/transaction-controller@6.0.0
[5.0.0]: https://github.com/MetaMask/core/compare/@metamask/transaction-controller@4.0.1...@metamask/transaction-controller@5.0.0
[4.0.1]: https://github.com/MetaMask/core/compare/@metamask/transaction-controller@4.0.0...@metamask/transaction-controller@4.0.1
[4.0.0]: https://github.com/MetaMask/core/compare/@metamask/transaction-controller@3.0.0...@metamask/transaction-controller@4.0.0
[3.0.0]: https://github.com/MetaMask/core/compare/@metamask/transaction-controller@2.0.0...@metamask/transaction-controller@3.0.0
[2.0.0]: https://github.com/MetaMask/core/compare/@metamask/transaction-controller@1.0.0...@metamask/transaction-controller@2.0.0
[1.0.0]: https://github.com/MetaMask/core/releases/tag/@metamask/transaction-controller@1.0.0<|MERGE_RESOLUTION|>--- conflicted
+++ resolved
@@ -7,7 +7,6 @@
 
 ## [Unreleased]
 
-<<<<<<< HEAD
 ### Fixed
 
 - Make implicit peer dependencies explicit ([#4974](https://github.com/MetaMask/core/pull/4974))
@@ -16,7 +15,7 @@
     - `@metamask/eth-block-tracker` `>=9` (required by `@metamask/nonce-tracker`)
   - These dependencies really should be present in projects that consume this package (e.g. MetaMask clients), and this change ensures that they now are.
   - Furthermore, we are assuming that clients already use these dependencies, since otherwise it would be impossible to consume this package in its entirety or even create a working build. Hence, the addition of these peer dependencies is really a formality and should not be breaking.
-=======
+
 ## [41.0.0]
 
 ### Added
@@ -37,7 +36,6 @@
 - **BREAKING:** Remove global network usage ([#4920](https://github.com/MetaMask/core/pull/4920))
   - Remove the `blockTracker`, `isMultichainEnabled`, `onNetworkStateChange` and `provider` constructor options.
   - Remove `filterToCurrentNetwork` option from `getTransactions` method.
->>>>>>> d1a5dd7a
 
 ## [40.1.0]
 
