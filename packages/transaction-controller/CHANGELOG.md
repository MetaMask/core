--- conflicted
+++ resolved
@@ -7,12 +7,11 @@
 
 ## [Unreleased]
 
-<<<<<<< HEAD
 ### Changed
 
 - **BREAKING:** Use new `Messenger` from `@metamask/messenger` ([#6386](https://github.com/MetaMask/core/pull/6386))
   - Previously, `TransactionController` accepted a `RestrictedMessenger` instance from `@metamask/base-controller`.
-=======
+
 ## [60.6.1]
 
 ### Changed
@@ -32,7 +31,6 @@
 - Add new `shieldSubscriptionApprove` transaction type for shield subscription confirmation ([#6769](https://github.com/MetaMask/core/pull/6769))
 
 ## [60.5.0]
->>>>>>> 73a5aad5
 
 ### Added
 
