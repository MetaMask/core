--- conflicted
+++ resolved
@@ -7,21 +7,19 @@
 
 ## [Unreleased]
 
-<<<<<<< HEAD
 ## [46.0.0]
 
 ### Changed
 
-- **BREAKING:** Bump `@metamask/network-controller` dev and peer dependency from `^22.2.1` to `^22.2.2`
-- **BREAKING:** Bump `@metamask/accounts-controller` dev and peer dependency from `^23.1.0` to `^24.0.0`
-=======
+- **BREAKING:** Bump `@metamask/network-controller` peer dependency from `^22.2.1` to `^22.2.2`
+- **BREAKING:** Bump `@metamask/accounts-controller` peer dependency from `^23.1.0` to `^24.0.0`
+
 ### Added
 
 - Adds ability of re-simulating transaction depending on the `isActive` property on `transactionMeta` ([#5189](https://github.com/MetaMask/core/pull/5189))
   - `isActive` property is expected to set by client.
   - Re-simulation of transactions will occur every 3 seconds if `isActive` is `true`.
 - Adds `setTransactionActive` function to update the `isActive` property on `transactionMeta`. ([#5189](https://github.com/MetaMask/core/pull/5189))
->>>>>>> fe244b1f
 
 ## [45.1.0]
 
