--- conflicted
+++ resolved
@@ -7,11 +7,10 @@
 
 ## [Unreleased]
 
-<<<<<<< HEAD
-### Changed
-
-- **BREAKING**: Remove `history` and `sendFlowHistory` properties from `TransactionMeta` ([#7326](https://github.com/MetaMask/core/pull/7326))
-=======
+### Changed
+
+- Deprecate `history` and `sendFlowHistory` properties from `TransactionMeta` and `TransactionController` ([#7326](https://github.com/MetaMask/core/pull/7326))
+
 ## [62.6.0]
 
 ### Added
@@ -30,7 +29,6 @@
 ### Fixed
 
 - Prevent `TransactionController:transactionApproved` event firing if keyring throws during signing ([#7410](https://github.com/MetaMask/core/pull/7410))
->>>>>>> e0087ced
 
 ## [62.5.0]
 
