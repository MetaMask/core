--- conflicted
+++ resolved
@@ -7,11 +7,10 @@
 
 ## [Unreleased]
 
-<<<<<<< HEAD
 ### Fixed
 
 - Prevent incorrect `simpleSend` classification when contract code lookup fails ([#6206](https://github.com/MetaMask/core/pull/6206))
-=======
+
 ## [59.2.0]
 
 ### Added
@@ -35,7 +34,6 @@
 ### Fixed
 
 - Preserve provided `origin` in `transactions` when calling `addTransactionBatch` ([#6178](https://github.com/MetaMask/core/pull/6178))
->>>>>>> c7b71f88
 
 ## [59.0.0]
 
