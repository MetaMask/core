# Changelog

All notable changes to this project will be documented in this file.

The format is based on [Keep a Changelog](https://keepachangelog.com/en/1.0.0/),
and this project adheres to [Semantic Versioning](https://semver.org/spec/v2.0.0.html).

## [Unreleased]

<<<<<<< HEAD
### Changed

- Removed coupling of "Update custodial transactions" and MMI by removing the `custodyId` property from `TransactionMeta`
- Changes signature of `beforePublish` and `beforeCheckPendingTransaction` hook to return promises
- `updateCustodialTransaction` now allows changing more properties, and is now triggered by an action
=======
### Fixed

- Fix simulation of type-4 transactions ([#5552](https://github.com/MetaMask/core/pull/5552))

## [52.2.0]

### Added

- Add `gasFeeTokens` to `TransactionMeta` ([#5524](https://github.com/MetaMask/core/pull/5524))
  - Add `GasFeeToken` type.
  - Add `selectedGasFeeToken` to `TransactionMeta`.
  - Add `updateSelectedGasFeeToken` method.
- Support security validation of transaction batches ([#5526](https://github.com/MetaMask/core/pull/5526))
  - Add `ValidateSecurityRequest` type.
  - Add optional `securityAlertId` to `SecurityAlertResponse`.
  - Add optional `securityAlertId` to `TransactionBatchRequest`.
  - Add optional `validateSecurity` callback to `TransactionBatchRequest`.
- Support publish batch hook ([#5401](https://github.com/MetaMask/core/pull/5401))
  - Add `hooks.publishBatch` option to constructor.
  - Add `updateBatchTransactions` method.
  - Add `maxFeePerGas` and `maxPriorityFeePerGas` to `updateEditableParams` options.
  - Add types.
    - `PublishBatchHook`
    - `PublishBatchHookRequest`
    - `PublishBatchHookResult`
    - `PublishBatchHookTransaction`
    - `PublishHook`
    - `PublishHookResult`
  - Add optional properties to `TransactionMeta`.
    - `batchTransactions`
    - `disableGasBuffer`
  - Add optional properties to `BatchTransactionParams`.
    - `gas`
    - `maxFeePerGas`
    - `maxPriorityFeePerGas`
  - Add optional `existingTransaction` property to `TransactionBatchSingleRequest`.
  - Add optional `useHook` property to `TransactionBatchRequest`.
>>>>>>> 85d1522b

## [52.1.0]

### Added

- Add `enableTxParamsGasFeeUpdates` constructor option ([5394](https://github.com/MetaMask/core/pull/5394))
  - If not set it will default to `false`.
  - Automatically update gas fee properties in `txParams` when the `gasFeeEstimates` are updated via polling.

### Fixed

- Fix gas estimation for type 4 transactions ([#5519](https://github.com/MetaMask/core/pull/5519))

## [52.0.0]

### Changed

- **BREAKING:** Remove `chainIds` argument from incoming transaction methods ([#5436](https://github.com/MetaMask/core/pull/5436))
  - `startIncomingTransactionPolling`
  - `stopIncomingTransactionPolling`
  - `updateIncomingTransactions`

## [51.0.0]

### Changed

- **BREAKING:** Bump peer dependency `@metamask/accounts-controller` to `^27.0.0` ([#5507](https://github.com/MetaMask/core/pull/5507))
- **BREAKING:** Bump peer dependency `@metamask/gas-fee-controller` to `^23.0.0` ([#5507](https://github.com/MetaMask/core/pull/5507))
- **BREAKING:** Bump peer dependency `@metamask/network-controller` to `^23.0.0` ([#5507](https://github.com/MetaMask/core/pull/5507))

## [50.0.0]

### Added

- Add additional metadata for batch metrics ([#5488](https://github.com/MetaMask/core/pull/5488))
  - Add `delegationAddress` to `TransactionMeta`.
  - Add `NestedTransactionMetadata` type containing `BatchTransactionParams` and `type`.
  - Add optional `type` to `TransactionBatchSingleRequest`.
- Verify EIP-7702 contract address using signatures ([#5472](https://github.com/MetaMask/core/pull/5472))
  - Add optional `publicKeyEIP7702` property to constructor.
  - Add dependency on `^5.7.0` of `@ethersproject/wallet`.

### Changed

- **BREAKING:** Bump `@metamask/accounts-controller` peer dependency to `^26.1.0` ([#5481](https://github.com/MetaMask/core/pull/5481))
- **BREAKING:** Add additional metadata for batch metrics ([#5488](https://github.com/MetaMask/core/pull/5488))
  - Change `error` in `TransactionMeta` to optional for all statuses.
  - Change `nestedTransactions` in `TransactionMeta` to array of `NestedTransactionMetadata`.
- Throw if `addTransactionBatch` called with external origin and size limit exceeded ([#5489](https://github.com/MetaMask/core/pull/5489))
- Verify EIP-7702 contract address using signatures ([#5472](https://github.com/MetaMask/core/pull/5472))
  - Use new `contracts` property from feature flags instead of `contractAddresses`.

## [49.0.0]

### Added

- Add `revertDelegation` to `TransactionType` ([#5468](https://github.com/MetaMask/core/pull/5468))
- Add optional batch ID to metadata ([#5462](https://github.com/MetaMask/core/pull/5462))
  - Add optional `batchId` property to `TransactionMeta`.
  - Add optional `transactionHash` to `TransactionReceipt`.
  - Add optional `data` to `Log`.
  - Add optional `batchId` to `TransactionBatchRequest`.
  - Add optional `batchId` to `addTransaction` options.
  - Throw if `batchId` already exists on a transaction.

### Changed

- **BREAKING:** Add optional batch ID to metadata ([#5462](https://github.com/MetaMask/core/pull/5462))
  - Change `batchId` in `TransactionBatchResult` to `Hex`.
  - Return `batchId` from `addTransactionBatch` if provided.
  - Generate random batch ID if no `batchId` provided.

## [48.2.0]

### Changed

- Normalize gas limit using `gas` and `gasLimit` properties ([#5396](https://github.com/MetaMask/core/pull/5396))

## [48.1.0]

### Changed

- Prevent external transactions to internal accounts if `data` included ([#5418](https://github.com/MetaMask/core/pull/5418))

## [48.0.0]

### Changed

- **BREAKING:** Bump `@metamask/accounts-controller` peer dependency to `^26.0.0` ([#5439](https://github.com/MetaMask/core/pull/5439))
- **BREAKING:** Bump `@ethereumjs/util` from `^8.1.0` to `^9.1.0` ([#5347](https://github.com/MetaMask/core/pull/5347))

## [47.0.0]

### Added

- Persist user rejection optional data in rejected error ([#5355](https://github.com/MetaMask/core/pull/5355))
- Add `updateAtomicBatchData` method ([#5380](https://github.com/MetaMask/core/pull/5380))
- Support atomic batch transactions ([#5306](https://github.com/MetaMask/core/pull/5306))
  - Add methods:
    - `addTransactionBatch`
    - `isAtomicBatchSupported`
  - Add `batch` to `TransactionType`.
  - Add `nestedTransactions` to `TransactionMeta`.
  - Add new types:
    - `BatchTransactionParams`
    - `TransactionBatchSingleRequest`
    - `TransactionBatchRequest`
    - `TransactionBatchResult`
  - Add dependency on `@metamask/remote-feature-flag-controller:^1.4.0`.

### Changed

- **BREAKING:** Bump `@metamask/accounts-controller` peer dependency to `^25.0.0` ([#5426](https://github.com/MetaMask/core/pull/5426))
- **BREAKING**: Require messenger permissions for `KeyringController:signEip7702Authorization` action ([#5410](https://github.com/MetaMask/core/pull/5410))
- **BREAKING:** Support atomic batch transactions ([#5306](https://github.com/MetaMask/core/pull/5306))
  - Require `AccountsController:getState` action permission in messenger.
  - Require `RemoteFeatureFlagController:getState` action permission in messenger.
- Bump `@metamask/utils` from `^11.1.0` to `^11.2.0` ([#5301](https://github.com/MetaMask/core/pull/5301))
- Throw if `addTransactionBatch` is called with any nested transaction with `to` matching internal account ([#5369](https://github.com/MetaMask/core/pull/5369))

## [46.0.0]

### Added

- Adds ability of re-simulating transaction depending on the `isActive` property on `transactionMeta` ([#5189](https://github.com/MetaMask/core/pull/5189))
  - `isActive` property is expected to set by client.
  - Re-simulation of transactions will occur every 3 seconds if `isActive` is `true`.
- Adds `setTransactionActive` function to update the `isActive` property on `transactionMeta`. ([#5189](https://github.com/MetaMask/core/pull/5189))

### Changed

- **BREAKING:** Bump `@metamask/accounts-controller` peer dependency from `^23.0.0` to `^24.0.0` ([#5318](https://github.com/MetaMask/core/pull/5318))

## [45.1.0]

### Added

- Add support for EIP-7702 / type 4 transactions ([#5285](https://github.com/MetaMask/core/pull/5285))
  - Add `setCode` to `TransactionEnvelopeType`.
  - Add `authorizationList` to `TransactionParams`.
  - Export `Authorization` and `AuthorizationList` types.

### Changed

- The TransactionController messenger must now allow the `KeyringController:signAuthorization` action ([#5285](https://github.com/MetaMask/core/pull/5285))
- Bump `@metamask/base-controller` from `^7.1.1` to `^8.0.0` ([#5305](https://github.com/MetaMask/core/pull/5305))
- Bump `ethereumjs/tx` from `^4.2.0` to `^5.4.0` ([#5285](https://github.com/MetaMask/core/pull/5285))
- Bump `ethereumjs/common` from `^3.2.0` to `^4.5.0` ([#5285](https://github.com/MetaMask/core/pull/5285))

## [45.0.0]

### Changed

- **BREAKING:** Bump `@metamask/accounts-controller` peer dependency from `^22.0.0` to `^23.0.0` ([#5292](https://github.com/MetaMask/core/pull/5292))

## [44.1.0]

### Changed

- Rename `ControllerMessenger` to `Messenger` ([#5234](https://github.com/MetaMask/core/pull/5234))
- Bump `@metamask/utils` from `^11.0.1` to `^11.1.0` ([#5223](https://github.com/MetaMask/core/pull/5223))

### Fixed

- Prevent transaction resubmit on multiple endpoints ([#5262](https://github.com/MetaMask/core/pull/5262))

## [44.0.0]

### Changed

- **BREAKING:** Bump `@metamask/accounts-controller` peer dependency from `^21.0.0` to `^22.0.0` ([#5218](https://github.com/MetaMask/core/pull/5218))

## [43.0.0]

### Added

- Add `gasLimitNoBuffer` property to `TransactionMeta` type ([#5113](https://github.com/MetaMask/core/pull/5113))
  - `gasLimitNoBuffer` is the estimated gas for the transaction without any buffer applied.

### Changed

- **BREAKING:** Bump `@metamask/accounts-controller` peer dependency from `^20.0.0` to `^21.0.0` ([#5140](https://github.com/MetaMask/core/pull/5140))
- Bump `@metamask/base-controller` from `7.1.0` to `^7.1.1` ([#5135](https://github.com/MetaMask/core/pull/5135))

## [42.1.0]

### Added

- Validate `gas` and `gasLimit` are hexadecimal strings ([#5093](https://github.com/MetaMask/core/pull/5093))

### Changed

- Bump `@metamask/base-controller` from `^7.0.0` to `^7.1.0` ([#5079](https://github.com/MetaMask/core/pull/5079))
- Bump `@metamask/utils` to `^11.0.1` and `@metamask/rpc-errors` to `^7.0.2` ([#5080](https://github.com/MetaMask/core/pull/5080))

## [42.0.0]

### Added

- Retrieve incoming transactions using Accounts API ([#4927](https://github.com/MetaMask/core/pull/4927))
  - Add `INCOMING_TRANSACTIONS_SUPPORTED_CHAIN_IDS` constant.

### Changed

- **BREAKING:** Retrieve incoming transactions using Accounts API ([#4927](https://github.com/MetaMask/core/pull/4927))
  - Rename `TransactionControllerIncomingTransactionBlockReceivedEvent` to `TransactionControllerIncomingTransactionsReceivedEvent`.
  - Replace `networkClientIds` argument with `chainIds` in following methods:
    - `startIncomingTransactionPolling`
    - `stopIncomingTransactionPolling`
    - `updateIncomingTransactions`
- Bump `@metamask/eth-block-tracker` from `^11.0.2` to `^11.0.3` ([#5025](https://github.com/MetaMask/core/pull/5025))

### Removed

- **BREAKING:** Retrieve incoming transactions using Accounts API ([#4927](https://github.com/MetaMask/core/pull/4927))
  - Remove `ETHERSCAN_SUPPORTED_NETWORKS` constant.
  - Remove types:
    - `EtherscanTransactionMeta`
    - `RemoteTransactionSource`
    - `RemoteTransactionSourceRequest`

## [41.1.0]

### Added

- Add optional `destinationChainId` property to `TransactionMeta` to facilitate Bridge transactions ([#4988](https://github.com/MetaMask/core/pull/4988))

### Changed

- Bump `@metamask/controller-utils` from `^11.4.3` to `^11.4.4` ([#5012](https://github.com/MetaMask/core/pull/5012))

### Fixed

- Make implicit peer dependencies explicit ([#4974](https://github.com/MetaMask/core/pull/4974))
  - Add the following packages as peer dependencies of this package to satisfy peer dependency requirements from other dependencies:
    - `@babel/runtime` `^7.0.0` (required by `@metamask/ethjs-provider-http`)
    - `@metamask/eth-block-tracker` `>=9` (required by `@metamask/nonce-tracker`)
  - These dependencies really should be present in projects that consume this package (e.g. MetaMask clients), and this change ensures that they now are.
  - Furthermore, we are assuming that clients already use these dependencies, since otherwise it would be impossible to consume this package in its entirety or even create a working build. Hence, the addition of these peer dependencies is really a formality and should not be breaking.
- Correct ESM-compatible build so that imports of the following packages that re-export other modules via `export *` are no longer corrupted: ([#5011](https://github.com/MetaMask/core/pull/5011))
  - `@ethereumjs/common`
  - `@ethereumjs/util`
  - `@metamask/eth-query`
  - `bn.js`
  - `fast-json-patch`
  - `lodash`

## [41.0.0]

### Added

- **BREAKING:** Remove global network usage ([#4920](https://github.com/MetaMask/core/pull/4920))
  - Add required `networkClientId` argument to `handleMethodData` method.

### Changed

- **BREAKING:** Remove global network usage ([#4920](https://github.com/MetaMask/core/pull/4920))
  - Require `networkClientId` option in `addTransaction` method.
  - Require `networkClientId` property in `TransactionMeta` type.
  - Change `wipeTransactions` method arguments to optional object containing `address` and `chainId` properties.
  - Require `networkClientId` argument in `estimateGas`, `estimateGasBuffered` and `getNonceLock` methods.

### Removed

- **BREAKING:** Remove global network usage ([#4920](https://github.com/MetaMask/core/pull/4920))
  - Remove the `blockTracker`, `isMultichainEnabled`, `onNetworkStateChange` and `provider` constructor options.
  - Remove `filterToCurrentNetwork` option from `getTransactions` method.

## [40.1.0]

### Added

- Add `firstTimeInteraction` to transaction meta ([#4895](https://github.com/MetaMask/core/pull/4895))
  - This is a boolean value that indicates whether the transaction is the first time the user has interacted with it.
- Add `isFirstTimeInteractionEnabled` callback constructor option ([#4895](https://github.com/MetaMask/core/pull/4895))
  - This is a function that returns a boolean value indicating whether the first time interaction check should be enabled.

## [40.0.0]

### Changed

- **BREAKING:** Bump `@metamask/accounts-controller` peer dependency from `^19.0.0` to `^20.0.0` ([#4195](https://github.com/MetaMask/core/pull/4956))

## [39.1.0]

### Changed

- Temporarily increase the pending transaction polling rate when polling starts ([#4917](https://github.com/MetaMask/core/pull/4917))
  - Poll every 3 seconds up to ten times, then poll on each new block.

## [39.0.0]

### Changed

- **BREAKING:** Bump peer dependency `@metamask/accounts-controller` from `^18.0.0` to `^19.0.0` ([#4915](https://github.com/MetaMask/core/pull/4915))
- Bump `@metamask/controller-utils` from `^11.4.2` to `^11.4.3` ([#4915](https://github.com/MetaMask/core/pull/4915))

## [38.3.0]

### Added

- Validate gas fee properties to ensure they are valid hexadecimal strings ([#4854](https://github.com/MetaMask/core/pull/4854))

### Fixed

- Fix gas limit estimation on new transactions and via `estimateGas` and `estimateGasBuffered` methods ([#4897](https://github.com/MetaMask/core/pull/4897))

## [38.2.0]

### Added

- Add staking transaction types ([#4874](https://github.com/MetaMask/core/pull/4874))
  - `stakingClaim`
  - `stakingDeposit`
  - `stakingUnstake`

### Changed

- Bump `@metamask/controller-utils` from `^11.4.1` to `^11.4.2` ([#4870](https://github.com/MetaMask/core/pull/4870))
- Bump `@metamask/accounts-controller` from `^18.2.2` to `^18.2.3` ([#4870](https://github.com/MetaMask/core/pull/4870))
- Bump `@metamask/network-controller` from `^22.0.0` to `^22.0.1` ([#4870](https://github.com/MetaMask/core/pull/4870))

## [38.1.0]

### Added

- Automatically re-simulate transactions based on security criteria ([#4792](https://github.com/MetaMask/core/pull/4792))
  - If the security provider marks the transaction as malicious.
  - If the simulated native balance change does not match the `value`.
  - Set new `isUpdatedAfterSecurityCheck` property to `true` if the subsequent simulation response has changed.

### Changed

- Bump `@metamask/eth-json-rpc-provider` from `^4.1.5` to `^4.1.6` ([#4862](https://github.com/MetaMask/core/pull/4862))
- Bump `@metamask/approval-controller` from `^7.1.0` to `^7.1.1` ([#4862](https://github.com/MetaMask/core/pull/4862))
- Bump `@metamask/controller-utils` from `^11.4.0` to `^11.4.1` ([#4862](https://github.com/MetaMask/core/pull/4862))
- Bump `@metamask/base-controller` from `7.0.1` to `^7.0.2` ([#4862](https://github.com/MetaMask/core/pull/4862))

## [38.0.0]

### Changed

- **BREAKING:** Bump `@metamask/gas-fee-controller` peer dependency from `^20.0.0` to `^21.0.0` ([#4810](https://github.com/MetaMask/core/pull/4810))
- **BREAKING:** Bump `@metamask/network-controller` peer dependency from `^21.0.0` to `^22.0.0` ([#4841](https://github.com/MetaMask/core/pull/4841))
- Bump `@metamask/controller-utils` to `^11.4.0` ([#4834](https://github.com/MetaMask/core/pull/4834))
- Bump `@metamask/rpc-errors` to `^7.0.1` ([#4831](https://github.com/MetaMask/core/pull/4831))
- Bump `@metamask/utils` to `^10.0.0` ([#4831](https://github.com/MetaMask/core/pull/4831))

## [37.3.0]

### Added

- Add types for bridge transactions ([#4714](https://github.com/MetaMask/core/pull/4714))

### Changed

- Reduce gas limit fallback from 95% to 35% of the block gas limit on failed gas limit estimations ([#4739](https://github.com/MetaMask/core/pull/4739))

### Fixed

- Use contract ABIs to decode the token balance responses ([#4775](https://github.com/MetaMask/core/pull/4775))

## [37.2.0]

### Added

- Add optional `incomingTransactions.etherscanApiKeysByChainId` constructor property to support API keys in requests to Etherscan ([#4748](https://github.com/MetaMask/core/pull/4748))

### Fixed

- Cleanup transactions only during initialisation ([#4753](https://github.com/MetaMask/core/pull/4753))
- Remove `gasPrice` from requests to `linea_estimateGas` ([#4737](https://github.com/MetaMask/core/pull/4737))

## [37.1.0]

### Added

- Populate `submitHistory` in state when submitting transactions to network ([#4706](https://github.com/MetaMask/core/pull/4706))
- Export `CHAIN_IDS`, `ETHERSCAN_SUPPORTED_NETWORKS` and `SPEED_UP_RATE` constants ([#4706](https://github.com/MetaMask/core/pull/4706))

### Changed

- Make `getPermittedAccounts` constructor callback optional ([#4706](https://github.com/MetaMask/core/pull/4706))
- Bump accounts related packages ([#4713](https://github.com/MetaMask/core/pull/4713)), ([#4728](https://github.com/MetaMask/core/pull/4728))
  - Those packages are now built slightly differently and are part of the [accounts monorepo](https://github.com/MetaMask/accounts).
  - Bump `@metamask/keyring-api` from `^8.1.0` to `^8.1.4`

## [37.0.0]

### Changed

- Remove unapproved transactions during initialisation ([#4658](https://github.com/MetaMask/core/pull/4658))
- Fail approved and signed transactions during initialisation ([#4658](https://github.com/MetaMask/core/pull/4658))
- Remove `TraceContext`, `TraceRequest`, and `TraceCallback` types ([#4655](https://github.com/MetaMask/core/pull/4655))
  - These were moved to `@metamask/controller-utils`.

### Removed

- **BREAKING:** Remove `initApprovals` method ([#4658](https://github.com/MetaMask/core/pull/4658))
- **BREAKING:** Remove `beforeApproveOnInit` hook ([#4658](https://github.com/MetaMask/core/pull/4658))

### Fixed

- Produce and export ESM-compatible TypeScript type declaration files in addition to CommonJS-compatible declaration files ([#4648](https://github.com/MetaMask/core/pull/4648))
  - Previously, this package shipped with only one variant of type declaration
    files, and these files were only CommonJS-compatible, and the `exports`
    field in `package.json` linked to these files. This is an anti-pattern and
    was rightfully flagged by the
    ["Are the Types Wrong?"](https://arethetypeswrong.github.io/) tool as
    ["masquerading as CJS"](https://github.com/arethetypeswrong/arethetypeswrong.github.io/blob/main/docs/problems/FalseCJS.md).
    All of the ATTW checks now pass.
- Remove chunk files ([#4648](https://github.com/MetaMask/core/pull/4648)).
  - Previously, the build tool we used to generate JavaScript files extracted
    common code to "chunk" files. While this was intended to make this package
    more tree-shakeable, it also made debugging more difficult for our
    development teams. These chunk files are no longer present.

## [36.1.0]

### Added

- Add missing `TransactionControllerOptions` type in package-level export ([#4683](https://github.com/MetaMask/core/pull/4683))

## [36.0.0]

### Changed

- **BREAKING:** Bump devDependency and peerDependency `@metamask/network-controller` from `^20.0.0` to `^21.0.0` ([#4651](https://github.com/MetaMask/core/pull/4651))
- **BREAKING:** Bump devDependency and peerDependency `@metamask/gas-fee-controller` from `^19.0.0` to `^20.0.0` ( [#4651](https://github.com/MetaMask/core/pull/4651))
- Bump `@metamask/base-controller` from `^6.0.3` to `^7.0.0` ([#4643](https://github.com/MetaMask/core/pull/4643))
- Bump `@metamask/controller-utils` from `^11.0.2` to `^11.2.0` ([#4639](https://github.com/MetaMask/core/pull/4639), [#4651](https://github.com/MetaMask/core/pull/4651))

## [35.2.0]

### Added

- Add tracing infrastructure ([#4575](https://github.com/MetaMask/core/pull/4575))
  - Add optional `trace` callback to constructor.
  - Add optional `traceContext` option to `addTransaction` method.
  - Add initial tracing of transaction lifecycle.

### Changed

- Bump `@metamask/base-controller` from `^6.0.2` to `^6.0.3` ([#4625](https://github.com/MetaMask/core/pull/4625))
- Bump `@metamask/network-controller` from `^20.1.0` to `^20.2.0` ([#4618](https://github.com/MetaMask/core/pull/4618))
- Bump `@metamask/eth-json-rpc-provider` from `^4.1.2` to `^4.1.3` ([#4607](https://github.com/MetaMask/core/pull/4607))

### Removed

- Remove validation of `gasValues` passed to `speedUpTransaction` and `stopTransaction` methods ([#4617](https://github.com/MetaMask/core/pull/4617))

## [35.1.1]

### Changed

- Upgrade TypeScript version from `~5.0.4` to `~5.2.2` ([#4576](https://github.com/MetaMask/core/pull/4576), [#4584](https://github.com/MetaMask/core/pull/4584))

### Fixed

- Fix gaps in transaction validation and async error logging ([#4596](https://github.com/MetaMask/core/pull/4596))
- Upgrade `@metamask/nonce-tracker` from v5 to v6 ([#4591](https://github.com/MetaMask/core/pull/4591))

## [35.1.0]

### Added

- Add `DISPLAYED_TRANSACTION_HISTORY_PATHS` constant, representing the transaction history paths that may be used for display ([#4555](https://github.com/MetaMask/core/pull/4555))
  - This was exported so that it might be used to ensure display logic and internal history logic remains in-sync.
  - Any paths listed here will have their timestamps preserved. Unlisted paths may be compressed by the controller to minimize history size, losing the timestamp.
- Add `MAX_TRANSACTION_HISTORY_LENGTH` constant, representing the expected maximum size of the `history` property for a given transaction ([#4555](https://github.com/MetaMask/core/pull/4555))
  - Note that this is not strictly enforced, the length may exceed this number of all entries are "displayed" entries, but we expect this to be extremely improbable in practice.

### Fixed

- Prevent transaction history from growing endlessly in size ([#4555](https://github.com/MetaMask/core/pull/4555))

## [35.0.1]

### Changed

- **BREAKING:** Bump peerDependency `@metamask/accounts-controller` from `^17.0.0` to `^18.0.0` ([#4548](https://github.com/MetaMask/core/pull/4548))
- Remove `@metamask/accounts-controller`, `@metamask/approval-controller`, `@metamask/gas-fee-controller`, and `@metamask/network-controller` dependencies [#4556](https://github.com/MetaMask/core/pull/4556)
  - These were listed under `peerDependencies` already, so they were redundant as dependencies.
- Upgrade TypeScript version to `~5.0.4` and set `moduleResolution` option to `Node16` ([#3645](https://github.com/MetaMask/core/pull/3645))
- Bump `@metamask/base-controller` from `^6.0.0` to `^6.0.2` ([#4517](https://github.com/MetaMask/core/pull/4517), [#4544](https://github.com/MetaMask/core/pull/4544))
- Bump `@metamask/controller-utils` from `^11.0.0` to `^11.0.2` ([#4517](https://github.com/MetaMask/core/pull/4517), [#4544](https://github.com/MetaMask/core/pull/4544))
- Bump `@metamask/rpc-errors` from `^6.2.1` to `^6.3.1` ([#4516](https://github.com/MetaMask/core/pull/4516))
- Bump `@metamask/utils` from `^8.3.0` to `^9.1.0` ([#4516](https://github.com/MetaMask/core/pull/4516), [#4529](https://github.com/MetaMask/core/pull/4529))

### Fixed

- Fix simulation data parsing logic to avoid failed simulations creating `ApprovalForAll` events ([#4512](https://github.com/MetaMask/core/pull/4512))

## [35.0.0]

### Changed

- **BREAKING:** Bump peerDependency `@metamask/network-controller` to `^20.0.0` ([#4508](https://github.com/MetaMask/core/pull/4508))
- **BREAKING:** Bump peerDependency `@metamask/gas-fee-controller` to `^19.0.0` ([#4508](https://github.com/MetaMask/core/pull/4508))

## [34.0.0]

### Changed

- **BREAKING:** Bump dependency and peer dependency `@metamask/gas-fee-controller` to `^18.0.0` ([#4498](https://github.com/MetaMask/core/pull/4498))
- Bump dependency `@metamask/accounts-controller` to `^17.2.0` ([#4498](https://github.com/MetaMask/core/pull/4498))

## [33.0.1]

### Changed

- Document TransactionStatus enum ([#4380](https://github.com/MetaMask/core/pull/4380))
- Bump `@metamask/accounts-controller` to `^17.1.0` ([#4460](https://github.com/MetaMask/core/pull/4460))

## [33.0.0]

### Changed

- **BREAKING:** The `TransactionController` messenger must now allow the `AccountsController:getSelectedAccount` action ([#4244](https://github.com/MetaMask/core/pull/4244))
- **BREAKING:** `getCurrentAccount` returns an `InternalAccount` instead of a `string` in the `IncomingTransactionHelper` ([#4244](https://github.com/MetaMask/core/pull/4244))
- **BREAKING:** Bump dependency and peer dependency `@metamask/accounts-controller` to `^17.0.0` ([#4413](https://github.com/MetaMask/core/pull/4413))
- Bump `@metamask/eth-snap-keyring` to `^4.3.1` ([#4405](https://github.com/MetaMask/core/pull/4405))
- Bump `@metamask/keyring-api` to `^8.0.0` ([#4405](https://github.com/MetaMask/core/pull/4405))

### Removed

- **BREAKING:** Remove `getSelectedAddress` option from `TransactionController` ([#4244](https://github.com/MetaMask/core/pull/4244))
  - The AccountsController is used to get the currently selected address automatically.

### Fixed

- `MultichainTrackingHelper.getEthQuery` now returns global `ethQuery` with ([#4390](https://github.com/MetaMask/core/pull/4390))
- Support skipping updates to the simulation history for clients with disabled history ([#4349](https://github.com/MetaMask/core/pull/4349))

## [32.0.0]

### Changed

- **BREAKING:** Bump minimum Node version to 18.18 ([#3611](https://github.com/MetaMask/core/pull/3611))
- **BREAKING:** Bump dependency and peer dependency `@metamask/approval-controller` to `^7.0.0` ([#4352](https://github.com/MetaMask/core/pull/4352))
- **BREAKING:** Bump dependency and peer dependency `@metamask/gas-fee-controller` to `^17.0.0` ([#4352](https://github.com/MetaMask/core/pull/4352))
- **BREAKING:** Bump dependency and peer dependency `@metamask/network-controller` to `^19.0.0` ([#4352](https://github.com/MetaMask/core/pull/4352))
- Bump `@metamask/base-controller` to `^6.0.0` ([#4352](https://github.com/MetaMask/core/pull/4352))
- Bump `@metamask/controller-utils` to `^11.0.0` ([#4352](https://github.com/MetaMask/core/pull/4352))

## [31.0.0]

### Changed

- **BREAKING:** Bump dependency and peer dependency `@metamask/approval-controller` to `^6.0.2` ([#4342](https://github.com/MetaMask/core/pull/4342))
- **BREAKING:** Bump dependency and peer dependency `@metamask/gas-fee-controller` to `^16.0.0` ([#4342](https://github.com/MetaMask/core/pull/4342))
- **BREAKING:** Bump dependency and peer dependency `@metamask/network-controller` to `^18.1.3` ([#4342](https://github.com/MetaMask/core/pull/4342))
- Bump `async-mutex` to `^0.5.0` ([#4335](https://github.com/MetaMask/core/pull/4335))
- Bump `@metamask/controller-utils` to `^10.0.0` ([#4342](https://github.com/MetaMask/core/pull/4342))

### Removed

- **BREAKING:** Remove `sign` from `TransactionType` ([#4319](https://github.com/MetaMask/core/pull/4319))
  - This represented an `eth_sign` transaction, but support for that RPC method is being removed, so this is no longer needed.

### Fixed

- Pass an unfrozen transaction to the `afterSign` hook so that it is able to modify the transaction ([#4343](https://github.com/MetaMask/core/pull/4343))

## [30.0.0]

### Fixed

- **BREAKING**: Update from `nonce-tracker@^3.0.0` to `@metamask/nonce-tracker@^5.0.0` to mitigate issue with redundant polling loops in block tracker. ([#4309](https://github.com/MetaMask/core/pull/4309))
  - The constructor now expects the `blockTracker` option being an instance of `@metamask/eth-block-tracker` instead of`eth-block-tracker`.

## [29.1.0]

### Changed

- handle Swap+Send transactions as Swaps transactions sub-category; add typing ([#4298](https://github.com/MetaMask/core/pull/4298))

## [29.0.2]

### Fixed

- fix incorrect token balance changes for simulations of multiple tokens that include an NFT mint ([#4290](https://github.com/MetaMask/core/pull/4290))

## [29.0.1]

### Changed

- Bump `@metamask/gas-fee-controller` to `^15.1.2` ([#4275](https://github.com/MetaMask/core/pull/4275))

### Fixed

- approveTransaction was throwing away the raw signed transaction that signTransaction was adding to the metadata.
  This was causing some transaction with low gas to appear as "failed" when in fact they were still pending. ([#4255](https://github.com/MetaMask/core/pull/4255))

## [29.0.0]

### Added

- Add `estimateGasFee` method ([#4216](https://github.com/MetaMask/core/pull/4216))
  - Add `TestGasFeeFlow` that is activated by optional `testGasFeeFlows` constructor option.
  - Add related types:
    - `FeeMarketGasFeeEstimateForLevel`
    - `FeeMarketGasFeeEstimates`
    - `GasFeeEstimates`
    - `GasFeeEstimateLevel`
    - `GasFeeEstimateType`
    - `GasPriceGasFeeEstimates`
    - `LegacyGasFeeEstimates`

### Changed

- **BREAKING:** Update `GasFeeEstimates` type to support alternate estimate types ([#4216](https://github.com/MetaMask/core/pull/4216))
- Bump `@metamask/base-controller` to `^5.0.2` ([#4232](https://github.com/MetaMask/core/pull/4232))
- Bump `@metamask/approval-controller` to `^6.0.2` ([#4234](https://github.com/MetaMask/core/pull/4234))
- Bump `@metamask/gas-fee-controller` to `^15.1.1` ([#4234](https://github.com/MetaMask/core/pull/4234))

### Removed

- **BREAKING:** Remove `gasFeeControllerEstimateType` property from `mergeGasFeeEstimates` function ([#4216](https://github.com/MetaMask/core/pull/4216))

## [28.1.1]

### Changed

- Bump `@metamask/gas-fee-controller` to ^15.1.0 ([#4220](https://github.com/MetaMask/core/pull/4220))

### Fixed

- Fixed simulating minting NFTs where the nft owner was checked before minting, causing a revert. ([#4217](https://github.com/MetaMask/core/pull/4217))

## [28.1.0]

### Added

- Support retrieval of layer 1 gas fees on Scroll networks ([#4155](https://github.com/MetaMask/core/pull/4155))

## [28.0.0]

### Changed

- **BREAKING:** Change `getLayer1GasFee` arguments to a request object ([#4149](https://github.com/MetaMask/core/pull/4149))

### Fixed

- Fix automatic update of layer 1 gas fee after interval ([#4149](https://github.com/MetaMask/core/pull/4149))

## [27.0.1]

### Fixed

- Include wrapped ERC-20 and legacy ERC-721 tokens in simulation balance changes ([#4122](https://github.com/MetaMask/core/pull/4122))

## [27.0.0]

### Changed

- **BREAKING:** Change `pendingTransactions.isResubmitEnabled` from optional `boolean` to optional callback ([#4113](https://github.com/MetaMask/core/pull/4113))

### Fixed

- Check pending transactions on startup ([#4113](https://github.com/MetaMask/core/pull/4113))

## [26.0.0]

### Added

- Run `OptimismLayer1GasFeeFlow` on Optimism stack based transactions in order to add `layer1GasFee` property to transaction meta. ([#4055](https://github.com/MetaMask/core/pull/4055))
- Add `getLayer1GasFee` method to `TransactionController` to get the layer 1 gas fee for the given transaction params ([#4055](https://github.com/MetaMask/core/pull/4055))
- Add `SimulationErrorCode` enum ([#4106](https://github.com/MetaMask/core/pull/4106))

### Changed

- **BREAKING:** Bump peer dependency `@metamask/gas-fee-controller` to `^15.0.0` ([#4121](https://github.com/MetaMask/core/pull/4121))
- Update `addTransaction` to skip simulation if `requireApproval` is specified as `false` ([#4106](https://github.com/MetaMask/core/pull/4106))
- Provide simulation error code in locally generated errors (under the `code` property) ([#4106](https://github.com/MetaMask/core/pull/4106))
- Add dependency `@ethersproject/contracts` `^5.7.0` ([#4055](https://github.com/MetaMask/core/pull/4055))
- Add dependency `@ethersproject/providers` `^5.7.0` ([#4055](https://github.com/MetaMask/core/pull/4055))
- Bump dependency `@metamask/network-controller` to `^18.1.0` ([#4121](https://github.com/MetaMask/core/pull/4121))

### Removed

- **BREAKING**: Remove `isReverted` property from `SimulationError` type. ([#4106](https://github.com/MetaMask/core/pull/4106))

## [25.3.0]

### Added

- Add support for transactions with type `increaseAllowance` ([#4069](https://github.com/MetaMask/core/pull/4069))
  - Also add "increaseAllowance" to `TransactionType` under `tokenMethodIncreaseAllowance`

### Changed

- Bump `@metamask/metamask-eth-abis` to `^3.1.1` ([#4069](https://github.com/MetaMask/core/pull/4069))

### Fixed

- Provide updated transaction metadata to publish hook ([#4101](https://github.com/MetaMask/core/pull/4101))

## [25.2.1]

### Changed

- Bump `TypeScript` version to `~4.9.5` ([#4084](https://github.com/MetaMask/core/pull/4084))

### Fixed

- Emit finished event for custodial transactions when updating status to `submitted` or `failed` ([#4092](https://github.com/MetaMask/core/pull/4092))

## [25.2.0]

### Added

- Add simulation types ([#4067](https://github.com/MetaMask/core/pull/4067))
  - SimulationBalanceChange
  - SimulationData
  - SimulationError
  - SimulationToken
  - SimulationTokenBalanceChange
  - SimulationTokenStandard

### Changed

- No longer wait for simulation to complete before creating approval request ([#4067](https://github.com/MetaMask/core/pull/4067))
- Automatically update simulation data if transaction parameters are updated ([#4067](https://github.com/MetaMask/core/pull/4067))
- Determine networks supporting simulation dynamically using API ([#4087](https://github.com/MetaMask/core/pull/4087))

## [25.1.0]

### Added

- Support `Layer1GasFeeFlows` and add `layer1GasFee` property to `TransactionMeta` ([#3944](https://github.com/MetaMask/core/pull/3944))

### Fixed

- Fix `types` field in `package.json` ([#4047](https://github.com/MetaMask/core/pull/4047))

## [25.0.0]

### Added

- **BREAKING**: Add ESM build ([#3998](https://github.com/MetaMask/core/pull/3998))
  - It's no longer possible to import files from `./dist` directly.
- Add new types for TransactionController messenger actions ([#3827](https://github.com/MetaMask/core/pull/3827))
  - `TransactionControllerActions`
  - `TransactionControllerGetStateAction`
- Add new types for TransactionController messenger events ([#3827](https://github.com/MetaMask/core/pull/3827))
  - `TransactionControllerEvents`
  - `TransactionControllerIncomingTransactionBlockReceivedEvent`
  - `TransactionControllerPostTransactionBalanceUpdatedEvent`
  - `TransactionControllerSpeedupTransactionAddedEvent`
  - `TransactionControllerStateChangeEvent`
  - `TransactionControllerTransactionApprovedEvent`
  - `TransactionControllerTransactionConfirmedEvent`
  - `TransactionControllerTransactionDroppedEvent`
  - `TransactionControllerTransactionFailedEvent`
  - `TransactionControllerTransactionFinishedEvent`
  - `TransactionControllerTransactionNewSwapApprovalEvent`
  - `TransactionControllerTransactionNewSwapEvent`
  - `TransactionControllerTransactionPublishingSkipped`
  - `TransactionControllerTransactionRejectedEvent`
  - `TransactionControllerTransactionStatusUpdatedEvent`
  - `TransactionControllerTransactionSubmittedEvent`
  - `TransactionControllerUnapprovedTransactionAddedEvent`
- Add optional `simulationData` property to `TransactionMeta` which will be automatically populated ([#4020](https://github.com/MetaMask/core/pull/4020))
- Add optional `isSimulationEnabled` constructor option to dynamically disable simulation ([#4020](https://github.com/MetaMask/core/pull/4020))
- Add support for Linea Sepolia (chain ID `0xe705`) ([#3995](https://github.com/MetaMask/core/pull/3995))

### Changed

- **BREAKING:** Change superclass of TransactionController from BaseController v1 to BaseController v2 ([#3827](https://github.com/MetaMask/core/pull/3827))
  - Instead of accepting three arguments, the constructor now takes a single options argument. All of the existing options that were supported in the second argument are now a part of this options object, including `messenger`; `state` (the previous third argument) is also an option.
- **BREAKING:** Rename `txHistoryLimit` option to `transactionHistoryLimit` ([#3827](https://github.com/MetaMask/core/pull/3827))
- **BREAKING:** Switch some type definitions from `interface` to `type` ([#3827](https://github.com/MetaMask/core/pull/3827))
  - These types are affected:
    - `DappSuggestedGasFees`
    - `Log`
    - `MethodData`
    - `TransactionControllerState` (formerly `TransactionState`)
    - `TransactionParams`
    - `TransactionReceipt`
  - This is a breaking change because type aliases have different behavior from interfaces. Specifically, the `Json` type in `@metamask/utils`, which BaseController v2 controller state must conform to, is not compatible with interfaces.
- **BREAKING:** Align `parsedRegistryMethod` in `MethodData` type with usage ([#3827](https://github.com/MetaMask/core/pull/3827))
  - The type of this is now `{ name: string; args: { type: string }[]; } | { name?: any; args?: any; }`, which is a `Json`-compatible version of a type found in `eth-method-registry`.
- **BREAKING:** Rename `TransactionState` to `TransactionControllerState` ([#3827](https://github.com/MetaMask/core/pull/3827))
  - This change aligns this controller with other MetaMask controllers.
- **BREAKING:** Update allowed events for the `TransactionControllerMessenger` ([#3827](https://github.com/MetaMask/core/pull/3827))
  - The restricted messenger must allow the following events:
    - `TransactionController:incomingTransactionBlockReceived`
    - `TransactionController:postTransactionBalanceUpdated`
    - `TransactionController:speedUpTransactionAdded`
    - `TransactionController:transactionApproved`
    - `TransactionController:transactionConfirmed`
    - `TransactionController:transactionDropped`
    - `TransactionController:transactionFinished`
    - `TransactionController:transactionFinished`
    - `TransactionController:transactionPublishingSkipped`
    - `TransactionController:transactionRejected`
    - `TransactionController:transactionStatusUpdated`
    - `TransactionController:transactionSubmitted`
    - `TransactionController:unapprovedTransactionAdded`
- **BREAKING:** Update `TransactionMeta` type to be compatible with `Json` ([#3827](https://github.com/MetaMask/core/pull/3827))
  - As dictated by BaseController v2, any types that are part of state need to be compatible with the `Json` type from `@metamask/utils`.
- **BREAKING:** Transform `rpc` property on transaction errors so they're JSON-encodable ([#3827](https://github.com/MetaMask/core/pull/3827))
  - This change also results in typing this property as `Json` instead of `unknown`, avoiding a "Type instantiation is excessively deep and possibly infinite" error when resolving the `TransactionControllerState` type.
- **BREAKING:** Bump dependency and peer dependency on `@metamask/approval-controller` to `^6.0.0` ([#4039](https://github.com/MetaMask/core/pull/4039))
- **BREAKING:** Bump dependency and peer dependency on `@metamask/gas-fee-controller` to `^14.0.0` ([#4039](https://github.com/MetaMask/core/pull/4039))
- **BREAKING:** Bump dependency and peer dependency on `@metamask/network-controller` to `^18.0.0` ([#4039](https://github.com/MetaMask/core/pull/4039))
- **BREAKING:** Bump `@metamask/base-controller` to `^5.0.0` ([#4039](https://github.com/MetaMask/core/pull/4039))
  - This version has a number of breaking changes. See the changelog for more.
- Add dependency on `@ethersproject/providers` `^5.7.0` ([#4020](https://github.com/MetaMask/core/pull/4020))
- Bump `@metamask/controller-utils` to `^9.0.0` ([#4039](https://github.com/MetaMask/core/pull/4039))

### Removed

- **BREAKING:** Remove `TransactionConfig` type ([#3827](https://github.com/MetaMask/core/pull/3827))
  - The properties in this type have been absorbed into `TransactionControllerOptions`.
- **BREAKING:** Remove `hub` property from TransactionController ([#3827](https://github.com/MetaMask/core/pull/3827))
  - TransactionController now fully makes use of its messenger object to announce various kinds of activities. Instead of subscribing to an event like this:
    ```
    transactionController.hub.on(eventName, ...)
    ```
    use this:
    ```
    messenger.subscribe('TransactionController:${eventName}', ...)
    ```
  - The complete list of renamed events are:
    - `incomingTransactionBlock` -> `TransactionController:incomingTransactionBlockReceived`
    - `post-transaction-balance-updated` -> `TransactionController:postTransactionBalanceUpdated`
    - `transaction-approved` -> `TransactionController:transactionApproved`
    - `transaction-confirmed` -> `TransactionController:transactionConfirmed`
    - `transaction-dropped` -> `TransactionController:transactionDropped`
    - `transaction-finished` -> `TransactionController:transactionFinished`
    - `transaction-rejected` -> `TransactionController:transactionRejected`
    - `transaction-status-update` -> `TransactionController:transactionStatusUpdated`
    - `transaction-submitted` -> `TransactionController:transactionSubmitted`
    - `unapprovedTransaction` -> `TransactionController:unapprovedTransactionAdded`
  - Some events announced the state of specific transactions. These have been removed. Instead, subscribe to the appropriate generic event and check for a specific transaction ID in your event handler:
    - `${transactionId}:finished` -> `TransactionController:transactionFinished`
    - `${transactionId}:speedup` -> `TransactionController:speedUpTransactionAdded`
    - `${transactionId}:publish-skip` -> `TransactionController:transactionPublishingSkipped`

### Fixed

- Fix various methods so that they no longer update transactions in state directly but only via `update` ([#3827](https://github.com/MetaMask/core/pull/3827))
  - `addTransaction`
  - `confirmExternalTransaction`
  - `speedUpTransaction`
  - `updateCustodialTransaction`
  - `updateSecurityAlertResponse`
  - `updateTransaction`
- Fix `handleMethodData` method to update state with an empty registry object instead of blowing up if registry could be found ([#3827](https://github.com/MetaMask/core/pull/3827))

## [24.0.0]

### Added

- Add `normalizeTransactionParams` method ([#3990](https://github.com/MetaMask/core/pull/3990))

### Changed

- **BREAKING**: Remove support for retrieving transactions via Etherscan for Optimism Goerli; add support for Optimism Sepolia instead ([#3999](https://github.com/MetaMask/core/pull/3999))
- Normalize `data` property into an even length hex string ([#3990](https://github.com/MetaMask/core/pull/3990))
- Bump `@metamask/approval-controller` to `^5.1.3` ([#4007](https://github.com/MetaMask/core/pull/4007))
- Bump `@metamask/controller-utils` to `^8.0.4` ([#4007](https://github.com/MetaMask/core/pull/4007))
- Bump `@metamask/gas-fee-controller` to `^13.0.2` ([#4007](https://github.com/MetaMask/core/pull/4007))
- Bump `@metamask/network-controller` to `^17.2.1` ([#4007](https://github.com/MetaMask/core/pull/4007))

## [23.1.0]

### Added

- Add `gasFeeEstimatesLoaded` property to `TransactionMeta` ([#3948](https://github.com/MetaMask/core/pull/3948))
- Add `gasFeeEstimates` property to `TransactionMeta` to be automatically populated on unapproved transactions ([#3913](https://github.com/MetaMask/core/pull/3913))

### Changed

- Use the `linea_estimateGas` RPC method to provide transaction specific gas fee estimates on Linea networks ([#3913](https://github.com/MetaMask/core/pull/3913))

## [23.0.0]

### Added

- **BREAKING:** Constructor now expects a `getNetworkClientRegistry` callback function ([#3643](https://github.com/MetaMask/core/pull/3643))
- **BREAKING:** Messenger now requires `NetworkController:stateChange` to be an allowed event ([#3643](https://github.com/MetaMask/core/pull/3643))
- **BREAKING:** Messenger now requires `NetworkController:findNetworkClientByChainId` and `NetworkController:getNetworkClientById` actions ([#3643](https://github.com/MetaMask/core/pull/3643))
- Adds a feature flag parameter `isMultichainEnabled` passed via the constructor (and defaulted to false), which when passed a truthy value will enable the controller to submit, process, and track transactions concurrently on multiple networks. ([#3643](https://github.com/MetaMask/core/pull/3643))
- Adds `destroy()` method that stops/removes internal polling and listeners ([#3643](https://github.com/MetaMask/core/pull/3643))
- Adds `stopAllIncomingTransactionPolling()` method that stops polling Etherscan for transaction updates relevant to the currently selected network.
  - When called with the `isMultichainEnabled` feature flag on, also stops polling Etherscan for transaction updates relevant to each currently polled networkClientId. ([#3643](https://github.com/MetaMask/core/pull/3643))
- Exports `PendingTransactionOptions` type ([#3643](https://github.com/MetaMask/core/pull/3643))
- Exports `TransactionControllerOptions` type ([#3643](https://github.com/MetaMask/core/pull/3643))

### Changed

- **BREAKING:** `approveTransactionsWithSameNonce()` now requires `chainId` to be populated in for each TransactionParams that is passed ([#3643](https://github.com/MetaMask/core/pull/3643))
- `addTransaction()` now accepts optional `networkClientId` in its options param which specifies the network client that the transaction will be processed with during its lifecycle if the `isMultichainEnabled` feature flag is on ([#3643](https://github.com/MetaMask/core/pull/3643))
  - when called with the `isMultichainEnabled` feature flag off, passing in a networkClientId will cause an error to be thrown.
- `estimateGas()` now accepts optional networkClientId as its last param which specifies the network client that should be used to estimate the required gas for the given transaction ([#3643](https://github.com/MetaMask/core/pull/3643))
  - when called with the `isMultichainEnabled` feature flag is off, the networkClientId param is ignored and the global network client will be used instead.
- `estimateGasBuffered()` now accepts optional networkClientId as its last param which specifies the network client that should be used to estimate the required gas plus buffer for the given transaction ([#3643](https://github.com/MetaMask/core/pull/3643))
  - when called with the `isMultichainEnabled` feature flag is off, the networkClientId param is ignored and the global network client will be used instead.
- `getNonceLock()` now accepts optional networkClientId as its last param which specifies which the network client's nonceTracker should be used to determine the next nonce. ([#3643](https://github.com/MetaMask/core/pull/3643))
  - When called with the `isMultichainEnabled` feature flag on and with networkClientId specified, this method will also restrict acquiring the next nonce by chainId, i.e. if this method is called with two different networkClientIds on the same chainId, only the first call will return immediately with a lock from its respective nonceTracker with the second call being blocked until the first caller releases its lock
  - When called with `isMultichainEnabled` feature flag off, the networkClientId param is ignored and the global network client will be used instead.
- `startIncomingTransactionPolling()` and `updateIncomingTransactions()` now enforce a 5 second delay between requests per chainId to avoid rate limiting ([#3643](https://github.com/MetaMask/core/pull/3643))
- `TransactionMeta` type now specifies an optional `networkClientId` field ([#3643](https://github.com/MetaMask/core/pull/3643))
- `startIncomingTransactionPolling()` now accepts an optional array of `networkClientIds`. ([#3643](https://github.com/MetaMask/core/pull/3643))
  - When `networkClientIds` is provided and the `isMultichainEnabled` feature flag is on, the controller will start polling Etherscan for transaction updates relevant to the networkClientIds.
  - When `networkClientIds` is provided and the `isMultichainEnabled` feature flag is off, nothing will happen.
  - If `networkClientIds` is empty or not provided, the controller will start polling Etherscan for transaction updates relevant to the currently selected network.
- `stopIncomingTransactionPolling()` now accepts an optional array of `networkClientIds`. ([#3643](https://github.com/MetaMask/core/pull/3643))
  - When `networkClientIds` is provided and the `isMultichainEnabled` feature flag is on, the controller will stop polling Ethercsan for transaction updates relevant to the networkClientIds.
  - When `networkClientIds` is provided and the `isMultichainEnabled` feature flag is off, nothing will happen.
  - If `networkClientIds` is empty or not provided, the controller will stop polling Etherscan for transaction updates relevant to the currently selected network.

## [22.0.0]

### Changed

- **BREAKING:** Add peerDependency on `@babel/runtime` ([#3897](https://github.com/MetaMask/core/pull/3897))
- Throw after publishing a canceled or sped-up transaction if already confirmed ([#3800](https://github.com/MetaMask/core/pull/3800))
- Bump `eth-method-registry` from `^3.0.0` to `^4.0.0` ([#3897](https://github.com/MetaMask/core/pull/3897))
- Bump `@metamask/controller-utils` to `^8.0.3` ([#3915](https://github.com/MetaMask/core/pull/3915))
- Bump `@metamask/gas-fee-controller` to `^13.0.1` ([#3915](https://github.com/MetaMask/core/pull/3915))

### Removed

- **BREAKING:** Remove `cancelMultiplier` and `speedUpMultiplier` constructor options as both values are now fixed at `1.1`. ([#3909](https://github.com/MetaMask/core/pull/3909))

### Fixed

- Remove implicit peerDependency on `babel-runtime` ([#3897](https://github.com/MetaMask/core/pull/3897))

## [21.2.0]

### Added

- Add optional `publish` hook to support custom logic instead of submission to the RPC provider ([#3883](https://github.com/MetaMask/core/pull/3883))
- Add `hasNonce` option to `approveTransactionsWithSameNonce` method ([#3883](https://github.com/MetaMask/core/pull/3883))

## [21.1.0]

### Added

- Add `abortTransactionSigning` method ([#3870](https://github.com/MetaMask/core/pull/3870))

## [21.0.1]

### Fixed

- Resolves transaction custodian promise when setting transaction status to `submitted` or `failed` ([#3845](https://github.com/MetaMask/core/pull/3845))
- Fix normalizer ensuring property `type` is always present in `TransactionParams` ([#3817](https://github.com/MetaMask/core/pull/3817))

## [21.0.0]

### Changed

- **BREAKING:** Bump `@metamask/approval-controller` peer dependency to `^5.1.2` ([#3821](https://github.com/MetaMask/core/pull/3821))
- **BREAKING:** Bump `@metamask/gas-fee-controller` peer dependency to `^13.0.0` ([#3821](https://github.com/MetaMask/core/pull/3821))
- **BREAKING:** Bump `@metamask/network-controller` peer dependency to `^17.2.0` ([#3821](https://github.com/MetaMask/core/pull/3821))
- Bump `@metamask/base-controller` to `^4.1.1` ([#3821](https://github.com/MetaMask/core/pull/3821))
- Bump `@metamask/controller-utils` to `^8.0.2` ([#3821](https://github.com/MetaMask/core/pull/3821))

## [20.0.0]

### Changed

- **BREAKING:** Change type of `destinationTokenDecimals` property in `TransactionMeta` to `number` ([#3749](https://github.com/MetaMask/core/pull/3749))

### Fixed

- Handle missing current account in incoming transactions ([#3741](https://github.com/MetaMask/core/pull/3741))

## [19.0.1]

### Changed

- Bump `eth-method-registry` from `^1.1.0` to `^3.0.0` ([#3688](https://github.com/MetaMask/core/pull/3688))

## [19.0.0]

### Changed

- **BREAKING:** Bump `@metamask/approval-controller` dependency and peer dependency from `^5.1.0` to `^5.1.1` ([#3695](https://github.com/MetaMask/core/pull/3695))
- **BREAKING:** Bump `@metamask/gas-fee-controller` dependency and peer dependency from `^11.0.0` to `^12.0.0` ([#3695](https://github.com/MetaMask/core/pull/3695))
- **BREAKING:** Bump `@metamask/network-controller` dependency and peer dependency from `^17.0.0` to `^17.1.0` ([#3695](https://github.com/MetaMask/core/pull/3695))
- Bump `@metamask/base-controller` to `^4.0.1` ([#3695](https://github.com/MetaMask/core/pull/3695))
- Bump `@metamask/controller-utils` to `^8.0.1` ([#3695](https://github.com/MetaMask/core/pull/3695))

### Fixed

- Use estimate gas instead of fixed gas (21k) when a contract is deployed and the gas is not specified ([#3694](https://github.com/MetaMask/core/pull/3694))

## [18.3.1]

### Fixed

- Fix incorrect transaction statuses ([#3676](https://github.com/MetaMask/core/pull/3676))
  - Fix `dropped` status detection by ignoring transactions on other chains.
  - Start polling if network changes and associated transactions are pending.
  - Record `r`, `s`, and `v` values even if zero.
  - Only fail transactions if receipt `status` is explicitly `0x0`.
- Fix incoming transactions on Linea Goerli ([#3674](https://github.com/MetaMask/core/pull/3674))

## [18.3.0]

### Added

- Add optional `getExternalPendingTransactions` callback argument to constructor ([#3587](https://github.com/MetaMask/core/pull/3587))

## [18.2.0]

### Added

- Add the `customNonceValue` property to the transaction metadata ([#3579](https://github.com/MetaMask/core/pull/3579))

### Changed

- Update transaction metadata after approval if the approval result includes the `value.txMeta` property ([#3579](https://github.com/MetaMask/core/pull/3579))
- Add `type` property to all incoming transactions ([#3579](https://github.com/MetaMask/core/pull/3579))

## [18.1.0]

### Added

- Add `cancelMultiplier` and `speedUpMultiplier` constructor arguments to optionally override the default multipliers of `1.5` and `1.1` respectively ([#2678](https://github.com/MetaMask/core/pull/2678))

### Changed

- Populate the `preTxBalance` property before publishing transactions with the `swap` type ([#2678](https://github.com/MetaMask/core/pull/2678))
- Change the status of transactions with matching nonces to `dropped` when confirming a transaction ([#2678](https://github.com/MetaMask/core/pull/2678))

## [18.0.0]

### Added

- Add `updateEditableParams` method ([#2056](https://github.com/MetaMask/core/pull/2056))
- Add `initApprovals` method to trigger the approval flow for any pending transactions during initialisation ([#2056](https://github.com/MetaMask/core/pull/2056))
- Add `getTransactions` method to search transactions using the given criteria and options ([#2056](https://github.com/MetaMask/core/pull/2056))

### Changed

- **BREAKING:** Bump `@metamask/base-controller` to ^4.0.0 ([#2063](https://github.com/MetaMask/core/pull/2063))
  - This is breaking because the type of the `messenger` has backward-incompatible changes. See the changelog for this package for more.
- **BREAKING:** Add `finished` and `publish-skip` events to `Events` type
- **BREAKING:** Update `TransactionReceipt` type so `transactionIndex` is now a string rather than a number ([#2063](https://github.com/MetaMask/core/pull/2063))
- Bump `nonce-tracker` to ^3.0.0 ([#2040](https://github.com/MetaMask/core/pull/2040))
- The controller now emits a `transaction-status-update` event each time the status of a transaction changes (e.g. submitted, rejected, etc.) ([#2027](https://github.com/MetaMask/core/pull/2027))
- Make `getCurrentAccountEIP1559Compatibility` constructor parameter optional ([#2056](https://github.com/MetaMask/core/pull/2056))
- Normalize the gas values provided to the `speedUpTransaction` and `stopTransaction` methods ([#2056](https://github.com/MetaMask/core/pull/2056))
- Persist any property changes performed by the `afterSign` hook ([#2056](https://github.com/MetaMask/core/pull/2056))
- Report success to the approver if publishing is skipped by the `beforePublish` hook ([#2056](https://github.com/MetaMask/core/pull/2056))
- Update `postTxBalance` after all swap transactions ([#2056](https://github.com/MetaMask/core/pull/2056))
- Bump `@metamask/approval-controller` to ^5.0.0 ([#2063](https://github.com/MetaMask/core/pull/2063))
- Bump `@metamask/controller-utils` to ^6.0.0 ([#2063](https://github.com/MetaMask/core/pull/2063))
- Bump `@metamask/gas-fee-controller` to ^11.0.0 ([#2063](https://github.com/MetaMask/core/pull/2063))
- Bump `@metamask/network-controller` to ^17.0.0 ([#2063](https://github.com/MetaMask/core/pull/2063))

## [17.0.0]

### Added

- **BREAKING:** Add additional support swaps support ([#1877](https://github.com/MetaMask/core/pull/1877))
  - Swap transaction updates can be prevented by setting `disableSwaps` as `true`. If not set it will default to `false`.
  - If `disableSwaps` is `false` or not set, then the `createSwapsTransaction` callback MUST be defined.
- Add optional hooks to support alternate flows ([#1787](https://github.com/MetaMask/core/pull/1787))
  - Add the `getAdditionalSignArguments` hook to provide additional arguments when signing.
  - Add the `beforeApproveOnInit` hook to execute additional logic before starting an approval flow for a transaction during initialization. Return `false` to skip the transaction.
  - Add the `afterSign` hook to execute additional logic after signing a transaction. Return `false` to not change the `status` to `signed`.
  - Add the `beforePublish` hook to execute additional logic before publishing a transaction. Return `false` to prevent the transaction being submitted.
- Add additional persisted transaction support during initialization and on network change ([#1916](https://github.com/MetaMask/core/pull/1916))
  - Initialise approvals for unapproved transactions on the current network.
  - Add missing gas values for unapproved transactions on the current network.
  - Submit any approved transactions on the current network.
- Support saved gas fees ([#1966](https://github.com/MetaMask/core/pull/1966))
  - Add optional `getSavedGasFees` callback to constructor.
- Add `updateCustodialTransaction` method to update custodial transactions ([#2018](https://github.com/MetaMask/core/pull/2018))
- Add `accessList` to txParam types ([#2016](https://github.com/MetaMask/core/pull/2016))
- Add `estimateGasBuffered` method to estimate gas and apply a specific buffer multiplier ([#2021](https://github.com/MetaMask/core/pull/2021))
- Add `updateSecurityAlertResponse` method ([#1985](https://github.com/MetaMask/core/pull/1985))
- Add gas values validation ([#1978](https://github.com/MetaMask/core/pull/1978))
- Add `approveTransactionsWithSameNonce` method ([#1961](https://github.com/MetaMask/core/pull/1961))
- Add `clearUnapprovedTransactions` method ([#1979](https://github.com/MetaMask/core/pull/1979))
- Add `updatePreviousGasParams` method ([#1943](https://github.com/MetaMask/core/pull/1943))
- Emit additional events to support metrics in the clients ([#1894](https://github.com/MetaMask/core/pull/1894))
- Populate the `firstRetryBlockNumber`, `retryCount`, and `warning` properties in the transaction metadata. ([#1896](https://github.com/MetaMask/core/pull/1896))

### Changed

- **BREAKING:** Pending transactions are now automatically resubmitted. ([#1896](https://github.com/MetaMask/core/pull/1896))
  - This can be disabled by setting the new `pendingTransactions.isResubmitEnabled` constructor option to `false`.
- **BREAKING:** Bump dependency and peer dependency on `@metamask/network-controller` to ^16.0.0
- Persist specific error properties in core transaction metadata ([#1915](https://github.com/MetaMask/core/pull/1915))
  - Create `TransactionError` type with explicit properties.
- Align core transaction error messages with extension ([#1980](https://github.com/MetaMask/core/pull/1980))
  - Catch of the `initApprovals` method to skip logging when the error is `userRejectedRequest`.
- Create an additional transaction metadata entry when calling `stopTransaction` ([#1998](https://github.com/MetaMask/core/pull/1998))
- Bump dependency `@metamask/eth-query` from ^3.0.1 to ^4.0.0 ([#2028](https://github.com/MetaMask/core/pull/2028))
- Bump dependency and peer dependency on `@metamask/gas-fee-controller` to ^10.0.1
- Bump @metamask/utils from 8.1.0 to 8.2.0 ([#1957](https://github.com/MetaMask/core/pull/1957))

## [16.0.0]

### Changed

- **BREAKING:** Bump dependency and peer dependency on `@metamask/gas-fee-controller` to ^10.0.0
- Bump dependency and peer dependency on `@metamask/network-controller` to ^15.1.0

## [15.0.0]

### Changed

- **BREAKING:** Bump dependency and peer dependency on `@metamask/network-controller` to ^15.0.0
- Bump dependency on `@metamask/rpc-errors` to ^6.1.0 ([#1653](https://github.com/MetaMask/core/pull/1653))
- Bump dependency and peer dependency on `@metamask/approval-controller` to ^4.0.1

## [14.0.0]

### Added

- **BREAKING:** Add required `getPermittedAccounts` argument to constructor, used to validate `from` addresses ([#1722](https://github.com/MetaMask/core/pull/1722))
- Add `securityProviderRequest` option to constructor ([#1725](https://github.com/MetaMask/core/pull/1725))
- Add `method` option to `addTransaction` method ([#1725](https://github.com/MetaMask/core/pull/1725))
- Add `securityProviderRequest` property to TransactionMetaBase ([#1725](https://github.com/MetaMask/core/pull/1725))
- Add SecurityProviderRequest type ([#1725](https://github.com/MetaMask/core/pull/1725))
- Update `addTransaction` to set `securityProviderRequest` on transaction metadata when requested to do so ([#1725](https://github.com/MetaMask/core/pull/1725))
- Update `txParams` validation to validate `chainId` ([#1723](https://github.com/MetaMask/core/pull/1723))
- Update `addTransaction` to ensure allowed `from` address when `origin` is specified ([#1722](https://github.com/MetaMask/core/pull/1722))

### Changed

- Bump dependency on `@metamask/utils` to ^8.1.0 ([#1639](https://github.com/MetaMask/core/pull/1639))
- Bump dependency and peer dependency on `@metamask/approval-controller` to ^4.0.0
- Bump dependency on `@metamask/base-controller` to ^3.2.3
- Bump dependency on `@metamask/controller-utils` to ^5.0.2
- Bump dependency and peer dependency on `@metamask/network-controller` to ^14.0.0

### Removed

- **BREAKING:** Remove `interval` config option ([#1746](https://github.com/MetaMask/core/pull/1746))
  - The block tracker (which has its own interval) is now used to poll for pending transactions instead.
- **BREAKING:** Remove `poll` method ([#1746](https://github.com/MetaMask/core/pull/1746))
  - The block tracker is assumed to be running, TransactionController does not offer a way to stop it.
- **BREAKING:** Remove `queryTransactionStatuses` method ([#1746](https://github.com/MetaMask/core/pull/1746))
  - This functionality has been moved to a private interface and there is no way to use it externally.

## [13.0.0]

### Changed

- **BREAKING**: Add required `getCurrentAccountEIP1559Compatibility` and `getCurrentNetworkEIP1559Compatibility` callback arguments to constructor ([#1693](https://github.com/MetaMask/core/pull/1693))
- Update `validateTxParams` to throw standardised errors using the `@metamask/rpc-errors` package ([#1690](https://github.com/MetaMask/core/pull/1690))
  - The dependency `eth-rpc-errors` has been replaced by `@metamask/rpc-errors`
- Preserve `type` transaction parameter for legacy transactions ([#1713](https://github.com/MetaMask/core/pull/1713))
- Update TypeScript to v4.8.x ([#1718](https://github.com/MetaMask/core/pull/1718))

## [12.0.0]

### Changed

- **BREAKING**: Use only `chainId` to determine if a transaction belongs to the current network ([#1633](https://github.com/MetaMask/core/pull/1633))
  - No longer uses `networkID` as a fallback if `chainId` is missing
- **BREAKING**: Change `TransactionMeta.chainId` to be required ([#1633](https://github.com/MetaMask/core/pull/1633))
- **BREAKING**: Bump peer dependency on `@metamask/network-controller` to ^13.0.0 ([#1633](https://github.com/MetaMask/core/pull/1633))
- Update `TransactionMeta.networkID` as deprecated ([#1633](https://github.com/MetaMask/core/pull/1633))
- Change `TransactionMeta.networkID` to be readonly ([#1633](https://github.com/MetaMask/core/pull/1633))
- Bump dependency on `@metamask/controller-utils` to ^5.0.0 ([#1633](https://github.com/MetaMask/core/pull/1633))

### Removed

- Remove `networkId` param from `RemoteTransactionSource.isSupportedNetwork()` interface ([#1633](https://github.com/MetaMask/core/pull/1633))
- Remove `currentNetworkId` property from `RemoteTransactionSourceRequest` ([#1633](https://github.com/MetaMask/core/pull/1633))

## [11.1.0]

### Added

- Add `type` property to the transaction metadata ([#1670](https://github.com/MetaMask/core/pull/1670))

## [11.0.0]

### Added

- Add optional `getLastBlockVariations` method to `RemoteTransactionSource` type ([#1668](https://github.com/MetaMask/core/pull/1668))
- Add `updateTransactionGasFees` method to `TransactionController` ([#1674](https://github.com/MetaMask/core/pull/1674))
- Add `r`, `s` and `v` properties to the transaction metadata ([#1664](https://github.com/MetaMask/core/pull/1664))
- Add `sendFlowHistory` property to the transaction metadata ([#1665](https://github.com/MetaMask/core/pull/1665))
- Add `updateTransactionSendFlowHistory` method to `TransactionController` ([#1665](https://github.com/MetaMask/core/pull/1665))
- Add `originalGasEstimate` property to the transaction metadata ([#1656](https://github.com/MetaMask/core/pull/1656))
- Add `incomingTransactions.queryEntireHistory` constructor option ([#1652](https://github.com/MetaMask/core/pull/1652))

### Changed

- **BREAKING**: Remove `apiKey` property from `RemoteTransactionSourceRequest` type ([#1668](https://github.com/MetaMask/core/pull/1668))
- **BREAKING**: Remove unused `FetchAllOptions` type from `TransactionController` ([#1668](https://github.com/MetaMask/core/pull/1668))
- **BREAKING**: Remove `incomingTransactions.apiKey` constructor option ([#1668](https://github.com/MetaMask/core/pull/1668))
- **BREAKING**: Rename the `transaction` object to `txParams` in the transaction metadata ([#1651](https://github.com/MetaMask/core/pull/1651))
- **BREAKING**: Add `disableHistory` constructor option ([#1657](https://github.com/MetaMask/core/pull/1657))
  - Defaults to `false` but will increase state size considerably unless disabled
- **BREAKING**: Add `disableSendFlowHistory` constructor option ([#1665](https://github.com/MetaMask/core/pull/1665))
  - Defaults to `false` but will increase state size considerably unless disabled
- **BREAKING**: Rename the `transactionHash` property to `hash` in the transaction metadata

### Fixed

- Fix the sorting of incoming and updated transactions ([#1652](https://github.com/MetaMask/core/pull/1652))
- Prevent rate limit errors when `incomingTransactions.includeTokenTransfers` is `true` by by alternating Etherscan request types on each update ([#1668](https://github.com/MetaMask/core/pull/1668))

## [10.0.0]

### Added

- Add `submittedTime` to the transaction metadata ([#1645](https://github.com/MetaMask/core/pull/1645))
- Add optional `actionId` argument to `addTransaction` and `speedUpTransaction` to prevent duplicate requests ([#1582](https://github.com/MetaMask/core/pull/1582))
- Add `confirmExternalTransaction` method ([#1625](https://github.com/MetaMask/core/pull/1625))

### Changed

- **BREAKING**: Rename `rawTransaction` to `rawTx` in the transaction metadata ([#1624](https://github.com/MetaMask/core/pull/1624))

## [9.2.0]

### Added

- Persist `estimatedBaseFee` in `stopTransaction` and `speedUpTransaction` ([#1621](https://github.com/MetaMask/core/pull/1621))
- Add `securityAlertResponse` to `addTransaction` `opts` argument ([#1636](https://github.com/MetaMask/core/pull/1636))

## [9.1.0]

### Added

- Add `blockTimestamp` to `TransactionMetaBase` type ([#1616](https://github.com/MetaMask/core/pull/1616))
- Update `queryTransactionStatuses` to populate `blockTimestamp` on each transaction when it is verified ([#1616](https://github.com/MetaMask/core/pull/1616))

### Changed

- Bump dependency and peer dependency on `@metamask/approval-controller` to ^3.5.1
- Bump dependency on `@metamask/base-controller` to ^3.2.1
- Bump dependency on `@metamask/controller-utils` to ^4.3.2
- Bump dependency and peer dependency on `@metamask/network-controller` to ^12.1.2

## [9.0.0]

### Added

- Add `baseFeePerGas` to transaction metadata ([#1590](https://github.com/MetaMask/core/pull/1590))
- Add `txReceipt` to transaction metadata ([#1592](https://github.com/MetaMask/core/pull/1592))
- Add `initApprovals` method to generate approval requests from unapproved transactions ([#1575](https://github.com/MetaMask/core/pull/1575))
- Add `dappSuggestedGasFees` to transaction metadata ([#1617](https://github.com/MetaMask/core/pull/1617))
- Add optional `incomingTransactions` constructor arguments ([#1579](https://github.com/MetaMask/core/pull/1579))
  - `apiKey`
  - `includeTokenTransfers`
  - `isEnabled`
  - `updateTransactions`
- Add incoming transaction methods ([#1579](https://github.com/MetaMask/core/pull/1579))
  - `startIncomingTransactionPolling`
  - `stopIncomingTransactionPolling`
  - `updateIncomingTransactions`
- Add `requireApproval` option to `addTransaction` method options ([#1580](https://github.com/MetaMask/core/pull/1580))
- Add `address` argument to `wipeTransactions` method ([#1573](https://github.com/MetaMask/core/pull/1573))

### Changed

- **BREAKING**: Add required `getSelectedAddress` callback argument to constructor ([#1579](https://github.com/MetaMask/core/pull/1579))
- **BREAKING**: Add `isSupportedNetwork` method to `RemoteTransactionSource` interface ([#1579](https://github.com/MetaMask/core/pull/1579))
- **BREAKING**: Move all but first argument to options bag in `addTransaction` method ([#1576](https://github.com/MetaMask/core/pull/1576))
- **BREAKING**: Update properties of `RemoteTransactionSourceRequest` type ([#1579](https://github.com/MetaMask/core/pull/1579))
  - The `fromBlock` property has changed from `string` to `number`
  - The `networkType` property has been removed
  - This type is intended mainly for internal use, so it's likely this change doesn't affect most projects

### Removed

- **BREAKING**: Remove `fetchAll` method ([#1579](https://github.com/MetaMask/core/pull/1579))
  - This method was used to fetch transaction history from Etherscan
  - This is now handled automatically by the controller on each new block, if polling is enabled
  - Polling can be enabled or disabled by calling `startIncomingTransactionPolling` or `stopIncomingTransactionPolling` respectively
  - An immediate update can be requested by calling `updateIncomingTransactions`
  - The new constructor parameter `incomingTransactions.isEnabled` acts as an override to disable this functionality based on a client preference for example
- **BREAKING**: Remove `prepareUnsignedEthTx` and `getCommonConfiguration` methods ([#1581](https://github.com/MetaMask/core/pull/1581))
  - These methods were intended mainly for internal use, so it's likely this change doesn't affect most projects

## [8.0.1]

### Changed

- Replace `eth-query` ^2.1.2 with `@metamask/eth-query` ^3.0.1 ([#1546](https://github.com/MetaMask/core/pull/1546))

## [8.0.0]

### Changed

- **BREAKING**: Change `babel-runtime` from a `dependency` to a `peerDependency` ([#1504](https://github.com/MetaMask/core/pull/1504))
- Update `@metamask/utils` to `^6.2.0` ([#1514](https://github.com/MetaMask/core/pull/1514))

## [7.1.0]

### Added

- Expose `HARDFORK` constant ([#1423](https://github.com/MetaMask/core/pull/1423))
- Add support for transactions on Linea networks ([#1423](https://github.com/MetaMask/core/pull/1423))

## [7.0.0]

### Changed

- **BREAKING**: Change the approveTransaction and cancelTransaction methods to private ([#1435](https://github.com/MetaMask/core/pull/1435))
  - Consumers should migrate from use of these methods to use of `processApproval`.
- Update the TransactionController to await the approval request promise before automatically performing the relevant logic, either signing and submitting the transaction, or cancelling it ([#1435](https://github.com/MetaMask/core/pull/1435))

## [6.1.0]

### Changed

- Relax types of `provider` and `blockTracker` options ([#1443](https://github.com/MetaMask/core/pull/1443))
  - The types used to require proxy versions of Provider and BlockTracker. Now they just require the non-proxy versions, which are a strict subset of the proxied versions.

## [6.0.0]

### Added

- Update transaction controller to automatically initiate, finalize, and cancel approval requests as transactions move through states ([#1241](https://github.com/MetaMask/core/pull/1241))
  - The `ApprovalController:addRequest` action will be called when a new transaction is initiated
  - The `ApprovalController:rejectRequest` action will be called if a transaction fails
  - The `ApprovalController:acceptRequest` action will be called when a transaction is approved

### Changed

- **BREAKING:** Bump to Node 16 ([#1262](https://github.com/MetaMask/core/pull/1262))
- **BREAKING:** Update `@metamask/network-controller` dependency and peer dependency ([#1367](https://github.com/MetaMask/core/pull/1367))
  - This affects the `getNetworkState` and `onNetworkStateChange` constructor parameters
- **BREAKING:** Change format of chain ID in state to `Hex` ([#1367](https://github.com/MetaMask/core/pull/1367))
  - The `chainId` property of the `Transaction` type has been changed from `number` to `Hex`
  - The `chainId` property of the `TransactionMeta` type has been changed from a decimal `string` to `Hex`, and the `transaction` property has been updated along with the `Transaction` type (as described above).
  - The state property `transactions` is an array of `TransactionMeta` objects, so it has changed according to the description above.
    - This requires a state migration: each entry should have the `chainId` property converted from a decimal `string` to `Hex`, and the `transaction.chainId` property changed from `number` to `Hex`.
  - The `addTransaction` and `estimateGas` methods now expect the first parameter (`transaction`) to use type `Hex` for the `chainId` property.
  - The `updateTransaction` method now expects the `transactionMeta` parameter to use type `Hex` for the `chainId` property (and for the nested `transaction.chainId` property)
- **BREAKING:** Add `messenger` as required constructor parameter ([#1241](https://github.com/MetaMask/core/pull/1241))
- **BREAKING:** Add `@metamask/approval-controller` as a dependency and peer dependency ([#1241](https://github.com/MetaMask/core/pull/1241), [#1393](https://github.com/MetaMask/core/pull/1393))
- Add `@metamask/utils` dependency ([#1367](https://github.com/MetaMask/core/pull/1367))

### Fixed

- Fix inaccurate hard-coded `chainId` on incoming token transactions ([#1366](https://github.com/MetaMask/core/pull/1366))

## [5.0.0]

### Changed

- **BREAKING**: peerDeps: @metamask/network-controller@6.0.0->8.0.0 ([#1196](https://github.com/MetaMask/core/pull/1196))
- deps: eth-rpc-errors@4.0.0->4.0.2 ([#1215](https://github.com/MetaMask/core/pull/1215))
- Add nonce tracker to transactions controller ([#1147](https://github.com/MetaMask/core/pull/1147))
  - Previously this controller would get the next nonce by calling `eth_getTransactionCount` with a block reference of `pending`. The next nonce would then be returned from our middleware (within `web3-provider-engine`).
  - Instead we're now using the nonce tracker to get the next nonce, dropping our reliance on this `eth_getTransactionCount` middleware. This will let us drop that middleware in a future update without impacting the transaction controller.
  - This should result in no functional changes, except that the nonce middleware is no longer required.

## [4.0.1]

### Changed

- Use `NetworkType` enum for chain configuration ([#1132](https://github.com/MetaMask/core/pull/1132))

## [4.0.0]

### Removed

- **BREAKING:** Remove `isomorphic-fetch` ([#1106](https://github.com/MetaMask/controllers/pull/1106))
  - Consumers must now import `isomorphic-fetch` or another polyfill themselves if they are running in an environment without `fetch`

## [3.0.0]

### Added

- Add Etherscan API support for Sepolia and Goerli ([#1041](https://github.com/MetaMask/controllers/pull/1041))
- Export `isEIP1559Transaction` function from package ([#1058](https://github.com/MetaMask/controllers/pull/1058))

### Changed

- **BREAKING**: Drop Etherscan API support for Ropsten, Rinkeby, and Kovan ([#1041](https://github.com/MetaMask/controllers/pull/1041))
- Rename this repository to `core` ([#1031](https://github.com/MetaMask/controllers/pull/1031))
- Update `@metamask/controller-utils` package ([#1041](https://github.com/MetaMask/controllers/pull/1041))

## [2.0.0]

### Changed

- **BREAKING:** Update `getNetworkState` constructor option to take an object with `providerConfig` property rather than `providerConfig` ([#995](https://github.com/MetaMask/core/pull/995))
- Relax dependency on `@metamask/base-controller`, `@metamask/controller-utils`, and `@metamask/network-controller` (use `^` instead of `~`) ([#998](https://github.com/MetaMask/core/pull/998))

## [1.0.0]

### Added

- Initial release

  - As a result of converting our shared controllers repo into a monorepo ([#831](https://github.com/MetaMask/core/pull/831)), we've created this package from select parts of [`@metamask/controllers` v33.0.0](https://github.com/MetaMask/core/tree/v33.0.0), namely:

    - Everything in `src/transaction`
    - Transaction-related functions from `src/util.ts` and accompanying tests

    All changes listed after this point were applied to this package following the monorepo conversion.

[Unreleased]: https://github.com/MetaMask/core/compare/@metamask/transaction-controller@52.2.0...HEAD
[52.2.0]: https://github.com/MetaMask/core/compare/@metamask/transaction-controller@52.1.0...@metamask/transaction-controller@52.2.0
[52.1.0]: https://github.com/MetaMask/core/compare/@metamask/transaction-controller@52.0.0...@metamask/transaction-controller@52.1.0
[52.0.0]: https://github.com/MetaMask/core/compare/@metamask/transaction-controller@51.0.0...@metamask/transaction-controller@52.0.0
[51.0.0]: https://github.com/MetaMask/core/compare/@metamask/transaction-controller@50.0.0...@metamask/transaction-controller@51.0.0
[50.0.0]: https://github.com/MetaMask/core/compare/@metamask/transaction-controller@49.0.0...@metamask/transaction-controller@50.0.0
[49.0.0]: https://github.com/MetaMask/core/compare/@metamask/transaction-controller@48.2.0...@metamask/transaction-controller@49.0.0
[48.2.0]: https://github.com/MetaMask/core/compare/@metamask/transaction-controller@48.1.0...@metamask/transaction-controller@48.2.0
[48.1.0]: https://github.com/MetaMask/core/compare/@metamask/transaction-controller@48.0.0...@metamask/transaction-controller@48.1.0
[48.0.0]: https://github.com/MetaMask/core/compare/@metamask/transaction-controller@47.0.0...@metamask/transaction-controller@48.0.0
[47.0.0]: https://github.com/MetaMask/core/compare/@metamask/transaction-controller@46.0.0...@metamask/transaction-controller@47.0.0
[46.0.0]: https://github.com/MetaMask/core/compare/@metamask/transaction-controller@45.1.0...@metamask/transaction-controller@46.0.0
[45.1.0]: https://github.com/MetaMask/core/compare/@metamask/transaction-controller@45.0.0...@metamask/transaction-controller@45.1.0
[45.0.0]: https://github.com/MetaMask/core/compare/@metamask/transaction-controller@44.1.0...@metamask/transaction-controller@45.0.0
[44.1.0]: https://github.com/MetaMask/core/compare/@metamask/transaction-controller@44.0.0...@metamask/transaction-controller@44.1.0
[44.0.0]: https://github.com/MetaMask/core/compare/@metamask/transaction-controller@43.0.0...@metamask/transaction-controller@44.0.0
[43.0.0]: https://github.com/MetaMask/core/compare/@metamask/transaction-controller@42.1.0...@metamask/transaction-controller@43.0.0
[42.1.0]: https://github.com/MetaMask/core/compare/@metamask/transaction-controller@42.0.0...@metamask/transaction-controller@42.1.0
[42.0.0]: https://github.com/MetaMask/core/compare/@metamask/transaction-controller@41.1.0...@metamask/transaction-controller@42.0.0
[41.1.0]: https://github.com/MetaMask/core/compare/@metamask/transaction-controller@41.0.0...@metamask/transaction-controller@41.1.0
[41.0.0]: https://github.com/MetaMask/core/compare/@metamask/transaction-controller@40.1.0...@metamask/transaction-controller@41.0.0
[40.1.0]: https://github.com/MetaMask/core/compare/@metamask/transaction-controller@40.0.0...@metamask/transaction-controller@40.1.0
[40.0.0]: https://github.com/MetaMask/core/compare/@metamask/transaction-controller@39.1.0...@metamask/transaction-controller@40.0.0
[39.1.0]: https://github.com/MetaMask/core/compare/@metamask/transaction-controller@39.0.0...@metamask/transaction-controller@39.1.0
[39.0.0]: https://github.com/MetaMask/core/compare/@metamask/transaction-controller@38.3.0...@metamask/transaction-controller@39.0.0
[38.3.0]: https://github.com/MetaMask/core/compare/@metamask/transaction-controller@38.2.0...@metamask/transaction-controller@38.3.0
[38.2.0]: https://github.com/MetaMask/core/compare/@metamask/transaction-controller@38.1.0...@metamask/transaction-controller@38.2.0
[38.1.0]: https://github.com/MetaMask/core/compare/@metamask/transaction-controller@38.0.0...@metamask/transaction-controller@38.1.0
[38.0.0]: https://github.com/MetaMask/core/compare/@metamask/transaction-controller@37.3.0...@metamask/transaction-controller@38.0.0
[37.3.0]: https://github.com/MetaMask/core/compare/@metamask/transaction-controller@37.2.0...@metamask/transaction-controller@37.3.0
[37.2.0]: https://github.com/MetaMask/core/compare/@metamask/transaction-controller@37.1.0...@metamask/transaction-controller@37.2.0
[37.1.0]: https://github.com/MetaMask/core/compare/@metamask/transaction-controller@37.0.0...@metamask/transaction-controller@37.1.0
[37.0.0]: https://github.com/MetaMask/core/compare/@metamask/transaction-controller@36.1.0...@metamask/transaction-controller@37.0.0
[36.1.0]: https://github.com/MetaMask/core/compare/@metamask/transaction-controller@36.0.0...@metamask/transaction-controller@36.1.0
[36.0.0]: https://github.com/MetaMask/core/compare/@metamask/transaction-controller@35.2.0...@metamask/transaction-controller@36.0.0
[35.2.0]: https://github.com/MetaMask/core/compare/@metamask/transaction-controller@35.1.1...@metamask/transaction-controller@35.2.0
[35.1.1]: https://github.com/MetaMask/core/compare/@metamask/transaction-controller@35.1.0...@metamask/transaction-controller@35.1.1
[35.1.0]: https://github.com/MetaMask/core/compare/@metamask/transaction-controller@35.0.1...@metamask/transaction-controller@35.1.0
[35.0.1]: https://github.com/MetaMask/core/compare/@metamask/transaction-controller@35.0.0...@metamask/transaction-controller@35.0.1
[35.0.0]: https://github.com/MetaMask/core/compare/@metamask/transaction-controller@34.0.0...@metamask/transaction-controller@35.0.0
[34.0.0]: https://github.com/MetaMask/core/compare/@metamask/transaction-controller@33.0.1...@metamask/transaction-controller@34.0.0
[33.0.1]: https://github.com/MetaMask/core/compare/@metamask/transaction-controller@33.0.0...@metamask/transaction-controller@33.0.1
[33.0.0]: https://github.com/MetaMask/core/compare/@metamask/transaction-controller@32.0.0...@metamask/transaction-controller@33.0.0
[32.0.0]: https://github.com/MetaMask/core/compare/@metamask/transaction-controller@31.0.0...@metamask/transaction-controller@32.0.0
[31.0.0]: https://github.com/MetaMask/core/compare/@metamask/transaction-controller@30.0.0...@metamask/transaction-controller@31.0.0
[30.0.0]: https://github.com/MetaMask/core/compare/@metamask/transaction-controller@29.1.0...@metamask/transaction-controller@30.0.0
[29.1.0]: https://github.com/MetaMask/core/compare/@metamask/transaction-controller@29.0.2...@metamask/transaction-controller@29.1.0
[29.0.2]: https://github.com/MetaMask/core/compare/@metamask/transaction-controller@29.0.1...@metamask/transaction-controller@29.0.2
[29.0.1]: https://github.com/MetaMask/core/compare/@metamask/transaction-controller@29.0.0...@metamask/transaction-controller@29.0.1
[29.0.0]: https://github.com/MetaMask/core/compare/@metamask/transaction-controller@28.1.1...@metamask/transaction-controller@29.0.0
[28.1.1]: https://github.com/MetaMask/core/compare/@metamask/transaction-controller@28.1.0...@metamask/transaction-controller@28.1.1
[28.1.0]: https://github.com/MetaMask/core/compare/@metamask/transaction-controller@28.0.0...@metamask/transaction-controller@28.1.0
[28.0.0]: https://github.com/MetaMask/core/compare/@metamask/transaction-controller@27.0.1...@metamask/transaction-controller@28.0.0
[27.0.1]: https://github.com/MetaMask/core/compare/@metamask/transaction-controller@27.0.0...@metamask/transaction-controller@27.0.1
[27.0.0]: https://github.com/MetaMask/core/compare/@metamask/transaction-controller@26.0.0...@metamask/transaction-controller@27.0.0
[26.0.0]: https://github.com/MetaMask/core/compare/@metamask/transaction-controller@25.3.0...@metamask/transaction-controller@26.0.0
[25.3.0]: https://github.com/MetaMask/core/compare/@metamask/transaction-controller@25.2.1...@metamask/transaction-controller@25.3.0
[25.2.1]: https://github.com/MetaMask/core/compare/@metamask/transaction-controller@25.2.0...@metamask/transaction-controller@25.2.1
[25.2.0]: https://github.com/MetaMask/core/compare/@metamask/transaction-controller@25.1.0...@metamask/transaction-controller@25.2.0
[25.1.0]: https://github.com/MetaMask/core/compare/@metamask/transaction-controller@25.0.0...@metamask/transaction-controller@25.1.0
[25.0.0]: https://github.com/MetaMask/core/compare/@metamask/transaction-controller@24.0.0...@metamask/transaction-controller@25.0.0
[24.0.0]: https://github.com/MetaMask/core/compare/@metamask/transaction-controller@23.1.0...@metamask/transaction-controller@24.0.0
[23.1.0]: https://github.com/MetaMask/core/compare/@metamask/transaction-controller@23.0.0...@metamask/transaction-controller@23.1.0
[23.0.0]: https://github.com/MetaMask/core/compare/@metamask/transaction-controller@22.0.0...@metamask/transaction-controller@23.0.0
[22.0.0]: https://github.com/MetaMask/core/compare/@metamask/transaction-controller@21.2.0...@metamask/transaction-controller@22.0.0
[21.2.0]: https://github.com/MetaMask/core/compare/@metamask/transaction-controller@21.1.0...@metamask/transaction-controller@21.2.0
[21.1.0]: https://github.com/MetaMask/core/compare/@metamask/transaction-controller@21.0.1...@metamask/transaction-controller@21.1.0
[21.0.1]: https://github.com/MetaMask/core/compare/@metamask/transaction-controller@21.0.0...@metamask/transaction-controller@21.0.1
[21.0.0]: https://github.com/MetaMask/core/compare/@metamask/transaction-controller@20.0.0...@metamask/transaction-controller@21.0.0
[20.0.0]: https://github.com/MetaMask/core/compare/@metamask/transaction-controller@19.0.1...@metamask/transaction-controller@20.0.0
[19.0.1]: https://github.com/MetaMask/core/compare/@metamask/transaction-controller@19.0.0...@metamask/transaction-controller@19.0.1
[19.0.0]: https://github.com/MetaMask/core/compare/@metamask/transaction-controller@18.3.1...@metamask/transaction-controller@19.0.0
[18.3.1]: https://github.com/MetaMask/core/compare/@metamask/transaction-controller@18.3.0...@metamask/transaction-controller@18.3.1
[18.3.0]: https://github.com/MetaMask/core/compare/@metamask/transaction-controller@18.2.0...@metamask/transaction-controller@18.3.0
[18.2.0]: https://github.com/MetaMask/core/compare/@metamask/transaction-controller@18.1.0...@metamask/transaction-controller@18.2.0
[18.1.0]: https://github.com/MetaMask/core/compare/@metamask/transaction-controller@18.0.0...@metamask/transaction-controller@18.1.0
[18.0.0]: https://github.com/MetaMask/core/compare/@metamask/transaction-controller@17.0.0...@metamask/transaction-controller@18.0.0
[17.0.0]: https://github.com/MetaMask/core/compare/@metamask/transaction-controller@16.0.0...@metamask/transaction-controller@17.0.0
[16.0.0]: https://github.com/MetaMask/core/compare/@metamask/transaction-controller@15.0.0...@metamask/transaction-controller@16.0.0
[15.0.0]: https://github.com/MetaMask/core/compare/@metamask/transaction-controller@14.0.0...@metamask/transaction-controller@15.0.0
[14.0.0]: https://github.com/MetaMask/core/compare/@metamask/transaction-controller@13.0.0...@metamask/transaction-controller@14.0.0
[13.0.0]: https://github.com/MetaMask/core/compare/@metamask/transaction-controller@12.0.0...@metamask/transaction-controller@13.0.0
[12.0.0]: https://github.com/MetaMask/core/compare/@metamask/transaction-controller@11.1.0...@metamask/transaction-controller@12.0.0
[11.1.0]: https://github.com/MetaMask/core/compare/@metamask/transaction-controller@11.0.0...@metamask/transaction-controller@11.1.0
[11.0.0]: https://github.com/MetaMask/core/compare/@metamask/transaction-controller@10.0.0...@metamask/transaction-controller@11.0.0
[10.0.0]: https://github.com/MetaMask/core/compare/@metamask/transaction-controller@9.2.0...@metamask/transaction-controller@10.0.0
[9.2.0]: https://github.com/MetaMask/core/compare/@metamask/transaction-controller@9.1.0...@metamask/transaction-controller@9.2.0
[9.1.0]: https://github.com/MetaMask/core/compare/@metamask/transaction-controller@9.0.0...@metamask/transaction-controller@9.1.0
[9.0.0]: https://github.com/MetaMask/core/compare/@metamask/transaction-controller@8.0.1...@metamask/transaction-controller@9.0.0
[8.0.1]: https://github.com/MetaMask/core/compare/@metamask/transaction-controller@8.0.0...@metamask/transaction-controller@8.0.1
[8.0.0]: https://github.com/MetaMask/core/compare/@metamask/transaction-controller@7.1.0...@metamask/transaction-controller@8.0.0
[7.1.0]: https://github.com/MetaMask/core/compare/@metamask/transaction-controller@7.0.0...@metamask/transaction-controller@7.1.0
[7.0.0]: https://github.com/MetaMask/core/compare/@metamask/transaction-controller@6.1.0...@metamask/transaction-controller@7.0.0
[6.1.0]: https://github.com/MetaMask/core/compare/@metamask/transaction-controller@6.0.0...@metamask/transaction-controller@6.1.0
[6.0.0]: https://github.com/MetaMask/core/compare/@metamask/transaction-controller@5.0.0...@metamask/transaction-controller@6.0.0
[5.0.0]: https://github.com/MetaMask/core/compare/@metamask/transaction-controller@4.0.1...@metamask/transaction-controller@5.0.0
[4.0.1]: https://github.com/MetaMask/core/compare/@metamask/transaction-controller@4.0.0...@metamask/transaction-controller@4.0.1
[4.0.0]: https://github.com/MetaMask/core/compare/@metamask/transaction-controller@3.0.0...@metamask/transaction-controller@4.0.0
[3.0.0]: https://github.com/MetaMask/core/compare/@metamask/transaction-controller@2.0.0...@metamask/transaction-controller@3.0.0
[2.0.0]: https://github.com/MetaMask/core/compare/@metamask/transaction-controller@1.0.0...@metamask/transaction-controller@2.0.0
[1.0.0]: https://github.com/MetaMask/core/releases/tag/@metamask/transaction-controller@1.0.0<|MERGE_RESOLUTION|>--- conflicted
+++ resolved
@@ -7,15 +7,11 @@
 
 ## [Unreleased]
 
-<<<<<<< HEAD
 ### Changed
 
 - Removed coupling of "Update custodial transactions" and MMI by removing the `custodyId` property from `TransactionMeta`
 - Changes signature of `beforePublish` and `beforeCheckPendingTransaction` hook to return promises
 - `updateCustodialTransaction` now allows changing more properties, and is now triggered by an action
-=======
-### Fixed
-
 - Fix simulation of type-4 transactions ([#5552](https://github.com/MetaMask/core/pull/5552))
 
 ## [52.2.0]
@@ -51,7 +47,6 @@
     - `maxPriorityFeePerGas`
   - Add optional `existingTransaction` property to `TransactionBatchSingleRequest`.
   - Add optional `useHook` property to `TransactionBatchRequest`.
->>>>>>> 85d1522b
 
 ## [52.1.0]
 
