--- conflicted
+++ resolved
@@ -7,11 +7,10 @@
 
 ## [Unreleased]
 
-<<<<<<< HEAD
 ### Fixed
 
 - Remove `gasPrice` from requests to `linea_estimateGas` ([#4737](https://github.com/MetaMask/core/pull/4737))
-=======
+
 ## [37.1.0]
 
 ### Added
@@ -25,7 +24,6 @@
 - Bump accounts related packages ([#4713](https://github.com/MetaMask/core/pull/4713)), ([#4728](https://github.com/MetaMask/core/pull/4728))
   - Those packages are now built slightly differently and are part of the [accounts monorepo](https://github.com/MetaMask/accounts).
   - Bump `@metamask/keyring-api` from `^8.1.0` to `^8.1.4`
->>>>>>> 1999f661
 
 ## [37.0.0]
 
