--- conflicted
+++ resolved
@@ -7,18 +7,15 @@
 
 ## [Unreleased]
 
-<<<<<<< HEAD
 ### Changed
 
 - Removed coupling of "Update custodial transactions" and MMI by removing the `custodyId` property from `TransactionMeta`
 - Changes signature of `beforePublish` and `beforeCheckPendingTransaction` hook to return promises
 - `updateCustodialTransaction` now allows changing more properties, and is now triggered by an action
-=======
 ### Added
 
 - Adds `RandomisedEstimationsGasFeeFlow` to gas fee flows in `TransactionController` ([#5511](https://github.com/MetaMask/core/pull/5511))
   - Added flow only will be activated if chainId is defined in feature flags.
->>>>>>> 3729ef38
 
 ### Fixed
 
