# Changelog

All notable changes to this project will be documented in this file.

The format is based on [Keep a Changelog](https://keepachangelog.com/en/1.0.0/),
and this project adheres to [Semantic Versioning](https://semver.org/spec/v2.0.0.html).

## [Unreleased]

<<<<<<< HEAD
### Added

- Adds ability of re-simulating transaction depending on the `isActive` property on `transactionMeta` ([#5189](https://github.com/MetaMask/core/pull/5189))
  - `isActive` property is expected to set by client.
  - Re-simulation of transactions will occur every 3 seconds if `isActive` is `true`.
- Adds `setTransactionActive` function to update the `isActive` property on `transactionMeta`. ([#5189](https://github.com/MetaMask/core/pull/5189))
=======
## [44.0.0]

### Changed

- **BREAKING:** Bump `@metamask/accounts-controller` peer dependency from `^21.0.0` to `^22.0.0` ([#5218](https://github.com/MetaMask/core/pull/5218))
>>>>>>> a6c32efc

## [43.0.0]

### Added

- Add `gasLimitNoBuffer` property to `TransactionMeta` type ([#5113](https://github.com/MetaMask/core/pull/5113))
  - `gasLimitNoBuffer` is the estimated gas for the transaction without any buffer applied.

### Changed

- **BREAKING:** Bump `@metamask/accounts-controller` peer dependency from `^20.0.0` to `^21.0.0` ([#5140](https://github.com/MetaMask/core/pull/5140))
- Bump `@metamask/base-controller` from `7.1.0` to `^7.1.1` ([#5135](https://github.com/MetaMask/core/pull/5135))

## [42.1.0]

### Added

- Validate `gas` and `gasLimit` are hexadecimal strings ([#5093](https://github.com/MetaMask/core/pull/5093))

### Changed

- Bump `@metamask/base-controller` from `^7.0.0` to `^7.1.0` ([#5079](https://github.com/MetaMask/core/pull/5079))
- Bump `@metamask/utils` to `^11.0.1` and `@metamask/rpc-errors` to `^7.0.2` ([#5080](https://github.com/MetaMask/core/pull/5080))

## [42.0.0]

### Added

- Retrieve incoming transactions using Accounts API ([#4927](https://github.com/MetaMask/core/pull/4927))
  - Add `INCOMING_TRANSACTIONS_SUPPORTED_CHAIN_IDS` constant.

### Changed

- **BREAKING:** Retrieve incoming transactions using Accounts API ([#4927](https://github.com/MetaMask/core/pull/4927))
  - Rename `TransactionControllerIncomingTransactionBlockReceivedEvent` to `TransactionControllerIncomingTransactionsReceivedEvent`.
  - Replace `networkClientIds` argument with `chainIds` in following methods:
    - `startIncomingTransactionPolling`
    - `stopIncomingTransactionPolling`
    - `updateIncomingTransactions`
- Bump `@metamask/eth-block-tracker` from `^11.0.2` to `^11.0.3` ([#5025](https://github.com/MetaMask/core/pull/5025))

### Removed

- **BREAKING:** Retrieve incoming transactions using Accounts API ([#4927](https://github.com/MetaMask/core/pull/4927))
  - Remove `ETHERSCAN_SUPPORTED_NETWORKS` constant.
  - Remove types:
    - `EtherscanTransactionMeta`
    - `RemoteTransactionSource`
    - `RemoteTransactionSourceRequest`

## [41.1.0]

### Added

- Add optional `destinationChainId` property to `TransactionMeta` to facilitate Bridge transactions ([#4988](https://github.com/MetaMask/core/pull/4988))

### Changed

- Bump `@metamask/controller-utils` from `^11.4.3` to `^11.4.4` ([#5012](https://github.com/MetaMask/core/pull/5012))

### Fixed

- Make implicit peer dependencies explicit ([#4974](https://github.com/MetaMask/core/pull/4974))
  - Add the following packages as peer dependencies of this package to satisfy peer dependency requirements from other dependencies:
    - `@babel/runtime` `^7.0.0` (required by `@metamask/ethjs-provider-http`)
    - `@metamask/eth-block-tracker` `>=9` (required by `@metamask/nonce-tracker`)
  - These dependencies really should be present in projects that consume this package (e.g. MetaMask clients), and this change ensures that they now are.
  - Furthermore, we are assuming that clients already use these dependencies, since otherwise it would be impossible to consume this package in its entirety or even create a working build. Hence, the addition of these peer dependencies is really a formality and should not be breaking.
- Correct ESM-compatible build so that imports of the following packages that re-export other modules via `export *` are no longer corrupted: ([#5011](https://github.com/MetaMask/core/pull/5011))
  - `@ethereumjs/common`
  - `@ethereumjs/util`
  - `@metamask/eth-query`
  - `bn.js`
  - `fast-json-patch`
  - `lodash`

## [41.0.0]

### Added

- **BREAKING:** Remove global network usage ([#4920](https://github.com/MetaMask/core/pull/4920))
  - Add required `networkClientId` argument to `handleMethodData` method.

### Changed

- **BREAKING:** Remove global network usage ([#4920](https://github.com/MetaMask/core/pull/4920))
  - Require `networkClientId` option in `addTransaction` method.
  - Require `networkClientId` property in `TransactionMeta` type.
  - Change `wipeTransactions` method arguments to optional object containing `address` and `chainId` properties.
  - Require `networkClientId` argument in `estimateGas`, `estimateGasBuffered` and `getNonceLock` methods.

### Removed

- **BREAKING:** Remove global network usage ([#4920](https://github.com/MetaMask/core/pull/4920))
  - Remove the `blockTracker`, `isMultichainEnabled`, `onNetworkStateChange` and `provider` constructor options.
  - Remove `filterToCurrentNetwork` option from `getTransactions` method.

## [40.1.0]

### Added

- Add `firstTimeInteraction` to transaction meta ([#4895](https://github.com/MetaMask/core/pull/4895))
  - This is a boolean value that indicates whether the transaction is the first time the user has interacted with it.
- Add `isFirstTimeInteractionEnabled` callback constructor option ([#4895](https://github.com/MetaMask/core/pull/4895))
  - This is a function that returns a boolean value indicating whether the first time interaction check should be enabled.

## [40.0.0]

### Changed

- **BREAKING:** Bump `@metamask/accounts-controller` peer dependency from `^19.0.0` to `^20.0.0` ([#4195](https://github.com/MetaMask/core/pull/4956))

## [39.1.0]

### Changed

- Temporarily increase the pending transaction polling rate when polling starts ([#4917](https://github.com/MetaMask/core/pull/4917))
  - Poll every 3 seconds up to ten times, then poll on each new block.

## [39.0.0]

### Changed

- **BREAKING:** Bump peer dependency `@metamask/accounts-controller` from `^18.0.0` to `^19.0.0` ([#4915](https://github.com/MetaMask/core/pull/4915))
- Bump `@metamask/controller-utils` from `^11.4.2` to `^11.4.3` ([#4915](https://github.com/MetaMask/core/pull/4915))

## [38.3.0]

### Added

- Validate gas fee properties to ensure they are valid hexadecimal strings ([#4854](https://github.com/MetaMask/core/pull/4854))

### Fixed

- Fix gas limit estimation on new transactions and via `estimateGas` and `estimateGasBuffered` methods ([#4897](https://github.com/MetaMask/core/pull/4897))

## [38.2.0]

### Added

- Add staking transaction types ([#4874](https://github.com/MetaMask/core/pull/4874))
  - `stakingClaim`
  - `stakingDeposit`
  - `stakingUnstake`

### Changed

- Bump `@metamask/controller-utils` from `^11.4.1` to `^11.4.2` ([#4870](https://github.com/MetaMask/core/pull/4870))
- Bump `@metamask/accounts-controller` from `^18.2.2` to `^18.2.3` ([#4870](https://github.com/MetaMask/core/pull/4870))
- Bump `@metamask/network-controller` from `^22.0.0` to `^22.0.1` ([#4870](https://github.com/MetaMask/core/pull/4870))

## [38.1.0]

### Added

- Automatically re-simulate transactions based on security criteria ([#4792](https://github.com/MetaMask/core/pull/4792))
  - If the security provider marks the transaction as malicious.
  - If the simulated native balance change does not match the `value`.
  - Set new `isUpdatedAfterSecurityCheck` property to `true` if the subsequent simulation response has changed.

### Changed

- Bump `@metamask/eth-json-rpc-provider` from `^4.1.5` to `^4.1.6` ([#4862](https://github.com/MetaMask/core/pull/4862))
- Bump `@metamask/approval-controller` from `^7.1.0` to `^7.1.1` ([#4862](https://github.com/MetaMask/core/pull/4862))
- Bump `@metamask/controller-utils` from `^11.4.0` to `^11.4.1` ([#4862](https://github.com/MetaMask/core/pull/4862))
- Bump `@metamask/base-controller` from `7.0.1` to `^7.0.2` ([#4862](https://github.com/MetaMask/core/pull/4862))

## [38.0.0]

### Changed

- **BREAKING:** Bump `@metamask/gas-fee-controller` peer dependency from `^20.0.0` to `^21.0.0` ([#4810](https://github.com/MetaMask/core/pull/4810))
- **BREAKING:** Bump `@metamask/network-controller` peer dependency from `^21.0.0` to `^22.0.0` ([#4841](https://github.com/MetaMask/core/pull/4841))
- Bump `@metamask/controller-utils` to `^11.4.0` ([#4834](https://github.com/MetaMask/core/pull/4834))
- Bump `@metamask/rpc-errors` to `^7.0.1` ([#4831](https://github.com/MetaMask/core/pull/4831))
- Bump `@metamask/utils` to `^10.0.0` ([#4831](https://github.com/MetaMask/core/pull/4831))

## [37.3.0]

### Added

- Add types for bridge transactions ([#4714](https://github.com/MetaMask/core/pull/4714))

### Changed

- Reduce gas limit fallback from 95% to 35% of the block gas limit on failed gas limit estimations ([#4739](https://github.com/MetaMask/core/pull/4739))

### Fixed

- Use contract ABIs to decode the token balance responses ([#4775](https://github.com/MetaMask/core/pull/4775))

## [37.2.0]

### Added

- Add optional `incomingTransactions.etherscanApiKeysByChainId` constructor property to support API keys in requests to Etherscan ([#4748](https://github.com/MetaMask/core/pull/4748))

### Fixed

- Cleanup transactions only during initialisation ([#4753](https://github.com/MetaMask/core/pull/4753))
- Remove `gasPrice` from requests to `linea_estimateGas` ([#4737](https://github.com/MetaMask/core/pull/4737))

## [37.1.0]

### Added

- Populate `submitHistory` in state when submitting transactions to network ([#4706](https://github.com/MetaMask/core/pull/4706))
- Export `CHAIN_IDS`, `ETHERSCAN_SUPPORTED_NETWORKS` and `SPEED_UP_RATE` constants ([#4706](https://github.com/MetaMask/core/pull/4706))

### Changed

- Make `getPermittedAccounts` constructor callback optional ([#4706](https://github.com/MetaMask/core/pull/4706))
- Bump accounts related packages ([#4713](https://github.com/MetaMask/core/pull/4713)), ([#4728](https://github.com/MetaMask/core/pull/4728))
  - Those packages are now built slightly differently and are part of the [accounts monorepo](https://github.com/MetaMask/accounts).
  - Bump `@metamask/keyring-api` from `^8.1.0` to `^8.1.4`

## [37.0.0]

### Changed

- Remove unapproved transactions during initialisation ([#4658](https://github.com/MetaMask/core/pull/4658))
- Fail approved and signed transactions during initialisation ([#4658](https://github.com/MetaMask/core/pull/4658))
- Remove `TraceContext`, `TraceRequest`, and `TraceCallback` types ([#4655](https://github.com/MetaMask/core/pull/4655))
  - These were moved to `@metamask/controller-utils`.

### Removed

- **BREAKING:** Remove `initApprovals` method ([#4658](https://github.com/MetaMask/core/pull/4658))
- **BREAKING:** Remove `beforeApproveOnInit` hook ([#4658](https://github.com/MetaMask/core/pull/4658))

### Fixed

- Produce and export ESM-compatible TypeScript type declaration files in addition to CommonJS-compatible declaration files ([#4648](https://github.com/MetaMask/core/pull/4648))
  - Previously, this package shipped with only one variant of type declaration
    files, and these files were only CommonJS-compatible, and the `exports`
    field in `package.json` linked to these files. This is an anti-pattern and
    was rightfully flagged by the
    ["Are the Types Wrong?"](https://arethetypeswrong.github.io/) tool as
    ["masquerading as CJS"](https://github.com/arethetypeswrong/arethetypeswrong.github.io/blob/main/docs/problems/FalseCJS.md).
    All of the ATTW checks now pass.
- Remove chunk files ([#4648](https://github.com/MetaMask/core/pull/4648)).
  - Previously, the build tool we used to generate JavaScript files extracted
    common code to "chunk" files. While this was intended to make this package
    more tree-shakeable, it also made debugging more difficult for our
    development teams. These chunk files are no longer present.

## [36.1.0]

### Added

- Add missing `TransactionControllerOptions` type in package-level export ([#4683](https://github.com/MetaMask/core/pull/4683))

## [36.0.0]

### Changed

- **BREAKING:** Bump devDependency and peerDependency `@metamask/network-controller` from `^20.0.0` to `^21.0.0` ([#4651](https://github.com/MetaMask/core/pull/4651))
- **BREAKING:** Bump devDependency and peerDependency `@metamask/gas-fee-controller` from `^19.0.0` to `^20.0.0` ( [#4651](https://github.com/MetaMask/core/pull/4651))
- Bump `@metamask/base-controller` from `^6.0.3` to `^7.0.0` ([#4643](https://github.com/MetaMask/core/pull/4643))
- Bump `@metamask/controller-utils` from `^11.0.2` to `^11.2.0` ([#4639](https://github.com/MetaMask/core/pull/4639), [#4651](https://github.com/MetaMask/core/pull/4651))

## [35.2.0]

### Added

- Add tracing infrastructure ([#4575](https://github.com/MetaMask/core/pull/4575))
  - Add optional `trace` callback to constructor.
  - Add optional `traceContext` option to `addTransaction` method.
  - Add initial tracing of transaction lifecycle.

### Changed

- Bump `@metamask/base-controller` from `^6.0.2` to `^6.0.3` ([#4625](https://github.com/MetaMask/core/pull/4625))
- Bump `@metamask/network-controller` from `^20.1.0` to `^20.2.0` ([#4618](https://github.com/MetaMask/core/pull/4618))
- Bump `@metamask/eth-json-rpc-provider` from `^4.1.2` to `^4.1.3` ([#4607](https://github.com/MetaMask/core/pull/4607))

### Removed

- Remove validation of `gasValues` passed to `speedUpTransaction` and `stopTransaction` methods ([#4617](https://github.com/MetaMask/core/pull/4617))

## [35.1.1]

### Changed

- Upgrade TypeScript version from `~5.0.4` to `~5.2.2` ([#4576](https://github.com/MetaMask/core/pull/4576), [#4584](https://github.com/MetaMask/core/pull/4584))

### Fixed

- Fix gaps in transaction validation and async error logging ([#4596](https://github.com/MetaMask/core/pull/4596))
- Upgrade `@metamask/nonce-tracker` from v5 to v6 ([#4591](https://github.com/MetaMask/core/pull/4591))

## [35.1.0]

### Added

- Add `DISPLAYED_TRANSACTION_HISTORY_PATHS` constant, representing the transaction history paths that may be used for display ([#4555](https://github.com/MetaMask/core/pull/4555))
  - This was exported so that it might be used to ensure display logic and internal history logic remains in-sync.
  - Any paths listed here will have their timestamps preserved. Unlisted paths may be compressed by the controller to minimize history size, losing the timestamp.
- Add `MAX_TRANSACTION_HISTORY_LENGTH` constant, representing the expected maximum size of the `history` property for a given transaction ([#4555](https://github.com/MetaMask/core/pull/4555))
  - Note that this is not strictly enforced, the length may exceed this number of all entries are "displayed" entries, but we expect this to be extremely improbable in practice.

### Fixed

- Prevent transaction history from growing endlessly in size ([#4555](https://github.com/MetaMask/core/pull/4555))

## [35.0.1]

### Changed

- **BREAKING:** Bump peerDependency `@metamask/accounts-controller` from `^17.0.0` to `^18.0.0` ([#4548](https://github.com/MetaMask/core/pull/4548))
- Remove `@metamask/accounts-controller`, `@metamask/approval-controller`, `@metamask/gas-fee-controller`, and `@metamask/network-controller` dependencies [#4556](https://github.com/MetaMask/core/pull/4556)
  - These were listed under `peerDependencies` already, so they were redundant as dependencies.
- Upgrade TypeScript version to `~5.0.4` and set `moduleResolution` option to `Node16` ([#3645](https://github.com/MetaMask/core/pull/3645))
- Bump `@metamask/base-controller` from `^6.0.0` to `^6.0.2` ([#4517](https://github.com/MetaMask/core/pull/4517), [#4544](https://github.com/MetaMask/core/pull/4544))
- Bump `@metamask/controller-utils` from `^11.0.0` to `^11.0.2` ([#4517](https://github.com/MetaMask/core/pull/4517), [#4544](https://github.com/MetaMask/core/pull/4544))
- Bump `@metamask/rpc-errors` from `^6.2.1` to `^6.3.1` ([#4516](https://github.com/MetaMask/core/pull/4516))
- Bump `@metamask/utils` from `^8.3.0` to `^9.1.0` ([#4516](https://github.com/MetaMask/core/pull/4516), [#4529](https://github.com/MetaMask/core/pull/4529))

### Fixed

- Fix simulation data parsing logic to avoid failed simulations creating `ApprovalForAll` events ([#4512](https://github.com/MetaMask/core/pull/4512))

## [35.0.0]

### Changed

- **BREAKING:** Bump peerDependency `@metamask/network-controller` to `^20.0.0` ([#4508](https://github.com/MetaMask/core/pull/4508))
- **BREAKING:** Bump peerDependency `@metamask/gas-fee-controller` to `^19.0.0` ([#4508](https://github.com/MetaMask/core/pull/4508))

## [34.0.0]

### Changed

- **BREAKING:** Bump dependency and peer dependency `@metamask/gas-fee-controller` to `^18.0.0` ([#4498](https://github.com/MetaMask/core/pull/4498))
- Bump dependency `@metamask/accounts-controller` to `^17.2.0` ([#4498](https://github.com/MetaMask/core/pull/4498))

## [33.0.1]

### Changed

- Document TransactionStatus enum ([#4380](https://github.com/MetaMask/core/pull/4380))
- Bump `@metamask/accounts-controller` to `^17.1.0` ([#4460](https://github.com/MetaMask/core/pull/4460))

## [33.0.0]

### Changed

- **BREAKING:** The `TransactionController` messenger must now allow the `AccountsController:getSelectedAccount` action ([#4244](https://github.com/MetaMask/core/pull/4244))
- **BREAKING:** `getCurrentAccount` returns an `InternalAccount` instead of a `string` in the `IncomingTransactionHelper` ([#4244](https://github.com/MetaMask/core/pull/4244))
- **BREAKING:** Bump dependency and peer dependency `@metamask/accounts-controller` to `^17.0.0` ([#4413](https://github.com/MetaMask/core/pull/4413))
- Bump `@metamask/eth-snap-keyring` to `^4.3.1` ([#4405](https://github.com/MetaMask/core/pull/4405))
- Bump `@metamask/keyring-api` to `^8.0.0` ([#4405](https://github.com/MetaMask/core/pull/4405))

### Removed

- **BREAKING:** Remove `getSelectedAddress` option from `TransactionController` ([#4244](https://github.com/MetaMask/core/pull/4244))
  - The AccountsController is used to get the currently selected address automatically.

### Fixed

- `MultichainTrackingHelper.getEthQuery` now returns global `ethQuery` with ([#4390](https://github.com/MetaMask/core/pull/4390))
- Support skipping updates to the simulation history for clients with disabled history ([#4349](https://github.com/MetaMask/core/pull/4349))

## [32.0.0]

### Changed

- **BREAKING:** Bump minimum Node version to 18.18 ([#3611](https://github.com/MetaMask/core/pull/3611))
- **BREAKING:** Bump dependency and peer dependency `@metamask/approval-controller` to `^7.0.0` ([#4352](https://github.com/MetaMask/core/pull/4352))
- **BREAKING:** Bump dependency and peer dependency `@metamask/gas-fee-controller` to `^17.0.0` ([#4352](https://github.com/MetaMask/core/pull/4352))
- **BREAKING:** Bump dependency and peer dependency `@metamask/network-controller` to `^19.0.0` ([#4352](https://github.com/MetaMask/core/pull/4352))
- Bump `@metamask/base-controller` to `^6.0.0` ([#4352](https://github.com/MetaMask/core/pull/4352))
- Bump `@metamask/controller-utils` to `^11.0.0` ([#4352](https://github.com/MetaMask/core/pull/4352))

## [31.0.0]

### Changed

- **BREAKING:** Bump dependency and peer dependency `@metamask/approval-controller` to `^6.0.2` ([#4342](https://github.com/MetaMask/core/pull/4342))
- **BREAKING:** Bump dependency and peer dependency `@metamask/gas-fee-controller` to `^16.0.0` ([#4342](https://github.com/MetaMask/core/pull/4342))
- **BREAKING:** Bump dependency and peer dependency `@metamask/network-controller` to `^18.1.3` ([#4342](https://github.com/MetaMask/core/pull/4342))
- Bump `async-mutex` to `^0.5.0` ([#4335](https://github.com/MetaMask/core/pull/4335))
- Bump `@metamask/controller-utils` to `^10.0.0` ([#4342](https://github.com/MetaMask/core/pull/4342))

### Removed

- **BREAKING:** Remove `sign` from `TransactionType` ([#4319](https://github.com/MetaMask/core/pull/4319))
  - This represented an `eth_sign` transaction, but support for that RPC method is being removed, so this is no longer needed.

### Fixed

- Pass an unfrozen transaction to the `afterSign` hook so that it is able to modify the transaction ([#4343](https://github.com/MetaMask/core/pull/4343))

## [30.0.0]

### Fixed

- **BREAKING**: Update from `nonce-tracker@^3.0.0` to `@metamask/nonce-tracker@^5.0.0` to mitigate issue with redundant polling loops in block tracker. ([#4309](https://github.com/MetaMask/core/pull/4309))
  - The constructor now expects the `blockTracker` option being an instance of `@metamask/eth-block-tracker` instead of`eth-block-tracker`.

## [29.1.0]

### Changed

- handle Swap+Send transactions as Swaps transactions sub-category; add typing ([#4298](https://github.com/MetaMask/core/pull/4298))

## [29.0.2]

### Fixed

- fix incorrect token balance changes for simulations of multiple tokens that include an NFT mint ([#4290](https://github.com/MetaMask/core/pull/4290))

## [29.0.1]

### Changed

- Bump `@metamask/gas-fee-controller` to `^15.1.2` ([#4275](https://github.com/MetaMask/core/pull/4275))

### Fixed

- approveTransaction was throwing away the raw signed transaction that signTransaction was adding to the metadata.
  This was causing some transaction with low gas to appear as "failed" when in fact they were still pending. ([#4255](https://github.com/MetaMask/core/pull/4255))

## [29.0.0]

### Added

- Add `estimateGasFee` method ([#4216](https://github.com/MetaMask/core/pull/4216))
  - Add `TestGasFeeFlow` that is activated by optional `testGasFeeFlows` constructor option.
  - Add related types:
    - `FeeMarketGasFeeEstimateForLevel`
    - `FeeMarketGasFeeEstimates`
    - `GasFeeEstimates`
    - `GasFeeEstimateLevel`
    - `GasFeeEstimateType`
    - `GasPriceGasFeeEstimates`
    - `LegacyGasFeeEstimates`

### Changed

- **BREAKING:** Update `GasFeeEstimates` type to support alternate estimate types ([#4216](https://github.com/MetaMask/core/pull/4216))
- Bump `@metamask/base-controller` to `^5.0.2` ([#4232](https://github.com/MetaMask/core/pull/4232))
- Bump `@metamask/approval-controller` to `^6.0.2` ([#4234](https://github.com/MetaMask/core/pull/4234))
- Bump `@metamask/gas-fee-controller` to `^15.1.1` ([#4234](https://github.com/MetaMask/core/pull/4234))

### Removed

- **BREAKING:** Remove `gasFeeControllerEstimateType` property from `mergeGasFeeEstimates` function ([#4216](https://github.com/MetaMask/core/pull/4216))

## [28.1.1]

### Changed

- Bump `@metamask/gas-fee-controller` to ^15.1.0 ([#4220](https://github.com/MetaMask/core/pull/4220))

### Fixed

- Fixed simulating minting NFTs where the nft owner was checked before minting, causing a revert. ([#4217](https://github.com/MetaMask/core/pull/4217))

## [28.1.0]

### Added

- Support retrieval of layer 1 gas fees on Scroll networks ([#4155](https://github.com/MetaMask/core/pull/4155))

## [28.0.0]

### Changed

- **BREAKING:** Change `getLayer1GasFee` arguments to a request object ([#4149](https://github.com/MetaMask/core/pull/4149))

### Fixed

- Fix automatic update of layer 1 gas fee after interval ([#4149](https://github.com/MetaMask/core/pull/4149))

## [27.0.1]

### Fixed

- Include wrapped ERC-20 and legacy ERC-721 tokens in simulation balance changes ([#4122](https://github.com/MetaMask/core/pull/4122))

## [27.0.0]

### Changed

- **BREAKING:** Change `pendingTransactions.isResubmitEnabled` from optional `boolean` to optional callback ([#4113](https://github.com/MetaMask/core/pull/4113))

### Fixed

- Check pending transactions on startup ([#4113](https://github.com/MetaMask/core/pull/4113))

## [26.0.0]

### Added

- Run `OptimismLayer1GasFeeFlow` on Optimism stack based transactions in order to add `layer1GasFee` property to transaction meta. ([#4055](https://github.com/MetaMask/core/pull/4055))
- Add `getLayer1GasFee` method to `TransactionController` to get the layer 1 gas fee for the given transaction params ([#4055](https://github.com/MetaMask/core/pull/4055))
- Add `SimulationErrorCode` enum ([#4106](https://github.com/MetaMask/core/pull/4106))

### Changed

- **BREAKING:** Bump peer dependency `@metamask/gas-fee-controller` to `^15.0.0` ([#4121](https://github.com/MetaMask/core/pull/4121))
- Update `addTransaction` to skip simulation if `requireApproval` is specified as `false` ([#4106](https://github.com/MetaMask/core/pull/4106))
- Provide simulation error code in locally generated errors (under the `code` property) ([#4106](https://github.com/MetaMask/core/pull/4106))
- Add dependency `@ethersproject/contracts` `^5.7.0` ([#4055](https://github.com/MetaMask/core/pull/4055))
- Add dependency `@ethersproject/providers` `^5.7.0` ([#4055](https://github.com/MetaMask/core/pull/4055))
- Bump dependency `@metamask/network-controller` to `^18.1.0` ([#4121](https://github.com/MetaMask/core/pull/4121))

### Removed

- **BREAKING**: Remove `isReverted` property from `SimulationError` type. ([#4106](https://github.com/MetaMask/core/pull/4106))

## [25.3.0]

### Added

- Add support for transactions with type `increaseAllowance` ([#4069](https://github.com/MetaMask/core/pull/4069))
  - Also add "increaseAllowance" to `TransactionType` under `tokenMethodIncreaseAllowance`

### Changed

- Bump `@metamask/metamask-eth-abis` to `^3.1.1` ([#4069](https://github.com/MetaMask/core/pull/4069))

### Fixed

- Provide updated transaction metadata to publish hook ([#4101](https://github.com/MetaMask/core/pull/4101))

## [25.2.1]

### Changed

- Bump `TypeScript` version to `~4.9.5` ([#4084](https://github.com/MetaMask/core/pull/4084))

### Fixed

- Emit finished event for custodial transactions when updating status to `submitted` or `failed` ([#4092](https://github.com/MetaMask/core/pull/4092))

## [25.2.0]

### Added

- Add simulation types ([#4067](https://github.com/MetaMask/core/pull/4067))
  - SimulationBalanceChange
  - SimulationData
  - SimulationError
  - SimulationToken
  - SimulationTokenBalanceChange
  - SimulationTokenStandard

### Changed

- No longer wait for simulation to complete before creating approval request ([#4067](https://github.com/MetaMask/core/pull/4067))
- Automatically update simulation data if transaction parameters are updated ([#4067](https://github.com/MetaMask/core/pull/4067))
- Determine networks supporting simulation dynamically using API ([#4087](https://github.com/MetaMask/core/pull/4087))

## [25.1.0]

### Added

- Support `Layer1GasFeeFlows` and add `layer1GasFee` property to `TransactionMeta` ([#3944](https://github.com/MetaMask/core/pull/3944))

### Fixed

- Fix `types` field in `package.json` ([#4047](https://github.com/MetaMask/core/pull/4047))

## [25.0.0]

### Added

- **BREAKING**: Add ESM build ([#3998](https://github.com/MetaMask/core/pull/3998))
  - It's no longer possible to import files from `./dist` directly.
- Add new types for TransactionController messenger actions ([#3827](https://github.com/MetaMask/core/pull/3827))
  - `TransactionControllerActions`
  - `TransactionControllerGetStateAction`
- Add new types for TransactionController messenger events ([#3827](https://github.com/MetaMask/core/pull/3827))
  - `TransactionControllerEvents`
  - `TransactionControllerIncomingTransactionBlockReceivedEvent`
  - `TransactionControllerPostTransactionBalanceUpdatedEvent`
  - `TransactionControllerSpeedupTransactionAddedEvent`
  - `TransactionControllerStateChangeEvent`
  - `TransactionControllerTransactionApprovedEvent`
  - `TransactionControllerTransactionConfirmedEvent`
  - `TransactionControllerTransactionDroppedEvent`
  - `TransactionControllerTransactionFailedEvent`
  - `TransactionControllerTransactionFinishedEvent`
  - `TransactionControllerTransactionNewSwapApprovalEvent`
  - `TransactionControllerTransactionNewSwapEvent`
  - `TransactionControllerTransactionPublishingSkipped`
  - `TransactionControllerTransactionRejectedEvent`
  - `TransactionControllerTransactionStatusUpdatedEvent`
  - `TransactionControllerTransactionSubmittedEvent`
  - `TransactionControllerUnapprovedTransactionAddedEvent`
- Add optional `simulationData` property to `TransactionMeta` which will be automatically populated ([#4020](https://github.com/MetaMask/core/pull/4020))
- Add optional `isSimulationEnabled` constructor option to dynamically disable simulation ([#4020](https://github.com/MetaMask/core/pull/4020))
- Add support for Linea Sepolia (chain ID `0xe705`) ([#3995](https://github.com/MetaMask/core/pull/3995))

### Changed

- **BREAKING:** Change superclass of TransactionController from BaseController v1 to BaseController v2 ([#3827](https://github.com/MetaMask/core/pull/3827))
  - Instead of accepting three arguments, the constructor now takes a single options argument. All of the existing options that were supported in the second argument are now a part of this options object, including `messenger`; `state` (the previous third argument) is also an option.
- **BREAKING:** Rename `txHistoryLimit` option to `transactionHistoryLimit` ([#3827](https://github.com/MetaMask/core/pull/3827))
- **BREAKING:** Switch some type definitions from `interface` to `type` ([#3827](https://github.com/MetaMask/core/pull/3827))
  - These types are affected:
    - `DappSuggestedGasFees`
    - `Log`
    - `MethodData`
    - `TransactionControllerState` (formerly `TransactionState`)
    - `TransactionParams`
    - `TransactionReceipt`
  - This is a breaking change because type aliases have different behavior from interfaces. Specifically, the `Json` type in `@metamask/utils`, which BaseController v2 controller state must conform to, is not compatible with interfaces.
- **BREAKING:** Align `parsedRegistryMethod` in `MethodData` type with usage ([#3827](https://github.com/MetaMask/core/pull/3827))
  - The type of this is now `{ name: string; args: { type: string }[]; } | { name?: any; args?: any; }`, which is a `Json`-compatible version of a type found in `eth-method-registry`.
- **BREAKING:** Rename `TransactionState` to `TransactionControllerState` ([#3827](https://github.com/MetaMask/core/pull/3827))
  - This change aligns this controller with other MetaMask controllers.
- **BREAKING:** Update allowed events for the `TransactionControllerMessenger` ([#3827](https://github.com/MetaMask/core/pull/3827))
  - The restricted messenger must allow the following events:
    - `TransactionController:incomingTransactionBlockReceived`
    - `TransactionController:postTransactionBalanceUpdated`
    - `TransactionController:speedUpTransactionAdded`
    - `TransactionController:transactionApproved`
    - `TransactionController:transactionConfirmed`
    - `TransactionController:transactionDropped`
    - `TransactionController:transactionFinished`
    - `TransactionController:transactionFinished`
    - `TransactionController:transactionPublishingSkipped`
    - `TransactionController:transactionRejected`
    - `TransactionController:transactionStatusUpdated`
    - `TransactionController:transactionSubmitted`
    - `TransactionController:unapprovedTransactionAdded`
- **BREAKING:** Update `TransactionMeta` type to be compatible with `Json` ([#3827](https://github.com/MetaMask/core/pull/3827))
  - As dictated by BaseController v2, any types that are part of state need to be compatible with the `Json` type from `@metamask/utils`.
- **BREAKING:** Transform `rpc` property on transaction errors so they're JSON-encodable ([#3827](https://github.com/MetaMask/core/pull/3827))
  - This change also results in typing this property as `Json` instead of `unknown`, avoiding a "Type instantiation is excessively deep and possibly infinite" error when resolving the `TransactionControllerState` type.
- **BREAKING:** Bump dependency and peer dependency on `@metamask/approval-controller` to `^6.0.0` ([#4039](https://github.com/MetaMask/core/pull/4039))
- **BREAKING:** Bump dependency and peer dependency on `@metamask/gas-fee-controller` to `^14.0.0` ([#4039](https://github.com/MetaMask/core/pull/4039))
- **BREAKING:** Bump dependency and peer dependency on `@metamask/network-controller` to `^18.0.0` ([#4039](https://github.com/MetaMask/core/pull/4039))
- **BREAKING:** Bump `@metamask/base-controller` to `^5.0.0` ([#4039](https://github.com/MetaMask/core/pull/4039))
  - This version has a number of breaking changes. See the changelog for more.
- Add dependency on `@ethersproject/providers` `^5.7.0` ([#4020](https://github.com/MetaMask/core/pull/4020))
- Bump `@metamask/controller-utils` to `^9.0.0` ([#4039](https://github.com/MetaMask/core/pull/4039))

### Removed

- **BREAKING:** Remove `TransactionConfig` type ([#3827](https://github.com/MetaMask/core/pull/3827))
  - The properties in this type have been absorbed into `TransactionControllerOptions`.
- **BREAKING:** Remove `hub` property from TransactionController ([#3827](https://github.com/MetaMask/core/pull/3827))
  - TransactionController now fully makes use of its messenger object to announce various kinds of activities. Instead of subscribing to an event like this:
    ```
    transactionController.hub.on(eventName, ...)
    ```
    use this:
    ```
    messenger.subscribe('TransactionController:${eventName}', ...)
    ```
  - The complete list of renamed events are:
    - `incomingTransactionBlock` -> `TransactionController:incomingTransactionBlockReceived`
    - `post-transaction-balance-updated` -> `TransactionController:postTransactionBalanceUpdated`
    - `transaction-approved` -> `TransactionController:transactionApproved`
    - `transaction-confirmed` -> `TransactionController:transactionConfirmed`
    - `transaction-dropped` -> `TransactionController:transactionDropped`
    - `transaction-finished` -> `TransactionController:transactionFinished`
    - `transaction-rejected` -> `TransactionController:transactionRejected`
    - `transaction-status-update` -> `TransactionController:transactionStatusUpdated`
    - `transaction-submitted` -> `TransactionController:transactionSubmitted`
    - `unapprovedTransaction` -> `TransactionController:unapprovedTransactionAdded`
  - Some events announced the state of specific transactions. These have been removed. Instead, subscribe to the appropriate generic event and check for a specific transaction ID in your event handler:
    - `${transactionId}:finished` -> `TransactionController:transactionFinished`
    - `${transactionId}:speedup` -> `TransactionController:speedUpTransactionAdded`
    - `${transactionId}:publish-skip` -> `TransactionController:transactionPublishingSkipped`

### Fixed

- Fix various methods so that they no longer update transactions in state directly but only via `update` ([#3827](https://github.com/MetaMask/core/pull/3827))
  - `addTransaction`
  - `confirmExternalTransaction`
  - `speedUpTransaction`
  - `updateCustodialTransaction`
  - `updateSecurityAlertResponse`
  - `updateTransaction`
- Fix `handleMethodData` method to update state with an empty registry object instead of blowing up if registry could be found ([#3827](https://github.com/MetaMask/core/pull/3827))

## [24.0.0]

### Added

- Add `normalizeTransactionParams` method ([#3990](https://github.com/MetaMask/core/pull/3990))

### Changed

- **BREAKING**: Remove support for retrieving transactions via Etherscan for Optimism Goerli; add support for Optimism Sepolia instead ([#3999](https://github.com/MetaMask/core/pull/3999))
- Normalize `data` property into an even length hex string ([#3990](https://github.com/MetaMask/core/pull/3990))
- Bump `@metamask/approval-controller` to `^5.1.3` ([#4007](https://github.com/MetaMask/core/pull/4007))
- Bump `@metamask/controller-utils` to `^8.0.4` ([#4007](https://github.com/MetaMask/core/pull/4007))
- Bump `@metamask/gas-fee-controller` to `^13.0.2` ([#4007](https://github.com/MetaMask/core/pull/4007))
- Bump `@metamask/network-controller` to `^17.2.1` ([#4007](https://github.com/MetaMask/core/pull/4007))

## [23.1.0]

### Added

- Add `gasFeeEstimatesLoaded` property to `TransactionMeta` ([#3948](https://github.com/MetaMask/core/pull/3948))
- Add `gasFeeEstimates` property to `TransactionMeta` to be automatically populated on unapproved transactions ([#3913](https://github.com/MetaMask/core/pull/3913))

### Changed

- Use the `linea_estimateGas` RPC method to provide transaction specific gas fee estimates on Linea networks ([#3913](https://github.com/MetaMask/core/pull/3913))

## [23.0.0]

### Added

- **BREAKING:** Constructor now expects a `getNetworkClientRegistry` callback function ([#3643](https://github.com/MetaMask/core/pull/3643))
- **BREAKING:** Messenger now requires `NetworkController:stateChange` to be an allowed event ([#3643](https://github.com/MetaMask/core/pull/3643))
- **BREAKING:** Messenger now requires `NetworkController:findNetworkClientByChainId` and `NetworkController:getNetworkClientById` actions ([#3643](https://github.com/MetaMask/core/pull/3643))
- Adds a feature flag parameter `isMultichainEnabled` passed via the constructor (and defaulted to false), which when passed a truthy value will enable the controller to submit, process, and track transactions concurrently on multiple networks. ([#3643](https://github.com/MetaMask/core/pull/3643))
- Adds `destroy()` method that stops/removes internal polling and listeners ([#3643](https://github.com/MetaMask/core/pull/3643))
- Adds `stopAllIncomingTransactionPolling()` method that stops polling Etherscan for transaction updates relevant to the currently selected network.
  - When called with the `isMultichainEnabled` feature flag on, also stops polling Etherscan for transaction updates relevant to each currently polled networkClientId. ([#3643](https://github.com/MetaMask/core/pull/3643))
- Exports `PendingTransactionOptions` type ([#3643](https://github.com/MetaMask/core/pull/3643))
- Exports `TransactionControllerOptions` type ([#3643](https://github.com/MetaMask/core/pull/3643))

### Changed

- **BREAKING:** `approveTransactionsWithSameNonce()` now requires `chainId` to be populated in for each TransactionParams that is passed ([#3643](https://github.com/MetaMask/core/pull/3643))
- `addTransaction()` now accepts optional `networkClientId` in its options param which specifies the network client that the transaction will be processed with during its lifecycle if the `isMultichainEnabled` feature flag is on ([#3643](https://github.com/MetaMask/core/pull/3643))
  - when called with the `isMultichainEnabled` feature flag off, passing in a networkClientId will cause an error to be thrown.
- `estimateGas()` now accepts optional networkClientId as its last param which specifies the network client that should be used to estimate the required gas for the given transaction ([#3643](https://github.com/MetaMask/core/pull/3643))
  - when called with the `isMultichainEnabled` feature flag is off, the networkClientId param is ignored and the global network client will be used instead.
- `estimateGasBuffered()` now accepts optional networkClientId as its last param which specifies the network client that should be used to estimate the required gas plus buffer for the given transaction ([#3643](https://github.com/MetaMask/core/pull/3643))
  - when called with the `isMultichainEnabled` feature flag is off, the networkClientId param is ignored and the global network client will be used instead.
- `getNonceLock()` now accepts optional networkClientId as its last param which specifies which the network client's nonceTracker should be used to determine the next nonce. ([#3643](https://github.com/MetaMask/core/pull/3643))
  - When called with the `isMultichainEnabled` feature flag on and with networkClientId specified, this method will also restrict acquiring the next nonce by chainId, i.e. if this method is called with two different networkClientIds on the same chainId, only the first call will return immediately with a lock from its respective nonceTracker with the second call being blocked until the first caller releases its lock
  - When called with `isMultichainEnabled` feature flag off, the networkClientId param is ignored and the global network client will be used instead.
- `startIncomingTransactionPolling()` and `updateIncomingTransactions()` now enforce a 5 second delay between requests per chainId to avoid rate limiting ([#3643](https://github.com/MetaMask/core/pull/3643))
- `TransactionMeta` type now specifies an optional `networkClientId` field ([#3643](https://github.com/MetaMask/core/pull/3643))
- `startIncomingTransactionPolling()` now accepts an optional array of `networkClientIds`. ([#3643](https://github.com/MetaMask/core/pull/3643))
  - When `networkClientIds` is provided and the `isMultichainEnabled` feature flag is on, the controller will start polling Etherscan for transaction updates relevant to the networkClientIds.
  - When `networkClientIds` is provided and the `isMultichainEnabled` feature flag is off, nothing will happen.
  - If `networkClientIds` is empty or not provided, the controller will start polling Etherscan for transaction updates relevant to the currently selected network.
- `stopIncomingTransactionPolling()` now accepts an optional array of `networkClientIds`. ([#3643](https://github.com/MetaMask/core/pull/3643))
  - When `networkClientIds` is provided and the `isMultichainEnabled` feature flag is on, the controller will stop polling Ethercsan for transaction updates relevant to the networkClientIds.
  - When `networkClientIds` is provided and the `isMultichainEnabled` feature flag is off, nothing will happen.
  - If `networkClientIds` is empty or not provided, the controller will stop polling Etherscan for transaction updates relevant to the currently selected network.

## [22.0.0]

### Changed

- **BREAKING:** Add peerDependency on `@babel/runtime` ([#3897](https://github.com/MetaMask/core/pull/3897))
- Throw after publishing a canceled or sped-up transaction if already confirmed ([#3800](https://github.com/MetaMask/core/pull/3800))
- Bump `eth-method-registry` from `^3.0.0` to `^4.0.0` ([#3897](https://github.com/MetaMask/core/pull/3897))
- Bump `@metamask/controller-utils` to `^8.0.3` ([#3915](https://github.com/MetaMask/core/pull/3915))
- Bump `@metamask/gas-fee-controller` to `^13.0.1` ([#3915](https://github.com/MetaMask/core/pull/3915))

### Removed

- **BREAKING:** Remove `cancelMultiplier` and `speedUpMultiplier` constructor options as both values are now fixed at `1.1`. ([#3909](https://github.com/MetaMask/core/pull/3909))

### Fixed

- Remove implicit peerDependency on `babel-runtime` ([#3897](https://github.com/MetaMask/core/pull/3897))

## [21.2.0]

### Added

- Add optional `publish` hook to support custom logic instead of submission to the RPC provider ([#3883](https://github.com/MetaMask/core/pull/3883))
- Add `hasNonce` option to `approveTransactionsWithSameNonce` method ([#3883](https://github.com/MetaMask/core/pull/3883))

## [21.1.0]

### Added

- Add `abortTransactionSigning` method ([#3870](https://github.com/MetaMask/core/pull/3870))

## [21.0.1]

### Fixed

- Resolves transaction custodian promise when setting transaction status to `submitted` or `failed` ([#3845](https://github.com/MetaMask/core/pull/3845))
- Fix normalizer ensuring property `type` is always present in `TransactionParams` ([#3817](https://github.com/MetaMask/core/pull/3817))

## [21.0.0]

### Changed

- **BREAKING:** Bump `@metamask/approval-controller` peer dependency to `^5.1.2` ([#3821](https://github.com/MetaMask/core/pull/3821))
- **BREAKING:** Bump `@metamask/gas-fee-controller` peer dependency to `^13.0.0` ([#3821](https://github.com/MetaMask/core/pull/3821))
- **BREAKING:** Bump `@metamask/network-controller` peer dependency to `^17.2.0` ([#3821](https://github.com/MetaMask/core/pull/3821))
- Bump `@metamask/base-controller` to `^4.1.1` ([#3821](https://github.com/MetaMask/core/pull/3821))
- Bump `@metamask/controller-utils` to `^8.0.2` ([#3821](https://github.com/MetaMask/core/pull/3821))

## [20.0.0]

### Changed

- **BREAKING:** Change type of `destinationTokenDecimals` property in `TransactionMeta` to `number` ([#3749](https://github.com/MetaMask/core/pull/3749))

### Fixed

- Handle missing current account in incoming transactions ([#3741](https://github.com/MetaMask/core/pull/3741))

## [19.0.1]

### Changed

- Bump `eth-method-registry` from `^1.1.0` to `^3.0.0` ([#3688](https://github.com/MetaMask/core/pull/3688))

## [19.0.0]

### Changed

- **BREAKING:** Bump `@metamask/approval-controller` dependency and peer dependency from `^5.1.0` to `^5.1.1` ([#3695](https://github.com/MetaMask/core/pull/3695))
- **BREAKING:** Bump `@metamask/gas-fee-controller` dependency and peer dependency from `^11.0.0` to `^12.0.0` ([#3695](https://github.com/MetaMask/core/pull/3695))
- **BREAKING:** Bump `@metamask/network-controller` dependency and peer dependency from `^17.0.0` to `^17.1.0` ([#3695](https://github.com/MetaMask/core/pull/3695))
- Bump `@metamask/base-controller` to `^4.0.1` ([#3695](https://github.com/MetaMask/core/pull/3695))
- Bump `@metamask/controller-utils` to `^8.0.1` ([#3695](https://github.com/MetaMask/core/pull/3695))

### Fixed

- Use estimate gas instead of fixed gas (21k) when a contract is deployed and the gas is not specified ([#3694](https://github.com/MetaMask/core/pull/3694))

## [18.3.1]

### Fixed

- Fix incorrect transaction statuses ([#3676](https://github.com/MetaMask/core/pull/3676))
  - Fix `dropped` status detection by ignoring transactions on other chains.
  - Start polling if network changes and associated transactions are pending.
  - Record `r`, `s`, and `v` values even if zero.
  - Only fail transactions if receipt `status` is explicitly `0x0`.
- Fix incoming transactions on Linea Goerli ([#3674](https://github.com/MetaMask/core/pull/3674))

## [18.3.0]

### Added

- Add optional `getExternalPendingTransactions` callback argument to constructor ([#3587](https://github.com/MetaMask/core/pull/3587))

## [18.2.0]

### Added

- Add the `customNonceValue` property to the transaction metadata ([#3579](https://github.com/MetaMask/core/pull/3579))

### Changed

- Update transaction metadata after approval if the approval result includes the `value.txMeta` property ([#3579](https://github.com/MetaMask/core/pull/3579))
- Add `type` property to all incoming transactions ([#3579](https://github.com/MetaMask/core/pull/3579))

## [18.1.0]

### Added

- Add `cancelMultiplier` and `speedUpMultiplier` constructor arguments to optionally override the default multipliers of `1.5` and `1.1` respectively ([#2678](https://github.com/MetaMask/core/pull/2678))

### Changed

- Populate the `preTxBalance` property before publishing transactions with the `swap` type ([#2678](https://github.com/MetaMask/core/pull/2678))
- Change the status of transactions with matching nonces to `dropped` when confirming a transaction ([#2678](https://github.com/MetaMask/core/pull/2678))

## [18.0.0]

### Added

- Add `updateEditableParams` method ([#2056](https://github.com/MetaMask/core/pull/2056))
- Add `initApprovals` method to trigger the approval flow for any pending transactions during initialisation ([#2056](https://github.com/MetaMask/core/pull/2056))
- Add `getTransactions` method to search transactions using the given criteria and options ([#2056](https://github.com/MetaMask/core/pull/2056))

### Changed

- **BREAKING:** Bump `@metamask/base-controller` to ^4.0.0 ([#2063](https://github.com/MetaMask/core/pull/2063))
  - This is breaking because the type of the `messenger` has backward-incompatible changes. See the changelog for this package for more.
- **BREAKING:** Add `finished` and `publish-skip` events to `Events` type
- **BREAKING:** Update `TransactionReceipt` type so `transactionIndex` is now a string rather than a number ([#2063](https://github.com/MetaMask/core/pull/2063))
- Bump `nonce-tracker` to ^3.0.0 ([#2040](https://github.com/MetaMask/core/pull/2040))
- The controller now emits a `transaction-status-update` event each time the status of a transaction changes (e.g. submitted, rejected, etc.) ([#2027](https://github.com/MetaMask/core/pull/2027))
- Make `getCurrentAccountEIP1559Compatibility` constructor parameter optional ([#2056](https://github.com/MetaMask/core/pull/2056))
- Normalize the gas values provided to the `speedUpTransaction` and `stopTransaction` methods ([#2056](https://github.com/MetaMask/core/pull/2056))
- Persist any property changes performed by the `afterSign` hook ([#2056](https://github.com/MetaMask/core/pull/2056))
- Report success to the approver if publishing is skipped by the `beforePublish` hook ([#2056](https://github.com/MetaMask/core/pull/2056))
- Update `postTxBalance` after all swap transactions ([#2056](https://github.com/MetaMask/core/pull/2056))
- Bump `@metamask/approval-controller` to ^5.0.0 ([#2063](https://github.com/MetaMask/core/pull/2063))
- Bump `@metamask/controller-utils` to ^6.0.0 ([#2063](https://github.com/MetaMask/core/pull/2063))
- Bump `@metamask/gas-fee-controller` to ^11.0.0 ([#2063](https://github.com/MetaMask/core/pull/2063))
- Bump `@metamask/network-controller` to ^17.0.0 ([#2063](https://github.com/MetaMask/core/pull/2063))

## [17.0.0]

### Added

- **BREAKING:** Add additional support swaps support ([#1877](https://github.com/MetaMask/core/pull/1877))
  - Swap transaction updates can be prevented by setting `disableSwaps` as `true`. If not set it will default to `false`.
  - If `disableSwaps` is `false` or not set, then the `createSwapsTransaction` callback MUST be defined.
- Add optional hooks to support alternate flows ([#1787](https://github.com/MetaMask/core/pull/1787))
  - Add the `getAdditionalSignArguments` hook to provide additional arguments when signing.
  - Add the `beforeApproveOnInit` hook to execute additional logic before starting an approval flow for a transaction during initialization. Return `false` to skip the transaction.
  - Add the `afterSign` hook to execute additional logic after signing a transaction. Return `false` to not change the `status` to `signed`.
  - Add the `beforePublish` hook to execute additional logic before publishing a transaction. Return `false` to prevent the transaction being submitted.
- Add additional persisted transaction support during initialization and on network change ([#1916](https://github.com/MetaMask/core/pull/1916))
  - Initialise approvals for unapproved transactions on the current network.
  - Add missing gas values for unapproved transactions on the current network.
  - Submit any approved transactions on the current network.
- Support saved gas fees ([#1966](https://github.com/MetaMask/core/pull/1966))
  - Add optional `getSavedGasFees` callback to constructor.
- Add `updateCustodialTransaction` method to update custodial transactions ([#2018](https://github.com/MetaMask/core/pull/2018))
- Add `accessList` to txParam types ([#2016](https://github.com/MetaMask/core/pull/2016))
- Add `estimateGasBuffered` method to estimate gas and apply a specific buffer multiplier ([#2021](https://github.com/MetaMask/core/pull/2021))
- Add `updateSecurityAlertResponse` method ([#1985](https://github.com/MetaMask/core/pull/1985))
- Add gas values validation ([#1978](https://github.com/MetaMask/core/pull/1978))
- Add `approveTransactionsWithSameNonce` method ([#1961](https://github.com/MetaMask/core/pull/1961))
- Add `clearUnapprovedTransactions` method ([#1979](https://github.com/MetaMask/core/pull/1979))
- Add `updatePreviousGasParams` method ([#1943](https://github.com/MetaMask/core/pull/1943))
- Emit additional events to support metrics in the clients ([#1894](https://github.com/MetaMask/core/pull/1894))
- Populate the `firstRetryBlockNumber`, `retryCount`, and `warning` properties in the transaction metadata. ([#1896](https://github.com/MetaMask/core/pull/1896))

### Changed

- **BREAKING:** Pending transactions are now automatically resubmitted. ([#1896](https://github.com/MetaMask/core/pull/1896))
  - This can be disabled by setting the new `pendingTransactions.isResubmitEnabled` constructor option to `false`.
- **BREAKING:** Bump dependency and peer dependency on `@metamask/network-controller` to ^16.0.0
- Persist specific error properties in core transaction metadata ([#1915](https://github.com/MetaMask/core/pull/1915))
  - Create `TransactionError` type with explicit properties.
- Align core transaction error messages with extension ([#1980](https://github.com/MetaMask/core/pull/1980))
  - Catch of the `initApprovals` method to skip logging when the error is `userRejectedRequest`.
- Create an additional transaction metadata entry when calling `stopTransaction` ([#1998](https://github.com/MetaMask/core/pull/1998))
- Bump dependency `@metamask/eth-query` from ^3.0.1 to ^4.0.0 ([#2028](https://github.com/MetaMask/core/pull/2028))
- Bump dependency and peer dependency on `@metamask/gas-fee-controller` to ^10.0.1
- Bump @metamask/utils from 8.1.0 to 8.2.0 ([#1957](https://github.com/MetaMask/core/pull/1957))

## [16.0.0]

### Changed

- **BREAKING:** Bump dependency and peer dependency on `@metamask/gas-fee-controller` to ^10.0.0
- Bump dependency and peer dependency on `@metamask/network-controller` to ^15.1.0

## [15.0.0]

### Changed

- **BREAKING:** Bump dependency and peer dependency on `@metamask/network-controller` to ^15.0.0
- Bump dependency on `@metamask/rpc-errors` to ^6.1.0 ([#1653](https://github.com/MetaMask/core/pull/1653))
- Bump dependency and peer dependency on `@metamask/approval-controller` to ^4.0.1

## [14.0.0]

### Added

- **BREAKING:** Add required `getPermittedAccounts` argument to constructor, used to validate `from` addresses ([#1722](https://github.com/MetaMask/core/pull/1722))
- Add `securityProviderRequest` option to constructor ([#1725](https://github.com/MetaMask/core/pull/1725))
- Add `method` option to `addTransaction` method ([#1725](https://github.com/MetaMask/core/pull/1725))
- Add `securityProviderRequest` property to TransactionMetaBase ([#1725](https://github.com/MetaMask/core/pull/1725))
- Add SecurityProviderRequest type ([#1725](https://github.com/MetaMask/core/pull/1725))
- Update `addTransaction` to set `securityProviderRequest` on transaction metadata when requested to do so ([#1725](https://github.com/MetaMask/core/pull/1725))
- Update `txParams` validation to validate `chainId` ([#1723](https://github.com/MetaMask/core/pull/1723))
- Update `addTransaction` to ensure allowed `from` address when `origin` is specified ([#1722](https://github.com/MetaMask/core/pull/1722))

### Changed

- Bump dependency on `@metamask/utils` to ^8.1.0 ([#1639](https://github.com/MetaMask/core/pull/1639))
- Bump dependency and peer dependency on `@metamask/approval-controller` to ^4.0.0
- Bump dependency on `@metamask/base-controller` to ^3.2.3
- Bump dependency on `@metamask/controller-utils` to ^5.0.2
- Bump dependency and peer dependency on `@metamask/network-controller` to ^14.0.0

### Removed

- **BREAKING:** Remove `interval` config option ([#1746](https://github.com/MetaMask/core/pull/1746))
  - The block tracker (which has its own interval) is now used to poll for pending transactions instead.
- **BREAKING:** Remove `poll` method ([#1746](https://github.com/MetaMask/core/pull/1746))
  - The block tracker is assumed to be running, TransactionController does not offer a way to stop it.
- **BREAKING:** Remove `queryTransactionStatuses` method ([#1746](https://github.com/MetaMask/core/pull/1746))
  - This functionality has been moved to a private interface and there is no way to use it externally.

## [13.0.0]

### Changed

- **BREAKING**: Add required `getCurrentAccountEIP1559Compatibility` and `getCurrentNetworkEIP1559Compatibility` callback arguments to constructor ([#1693](https://github.com/MetaMask/core/pull/1693))
- Update `validateTxParams` to throw standardised errors using the `@metamask/rpc-errors` package ([#1690](https://github.com/MetaMask/core/pull/1690))
  - The dependency `eth-rpc-errors` has been replaced by `@metamask/rpc-errors`
- Preserve `type` transaction parameter for legacy transactions ([#1713](https://github.com/MetaMask/core/pull/1713))
- Update TypeScript to v4.8.x ([#1718](https://github.com/MetaMask/core/pull/1718))

## [12.0.0]

### Changed

- **BREAKING**: Use only `chainId` to determine if a transaction belongs to the current network ([#1633](https://github.com/MetaMask/core/pull/1633))
  - No longer uses `networkID` as a fallback if `chainId` is missing
- **BREAKING**: Change `TransactionMeta.chainId` to be required ([#1633](https://github.com/MetaMask/core/pull/1633))
- **BREAKING**: Bump peer dependency on `@metamask/network-controller` to ^13.0.0 ([#1633](https://github.com/MetaMask/core/pull/1633))
- Update `TransactionMeta.networkID` as deprecated ([#1633](https://github.com/MetaMask/core/pull/1633))
- Change `TransactionMeta.networkID` to be readonly ([#1633](https://github.com/MetaMask/core/pull/1633))
- Bump dependency on `@metamask/controller-utils` to ^5.0.0 ([#1633](https://github.com/MetaMask/core/pull/1633))

### Removed

- Remove `networkId` param from `RemoteTransactionSource.isSupportedNetwork()` interface ([#1633](https://github.com/MetaMask/core/pull/1633))
- Remove `currentNetworkId` property from `RemoteTransactionSourceRequest` ([#1633](https://github.com/MetaMask/core/pull/1633))

## [11.1.0]

### Added

- Add `type` property to the transaction metadata ([#1670](https://github.com/MetaMask/core/pull/1670))

## [11.0.0]

### Added

- Add optional `getLastBlockVariations` method to `RemoteTransactionSource` type ([#1668](https://github.com/MetaMask/core/pull/1668))
- Add `updateTransactionGasFees` method to `TransactionController` ([#1674](https://github.com/MetaMask/core/pull/1674))
- Add `r`, `s` and `v` properties to the transaction metadata ([#1664](https://github.com/MetaMask/core/pull/1664))
- Add `sendFlowHistory` property to the transaction metadata ([#1665](https://github.com/MetaMask/core/pull/1665))
- Add `updateTransactionSendFlowHistory` method to `TransactionController` ([#1665](https://github.com/MetaMask/core/pull/1665))
- Add `originalGasEstimate` property to the transaction metadata ([#1656](https://github.com/MetaMask/core/pull/1656))
- Add `incomingTransactions.queryEntireHistory` constructor option ([#1652](https://github.com/MetaMask/core/pull/1652))

### Changed

- **BREAKING**: Remove `apiKey` property from `RemoteTransactionSourceRequest` type ([#1668](https://github.com/MetaMask/core/pull/1668))
- **BREAKING**: Remove unused `FetchAllOptions` type from `TransactionController` ([#1668](https://github.com/MetaMask/core/pull/1668))
- **BREAKING**: Remove `incomingTransactions.apiKey` constructor option ([#1668](https://github.com/MetaMask/core/pull/1668))
- **BREAKING**: Rename the `transaction` object to `txParams` in the transaction metadata ([#1651](https://github.com/MetaMask/core/pull/1651))
- **BREAKING**: Add `disableHistory` constructor option ([#1657](https://github.com/MetaMask/core/pull/1657))
  - Defaults to `false` but will increase state size considerably unless disabled
- **BREAKING**: Add `disableSendFlowHistory` constructor option ([#1665](https://github.com/MetaMask/core/pull/1665))
  - Defaults to `false` but will increase state size considerably unless disabled
- **BREAKING**: Rename the `transactionHash` property to `hash` in the transaction metadata

### Fixed

- Fix the sorting of incoming and updated transactions ([#1652](https://github.com/MetaMask/core/pull/1652))
- Prevent rate limit errors when `incomingTransactions.includeTokenTransfers` is `true` by by alternating Etherscan request types on each update ([#1668](https://github.com/MetaMask/core/pull/1668))

## [10.0.0]

### Added

- Add `submittedTime` to the transaction metadata ([#1645](https://github.com/MetaMask/core/pull/1645))
- Add optional `actionId` argument to `addTransaction` and `speedUpTransaction` to prevent duplicate requests ([#1582](https://github.com/MetaMask/core/pull/1582))
- Add `confirmExternalTransaction` method ([#1625](https://github.com/MetaMask/core/pull/1625))

### Changed

- **BREAKING**: Rename `rawTransaction` to `rawTx` in the transaction metadata ([#1624](https://github.com/MetaMask/core/pull/1624))

## [9.2.0]

### Added

- Persist `estimatedBaseFee` in `stopTransaction` and `speedUpTransaction` ([#1621](https://github.com/MetaMask/core/pull/1621))
- Add `securityAlertResponse` to `addTransaction` `opts` argument ([#1636](https://github.com/MetaMask/core/pull/1636))

## [9.1.0]

### Added

- Add `blockTimestamp` to `TransactionMetaBase` type ([#1616](https://github.com/MetaMask/core/pull/1616))
- Update `queryTransactionStatuses` to populate `blockTimestamp` on each transaction when it is verified ([#1616](https://github.com/MetaMask/core/pull/1616))

### Changed

- Bump dependency and peer dependency on `@metamask/approval-controller` to ^3.5.1
- Bump dependency on `@metamask/base-controller` to ^3.2.1
- Bump dependency on `@metamask/controller-utils` to ^4.3.2
- Bump dependency and peer dependency on `@metamask/network-controller` to ^12.1.2

## [9.0.0]

### Added

- Add `baseFeePerGas` to transaction metadata ([#1590](https://github.com/MetaMask/core/pull/1590))
- Add `txReceipt` to transaction metadata ([#1592](https://github.com/MetaMask/core/pull/1592))
- Add `initApprovals` method to generate approval requests from unapproved transactions ([#1575](https://github.com/MetaMask/core/pull/1575))
- Add `dappSuggestedGasFees` to transaction metadata ([#1617](https://github.com/MetaMask/core/pull/1617))
- Add optional `incomingTransactions` constructor arguments ([#1579](https://github.com/MetaMask/core/pull/1579))
  - `apiKey`
  - `includeTokenTransfers`
  - `isEnabled`
  - `updateTransactions`
- Add incoming transaction methods ([#1579](https://github.com/MetaMask/core/pull/1579))
  - `startIncomingTransactionPolling`
  - `stopIncomingTransactionPolling`
  - `updateIncomingTransactions`
- Add `requireApproval` option to `addTransaction` method options ([#1580](https://github.com/MetaMask/core/pull/1580))
- Add `address` argument to `wipeTransactions` method ([#1573](https://github.com/MetaMask/core/pull/1573))

### Changed

- **BREAKING**: Add required `getSelectedAddress` callback argument to constructor ([#1579](https://github.com/MetaMask/core/pull/1579))
- **BREAKING**: Add `isSupportedNetwork` method to `RemoteTransactionSource` interface ([#1579](https://github.com/MetaMask/core/pull/1579))
- **BREAKING**: Move all but first argument to options bag in `addTransaction` method ([#1576](https://github.com/MetaMask/core/pull/1576))
- **BREAKING**: Update properties of `RemoteTransactionSourceRequest` type ([#1579](https://github.com/MetaMask/core/pull/1579))
  - The `fromBlock` property has changed from `string` to `number`
  - The `networkType` property has been removed
  - This type is intended mainly for internal use, so it's likely this change doesn't affect most projects

### Removed

- **BREAKING**: Remove `fetchAll` method ([#1579](https://github.com/MetaMask/core/pull/1579))
  - This method was used to fetch transaction history from Etherscan
  - This is now handled automatically by the controller on each new block, if polling is enabled
  - Polling can be enabled or disabled by calling `startIncomingTransactionPolling` or `stopIncomingTransactionPolling` respectively
  - An immediate update can be requested by calling `updateIncomingTransactions`
  - The new constructor parameter `incomingTransactions.isEnabled` acts as an override to disable this functionality based on a client preference for example
- **BREAKING**: Remove `prepareUnsignedEthTx` and `getCommonConfiguration` methods ([#1581](https://github.com/MetaMask/core/pull/1581))
  - These methods were intended mainly for internal use, so it's likely this change doesn't affect most projects

## [8.0.1]

### Changed

- Replace `eth-query` ^2.1.2 with `@metamask/eth-query` ^3.0.1 ([#1546](https://github.com/MetaMask/core/pull/1546))

## [8.0.0]

### Changed

- **BREAKING**: Change `babel-runtime` from a `dependency` to a `peerDependency` ([#1504](https://github.com/MetaMask/core/pull/1504))
- Update `@metamask/utils` to `^6.2.0` ([#1514](https://github.com/MetaMask/core/pull/1514))

## [7.1.0]

### Added

- Expose `HARDFORK` constant ([#1423](https://github.com/MetaMask/core/pull/1423))
- Add support for transactions on Linea networks ([#1423](https://github.com/MetaMask/core/pull/1423))

## [7.0.0]

### Changed

- **BREAKING**: Change the approveTransaction and cancelTransaction methods to private ([#1435](https://github.com/MetaMask/core/pull/1435))
  - Consumers should migrate from use of these methods to use of `processApproval`.
- Update the TransactionController to await the approval request promise before automatically performing the relevant logic, either signing and submitting the transaction, or cancelling it ([#1435](https://github.com/MetaMask/core/pull/1435))

## [6.1.0]

### Changed

- Relax types of `provider` and `blockTracker` options ([#1443](https://github.com/MetaMask/core/pull/1443))
  - The types used to require proxy versions of Provider and BlockTracker. Now they just require the non-proxy versions, which are a strict subset of the proxied versions.

## [6.0.0]

### Added

- Update transaction controller to automatically initiate, finalize, and cancel approval requests as transactions move through states ([#1241](https://github.com/MetaMask/core/pull/1241))
  - The `ApprovalController:addRequest` action will be called when a new transaction is initiated
  - The `ApprovalController:rejectRequest` action will be called if a transaction fails
  - The `ApprovalController:acceptRequest` action will be called when a transaction is approved

### Changed

- **BREAKING:** Bump to Node 16 ([#1262](https://github.com/MetaMask/core/pull/1262))
- **BREAKING:** Update `@metamask/network-controller` dependency and peer dependency ([#1367](https://github.com/MetaMask/core/pull/1367))
  - This affects the `getNetworkState` and `onNetworkStateChange` constructor parameters
- **BREAKING:** Change format of chain ID in state to `Hex` ([#1367](https://github.com/MetaMask/core/pull/1367))
  - The `chainId` property of the `Transaction` type has been changed from `number` to `Hex`
  - The `chainId` property of the `TransactionMeta` type has been changed from a decimal `string` to `Hex`, and the `transaction` property has been updated along with the `Transaction` type (as described above).
  - The state property `transactions` is an array of `TransactionMeta` objects, so it has changed according to the description above.
    - This requires a state migration: each entry should have the `chainId` property converted from a decimal `string` to `Hex`, and the `transaction.chainId` property changed from `number` to `Hex`.
  - The `addTransaction` and `estimateGas` methods now expect the first parameter (`transaction`) to use type `Hex` for the `chainId` property.
  - The `updateTransaction` method now expects the `transactionMeta` parameter to use type `Hex` for the `chainId` property (and for the nested `transaction.chainId` property)
- **BREAKING:** Add `messenger` as required constructor parameter ([#1241](https://github.com/MetaMask/core/pull/1241))
- **BREAKING:** Add `@metamask/approval-controller` as a dependency and peer dependency ([#1241](https://github.com/MetaMask/core/pull/1241), [#1393](https://github.com/MetaMask/core/pull/1393))
- Add `@metamask/utils` dependency ([#1367](https://github.com/MetaMask/core/pull/1367))

### Fixed

- Fix inaccurate hard-coded `chainId` on incoming token transactions ([#1366](https://github.com/MetaMask/core/pull/1366))

## [5.0.0]

### Changed

- **BREAKING**: peerDeps: @metamask/network-controller@6.0.0->8.0.0 ([#1196](https://github.com/MetaMask/core/pull/1196))
- deps: eth-rpc-errors@4.0.0->4.0.2 ([#1215](https://github.com/MetaMask/core/pull/1215))
- Add nonce tracker to transactions controller ([#1147](https://github.com/MetaMask/core/pull/1147))
  - Previously this controller would get the next nonce by calling `eth_getTransactionCount` with a block reference of `pending`. The next nonce would then be returned from our middleware (within `web3-provider-engine`).
  - Instead we're now using the nonce tracker to get the next nonce, dropping our reliance on this `eth_getTransactionCount` middleware. This will let us drop that middleware in a future update without impacting the transaction controller.
  - This should result in no functional changes, except that the nonce middleware is no longer required.

## [4.0.1]

### Changed

- Use `NetworkType` enum for chain configuration ([#1132](https://github.com/MetaMask/core/pull/1132))

## [4.0.0]

### Removed

- **BREAKING:** Remove `isomorphic-fetch` ([#1106](https://github.com/MetaMask/controllers/pull/1106))
  - Consumers must now import `isomorphic-fetch` or another polyfill themselves if they are running in an environment without `fetch`

## [3.0.0]

### Added

- Add Etherscan API support for Sepolia and Goerli ([#1041](https://github.com/MetaMask/controllers/pull/1041))
- Export `isEIP1559Transaction` function from package ([#1058](https://github.com/MetaMask/controllers/pull/1058))

### Changed

- **BREAKING**: Drop Etherscan API support for Ropsten, Rinkeby, and Kovan ([#1041](https://github.com/MetaMask/controllers/pull/1041))
- Rename this repository to `core` ([#1031](https://github.com/MetaMask/controllers/pull/1031))
- Update `@metamask/controller-utils` package ([#1041](https://github.com/MetaMask/controllers/pull/1041))

## [2.0.0]

### Changed

- **BREAKING:** Update `getNetworkState` constructor option to take an object with `providerConfig` property rather than `providerConfig` ([#995](https://github.com/MetaMask/core/pull/995))
- Relax dependency on `@metamask/base-controller`, `@metamask/controller-utils`, and `@metamask/network-controller` (use `^` instead of `~`) ([#998](https://github.com/MetaMask/core/pull/998))

## [1.0.0]

### Added

- Initial release

  - As a result of converting our shared controllers repo into a monorepo ([#831](https://github.com/MetaMask/core/pull/831)), we've created this package from select parts of [`@metamask/controllers` v33.0.0](https://github.com/MetaMask/core/tree/v33.0.0), namely:

    - Everything in `src/transaction`
    - Transaction-related functions from `src/util.ts` and accompanying tests

    All changes listed after this point were applied to this package following the monorepo conversion.

[Unreleased]: https://github.com/MetaMask/core/compare/@metamask/transaction-controller@44.0.0...HEAD
[44.0.0]: https://github.com/MetaMask/core/compare/@metamask/transaction-controller@43.0.0...@metamask/transaction-controller@44.0.0
[43.0.0]: https://github.com/MetaMask/core/compare/@metamask/transaction-controller@42.1.0...@metamask/transaction-controller@43.0.0
[42.1.0]: https://github.com/MetaMask/core/compare/@metamask/transaction-controller@42.0.0...@metamask/transaction-controller@42.1.0
[42.0.0]: https://github.com/MetaMask/core/compare/@metamask/transaction-controller@41.1.0...@metamask/transaction-controller@42.0.0
[41.1.0]: https://github.com/MetaMask/core/compare/@metamask/transaction-controller@41.0.0...@metamask/transaction-controller@41.1.0
[41.0.0]: https://github.com/MetaMask/core/compare/@metamask/transaction-controller@40.1.0...@metamask/transaction-controller@41.0.0
[40.1.0]: https://github.com/MetaMask/core/compare/@metamask/transaction-controller@40.0.0...@metamask/transaction-controller@40.1.0
[40.0.0]: https://github.com/MetaMask/core/compare/@metamask/transaction-controller@39.1.0...@metamask/transaction-controller@40.0.0
[39.1.0]: https://github.com/MetaMask/core/compare/@metamask/transaction-controller@39.0.0...@metamask/transaction-controller@39.1.0
[39.0.0]: https://github.com/MetaMask/core/compare/@metamask/transaction-controller@38.3.0...@metamask/transaction-controller@39.0.0
[38.3.0]: https://github.com/MetaMask/core/compare/@metamask/transaction-controller@38.2.0...@metamask/transaction-controller@38.3.0
[38.2.0]: https://github.com/MetaMask/core/compare/@metamask/transaction-controller@38.1.0...@metamask/transaction-controller@38.2.0
[38.1.0]: https://github.com/MetaMask/core/compare/@metamask/transaction-controller@38.0.0...@metamask/transaction-controller@38.1.0
[38.0.0]: https://github.com/MetaMask/core/compare/@metamask/transaction-controller@37.3.0...@metamask/transaction-controller@38.0.0
[37.3.0]: https://github.com/MetaMask/core/compare/@metamask/transaction-controller@37.2.0...@metamask/transaction-controller@37.3.0
[37.2.0]: https://github.com/MetaMask/core/compare/@metamask/transaction-controller@37.1.0...@metamask/transaction-controller@37.2.0
[37.1.0]: https://github.com/MetaMask/core/compare/@metamask/transaction-controller@37.0.0...@metamask/transaction-controller@37.1.0
[37.0.0]: https://github.com/MetaMask/core/compare/@metamask/transaction-controller@36.1.0...@metamask/transaction-controller@37.0.0
[36.1.0]: https://github.com/MetaMask/core/compare/@metamask/transaction-controller@36.0.0...@metamask/transaction-controller@36.1.0
[36.0.0]: https://github.com/MetaMask/core/compare/@metamask/transaction-controller@35.2.0...@metamask/transaction-controller@36.0.0
[35.2.0]: https://github.com/MetaMask/core/compare/@metamask/transaction-controller@35.1.1...@metamask/transaction-controller@35.2.0
[35.1.1]: https://github.com/MetaMask/core/compare/@metamask/transaction-controller@35.1.0...@metamask/transaction-controller@35.1.1
[35.1.0]: https://github.com/MetaMask/core/compare/@metamask/transaction-controller@35.0.1...@metamask/transaction-controller@35.1.0
[35.0.1]: https://github.com/MetaMask/core/compare/@metamask/transaction-controller@35.0.0...@metamask/transaction-controller@35.0.1
[35.0.0]: https://github.com/MetaMask/core/compare/@metamask/transaction-controller@34.0.0...@metamask/transaction-controller@35.0.0
[34.0.0]: https://github.com/MetaMask/core/compare/@metamask/transaction-controller@33.0.1...@metamask/transaction-controller@34.0.0
[33.0.1]: https://github.com/MetaMask/core/compare/@metamask/transaction-controller@33.0.0...@metamask/transaction-controller@33.0.1
[33.0.0]: https://github.com/MetaMask/core/compare/@metamask/transaction-controller@32.0.0...@metamask/transaction-controller@33.0.0
[32.0.0]: https://github.com/MetaMask/core/compare/@metamask/transaction-controller@31.0.0...@metamask/transaction-controller@32.0.0
[31.0.0]: https://github.com/MetaMask/core/compare/@metamask/transaction-controller@30.0.0...@metamask/transaction-controller@31.0.0
[30.0.0]: https://github.com/MetaMask/core/compare/@metamask/transaction-controller@29.1.0...@metamask/transaction-controller@30.0.0
[29.1.0]: https://github.com/MetaMask/core/compare/@metamask/transaction-controller@29.0.2...@metamask/transaction-controller@29.1.0
[29.0.2]: https://github.com/MetaMask/core/compare/@metamask/transaction-controller@29.0.1...@metamask/transaction-controller@29.0.2
[29.0.1]: https://github.com/MetaMask/core/compare/@metamask/transaction-controller@29.0.0...@metamask/transaction-controller@29.0.1
[29.0.0]: https://github.com/MetaMask/core/compare/@metamask/transaction-controller@28.1.1...@metamask/transaction-controller@29.0.0
[28.1.1]: https://github.com/MetaMask/core/compare/@metamask/transaction-controller@28.1.0...@metamask/transaction-controller@28.1.1
[28.1.0]: https://github.com/MetaMask/core/compare/@metamask/transaction-controller@28.0.0...@metamask/transaction-controller@28.1.0
[28.0.0]: https://github.com/MetaMask/core/compare/@metamask/transaction-controller@27.0.1...@metamask/transaction-controller@28.0.0
[27.0.1]: https://github.com/MetaMask/core/compare/@metamask/transaction-controller@27.0.0...@metamask/transaction-controller@27.0.1
[27.0.0]: https://github.com/MetaMask/core/compare/@metamask/transaction-controller@26.0.0...@metamask/transaction-controller@27.0.0
[26.0.0]: https://github.com/MetaMask/core/compare/@metamask/transaction-controller@25.3.0...@metamask/transaction-controller@26.0.0
[25.3.0]: https://github.com/MetaMask/core/compare/@metamask/transaction-controller@25.2.1...@metamask/transaction-controller@25.3.0
[25.2.1]: https://github.com/MetaMask/core/compare/@metamask/transaction-controller@25.2.0...@metamask/transaction-controller@25.2.1
[25.2.0]: https://github.com/MetaMask/core/compare/@metamask/transaction-controller@25.1.0...@metamask/transaction-controller@25.2.0
[25.1.0]: https://github.com/MetaMask/core/compare/@metamask/transaction-controller@25.0.0...@metamask/transaction-controller@25.1.0
[25.0.0]: https://github.com/MetaMask/core/compare/@metamask/transaction-controller@24.0.0...@metamask/transaction-controller@25.0.0
[24.0.0]: https://github.com/MetaMask/core/compare/@metamask/transaction-controller@23.1.0...@metamask/transaction-controller@24.0.0
[23.1.0]: https://github.com/MetaMask/core/compare/@metamask/transaction-controller@23.0.0...@metamask/transaction-controller@23.1.0
[23.0.0]: https://github.com/MetaMask/core/compare/@metamask/transaction-controller@22.0.0...@metamask/transaction-controller@23.0.0
[22.0.0]: https://github.com/MetaMask/core/compare/@metamask/transaction-controller@21.2.0...@metamask/transaction-controller@22.0.0
[21.2.0]: https://github.com/MetaMask/core/compare/@metamask/transaction-controller@21.1.0...@metamask/transaction-controller@21.2.0
[21.1.0]: https://github.com/MetaMask/core/compare/@metamask/transaction-controller@21.0.1...@metamask/transaction-controller@21.1.0
[21.0.1]: https://github.com/MetaMask/core/compare/@metamask/transaction-controller@21.0.0...@metamask/transaction-controller@21.0.1
[21.0.0]: https://github.com/MetaMask/core/compare/@metamask/transaction-controller@20.0.0...@metamask/transaction-controller@21.0.0
[20.0.0]: https://github.com/MetaMask/core/compare/@metamask/transaction-controller@19.0.1...@metamask/transaction-controller@20.0.0
[19.0.1]: https://github.com/MetaMask/core/compare/@metamask/transaction-controller@19.0.0...@metamask/transaction-controller@19.0.1
[19.0.0]: https://github.com/MetaMask/core/compare/@metamask/transaction-controller@18.3.1...@metamask/transaction-controller@19.0.0
[18.3.1]: https://github.com/MetaMask/core/compare/@metamask/transaction-controller@18.3.0...@metamask/transaction-controller@18.3.1
[18.3.0]: https://github.com/MetaMask/core/compare/@metamask/transaction-controller@18.2.0...@metamask/transaction-controller@18.3.0
[18.2.0]: https://github.com/MetaMask/core/compare/@metamask/transaction-controller@18.1.0...@metamask/transaction-controller@18.2.0
[18.1.0]: https://github.com/MetaMask/core/compare/@metamask/transaction-controller@18.0.0...@metamask/transaction-controller@18.1.0
[18.0.0]: https://github.com/MetaMask/core/compare/@metamask/transaction-controller@17.0.0...@metamask/transaction-controller@18.0.0
[17.0.0]: https://github.com/MetaMask/core/compare/@metamask/transaction-controller@16.0.0...@metamask/transaction-controller@17.0.0
[16.0.0]: https://github.com/MetaMask/core/compare/@metamask/transaction-controller@15.0.0...@metamask/transaction-controller@16.0.0
[15.0.0]: https://github.com/MetaMask/core/compare/@metamask/transaction-controller@14.0.0...@metamask/transaction-controller@15.0.0
[14.0.0]: https://github.com/MetaMask/core/compare/@metamask/transaction-controller@13.0.0...@metamask/transaction-controller@14.0.0
[13.0.0]: https://github.com/MetaMask/core/compare/@metamask/transaction-controller@12.0.0...@metamask/transaction-controller@13.0.0
[12.0.0]: https://github.com/MetaMask/core/compare/@metamask/transaction-controller@11.1.0...@metamask/transaction-controller@12.0.0
[11.1.0]: https://github.com/MetaMask/core/compare/@metamask/transaction-controller@11.0.0...@metamask/transaction-controller@11.1.0
[11.0.0]: https://github.com/MetaMask/core/compare/@metamask/transaction-controller@10.0.0...@metamask/transaction-controller@11.0.0
[10.0.0]: https://github.com/MetaMask/core/compare/@metamask/transaction-controller@9.2.0...@metamask/transaction-controller@10.0.0
[9.2.0]: https://github.com/MetaMask/core/compare/@metamask/transaction-controller@9.1.0...@metamask/transaction-controller@9.2.0
[9.1.0]: https://github.com/MetaMask/core/compare/@metamask/transaction-controller@9.0.0...@metamask/transaction-controller@9.1.0
[9.0.0]: https://github.com/MetaMask/core/compare/@metamask/transaction-controller@8.0.1...@metamask/transaction-controller@9.0.0
[8.0.1]: https://github.com/MetaMask/core/compare/@metamask/transaction-controller@8.0.0...@metamask/transaction-controller@8.0.1
[8.0.0]: https://github.com/MetaMask/core/compare/@metamask/transaction-controller@7.1.0...@metamask/transaction-controller@8.0.0
[7.1.0]: https://github.com/MetaMask/core/compare/@metamask/transaction-controller@7.0.0...@metamask/transaction-controller@7.1.0
[7.0.0]: https://github.com/MetaMask/core/compare/@metamask/transaction-controller@6.1.0...@metamask/transaction-controller@7.0.0
[6.1.0]: https://github.com/MetaMask/core/compare/@metamask/transaction-controller@6.0.0...@metamask/transaction-controller@6.1.0
[6.0.0]: https://github.com/MetaMask/core/compare/@metamask/transaction-controller@5.0.0...@metamask/transaction-controller@6.0.0
[5.0.0]: https://github.com/MetaMask/core/compare/@metamask/transaction-controller@4.0.1...@metamask/transaction-controller@5.0.0
[4.0.1]: https://github.com/MetaMask/core/compare/@metamask/transaction-controller@4.0.0...@metamask/transaction-controller@4.0.1
[4.0.0]: https://github.com/MetaMask/core/compare/@metamask/transaction-controller@3.0.0...@metamask/transaction-controller@4.0.0
[3.0.0]: https://github.com/MetaMask/core/compare/@metamask/transaction-controller@2.0.0...@metamask/transaction-controller@3.0.0
[2.0.0]: https://github.com/MetaMask/core/compare/@metamask/transaction-controller@1.0.0...@metamask/transaction-controller@2.0.0
[1.0.0]: https://github.com/MetaMask/core/releases/tag/@metamask/transaction-controller@1.0.0<|MERGE_RESOLUTION|>--- conflicted
+++ resolved
@@ -7,20 +7,19 @@
 
 ## [Unreleased]
 
-<<<<<<< HEAD
 ### Added
 
 - Adds ability of re-simulating transaction depending on the `isActive` property on `transactionMeta` ([#5189](https://github.com/MetaMask/core/pull/5189))
   - `isActive` property is expected to set by client.
   - Re-simulation of transactions will occur every 3 seconds if `isActive` is `true`.
 - Adds `setTransactionActive` function to update the `isActive` property on `transactionMeta`. ([#5189](https://github.com/MetaMask/core/pull/5189))
-=======
+
+
 ## [44.0.0]
 
 ### Changed
 
 - **BREAKING:** Bump `@metamask/accounts-controller` peer dependency from `^21.0.0` to `^22.0.0` ([#5218](https://github.com/MetaMask/core/pull/5218))
->>>>>>> a6c32efc
 
 ## [43.0.0]
 
