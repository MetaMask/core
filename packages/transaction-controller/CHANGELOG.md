# Changelog

All notable changes to this project will be documented in this file.

The format is based on [Keep a Changelog](https://keepachangelog.com/en/1.0.0/),
and this project adheres to [Semantic Versioning](https://semver.org/spec/v2.0.0.html).

## [Unreleased]

<<<<<<< HEAD
### Added

- Add `SEI` network support ([#5694](https://github.com/MetaMask/core/pull/5694))
  - Add account address relationship API support
  - Add incoming transactions API support
=======
## [57.2.0]

### Added

- Add `lendingWithdraw` to `TransactionType` ([#5936](https://github.com/MetaMask/core/pull/5936))

### Changed

- Bump `@metamask/controller-utils` to `^11.10.0` ([#5935](https://github.com/MetaMask/core/pull/5935))

### Fixed

- Avoid coercing `publishBatchHook` to a boolean ([#5934](https://github.com/MetaMask/core/pull/5934))

## [57.1.0]

### Added

- Add `gas` property to `TransactionBatchMeta`, populated using simulation API ([#5852](https://github.com/MetaMask/core/pull/5852))

### Changed

- Include gas limit and gas fees in simulation requests ([#5754](https://github.com/MetaMask/core/pull/5754))
  - Add optional `fee` property to `GasFeeToken`.
- Default addTransactionBatch to EIP7702 if supported, otherwise use sequential batch ([#5853](https://github.com/MetaMask/core/pull/5853))

## [57.0.0]

### Changed

- **BREAKING:** bump `@metamask/accounts-controller` peer dependency to `^30.0.0` ([#5888](https://github.com/MetaMask/core/pull/5888))

## [56.3.0]

### Added

- Include `origin` for `wallet_sendCalls` requests to the security alerts API ([#5876](https://github.com/MetaMask/core/pull/5876))
  - Extend `ValidateSecurityRequest` with `origin` property.
  - Send `origin` via `validateSecurity` callback.
- Add optional approval request when calling `addTransactionBatch` ([#5793](https://github.com/MetaMask/core/pull/5793))
  - Add `transactionBatches` array to state.
  - Add `TransactionBatchMeta` type.

### Fixed

- Support leading zeroes in `authorizationList` properties ([#5830](https://github.com/MetaMask/core/pull/5830))

## [56.2.0]

### Added

- Add sequential batch support when `publishBatchHook` is not defined ([#5762](https://github.com/MetaMask/core/pull/5762))

### Fixed

- Fix `userFeeLevel` as `dappSuggested` initially when dApp suggested gas values for legacy transactions ([#5821](https://github.com/MetaMask/core/pull/5821))
- Fix `addTransaction` function to correctly identify a transaction as a `simpleSend` type when the recipient is a smart account ([#5822](https://github.com/MetaMask/core/pull/5822))
- Fix gas fee randomisation with many decimal places ([#5839](https://github.com/MetaMask/core/pull/5839))

## [56.1.0]

### Added

- Automatically update gas fee properties in `txParams` when `updateTransactionGasFees` method is called with `userFeeLevel` ([#5800](https://github.com/MetaMask/core/pull/5800))
- Support additional debug of incoming transaction requests ([#5803](https://github.com/MetaMask/core/pull/5803))
  - Add optional `incomingTransactions.client` constructor property.
  - Add optional `tags` property to `updateIncomingTransactions` method.

### Changed

- Bump `@metamask/controller-utils` to `^11.9.0` ([#5812](https://github.com/MetaMask/core/pull/5812))

### Fixed

- Throw correct error code if upgrade rejected ([#5814](https://github.com/MetaMask/core/pull/5814))

## [56.0.0]

### Changed

- **BREAKING:** bump `@metamask/accounts-controller` peer dependency to `^29.0.0` ([#5802](https://github.com/MetaMask/core/pull/5802))
- Configure incoming transaction polling interval using feature flag ([#5792](https://github.com/MetaMask/core/pull/5792))

## [55.0.2]

### Fixed

- Fix type-4 gas estimation ([#5790](https://github.com/MetaMask/core/pull/5790))

## [55.0.1]

### Changed

- Bump `@metamask/controller-utils` to `^11.8.0` ([#5765](https://github.com/MetaMask/core/pull/5765))

### Fixed

- Validate correct origin in EIP-7702 transaction ([#5771](https://github.com/MetaMask/core/pull/5771))
- Set `userFeeLevel` to `medium` instead of `dappSuggested` when `gasPrice` is suggested ([#5773](https://github.com/MetaMask/core/5773))

## [55.0.0]

### Added

- Add optional `isEIP7702GasFeeTokensEnabled` constructor callback ([#5706](https://github.com/MetaMask/core/pull/5706))
- Add `lendingDeposit` `TransactionType` ([#5747](https://github.com/MetaMask/core/pull/5747))

### Changed

- **BREAKING:** Bump `@metamask/accounts-controller` peer dependency to `^28.0.0` ([#5763](https://github.com/MetaMask/core/pull/5763))

## [54.4.0]

### Changed

- Bump `@metamask/network-controller` from `^23.2.0` to `^23.3.0` ([#5729](https://github.com/MetaMask/core/pull/5729))
- Remove validation of `from` if `origin` is internal ([#5707](https://github.com/MetaMask/core/pull/5707))

## [54.3.0]

### Added

- Add optional `gasTransfer` property to `GasFeeToken` ([#5681](https://github.com/MetaMask/core/pull/5681))

### Changed

- Bump `@metamask/base-controller` from ^8.0.0 to ^8.0.1 ([#5722](https://github.com/MetaMask/core/pull/5722))

## [54.2.0]

### Added

- Add optional `afterAdd` hook to constructor ([#5692](https://github.com/MetaMask/core/pull/5692))
  - Add optional `txParamsOriginal` property to `TransactionMeta`.
  - Add `AfterAddHook` type.

### Fixed

- Handle errors in `isAtomicBatchSupported` method ([#5704](https://github.com/MetaMask/core/pull/5704))
>>>>>>> cb4db8b8

## [54.1.0]

### Changed

- Configure gas estimation buffers using feature flags ([#5637](https://github.com/MetaMask/core/pull/5637))
- Update error codes for duplicate batch ID and batch size limit errors ([#5635](https://github.com/MetaMask/core/pull/5635))

### Fixed

- Do not use fixed gas for type 4 transactions ([#5646](https://github.com/MetaMask/core/pull/5646))
- Throw if `addTransactionBatch` is called with any nested transaction with `to` matching internal account and including `data` ([#5635](https://github.com/MetaMask/core/pull/5635))
- Fix incoming transaction support with `queryEntireHistory` set to `false` ([#5582](https://github.com/MetaMask/core/pull/5582))

## [54.0.0]

### Added

- Add `isExternalSign` property to `TransactionMeta` to disable nonce generation and signing ([#5604](https://github.com/MetaMask/core/pull/5604))
- Add types for `isAtomicBatchSupported` method ([#5600](https://github.com/MetaMask/core/pull/5600))
  - `IsAtomicBatchSupportedRequest`
  - `IsAtomicBatchSupportedResult`
  - `IsAtomicBatchSupportedResultEntry`

### Changed

- **BREAKING:** Update signature of `isAtomicBatchSupported` method ([#5600](https://github.com/MetaMask/core/pull/5600))
  - Replace `address` argument with `request` object containing `address` and optional `chainIds`.
  - Return array of `IsAtomicBatchSupportedResultEntry` objects.
- Skip `origin` validation for `batch` transaction type ([#5586](https://github.com/MetaMask/core/pull/5586))

### Fixed

- **BREAKING:** `enableTxParamsGasFeeUpdates` is renamed to `isAutomaticGasFeeUpdateEnabled` now expects a callback function instead of a boolean. ([#5602](https://github.com/MetaMask/core/pull/5602))
  - This callback is invoked before performing `txParams` gas fee updates. The update will proceed only if the callback returns a truthy value.
  - If not set it will default to return `false`.

## [53.0.0]

### Added

- Add `gasPayment` to `TransactionType` enum ([#5584](https://github.com/MetaMask/core/pull/5584))
- Add `TransactionControllerUpdateCustodialTransactionAction` messenger action ([#5045](https://github.com/MetaMask/core/pull/5045))

### Changed

- **BREAKING:** Return `Promise` from `beforePublish` and `beforeCheckPendingTransaction` hooks ([#5045](https://github.com/MetaMask/core/pull/5045))
- Support additional parameters in `updateCustodialTransaction` method ([#5045](https://github.com/MetaMask/core/pull/5045))
  - `gasLimit`
  - `gasPrice`
  - `maxFeePerGas`
  - `maxPriorityFeePerGas`
  - `nonce`
  - `type`
- Configure gas estimation fallback using remote feature flags ([#5556](https://github.com/MetaMask/core/pull/5556))
- Throw if `chainId` in `TransactionParams` does not match `networkClientId` when calling `addTransaction` ([#5511](https://github.com/MetaMask/core/pull/5569))
  - Mark `chainId` in `TransactionParams` as deprecated.
- Bump `@metamask/controller-utils` to `^11.7.0` ([#5583](https://github.com/MetaMask/core/pull/5583))

### Removed

- **BREAKING:** Remove `custodyId` and `custodyStatus` properties from `TransactionMeta` ([#5045](https://github.com/MetaMask/core/pull/5045))

## [52.3.0]

### Added

- Adds `RandomisedEstimationsGasFeeFlow` to gas fee flows in `TransactionController` ([#5511](https://github.com/MetaMask/core/pull/5511))
  - Added flow only will be activated if chainId is defined in feature flags.
- Configure pending transaction polling intervals using remote feature flags ([#5549](https://github.com/MetaMask/core/pull/5549))

### Fixed

- Fix EIP-7702 contract signature validation on chains with odd-length hexadecimal ID ([#5563](https://github.com/MetaMask/core/pull/5563))
- Fix simulation of type-4 transactions ([#5552](https://github.com/MetaMask/core/pull/5552))
- Display incoming transactions in active tab ([#5487](https://github.com/MetaMask/core/pull/5487))
- Fix bug in `updateTransactionGasFees` affecting `txParams` gas updates when `enableTxParamsGasFeeUpdates` is enabled. ([#5539](https://github.com/MetaMask/core/pull/5539))

## [52.2.0]

### Added

- Add `gasFeeTokens` to `TransactionMeta` ([#5524](https://github.com/MetaMask/core/pull/5524))
  - Add `GasFeeToken` type.
  - Add `selectedGasFeeToken` to `TransactionMeta`.
  - Add `updateSelectedGasFeeToken` method.
- Support security validation of transaction batches ([#5526](https://github.com/MetaMask/core/pull/5526))
  - Add `ValidateSecurityRequest` type.
  - Add optional `securityAlertId` to `SecurityAlertResponse`.
  - Add optional `securityAlertId` to `TransactionBatchRequest`.
  - Add optional `validateSecurity` callback to `TransactionBatchRequest`.
- Support publish batch hook ([#5401](https://github.com/MetaMask/core/pull/5401))
  - Add `hooks.publishBatch` option to constructor.
  - Add `updateBatchTransactions` method.
  - Add `maxFeePerGas` and `maxPriorityFeePerGas` to `updateEditableParams` options.
  - Add types.
    - `PublishBatchHook`
    - `PublishBatchHookRequest`
    - `PublishBatchHookResult`
    - `PublishBatchHookTransaction`
    - `PublishHook`
    - `PublishHookResult`
  - Add optional properties to `TransactionMeta`.
    - `batchTransactions`
    - `disableGasBuffer`
  - Add optional properties to `BatchTransactionParams`.
    - `gas`
    - `maxFeePerGas`
    - `maxPriorityFeePerGas`
  - Add optional `existingTransaction` property to `TransactionBatchSingleRequest`.
  - Add optional `useHook` property to `TransactionBatchRequest`.

## [52.1.0]

### Added

- Add `enableTxParamsGasFeeUpdates` constructor option ([5394](https://github.com/MetaMask/core/pull/5394))
  - If not set it will default to `false`.
  - Automatically update gas fee properties in `txParams` when the `gasFeeEstimates` are updated via polling.

### Fixed

- Fix gas estimation for type 4 transactions ([#5519](https://github.com/MetaMask/core/pull/5519))

## [52.0.0]

### Changed

- **BREAKING:** Remove `chainIds` argument from incoming transaction methods ([#5436](https://github.com/MetaMask/core/pull/5436))
  - `startIncomingTransactionPolling`
  - `stopIncomingTransactionPolling`
  - `updateIncomingTransactions`

## [51.0.0]

### Changed

- **BREAKING:** Bump peer dependency `@metamask/accounts-controller` to `^27.0.0` ([#5507](https://github.com/MetaMask/core/pull/5507))
- **BREAKING:** Bump peer dependency `@metamask/gas-fee-controller` to `^23.0.0` ([#5507](https://github.com/MetaMask/core/pull/5507))
- **BREAKING:** Bump peer dependency `@metamask/network-controller` to `^23.0.0` ([#5507](https://github.com/MetaMask/core/pull/5507))

## [50.0.0]

### Added

- Add additional metadata for batch metrics ([#5488](https://github.com/MetaMask/core/pull/5488))
  - Add `delegationAddress` to `TransactionMeta`.
  - Add `NestedTransactionMetadata` type containing `BatchTransactionParams` and `type`.
  - Add optional `type` to `TransactionBatchSingleRequest`.
- Verify EIP-7702 contract address using signatures ([#5472](https://github.com/MetaMask/core/pull/5472))
  - Add optional `publicKeyEIP7702` property to constructor.
  - Add dependency on `^5.7.0` of `@ethersproject/wallet`.

### Changed

- **BREAKING:** Bump `@metamask/accounts-controller` peer dependency to `^26.1.0` ([#5481](https://github.com/MetaMask/core/pull/5481))
- **BREAKING:** Add additional metadata for batch metrics ([#5488](https://github.com/MetaMask/core/pull/5488))
  - Change `error` in `TransactionMeta` to optional for all statuses.
  - Change `nestedTransactions` in `TransactionMeta` to array of `NestedTransactionMetadata`.
- Throw if `addTransactionBatch` called with external origin and size limit exceeded ([#5489](https://github.com/MetaMask/core/pull/5489))
- Verify EIP-7702 contract address using signatures ([#5472](https://github.com/MetaMask/core/pull/5472))
  - Use new `contracts` property from feature flags instead of `contractAddresses`.

## [49.0.0]

### Added

- Add `revertDelegation` to `TransactionType` ([#5468](https://github.com/MetaMask/core/pull/5468))
- Add optional batch ID to metadata ([#5462](https://github.com/MetaMask/core/pull/5462))
  - Add optional `batchId` property to `TransactionMeta`.
  - Add optional `transactionHash` to `TransactionReceipt`.
  - Add optional `data` to `Log`.
  - Add optional `batchId` to `TransactionBatchRequest`.
  - Add optional `batchId` to `addTransaction` options.
  - Throw if `batchId` already exists on a transaction.

### Changed

- **BREAKING:** Add optional batch ID to metadata ([#5462](https://github.com/MetaMask/core/pull/5462))
  - Change `batchId` in `TransactionBatchResult` to `Hex`.
  - Return `batchId` from `addTransactionBatch` if provided.
  - Generate random batch ID if no `batchId` provided.

## [48.2.0]

### Changed

- Normalize gas limit using `gas` and `gasLimit` properties ([#5396](https://github.com/MetaMask/core/pull/5396))

## [48.1.0]

### Changed

- Prevent external transactions to internal accounts if `data` included ([#5418](https://github.com/MetaMask/core/pull/5418))

## [48.0.0]

### Changed

- **BREAKING:** Bump `@metamask/accounts-controller` peer dependency to `^26.0.0` ([#5439](https://github.com/MetaMask/core/pull/5439))
- **BREAKING:** Bump `@ethereumjs/util` from `^8.1.0` to `^9.1.0` ([#5347](https://github.com/MetaMask/core/pull/5347))

## [47.0.0]

### Added

- Persist user rejection optional data in rejected error ([#5355](https://github.com/MetaMask/core/pull/5355))
- Add `updateAtomicBatchData` method ([#5380](https://github.com/MetaMask/core/pull/5380))
- Support atomic batch transactions ([#5306](https://github.com/MetaMask/core/pull/5306))
  - Add methods:
    - `addTransactionBatch`
    - `isAtomicBatchSupported`
  - Add `batch` to `TransactionType`.
  - Add `nestedTransactions` to `TransactionMeta`.
  - Add new types:
    - `BatchTransactionParams`
    - `TransactionBatchSingleRequest`
    - `TransactionBatchRequest`
    - `TransactionBatchResult`
  - Add dependency on `@metamask/remote-feature-flag-controller:^1.4.0`.

### Changed

- **BREAKING:** Bump `@metamask/accounts-controller` peer dependency to `^25.0.0` ([#5426](https://github.com/MetaMask/core/pull/5426))
- **BREAKING**: Require messenger permissions for `KeyringController:signEip7702Authorization` action ([#5410](https://github.com/MetaMask/core/pull/5410))
- **BREAKING:** Support atomic batch transactions ([#5306](https://github.com/MetaMask/core/pull/5306))
  - Require `AccountsController:getState` action permission in messenger.
  - Require `RemoteFeatureFlagController:getState` action permission in messenger.
- Bump `@metamask/utils` from `^11.1.0` to `^11.2.0` ([#5301](https://github.com/MetaMask/core/pull/5301))
- Throw if `addTransactionBatch` is called with any nested transaction with `to` matching internal account ([#5369](https://github.com/MetaMask/core/pull/5369))

## [46.0.0]

### Added

- Adds ability of re-simulating transaction depending on the `isActive` property on `transactionMeta` ([#5189](https://github.com/MetaMask/core/pull/5189))
  - `isActive` property is expected to set by client.
  - Re-simulation of transactions will occur every 3 seconds if `isActive` is `true`.
- Adds `setTransactionActive` function to update the `isActive` property on `transactionMeta`. ([#5189](https://github.com/MetaMask/core/pull/5189))

### Changed

- **BREAKING:** Bump `@metamask/accounts-controller` peer dependency from `^23.0.0` to `^24.0.0` ([#5318](https://github.com/MetaMask/core/pull/5318))

## [45.1.0]

### Added

- Add support for EIP-7702 / type 4 transactions ([#5285](https://github.com/MetaMask/core/pull/5285))
  - Add `setCode` to `TransactionEnvelopeType`.
  - Add `authorizationList` to `TransactionParams`.
  - Export `Authorization` and `AuthorizationList` types.

### Changed

- The TransactionController messenger must now allow the `KeyringController:signAuthorization` action ([#5285](https://github.com/MetaMask/core/pull/5285))
- Bump `@metamask/base-controller` from `^7.1.1` to `^8.0.0` ([#5305](https://github.com/MetaMask/core/pull/5305))
- Bump `ethereumjs/tx` from `^4.2.0` to `^5.4.0` ([#5285](https://github.com/MetaMask/core/pull/5285))
- Bump `ethereumjs/common` from `^3.2.0` to `^4.5.0` ([#5285](https://github.com/MetaMask/core/pull/5285))

## [45.0.0]

### Changed

- **BREAKING:** Bump `@metamask/accounts-controller` peer dependency from `^22.0.0` to `^23.0.0` ([#5292](https://github.com/MetaMask/core/pull/5292))

## [44.1.0]

### Changed

- Rename `ControllerMessenger` to `Messenger` ([#5234](https://github.com/MetaMask/core/pull/5234))
- Bump `@metamask/utils` from `^11.0.1` to `^11.1.0` ([#5223](https://github.com/MetaMask/core/pull/5223))

### Fixed

- Prevent transaction resubmit on multiple endpoints ([#5262](https://github.com/MetaMask/core/pull/5262))

## [44.0.0]

### Changed

- **BREAKING:** Bump `@metamask/accounts-controller` peer dependency from `^21.0.0` to `^22.0.0` ([#5218](https://github.com/MetaMask/core/pull/5218))

## [43.0.0]

### Added

- Add `gasLimitNoBuffer` property to `TransactionMeta` type ([#5113](https://github.com/MetaMask/core/pull/5113))
  - `gasLimitNoBuffer` is the estimated gas for the transaction without any buffer applied.

### Changed

- **BREAKING:** Bump `@metamask/accounts-controller` peer dependency from `^20.0.0` to `^21.0.0` ([#5140](https://github.com/MetaMask/core/pull/5140))
- Bump `@metamask/base-controller` from `7.1.0` to `^7.1.1` ([#5135](https://github.com/MetaMask/core/pull/5135))

## [42.1.0]

### Added

- Validate `gas` and `gasLimit` are hexadecimal strings ([#5093](https://github.com/MetaMask/core/pull/5093))

### Changed

- Bump `@metamask/base-controller` from `^7.0.0` to `^7.1.0` ([#5079](https://github.com/MetaMask/core/pull/5079))
- Bump `@metamask/utils` to `^11.0.1` and `@metamask/rpc-errors` to `^7.0.2` ([#5080](https://github.com/MetaMask/core/pull/5080))

## [42.0.0]

### Added

- Retrieve incoming transactions using Accounts API ([#4927](https://github.com/MetaMask/core/pull/4927))
  - Add `INCOMING_TRANSACTIONS_SUPPORTED_CHAIN_IDS` constant.

### Changed

- **BREAKING:** Retrieve incoming transactions using Accounts API ([#4927](https://github.com/MetaMask/core/pull/4927))
  - Rename `TransactionControllerIncomingTransactionBlockReceivedEvent` to `TransactionControllerIncomingTransactionsReceivedEvent`.
  - Replace `networkClientIds` argument with `chainIds` in following methods:
    - `startIncomingTransactionPolling`
    - `stopIncomingTransactionPolling`
    - `updateIncomingTransactions`
- Bump `@metamask/eth-block-tracker` from `^11.0.2` to `^11.0.3` ([#5025](https://github.com/MetaMask/core/pull/5025))

### Removed

- **BREAKING:** Retrieve incoming transactions using Accounts API ([#4927](https://github.com/MetaMask/core/pull/4927))
  - Remove `ETHERSCAN_SUPPORTED_NETWORKS` constant.
  - Remove types:
    - `EtherscanTransactionMeta`
    - `RemoteTransactionSource`
    - `RemoteTransactionSourceRequest`

## [41.1.0]

### Added

- Add optional `destinationChainId` property to `TransactionMeta` to facilitate Bridge transactions ([#4988](https://github.com/MetaMask/core/pull/4988))

### Changed

- Bump `@metamask/controller-utils` from `^11.4.3` to `^11.4.4` ([#5012](https://github.com/MetaMask/core/pull/5012))

### Fixed

- Make implicit peer dependencies explicit ([#4974](https://github.com/MetaMask/core/pull/4974))
  - Add the following packages as peer dependencies of this package to satisfy peer dependency requirements from other dependencies:
    - `@babel/runtime` `^7.0.0` (required by `@metamask/ethjs-provider-http`)
    - `@metamask/eth-block-tracker` `>=9` (required by `@metamask/nonce-tracker`)
  - These dependencies really should be present in projects that consume this package (e.g. MetaMask clients), and this change ensures that they now are.
  - Furthermore, we are assuming that clients already use these dependencies, since otherwise it would be impossible to consume this package in its entirety or even create a working build. Hence, the addition of these peer dependencies is really a formality and should not be breaking.
- Correct ESM-compatible build so that imports of the following packages that re-export other modules via `export *` are no longer corrupted: ([#5011](https://github.com/MetaMask/core/pull/5011))
  - `@ethereumjs/common`
  - `@ethereumjs/util`
  - `@metamask/eth-query`
  - `bn.js`
  - `fast-json-patch`
  - `lodash`

## [41.0.0]

### Added

- **BREAKING:** Remove global network usage ([#4920](https://github.com/MetaMask/core/pull/4920))
  - Add required `networkClientId` argument to `handleMethodData` method.

### Changed

- **BREAKING:** Remove global network usage ([#4920](https://github.com/MetaMask/core/pull/4920))
  - Require `networkClientId` option in `addTransaction` method.
  - Require `networkClientId` property in `TransactionMeta` type.
  - Change `wipeTransactions` method arguments to optional object containing `address` and `chainId` properties.
  - Require `networkClientId` argument in `estimateGas`, `estimateGasBuffered` and `getNonceLock` methods.

### Removed

- **BREAKING:** Remove global network usage ([#4920](https://github.com/MetaMask/core/pull/4920))
  - Remove the `blockTracker`, `isMultichainEnabled`, `onNetworkStateChange` and `provider` constructor options.
  - Remove `filterToCurrentNetwork` option from `getTransactions` method.

## [40.1.0]

### Added

- Add `firstTimeInteraction` to transaction meta ([#4895](https://github.com/MetaMask/core/pull/4895))
  - This is a boolean value that indicates whether the transaction is the first time the user has interacted with it.
- Add `isFirstTimeInteractionEnabled` callback constructor option ([#4895](https://github.com/MetaMask/core/pull/4895))
  - This is a function that returns a boolean value indicating whether the first time interaction check should be enabled.

## [40.0.0]

### Changed

- **BREAKING:** Bump `@metamask/accounts-controller` peer dependency from `^19.0.0` to `^20.0.0` ([#4195](https://github.com/MetaMask/core/pull/4956))

## [39.1.0]

### Changed

- Temporarily increase the pending transaction polling rate when polling starts ([#4917](https://github.com/MetaMask/core/pull/4917))
  - Poll every 3 seconds up to ten times, then poll on each new block.

## [39.0.0]

### Changed

- **BREAKING:** Bump peer dependency `@metamask/accounts-controller` from `^18.0.0` to `^19.0.0` ([#4915](https://github.com/MetaMask/core/pull/4915))
- Bump `@metamask/controller-utils` from `^11.4.2` to `^11.4.3` ([#4915](https://github.com/MetaMask/core/pull/4915))

## [38.3.0]

### Added

- Validate gas fee properties to ensure they are valid hexadecimal strings ([#4854](https://github.com/MetaMask/core/pull/4854))

### Fixed

- Fix gas limit estimation on new transactions and via `estimateGas` and `estimateGasBuffered` methods ([#4897](https://github.com/MetaMask/core/pull/4897))

## [38.2.0]

### Added

- Add staking transaction types ([#4874](https://github.com/MetaMask/core/pull/4874))
  - `stakingClaim`
  - `stakingDeposit`
  - `stakingUnstake`

### Changed

- Bump `@metamask/controller-utils` from `^11.4.1` to `^11.4.2` ([#4870](https://github.com/MetaMask/core/pull/4870))
- Bump `@metamask/accounts-controller` from `^18.2.2` to `^18.2.3` ([#4870](https://github.com/MetaMask/core/pull/4870))
- Bump `@metamask/network-controller` from `^22.0.0` to `^22.0.1` ([#4870](https://github.com/MetaMask/core/pull/4870))

## [38.1.0]

### Added

- Automatically re-simulate transactions based on security criteria ([#4792](https://github.com/MetaMask/core/pull/4792))
  - If the security provider marks the transaction as malicious.
  - If the simulated native balance change does not match the `value`.
  - Set new `isUpdatedAfterSecurityCheck` property to `true` if the subsequent simulation response has changed.

### Changed

- Bump `@metamask/eth-json-rpc-provider` from `^4.1.5` to `^4.1.6` ([#4862](https://github.com/MetaMask/core/pull/4862))
- Bump `@metamask/approval-controller` from `^7.1.0` to `^7.1.1` ([#4862](https://github.com/MetaMask/core/pull/4862))
- Bump `@metamask/controller-utils` from `^11.4.0` to `^11.4.1` ([#4862](https://github.com/MetaMask/core/pull/4862))
- Bump `@metamask/base-controller` from `7.0.1` to `^7.0.2` ([#4862](https://github.com/MetaMask/core/pull/4862))

## [38.0.0]

### Changed

- **BREAKING:** Bump `@metamask/gas-fee-controller` peer dependency from `^20.0.0` to `^21.0.0` ([#4810](https://github.com/MetaMask/core/pull/4810))
- **BREAKING:** Bump `@metamask/network-controller` peer dependency from `^21.0.0` to `^22.0.0` ([#4841](https://github.com/MetaMask/core/pull/4841))
- Bump `@metamask/controller-utils` to `^11.4.0` ([#4834](https://github.com/MetaMask/core/pull/4834))
- Bump `@metamask/rpc-errors` to `^7.0.1` ([#4831](https://github.com/MetaMask/core/pull/4831))
- Bump `@metamask/utils` to `^10.0.0` ([#4831](https://github.com/MetaMask/core/pull/4831))

## [37.3.0]

### Added

- Add types for bridge transactions ([#4714](https://github.com/MetaMask/core/pull/4714))

### Changed

- Reduce gas limit fallback from 95% to 35% of the block gas limit on failed gas limit estimations ([#4739](https://github.com/MetaMask/core/pull/4739))

### Fixed

- Use contract ABIs to decode the token balance responses ([#4775](https://github.com/MetaMask/core/pull/4775))

## [37.2.0]

### Added

- Add optional `incomingTransactions.etherscanApiKeysByChainId` constructor property to support API keys in requests to Etherscan ([#4748](https://github.com/MetaMask/core/pull/4748))

### Fixed

- Cleanup transactions only during initialisation ([#4753](https://github.com/MetaMask/core/pull/4753))
- Remove `gasPrice` from requests to `linea_estimateGas` ([#4737](https://github.com/MetaMask/core/pull/4737))

## [37.1.0]

### Added

- Populate `submitHistory` in state when submitting transactions to network ([#4706](https://github.com/MetaMask/core/pull/4706))
- Export `CHAIN_IDS`, `ETHERSCAN_SUPPORTED_NETWORKS` and `SPEED_UP_RATE` constants ([#4706](https://github.com/MetaMask/core/pull/4706))

### Changed

- Make `getPermittedAccounts` constructor callback optional ([#4706](https://github.com/MetaMask/core/pull/4706))
- Bump accounts related packages ([#4713](https://github.com/MetaMask/core/pull/4713)), ([#4728](https://github.com/MetaMask/core/pull/4728))
  - Those packages are now built slightly differently and are part of the [accounts monorepo](https://github.com/MetaMask/accounts).
  - Bump `@metamask/keyring-api` from `^8.1.0` to `^8.1.4`

## [37.0.0]

### Changed

- Remove unapproved transactions during initialisation ([#4658](https://github.com/MetaMask/core/pull/4658))
- Fail approved and signed transactions during initialisation ([#4658](https://github.com/MetaMask/core/pull/4658))
- Remove `TraceContext`, `TraceRequest`, and `TraceCallback` types ([#4655](https://github.com/MetaMask/core/pull/4655))
  - These were moved to `@metamask/controller-utils`.

### Removed

- **BREAKING:** Remove `initApprovals` method ([#4658](https://github.com/MetaMask/core/pull/4658))
- **BREAKING:** Remove `beforeApproveOnInit` hook ([#4658](https://github.com/MetaMask/core/pull/4658))

### Fixed

- Produce and export ESM-compatible TypeScript type declaration files in addition to CommonJS-compatible declaration files ([#4648](https://github.com/MetaMask/core/pull/4648))
  - Previously, this package shipped with only one variant of type declaration
    files, and these files were only CommonJS-compatible, and the `exports`
    field in `package.json` linked to these files. This is an anti-pattern and
    was rightfully flagged by the
    ["Are the Types Wrong?"](https://arethetypeswrong.github.io/) tool as
    ["masquerading as CJS"](https://github.com/arethetypeswrong/arethetypeswrong.github.io/blob/main/docs/problems/FalseCJS.md).
    All of the ATTW checks now pass.
- Remove chunk files ([#4648](https://github.com/MetaMask/core/pull/4648)).
  - Previously, the build tool we used to generate JavaScript files extracted
    common code to "chunk" files. While this was intended to make this package
    more tree-shakeable, it also made debugging more difficult for our
    development teams. These chunk files are no longer present.

## [36.1.0]

### Added

- Add missing `TransactionControllerOptions` type in package-level export ([#4683](https://github.com/MetaMask/core/pull/4683))

## [36.0.0]

### Changed

- **BREAKING:** Bump devDependency and peerDependency `@metamask/network-controller` from `^20.0.0` to `^21.0.0` ([#4651](https://github.com/MetaMask/core/pull/4651))
- **BREAKING:** Bump devDependency and peerDependency `@metamask/gas-fee-controller` from `^19.0.0` to `^20.0.0` ( [#4651](https://github.com/MetaMask/core/pull/4651))
- Bump `@metamask/base-controller` from `^6.0.3` to `^7.0.0` ([#4643](https://github.com/MetaMask/core/pull/4643))
- Bump `@metamask/controller-utils` from `^11.0.2` to `^11.2.0` ([#4639](https://github.com/MetaMask/core/pull/4639), [#4651](https://github.com/MetaMask/core/pull/4651))

## [35.2.0]

### Added

- Add tracing infrastructure ([#4575](https://github.com/MetaMask/core/pull/4575))
  - Add optional `trace` callback to constructor.
  - Add optional `traceContext` option to `addTransaction` method.
  - Add initial tracing of transaction lifecycle.

### Changed

- Bump `@metamask/base-controller` from `^6.0.2` to `^6.0.3` ([#4625](https://github.com/MetaMask/core/pull/4625))
- Bump `@metamask/network-controller` from `^20.1.0` to `^20.2.0` ([#4618](https://github.com/MetaMask/core/pull/4618))
- Bump `@metamask/eth-json-rpc-provider` from `^4.1.2` to `^4.1.3` ([#4607](https://github.com/MetaMask/core/pull/4607))

### Removed

- Remove validation of `gasValues` passed to `speedUpTransaction` and `stopTransaction` methods ([#4617](https://github.com/MetaMask/core/pull/4617))

## [35.1.1]

### Changed

- Upgrade TypeScript version from `~5.0.4` to `~5.2.2` ([#4576](https://github.com/MetaMask/core/pull/4576), [#4584](https://github.com/MetaMask/core/pull/4584))

### Fixed

- Fix gaps in transaction validation and async error logging ([#4596](https://github.com/MetaMask/core/pull/4596))
- Upgrade `@metamask/nonce-tracker` from v5 to v6 ([#4591](https://github.com/MetaMask/core/pull/4591))

## [35.1.0]

### Added

- Add `DISPLAYED_TRANSACTION_HISTORY_PATHS` constant, representing the transaction history paths that may be used for display ([#4555](https://github.com/MetaMask/core/pull/4555))
  - This was exported so that it might be used to ensure display logic and internal history logic remains in-sync.
  - Any paths listed here will have their timestamps preserved. Unlisted paths may be compressed by the controller to minimize history size, losing the timestamp.
- Add `MAX_TRANSACTION_HISTORY_LENGTH` constant, representing the expected maximum size of the `history` property for a given transaction ([#4555](https://github.com/MetaMask/core/pull/4555))
  - Note that this is not strictly enforced, the length may exceed this number of all entries are "displayed" entries, but we expect this to be extremely improbable in practice.

### Fixed

- Prevent transaction history from growing endlessly in size ([#4555](https://github.com/MetaMask/core/pull/4555))

## [35.0.1]

### Changed

- **BREAKING:** Bump peerDependency `@metamask/accounts-controller` from `^17.0.0` to `^18.0.0` ([#4548](https://github.com/MetaMask/core/pull/4548))
- Remove `@metamask/accounts-controller`, `@metamask/approval-controller`, `@metamask/gas-fee-controller`, and `@metamask/network-controller` dependencies [#4556](https://github.com/MetaMask/core/pull/4556)
  - These were listed under `peerDependencies` already, so they were redundant as dependencies.
- Upgrade TypeScript version to `~5.0.4` and set `moduleResolution` option to `Node16` ([#3645](https://github.com/MetaMask/core/pull/3645))
- Bump `@metamask/base-controller` from `^6.0.0` to `^6.0.2` ([#4517](https://github.com/MetaMask/core/pull/4517), [#4544](https://github.com/MetaMask/core/pull/4544))
- Bump `@metamask/controller-utils` from `^11.0.0` to `^11.0.2` ([#4517](https://github.com/MetaMask/core/pull/4517), [#4544](https://github.com/MetaMask/core/pull/4544))
- Bump `@metamask/rpc-errors` from `^6.2.1` to `^6.3.1` ([#4516](https://github.com/MetaMask/core/pull/4516))
- Bump `@metamask/utils` from `^8.3.0` to `^9.1.0` ([#4516](https://github.com/MetaMask/core/pull/4516), [#4529](https://github.com/MetaMask/core/pull/4529))

### Fixed

- Fix simulation data parsing logic to avoid failed simulations creating `ApprovalForAll` events ([#4512](https://github.com/MetaMask/core/pull/4512))

## [35.0.0]

### Changed

- **BREAKING:** Bump peerDependency `@metamask/network-controller` to `^20.0.0` ([#4508](https://github.com/MetaMask/core/pull/4508))
- **BREAKING:** Bump peerDependency `@metamask/gas-fee-controller` to `^19.0.0` ([#4508](https://github.com/MetaMask/core/pull/4508))

## [34.0.0]

### Changed

- **BREAKING:** Bump dependency and peer dependency `@metamask/gas-fee-controller` to `^18.0.0` ([#4498](https://github.com/MetaMask/core/pull/4498))
- Bump dependency `@metamask/accounts-controller` to `^17.2.0` ([#4498](https://github.com/MetaMask/core/pull/4498))

## [33.0.1]

### Changed

- Document TransactionStatus enum ([#4380](https://github.com/MetaMask/core/pull/4380))
- Bump `@metamask/accounts-controller` to `^17.1.0` ([#4460](https://github.com/MetaMask/core/pull/4460))

## [33.0.0]

### Changed

- **BREAKING:** The `TransactionController` messenger must now allow the `AccountsController:getSelectedAccount` action ([#4244](https://github.com/MetaMask/core/pull/4244))
- **BREAKING:** `getCurrentAccount` returns an `InternalAccount` instead of a `string` in the `IncomingTransactionHelper` ([#4244](https://github.com/MetaMask/core/pull/4244))
- **BREAKING:** Bump dependency and peer dependency `@metamask/accounts-controller` to `^17.0.0` ([#4413](https://github.com/MetaMask/core/pull/4413))
- Bump `@metamask/eth-snap-keyring` to `^4.3.1` ([#4405](https://github.com/MetaMask/core/pull/4405))
- Bump `@metamask/keyring-api` to `^8.0.0` ([#4405](https://github.com/MetaMask/core/pull/4405))

### Removed

- **BREAKING:** Remove `getSelectedAddress` option from `TransactionController` ([#4244](https://github.com/MetaMask/core/pull/4244))
  - The AccountsController is used to get the currently selected address automatically.

### Fixed

- `MultichainTrackingHelper.getEthQuery` now returns global `ethQuery` with ([#4390](https://github.com/MetaMask/core/pull/4390))
- Support skipping updates to the simulation history for clients with disabled history ([#4349](https://github.com/MetaMask/core/pull/4349))

## [32.0.0]

### Changed

- **BREAKING:** Bump minimum Node version to 18.18 ([#3611](https://github.com/MetaMask/core/pull/3611))
- **BREAKING:** Bump dependency and peer dependency `@metamask/approval-controller` to `^7.0.0` ([#4352](https://github.com/MetaMask/core/pull/4352))
- **BREAKING:** Bump dependency and peer dependency `@metamask/gas-fee-controller` to `^17.0.0` ([#4352](https://github.com/MetaMask/core/pull/4352))
- **BREAKING:** Bump dependency and peer dependency `@metamask/network-controller` to `^19.0.0` ([#4352](https://github.com/MetaMask/core/pull/4352))
- Bump `@metamask/base-controller` to `^6.0.0` ([#4352](https://github.com/MetaMask/core/pull/4352))
- Bump `@metamask/controller-utils` to `^11.0.0` ([#4352](https://github.com/MetaMask/core/pull/4352))

## [31.0.0]

### Changed

- **BREAKING:** Bump dependency and peer dependency `@metamask/approval-controller` to `^6.0.2` ([#4342](https://github.com/MetaMask/core/pull/4342))
- **BREAKING:** Bump dependency and peer dependency `@metamask/gas-fee-controller` to `^16.0.0` ([#4342](https://github.com/MetaMask/core/pull/4342))
- **BREAKING:** Bump dependency and peer dependency `@metamask/network-controller` to `^18.1.3` ([#4342](https://github.com/MetaMask/core/pull/4342))
- Bump `async-mutex` to `^0.5.0` ([#4335](https://github.com/MetaMask/core/pull/4335))
- Bump `@metamask/controller-utils` to `^10.0.0` ([#4342](https://github.com/MetaMask/core/pull/4342))

### Removed

- **BREAKING:** Remove `sign` from `TransactionType` ([#4319](https://github.com/MetaMask/core/pull/4319))
  - This represented an `eth_sign` transaction, but support for that RPC method is being removed, so this is no longer needed.

### Fixed

- Pass an unfrozen transaction to the `afterSign` hook so that it is able to modify the transaction ([#4343](https://github.com/MetaMask/core/pull/4343))

## [30.0.0]

### Fixed

- **BREAKING**: Update from `nonce-tracker@^3.0.0` to `@metamask/nonce-tracker@^5.0.0` to mitigate issue with redundant polling loops in block tracker. ([#4309](https://github.com/MetaMask/core/pull/4309))
  - The constructor now expects the `blockTracker` option being an instance of `@metamask/eth-block-tracker` instead of`eth-block-tracker`.

## [29.1.0]

### Changed

- handle Swap+Send transactions as Swaps transactions sub-category; add typing ([#4298](https://github.com/MetaMask/core/pull/4298))

## [29.0.2]

### Fixed

- fix incorrect token balance changes for simulations of multiple tokens that include an NFT mint ([#4290](https://github.com/MetaMask/core/pull/4290))

## [29.0.1]

### Changed

- Bump `@metamask/gas-fee-controller` to `^15.1.2` ([#4275](https://github.com/MetaMask/core/pull/4275))

### Fixed

- approveTransaction was throwing away the raw signed transaction that signTransaction was adding to the metadata.
  This was causing some transaction with low gas to appear as "failed" when in fact they were still pending. ([#4255](https://github.com/MetaMask/core/pull/4255))

## [29.0.0]

### Added

- Add `estimateGasFee` method ([#4216](https://github.com/MetaMask/core/pull/4216))
  - Add `TestGasFeeFlow` that is activated by optional `testGasFeeFlows` constructor option.
  - Add related types:
    - `FeeMarketGasFeeEstimateForLevel`
    - `FeeMarketGasFeeEstimates`
    - `GasFeeEstimates`
    - `GasFeeEstimateLevel`
    - `GasFeeEstimateType`
    - `GasPriceGasFeeEstimates`
    - `LegacyGasFeeEstimates`

### Changed

- **BREAKING:** Update `GasFeeEstimates` type to support alternate estimate types ([#4216](https://github.com/MetaMask/core/pull/4216))
- Bump `@metamask/base-controller` to `^5.0.2` ([#4232](https://github.com/MetaMask/core/pull/4232))
- Bump `@metamask/approval-controller` to `^6.0.2` ([#4234](https://github.com/MetaMask/core/pull/4234))
- Bump `@metamask/gas-fee-controller` to `^15.1.1` ([#4234](https://github.com/MetaMask/core/pull/4234))

### Removed

- **BREAKING:** Remove `gasFeeControllerEstimateType` property from `mergeGasFeeEstimates` function ([#4216](https://github.com/MetaMask/core/pull/4216))

## [28.1.1]

### Changed

- Bump `@metamask/gas-fee-controller` to ^15.1.0 ([#4220](https://github.com/MetaMask/core/pull/4220))

### Fixed

- Fixed simulating minting NFTs where the nft owner was checked before minting, causing a revert. ([#4217](https://github.com/MetaMask/core/pull/4217))

## [28.1.0]

### Added

- Support retrieval of layer 1 gas fees on Scroll networks ([#4155](https://github.com/MetaMask/core/pull/4155))

## [28.0.0]

### Changed

- **BREAKING:** Change `getLayer1GasFee` arguments to a request object ([#4149](https://github.com/MetaMask/core/pull/4149))

### Fixed

- Fix automatic update of layer 1 gas fee after interval ([#4149](https://github.com/MetaMask/core/pull/4149))

## [27.0.1]

### Fixed

- Include wrapped ERC-20 and legacy ERC-721 tokens in simulation balance changes ([#4122](https://github.com/MetaMask/core/pull/4122))

## [27.0.0]

### Changed

- **BREAKING:** Change `pendingTransactions.isResubmitEnabled` from optional `boolean` to optional callback ([#4113](https://github.com/MetaMask/core/pull/4113))

### Fixed

- Check pending transactions on startup ([#4113](https://github.com/MetaMask/core/pull/4113))

## [26.0.0]

### Added

- Run `OptimismLayer1GasFeeFlow` on Optimism stack based transactions in order to add `layer1GasFee` property to transaction meta. ([#4055](https://github.com/MetaMask/core/pull/4055))
- Add `getLayer1GasFee` method to `TransactionController` to get the layer 1 gas fee for the given transaction params ([#4055](https://github.com/MetaMask/core/pull/4055))
- Add `SimulationErrorCode` enum ([#4106](https://github.com/MetaMask/core/pull/4106))

### Changed

- **BREAKING:** Bump peer dependency `@metamask/gas-fee-controller` to `^15.0.0` ([#4121](https://github.com/MetaMask/core/pull/4121))
- Update `addTransaction` to skip simulation if `requireApproval` is specified as `false` ([#4106](https://github.com/MetaMask/core/pull/4106))
- Provide simulation error code in locally generated errors (under the `code` property) ([#4106](https://github.com/MetaMask/core/pull/4106))
- Add dependency `@ethersproject/contracts` `^5.7.0` ([#4055](https://github.com/MetaMask/core/pull/4055))
- Add dependency `@ethersproject/providers` `^5.7.0` ([#4055](https://github.com/MetaMask/core/pull/4055))
- Bump dependency `@metamask/network-controller` to `^18.1.0` ([#4121](https://github.com/MetaMask/core/pull/4121))

### Removed

- **BREAKING**: Remove `isReverted` property from `SimulationError` type. ([#4106](https://github.com/MetaMask/core/pull/4106))

## [25.3.0]

### Added

- Add support for transactions with type `increaseAllowance` ([#4069](https://github.com/MetaMask/core/pull/4069))
  - Also add "increaseAllowance" to `TransactionType` under `tokenMethodIncreaseAllowance`

### Changed

- Bump `@metamask/metamask-eth-abis` to `^3.1.1` ([#4069](https://github.com/MetaMask/core/pull/4069))

### Fixed

- Provide updated transaction metadata to publish hook ([#4101](https://github.com/MetaMask/core/pull/4101))

## [25.2.1]

### Changed

- Bump `TypeScript` version to `~4.9.5` ([#4084](https://github.com/MetaMask/core/pull/4084))

### Fixed

- Emit finished event for custodial transactions when updating status to `submitted` or `failed` ([#4092](https://github.com/MetaMask/core/pull/4092))

## [25.2.0]

### Added

- Add simulation types ([#4067](https://github.com/MetaMask/core/pull/4067))
  - SimulationBalanceChange
  - SimulationData
  - SimulationError
  - SimulationToken
  - SimulationTokenBalanceChange
  - SimulationTokenStandard

### Changed

- No longer wait for simulation to complete before creating approval request ([#4067](https://github.com/MetaMask/core/pull/4067))
- Automatically update simulation data if transaction parameters are updated ([#4067](https://github.com/MetaMask/core/pull/4067))
- Determine networks supporting simulation dynamically using API ([#4087](https://github.com/MetaMask/core/pull/4087))

## [25.1.0]

### Added

- Support `Layer1GasFeeFlows` and add `layer1GasFee` property to `TransactionMeta` ([#3944](https://github.com/MetaMask/core/pull/3944))

### Fixed

- Fix `types` field in `package.json` ([#4047](https://github.com/MetaMask/core/pull/4047))

## [25.0.0]

### Added

- **BREAKING**: Add ESM build ([#3998](https://github.com/MetaMask/core/pull/3998))
  - It's no longer possible to import files from `./dist` directly.
- Add new types for TransactionController messenger actions ([#3827](https://github.com/MetaMask/core/pull/3827))
  - `TransactionControllerActions`
  - `TransactionControllerGetStateAction`
- Add new types for TransactionController messenger events ([#3827](https://github.com/MetaMask/core/pull/3827))
  - `TransactionControllerEvents`
  - `TransactionControllerIncomingTransactionBlockReceivedEvent`
  - `TransactionControllerPostTransactionBalanceUpdatedEvent`
  - `TransactionControllerSpeedupTransactionAddedEvent`
  - `TransactionControllerStateChangeEvent`
  - `TransactionControllerTransactionApprovedEvent`
  - `TransactionControllerTransactionConfirmedEvent`
  - `TransactionControllerTransactionDroppedEvent`
  - `TransactionControllerTransactionFailedEvent`
  - `TransactionControllerTransactionFinishedEvent`
  - `TransactionControllerTransactionNewSwapApprovalEvent`
  - `TransactionControllerTransactionNewSwapEvent`
  - `TransactionControllerTransactionPublishingSkipped`
  - `TransactionControllerTransactionRejectedEvent`
  - `TransactionControllerTransactionStatusUpdatedEvent`
  - `TransactionControllerTransactionSubmittedEvent`
  - `TransactionControllerUnapprovedTransactionAddedEvent`
- Add optional `simulationData` property to `TransactionMeta` which will be automatically populated ([#4020](https://github.com/MetaMask/core/pull/4020))
- Add optional `isSimulationEnabled` constructor option to dynamically disable simulation ([#4020](https://github.com/MetaMask/core/pull/4020))
- Add support for Linea Sepolia (chain ID `0xe705`) ([#3995](https://github.com/MetaMask/core/pull/3995))

### Changed

- **BREAKING:** Change superclass of TransactionController from BaseController v1 to BaseController v2 ([#3827](https://github.com/MetaMask/core/pull/3827))
  - Instead of accepting three arguments, the constructor now takes a single options argument. All of the existing options that were supported in the second argument are now a part of this options object, including `messenger`; `state` (the previous third argument) is also an option.
- **BREAKING:** Rename `txHistoryLimit` option to `transactionHistoryLimit` ([#3827](https://github.com/MetaMask/core/pull/3827))
- **BREAKING:** Switch some type definitions from `interface` to `type` ([#3827](https://github.com/MetaMask/core/pull/3827))
  - These types are affected:
    - `DappSuggestedGasFees`
    - `Log`
    - `MethodData`
    - `TransactionControllerState` (formerly `TransactionState`)
    - `TransactionParams`
    - `TransactionReceipt`
  - This is a breaking change because type aliases have different behavior from interfaces. Specifically, the `Json` type in `@metamask/utils`, which BaseController v2 controller state must conform to, is not compatible with interfaces.
- **BREAKING:** Align `parsedRegistryMethod` in `MethodData` type with usage ([#3827](https://github.com/MetaMask/core/pull/3827))
  - The type of this is now `{ name: string; args: { type: string }[]; } | { name?: any; args?: any; }`, which is a `Json`-compatible version of a type found in `eth-method-registry`.
- **BREAKING:** Rename `TransactionState` to `TransactionControllerState` ([#3827](https://github.com/MetaMask/core/pull/3827))
  - This change aligns this controller with other MetaMask controllers.
- **BREAKING:** Update allowed events for the `TransactionControllerMessenger` ([#3827](https://github.com/MetaMask/core/pull/3827))
  - The restricted messenger must allow the following events:
    - `TransactionController:incomingTransactionBlockReceived`
    - `TransactionController:postTransactionBalanceUpdated`
    - `TransactionController:speedUpTransactionAdded`
    - `TransactionController:transactionApproved`
    - `TransactionController:transactionConfirmed`
    - `TransactionController:transactionDropped`
    - `TransactionController:transactionFinished`
    - `TransactionController:transactionFinished`
    - `TransactionController:transactionPublishingSkipped`
    - `TransactionController:transactionRejected`
    - `TransactionController:transactionStatusUpdated`
    - `TransactionController:transactionSubmitted`
    - `TransactionController:unapprovedTransactionAdded`
- **BREAKING:** Update `TransactionMeta` type to be compatible with `Json` ([#3827](https://github.com/MetaMask/core/pull/3827))
  - As dictated by BaseController v2, any types that are part of state need to be compatible with the `Json` type from `@metamask/utils`.
- **BREAKING:** Transform `rpc` property on transaction errors so they're JSON-encodable ([#3827](https://github.com/MetaMask/core/pull/3827))
  - This change also results in typing this property as `Json` instead of `unknown`, avoiding a "Type instantiation is excessively deep and possibly infinite" error when resolving the `TransactionControllerState` type.
- **BREAKING:** Bump dependency and peer dependency on `@metamask/approval-controller` to `^6.0.0` ([#4039](https://github.com/MetaMask/core/pull/4039))
- **BREAKING:** Bump dependency and peer dependency on `@metamask/gas-fee-controller` to `^14.0.0` ([#4039](https://github.com/MetaMask/core/pull/4039))
- **BREAKING:** Bump dependency and peer dependency on `@metamask/network-controller` to `^18.0.0` ([#4039](https://github.com/MetaMask/core/pull/4039))
- **BREAKING:** Bump `@metamask/base-controller` to `^5.0.0` ([#4039](https://github.com/MetaMask/core/pull/4039))
  - This version has a number of breaking changes. See the changelog for more.
- Add dependency on `@ethersproject/providers` `^5.7.0` ([#4020](https://github.com/MetaMask/core/pull/4020))
- Bump `@metamask/controller-utils` to `^9.0.0` ([#4039](https://github.com/MetaMask/core/pull/4039))

### Removed

- **BREAKING:** Remove `TransactionConfig` type ([#3827](https://github.com/MetaMask/core/pull/3827))
  - The properties in this type have been absorbed into `TransactionControllerOptions`.
- **BREAKING:** Remove `hub` property from TransactionController ([#3827](https://github.com/MetaMask/core/pull/3827))
  - TransactionController now fully makes use of its messenger object to announce various kinds of activities. Instead of subscribing to an event like this:
    ```
    transactionController.hub.on(eventName, ...)
    ```
    use this:
    ```
    messenger.subscribe('TransactionController:${eventName}', ...)
    ```
  - The complete list of renamed events are:
    - `incomingTransactionBlock` -> `TransactionController:incomingTransactionBlockReceived`
    - `post-transaction-balance-updated` -> `TransactionController:postTransactionBalanceUpdated`
    - `transaction-approved` -> `TransactionController:transactionApproved`
    - `transaction-confirmed` -> `TransactionController:transactionConfirmed`
    - `transaction-dropped` -> `TransactionController:transactionDropped`
    - `transaction-finished` -> `TransactionController:transactionFinished`
    - `transaction-rejected` -> `TransactionController:transactionRejected`
    - `transaction-status-update` -> `TransactionController:transactionStatusUpdated`
    - `transaction-submitted` -> `TransactionController:transactionSubmitted`
    - `unapprovedTransaction` -> `TransactionController:unapprovedTransactionAdded`
  - Some events announced the state of specific transactions. These have been removed. Instead, subscribe to the appropriate generic event and check for a specific transaction ID in your event handler:
    - `${transactionId}:finished` -> `TransactionController:transactionFinished`
    - `${transactionId}:speedup` -> `TransactionController:speedUpTransactionAdded`
    - `${transactionId}:publish-skip` -> `TransactionController:transactionPublishingSkipped`

### Fixed

- Fix various methods so that they no longer update transactions in state directly but only via `update` ([#3827](https://github.com/MetaMask/core/pull/3827))
  - `addTransaction`
  - `confirmExternalTransaction`
  - `speedUpTransaction`
  - `updateCustodialTransaction`
  - `updateSecurityAlertResponse`
  - `updateTransaction`
- Fix `handleMethodData` method to update state with an empty registry object instead of blowing up if registry could be found ([#3827](https://github.com/MetaMask/core/pull/3827))

## [24.0.0]

### Added

- Add `normalizeTransactionParams` method ([#3990](https://github.com/MetaMask/core/pull/3990))

### Changed

- **BREAKING**: Remove support for retrieving transactions via Etherscan for Optimism Goerli; add support for Optimism Sepolia instead ([#3999](https://github.com/MetaMask/core/pull/3999))
- Normalize `data` property into an even length hex string ([#3990](https://github.com/MetaMask/core/pull/3990))
- Bump `@metamask/approval-controller` to `^5.1.3` ([#4007](https://github.com/MetaMask/core/pull/4007))
- Bump `@metamask/controller-utils` to `^8.0.4` ([#4007](https://github.com/MetaMask/core/pull/4007))
- Bump `@metamask/gas-fee-controller` to `^13.0.2` ([#4007](https://github.com/MetaMask/core/pull/4007))
- Bump `@metamask/network-controller` to `^17.2.1` ([#4007](https://github.com/MetaMask/core/pull/4007))

## [23.1.0]

### Added

- Add `gasFeeEstimatesLoaded` property to `TransactionMeta` ([#3948](https://github.com/MetaMask/core/pull/3948))
- Add `gasFeeEstimates` property to `TransactionMeta` to be automatically populated on unapproved transactions ([#3913](https://github.com/MetaMask/core/pull/3913))

### Changed

- Use the `linea_estimateGas` RPC method to provide transaction specific gas fee estimates on Linea networks ([#3913](https://github.com/MetaMask/core/pull/3913))

## [23.0.0]

### Added

- **BREAKING:** Constructor now expects a `getNetworkClientRegistry` callback function ([#3643](https://github.com/MetaMask/core/pull/3643))
- **BREAKING:** Messenger now requires `NetworkController:stateChange` to be an allowed event ([#3643](https://github.com/MetaMask/core/pull/3643))
- **BREAKING:** Messenger now requires `NetworkController:findNetworkClientByChainId` and `NetworkController:getNetworkClientById` actions ([#3643](https://github.com/MetaMask/core/pull/3643))
- Adds a feature flag parameter `isMultichainEnabled` passed via the constructor (and defaulted to false), which when passed a truthy value will enable the controller to submit, process, and track transactions concurrently on multiple networks. ([#3643](https://github.com/MetaMask/core/pull/3643))
- Adds `destroy()` method that stops/removes internal polling and listeners ([#3643](https://github.com/MetaMask/core/pull/3643))
- Adds `stopAllIncomingTransactionPolling()` method that stops polling Etherscan for transaction updates relevant to the currently selected network.
  - When called with the `isMultichainEnabled` feature flag on, also stops polling Etherscan for transaction updates relevant to each currently polled networkClientId. ([#3643](https://github.com/MetaMask/core/pull/3643))
- Exports `PendingTransactionOptions` type ([#3643](https://github.com/MetaMask/core/pull/3643))
- Exports `TransactionControllerOptions` type ([#3643](https://github.com/MetaMask/core/pull/3643))

### Changed

- **BREAKING:** `approveTransactionsWithSameNonce()` now requires `chainId` to be populated in for each TransactionParams that is passed ([#3643](https://github.com/MetaMask/core/pull/3643))
- `addTransaction()` now accepts optional `networkClientId` in its options param which specifies the network client that the transaction will be processed with during its lifecycle if the `isMultichainEnabled` feature flag is on ([#3643](https://github.com/MetaMask/core/pull/3643))
  - when called with the `isMultichainEnabled` feature flag off, passing in a networkClientId will cause an error to be thrown.
- `estimateGas()` now accepts optional networkClientId as its last param which specifies the network client that should be used to estimate the required gas for the given transaction ([#3643](https://github.com/MetaMask/core/pull/3643))
  - when called with the `isMultichainEnabled` feature flag is off, the networkClientId param is ignored and the global network client will be used instead.
- `estimateGasBuffered()` now accepts optional networkClientId as its last param which specifies the network client that should be used to estimate the required gas plus buffer for the given transaction ([#3643](https://github.com/MetaMask/core/pull/3643))
  - when called with the `isMultichainEnabled` feature flag is off, the networkClientId param is ignored and the global network client will be used instead.
- `getNonceLock()` now accepts optional networkClientId as its last param which specifies which the network client's nonceTracker should be used to determine the next nonce. ([#3643](https://github.com/MetaMask/core/pull/3643))
  - When called with the `isMultichainEnabled` feature flag on and with networkClientId specified, this method will also restrict acquiring the next nonce by chainId, i.e. if this method is called with two different networkClientIds on the same chainId, only the first call will return immediately with a lock from its respective nonceTracker with the second call being blocked until the first caller releases its lock
  - When called with `isMultichainEnabled` feature flag off, the networkClientId param is ignored and the global network client will be used instead.
- `startIncomingTransactionPolling()` and `updateIncomingTransactions()` now enforce a 5 second delay between requests per chainId to avoid rate limiting ([#3643](https://github.com/MetaMask/core/pull/3643))
- `TransactionMeta` type now specifies an optional `networkClientId` field ([#3643](https://github.com/MetaMask/core/pull/3643))
- `startIncomingTransactionPolling()` now accepts an optional array of `networkClientIds`. ([#3643](https://github.com/MetaMask/core/pull/3643))
  - When `networkClientIds` is provided and the `isMultichainEnabled` feature flag is on, the controller will start polling Etherscan for transaction updates relevant to the networkClientIds.
  - When `networkClientIds` is provided and the `isMultichainEnabled` feature flag is off, nothing will happen.
  - If `networkClientIds` is empty or not provided, the controller will start polling Etherscan for transaction updates relevant to the currently selected network.
- `stopIncomingTransactionPolling()` now accepts an optional array of `networkClientIds`. ([#3643](https://github.com/MetaMask/core/pull/3643))
  - When `networkClientIds` is provided and the `isMultichainEnabled` feature flag is on, the controller will stop polling Ethercsan for transaction updates relevant to the networkClientIds.
  - When `networkClientIds` is provided and the `isMultichainEnabled` feature flag is off, nothing will happen.
  - If `networkClientIds` is empty or not provided, the controller will stop polling Etherscan for transaction updates relevant to the currently selected network.

## [22.0.0]

### Changed

- **BREAKING:** Add peerDependency on `@babel/runtime` ([#3897](https://github.com/MetaMask/core/pull/3897))
- Throw after publishing a canceled or sped-up transaction if already confirmed ([#3800](https://github.com/MetaMask/core/pull/3800))
- Bump `eth-method-registry` from `^3.0.0` to `^4.0.0` ([#3897](https://github.com/MetaMask/core/pull/3897))
- Bump `@metamask/controller-utils` to `^8.0.3` ([#3915](https://github.com/MetaMask/core/pull/3915))
- Bump `@metamask/gas-fee-controller` to `^13.0.1` ([#3915](https://github.com/MetaMask/core/pull/3915))

### Removed

- **BREAKING:** Remove `cancelMultiplier` and `speedUpMultiplier` constructor options as both values are now fixed at `1.1`. ([#3909](https://github.com/MetaMask/core/pull/3909))

### Fixed

- Remove implicit peerDependency on `babel-runtime` ([#3897](https://github.com/MetaMask/core/pull/3897))

## [21.2.0]

### Added

- Add optional `publish` hook to support custom logic instead of submission to the RPC provider ([#3883](https://github.com/MetaMask/core/pull/3883))
- Add `hasNonce` option to `approveTransactionsWithSameNonce` method ([#3883](https://github.com/MetaMask/core/pull/3883))

## [21.1.0]

### Added

- Add `abortTransactionSigning` method ([#3870](https://github.com/MetaMask/core/pull/3870))

## [21.0.1]

### Fixed

- Resolves transaction custodian promise when setting transaction status to `submitted` or `failed` ([#3845](https://github.com/MetaMask/core/pull/3845))
- Fix normalizer ensuring property `type` is always present in `TransactionParams` ([#3817](https://github.com/MetaMask/core/pull/3817))

## [21.0.0]

### Changed

- **BREAKING:** Bump `@metamask/approval-controller` peer dependency to `^5.1.2` ([#3821](https://github.com/MetaMask/core/pull/3821))
- **BREAKING:** Bump `@metamask/gas-fee-controller` peer dependency to `^13.0.0` ([#3821](https://github.com/MetaMask/core/pull/3821))
- **BREAKING:** Bump `@metamask/network-controller` peer dependency to `^17.2.0` ([#3821](https://github.com/MetaMask/core/pull/3821))
- Bump `@metamask/base-controller` to `^4.1.1` ([#3821](https://github.com/MetaMask/core/pull/3821))
- Bump `@metamask/controller-utils` to `^8.0.2` ([#3821](https://github.com/MetaMask/core/pull/3821))

## [20.0.0]

### Changed

- **BREAKING:** Change type of `destinationTokenDecimals` property in `TransactionMeta` to `number` ([#3749](https://github.com/MetaMask/core/pull/3749))

### Fixed

- Handle missing current account in incoming transactions ([#3741](https://github.com/MetaMask/core/pull/3741))

## [19.0.1]

### Changed

- Bump `eth-method-registry` from `^1.1.0` to `^3.0.0` ([#3688](https://github.com/MetaMask/core/pull/3688))

## [19.0.0]

### Changed

- **BREAKING:** Bump `@metamask/approval-controller` dependency and peer dependency from `^5.1.0` to `^5.1.1` ([#3695](https://github.com/MetaMask/core/pull/3695))
- **BREAKING:** Bump `@metamask/gas-fee-controller` dependency and peer dependency from `^11.0.0` to `^12.0.0` ([#3695](https://github.com/MetaMask/core/pull/3695))
- **BREAKING:** Bump `@metamask/network-controller` dependency and peer dependency from `^17.0.0` to `^17.1.0` ([#3695](https://github.com/MetaMask/core/pull/3695))
- Bump `@metamask/base-controller` to `^4.0.1` ([#3695](https://github.com/MetaMask/core/pull/3695))
- Bump `@metamask/controller-utils` to `^8.0.1` ([#3695](https://github.com/MetaMask/core/pull/3695))

### Fixed

- Use estimate gas instead of fixed gas (21k) when a contract is deployed and the gas is not specified ([#3694](https://github.com/MetaMask/core/pull/3694))

## [18.3.1]

### Fixed

- Fix incorrect transaction statuses ([#3676](https://github.com/MetaMask/core/pull/3676))
  - Fix `dropped` status detection by ignoring transactions on other chains.
  - Start polling if network changes and associated transactions are pending.
  - Record `r`, `s`, and `v` values even if zero.
  - Only fail transactions if receipt `status` is explicitly `0x0`.
- Fix incoming transactions on Linea Goerli ([#3674](https://github.com/MetaMask/core/pull/3674))

## [18.3.0]

### Added

- Add optional `getExternalPendingTransactions` callback argument to constructor ([#3587](https://github.com/MetaMask/core/pull/3587))

## [18.2.0]

### Added

- Add the `customNonceValue` property to the transaction metadata ([#3579](https://github.com/MetaMask/core/pull/3579))

### Changed

- Update transaction metadata after approval if the approval result includes the `value.txMeta` property ([#3579](https://github.com/MetaMask/core/pull/3579))
- Add `type` property to all incoming transactions ([#3579](https://github.com/MetaMask/core/pull/3579))

## [18.1.0]

### Added

- Add `cancelMultiplier` and `speedUpMultiplier` constructor arguments to optionally override the default multipliers of `1.5` and `1.1` respectively ([#2678](https://github.com/MetaMask/core/pull/2678))

### Changed

- Populate the `preTxBalance` property before publishing transactions with the `swap` type ([#2678](https://github.com/MetaMask/core/pull/2678))
- Change the status of transactions with matching nonces to `dropped` when confirming a transaction ([#2678](https://github.com/MetaMask/core/pull/2678))

## [18.0.0]

### Added

- Add `updateEditableParams` method ([#2056](https://github.com/MetaMask/core/pull/2056))
- Add `initApprovals` method to trigger the approval flow for any pending transactions during initialisation ([#2056](https://github.com/MetaMask/core/pull/2056))
- Add `getTransactions` method to search transactions using the given criteria and options ([#2056](https://github.com/MetaMask/core/pull/2056))

### Changed

- **BREAKING:** Bump `@metamask/base-controller` to ^4.0.0 ([#2063](https://github.com/MetaMask/core/pull/2063))
  - This is breaking because the type of the `messenger` has backward-incompatible changes. See the changelog for this package for more.
- **BREAKING:** Add `finished` and `publish-skip` events to `Events` type
- **BREAKING:** Update `TransactionReceipt` type so `transactionIndex` is now a string rather than a number ([#2063](https://github.com/MetaMask/core/pull/2063))
- Bump `nonce-tracker` to ^3.0.0 ([#2040](https://github.com/MetaMask/core/pull/2040))
- The controller now emits a `transaction-status-update` event each time the status of a transaction changes (e.g. submitted, rejected, etc.) ([#2027](https://github.com/MetaMask/core/pull/2027))
- Make `getCurrentAccountEIP1559Compatibility` constructor parameter optional ([#2056](https://github.com/MetaMask/core/pull/2056))
- Normalize the gas values provided to the `speedUpTransaction` and `stopTransaction` methods ([#2056](https://github.com/MetaMask/core/pull/2056))
- Persist any property changes performed by the `afterSign` hook ([#2056](https://github.com/MetaMask/core/pull/2056))
- Report success to the approver if publishing is skipped by the `beforePublish` hook ([#2056](https://github.com/MetaMask/core/pull/2056))
- Update `postTxBalance` after all swap transactions ([#2056](https://github.com/MetaMask/core/pull/2056))
- Bump `@metamask/approval-controller` to ^5.0.0 ([#2063](https://github.com/MetaMask/core/pull/2063))
- Bump `@metamask/controller-utils` to ^6.0.0 ([#2063](https://github.com/MetaMask/core/pull/2063))
- Bump `@metamask/gas-fee-controller` to ^11.0.0 ([#2063](https://github.com/MetaMask/core/pull/2063))
- Bump `@metamask/network-controller` to ^17.0.0 ([#2063](https://github.com/MetaMask/core/pull/2063))

## [17.0.0]

### Added

- **BREAKING:** Add additional support swaps support ([#1877](https://github.com/MetaMask/core/pull/1877))
  - Swap transaction updates can be prevented by setting `disableSwaps` as `true`. If not set it will default to `false`.
  - If `disableSwaps` is `false` or not set, then the `createSwapsTransaction` callback MUST be defined.
- Add optional hooks to support alternate flows ([#1787](https://github.com/MetaMask/core/pull/1787))
  - Add the `getAdditionalSignArguments` hook to provide additional arguments when signing.
  - Add the `beforeApproveOnInit` hook to execute additional logic before starting an approval flow for a transaction during initialization. Return `false` to skip the transaction.
  - Add the `afterSign` hook to execute additional logic after signing a transaction. Return `false` to not change the `status` to `signed`.
  - Add the `beforePublish` hook to execute additional logic before publishing a transaction. Return `false` to prevent the transaction being submitted.
- Add additional persisted transaction support during initialization and on network change ([#1916](https://github.com/MetaMask/core/pull/1916))
  - Initialise approvals for unapproved transactions on the current network.
  - Add missing gas values for unapproved transactions on the current network.
  - Submit any approved transactions on the current network.
- Support saved gas fees ([#1966](https://github.com/MetaMask/core/pull/1966))
  - Add optional `getSavedGasFees` callback to constructor.
- Add `updateCustodialTransaction` method to update custodial transactions ([#2018](https://github.com/MetaMask/core/pull/2018))
- Add `accessList` to txParam types ([#2016](https://github.com/MetaMask/core/pull/2016))
- Add `estimateGasBuffered` method to estimate gas and apply a specific buffer multiplier ([#2021](https://github.com/MetaMask/core/pull/2021))
- Add `updateSecurityAlertResponse` method ([#1985](https://github.com/MetaMask/core/pull/1985))
- Add gas values validation ([#1978](https://github.com/MetaMask/core/pull/1978))
- Add `approveTransactionsWithSameNonce` method ([#1961](https://github.com/MetaMask/core/pull/1961))
- Add `clearUnapprovedTransactions` method ([#1979](https://github.com/MetaMask/core/pull/1979))
- Add `updatePreviousGasParams` method ([#1943](https://github.com/MetaMask/core/pull/1943))
- Emit additional events to support metrics in the clients ([#1894](https://github.com/MetaMask/core/pull/1894))
- Populate the `firstRetryBlockNumber`, `retryCount`, and `warning` properties in the transaction metadata. ([#1896](https://github.com/MetaMask/core/pull/1896))

### Changed

- **BREAKING:** Pending transactions are now automatically resubmitted. ([#1896](https://github.com/MetaMask/core/pull/1896))
  - This can be disabled by setting the new `pendingTransactions.isResubmitEnabled` constructor option to `false`.
- **BREAKING:** Bump dependency and peer dependency on `@metamask/network-controller` to ^16.0.0
- Persist specific error properties in core transaction metadata ([#1915](https://github.com/MetaMask/core/pull/1915))
  - Create `TransactionError` type with explicit properties.
- Align core transaction error messages with extension ([#1980](https://github.com/MetaMask/core/pull/1980))
  - Catch of the `initApprovals` method to skip logging when the error is `userRejectedRequest`.
- Create an additional transaction metadata entry when calling `stopTransaction` ([#1998](https://github.com/MetaMask/core/pull/1998))
- Bump dependency `@metamask/eth-query` from ^3.0.1 to ^4.0.0 ([#2028](https://github.com/MetaMask/core/pull/2028))
- Bump dependency and peer dependency on `@metamask/gas-fee-controller` to ^10.0.1
- Bump @metamask/utils from 8.1.0 to 8.2.0 ([#1957](https://github.com/MetaMask/core/pull/1957))

## [16.0.0]

### Changed

- **BREAKING:** Bump dependency and peer dependency on `@metamask/gas-fee-controller` to ^10.0.0
- Bump dependency and peer dependency on `@metamask/network-controller` to ^15.1.0

## [15.0.0]

### Changed

- **BREAKING:** Bump dependency and peer dependency on `@metamask/network-controller` to ^15.0.0
- Bump dependency on `@metamask/rpc-errors` to ^6.1.0 ([#1653](https://github.com/MetaMask/core/pull/1653))
- Bump dependency and peer dependency on `@metamask/approval-controller` to ^4.0.1

## [14.0.0]

### Added

- **BREAKING:** Add required `getPermittedAccounts` argument to constructor, used to validate `from` addresses ([#1722](https://github.com/MetaMask/core/pull/1722))
- Add `securityProviderRequest` option to constructor ([#1725](https://github.com/MetaMask/core/pull/1725))
- Add `method` option to `addTransaction` method ([#1725](https://github.com/MetaMask/core/pull/1725))
- Add `securityProviderRequest` property to TransactionMetaBase ([#1725](https://github.com/MetaMask/core/pull/1725))
- Add SecurityProviderRequest type ([#1725](https://github.com/MetaMask/core/pull/1725))
- Update `addTransaction` to set `securityProviderRequest` on transaction metadata when requested to do so ([#1725](https://github.com/MetaMask/core/pull/1725))
- Update `txParams` validation to validate `chainId` ([#1723](https://github.com/MetaMask/core/pull/1723))
- Update `addTransaction` to ensure allowed `from` address when `origin` is specified ([#1722](https://github.com/MetaMask/core/pull/1722))

### Changed

- Bump dependency on `@metamask/utils` to ^8.1.0 ([#1639](https://github.com/MetaMask/core/pull/1639))
- Bump dependency and peer dependency on `@metamask/approval-controller` to ^4.0.0
- Bump dependency on `@metamask/base-controller` to ^3.2.3
- Bump dependency on `@metamask/controller-utils` to ^5.0.2
- Bump dependency and peer dependency on `@metamask/network-controller` to ^14.0.0

### Removed

- **BREAKING:** Remove `interval` config option ([#1746](https://github.com/MetaMask/core/pull/1746))
  - The block tracker (which has its own interval) is now used to poll for pending transactions instead.
- **BREAKING:** Remove `poll` method ([#1746](https://github.com/MetaMask/core/pull/1746))
  - The block tracker is assumed to be running, TransactionController does not offer a way to stop it.
- **BREAKING:** Remove `queryTransactionStatuses` method ([#1746](https://github.com/MetaMask/core/pull/1746))
  - This functionality has been moved to a private interface and there is no way to use it externally.

## [13.0.0]

### Changed

- **BREAKING**: Add required `getCurrentAccountEIP1559Compatibility` and `getCurrentNetworkEIP1559Compatibility` callback arguments to constructor ([#1693](https://github.com/MetaMask/core/pull/1693))
- Update `validateTxParams` to throw standardised errors using the `@metamask/rpc-errors` package ([#1690](https://github.com/MetaMask/core/pull/1690))
  - The dependency `eth-rpc-errors` has been replaced by `@metamask/rpc-errors`
- Preserve `type` transaction parameter for legacy transactions ([#1713](https://github.com/MetaMask/core/pull/1713))
- Update TypeScript to v4.8.x ([#1718](https://github.com/MetaMask/core/pull/1718))

## [12.0.0]

### Changed

- **BREAKING**: Use only `chainId` to determine if a transaction belongs to the current network ([#1633](https://github.com/MetaMask/core/pull/1633))
  - No longer uses `networkID` as a fallback if `chainId` is missing
- **BREAKING**: Change `TransactionMeta.chainId` to be required ([#1633](https://github.com/MetaMask/core/pull/1633))
- **BREAKING**: Bump peer dependency on `@metamask/network-controller` to ^13.0.0 ([#1633](https://github.com/MetaMask/core/pull/1633))
- Update `TransactionMeta.networkID` as deprecated ([#1633](https://github.com/MetaMask/core/pull/1633))
- Change `TransactionMeta.networkID` to be readonly ([#1633](https://github.com/MetaMask/core/pull/1633))
- Bump dependency on `@metamask/controller-utils` to ^5.0.0 ([#1633](https://github.com/MetaMask/core/pull/1633))

### Removed

- Remove `networkId` param from `RemoteTransactionSource.isSupportedNetwork()` interface ([#1633](https://github.com/MetaMask/core/pull/1633))
- Remove `currentNetworkId` property from `RemoteTransactionSourceRequest` ([#1633](https://github.com/MetaMask/core/pull/1633))

## [11.1.0]

### Added

- Add `type` property to the transaction metadata ([#1670](https://github.com/MetaMask/core/pull/1670))

## [11.0.0]

### Added

- Add optional `getLastBlockVariations` method to `RemoteTransactionSource` type ([#1668](https://github.com/MetaMask/core/pull/1668))
- Add `updateTransactionGasFees` method to `TransactionController` ([#1674](https://github.com/MetaMask/core/pull/1674))
- Add `r`, `s` and `v` properties to the transaction metadata ([#1664](https://github.com/MetaMask/core/pull/1664))
- Add `sendFlowHistory` property to the transaction metadata ([#1665](https://github.com/MetaMask/core/pull/1665))
- Add `updateTransactionSendFlowHistory` method to `TransactionController` ([#1665](https://github.com/MetaMask/core/pull/1665))
- Add `originalGasEstimate` property to the transaction metadata ([#1656](https://github.com/MetaMask/core/pull/1656))
- Add `incomingTransactions.queryEntireHistory` constructor option ([#1652](https://github.com/MetaMask/core/pull/1652))

### Changed

- **BREAKING**: Remove `apiKey` property from `RemoteTransactionSourceRequest` type ([#1668](https://github.com/MetaMask/core/pull/1668))
- **BREAKING**: Remove unused `FetchAllOptions` type from `TransactionController` ([#1668](https://github.com/MetaMask/core/pull/1668))
- **BREAKING**: Remove `incomingTransactions.apiKey` constructor option ([#1668](https://github.com/MetaMask/core/pull/1668))
- **BREAKING**: Rename the `transaction` object to `txParams` in the transaction metadata ([#1651](https://github.com/MetaMask/core/pull/1651))
- **BREAKING**: Add `disableHistory` constructor option ([#1657](https://github.com/MetaMask/core/pull/1657))
  - Defaults to `false` but will increase state size considerably unless disabled
- **BREAKING**: Add `disableSendFlowHistory` constructor option ([#1665](https://github.com/MetaMask/core/pull/1665))
  - Defaults to `false` but will increase state size considerably unless disabled
- **BREAKING**: Rename the `transactionHash` property to `hash` in the transaction metadata

### Fixed

- Fix the sorting of incoming and updated transactions ([#1652](https://github.com/MetaMask/core/pull/1652))
- Prevent rate limit errors when `incomingTransactions.includeTokenTransfers` is `true` by by alternating Etherscan request types on each update ([#1668](https://github.com/MetaMask/core/pull/1668))

## [10.0.0]

### Added

- Add `submittedTime` to the transaction metadata ([#1645](https://github.com/MetaMask/core/pull/1645))
- Add optional `actionId` argument to `addTransaction` and `speedUpTransaction` to prevent duplicate requests ([#1582](https://github.com/MetaMask/core/pull/1582))
- Add `confirmExternalTransaction` method ([#1625](https://github.com/MetaMask/core/pull/1625))

### Changed

- **BREAKING**: Rename `rawTransaction` to `rawTx` in the transaction metadata ([#1624](https://github.com/MetaMask/core/pull/1624))

## [9.2.0]

### Added

- Persist `estimatedBaseFee` in `stopTransaction` and `speedUpTransaction` ([#1621](https://github.com/MetaMask/core/pull/1621))
- Add `securityAlertResponse` to `addTransaction` `opts` argument ([#1636](https://github.com/MetaMask/core/pull/1636))

## [9.1.0]

### Added

- Add `blockTimestamp` to `TransactionMetaBase` type ([#1616](https://github.com/MetaMask/core/pull/1616))
- Update `queryTransactionStatuses` to populate `blockTimestamp` on each transaction when it is verified ([#1616](https://github.com/MetaMask/core/pull/1616))

### Changed

- Bump dependency and peer dependency on `@metamask/approval-controller` to ^3.5.1
- Bump dependency on `@metamask/base-controller` to ^3.2.1
- Bump dependency on `@metamask/controller-utils` to ^4.3.2
- Bump dependency and peer dependency on `@metamask/network-controller` to ^12.1.2

## [9.0.0]

### Added

- Add `baseFeePerGas` to transaction metadata ([#1590](https://github.com/MetaMask/core/pull/1590))
- Add `txReceipt` to transaction metadata ([#1592](https://github.com/MetaMask/core/pull/1592))
- Add `initApprovals` method to generate approval requests from unapproved transactions ([#1575](https://github.com/MetaMask/core/pull/1575))
- Add `dappSuggestedGasFees` to transaction metadata ([#1617](https://github.com/MetaMask/core/pull/1617))
- Add optional `incomingTransactions` constructor arguments ([#1579](https://github.com/MetaMask/core/pull/1579))
  - `apiKey`
  - `includeTokenTransfers`
  - `isEnabled`
  - `updateTransactions`
- Add incoming transaction methods ([#1579](https://github.com/MetaMask/core/pull/1579))
  - `startIncomingTransactionPolling`
  - `stopIncomingTransactionPolling`
  - `updateIncomingTransactions`
- Add `requireApproval` option to `addTransaction` method options ([#1580](https://github.com/MetaMask/core/pull/1580))
- Add `address` argument to `wipeTransactions` method ([#1573](https://github.com/MetaMask/core/pull/1573))

### Changed

- **BREAKING**: Add required `getSelectedAddress` callback argument to constructor ([#1579](https://github.com/MetaMask/core/pull/1579))
- **BREAKING**: Add `isSupportedNetwork` method to `RemoteTransactionSource` interface ([#1579](https://github.com/MetaMask/core/pull/1579))
- **BREAKING**: Move all but first argument to options bag in `addTransaction` method ([#1576](https://github.com/MetaMask/core/pull/1576))
- **BREAKING**: Update properties of `RemoteTransactionSourceRequest` type ([#1579](https://github.com/MetaMask/core/pull/1579))
  - The `fromBlock` property has changed from `string` to `number`
  - The `networkType` property has been removed
  - This type is intended mainly for internal use, so it's likely this change doesn't affect most projects

### Removed

- **BREAKING**: Remove `fetchAll` method ([#1579](https://github.com/MetaMask/core/pull/1579))
  - This method was used to fetch transaction history from Etherscan
  - This is now handled automatically by the controller on each new block, if polling is enabled
  - Polling can be enabled or disabled by calling `startIncomingTransactionPolling` or `stopIncomingTransactionPolling` respectively
  - An immediate update can be requested by calling `updateIncomingTransactions`
  - The new constructor parameter `incomingTransactions.isEnabled` acts as an override to disable this functionality based on a client preference for example
- **BREAKING**: Remove `prepareUnsignedEthTx` and `getCommonConfiguration` methods ([#1581](https://github.com/MetaMask/core/pull/1581))
  - These methods were intended mainly for internal use, so it's likely this change doesn't affect most projects

## [8.0.1]

### Changed

- Replace `eth-query` ^2.1.2 with `@metamask/eth-query` ^3.0.1 ([#1546](https://github.com/MetaMask/core/pull/1546))

## [8.0.0]

### Changed

- **BREAKING**: Change `babel-runtime` from a `dependency` to a `peerDependency` ([#1504](https://github.com/MetaMask/core/pull/1504))
- Update `@metamask/utils` to `^6.2.0` ([#1514](https://github.com/MetaMask/core/pull/1514))

## [7.1.0]

### Added

- Expose `HARDFORK` constant ([#1423](https://github.com/MetaMask/core/pull/1423))
- Add support for transactions on Linea networks ([#1423](https://github.com/MetaMask/core/pull/1423))

## [7.0.0]

### Changed

- **BREAKING**: Change the approveTransaction and cancelTransaction methods to private ([#1435](https://github.com/MetaMask/core/pull/1435))
  - Consumers should migrate from use of these methods to use of `processApproval`.
- Update the TransactionController to await the approval request promise before automatically performing the relevant logic, either signing and submitting the transaction, or cancelling it ([#1435](https://github.com/MetaMask/core/pull/1435))

## [6.1.0]

### Changed

- Relax types of `provider` and `blockTracker` options ([#1443](https://github.com/MetaMask/core/pull/1443))
  - The types used to require proxy versions of Provider and BlockTracker. Now they just require the non-proxy versions, which are a strict subset of the proxied versions.

## [6.0.0]

### Added

- Update transaction controller to automatically initiate, finalize, and cancel approval requests as transactions move through states ([#1241](https://github.com/MetaMask/core/pull/1241))
  - The `ApprovalController:addRequest` action will be called when a new transaction is initiated
  - The `ApprovalController:rejectRequest` action will be called if a transaction fails
  - The `ApprovalController:acceptRequest` action will be called when a transaction is approved

### Changed

- **BREAKING:** Bump to Node 16 ([#1262](https://github.com/MetaMask/core/pull/1262))
- **BREAKING:** Update `@metamask/network-controller` dependency and peer dependency ([#1367](https://github.com/MetaMask/core/pull/1367))
  - This affects the `getNetworkState` and `onNetworkStateChange` constructor parameters
- **BREAKING:** Change format of chain ID in state to `Hex` ([#1367](https://github.com/MetaMask/core/pull/1367))
  - The `chainId` property of the `Transaction` type has been changed from `number` to `Hex`
  - The `chainId` property of the `TransactionMeta` type has been changed from a decimal `string` to `Hex`, and the `transaction` property has been updated along with the `Transaction` type (as described above).
  - The state property `transactions` is an array of `TransactionMeta` objects, so it has changed according to the description above.
    - This requires a state migration: each entry should have the `chainId` property converted from a decimal `string` to `Hex`, and the `transaction.chainId` property changed from `number` to `Hex`.
  - The `addTransaction` and `estimateGas` methods now expect the first parameter (`transaction`) to use type `Hex` for the `chainId` property.
  - The `updateTransaction` method now expects the `transactionMeta` parameter to use type `Hex` for the `chainId` property (and for the nested `transaction.chainId` property)
- **BREAKING:** Add `messenger` as required constructor parameter ([#1241](https://github.com/MetaMask/core/pull/1241))
- **BREAKING:** Add `@metamask/approval-controller` as a dependency and peer dependency ([#1241](https://github.com/MetaMask/core/pull/1241), [#1393](https://github.com/MetaMask/core/pull/1393))
- Add `@metamask/utils` dependency ([#1367](https://github.com/MetaMask/core/pull/1367))

### Fixed

- Fix inaccurate hard-coded `chainId` on incoming token transactions ([#1366](https://github.com/MetaMask/core/pull/1366))

## [5.0.0]

### Changed

- **BREAKING**: peerDeps: @metamask/network-controller@6.0.0->8.0.0 ([#1196](https://github.com/MetaMask/core/pull/1196))
- deps: eth-rpc-errors@4.0.0->4.0.2 ([#1215](https://github.com/MetaMask/core/pull/1215))
- Add nonce tracker to transactions controller ([#1147](https://github.com/MetaMask/core/pull/1147))
  - Previously this controller would get the next nonce by calling `eth_getTransactionCount` with a block reference of `pending`. The next nonce would then be returned from our middleware (within `web3-provider-engine`).
  - Instead we're now using the nonce tracker to get the next nonce, dropping our reliance on this `eth_getTransactionCount` middleware. This will let us drop that middleware in a future update without impacting the transaction controller.
  - This should result in no functional changes, except that the nonce middleware is no longer required.

## [4.0.1]

### Changed

- Use `NetworkType` enum for chain configuration ([#1132](https://github.com/MetaMask/core/pull/1132))

## [4.0.0]

### Removed

- **BREAKING:** Remove `isomorphic-fetch` ([#1106](https://github.com/MetaMask/controllers/pull/1106))
  - Consumers must now import `isomorphic-fetch` or another polyfill themselves if they are running in an environment without `fetch`

## [3.0.0]

### Added

- Add Etherscan API support for Sepolia and Goerli ([#1041](https://github.com/MetaMask/controllers/pull/1041))
- Export `isEIP1559Transaction` function from package ([#1058](https://github.com/MetaMask/controllers/pull/1058))

### Changed

- **BREAKING**: Drop Etherscan API support for Ropsten, Rinkeby, and Kovan ([#1041](https://github.com/MetaMask/controllers/pull/1041))
- Rename this repository to `core` ([#1031](https://github.com/MetaMask/controllers/pull/1031))
- Update `@metamask/controller-utils` package ([#1041](https://github.com/MetaMask/controllers/pull/1041))

## [2.0.0]

### Changed

- **BREAKING:** Update `getNetworkState` constructor option to take an object with `providerConfig` property rather than `providerConfig` ([#995](https://github.com/MetaMask/core/pull/995))
- Relax dependency on `@metamask/base-controller`, `@metamask/controller-utils`, and `@metamask/network-controller` (use `^` instead of `~`) ([#998](https://github.com/MetaMask/core/pull/998))

## [1.0.0]

### Added

- Initial release

  - As a result of converting our shared controllers repo into a monorepo ([#831](https://github.com/MetaMask/core/pull/831)), we've created this package from select parts of [`@metamask/controllers` v33.0.0](https://github.com/MetaMask/core/tree/v33.0.0), namely:

    - Everything in `src/transaction`
    - Transaction-related functions from `src/util.ts` and accompanying tests

    All changes listed after this point were applied to this package following the monorepo conversion.

[Unreleased]: https://github.com/MetaMask/core/compare/@metamask/transaction-controller@57.2.0...HEAD
[57.2.0]: https://github.com/MetaMask/core/compare/@metamask/transaction-controller@57.1.0...@metamask/transaction-controller@57.2.0
[57.1.0]: https://github.com/MetaMask/core/compare/@metamask/transaction-controller@57.0.0...@metamask/transaction-controller@57.1.0
[57.0.0]: https://github.com/MetaMask/core/compare/@metamask/transaction-controller@56.3.0...@metamask/transaction-controller@57.0.0
[56.3.0]: https://github.com/MetaMask/core/compare/@metamask/transaction-controller@56.2.0...@metamask/transaction-controller@56.3.0
[56.2.0]: https://github.com/MetaMask/core/compare/@metamask/transaction-controller@56.1.0...@metamask/transaction-controller@56.2.0
[56.1.0]: https://github.com/MetaMask/core/compare/@metamask/transaction-controller@56.0.0...@metamask/transaction-controller@56.1.0
[56.0.0]: https://github.com/MetaMask/core/compare/@metamask/transaction-controller@55.0.2...@metamask/transaction-controller@56.0.0
[55.0.2]: https://github.com/MetaMask/core/compare/@metamask/transaction-controller@55.0.1...@metamask/transaction-controller@55.0.2
[55.0.1]: https://github.com/MetaMask/core/compare/@metamask/transaction-controller@55.0.0...@metamask/transaction-controller@55.0.1
[55.0.0]: https://github.com/MetaMask/core/compare/@metamask/transaction-controller@54.4.0...@metamask/transaction-controller@55.0.0
[54.4.0]: https://github.com/MetaMask/core/compare/@metamask/transaction-controller@54.3.0...@metamask/transaction-controller@54.4.0
[54.3.0]: https://github.com/MetaMask/core/compare/@metamask/transaction-controller@54.2.0...@metamask/transaction-controller@54.3.0
[54.2.0]: https://github.com/MetaMask/core/compare/@metamask/transaction-controller@54.1.0...@metamask/transaction-controller@54.2.0
[54.1.0]: https://github.com/MetaMask/core/compare/@metamask/transaction-controller@54.0.0...@metamask/transaction-controller@54.1.0
[54.0.0]: https://github.com/MetaMask/core/compare/@metamask/transaction-controller@53.0.0...@metamask/transaction-controller@54.0.0
[53.0.0]: https://github.com/MetaMask/core/compare/@metamask/transaction-controller@52.3.0...@metamask/transaction-controller@53.0.0
[52.3.0]: https://github.com/MetaMask/core/compare/@metamask/transaction-controller@52.2.0...@metamask/transaction-controller@52.3.0
[52.2.0]: https://github.com/MetaMask/core/compare/@metamask/transaction-controller@52.1.0...@metamask/transaction-controller@52.2.0
[52.1.0]: https://github.com/MetaMask/core/compare/@metamask/transaction-controller@52.0.0...@metamask/transaction-controller@52.1.0
[52.0.0]: https://github.com/MetaMask/core/compare/@metamask/transaction-controller@51.0.0...@metamask/transaction-controller@52.0.0
[51.0.0]: https://github.com/MetaMask/core/compare/@metamask/transaction-controller@50.0.0...@metamask/transaction-controller@51.0.0
[50.0.0]: https://github.com/MetaMask/core/compare/@metamask/transaction-controller@49.0.0...@metamask/transaction-controller@50.0.0
[49.0.0]: https://github.com/MetaMask/core/compare/@metamask/transaction-controller@48.2.0...@metamask/transaction-controller@49.0.0
[48.2.0]: https://github.com/MetaMask/core/compare/@metamask/transaction-controller@48.1.0...@metamask/transaction-controller@48.2.0
[48.1.0]: https://github.com/MetaMask/core/compare/@metamask/transaction-controller@48.0.0...@metamask/transaction-controller@48.1.0
[48.0.0]: https://github.com/MetaMask/core/compare/@metamask/transaction-controller@47.0.0...@metamask/transaction-controller@48.0.0
[47.0.0]: https://github.com/MetaMask/core/compare/@metamask/transaction-controller@46.0.0...@metamask/transaction-controller@47.0.0
[46.0.0]: https://github.com/MetaMask/core/compare/@metamask/transaction-controller@45.1.0...@metamask/transaction-controller@46.0.0
[45.1.0]: https://github.com/MetaMask/core/compare/@metamask/transaction-controller@45.0.0...@metamask/transaction-controller@45.1.0
[45.0.0]: https://github.com/MetaMask/core/compare/@metamask/transaction-controller@44.1.0...@metamask/transaction-controller@45.0.0
[44.1.0]: https://github.com/MetaMask/core/compare/@metamask/transaction-controller@44.0.0...@metamask/transaction-controller@44.1.0
[44.0.0]: https://github.com/MetaMask/core/compare/@metamask/transaction-controller@43.0.0...@metamask/transaction-controller@44.0.0
[43.0.0]: https://github.com/MetaMask/core/compare/@metamask/transaction-controller@42.1.0...@metamask/transaction-controller@43.0.0
[42.1.0]: https://github.com/MetaMask/core/compare/@metamask/transaction-controller@42.0.0...@metamask/transaction-controller@42.1.0
[42.0.0]: https://github.com/MetaMask/core/compare/@metamask/transaction-controller@41.1.0...@metamask/transaction-controller@42.0.0
[41.1.0]: https://github.com/MetaMask/core/compare/@metamask/transaction-controller@41.0.0...@metamask/transaction-controller@41.1.0
[41.0.0]: https://github.com/MetaMask/core/compare/@metamask/transaction-controller@40.1.0...@metamask/transaction-controller@41.0.0
[40.1.0]: https://github.com/MetaMask/core/compare/@metamask/transaction-controller@40.0.0...@metamask/transaction-controller@40.1.0
[40.0.0]: https://github.com/MetaMask/core/compare/@metamask/transaction-controller@39.1.0...@metamask/transaction-controller@40.0.0
[39.1.0]: https://github.com/MetaMask/core/compare/@metamask/transaction-controller@39.0.0...@metamask/transaction-controller@39.1.0
[39.0.0]: https://github.com/MetaMask/core/compare/@metamask/transaction-controller@38.3.0...@metamask/transaction-controller@39.0.0
[38.3.0]: https://github.com/MetaMask/core/compare/@metamask/transaction-controller@38.2.0...@metamask/transaction-controller@38.3.0
[38.2.0]: https://github.com/MetaMask/core/compare/@metamask/transaction-controller@38.1.0...@metamask/transaction-controller@38.2.0
[38.1.0]: https://github.com/MetaMask/core/compare/@metamask/transaction-controller@38.0.0...@metamask/transaction-controller@38.1.0
[38.0.0]: https://github.com/MetaMask/core/compare/@metamask/transaction-controller@37.3.0...@metamask/transaction-controller@38.0.0
[37.3.0]: https://github.com/MetaMask/core/compare/@metamask/transaction-controller@37.2.0...@metamask/transaction-controller@37.3.0
[37.2.0]: https://github.com/MetaMask/core/compare/@metamask/transaction-controller@37.1.0...@metamask/transaction-controller@37.2.0
[37.1.0]: https://github.com/MetaMask/core/compare/@metamask/transaction-controller@37.0.0...@metamask/transaction-controller@37.1.0
[37.0.0]: https://github.com/MetaMask/core/compare/@metamask/transaction-controller@36.1.0...@metamask/transaction-controller@37.0.0
[36.1.0]: https://github.com/MetaMask/core/compare/@metamask/transaction-controller@36.0.0...@metamask/transaction-controller@36.1.0
[36.0.0]: https://github.com/MetaMask/core/compare/@metamask/transaction-controller@35.2.0...@metamask/transaction-controller@36.0.0
[35.2.0]: https://github.com/MetaMask/core/compare/@metamask/transaction-controller@35.1.1...@metamask/transaction-controller@35.2.0
[35.1.1]: https://github.com/MetaMask/core/compare/@metamask/transaction-controller@35.1.0...@metamask/transaction-controller@35.1.1
[35.1.0]: https://github.com/MetaMask/core/compare/@metamask/transaction-controller@35.0.1...@metamask/transaction-controller@35.1.0
[35.0.1]: https://github.com/MetaMask/core/compare/@metamask/transaction-controller@35.0.0...@metamask/transaction-controller@35.0.1
[35.0.0]: https://github.com/MetaMask/core/compare/@metamask/transaction-controller@34.0.0...@metamask/transaction-controller@35.0.0
[34.0.0]: https://github.com/MetaMask/core/compare/@metamask/transaction-controller@33.0.1...@metamask/transaction-controller@34.0.0
[33.0.1]: https://github.com/MetaMask/core/compare/@metamask/transaction-controller@33.0.0...@metamask/transaction-controller@33.0.1
[33.0.0]: https://github.com/MetaMask/core/compare/@metamask/transaction-controller@32.0.0...@metamask/transaction-controller@33.0.0
[32.0.0]: https://github.com/MetaMask/core/compare/@metamask/transaction-controller@31.0.0...@metamask/transaction-controller@32.0.0
[31.0.0]: https://github.com/MetaMask/core/compare/@metamask/transaction-controller@30.0.0...@metamask/transaction-controller@31.0.0
[30.0.0]: https://github.com/MetaMask/core/compare/@metamask/transaction-controller@29.1.0...@metamask/transaction-controller@30.0.0
[29.1.0]: https://github.com/MetaMask/core/compare/@metamask/transaction-controller@29.0.2...@metamask/transaction-controller@29.1.0
[29.0.2]: https://github.com/MetaMask/core/compare/@metamask/transaction-controller@29.0.1...@metamask/transaction-controller@29.0.2
[29.0.1]: https://github.com/MetaMask/core/compare/@metamask/transaction-controller@29.0.0...@metamask/transaction-controller@29.0.1
[29.0.0]: https://github.com/MetaMask/core/compare/@metamask/transaction-controller@28.1.1...@metamask/transaction-controller@29.0.0
[28.1.1]: https://github.com/MetaMask/core/compare/@metamask/transaction-controller@28.1.0...@metamask/transaction-controller@28.1.1
[28.1.0]: https://github.com/MetaMask/core/compare/@metamask/transaction-controller@28.0.0...@metamask/transaction-controller@28.1.0
[28.0.0]: https://github.com/MetaMask/core/compare/@metamask/transaction-controller@27.0.1...@metamask/transaction-controller@28.0.0
[27.0.1]: https://github.com/MetaMask/core/compare/@metamask/transaction-controller@27.0.0...@metamask/transaction-controller@27.0.1
[27.0.0]: https://github.com/MetaMask/core/compare/@metamask/transaction-controller@26.0.0...@metamask/transaction-controller@27.0.0
[26.0.0]: https://github.com/MetaMask/core/compare/@metamask/transaction-controller@25.3.0...@metamask/transaction-controller@26.0.0
[25.3.0]: https://github.com/MetaMask/core/compare/@metamask/transaction-controller@25.2.1...@metamask/transaction-controller@25.3.0
[25.2.1]: https://github.com/MetaMask/core/compare/@metamask/transaction-controller@25.2.0...@metamask/transaction-controller@25.2.1
[25.2.0]: https://github.com/MetaMask/core/compare/@metamask/transaction-controller@25.1.0...@metamask/transaction-controller@25.2.0
[25.1.0]: https://github.com/MetaMask/core/compare/@metamask/transaction-controller@25.0.0...@metamask/transaction-controller@25.1.0
[25.0.0]: https://github.com/MetaMask/core/compare/@metamask/transaction-controller@24.0.0...@metamask/transaction-controller@25.0.0
[24.0.0]: https://github.com/MetaMask/core/compare/@metamask/transaction-controller@23.1.0...@metamask/transaction-controller@24.0.0
[23.1.0]: https://github.com/MetaMask/core/compare/@metamask/transaction-controller@23.0.0...@metamask/transaction-controller@23.1.0
[23.0.0]: https://github.com/MetaMask/core/compare/@metamask/transaction-controller@22.0.0...@metamask/transaction-controller@23.0.0
[22.0.0]: https://github.com/MetaMask/core/compare/@metamask/transaction-controller@21.2.0...@metamask/transaction-controller@22.0.0
[21.2.0]: https://github.com/MetaMask/core/compare/@metamask/transaction-controller@21.1.0...@metamask/transaction-controller@21.2.0
[21.1.0]: https://github.com/MetaMask/core/compare/@metamask/transaction-controller@21.0.1...@metamask/transaction-controller@21.1.0
[21.0.1]: https://github.com/MetaMask/core/compare/@metamask/transaction-controller@21.0.0...@metamask/transaction-controller@21.0.1
[21.0.0]: https://github.com/MetaMask/core/compare/@metamask/transaction-controller@20.0.0...@metamask/transaction-controller@21.0.0
[20.0.0]: https://github.com/MetaMask/core/compare/@metamask/transaction-controller@19.0.1...@metamask/transaction-controller@20.0.0
[19.0.1]: https://github.com/MetaMask/core/compare/@metamask/transaction-controller@19.0.0...@metamask/transaction-controller@19.0.1
[19.0.0]: https://github.com/MetaMask/core/compare/@metamask/transaction-controller@18.3.1...@metamask/transaction-controller@19.0.0
[18.3.1]: https://github.com/MetaMask/core/compare/@metamask/transaction-controller@18.3.0...@metamask/transaction-controller@18.3.1
[18.3.0]: https://github.com/MetaMask/core/compare/@metamask/transaction-controller@18.2.0...@metamask/transaction-controller@18.3.0
[18.2.0]: https://github.com/MetaMask/core/compare/@metamask/transaction-controller@18.1.0...@metamask/transaction-controller@18.2.0
[18.1.0]: https://github.com/MetaMask/core/compare/@metamask/transaction-controller@18.0.0...@metamask/transaction-controller@18.1.0
[18.0.0]: https://github.com/MetaMask/core/compare/@metamask/transaction-controller@17.0.0...@metamask/transaction-controller@18.0.0
[17.0.0]: https://github.com/MetaMask/core/compare/@metamask/transaction-controller@16.0.0...@metamask/transaction-controller@17.0.0
[16.0.0]: https://github.com/MetaMask/core/compare/@metamask/transaction-controller@15.0.0...@metamask/transaction-controller@16.0.0
[15.0.0]: https://github.com/MetaMask/core/compare/@metamask/transaction-controller@14.0.0...@metamask/transaction-controller@15.0.0
[14.0.0]: https://github.com/MetaMask/core/compare/@metamask/transaction-controller@13.0.0...@metamask/transaction-controller@14.0.0
[13.0.0]: https://github.com/MetaMask/core/compare/@metamask/transaction-controller@12.0.0...@metamask/transaction-controller@13.0.0
[12.0.0]: https://github.com/MetaMask/core/compare/@metamask/transaction-controller@11.1.0...@metamask/transaction-controller@12.0.0
[11.1.0]: https://github.com/MetaMask/core/compare/@metamask/transaction-controller@11.0.0...@metamask/transaction-controller@11.1.0
[11.0.0]: https://github.com/MetaMask/core/compare/@metamask/transaction-controller@10.0.0...@metamask/transaction-controller@11.0.0
[10.0.0]: https://github.com/MetaMask/core/compare/@metamask/transaction-controller@9.2.0...@metamask/transaction-controller@10.0.0
[9.2.0]: https://github.com/MetaMask/core/compare/@metamask/transaction-controller@9.1.0...@metamask/transaction-controller@9.2.0
[9.1.0]: https://github.com/MetaMask/core/compare/@metamask/transaction-controller@9.0.0...@metamask/transaction-controller@9.1.0
[9.0.0]: https://github.com/MetaMask/core/compare/@metamask/transaction-controller@8.0.1...@metamask/transaction-controller@9.0.0
[8.0.1]: https://github.com/MetaMask/core/compare/@metamask/transaction-controller@8.0.0...@metamask/transaction-controller@8.0.1
[8.0.0]: https://github.com/MetaMask/core/compare/@metamask/transaction-controller@7.1.0...@metamask/transaction-controller@8.0.0
[7.1.0]: https://github.com/MetaMask/core/compare/@metamask/transaction-controller@7.0.0...@metamask/transaction-controller@7.1.0
[7.0.0]: https://github.com/MetaMask/core/compare/@metamask/transaction-controller@6.1.0...@metamask/transaction-controller@7.0.0
[6.1.0]: https://github.com/MetaMask/core/compare/@metamask/transaction-controller@6.0.0...@metamask/transaction-controller@6.1.0
[6.0.0]: https://github.com/MetaMask/core/compare/@metamask/transaction-controller@5.0.0...@metamask/transaction-controller@6.0.0
[5.0.0]: https://github.com/MetaMask/core/compare/@metamask/transaction-controller@4.0.1...@metamask/transaction-controller@5.0.0
[4.0.1]: https://github.com/MetaMask/core/compare/@metamask/transaction-controller@4.0.0...@metamask/transaction-controller@4.0.1
[4.0.0]: https://github.com/MetaMask/core/compare/@metamask/transaction-controller@3.0.0...@metamask/transaction-controller@4.0.0
[3.0.0]: https://github.com/MetaMask/core/compare/@metamask/transaction-controller@2.0.0...@metamask/transaction-controller@3.0.0
[2.0.0]: https://github.com/MetaMask/core/compare/@metamask/transaction-controller@1.0.0...@metamask/transaction-controller@2.0.0
[1.0.0]: https://github.com/MetaMask/core/releases/tag/@metamask/transaction-controller@1.0.0<|MERGE_RESOLUTION|>--- conflicted
+++ resolved
@@ -7,13 +7,12 @@
 
 ## [Unreleased]
 
-<<<<<<< HEAD
 ### Added
 
 - Add `SEI` network support ([#5694](https://github.com/MetaMask/core/pull/5694))
   - Add account address relationship API support
   - Add incoming transactions API support
-=======
+
 ## [57.2.0]
 
 ### Added
@@ -153,7 +152,6 @@
 ### Fixed
 
 - Handle errors in `isAtomicBatchSupported` method ([#5704](https://github.com/MetaMask/core/pull/5704))
->>>>>>> cb4db8b8
 
 ## [54.1.0]
 
