--- conflicted
+++ resolved
@@ -7,19 +7,17 @@
 
 ## [Unreleased]
 
-<<<<<<< HEAD
 ### Added
 
 - Add `MONAD` network support ([#6827](https://github.com/MetaMask/core/pull/6827))
   - Add account address relationship API support
   - Add incoming transactions API support
-=======
+
 ## [60.7.0]
 
 ### Added
 
 - Add `txMeta` property to `GetSimulationConfig` callback ([#6833](https://github.com/MetaMask/core/pull/6833))
->>>>>>> 1bb289e3
 
 ## [60.6.1]
 
