# Changelog

All notable changes to this project will be documented in this file.

The format is based on [Keep a Changelog](https://keepachangelog.com/en/1.0.0/),
and this project adheres to [Semantic Versioning](https://semver.org/spec/v2.0.0.html).

## [Unreleased]

<<<<<<< HEAD
## [56.0.0]

### Changed

- **BREAKING:** bump `@metamask/accounts-controller` peer dependency to `^29.0.0` ([#5802](https://github.com/MetaMask/core/pull/5802))
=======
### Changed

- Configure incoming transaction polling interval using feature flag ([#5792](https://github.com/MetaMask/core/pull/5792))
>>>>>>> 7bf44c89

## [55.0.2]

### Fixed

- Fix type-4 gas estimation ([#5790](https://github.com/MetaMask/core/pull/5790))

## [55.0.1]

### Changed

- Bump `@metamask/controller-utils` to `^11.8.0` ([#5765](https://github.com/MetaMask/core/pull/5765))

### Fixed

- Validate correct origin in EIP-7702 transaction ([#5771](https://github.com/MetaMask/core/pull/5771))
- Set `userFeeLevel` to `medium` instead of `dappSuggested` when `gasPrice` is suggested ([#5773](https://github.com/MetaMask/core/5773))

## [55.0.0]

### Added

- Add optional `isEIP7702GasFeeTokensEnabled` constructor callback ([#5706](https://github.com/MetaMask/core/pull/5706))
- Add `lendingDeposit` `TransactionType` ([#5747](https://github.com/MetaMask/core/pull/5747))

### Changed

- **BREAKING:** Bump `@metamask/accounts-controller` peer dependency to `^28.0.0` ([#5763](https://github.com/MetaMask/core/pull/5763))

## [54.4.0]

### Changed

- Bump `@metamask/network-controller` from `^23.2.0` to `^23.3.0` ([#5729](https://github.com/MetaMask/core/pull/5729))
- Remove validation of `from` if `origin` is internal ([#5707](https://github.com/MetaMask/core/pull/5707))

## [54.3.0]

### Added

- Add optional `gasTransfer` property to `GasFeeToken` ([#5681](https://github.com/MetaMask/core/pull/5681))

### Changed

- Bump `@metamask/base-controller` from ^8.0.0 to ^8.0.1 ([#5722](https://github.com/MetaMask/core/pull/5722))

## [54.2.0]

### Added

- Add optional `afterAdd` hook to constructor ([#5692](https://github.com/MetaMask/core/pull/5692))
  - Add optional `txParamsOriginal` property to `TransactionMeta`.
  - Add `AfterAddHook` type.

### Fixed

- Handle errors in `isAtomicBatchSupported` method ([#5704](https://github.com/MetaMask/core/pull/5704))

## [54.1.0]

### Changed

- Configure gas estimation buffers using feature flags ([#5637](https://github.com/MetaMask/core/pull/5637))
- Update error codes for duplicate batch ID and batch size limit errors ([#5635](https://github.com/MetaMask/core/pull/5635))

### Fixed

- Do not use fixed gas for type 4 transactions ([#5646](https://github.com/MetaMask/core/pull/5646))
- Throw if `addTransactionBatch` is called with any nested transaction with `to` matching internal account and including `data` ([#5635](https://github.com/MetaMask/core/pull/5635))
- Fix incoming transaction support with `queryEntireHistory` set to `false` ([#5582](https://github.com/MetaMask/core/pull/5582))

## [54.0.0]

### Added

- Add `isExternalSign` property to `TransactionMeta` to disable nonce generation and signing ([#5604](https://github.com/MetaMask/core/pull/5604))
- Add types for `isAtomicBatchSupported` method ([#5600](https://github.com/MetaMask/core/pull/5600))
  - `IsAtomicBatchSupportedRequest`
  - `IsAtomicBatchSupportedResult`
  - `IsAtomicBatchSupportedResultEntry`

### Changed

- **BREAKING:** Update signature of `isAtomicBatchSupported` method ([#5600](https://github.com/MetaMask/core/pull/5600))
  - Replace `address` argument with `request` object containing `address` and optional `chainIds`.
  - Return array of `IsAtomicBatchSupportedResultEntry` objects.
- Skip `origin` validation for `batch` transaction type ([#5586](https://github.com/MetaMask/core/pull/5586))

### Fixed

- **BREAKING:** `enableTxParamsGasFeeUpdates` is renamed to `isAutomaticGasFeeUpdateEnabled` now expects a callback function instead of a boolean. ([#5602](https://github.com/MetaMask/core/pull/5602))
  - This callback is invoked before performing `txParams` gas fee updates. The update will proceed only if the callback returns a truthy value.
  - If not set it will default to return `false`.

## [53.0.0]

### Added

- Add `gasPayment` to `TransactionType` enum ([#5584](https://github.com/MetaMask/core/pull/5584))
- Add `TransactionControllerUpdateCustodialTransactionAction` messenger action ([#5045](https://github.com/MetaMask/core/pull/5045))

### Changed

- **BREAKING:** Return `Promise` from `beforePublish` and `beforeCheckPendingTransaction` hooks ([#5045](https://github.com/MetaMask/core/pull/5045))
- Support additional parameters in `updateCustodialTransaction` method ([#5045](https://github.com/MetaMask/core/pull/5045))
  - `gasLimit`
  - `gasPrice`
  - `maxFeePerGas`
  - `maxPriorityFeePerGas`
  - `nonce`
  - `type`
- Configure gas estimation fallback using remote feature flags ([#5556](https://github.com/MetaMask/core/pull/5556))
- Throw if `chainId` in `TransactionParams` does not match `networkClientId` when calling `addTransaction` ([#5511](https://github.com/MetaMask/core/pull/5569))
  - Mark `chainId` in `TransactionParams` as deprecated.
- Bump `@metamask/controller-utils` to `^11.7.0` ([#5583](https://github.com/MetaMask/core/pull/5583))

### Removed

- **BREAKING:** Remove `custodyId` and `custodyStatus` properties from `TransactionMeta` ([#5045](https://github.com/MetaMask/core/pull/5045))

## [52.3.0]

### Added

- Adds `RandomisedEstimationsGasFeeFlow` to gas fee flows in `TransactionController` ([#5511](https://github.com/MetaMask/core/pull/5511))
  - Added flow only will be activated if chainId is defined in feature flags.
- Configure pending transaction polling intervals using remote feature flags ([#5549](https://github.com/MetaMask/core/pull/5549))

### Fixed

- Fix EIP-7702 contract signature validation on chains with odd-length hexadecimal ID ([#5563](https://github.com/MetaMask/core/pull/5563))
- Fix simulation of type-4 transactions ([#5552](https://github.com/MetaMask/core/pull/5552))
- Display incoming transactions in active tab ([#5487](https://github.com/MetaMask/core/pull/5487))
- Fix bug in `updateTransactionGasFees` affecting `txParams` gas updates when `enableTxParamsGasFeeUpdates` is enabled. ([#5539](https://github.com/MetaMask/core/pull/5539))

## [52.2.0]

### Added

- Add `gasFeeTokens` to `TransactionMeta` ([#5524](https://github.com/MetaMask/core/pull/5524))
  - Add `GasFeeToken` type.
  - Add `selectedGasFeeToken` to `TransactionMeta`.
  - Add `updateSelectedGasFeeToken` method.
- Support security validation of transaction batches ([#5526](https://github.com/MetaMask/core/pull/5526))
  - Add `ValidateSecurityRequest` type.
  - Add optional `securityAlertId` to `SecurityAlertResponse`.
  - Add optional `securityAlertId` to `TransactionBatchRequest`.
  - Add optional `validateSecurity` callback to `TransactionBatchRequest`.
- Support publish batch hook ([#5401](https://github.com/MetaMask/core/pull/5401))
  - Add `hooks.publishBatch` option to constructor.
  - Add `updateBatchTransactions` method.
  - Add `maxFeePerGas` and `maxPriorityFeePerGas` to `updateEditableParams` options.
  - Add types.
    - `PublishBatchHook`
    - `PublishBatchHookRequest`
    - `PublishBatchHookResult`
    - `PublishBatchHookTransaction`
    - `PublishHook`
    - `PublishHookResult`
  - Add optional properties to `TransactionMeta`.
    - `batchTransactions`
    - `disableGasBuffer`
  - Add optional properties to `BatchTransactionParams`.
    - `gas`
    - `maxFeePerGas`
    - `maxPriorityFeePerGas`
  - Add optional `existingTransaction` property to `TransactionBatchSingleRequest`.
  - Add optional `useHook` property to `TransactionBatchRequest`.

## [52.1.0]

### Added

- Add `enableTxParamsGasFeeUpdates` constructor option ([5394](https://github.com/MetaMask/core/pull/5394))
  - If not set it will default to `false`.
  - Automatically update gas fee properties in `txParams` when the `gasFeeEstimates` are updated via polling.

### Fixed

- Fix gas estimation for type 4 transactions ([#5519](https://github.com/MetaMask/core/pull/5519))

## [52.0.0]

### Changed

- **BREAKING:** Remove `chainIds` argument from incoming transaction methods ([#5436](https://github.com/MetaMask/core/pull/5436))
  - `startIncomingTransactionPolling`
  - `stopIncomingTransactionPolling`
  - `updateIncomingTransactions`

## [51.0.0]

### Changed

- **BREAKING:** Bump peer dependency `@metamask/accounts-controller` to `^27.0.0` ([#5507](https://github.com/MetaMask/core/pull/5507))
- **BREAKING:** Bump peer dependency `@metamask/gas-fee-controller` to `^23.0.0` ([#5507](https://github.com/MetaMask/core/pull/5507))
- **BREAKING:** Bump peer dependency `@metamask/network-controller` to `^23.0.0` ([#5507](https://github.com/MetaMask/core/pull/5507))

## [50.0.0]

### Added

- Add additional metadata for batch metrics ([#5488](https://github.com/MetaMask/core/pull/5488))
  - Add `delegationAddress` to `TransactionMeta`.
  - Add `NestedTransactionMetadata` type containing `BatchTransactionParams` and `type`.
  - Add optional `type` to `TransactionBatchSingleRequest`.
- Verify EIP-7702 contract address using signatures ([#5472](https://github.com/MetaMask/core/pull/5472))
  - Add optional `publicKeyEIP7702` property to constructor.
  - Add dependency on `^5.7.0` of `@ethersproject/wallet`.

### Changed

- **BREAKING:** Bump `@metamask/accounts-controller` peer dependency to `^26.1.0` ([#5481](https://github.com/MetaMask/core/pull/5481))
- **BREAKING:** Add additional metadata for batch metrics ([#5488](https://github.com/MetaMask/core/pull/5488))
  - Change `error` in `TransactionMeta` to optional for all statuses.
  - Change `nestedTransactions` in `TransactionMeta` to array of `NestedTransactionMetadata`.
- Throw if `addTransactionBatch` called with external origin and size limit exceeded ([#5489](https://github.com/MetaMask/core/pull/5489))
- Verify EIP-7702 contract address using signatures ([#5472](https://github.com/MetaMask/core/pull/5472))
  - Use new `contracts` property from feature flags instead of `contractAddresses`.

## [49.0.0]

### Added

- Add `revertDelegation` to `TransactionType` ([#5468](https://github.com/MetaMask/core/pull/5468))
- Add optional batch ID to metadata ([#5462](https://github.com/MetaMask/core/pull/5462))
  - Add optional `batchId` property to `TransactionMeta`.
  - Add optional `transactionHash` to `TransactionReceipt`.
  - Add optional `data` to `Log`.
  - Add optional `batchId` to `TransactionBatchRequest`.
  - Add optional `batchId` to `addTransaction` options.
  - Throw if `batchId` already exists on a transaction.

### Changed

- **BREAKING:** Add optional batch ID to metadata ([#5462](https://github.com/MetaMask/core/pull/5462))
  - Change `batchId` in `TransactionBatchResult` to `Hex`.
  - Return `batchId` from `addTransactionBatch` if provided.
  - Generate random batch ID if no `batchId` provided.

## [48.2.0]

### Changed

- Normalize gas limit using `gas` and `gasLimit` properties ([#5396](https://github.com/MetaMask/core/pull/5396))

## [48.1.0]

### Changed

- Prevent external transactions to internal accounts if `data` included ([#5418](https://github.com/MetaMask/core/pull/5418))

## [48.0.0]

### Changed

- **BREAKING:** Bump `@metamask/accounts-controller` peer dependency to `^26.0.0` ([#5439](https://github.com/MetaMask/core/pull/5439))
- **BREAKING:** Bump `@ethereumjs/util` from `^8.1.0` to `^9.1.0` ([#5347](https://github.com/MetaMask/core/pull/5347))

## [47.0.0]

### Added

- Persist user rejection optional data in rejected error ([#5355](https://github.com/MetaMask/core/pull/5355))
- Add `updateAtomicBatchData` method ([#5380](https://github.com/MetaMask/core/pull/5380))
- Support atomic batch transactions ([#5306](https://github.com/MetaMask/core/pull/5306))
  - Add methods:
    - `addTransactionBatch`
    - `isAtomicBatchSupported`
  - Add `batch` to `TransactionType`.
  - Add `nestedTransactions` to `TransactionMeta`.
  - Add new types:
    - `BatchTransactionParams`
    - `TransactionBatchSingleRequest`
    - `TransactionBatchRequest`
    - `TransactionBatchResult`
  - Add dependency on `@metamask/remote-feature-flag-controller:^1.4.0`.

### Changed

- **BREAKING:** Bump `@metamask/accounts-controller` peer dependency to `^25.0.0` ([#5426](https://github.com/MetaMask/core/pull/5426))
- **BREAKING**: Require messenger permissions for `KeyringController:signEip7702Authorization` action ([#5410](https://github.com/MetaMask/core/pull/5410))
- **BREAKING:** Support atomic batch transactions ([#5306](https://github.com/MetaMask/core/pull/5306))
  - Require `AccountsController:getState` action permission in messenger.
  - Require `RemoteFeatureFlagController:getState` action permission in messenger.
- Bump `@metamask/utils` from `^11.1.0` to `^11.2.0` ([#5301](https://github.com/MetaMask/core/pull/5301))
- Throw if `addTransactionBatch` is called with any nested transaction with `to` matching internal account ([#5369](https://github.com/MetaMask/core/pull/5369))

## [46.0.0]

### Added

- Adds ability of re-simulating transaction depending on the `isActive` property on `transactionMeta` ([#5189](https://github.com/MetaMask/core/pull/5189))
  - `isActive` property is expected to set by client.
  - Re-simulation of transactions will occur every 3 seconds if `isActive` is `true`.
- Adds `setTransactionActive` function to update the `isActive` property on `transactionMeta`. ([#5189](https://github.com/MetaMask/core/pull/5189))

### Changed

- **BREAKING:** Bump `@metamask/accounts-controller` peer dependency from `^23.0.0` to `^24.0.0` ([#5318](https://github.com/MetaMask/core/pull/5318))

## [45.1.0]

### Added

- Add support for EIP-7702 / type 4 transactions ([#5285](https://github.com/MetaMask/core/pull/5285))
  - Add `setCode` to `TransactionEnvelopeType`.
  - Add `authorizationList` to `TransactionParams`.
  - Export `Authorization` and `AuthorizationList` types.

### Changed

- The TransactionController messenger must now allow the `KeyringController:signAuthorization` action ([#5285](https://github.com/MetaMask/core/pull/5285))
- Bump `@metamask/base-controller` from `^7.1.1` to `^8.0.0` ([#5305](https://github.com/MetaMask/core/pull/5305))
- Bump `ethereumjs/tx` from `^4.2.0` to `^5.4.0` ([#5285](https://github.com/MetaMask/core/pull/5285))
- Bump `ethereumjs/common` from `^3.2.0` to `^4.5.0` ([#5285](https://github.com/MetaMask/core/pull/5285))

## [45.0.0]

### Changed

- **BREAKING:** Bump `@metamask/accounts-controller` peer dependency from `^22.0.0` to `^23.0.0` ([#5292](https://github.com/MetaMask/core/pull/5292))

## [44.1.0]

### Changed

- Rename `ControllerMessenger` to `Messenger` ([#5234](https://github.com/MetaMask/core/pull/5234))
- Bump `@metamask/utils` from `^11.0.1` to `^11.1.0` ([#5223](https://github.com/MetaMask/core/pull/5223))

### Fixed

- Prevent transaction resubmit on multiple endpoints ([#5262](https://github.com/MetaMask/core/pull/5262))

## [44.0.0]

### Changed

- **BREAKING:** Bump `@metamask/accounts-controller` peer dependency from `^21.0.0` to `^22.0.0` ([#5218](https://github.com/MetaMask/core/pull/5218))

## [43.0.0]

### Added

- Add `gasLimitNoBuffer` property to `TransactionMeta` type ([#5113](https://github.com/MetaMask/core/pull/5113))
  - `gasLimitNoBuffer` is the estimated gas for the transaction without any buffer applied.

### Changed

- **BREAKING:** Bump `@metamask/accounts-controller` peer dependency from `^20.0.0` to `^21.0.0` ([#5140](https://github.com/MetaMask/core/pull/5140))
- Bump `@metamask/base-controller` from `7.1.0` to `^7.1.1` ([#5135](https://github.com/MetaMask/core/pull/5135))

## [42.1.0]

### Added

- Validate `gas` and `gasLimit` are hexadecimal strings ([#5093](https://github.com/MetaMask/core/pull/5093))

### Changed

- Bump `@metamask/base-controller` from `^7.0.0` to `^7.1.0` ([#5079](https://github.com/MetaMask/core/pull/5079))
- Bump `@metamask/utils` to `^11.0.1` and `@metamask/rpc-errors` to `^7.0.2` ([#5080](https://github.com/MetaMask/core/pull/5080))

## [42.0.0]

### Added

- Retrieve incoming transactions using Accounts API ([#4927](https://github.com/MetaMask/core/pull/4927))
  - Add `INCOMING_TRANSACTIONS_SUPPORTED_CHAIN_IDS` constant.

### Changed

- **BREAKING:** Retrieve incoming transactions using Accounts API ([#4927](https://github.com/MetaMask/core/pull/4927))
  - Rename `TransactionControllerIncomingTransactionBlockReceivedEvent` to `TransactionControllerIncomingTransactionsReceivedEvent`.
  - Replace `networkClientIds` argument with `chainIds` in following methods:
    - `startIncomingTransactionPolling`
    - `stopIncomingTransactionPolling`
    - `updateIncomingTransactions`
- Bump `@metamask/eth-block-tracker` from `^11.0.2` to `^11.0.3` ([#5025](https://github.com/MetaMask/core/pull/5025))

### Removed

- **BREAKING:** Retrieve incoming transactions using Accounts API ([#4927](https://github.com/MetaMask/core/pull/4927))
  - Remove `ETHERSCAN_SUPPORTED_NETWORKS` constant.
  - Remove types:
    - `EtherscanTransactionMeta`
    - `RemoteTransactionSource`
    - `RemoteTransactionSourceRequest`

## [41.1.0]

### Added

- Add optional `destinationChainId` property to `TransactionMeta` to facilitate Bridge transactions ([#4988](https://github.com/MetaMask/core/pull/4988))

### Changed

- Bump `@metamask/controller-utils` from `^11.4.3` to `^11.4.4` ([#5012](https://github.com/MetaMask/core/pull/5012))

### Fixed

- Make implicit peer dependencies explicit ([#4974](https://github.com/MetaMask/core/pull/4974))
  - Add the following packages as peer dependencies of this package to satisfy peer dependency requirements from other dependencies:
    - `@babel/runtime` `^7.0.0` (required by `@metamask/ethjs-provider-http`)
    - `@metamask/eth-block-tracker` `>=9` (required by `@metamask/nonce-tracker`)
  - These dependencies really should be present in projects that consume this package (e.g. MetaMask clients), and this change ensures that they now are.
  - Furthermore, we are assuming that clients already use these dependencies, since otherwise it would be impossible to consume this package in its entirety or even create a working build. Hence, the addition of these peer dependencies is really a formality and should not be breaking.
- Correct ESM-compatible build so that imports of the following packages that re-export other modules via `export *` are no longer corrupted: ([#5011](https://github.com/MetaMask/core/pull/5011))
  - `@ethereumjs/common`
  - `@ethereumjs/util`
  - `@metamask/eth-query`
  - `bn.js`
  - `fast-json-patch`
  - `lodash`

## [41.0.0]

### Added

- **BREAKING:** Remove global network usage ([#4920](https://github.com/MetaMask/core/pull/4920))
  - Add required `networkClientId` argument to `handleMethodData` method.

### Changed

- **BREAKING:** Remove global network usage ([#4920](https://github.com/MetaMask/core/pull/4920))
  - Require `networkClientId` option in `addTransaction` method.
  - Require `networkClientId` property in `TransactionMeta` type.
  - Change `wipeTransactions` method arguments to optional object containing `address` and `chainId` properties.
  - Require `networkClientId` argument in `estimateGas`, `estimateGasBuffered` and `getNonceLock` methods.

### Removed

- **BREAKING:** Remove global network usage ([#4920](https://github.com/MetaMask/core/pull/4920))
  - Remove the `blockTracker`, `isMultichainEnabled`, `onNetworkStateChange` and `provider` constructor options.
  - Remove `filterToCurrentNetwork` option from `getTransactions` method.

## [40.1.0]

### Added

- Add `firstTimeInteraction` to transaction meta ([#4895](https://github.com/MetaMask/core/pull/4895))
  - This is a boolean value that indicates whether the transaction is the first time the user has interacted with it.
- Add `isFirstTimeInteractionEnabled` callback constructor option ([#4895](https://github.com/MetaMask/core/pull/4895))
  - This is a function that returns a boolean value indicating whether the first time interaction check should be enabled.

## [40.0.0]

### Changed

- **BREAKING:** Bump `@metamask/accounts-controller` peer dependency from `^19.0.0` to `^20.0.0` ([#4195](https://github.com/MetaMask/core/pull/4956))

## [39.1.0]

### Changed

- Temporarily increase the pending transaction polling rate when polling starts ([#4917](https://github.com/MetaMask/core/pull/4917))
  - Poll every 3 seconds up to ten times, then poll on each new block.

## [39.0.0]

### Changed

- **BREAKING:** Bump peer dependency `@metamask/accounts-controller` from `^18.0.0` to `^19.0.0` ([#4915](https://github.com/MetaMask/core/pull/4915))
- Bump `@metamask/controller-utils` from `^11.4.2` to `^11.4.3` ([#4915](https://github.com/MetaMask/core/pull/4915))

## [38.3.0]

### Added

- Validate gas fee properties to ensure they are valid hexadecimal strings ([#4854](https://github.com/MetaMask/core/pull/4854))

### Fixed

- Fix gas limit estimation on new transactions and via `estimateGas` and `estimateGasBuffered` methods ([#4897](https://github.com/MetaMask/core/pull/4897))

## [38.2.0]

### Added

- Add staking transaction types ([#4874](https://github.com/MetaMask/core/pull/4874))
  - `stakingClaim`
  - `stakingDeposit`
  - `stakingUnstake`

### Changed

- Bump `@metamask/controller-utils` from `^11.4.1` to `^11.4.2` ([#4870](https://github.com/MetaMask/core/pull/4870))
- Bump `@metamask/accounts-controller` from `^18.2.2` to `^18.2.3` ([#4870](https://github.com/MetaMask/core/pull/4870))
- Bump `@metamask/network-controller` from `^22.0.0` to `^22.0.1` ([#4870](https://github.com/MetaMask/core/pull/4870))

## [38.1.0]

### Added

- Automatically re-simulate transactions based on security criteria ([#4792](https://github.com/MetaMask/core/pull/4792))
  - If the security provider marks the transaction as malicious.
  - If the simulated native balance change does not match the `value`.
  - Set new `isUpdatedAfterSecurityCheck` property to `true` if the subsequent simulation response has changed.

### Changed

- Bump `@metamask/eth-json-rpc-provider` from `^4.1.5` to `^4.1.6` ([#4862](https://github.com/MetaMask/core/pull/4862))
- Bump `@metamask/approval-controller` from `^7.1.0` to `^7.1.1` ([#4862](https://github.com/MetaMask/core/pull/4862))
- Bump `@metamask/controller-utils` from `^11.4.0` to `^11.4.1` ([#4862](https://github.com/MetaMask/core/pull/4862))
- Bump `@metamask/base-controller` from `7.0.1` to `^7.0.2` ([#4862](https://github.com/MetaMask/core/pull/4862))

## [38.0.0]

### Changed

- **BREAKING:** Bump `@metamask/gas-fee-controller` peer dependency from `^20.0.0` to `^21.0.0` ([#4810](https://github.com/MetaMask/core/pull/4810))
- **BREAKING:** Bump `@metamask/network-controller` peer dependency from `^21.0.0` to `^22.0.0` ([#4841](https://github.com/MetaMask/core/pull/4841))
- Bump `@metamask/controller-utils` to `^11.4.0` ([#4834](https://github.com/MetaMask/core/pull/4834))
- Bump `@metamask/rpc-errors` to `^7.0.1` ([#4831](https://github.com/MetaMask/core/pull/4831))
- Bump `@metamask/utils` to `^10.0.0` ([#4831](https://github.com/MetaMask/core/pull/4831))

## [37.3.0]

### Added

- Add types for bridge transactions ([#4714](https://github.com/MetaMask/core/pull/4714))

### Changed

- Reduce gas limit fallback from 95% to 35% of the block gas limit on failed gas limit estimations ([#4739](https://github.com/MetaMask/core/pull/4739))

### Fixed

- Use contract ABIs to decode the token balance responses ([#4775](https://github.com/MetaMask/core/pull/4775))

## [37.2.0]

### Added

- Add optional `incomingTransactions.etherscanApiKeysByChainId` constructor property to support API keys in requests to Etherscan ([#4748](https://github.com/MetaMask/core/pull/4748))

### Fixed

- Cleanup transactions only during initialisation ([#4753](https://github.com/MetaMask/core/pull/4753))
- Remove `gasPrice` from requests to `linea_estimateGas` ([#4737](https://github.com/MetaMask/core/pull/4737))

## [37.1.0]

### Added

- Populate `submitHistory` in state when submitting transactions to network ([#4706](https://github.com/MetaMask/core/pull/4706))
- Export `CHAIN_IDS`, `ETHERSCAN_SUPPORTED_NETWORKS` and `SPEED_UP_RATE` constants ([#4706](https://github.com/MetaMask/core/pull/4706))

### Changed

- Make `getPermittedAccounts` constructor callback optional ([#4706](https://github.com/MetaMask/core/pull/4706))
- Bump accounts related packages ([#4713](https://github.com/MetaMask/core/pull/4713)), ([#4728](https://github.com/MetaMask/core/pull/4728))
  - Those packages are now built slightly differently and are part of the [accounts monorepo](https://github.com/MetaMask/accounts).
  - Bump `@metamask/keyring-api` from `^8.1.0` to `^8.1.4`

## [37.0.0]

### Changed

- Remove unapproved transactions during initialisation ([#4658](https://github.com/MetaMask/core/pull/4658))
- Fail approved and signed transactions during initialisation ([#4658](https://github.com/MetaMask/core/pull/4658))
- Remove `TraceContext`, `TraceRequest`, and `TraceCallback` types ([#4655](https://github.com/MetaMask/core/pull/4655))
  - These were moved to `@metamask/controller-utils`.

### Removed

- **BREAKING:** Remove `initApprovals` method ([#4658](https://github.com/MetaMask/core/pull/4658))
- **BREAKING:** Remove `beforeApproveOnInit` hook ([#4658](https://github.com/MetaMask/core/pull/4658))

### Fixed

- Produce and export ESM-compatible TypeScript type declaration files in addition to CommonJS-compatible declaration files ([#4648](https://github.com/MetaMask/core/pull/4648))
  - Previously, this package shipped with only one variant of type declaration
    files, and these files were only CommonJS-compatible, and the `exports`
    field in `package.json` linked to these files. This is an anti-pattern and
    was rightfully flagged by the
    ["Are the Types Wrong?"](https://arethetypeswrong.github.io/) tool as
    ["masquerading as CJS"](https://github.com/arethetypeswrong/arethetypeswrong.github.io/blob/main/docs/problems/FalseCJS.md).
    All of the ATTW checks now pass.
- Remove chunk files ([#4648](https://github.com/MetaMask/core/pull/4648)).
  - Previously, the build tool we used to generate JavaScript files extracted
    common code to "chunk" files. While this was intended to make this package
    more tree-shakeable, it also made debugging more difficult for our
    development teams. These chunk files are no longer present.

## [36.1.0]

### Added

- Add missing `TransactionControllerOptions` type in package-level export ([#4683](https://github.com/MetaMask/core/pull/4683))

## [36.0.0]

### Changed

- **BREAKING:** Bump devDependency and peerDependency `@metamask/network-controller` from `^20.0.0` to `^21.0.0` ([#4651](https://github.com/MetaMask/core/pull/4651))
- **BREAKING:** Bump devDependency and peerDependency `@metamask/gas-fee-controller` from `^19.0.0` to `^20.0.0` ( [#4651](https://github.com/MetaMask/core/pull/4651))
- Bump `@metamask/base-controller` from `^6.0.3` to `^7.0.0` ([#4643](https://github.com/MetaMask/core/pull/4643))
- Bump `@metamask/controller-utils` from `^11.0.2` to `^11.2.0` ([#4639](https://github.com/MetaMask/core/pull/4639), [#4651](https://github.com/MetaMask/core/pull/4651))

## [35.2.0]

### Added

- Add tracing infrastructure ([#4575](https://github.com/MetaMask/core/pull/4575))
  - Add optional `trace` callback to constructor.
  - Add optional `traceContext` option to `addTransaction` method.
  - Add initial tracing of transaction lifecycle.

### Changed

- Bump `@metamask/base-controller` from `^6.0.2` to `^6.0.3` ([#4625](https://github.com/MetaMask/core/pull/4625))
- Bump `@metamask/network-controller` from `^20.1.0` to `^20.2.0` ([#4618](https://github.com/MetaMask/core/pull/4618))
- Bump `@metamask/eth-json-rpc-provider` from `^4.1.2` to `^4.1.3` ([#4607](https://github.com/MetaMask/core/pull/4607))

### Removed

- Remove validation of `gasValues` passed to `speedUpTransaction` and `stopTransaction` methods ([#4617](https://github.com/MetaMask/core/pull/4617))

## [35.1.1]

### Changed

- Upgrade TypeScript version from `~5.0.4` to `~5.2.2` ([#4576](https://github.com/MetaMask/core/pull/4576), [#4584](https://github.com/MetaMask/core/pull/4584))

### Fixed

- Fix gaps in transaction validation and async error logging ([#4596](https://github.com/MetaMask/core/pull/4596))
- Upgrade `@metamask/nonce-tracker` from v5 to v6 ([#4591](https://github.com/MetaMask/core/pull/4591))

## [35.1.0]

### Added

- Add `DISPLAYED_TRANSACTION_HISTORY_PATHS` constant, representing the transaction history paths that may be used for display ([#4555](https://github.com/MetaMask/core/pull/4555))
  - This was exported so that it might be used to ensure display logic and internal history logic remains in-sync.
  - Any paths listed here will have their timestamps preserved. Unlisted paths may be compressed by the controller to minimize history size, losing the timestamp.
- Add `MAX_TRANSACTION_HISTORY_LENGTH` constant, representing the expected maximum size of the `history` property for a given transaction ([#4555](https://github.com/MetaMask/core/pull/4555))
  - Note that this is not strictly enforced, the length may exceed this number of all entries are "displayed" entries, but we expect this to be extremely improbable in practice.

### Fixed

- Prevent transaction history from growing endlessly in size ([#4555](https://github.com/MetaMask/core/pull/4555))

## [35.0.1]

### Changed

- **BREAKING:** Bump peerDependency `@metamask/accounts-controller` from `^17.0.0` to `^18.0.0` ([#4548](https://github.com/MetaMask/core/pull/4548))
- Remove `@metamask/accounts-controller`, `@metamask/approval-controller`, `@metamask/gas-fee-controller`, and `@metamask/network-controller` dependencies [#4556](https://github.com/MetaMask/core/pull/4556)
  - These were listed under `peerDependencies` already, so they were redundant as dependencies.
- Upgrade TypeScript version to `~5.0.4` and set `moduleResolution` option to `Node16` ([#3645](https://github.com/MetaMask/core/pull/3645))
- Bump `@metamask/base-controller` from `^6.0.0` to `^6.0.2` ([#4517](https://github.com/MetaMask/core/pull/4517), [#4544](https://github.com/MetaMask/core/pull/4544))
- Bump `@metamask/controller-utils` from `^11.0.0` to `^11.0.2` ([#4517](https://github.com/MetaMask/core/pull/4517), [#4544](https://github.com/MetaMask/core/pull/4544))
- Bump `@metamask/rpc-errors` from `^6.2.1` to `^6.3.1` ([#4516](https://github.com/MetaMask/core/pull/4516))
- Bump `@metamask/utils` from `^8.3.0` to `^9.1.0` ([#4516](https://github.com/MetaMask/core/pull/4516), [#4529](https://github.com/MetaMask/core/pull/4529))

### Fixed

- Fix simulation data parsing logic to avoid failed simulations creating `ApprovalForAll` events ([#4512](https://github.com/MetaMask/core/pull/4512))

## [35.0.0]

### Changed

- **BREAKING:** Bump peerDependency `@metamask/network-controller` to `^20.0.0` ([#4508](https://github.com/MetaMask/core/pull/4508))
- **BREAKING:** Bump peerDependency `@metamask/gas-fee-controller` to `^19.0.0` ([#4508](https://github.com/MetaMask/core/pull/4508))

## [34.0.0]

### Changed

- **BREAKING:** Bump dependency and peer dependency `@metamask/gas-fee-controller` to `^18.0.0` ([#4498](https://github.com/MetaMask/core/pull/4498))
- Bump dependency `@metamask/accounts-controller` to `^17.2.0` ([#4498](https://github.com/MetaMask/core/pull/4498))

## [33.0.1]

### Changed

- Document TransactionStatus enum ([#4380](https://github.com/MetaMask/core/pull/4380))
- Bump `@metamask/accounts-controller` to `^17.1.0` ([#4460](https://github.com/MetaMask/core/pull/4460))

## [33.0.0]

### Changed

- **BREAKING:** The `TransactionController` messenger must now allow the `AccountsController:getSelectedAccount` action ([#4244](https://github.com/MetaMask/core/pull/4244))
- **BREAKING:** `getCurrentAccount` returns an `InternalAccount` instead of a `string` in the `IncomingTransactionHelper` ([#4244](https://github.com/MetaMask/core/pull/4244))
- **BREAKING:** Bump dependency and peer dependency `@metamask/accounts-controller` to `^17.0.0` ([#4413](https://github.com/MetaMask/core/pull/4413))
- Bump `@metamask/eth-snap-keyring` to `^4.3.1` ([#4405](https://github.com/MetaMask/core/pull/4405))
- Bump `@metamask/keyring-api` to `^8.0.0` ([#4405](https://github.com/MetaMask/core/pull/4405))

### Removed

- **BREAKING:** Remove `getSelectedAddress` option from `TransactionController` ([#4244](https://github.com/MetaMask/core/pull/4244))
  - The AccountsController is used to get the currently selected address automatically.

### Fixed

- `MultichainTrackingHelper.getEthQuery` now returns global `ethQuery` with ([#4390](https://github.com/MetaMask/core/pull/4390))
- Support skipping updates to the simulation history for clients with disabled history ([#4349](https://github.com/MetaMask/core/pull/4349))

## [32.0.0]

### Changed

- **BREAKING:** Bump minimum Node version to 18.18 ([#3611](https://github.com/MetaMask/core/pull/3611))
- **BREAKING:** Bump dependency and peer dependency `@metamask/approval-controller` to `^7.0.0` ([#4352](https://github.com/MetaMask/core/pull/4352))
- **BREAKING:** Bump dependency and peer dependency `@metamask/gas-fee-controller` to `^17.0.0` ([#4352](https://github.com/MetaMask/core/pull/4352))
- **BREAKING:** Bump dependency and peer dependency `@metamask/network-controller` to `^19.0.0` ([#4352](https://github.com/MetaMask/core/pull/4352))
- Bump `@metamask/base-controller` to `^6.0.0` ([#4352](https://github.com/MetaMask/core/pull/4352))
- Bump `@metamask/controller-utils` to `^11.0.0` ([#4352](https://github.com/MetaMask/core/pull/4352))

## [31.0.0]

### Changed

- **BREAKING:** Bump dependency and peer dependency `@metamask/approval-controller` to `^6.0.2` ([#4342](https://github.com/MetaMask/core/pull/4342))
- **BREAKING:** Bump dependency and peer dependency `@metamask/gas-fee-controller` to `^16.0.0` ([#4342](https://github.com/MetaMask/core/pull/4342))
- **BREAKING:** Bump dependency and peer dependency `@metamask/network-controller` to `^18.1.3` ([#4342](https://github.com/MetaMask/core/pull/4342))
- Bump `async-mutex` to `^0.5.0` ([#4335](https://github.com/MetaMask/core/pull/4335))
- Bump `@metamask/controller-utils` to `^10.0.0` ([#4342](https://github.com/MetaMask/core/pull/4342))

### Removed

- **BREAKING:** Remove `sign` from `TransactionType` ([#4319](https://github.com/MetaMask/core/pull/4319))
  - This represented an `eth_sign` transaction, but support for that RPC method is being removed, so this is no longer needed.

### Fixed

- Pass an unfrozen transaction to the `afterSign` hook so that it is able to modify the transaction ([#4343](https://github.com/MetaMask/core/pull/4343))

## [30.0.0]

### Fixed

- **BREAKING**: Update from `nonce-tracker@^3.0.0` to `@metamask/nonce-tracker@^5.0.0` to mitigate issue with redundant polling loops in block tracker. ([#4309](https://github.com/MetaMask/core/pull/4309))
  - The constructor now expects the `blockTracker` option being an instance of `@metamask/eth-block-tracker` instead of`eth-block-tracker`.

## [29.1.0]

### Changed

- handle Swap+Send transactions as Swaps transactions sub-category; add typing ([#4298](https://github.com/MetaMask/core/pull/4298))

## [29.0.2]

### Fixed

- fix incorrect token balance changes for simulations of multiple tokens that include an NFT mint ([#4290](https://github.com/MetaMask/core/pull/4290))

## [29.0.1]

### Changed

- Bump `@metamask/gas-fee-controller` to `^15.1.2` ([#4275](https://github.com/MetaMask/core/pull/4275))

### Fixed

- approveTransaction was throwing away the raw signed transaction that signTransaction was adding to the metadata.
  This was causing some transaction with low gas to appear as "failed" when in fact they were still pending. ([#4255](https://github.com/MetaMask/core/pull/4255))

## [29.0.0]

### Added

- Add `estimateGasFee` method ([#4216](https://github.com/MetaMask/core/pull/4216))
  - Add `TestGasFeeFlow` that is activated by optional `testGasFeeFlows` constructor option.
  - Add related types:
    - `FeeMarketGasFeeEstimateForLevel`
    - `FeeMarketGasFeeEstimates`
    - `GasFeeEstimates`
    - `GasFeeEstimateLevel`
    - `GasFeeEstimateType`
    - `GasPriceGasFeeEstimates`
    - `LegacyGasFeeEstimates`

### Changed

- **BREAKING:** Update `GasFeeEstimates` type to support alternate estimate types ([#4216](https://github.com/MetaMask/core/pull/4216))
- Bump `@metamask/base-controller` to `^5.0.2` ([#4232](https://github.com/MetaMask/core/pull/4232))
- Bump `@metamask/approval-controller` to `^6.0.2` ([#4234](https://github.com/MetaMask/core/pull/4234))
- Bump `@metamask/gas-fee-controller` to `^15.1.1` ([#4234](https://github.com/MetaMask/core/pull/4234))

### Removed

- **BREAKING:** Remove `gasFeeControllerEstimateType` property from `mergeGasFeeEstimates` function ([#4216](https://github.com/MetaMask/core/pull/4216))

## [28.1.1]

### Changed

- Bump `@metamask/gas-fee-controller` to ^15.1.0 ([#4220](https://github.com/MetaMask/core/pull/4220))

### Fixed

- Fixed simulating minting NFTs where the nft owner was checked before minting, causing a revert. ([#4217](https://github.com/MetaMask/core/pull/4217))

## [28.1.0]

### Added

- Support retrieval of layer 1 gas fees on Scroll networks ([#4155](https://github.com/MetaMask/core/pull/4155))

## [28.0.0]

### Changed

- **BREAKING:** Change `getLayer1GasFee` arguments to a request object ([#4149](https://github.com/MetaMask/core/pull/4149))

### Fixed

- Fix automatic update of layer 1 gas fee after interval ([#4149](https://github.com/MetaMask/core/pull/4149))

## [27.0.1]

### Fixed

- Include wrapped ERC-20 and legacy ERC-721 tokens in simulation balance changes ([#4122](https://github.com/MetaMask/core/pull/4122))

## [27.0.0]

### Changed

- **BREAKING:** Change `pendingTransactions.isResubmitEnabled` from optional `boolean` to optional callback ([#4113](https://github.com/MetaMask/core/pull/4113))

### Fixed

- Check pending transactions on startup ([#4113](https://github.com/MetaMask/core/pull/4113))

## [26.0.0]

### Added

- Run `OptimismLayer1GasFeeFlow` on Optimism stack based transactions in order to add `layer1GasFee` property to transaction meta. ([#4055](https://github.com/MetaMask/core/pull/4055))
- Add `getLayer1GasFee` method to `TransactionController` to get the layer 1 gas fee for the given transaction params ([#4055](https://github.com/MetaMask/core/pull/4055))
- Add `SimulationErrorCode` enum ([#4106](https://github.com/MetaMask/core/pull/4106))

### Changed

- **BREAKING:** Bump peer dependency `@metamask/gas-fee-controller` to `^15.0.0` ([#4121](https://github.com/MetaMask/core/pull/4121))
- Update `addTransaction` to skip simulation if `requireApproval` is specified as `false` ([#4106](https://github.com/MetaMask/core/pull/4106))
- Provide simulation error code in locally generated errors (under the `code` property) ([#4106](https://github.com/MetaMask/core/pull/4106))
- Add dependency `@ethersproject/contracts` `^5.7.0` ([#4055](https://github.com/MetaMask/core/pull/4055))
- Add dependency `@ethersproject/providers` `^5.7.0` ([#4055](https://github.com/MetaMask/core/pull/4055))
- Bump dependency `@metamask/network-controller` to `^18.1.0` ([#4121](https://github.com/MetaMask/core/pull/4121))

### Removed

- **BREAKING**: Remove `isReverted` property from `SimulationError` type. ([#4106](https://github.com/MetaMask/core/pull/4106))

## [25.3.0]

### Added

- Add support for transactions with type `increaseAllowance` ([#4069](https://github.com/MetaMask/core/pull/4069))
  - Also add "increaseAllowance" to `TransactionType` under `tokenMethodIncreaseAllowance`

### Changed

- Bump `@metamask/metamask-eth-abis` to `^3.1.1` ([#4069](https://github.com/MetaMask/core/pull/4069))

### Fixed

- Provide updated transaction metadata to publish hook ([#4101](https://github.com/MetaMask/core/pull/4101))

## [25.2.1]

### Changed

- Bump `TypeScript` version to `~4.9.5` ([#4084](https://github.com/MetaMask/core/pull/4084))

### Fixed

- Emit finished event for custodial transactions when updating status to `submitted` or `failed` ([#4092](https://github.com/MetaMask/core/pull/4092))

## [25.2.0]

### Added

- Add simulation types ([#4067](https://github.com/MetaMask/core/pull/4067))
  - SimulationBalanceChange
  - SimulationData
  - SimulationError
  - SimulationToken
  - SimulationTokenBalanceChange
  - SimulationTokenStandard

### Changed

- No longer wait for simulation to complete before creating approval request ([#4067](https://github.com/MetaMask/core/pull/4067))
- Automatically update simulation data if transaction parameters are updated ([#4067](https://github.com/MetaMask/core/pull/4067))
- Determine networks supporting simulation dynamically using API ([#4087](https://github.com/MetaMask/core/pull/4087))

## [25.1.0]

### Added

- Support `Layer1GasFeeFlows` and add `layer1GasFee` property to `TransactionMeta` ([#3944](https://github.com/MetaMask/core/pull/3944))

### Fixed

- Fix `types` field in `package.json` ([#4047](https://github.com/MetaMask/core/pull/4047))

## [25.0.0]

### Added

- **BREAKING**: Add ESM build ([#3998](https://github.com/MetaMask/core/pull/3998))
  - It's no longer possible to import files from `./dist` directly.
- Add new types for TransactionController messenger actions ([#3827](https://github.com/MetaMask/core/pull/3827))
  - `TransactionControllerActions`
  - `TransactionControllerGetStateAction`
- Add new types for TransactionController messenger events ([#3827](https://github.com/MetaMask/core/pull/3827))
  - `TransactionControllerEvents`
  - `TransactionControllerIncomingTransactionBlockReceivedEvent`
  - `TransactionControllerPostTransactionBalanceUpdatedEvent`
  - `TransactionControllerSpeedupTransactionAddedEvent`
  - `TransactionControllerStateChangeEvent`
  - `TransactionControllerTransactionApprovedEvent`
  - `TransactionControllerTransactionConfirmedEvent`
  - `TransactionControllerTransactionDroppedEvent`
  - `TransactionControllerTransactionFailedEvent`
  - `TransactionControllerTransactionFinishedEvent`
  - `TransactionControllerTransactionNewSwapApprovalEvent`
  - `TransactionControllerTransactionNewSwapEvent`
  - `TransactionControllerTransactionPublishingSkipped`
  - `TransactionControllerTransactionRejectedEvent`
  - `TransactionControllerTransactionStatusUpdatedEvent`
  - `TransactionControllerTransactionSubmittedEvent`
  - `TransactionControllerUnapprovedTransactionAddedEvent`
- Add optional `simulationData` property to `TransactionMeta` which will be automatically populated ([#4020](https://github.com/MetaMask/core/pull/4020))
- Add optional `isSimulationEnabled` constructor option to dynamically disable simulation ([#4020](https://github.com/MetaMask/core/pull/4020))
- Add support for Linea Sepolia (chain ID `0xe705`) ([#3995](https://github.com/MetaMask/core/pull/3995))

### Changed

- **BREAKING:** Change superclass of TransactionController from BaseController v1 to BaseController v2 ([#3827](https://github.com/MetaMask/core/pull/3827))
  - Instead of accepting three arguments, the constructor now takes a single options argument. All of the existing options that were supported in the second argument are now a part of this options object, including `messenger`; `state` (the previous third argument) is also an option.
- **BREAKING:** Rename `txHistoryLimit` option to `transactionHistoryLimit` ([#3827](https://github.com/MetaMask/core/pull/3827))
- **BREAKING:** Switch some type definitions from `interface` to `type` ([#3827](https://github.com/MetaMask/core/pull/3827))
  - These types are affected:
    - `DappSuggestedGasFees`
    - `Log`
    - `MethodData`
    - `TransactionControllerState` (formerly `TransactionState`)
    - `TransactionParams`
    - `TransactionReceipt`
  - This is a breaking change because type aliases have different behavior from interfaces. Specifically, the `Json` type in `@metamask/utils`, which BaseController v2 controller state must conform to, is not compatible with interfaces.
- **BREAKING:** Align `parsedRegistryMethod` in `MethodData` type with usage ([#3827](https://github.com/MetaMask/core/pull/3827))
  - The type of this is now `{ name: string; args: { type: string }[]; } | { name?: any; args?: any; }`, which is a `Json`-compatible version of a type found in `eth-method-registry`.
- **BREAKING:** Rename `TransactionState` to `TransactionControllerState` ([#3827](https://github.com/MetaMask/core/pull/3827))
  - This change aligns this controller with other MetaMask controllers.
- **BREAKING:** Update allowed events for the `TransactionControllerMessenger` ([#3827](https://github.com/MetaMask/core/pull/3827))
  - The restricted messenger must allow the following events:
    - `TransactionController:incomingTransactionBlockReceived`
    - `TransactionController:postTransactionBalanceUpdated`
    - `TransactionController:speedUpTransactionAdded`
    - `TransactionController:transactionApproved`
    - `TransactionController:transactionConfirmed`
    - `TransactionController:transactionDropped`
    - `TransactionController:transactionFinished`
    - `TransactionController:transactionFinished`
    - `TransactionController:transactionPublishingSkipped`
    - `TransactionController:transactionRejected`
    - `TransactionController:transactionStatusUpdated`
    - `TransactionController:transactionSubmitted`
    - `TransactionController:unapprovedTransactionAdded`
- **BREAKING:** Update `TransactionMeta` type to be compatible with `Json` ([#3827](https://github.com/MetaMask/core/pull/3827))
  - As dictated by BaseController v2, any types that are part of state need to be compatible with the `Json` type from `@metamask/utils`.
- **BREAKING:** Transform `rpc` property on transaction errors so they're JSON-encodable ([#3827](https://github.com/MetaMask/core/pull/3827))
  - This change also results in typing this property as `Json` instead of `unknown`, avoiding a "Type instantiation is excessively deep and possibly infinite" error when resolving the `TransactionControllerState` type.
- **BREAKING:** Bump dependency and peer dependency on `@metamask/approval-controller` to `^6.0.0` ([#4039](https://github.com/MetaMask/core/pull/4039))
- **BREAKING:** Bump dependency and peer dependency on `@metamask/gas-fee-controller` to `^14.0.0` ([#4039](https://github.com/MetaMask/core/pull/4039))
- **BREAKING:** Bump dependency and peer dependency on `@metamask/network-controller` to `^18.0.0` ([#4039](https://github.com/MetaMask/core/pull/4039))
- **BREAKING:** Bump `@metamask/base-controller` to `^5.0.0` ([#4039](https://github.com/MetaMask/core/pull/4039))
  - This version has a number of breaking changes. See the changelog for more.
- Add dependency on `@ethersproject/providers` `^5.7.0` ([#4020](https://github.com/MetaMask/core/pull/4020))
- Bump `@metamask/controller-utils` to `^9.0.0` ([#4039](https://github.com/MetaMask/core/pull/4039))

### Removed

- **BREAKING:** Remove `TransactionConfig` type ([#3827](https://github.com/MetaMask/core/pull/3827))
  - The properties in this type have been absorbed into `TransactionControllerOptions`.
- **BREAKING:** Remove `hub` property from TransactionController ([#3827](https://github.com/MetaMask/core/pull/3827))
  - TransactionController now fully makes use of its messenger object to announce various kinds of activities. Instead of subscribing to an event like this:
    ```
    transactionController.hub.on(eventName, ...)
    ```
    use this:
    ```
    messenger.subscribe('TransactionController:${eventName}', ...)
    ```
  - The complete list of renamed events are:
    - `incomingTransactionBlock` -> `TransactionController:incomingTransactionBlockReceived`
    - `post-transaction-balance-updated` -> `TransactionController:postTransactionBalanceUpdated`
    - `transaction-approved` -> `TransactionController:transactionApproved`
    - `transaction-confirmed` -> `TransactionController:transactionConfirmed`
    - `transaction-dropped` -> `TransactionController:transactionDropped`
    - `transaction-finished` -> `TransactionController:transactionFinished`
    - `transaction-rejected` -> `TransactionController:transactionRejected`
    - `transaction-status-update` -> `TransactionController:transactionStatusUpdated`
    - `transaction-submitted` -> `TransactionController:transactionSubmitted`
    - `unapprovedTransaction` -> `TransactionController:unapprovedTransactionAdded`
  - Some events announced the state of specific transactions. These have been removed. Instead, subscribe to the appropriate generic event and check for a specific transaction ID in your event handler:
    - `${transactionId}:finished` -> `TransactionController:transactionFinished`
    - `${transactionId}:speedup` -> `TransactionController:speedUpTransactionAdded`
    - `${transactionId}:publish-skip` -> `TransactionController:transactionPublishingSkipped`

### Fixed

- Fix various methods so that they no longer update transactions in state directly but only via `update` ([#3827](https://github.com/MetaMask/core/pull/3827))
  - `addTransaction`
  - `confirmExternalTransaction`
  - `speedUpTransaction`
  - `updateCustodialTransaction`
  - `updateSecurityAlertResponse`
  - `updateTransaction`
- Fix `handleMethodData` method to update state with an empty registry object instead of blowing up if registry could be found ([#3827](https://github.com/MetaMask/core/pull/3827))

## [24.0.0]

### Added

- Add `normalizeTransactionParams` method ([#3990](https://github.com/MetaMask/core/pull/3990))

### Changed

- **BREAKING**: Remove support for retrieving transactions via Etherscan for Optimism Goerli; add support for Optimism Sepolia instead ([#3999](https://github.com/MetaMask/core/pull/3999))
- Normalize `data` property into an even length hex string ([#3990](https://github.com/MetaMask/core/pull/3990))
- Bump `@metamask/approval-controller` to `^5.1.3` ([#4007](https://github.com/MetaMask/core/pull/4007))
- Bump `@metamask/controller-utils` to `^8.0.4` ([#4007](https://github.com/MetaMask/core/pull/4007))
- Bump `@metamask/gas-fee-controller` to `^13.0.2` ([#4007](https://github.com/MetaMask/core/pull/4007))
- Bump `@metamask/network-controller` to `^17.2.1` ([#4007](https://github.com/MetaMask/core/pull/4007))

## [23.1.0]

### Added

- Add `gasFeeEstimatesLoaded` property to `TransactionMeta` ([#3948](https://github.com/MetaMask/core/pull/3948))
- Add `gasFeeEstimates` property to `TransactionMeta` to be automatically populated on unapproved transactions ([#3913](https://github.com/MetaMask/core/pull/3913))

### Changed

- Use the `linea_estimateGas` RPC method to provide transaction specific gas fee estimates on Linea networks ([#3913](https://github.com/MetaMask/core/pull/3913))

## [23.0.0]

### Added

- **BREAKING:** Constructor now expects a `getNetworkClientRegistry` callback function ([#3643](https://github.com/MetaMask/core/pull/3643))
- **BREAKING:** Messenger now requires `NetworkController:stateChange` to be an allowed event ([#3643](https://github.com/MetaMask/core/pull/3643))
- **BREAKING:** Messenger now requires `NetworkController:findNetworkClientByChainId` and `NetworkController:getNetworkClientById` actions ([#3643](https://github.com/MetaMask/core/pull/3643))
- Adds a feature flag parameter `isMultichainEnabled` passed via the constructor (and defaulted to false), which when passed a truthy value will enable the controller to submit, process, and track transactions concurrently on multiple networks. ([#3643](https://github.com/MetaMask/core/pull/3643))
- Adds `destroy()` method that stops/removes internal polling and listeners ([#3643](https://github.com/MetaMask/core/pull/3643))
- Adds `stopAllIncomingTransactionPolling()` method that stops polling Etherscan for transaction updates relevant to the currently selected network.
  - When called with the `isMultichainEnabled` feature flag on, also stops polling Etherscan for transaction updates relevant to each currently polled networkClientId. ([#3643](https://github.com/MetaMask/core/pull/3643))
- Exports `PendingTransactionOptions` type ([#3643](https://github.com/MetaMask/core/pull/3643))
- Exports `TransactionControllerOptions` type ([#3643](https://github.com/MetaMask/core/pull/3643))

### Changed

- **BREAKING:** `approveTransactionsWithSameNonce()` now requires `chainId` to be populated in for each TransactionParams that is passed ([#3643](https://github.com/MetaMask/core/pull/3643))
- `addTransaction()` now accepts optional `networkClientId` in its options param which specifies the network client that the transaction will be processed with during its lifecycle if the `isMultichainEnabled` feature flag is on ([#3643](https://github.com/MetaMask/core/pull/3643))
  - when called with the `isMultichainEnabled` feature flag off, passing in a networkClientId will cause an error to be thrown.
- `estimateGas()` now accepts optional networkClientId as its last param which specifies the network client that should be used to estimate the required gas for the given transaction ([#3643](https://github.com/MetaMask/core/pull/3643))
  - when called with the `isMultichainEnabled` feature flag is off, the networkClientId param is ignored and the global network client will be used instead.
- `estimateGasBuffered()` now accepts optional networkClientId as its last param which specifies the network client that should be used to estimate the required gas plus buffer for the given transaction ([#3643](https://github.com/MetaMask/core/pull/3643))
  - when called with the `isMultichainEnabled` feature flag is off, the networkClientId param is ignored and the global network client will be used instead.
- `getNonceLock()` now accepts optional networkClientId as its last param which specifies which the network client's nonceTracker should be used to determine the next nonce. ([#3643](https://github.com/MetaMask/core/pull/3643))
  - When called with the `isMultichainEnabled` feature flag on and with networkClientId specified, this method will also restrict acquiring the next nonce by chainId, i.e. if this method is called with two different networkClientIds on the same chainId, only the first call will return immediately with a lock from its respective nonceTracker with the second call being blocked until the first caller releases its lock
  - When called with `isMultichainEnabled` feature flag off, the networkClientId param is ignored and the global network client will be used instead.
- `startIncomingTransactionPolling()` and `updateIncomingTransactions()` now enforce a 5 second delay between requests per chainId to avoid rate limiting ([#3643](https://github.com/MetaMask/core/pull/3643))
- `TransactionMeta` type now specifies an optional `networkClientId` field ([#3643](https://github.com/MetaMask/core/pull/3643))
- `startIncomingTransactionPolling()` now accepts an optional array of `networkClientIds`. ([#3643](https://github.com/MetaMask/core/pull/3643))
  - When `networkClientIds` is provided and the `isMultichainEnabled` feature flag is on, the controller will start polling Etherscan for transaction updates relevant to the networkClientIds.
  - When `networkClientIds` is provided and the `isMultichainEnabled` feature flag is off, nothing will happen.
  - If `networkClientIds` is empty or not provided, the controller will start polling Etherscan for transaction updates relevant to the currently selected network.
- `stopIncomingTransactionPolling()` now accepts an optional array of `networkClientIds`. ([#3643](https://github.com/MetaMask/core/pull/3643))
  - When `networkClientIds` is provided and the `isMultichainEnabled` feature flag is on, the controller will stop polling Ethercsan for transaction updates relevant to the networkClientIds.
  - When `networkClientIds` is provided and the `isMultichainEnabled` feature flag is off, nothing will happen.
  - If `networkClientIds` is empty or not provided, the controller will stop polling Etherscan for transaction updates relevant to the currently selected network.

## [22.0.0]

### Changed

- **BREAKING:** Add peerDependency on `@babel/runtime` ([#3897](https://github.com/MetaMask/core/pull/3897))
- Throw after publishing a canceled or sped-up transaction if already confirmed ([#3800](https://github.com/MetaMask/core/pull/3800))
- Bump `eth-method-registry` from `^3.0.0` to `^4.0.0` ([#3897](https://github.com/MetaMask/core/pull/3897))
- Bump `@metamask/controller-utils` to `^8.0.3` ([#3915](https://github.com/MetaMask/core/pull/3915))
- Bump `@metamask/gas-fee-controller` to `^13.0.1` ([#3915](https://github.com/MetaMask/core/pull/3915))

### Removed

- **BREAKING:** Remove `cancelMultiplier` and `speedUpMultiplier` constructor options as both values are now fixed at `1.1`. ([#3909](https://github.com/MetaMask/core/pull/3909))

### Fixed

- Remove implicit peerDependency on `babel-runtime` ([#3897](https://github.com/MetaMask/core/pull/3897))

## [21.2.0]

### Added

- Add optional `publish` hook to support custom logic instead of submission to the RPC provider ([#3883](https://github.com/MetaMask/core/pull/3883))
- Add `hasNonce` option to `approveTransactionsWithSameNonce` method ([#3883](https://github.com/MetaMask/core/pull/3883))

## [21.1.0]

### Added

- Add `abortTransactionSigning` method ([#3870](https://github.com/MetaMask/core/pull/3870))

## [21.0.1]

### Fixed

- Resolves transaction custodian promise when setting transaction status to `submitted` or `failed` ([#3845](https://github.com/MetaMask/core/pull/3845))
- Fix normalizer ensuring property `type` is always present in `TransactionParams` ([#3817](https://github.com/MetaMask/core/pull/3817))

## [21.0.0]

### Changed

- **BREAKING:** Bump `@metamask/approval-controller` peer dependency to `^5.1.2` ([#3821](https://github.com/MetaMask/core/pull/3821))
- **BREAKING:** Bump `@metamask/gas-fee-controller` peer dependency to `^13.0.0` ([#3821](https://github.com/MetaMask/core/pull/3821))
- **BREAKING:** Bump `@metamask/network-controller` peer dependency to `^17.2.0` ([#3821](https://github.com/MetaMask/core/pull/3821))
- Bump `@metamask/base-controller` to `^4.1.1` ([#3821](https://github.com/MetaMask/core/pull/3821))
- Bump `@metamask/controller-utils` to `^8.0.2` ([#3821](https://github.com/MetaMask/core/pull/3821))

## [20.0.0]

### Changed

- **BREAKING:** Change type of `destinationTokenDecimals` property in `TransactionMeta` to `number` ([#3749](https://github.com/MetaMask/core/pull/3749))

### Fixed

- Handle missing current account in incoming transactions ([#3741](https://github.com/MetaMask/core/pull/3741))

## [19.0.1]

### Changed

- Bump `eth-method-registry` from `^1.1.0` to `^3.0.0` ([#3688](https://github.com/MetaMask/core/pull/3688))

## [19.0.0]

### Changed

- **BREAKING:** Bump `@metamask/approval-controller` dependency and peer dependency from `^5.1.0` to `^5.1.1` ([#3695](https://github.com/MetaMask/core/pull/3695))
- **BREAKING:** Bump `@metamask/gas-fee-controller` dependency and peer dependency from `^11.0.0` to `^12.0.0` ([#3695](https://github.com/MetaMask/core/pull/3695))
- **BREAKING:** Bump `@metamask/network-controller` dependency and peer dependency from `^17.0.0` to `^17.1.0` ([#3695](https://github.com/MetaMask/core/pull/3695))
- Bump `@metamask/base-controller` to `^4.0.1` ([#3695](https://github.com/MetaMask/core/pull/3695))
- Bump `@metamask/controller-utils` to `^8.0.1` ([#3695](https://github.com/MetaMask/core/pull/3695))

### Fixed

- Use estimate gas instead of fixed gas (21k) when a contract is deployed and the gas is not specified ([#3694](https://github.com/MetaMask/core/pull/3694))

## [18.3.1]

### Fixed

- Fix incorrect transaction statuses ([#3676](https://github.com/MetaMask/core/pull/3676))
  - Fix `dropped` status detection by ignoring transactions on other chains.
  - Start polling if network changes and associated transactions are pending.
  - Record `r`, `s`, and `v` values even if zero.
  - Only fail transactions if receipt `status` is explicitly `0x0`.
- Fix incoming transactions on Linea Goerli ([#3674](https://github.com/MetaMask/core/pull/3674))

## [18.3.0]

### Added

- Add optional `getExternalPendingTransactions` callback argument to constructor ([#3587](https://github.com/MetaMask/core/pull/3587))

## [18.2.0]

### Added

- Add the `customNonceValue` property to the transaction metadata ([#3579](https://github.com/MetaMask/core/pull/3579))

### Changed

- Update transaction metadata after approval if the approval result includes the `value.txMeta` property ([#3579](https://github.com/MetaMask/core/pull/3579))
- Add `type` property to all incoming transactions ([#3579](https://github.com/MetaMask/core/pull/3579))

## [18.1.0]

### Added

- Add `cancelMultiplier` and `speedUpMultiplier` constructor arguments to optionally override the default multipliers of `1.5` and `1.1` respectively ([#2678](https://github.com/MetaMask/core/pull/2678))

### Changed

- Populate the `preTxBalance` property before publishing transactions with the `swap` type ([#2678](https://github.com/MetaMask/core/pull/2678))
- Change the status of transactions with matching nonces to `dropped` when confirming a transaction ([#2678](https://github.com/MetaMask/core/pull/2678))

## [18.0.0]

### Added

- Add `updateEditableParams` method ([#2056](https://github.com/MetaMask/core/pull/2056))
- Add `initApprovals` method to trigger the approval flow for any pending transactions during initialisation ([#2056](https://github.com/MetaMask/core/pull/2056))
- Add `getTransactions` method to search transactions using the given criteria and options ([#2056](https://github.com/MetaMask/core/pull/2056))

### Changed

- **BREAKING:** Bump `@metamask/base-controller` to ^4.0.0 ([#2063](https://github.com/MetaMask/core/pull/2063))
  - This is breaking because the type of the `messenger` has backward-incompatible changes. See the changelog for this package for more.
- **BREAKING:** Add `finished` and `publish-skip` events to `Events` type
- **BREAKING:** Update `TransactionReceipt` type so `transactionIndex` is now a string rather than a number ([#2063](https://github.com/MetaMask/core/pull/2063))
- Bump `nonce-tracker` to ^3.0.0 ([#2040](https://github.com/MetaMask/core/pull/2040))
- The controller now emits a `transaction-status-update` event each time the status of a transaction changes (e.g. submitted, rejected, etc.) ([#2027](https://github.com/MetaMask/core/pull/2027))
- Make `getCurrentAccountEIP1559Compatibility` constructor parameter optional ([#2056](https://github.com/MetaMask/core/pull/2056))
- Normalize the gas values provided to the `speedUpTransaction` and `stopTransaction` methods ([#2056](https://github.com/MetaMask/core/pull/2056))
- Persist any property changes performed by the `afterSign` hook ([#2056](https://github.com/MetaMask/core/pull/2056))
- Report success to the approver if publishing is skipped by the `beforePublish` hook ([#2056](https://github.com/MetaMask/core/pull/2056))
- Update `postTxBalance` after all swap transactions ([#2056](https://github.com/MetaMask/core/pull/2056))
- Bump `@metamask/approval-controller` to ^5.0.0 ([#2063](https://github.com/MetaMask/core/pull/2063))
- Bump `@metamask/controller-utils` to ^6.0.0 ([#2063](https://github.com/MetaMask/core/pull/2063))
- Bump `@metamask/gas-fee-controller` to ^11.0.0 ([#2063](https://github.com/MetaMask/core/pull/2063))
- Bump `@metamask/network-controller` to ^17.0.0 ([#2063](https://github.com/MetaMask/core/pull/2063))

## [17.0.0]

### Added

- **BREAKING:** Add additional support swaps support ([#1877](https://github.com/MetaMask/core/pull/1877))
  - Swap transaction updates can be prevented by setting `disableSwaps` as `true`. If not set it will default to `false`.
  - If `disableSwaps` is `false` or not set, then the `createSwapsTransaction` callback MUST be defined.
- Add optional hooks to support alternate flows ([#1787](https://github.com/MetaMask/core/pull/1787))
  - Add the `getAdditionalSignArguments` hook to provide additional arguments when signing.
  - Add the `beforeApproveOnInit` hook to execute additional logic before starting an approval flow for a transaction during initialization. Return `false` to skip the transaction.
  - Add the `afterSign` hook to execute additional logic after signing a transaction. Return `false` to not change the `status` to `signed`.
  - Add the `beforePublish` hook to execute additional logic before publishing a transaction. Return `false` to prevent the transaction being submitted.
- Add additional persisted transaction support during initialization and on network change ([#1916](https://github.com/MetaMask/core/pull/1916))
  - Initialise approvals for unapproved transactions on the current network.
  - Add missing gas values for unapproved transactions on the current network.
  - Submit any approved transactions on the current network.
- Support saved gas fees ([#1966](https://github.com/MetaMask/core/pull/1966))
  - Add optional `getSavedGasFees` callback to constructor.
- Add `updateCustodialTransaction` method to update custodial transactions ([#2018](https://github.com/MetaMask/core/pull/2018))
- Add `accessList` to txParam types ([#2016](https://github.com/MetaMask/core/pull/2016))
- Add `estimateGasBuffered` method to estimate gas and apply a specific buffer multiplier ([#2021](https://github.com/MetaMask/core/pull/2021))
- Add `updateSecurityAlertResponse` method ([#1985](https://github.com/MetaMask/core/pull/1985))
- Add gas values validation ([#1978](https://github.com/MetaMask/core/pull/1978))
- Add `approveTransactionsWithSameNonce` method ([#1961](https://github.com/MetaMask/core/pull/1961))
- Add `clearUnapprovedTransactions` method ([#1979](https://github.com/MetaMask/core/pull/1979))
- Add `updatePreviousGasParams` method ([#1943](https://github.com/MetaMask/core/pull/1943))
- Emit additional events to support metrics in the clients ([#1894](https://github.com/MetaMask/core/pull/1894))
- Populate the `firstRetryBlockNumber`, `retryCount`, and `warning` properties in the transaction metadata. ([#1896](https://github.com/MetaMask/core/pull/1896))

### Changed

- **BREAKING:** Pending transactions are now automatically resubmitted. ([#1896](https://github.com/MetaMask/core/pull/1896))
  - This can be disabled by setting the new `pendingTransactions.isResubmitEnabled` constructor option to `false`.
- **BREAKING:** Bump dependency and peer dependency on `@metamask/network-controller` to ^16.0.0
- Persist specific error properties in core transaction metadata ([#1915](https://github.com/MetaMask/core/pull/1915))
  - Create `TransactionError` type with explicit properties.
- Align core transaction error messages with extension ([#1980](https://github.com/MetaMask/core/pull/1980))
  - Catch of the `initApprovals` method to skip logging when the error is `userRejectedRequest`.
- Create an additional transaction metadata entry when calling `stopTransaction` ([#1998](https://github.com/MetaMask/core/pull/1998))
- Bump dependency `@metamask/eth-query` from ^3.0.1 to ^4.0.0 ([#2028](https://github.com/MetaMask/core/pull/2028))
- Bump dependency and peer dependency on `@metamask/gas-fee-controller` to ^10.0.1
- Bump @metamask/utils from 8.1.0 to 8.2.0 ([#1957](https://github.com/MetaMask/core/pull/1957))

## [16.0.0]

### Changed

- **BREAKING:** Bump dependency and peer dependency on `@metamask/gas-fee-controller` to ^10.0.0
- Bump dependency and peer dependency on `@metamask/network-controller` to ^15.1.0

## [15.0.0]

### Changed

- **BREAKING:** Bump dependency and peer dependency on `@metamask/network-controller` to ^15.0.0
- Bump dependency on `@metamask/rpc-errors` to ^6.1.0 ([#1653](https://github.com/MetaMask/core/pull/1653))
- Bump dependency and peer dependency on `@metamask/approval-controller` to ^4.0.1

## [14.0.0]

### Added

- **BREAKING:** Add required `getPermittedAccounts` argument to constructor, used to validate `from` addresses ([#1722](https://github.com/MetaMask/core/pull/1722))
- Add `securityProviderRequest` option to constructor ([#1725](https://github.com/MetaMask/core/pull/1725))
- Add `method` option to `addTransaction` method ([#1725](https://github.com/MetaMask/core/pull/1725))
- Add `securityProviderRequest` property to TransactionMetaBase ([#1725](https://github.com/MetaMask/core/pull/1725))
- Add SecurityProviderRequest type ([#1725](https://github.com/MetaMask/core/pull/1725))
- Update `addTransaction` to set `securityProviderRequest` on transaction metadata when requested to do so ([#1725](https://github.com/MetaMask/core/pull/1725))
- Update `txParams` validation to validate `chainId` ([#1723](https://github.com/MetaMask/core/pull/1723))
- Update `addTransaction` to ensure allowed `from` address when `origin` is specified ([#1722](https://github.com/MetaMask/core/pull/1722))

### Changed

- Bump dependency on `@metamask/utils` to ^8.1.0 ([#1639](https://github.com/MetaMask/core/pull/1639))
- Bump dependency and peer dependency on `@metamask/approval-controller` to ^4.0.0
- Bump dependency on `@metamask/base-controller` to ^3.2.3
- Bump dependency on `@metamask/controller-utils` to ^5.0.2
- Bump dependency and peer dependency on `@metamask/network-controller` to ^14.0.0

### Removed

- **BREAKING:** Remove `interval` config option ([#1746](https://github.com/MetaMask/core/pull/1746))
  - The block tracker (which has its own interval) is now used to poll for pending transactions instead.
- **BREAKING:** Remove `poll` method ([#1746](https://github.com/MetaMask/core/pull/1746))
  - The block tracker is assumed to be running, TransactionController does not offer a way to stop it.
- **BREAKING:** Remove `queryTransactionStatuses` method ([#1746](https://github.com/MetaMask/core/pull/1746))
  - This functionality has been moved to a private interface and there is no way to use it externally.

## [13.0.0]

### Changed

- **BREAKING**: Add required `getCurrentAccountEIP1559Compatibility` and `getCurrentNetworkEIP1559Compatibility` callback arguments to constructor ([#1693](https://github.com/MetaMask/core/pull/1693))
- Update `validateTxParams` to throw standardised errors using the `@metamask/rpc-errors` package ([#1690](https://github.com/MetaMask/core/pull/1690))
  - The dependency `eth-rpc-errors` has been replaced by `@metamask/rpc-errors`
- Preserve `type` transaction parameter for legacy transactions ([#1713](https://github.com/MetaMask/core/pull/1713))
- Update TypeScript to v4.8.x ([#1718](https://github.com/MetaMask/core/pull/1718))

## [12.0.0]

### Changed

- **BREAKING**: Use only `chainId` to determine if a transaction belongs to the current network ([#1633](https://github.com/MetaMask/core/pull/1633))
  - No longer uses `networkID` as a fallback if `chainId` is missing
- **BREAKING**: Change `TransactionMeta.chainId` to be required ([#1633](https://github.com/MetaMask/core/pull/1633))
- **BREAKING**: Bump peer dependency on `@metamask/network-controller` to ^13.0.0 ([#1633](https://github.com/MetaMask/core/pull/1633))
- Update `TransactionMeta.networkID` as deprecated ([#1633](https://github.com/MetaMask/core/pull/1633))
- Change `TransactionMeta.networkID` to be readonly ([#1633](https://github.com/MetaMask/core/pull/1633))
- Bump dependency on `@metamask/controller-utils` to ^5.0.0 ([#1633](https://github.com/MetaMask/core/pull/1633))

### Removed

- Remove `networkId` param from `RemoteTransactionSource.isSupportedNetwork()` interface ([#1633](https://github.com/MetaMask/core/pull/1633))
- Remove `currentNetworkId` property from `RemoteTransactionSourceRequest` ([#1633](https://github.com/MetaMask/core/pull/1633))

## [11.1.0]

### Added

- Add `type` property to the transaction metadata ([#1670](https://github.com/MetaMask/core/pull/1670))

## [11.0.0]

### Added

- Add optional `getLastBlockVariations` method to `RemoteTransactionSource` type ([#1668](https://github.com/MetaMask/core/pull/1668))
- Add `updateTransactionGasFees` method to `TransactionController` ([#1674](https://github.com/MetaMask/core/pull/1674))
- Add `r`, `s` and `v` properties to the transaction metadata ([#1664](https://github.com/MetaMask/core/pull/1664))
- Add `sendFlowHistory` property to the transaction metadata ([#1665](https://github.com/MetaMask/core/pull/1665))
- Add `updateTransactionSendFlowHistory` method to `TransactionController` ([#1665](https://github.com/MetaMask/core/pull/1665))
- Add `originalGasEstimate` property to the transaction metadata ([#1656](https://github.com/MetaMask/core/pull/1656))
- Add `incomingTransactions.queryEntireHistory` constructor option ([#1652](https://github.com/MetaMask/core/pull/1652))

### Changed

- **BREAKING**: Remove `apiKey` property from `RemoteTransactionSourceRequest` type ([#1668](https://github.com/MetaMask/core/pull/1668))
- **BREAKING**: Remove unused `FetchAllOptions` type from `TransactionController` ([#1668](https://github.com/MetaMask/core/pull/1668))
- **BREAKING**: Remove `incomingTransactions.apiKey` constructor option ([#1668](https://github.com/MetaMask/core/pull/1668))
- **BREAKING**: Rename the `transaction` object to `txParams` in the transaction metadata ([#1651](https://github.com/MetaMask/core/pull/1651))
- **BREAKING**: Add `disableHistory` constructor option ([#1657](https://github.com/MetaMask/core/pull/1657))
  - Defaults to `false` but will increase state size considerably unless disabled
- **BREAKING**: Add `disableSendFlowHistory` constructor option ([#1665](https://github.com/MetaMask/core/pull/1665))
  - Defaults to `false` but will increase state size considerably unless disabled
- **BREAKING**: Rename the `transactionHash` property to `hash` in the transaction metadata

### Fixed

- Fix the sorting of incoming and updated transactions ([#1652](https://github.com/MetaMask/core/pull/1652))
- Prevent rate limit errors when `incomingTransactions.includeTokenTransfers` is `true` by by alternating Etherscan request types on each update ([#1668](https://github.com/MetaMask/core/pull/1668))

## [10.0.0]

### Added

- Add `submittedTime` to the transaction metadata ([#1645](https://github.com/MetaMask/core/pull/1645))
- Add optional `actionId` argument to `addTransaction` and `speedUpTransaction` to prevent duplicate requests ([#1582](https://github.com/MetaMask/core/pull/1582))
- Add `confirmExternalTransaction` method ([#1625](https://github.com/MetaMask/core/pull/1625))

### Changed

- **BREAKING**: Rename `rawTransaction` to `rawTx` in the transaction metadata ([#1624](https://github.com/MetaMask/core/pull/1624))

## [9.2.0]

### Added

- Persist `estimatedBaseFee` in `stopTransaction` and `speedUpTransaction` ([#1621](https://github.com/MetaMask/core/pull/1621))
- Add `securityAlertResponse` to `addTransaction` `opts` argument ([#1636](https://github.com/MetaMask/core/pull/1636))

## [9.1.0]

### Added

- Add `blockTimestamp` to `TransactionMetaBase` type ([#1616](https://github.com/MetaMask/core/pull/1616))
- Update `queryTransactionStatuses` to populate `blockTimestamp` on each transaction when it is verified ([#1616](https://github.com/MetaMask/core/pull/1616))

### Changed

- Bump dependency and peer dependency on `@metamask/approval-controller` to ^3.5.1
- Bump dependency on `@metamask/base-controller` to ^3.2.1
- Bump dependency on `@metamask/controller-utils` to ^4.3.2
- Bump dependency and peer dependency on `@metamask/network-controller` to ^12.1.2

## [9.0.0]

### Added

- Add `baseFeePerGas` to transaction metadata ([#1590](https://github.com/MetaMask/core/pull/1590))
- Add `txReceipt` to transaction metadata ([#1592](https://github.com/MetaMask/core/pull/1592))
- Add `initApprovals` method to generate approval requests from unapproved transactions ([#1575](https://github.com/MetaMask/core/pull/1575))
- Add `dappSuggestedGasFees` to transaction metadata ([#1617](https://github.com/MetaMask/core/pull/1617))
- Add optional `incomingTransactions` constructor arguments ([#1579](https://github.com/MetaMask/core/pull/1579))
  - `apiKey`
  - `includeTokenTransfers`
  - `isEnabled`
  - `updateTransactions`
- Add incoming transaction methods ([#1579](https://github.com/MetaMask/core/pull/1579))
  - `startIncomingTransactionPolling`
  - `stopIncomingTransactionPolling`
  - `updateIncomingTransactions`
- Add `requireApproval` option to `addTransaction` method options ([#1580](https://github.com/MetaMask/core/pull/1580))
- Add `address` argument to `wipeTransactions` method ([#1573](https://github.com/MetaMask/core/pull/1573))

### Changed

- **BREAKING**: Add required `getSelectedAddress` callback argument to constructor ([#1579](https://github.com/MetaMask/core/pull/1579))
- **BREAKING**: Add `isSupportedNetwork` method to `RemoteTransactionSource` interface ([#1579](https://github.com/MetaMask/core/pull/1579))
- **BREAKING**: Move all but first argument to options bag in `addTransaction` method ([#1576](https://github.com/MetaMask/core/pull/1576))
- **BREAKING**: Update properties of `RemoteTransactionSourceRequest` type ([#1579](https://github.com/MetaMask/core/pull/1579))
  - The `fromBlock` property has changed from `string` to `number`
  - The `networkType` property has been removed
  - This type is intended mainly for internal use, so it's likely this change doesn't affect most projects

### Removed

- **BREAKING**: Remove `fetchAll` method ([#1579](https://github.com/MetaMask/core/pull/1579))
  - This method was used to fetch transaction history from Etherscan
  - This is now handled automatically by the controller on each new block, if polling is enabled
  - Polling can be enabled or disabled by calling `startIncomingTransactionPolling` or `stopIncomingTransactionPolling` respectively
  - An immediate update can be requested by calling `updateIncomingTransactions`
  - The new constructor parameter `incomingTransactions.isEnabled` acts as an override to disable this functionality based on a client preference for example
- **BREAKING**: Remove `prepareUnsignedEthTx` and `getCommonConfiguration` methods ([#1581](https://github.com/MetaMask/core/pull/1581))
  - These methods were intended mainly for internal use, so it's likely this change doesn't affect most projects

## [8.0.1]

### Changed

- Replace `eth-query` ^2.1.2 with `@metamask/eth-query` ^3.0.1 ([#1546](https://github.com/MetaMask/core/pull/1546))

## [8.0.0]

### Changed

- **BREAKING**: Change `babel-runtime` from a `dependency` to a `peerDependency` ([#1504](https://github.com/MetaMask/core/pull/1504))
- Update `@metamask/utils` to `^6.2.0` ([#1514](https://github.com/MetaMask/core/pull/1514))

## [7.1.0]

### Added

- Expose `HARDFORK` constant ([#1423](https://github.com/MetaMask/core/pull/1423))
- Add support for transactions on Linea networks ([#1423](https://github.com/MetaMask/core/pull/1423))

## [7.0.0]

### Changed

- **BREAKING**: Change the approveTransaction and cancelTransaction methods to private ([#1435](https://github.com/MetaMask/core/pull/1435))
  - Consumers should migrate from use of these methods to use of `processApproval`.
- Update the TransactionController to await the approval request promise before automatically performing the relevant logic, either signing and submitting the transaction, or cancelling it ([#1435](https://github.com/MetaMask/core/pull/1435))

## [6.1.0]

### Changed

- Relax types of `provider` and `blockTracker` options ([#1443](https://github.com/MetaMask/core/pull/1443))
  - The types used to require proxy versions of Provider and BlockTracker. Now they just require the non-proxy versions, which are a strict subset of the proxied versions.

## [6.0.0]

### Added

- Update transaction controller to automatically initiate, finalize, and cancel approval requests as transactions move through states ([#1241](https://github.com/MetaMask/core/pull/1241))
  - The `ApprovalController:addRequest` action will be called when a new transaction is initiated
  - The `ApprovalController:rejectRequest` action will be called if a transaction fails
  - The `ApprovalController:acceptRequest` action will be called when a transaction is approved

### Changed

- **BREAKING:** Bump to Node 16 ([#1262](https://github.com/MetaMask/core/pull/1262))
- **BREAKING:** Update `@metamask/network-controller` dependency and peer dependency ([#1367](https://github.com/MetaMask/core/pull/1367))
  - This affects the `getNetworkState` and `onNetworkStateChange` constructor parameters
- **BREAKING:** Change format of chain ID in state to `Hex` ([#1367](https://github.com/MetaMask/core/pull/1367))
  - The `chainId` property of the `Transaction` type has been changed from `number` to `Hex`
  - The `chainId` property of the `TransactionMeta` type has been changed from a decimal `string` to `Hex`, and the `transaction` property has been updated along with the `Transaction` type (as described above).
  - The state property `transactions` is an array of `TransactionMeta` objects, so it has changed according to the description above.
    - This requires a state migration: each entry should have the `chainId` property converted from a decimal `string` to `Hex`, and the `transaction.chainId` property changed from `number` to `Hex`.
  - The `addTransaction` and `estimateGas` methods now expect the first parameter (`transaction`) to use type `Hex` for the `chainId` property.
  - The `updateTransaction` method now expects the `transactionMeta` parameter to use type `Hex` for the `chainId` property (and for the nested `transaction.chainId` property)
- **BREAKING:** Add `messenger` as required constructor parameter ([#1241](https://github.com/MetaMask/core/pull/1241))
- **BREAKING:** Add `@metamask/approval-controller` as a dependency and peer dependency ([#1241](https://github.com/MetaMask/core/pull/1241), [#1393](https://github.com/MetaMask/core/pull/1393))
- Add `@metamask/utils` dependency ([#1367](https://github.com/MetaMask/core/pull/1367))

### Fixed

- Fix inaccurate hard-coded `chainId` on incoming token transactions ([#1366](https://github.com/MetaMask/core/pull/1366))

## [5.0.0]

### Changed

- **BREAKING**: peerDeps: @metamask/network-controller@6.0.0->8.0.0 ([#1196](https://github.com/MetaMask/core/pull/1196))
- deps: eth-rpc-errors@4.0.0->4.0.2 ([#1215](https://github.com/MetaMask/core/pull/1215))
- Add nonce tracker to transactions controller ([#1147](https://github.com/MetaMask/core/pull/1147))
  - Previously this controller would get the next nonce by calling `eth_getTransactionCount` with a block reference of `pending`. The next nonce would then be returned from our middleware (within `web3-provider-engine`).
  - Instead we're now using the nonce tracker to get the next nonce, dropping our reliance on this `eth_getTransactionCount` middleware. This will let us drop that middleware in a future update without impacting the transaction controller.
  - This should result in no functional changes, except that the nonce middleware is no longer required.

## [4.0.1]

### Changed

- Use `NetworkType` enum for chain configuration ([#1132](https://github.com/MetaMask/core/pull/1132))

## [4.0.0]

### Removed

- **BREAKING:** Remove `isomorphic-fetch` ([#1106](https://github.com/MetaMask/controllers/pull/1106))
  - Consumers must now import `isomorphic-fetch` or another polyfill themselves if they are running in an environment without `fetch`

## [3.0.0]

### Added

- Add Etherscan API support for Sepolia and Goerli ([#1041](https://github.com/MetaMask/controllers/pull/1041))
- Export `isEIP1559Transaction` function from package ([#1058](https://github.com/MetaMask/controllers/pull/1058))

### Changed

- **BREAKING**: Drop Etherscan API support for Ropsten, Rinkeby, and Kovan ([#1041](https://github.com/MetaMask/controllers/pull/1041))
- Rename this repository to `core` ([#1031](https://github.com/MetaMask/controllers/pull/1031))
- Update `@metamask/controller-utils` package ([#1041](https://github.com/MetaMask/controllers/pull/1041))

## [2.0.0]

### Changed

- **BREAKING:** Update `getNetworkState` constructor option to take an object with `providerConfig` property rather than `providerConfig` ([#995](https://github.com/MetaMask/core/pull/995))
- Relax dependency on `@metamask/base-controller`, `@metamask/controller-utils`, and `@metamask/network-controller` (use `^` instead of `~`) ([#998](https://github.com/MetaMask/core/pull/998))

## [1.0.0]

### Added

- Initial release

  - As a result of converting our shared controllers repo into a monorepo ([#831](https://github.com/MetaMask/core/pull/831)), we've created this package from select parts of [`@metamask/controllers` v33.0.0](https://github.com/MetaMask/core/tree/v33.0.0), namely:

    - Everything in `src/transaction`
    - Transaction-related functions from `src/util.ts` and accompanying tests

    All changes listed after this point were applied to this package following the monorepo conversion.

[Unreleased]: https://github.com/MetaMask/core/compare/@metamask/transaction-controller@56.0.0...HEAD
[56.0.0]: https://github.com/MetaMask/core/compare/@metamask/transaction-controller@55.0.2...@metamask/transaction-controller@56.0.0
[55.0.2]: https://github.com/MetaMask/core/compare/@metamask/transaction-controller@55.0.1...@metamask/transaction-controller@55.0.2
[55.0.1]: https://github.com/MetaMask/core/compare/@metamask/transaction-controller@55.0.0...@metamask/transaction-controller@55.0.1
[55.0.0]: https://github.com/MetaMask/core/compare/@metamask/transaction-controller@54.4.0...@metamask/transaction-controller@55.0.0
[54.4.0]: https://github.com/MetaMask/core/compare/@metamask/transaction-controller@54.3.0...@metamask/transaction-controller@54.4.0
[54.3.0]: https://github.com/MetaMask/core/compare/@metamask/transaction-controller@54.2.0...@metamask/transaction-controller@54.3.0
[54.2.0]: https://github.com/MetaMask/core/compare/@metamask/transaction-controller@54.1.0...@metamask/transaction-controller@54.2.0
[54.1.0]: https://github.com/MetaMask/core/compare/@metamask/transaction-controller@54.0.0...@metamask/transaction-controller@54.1.0
[54.0.0]: https://github.com/MetaMask/core/compare/@metamask/transaction-controller@53.0.0...@metamask/transaction-controller@54.0.0
[53.0.0]: https://github.com/MetaMask/core/compare/@metamask/transaction-controller@52.3.0...@metamask/transaction-controller@53.0.0
[52.3.0]: https://github.com/MetaMask/core/compare/@metamask/transaction-controller@52.2.0...@metamask/transaction-controller@52.3.0
[52.2.0]: https://github.com/MetaMask/core/compare/@metamask/transaction-controller@52.1.0...@metamask/transaction-controller@52.2.0
[52.1.0]: https://github.com/MetaMask/core/compare/@metamask/transaction-controller@52.0.0...@metamask/transaction-controller@52.1.0
[52.0.0]: https://github.com/MetaMask/core/compare/@metamask/transaction-controller@51.0.0...@metamask/transaction-controller@52.0.0
[51.0.0]: https://github.com/MetaMask/core/compare/@metamask/transaction-controller@50.0.0...@metamask/transaction-controller@51.0.0
[50.0.0]: https://github.com/MetaMask/core/compare/@metamask/transaction-controller@49.0.0...@metamask/transaction-controller@50.0.0
[49.0.0]: https://github.com/MetaMask/core/compare/@metamask/transaction-controller@48.2.0...@metamask/transaction-controller@49.0.0
[48.2.0]: https://github.com/MetaMask/core/compare/@metamask/transaction-controller@48.1.0...@metamask/transaction-controller@48.2.0
[48.1.0]: https://github.com/MetaMask/core/compare/@metamask/transaction-controller@48.0.0...@metamask/transaction-controller@48.1.0
[48.0.0]: https://github.com/MetaMask/core/compare/@metamask/transaction-controller@47.0.0...@metamask/transaction-controller@48.0.0
[47.0.0]: https://github.com/MetaMask/core/compare/@metamask/transaction-controller@46.0.0...@metamask/transaction-controller@47.0.0
[46.0.0]: https://github.com/MetaMask/core/compare/@metamask/transaction-controller@45.1.0...@metamask/transaction-controller@46.0.0
[45.1.0]: https://github.com/MetaMask/core/compare/@metamask/transaction-controller@45.0.0...@metamask/transaction-controller@45.1.0
[45.0.0]: https://github.com/MetaMask/core/compare/@metamask/transaction-controller@44.1.0...@metamask/transaction-controller@45.0.0
[44.1.0]: https://github.com/MetaMask/core/compare/@metamask/transaction-controller@44.0.0...@metamask/transaction-controller@44.1.0
[44.0.0]: https://github.com/MetaMask/core/compare/@metamask/transaction-controller@43.0.0...@metamask/transaction-controller@44.0.0
[43.0.0]: https://github.com/MetaMask/core/compare/@metamask/transaction-controller@42.1.0...@metamask/transaction-controller@43.0.0
[42.1.0]: https://github.com/MetaMask/core/compare/@metamask/transaction-controller@42.0.0...@metamask/transaction-controller@42.1.0
[42.0.0]: https://github.com/MetaMask/core/compare/@metamask/transaction-controller@41.1.0...@metamask/transaction-controller@42.0.0
[41.1.0]: https://github.com/MetaMask/core/compare/@metamask/transaction-controller@41.0.0...@metamask/transaction-controller@41.1.0
[41.0.0]: https://github.com/MetaMask/core/compare/@metamask/transaction-controller@40.1.0...@metamask/transaction-controller@41.0.0
[40.1.0]: https://github.com/MetaMask/core/compare/@metamask/transaction-controller@40.0.0...@metamask/transaction-controller@40.1.0
[40.0.0]: https://github.com/MetaMask/core/compare/@metamask/transaction-controller@39.1.0...@metamask/transaction-controller@40.0.0
[39.1.0]: https://github.com/MetaMask/core/compare/@metamask/transaction-controller@39.0.0...@metamask/transaction-controller@39.1.0
[39.0.0]: https://github.com/MetaMask/core/compare/@metamask/transaction-controller@38.3.0...@metamask/transaction-controller@39.0.0
[38.3.0]: https://github.com/MetaMask/core/compare/@metamask/transaction-controller@38.2.0...@metamask/transaction-controller@38.3.0
[38.2.0]: https://github.com/MetaMask/core/compare/@metamask/transaction-controller@38.1.0...@metamask/transaction-controller@38.2.0
[38.1.0]: https://github.com/MetaMask/core/compare/@metamask/transaction-controller@38.0.0...@metamask/transaction-controller@38.1.0
[38.0.0]: https://github.com/MetaMask/core/compare/@metamask/transaction-controller@37.3.0...@metamask/transaction-controller@38.0.0
[37.3.0]: https://github.com/MetaMask/core/compare/@metamask/transaction-controller@37.2.0...@metamask/transaction-controller@37.3.0
[37.2.0]: https://github.com/MetaMask/core/compare/@metamask/transaction-controller@37.1.0...@metamask/transaction-controller@37.2.0
[37.1.0]: https://github.com/MetaMask/core/compare/@metamask/transaction-controller@37.0.0...@metamask/transaction-controller@37.1.0
[37.0.0]: https://github.com/MetaMask/core/compare/@metamask/transaction-controller@36.1.0...@metamask/transaction-controller@37.0.0
[36.1.0]: https://github.com/MetaMask/core/compare/@metamask/transaction-controller@36.0.0...@metamask/transaction-controller@36.1.0
[36.0.0]: https://github.com/MetaMask/core/compare/@metamask/transaction-controller@35.2.0...@metamask/transaction-controller@36.0.0
[35.2.0]: https://github.com/MetaMask/core/compare/@metamask/transaction-controller@35.1.1...@metamask/transaction-controller@35.2.0
[35.1.1]: https://github.com/MetaMask/core/compare/@metamask/transaction-controller@35.1.0...@metamask/transaction-controller@35.1.1
[35.1.0]: https://github.com/MetaMask/core/compare/@metamask/transaction-controller@35.0.1...@metamask/transaction-controller@35.1.0
[35.0.1]: https://github.com/MetaMask/core/compare/@metamask/transaction-controller@35.0.0...@metamask/transaction-controller@35.0.1
[35.0.0]: https://github.com/MetaMask/core/compare/@metamask/transaction-controller@34.0.0...@metamask/transaction-controller@35.0.0
[34.0.0]: https://github.com/MetaMask/core/compare/@metamask/transaction-controller@33.0.1...@metamask/transaction-controller@34.0.0
[33.0.1]: https://github.com/MetaMask/core/compare/@metamask/transaction-controller@33.0.0...@metamask/transaction-controller@33.0.1
[33.0.0]: https://github.com/MetaMask/core/compare/@metamask/transaction-controller@32.0.0...@metamask/transaction-controller@33.0.0
[32.0.0]: https://github.com/MetaMask/core/compare/@metamask/transaction-controller@31.0.0...@metamask/transaction-controller@32.0.0
[31.0.0]: https://github.com/MetaMask/core/compare/@metamask/transaction-controller@30.0.0...@metamask/transaction-controller@31.0.0
[30.0.0]: https://github.com/MetaMask/core/compare/@metamask/transaction-controller@29.1.0...@metamask/transaction-controller@30.0.0
[29.1.0]: https://github.com/MetaMask/core/compare/@metamask/transaction-controller@29.0.2...@metamask/transaction-controller@29.1.0
[29.0.2]: https://github.com/MetaMask/core/compare/@metamask/transaction-controller@29.0.1...@metamask/transaction-controller@29.0.2
[29.0.1]: https://github.com/MetaMask/core/compare/@metamask/transaction-controller@29.0.0...@metamask/transaction-controller@29.0.1
[29.0.0]: https://github.com/MetaMask/core/compare/@metamask/transaction-controller@28.1.1...@metamask/transaction-controller@29.0.0
[28.1.1]: https://github.com/MetaMask/core/compare/@metamask/transaction-controller@28.1.0...@metamask/transaction-controller@28.1.1
[28.1.0]: https://github.com/MetaMask/core/compare/@metamask/transaction-controller@28.0.0...@metamask/transaction-controller@28.1.0
[28.0.0]: https://github.com/MetaMask/core/compare/@metamask/transaction-controller@27.0.1...@metamask/transaction-controller@28.0.0
[27.0.1]: https://github.com/MetaMask/core/compare/@metamask/transaction-controller@27.0.0...@metamask/transaction-controller@27.0.1
[27.0.0]: https://github.com/MetaMask/core/compare/@metamask/transaction-controller@26.0.0...@metamask/transaction-controller@27.0.0
[26.0.0]: https://github.com/MetaMask/core/compare/@metamask/transaction-controller@25.3.0...@metamask/transaction-controller@26.0.0
[25.3.0]: https://github.com/MetaMask/core/compare/@metamask/transaction-controller@25.2.1...@metamask/transaction-controller@25.3.0
[25.2.1]: https://github.com/MetaMask/core/compare/@metamask/transaction-controller@25.2.0...@metamask/transaction-controller@25.2.1
[25.2.0]: https://github.com/MetaMask/core/compare/@metamask/transaction-controller@25.1.0...@metamask/transaction-controller@25.2.0
[25.1.0]: https://github.com/MetaMask/core/compare/@metamask/transaction-controller@25.0.0...@metamask/transaction-controller@25.1.0
[25.0.0]: https://github.com/MetaMask/core/compare/@metamask/transaction-controller@24.0.0...@metamask/transaction-controller@25.0.0
[24.0.0]: https://github.com/MetaMask/core/compare/@metamask/transaction-controller@23.1.0...@metamask/transaction-controller@24.0.0
[23.1.0]: https://github.com/MetaMask/core/compare/@metamask/transaction-controller@23.0.0...@metamask/transaction-controller@23.1.0
[23.0.0]: https://github.com/MetaMask/core/compare/@metamask/transaction-controller@22.0.0...@metamask/transaction-controller@23.0.0
[22.0.0]: https://github.com/MetaMask/core/compare/@metamask/transaction-controller@21.2.0...@metamask/transaction-controller@22.0.0
[21.2.0]: https://github.com/MetaMask/core/compare/@metamask/transaction-controller@21.1.0...@metamask/transaction-controller@21.2.0
[21.1.0]: https://github.com/MetaMask/core/compare/@metamask/transaction-controller@21.0.1...@metamask/transaction-controller@21.1.0
[21.0.1]: https://github.com/MetaMask/core/compare/@metamask/transaction-controller@21.0.0...@metamask/transaction-controller@21.0.1
[21.0.0]: https://github.com/MetaMask/core/compare/@metamask/transaction-controller@20.0.0...@metamask/transaction-controller@21.0.0
[20.0.0]: https://github.com/MetaMask/core/compare/@metamask/transaction-controller@19.0.1...@metamask/transaction-controller@20.0.0
[19.0.1]: https://github.com/MetaMask/core/compare/@metamask/transaction-controller@19.0.0...@metamask/transaction-controller@19.0.1
[19.0.0]: https://github.com/MetaMask/core/compare/@metamask/transaction-controller@18.3.1...@metamask/transaction-controller@19.0.0
[18.3.1]: https://github.com/MetaMask/core/compare/@metamask/transaction-controller@18.3.0...@metamask/transaction-controller@18.3.1
[18.3.0]: https://github.com/MetaMask/core/compare/@metamask/transaction-controller@18.2.0...@metamask/transaction-controller@18.3.0
[18.2.0]: https://github.com/MetaMask/core/compare/@metamask/transaction-controller@18.1.0...@metamask/transaction-controller@18.2.0
[18.1.0]: https://github.com/MetaMask/core/compare/@metamask/transaction-controller@18.0.0...@metamask/transaction-controller@18.1.0
[18.0.0]: https://github.com/MetaMask/core/compare/@metamask/transaction-controller@17.0.0...@metamask/transaction-controller@18.0.0
[17.0.0]: https://github.com/MetaMask/core/compare/@metamask/transaction-controller@16.0.0...@metamask/transaction-controller@17.0.0
[16.0.0]: https://github.com/MetaMask/core/compare/@metamask/transaction-controller@15.0.0...@metamask/transaction-controller@16.0.0
[15.0.0]: https://github.com/MetaMask/core/compare/@metamask/transaction-controller@14.0.0...@metamask/transaction-controller@15.0.0
[14.0.0]: https://github.com/MetaMask/core/compare/@metamask/transaction-controller@13.0.0...@metamask/transaction-controller@14.0.0
[13.0.0]: https://github.com/MetaMask/core/compare/@metamask/transaction-controller@12.0.0...@metamask/transaction-controller@13.0.0
[12.0.0]: https://github.com/MetaMask/core/compare/@metamask/transaction-controller@11.1.0...@metamask/transaction-controller@12.0.0
[11.1.0]: https://github.com/MetaMask/core/compare/@metamask/transaction-controller@11.0.0...@metamask/transaction-controller@11.1.0
[11.0.0]: https://github.com/MetaMask/core/compare/@metamask/transaction-controller@10.0.0...@metamask/transaction-controller@11.0.0
[10.0.0]: https://github.com/MetaMask/core/compare/@metamask/transaction-controller@9.2.0...@metamask/transaction-controller@10.0.0
[9.2.0]: https://github.com/MetaMask/core/compare/@metamask/transaction-controller@9.1.0...@metamask/transaction-controller@9.2.0
[9.1.0]: https://github.com/MetaMask/core/compare/@metamask/transaction-controller@9.0.0...@metamask/transaction-controller@9.1.0
[9.0.0]: https://github.com/MetaMask/core/compare/@metamask/transaction-controller@8.0.1...@metamask/transaction-controller@9.0.0
[8.0.1]: https://github.com/MetaMask/core/compare/@metamask/transaction-controller@8.0.0...@metamask/transaction-controller@8.0.1
[8.0.0]: https://github.com/MetaMask/core/compare/@metamask/transaction-controller@7.1.0...@metamask/transaction-controller@8.0.0
[7.1.0]: https://github.com/MetaMask/core/compare/@metamask/transaction-controller@7.0.0...@metamask/transaction-controller@7.1.0
[7.0.0]: https://github.com/MetaMask/core/compare/@metamask/transaction-controller@6.1.0...@metamask/transaction-controller@7.0.0
[6.1.0]: https://github.com/MetaMask/core/compare/@metamask/transaction-controller@6.0.0...@metamask/transaction-controller@6.1.0
[6.0.0]: https://github.com/MetaMask/core/compare/@metamask/transaction-controller@5.0.0...@metamask/transaction-controller@6.0.0
[5.0.0]: https://github.com/MetaMask/core/compare/@metamask/transaction-controller@4.0.1...@metamask/transaction-controller@5.0.0
[4.0.1]: https://github.com/MetaMask/core/compare/@metamask/transaction-controller@4.0.0...@metamask/transaction-controller@4.0.1
[4.0.0]: https://github.com/MetaMask/core/compare/@metamask/transaction-controller@3.0.0...@metamask/transaction-controller@4.0.0
[3.0.0]: https://github.com/MetaMask/core/compare/@metamask/transaction-controller@2.0.0...@metamask/transaction-controller@3.0.0
[2.0.0]: https://github.com/MetaMask/core/compare/@metamask/transaction-controller@1.0.0...@metamask/transaction-controller@2.0.0
[1.0.0]: https://github.com/MetaMask/core/releases/tag/@metamask/transaction-controller@1.0.0<|MERGE_RESOLUTION|>--- conflicted
+++ resolved
@@ -7,17 +7,12 @@
 
 ## [Unreleased]
 
-<<<<<<< HEAD
 ## [56.0.0]
 
 ### Changed
 
 - **BREAKING:** bump `@metamask/accounts-controller` peer dependency to `^29.0.0` ([#5802](https://github.com/MetaMask/core/pull/5802))
-=======
-### Changed
-
 - Configure incoming transaction polling interval using feature flag ([#5792](https://github.com/MetaMask/core/pull/5792))
->>>>>>> 7bf44c89
 
 ## [55.0.2]
 
