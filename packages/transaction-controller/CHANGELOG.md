--- conflicted
+++ resolved
@@ -7,7 +7,6 @@
 
 ## [Unreleased]
 
-<<<<<<< HEAD
 ### Added
 
 - Retrieve incoming transactions using Accounts API ([#4927](https://github.com/MetaMask/core/pull/4927))
@@ -30,7 +29,7 @@
     - `EtherscanTransactionMeta`
     - `RemoteTransactionSource`
     - `RemoteTransactionSourceRequest`
-=======
+
 ## [41.1.0]
 
 ### Added
@@ -56,7 +55,6 @@
   - `bn.js`
   - `fast-json-patch`
   - `lodash`
->>>>>>> 3a7d6802
 
 ## [41.0.0]
 
