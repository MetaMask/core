# Changelog

All notable changes to this project will be documented in this file.

The format is based on [Keep a Changelog](https://keepachangelog.com/en/1.0.0/),
and this project adheres to [Semantic Versioning](https://semver.org/spec/v2.0.0.html).

## [Unreleased]

<<<<<<< HEAD
### Added

- **BREAKING:** Remove global network usage ([#4920](https://github.com/MetaMask/core/pull/4920))
  - Add required `networkClientId` argument to `handleMethodData` method.

### Changed

- **BREAKING:** Remove global network usage ([#4920](https://github.com/MetaMask/core/pull/4920))
  - Require `networkClientId` option in `addTransaction` method.
  - Require `networkClientId` property in `TransactionMeta` type.
  - Change `wipeTransactions` method arguments to optional object containing `address` and `chainId` properties.
  - Require `networkClientId` argument in `estimateGas`, `estimateGasBuffered` and `getNonceLock` methods.

### Removed

- **BREAKING:** Remove global network usage ([#4920](https://github.com/MetaMask/core/pull/4920))
  - Remove the `blockTracker`, `isMultichainEnabled`, `onNetworkStateChange` and `provider` constructor options.
  - Remove `filterToCurrentNetwork` option from `getTransactions` method.
=======
## [40.1.0]

### Added

- Add `firstTimeInteraction` to transaction meta ([#4895](https://github.com/MetaMask/core/pull/4895))
  - This is a boolean value that indicates whether the transaction is the first time the user has interacted with it.
- Add `isFirstTimeInteractionEnabled` callback constructor option ([#4895](https://github.com/MetaMask/core/pull/4895))
  - This is a function that returns a boolean value indicating whether the first time interaction check should be enabled.

## [40.0.0]

### Changed

- **BREAKING:** Bump `@metamask/accounts-controller` peer dependency from `^19.0.0` to `^20.0.0` ([#4195](https://github.com/MetaMask/core/pull/4956))

## [39.1.0]

### Changed

- Temporarily increase the pending transaction polling rate when polling starts ([#4917](https://github.com/MetaMask/core/pull/4917))
  - Poll every 3 seconds up to ten times, then poll on each new block.
>>>>>>> 704d3ce1

## [39.0.0]

### Changed

- **BREAKING:** Bump peer dependency `@metamask/accounts-controller` from `^18.0.0` to `^19.0.0` ([#4915](https://github.com/MetaMask/core/pull/4915))
- Bump `@metamask/controller-utils` from `^11.4.2` to `^11.4.3` ([#4915](https://github.com/MetaMask/core/pull/4915))

## [38.3.0]

### Added

- Validate gas fee properties to ensure they are valid hexadecimal strings ([#4854](https://github.com/MetaMask/core/pull/4854))

### Fixed

- Fix gas limit estimation on new transactions and via `estimateGas` and `estimateGasBuffered` methods ([#4897](https://github.com/MetaMask/core/pull/4897))

## [38.2.0]

### Added

- Add staking transaction types ([#4874](https://github.com/MetaMask/core/pull/4874))
  - `stakingClaim`
  - `stakingDeposit`
  - `stakingUnstake`

### Changed

- Bump `@metamask/controller-utils` from `^11.4.1` to `^11.4.2` ([#4870](https://github.com/MetaMask/core/pull/4870))
- Bump `@metamask/accounts-controller` from `^18.2.2` to `^18.2.3` ([#4870](https://github.com/MetaMask/core/pull/4870))
- Bump `@metamask/network-controller` from `^22.0.0` to `^22.0.1` ([#4870](https://github.com/MetaMask/core/pull/4870))

## [38.1.0]

### Added

- Automatically re-simulate transactions based on security criteria ([#4792](https://github.com/MetaMask/core/pull/4792))
  - If the security provider marks the transaction as malicious.
  - If the simulated native balance change does not match the `value`.
  - Set new `isUpdatedAfterSecurityCheck` property to `true` if the subsequent simulation response has changed.

### Changed

- Bump `@metamask/eth-json-rpc-provider` from `^4.1.5` to `^4.1.6` ([#4862](https://github.com/MetaMask/core/pull/4862))
- Bump `@metamask/approval-controller` from `^7.1.0` to `^7.1.1` ([#4862](https://github.com/MetaMask/core/pull/4862))
- Bump `@metamask/controller-utils` from `^11.4.0` to `^11.4.1` ([#4862](https://github.com/MetaMask/core/pull/4862))
- Bump `@metamask/base-controller` from `7.0.1` to `^7.0.2` ([#4862](https://github.com/MetaMask/core/pull/4862))

## [38.0.0]

### Changed

- **BREAKING:** Bump `@metamask/gas-fee-controller` peer dependency from `^20.0.0` to `^21.0.0` ([#4810](https://github.com/MetaMask/core/pull/4810))
- **BREAKING:** Bump `@metamask/network-controller` peer dependency from `^21.0.0` to `^22.0.0` ([#4841](https://github.com/MetaMask/core/pull/4841))
- Bump `@metamask/controller-utils` to `^11.4.0` ([#4834](https://github.com/MetaMask/core/pull/4834))
- Bump `@metamask/rpc-errors` to `^7.0.1` ([#4831](https://github.com/MetaMask/core/pull/4831))
- Bump `@metamask/utils` to `^10.0.0` ([#4831](https://github.com/MetaMask/core/pull/4831))

## [37.3.0]

### Added

- Add types for bridge transactions ([#4714](https://github.com/MetaMask/core/pull/4714))

### Changed

- Reduce gas limit fallback from 95% to 35% of the block gas limit on failed gas limit estimations ([#4739](https://github.com/MetaMask/core/pull/4739))

### Fixed

- Use contract ABIs to decode the token balance responses ([#4775](https://github.com/MetaMask/core/pull/4775))

## [37.2.0]

### Added

- Add optional `incomingTransactions.etherscanApiKeysByChainId` constructor property to support API keys in requests to Etherscan ([#4748](https://github.com/MetaMask/core/pull/4748))

### Fixed

- Cleanup transactions only during initialisation ([#4753](https://github.com/MetaMask/core/pull/4753))
- Remove `gasPrice` from requests to `linea_estimateGas` ([#4737](https://github.com/MetaMask/core/pull/4737))

## [37.1.0]

### Added

- Populate `submitHistory` in state when submitting transactions to network ([#4706](https://github.com/MetaMask/core/pull/4706))
- Export `CHAIN_IDS`, `ETHERSCAN_SUPPORTED_NETWORKS` and `SPEED_UP_RATE` constants ([#4706](https://github.com/MetaMask/core/pull/4706))

### Changed

- Make `getPermittedAccounts` constructor callback optional ([#4706](https://github.com/MetaMask/core/pull/4706))
- Bump accounts related packages ([#4713](https://github.com/MetaMask/core/pull/4713)), ([#4728](https://github.com/MetaMask/core/pull/4728))
  - Those packages are now built slightly differently and are part of the [accounts monorepo](https://github.com/MetaMask/accounts).
  - Bump `@metamask/keyring-api` from `^8.1.0` to `^8.1.4`

## [37.0.0]

### Changed

- Remove unapproved transactions during initialisation ([#4658](https://github.com/MetaMask/core/pull/4658))
- Fail approved and signed transactions during initialisation ([#4658](https://github.com/MetaMask/core/pull/4658))
- Remove `TraceContext`, `TraceRequest`, and `TraceCallback` types ([#4655](https://github.com/MetaMask/core/pull/4655))
  - These were moved to `@metamask/controller-utils`.

### Removed

- **BREAKING:** Remove `initApprovals` method ([#4658](https://github.com/MetaMask/core/pull/4658))
- **BREAKING:** Remove `beforeApproveOnInit` hook ([#4658](https://github.com/MetaMask/core/pull/4658))

### Fixed

- Produce and export ESM-compatible TypeScript type declaration files in addition to CommonJS-compatible declaration files ([#4648](https://github.com/MetaMask/core/pull/4648))
  - Previously, this package shipped with only one variant of type declaration
    files, and these files were only CommonJS-compatible, and the `exports`
    field in `package.json` linked to these files. This is an anti-pattern and
    was rightfully flagged by the
    ["Are the Types Wrong?"](https://arethetypeswrong.github.io/) tool as
    ["masquerading as CJS"](https://github.com/arethetypeswrong/arethetypeswrong.github.io/blob/main/docs/problems/FalseCJS.md).
    All of the ATTW checks now pass.
- Remove chunk files ([#4648](https://github.com/MetaMask/core/pull/4648)).
  - Previously, the build tool we used to generate JavaScript files extracted
    common code to "chunk" files. While this was intended to make this package
    more tree-shakeable, it also made debugging more difficult for our
    development teams. These chunk files are no longer present.

## [36.1.0]

### Added

- Add missing `TransactionControllerOptions` type in package-level export ([#4683](https://github.com/MetaMask/core/pull/4683))

## [36.0.0]

### Changed

- **BREAKING:** Bump devDependency and peerDependency `@metamask/network-controller` from `^20.0.0` to `^21.0.0` ([#4651](https://github.com/MetaMask/core/pull/4651))
- **BREAKING:** Bump devDependency and peerDependency `@metamask/gas-fee-controller` from `^19.0.0` to `^20.0.0` ( [#4651](https://github.com/MetaMask/core/pull/4651))
- Bump `@metamask/base-controller` from `^6.0.3` to `^7.0.0` ([#4643](https://github.com/MetaMask/core/pull/4643))
- Bump `@metamask/controller-utils` from `^11.0.2` to `^11.2.0` ([#4639](https://github.com/MetaMask/core/pull/4639), [#4651](https://github.com/MetaMask/core/pull/4651))

## [35.2.0]

### Added

- Add tracing infrastructure ([#4575](https://github.com/MetaMask/core/pull/4575))
  - Add optional `trace` callback to constructor.
  - Add optional `traceContext` option to `addTransaction` method.
  - Add initial tracing of transaction lifecycle.

### Changed

- Bump `@metamask/base-controller` from `^6.0.2` to `^6.0.3` ([#4625](https://github.com/MetaMask/core/pull/4625))
- Bump `@metamask/network-controller` from `^20.1.0` to `^20.2.0` ([#4618](https://github.com/MetaMask/core/pull/4618))
- Bump `@metamask/eth-json-rpc-provider` from `^4.1.2` to `^4.1.3` ([#4607](https://github.com/MetaMask/core/pull/4607))

### Removed

- Remove validation of `gasValues` passed to `speedUpTransaction` and `stopTransaction` methods ([#4617](https://github.com/MetaMask/core/pull/4617))

## [35.1.1]

### Changed

- Upgrade TypeScript version from `~5.0.4` to `~5.2.2` ([#4576](https://github.com/MetaMask/core/pull/4576), [#4584](https://github.com/MetaMask/core/pull/4584))

### Fixed

- Fix gaps in transaction validation and async error logging ([#4596](https://github.com/MetaMask/core/pull/4596))
- Upgrade `@metamask/nonce-tracker` from v5 to v6 ([#4591](https://github.com/MetaMask/core/pull/4591))

## [35.1.0]

### Added

- Add `DISPLAYED_TRANSACTION_HISTORY_PATHS` constant, representing the transaction history paths that may be used for display ([#4555](https://github.com/MetaMask/core/pull/4555))
  - This was exported so that it might be used to ensure display logic and internal history logic remains in-sync.
  - Any paths listed here will have their timestamps preserved. Unlisted paths may be compressed by the controller to minimize history size, losing the timestamp.
- Add `MAX_TRANSACTION_HISTORY_LENGTH` constant, representing the expected maximum size of the `history` property for a given transaction ([#4555](https://github.com/MetaMask/core/pull/4555))
  - Note that this is not strictly enforced, the length may exceed this number of all entries are "displayed" entries, but we expect this to be extremely improbable in practice.

### Fixed

- Prevent transaction history from growing endlessly in size ([#4555](https://github.com/MetaMask/core/pull/4555))

## [35.0.1]

### Changed

- **BREAKING:** Bump peerDependency `@metamask/accounts-controller` from `^17.0.0` to `^18.0.0` ([#4548](https://github.com/MetaMask/core/pull/4548))
- Remove `@metamask/accounts-controller`, `@metamask/approval-controller`, `@metamask/gas-fee-controller`, and `@metamask/network-controller` dependencies [#4556](https://github.com/MetaMask/core/pull/4556)
  - These were listed under `peerDependencies` already, so they were redundant as dependencies.
- Upgrade TypeScript version to `~5.0.4` and set `moduleResolution` option to `Node16` ([#3645](https://github.com/MetaMask/core/pull/3645))
- Bump `@metamask/base-controller` from `^6.0.0` to `^6.0.2` ([#4517](https://github.com/MetaMask/core/pull/4517), [#4544](https://github.com/MetaMask/core/pull/4544))
- Bump `@metamask/controller-utils` from `^11.0.0` to `^11.0.2` ([#4517](https://github.com/MetaMask/core/pull/4517), [#4544](https://github.com/MetaMask/core/pull/4544))
- Bump `@metamask/rpc-errors` from `^6.2.1` to `^6.3.1` ([#4516](https://github.com/MetaMask/core/pull/4516))
- Bump `@metamask/utils` from `^8.3.0` to `^9.1.0` ([#4516](https://github.com/MetaMask/core/pull/4516), [#4529](https://github.com/MetaMask/core/pull/4529))

### Fixed

- Fix simulation data parsing logic to avoid failed simulations creating `ApprovalForAll` events ([#4512](https://github.com/MetaMask/core/pull/4512))

## [35.0.0]

### Changed

- **BREAKING:** Bump peerDependency `@metamask/network-controller` to `^20.0.0` ([#4508](https://github.com/MetaMask/core/pull/4508))
- **BREAKING:** Bump peerDependency `@metamask/gas-fee-controller` to `^19.0.0` ([#4508](https://github.com/MetaMask/core/pull/4508))

## [34.0.0]

### Changed

- **BREAKING:** Bump dependency and peer dependency `@metamask/gas-fee-controller` to `^18.0.0` ([#4498](https://github.com/MetaMask/core/pull/4498))
- Bump dependency `@metamask/accounts-controller` to `^17.2.0` ([#4498](https://github.com/MetaMask/core/pull/4498))

## [33.0.1]

### Changed

- Document TransactionStatus enum ([#4380](https://github.com/MetaMask/core/pull/4380))
- Bump `@metamask/accounts-controller` to `^17.1.0` ([#4460](https://github.com/MetaMask/core/pull/4460))

## [33.0.0]

### Changed

- **BREAKING:** The `TransactionController` messenger must now allow the `AccountsController:getSelectedAccount` action ([#4244](https://github.com/MetaMask/core/pull/4244))
- **BREAKING:** `getCurrentAccount` returns an `InternalAccount` instead of a `string` in the `IncomingTransactionHelper` ([#4244](https://github.com/MetaMask/core/pull/4244))
- **BREAKING:** Bump dependency and peer dependency `@metamask/accounts-controller` to `^17.0.0` ([#4413](https://github.com/MetaMask/core/pull/4413))
- Bump `@metamask/eth-snap-keyring` to `^4.3.1` ([#4405](https://github.com/MetaMask/core/pull/4405))
- Bump `@metamask/keyring-api` to `^8.0.0` ([#4405](https://github.com/MetaMask/core/pull/4405))

### Removed

- **BREAKING:** Remove `getSelectedAddress` option from `TransactionController` ([#4244](https://github.com/MetaMask/core/pull/4244))
  - The AccountsController is used to get the currently selected address automatically.

### Fixed

- `MultichainTrackingHelper.getEthQuery` now returns global `ethQuery` with ([#4390](https://github.com/MetaMask/core/pull/4390))
- Support skipping updates to the simulation history for clients with disabled history ([#4349](https://github.com/MetaMask/core/pull/4349))

## [32.0.0]

### Changed

- **BREAKING:** Bump minimum Node version to 18.18 ([#3611](https://github.com/MetaMask/core/pull/3611))
- **BREAKING:** Bump dependency and peer dependency `@metamask/approval-controller` to `^7.0.0` ([#4352](https://github.com/MetaMask/core/pull/4352))
- **BREAKING:** Bump dependency and peer dependency `@metamask/gas-fee-controller` to `^17.0.0` ([#4352](https://github.com/MetaMask/core/pull/4352))
- **BREAKING:** Bump dependency and peer dependency `@metamask/network-controller` to `^19.0.0` ([#4352](https://github.com/MetaMask/core/pull/4352))
- Bump `@metamask/base-controller` to `^6.0.0` ([#4352](https://github.com/MetaMask/core/pull/4352))
- Bump `@metamask/controller-utils` to `^11.0.0` ([#4352](https://github.com/MetaMask/core/pull/4352))

## [31.0.0]

### Changed

- **BREAKING:** Bump dependency and peer dependency `@metamask/approval-controller` to `^6.0.2` ([#4342](https://github.com/MetaMask/core/pull/4342))
- **BREAKING:** Bump dependency and peer dependency `@metamask/gas-fee-controller` to `^16.0.0` ([#4342](https://github.com/MetaMask/core/pull/4342))
- **BREAKING:** Bump dependency and peer dependency `@metamask/network-controller` to `^18.1.3` ([#4342](https://github.com/MetaMask/core/pull/4342))
- Bump `async-mutex` to `^0.5.0` ([#4335](https://github.com/MetaMask/core/pull/4335))
- Bump `@metamask/controller-utils` to `^10.0.0` ([#4342](https://github.com/MetaMask/core/pull/4342))

### Removed

- **BREAKING:** Remove `sign` from `TransactionType` ([#4319](https://github.com/MetaMask/core/pull/4319))
  - This represented an `eth_sign` transaction, but support for that RPC method is being removed, so this is no longer needed.

### Fixed

- Pass an unfrozen transaction to the `afterSign` hook so that it is able to modify the transaction ([#4343](https://github.com/MetaMask/core/pull/4343))

## [30.0.0]

### Fixed

- **BREAKING**: Update from `nonce-tracker@^3.0.0` to `@metamask/nonce-tracker@^5.0.0` to mitigate issue with redundant polling loops in block tracker. ([#4309](https://github.com/MetaMask/core/pull/4309))
  - The constructor now expects the `blockTracker` option being an instance of `@metamask/eth-block-tracker` instead of`eth-block-tracker`.

## [29.1.0]

### Changed

- handle Swap+Send transactions as Swaps transactions sub-category; add typing ([#4298](https://github.com/MetaMask/core/pull/4298))

## [29.0.2]

### Fixed

- fix incorrect token balance changes for simulations of multiple tokens that include an NFT mint ([#4290](https://github.com/MetaMask/core/pull/4290))

## [29.0.1]

### Changed

- Bump `@metamask/gas-fee-controller` to `^15.1.2` ([#4275](https://github.com/MetaMask/core/pull/4275))

### Fixed

- approveTransaction was throwing away the raw signed transaction that signTransaction was adding to the metadata.
  This was causing some transaction with low gas to appear as "failed" when in fact they were still pending. ([#4255](https://github.com/MetaMask/core/pull/4255))

## [29.0.0]

### Added

- Add `estimateGasFee` method ([#4216](https://github.com/MetaMask/core/pull/4216))
  - Add `TestGasFeeFlow` that is activated by optional `testGasFeeFlows` constructor option.
  - Add related types:
    - `FeeMarketGasFeeEstimateForLevel`
    - `FeeMarketGasFeeEstimates`
    - `GasFeeEstimates`
    - `GasFeeEstimateLevel`
    - `GasFeeEstimateType`
    - `GasPriceGasFeeEstimates`
    - `LegacyGasFeeEstimates`

### Changed

- **BREAKING:** Update `GasFeeEstimates` type to support alternate estimate types ([#4216](https://github.com/MetaMask/core/pull/4216))
- Bump `@metamask/base-controller` to `^5.0.2` ([#4232](https://github.com/MetaMask/core/pull/4232))
- Bump `@metamask/approval-controller` to `^6.0.2` ([#4234](https://github.com/MetaMask/core/pull/4234))
- Bump `@metamask/gas-fee-controller` to `^15.1.1` ([#4234](https://github.com/MetaMask/core/pull/4234))

### Removed

- **BREAKING:** Remove `gasFeeControllerEstimateType` property from `mergeGasFeeEstimates` function ([#4216](https://github.com/MetaMask/core/pull/4216))

## [28.1.1]

### Changed

- Bump `@metamask/gas-fee-controller` to ^15.1.0 ([#4220](https://github.com/MetaMask/core/pull/4220))

### Fixed

- Fixed simulating minting NFTs where the nft owner was checked before minting, causing a revert. ([#4217](https://github.com/MetaMask/core/pull/4217))

## [28.1.0]

### Added

- Support retrieval of layer 1 gas fees on Scroll networks ([#4155](https://github.com/MetaMask/core/pull/4155))

## [28.0.0]

### Changed

- **BREAKING:** Change `getLayer1GasFee` arguments to a request object ([#4149](https://github.com/MetaMask/core/pull/4149))

### Fixed

- Fix automatic update of layer 1 gas fee after interval ([#4149](https://github.com/MetaMask/core/pull/4149))

## [27.0.1]

### Fixed

- Include wrapped ERC-20 and legacy ERC-721 tokens in simulation balance changes ([#4122](https://github.com/MetaMask/core/pull/4122))

## [27.0.0]

### Changed

- **BREAKING:** Change `pendingTransactions.isResubmitEnabled` from optional `boolean` to optional callback ([#4113](https://github.com/MetaMask/core/pull/4113))

### Fixed

- Check pending transactions on startup ([#4113](https://github.com/MetaMask/core/pull/4113))

## [26.0.0]

### Added

- Run `OptimismLayer1GasFeeFlow` on Optimism stack based transactions in order to add `layer1GasFee` property to transaction meta. ([#4055](https://github.com/MetaMask/core/pull/4055))
- Add `getLayer1GasFee` method to `TransactionController` to get the layer 1 gas fee for the given transaction params ([#4055](https://github.com/MetaMask/core/pull/4055))
- Add `SimulationErrorCode` enum ([#4106](https://github.com/MetaMask/core/pull/4106))

### Changed

- **BREAKING:** Bump peer dependency `@metamask/gas-fee-controller` to `^15.0.0` ([#4121](https://github.com/MetaMask/core/pull/4121))
- Update `addTransaction` to skip simulation if `requireApproval` is specified as `false` ([#4106](https://github.com/MetaMask/core/pull/4106))
- Provide simulation error code in locally generated errors (under the `code` property) ([#4106](https://github.com/MetaMask/core/pull/4106))
- Add dependency `@ethersproject/contracts` `^5.7.0` ([#4055](https://github.com/MetaMask/core/pull/4055))
- Add dependency `@ethersproject/providers` `^5.7.0` ([#4055](https://github.com/MetaMask/core/pull/4055))
- Bump dependency `@metamask/network-controller` to `^18.1.0` ([#4121](https://github.com/MetaMask/core/pull/4121))

### Removed

- **BREAKING**: Remove `isReverted` property from `SimulationError` type. ([#4106](https://github.com/MetaMask/core/pull/4106))

## [25.3.0]

### Added

- Add support for transactions with type `increaseAllowance` ([#4069](https://github.com/MetaMask/core/pull/4069))
  - Also add "increaseAllowance" to `TransactionType` under `tokenMethodIncreaseAllowance`

### Changed

- Bump `@metamask/metamask-eth-abis` to `^3.1.1` ([#4069](https://github.com/MetaMask/core/pull/4069))

### Fixed

- Provide updated transaction metadata to publish hook ([#4101](https://github.com/MetaMask/core/pull/4101))

## [25.2.1]

### Changed

- Bump `TypeScript` version to `~4.9.5` ([#4084](https://github.com/MetaMask/core/pull/4084))

### Fixed

- Emit finished event for custodial transactions when updating status to `submitted` or `failed` ([#4092](https://github.com/MetaMask/core/pull/4092))

## [25.2.0]

### Added

- Add simulation types ([#4067](https://github.com/MetaMask/core/pull/4067))
  - SimulationBalanceChange
  - SimulationData
  - SimulationError
  - SimulationToken
  - SimulationTokenBalanceChange
  - SimulationTokenStandard

### Changed

- No longer wait for simulation to complete before creating approval request ([#4067](https://github.com/MetaMask/core/pull/4067))
- Automatically update simulation data if transaction parameters are updated ([#4067](https://github.com/MetaMask/core/pull/4067))
- Determine networks supporting simulation dynamically using API ([#4087](https://github.com/MetaMask/core/pull/4087))

## [25.1.0]

### Added

- Support `Layer1GasFeeFlows` and add `layer1GasFee` property to `TransactionMeta` ([#3944](https://github.com/MetaMask/core/pull/3944))

### Fixed

- Fix `types` field in `package.json` ([#4047](https://github.com/MetaMask/core/pull/4047))

## [25.0.0]

### Added

- **BREAKING**: Add ESM build ([#3998](https://github.com/MetaMask/core/pull/3998))
  - It's no longer possible to import files from `./dist` directly.
- Add new types for TransactionController messenger actions ([#3827](https://github.com/MetaMask/core/pull/3827))
  - `TransactionControllerActions`
  - `TransactionControllerGetStateAction`
- Add new types for TransactionController messenger events ([#3827](https://github.com/MetaMask/core/pull/3827))
  - `TransactionControllerEvents`
  - `TransactionControllerIncomingTransactionBlockReceivedEvent`
  - `TransactionControllerPostTransactionBalanceUpdatedEvent`
  - `TransactionControllerSpeedupTransactionAddedEvent`
  - `TransactionControllerStateChangeEvent`
  - `TransactionControllerTransactionApprovedEvent`
  - `TransactionControllerTransactionConfirmedEvent`
  - `TransactionControllerTransactionDroppedEvent`
  - `TransactionControllerTransactionFailedEvent`
  - `TransactionControllerTransactionFinishedEvent`
  - `TransactionControllerTransactionNewSwapApprovalEvent`
  - `TransactionControllerTransactionNewSwapEvent`
  - `TransactionControllerTransactionPublishingSkipped`
  - `TransactionControllerTransactionRejectedEvent`
  - `TransactionControllerTransactionStatusUpdatedEvent`
  - `TransactionControllerTransactionSubmittedEvent`
  - `TransactionControllerUnapprovedTransactionAddedEvent`
- Add optional `simulationData` property to `TransactionMeta` which will be automatically populated ([#4020](https://github.com/MetaMask/core/pull/4020))
- Add optional `isSimulationEnabled` constructor option to dynamically disable simulation ([#4020](https://github.com/MetaMask/core/pull/4020))
- Add support for Linea Sepolia (chain ID `0xe705`) ([#3995](https://github.com/MetaMask/core/pull/3995))

### Changed

- **BREAKING:** Change superclass of TransactionController from BaseController v1 to BaseController v2 ([#3827](https://github.com/MetaMask/core/pull/3827))
  - Instead of accepting three arguments, the constructor now takes a single options argument. All of the existing options that were supported in the second argument are now a part of this options object, including `messenger`; `state` (the previous third argument) is also an option.
- **BREAKING:** Rename `txHistoryLimit` option to `transactionHistoryLimit` ([#3827](https://github.com/MetaMask/core/pull/3827))
- **BREAKING:** Switch some type definitions from `interface` to `type` ([#3827](https://github.com/MetaMask/core/pull/3827))
  - These types are affected:
    - `DappSuggestedGasFees`
    - `Log`
    - `MethodData`
    - `TransactionControllerState` (formerly `TransactionState`)
    - `TransactionParams`
    - `TransactionReceipt`
  - This is a breaking change because type aliases have different behavior from interfaces. Specifically, the `Json` type in `@metamask/utils`, which BaseController v2 controller state must conform to, is not compatible with interfaces.
- **BREAKING:** Align `parsedRegistryMethod` in `MethodData` type with usage ([#3827](https://github.com/MetaMask/core/pull/3827))
  - The type of this is now `{ name: string; args: { type: string }[]; } | { name?: any; args?: any; }`, which is a `Json`-compatible version of a type found in `eth-method-registry`.
- **BREAKING:** Rename `TransactionState` to `TransactionControllerState` ([#3827](https://github.com/MetaMask/core/pull/3827))
  - This change aligns this controller with other MetaMask controllers.
- **BREAKING:** Update allowed events for the `TransactionControllerMessenger` ([#3827](https://github.com/MetaMask/core/pull/3827))
  - The restricted messenger must allow the following events:
    - `TransactionController:incomingTransactionBlockReceived`
    - `TransactionController:postTransactionBalanceUpdated`
    - `TransactionController:speedUpTransactionAdded`
    - `TransactionController:transactionApproved`
    - `TransactionController:transactionConfirmed`
    - `TransactionController:transactionDropped`
    - `TransactionController:transactionFinished`
    - `TransactionController:transactionFinished`
    - `TransactionController:transactionPublishingSkipped`
    - `TransactionController:transactionRejected`
    - `TransactionController:transactionStatusUpdated`
    - `TransactionController:transactionSubmitted`
    - `TransactionController:unapprovedTransactionAdded`
- **BREAKING:** Update `TransactionMeta` type to be compatible with `Json` ([#3827](https://github.com/MetaMask/core/pull/3827))
  - As dictated by BaseController v2, any types that are part of state need to be compatible with the `Json` type from `@metamask/utils`.
- **BREAKING:** Transform `rpc` property on transaction errors so they're JSON-encodable ([#3827](https://github.com/MetaMask/core/pull/3827))
  - This change also results in typing this property as `Json` instead of `unknown`, avoiding a "Type instantiation is excessively deep and possibly infinite" error when resolving the `TransactionControllerState` type.
- **BREAKING:** Bump dependency and peer dependency on `@metamask/approval-controller` to `^6.0.0` ([#4039](https://github.com/MetaMask/core/pull/4039))
- **BREAKING:** Bump dependency and peer dependency on `@metamask/gas-fee-controller` to `^14.0.0` ([#4039](https://github.com/MetaMask/core/pull/4039))
- **BREAKING:** Bump dependency and peer dependency on `@metamask/network-controller` to `^18.0.0` ([#4039](https://github.com/MetaMask/core/pull/4039))
- **BREAKING:** Bump `@metamask/base-controller` to `^5.0.0` ([#4039](https://github.com/MetaMask/core/pull/4039))
  - This version has a number of breaking changes. See the changelog for more.
- Add dependency on `@ethersproject/providers` `^5.7.0` ([#4020](https://github.com/MetaMask/core/pull/4020))
- Bump `@metamask/controller-utils` to `^9.0.0` ([#4039](https://github.com/MetaMask/core/pull/4039))

### Removed

- **BREAKING:** Remove `TransactionConfig` type ([#3827](https://github.com/MetaMask/core/pull/3827))
  - The properties in this type have been absorbed into `TransactionControllerOptions`.
- **BREAKING:** Remove `hub` property from TransactionController ([#3827](https://github.com/MetaMask/core/pull/3827))
  - TransactionController now fully makes use of its messenger object to announce various kinds of activities. Instead of subscribing to an event like this:
    ```
    transactionController.hub.on(eventName, ...)
    ```
    use this:
    ```
    messenger.subscribe('TransactionController:${eventName}', ...)
    ```
  - The complete list of renamed events are:
    - `incomingTransactionBlock` -> `TransactionController:incomingTransactionBlockReceived`
    - `post-transaction-balance-updated` -> `TransactionController:postTransactionBalanceUpdated`
    - `transaction-approved` -> `TransactionController:transactionApproved`
    - `transaction-confirmed` -> `TransactionController:transactionConfirmed`
    - `transaction-dropped` -> `TransactionController:transactionDropped`
    - `transaction-finished` -> `TransactionController:transactionFinished`
    - `transaction-rejected` -> `TransactionController:transactionRejected`
    - `transaction-status-update` -> `TransactionController:transactionStatusUpdated`
    - `transaction-submitted` -> `TransactionController:transactionSubmitted`
    - `unapprovedTransaction` -> `TransactionController:unapprovedTransactionAdded`
  - Some events announced the state of specific transactions. These have been removed. Instead, subscribe to the appropriate generic event and check for a specific transaction ID in your event handler:
    - `${transactionId}:finished` -> `TransactionController:transactionFinished`
    - `${transactionId}:speedup` -> `TransactionController:speedUpTransactionAdded`
    - `${transactionId}:publish-skip` -> `TransactionController:transactionPublishingSkipped`

### Fixed

- Fix various methods so that they no longer update transactions in state directly but only via `update` ([#3827](https://github.com/MetaMask/core/pull/3827))
  - `addTransaction`
  - `confirmExternalTransaction`
  - `speedUpTransaction`
  - `updateCustodialTransaction`
  - `updateSecurityAlertResponse`
  - `updateTransaction`
- Fix `handleMethodData` method to update state with an empty registry object instead of blowing up if registry could be found ([#3827](https://github.com/MetaMask/core/pull/3827))

## [24.0.0]

### Added

- Add `normalizeTransactionParams` method ([#3990](https://github.com/MetaMask/core/pull/3990))

### Changed

- **BREAKING**: Remove support for retrieving transactions via Etherscan for Optimism Goerli; add support for Optimism Sepolia instead ([#3999](https://github.com/MetaMask/core/pull/3999))
- Normalize `data` property into an even length hex string ([#3990](https://github.com/MetaMask/core/pull/3990))
- Bump `@metamask/approval-controller` to `^5.1.3` ([#4007](https://github.com/MetaMask/core/pull/4007))
- Bump `@metamask/controller-utils` to `^8.0.4` ([#4007](https://github.com/MetaMask/core/pull/4007))
- Bump `@metamask/gas-fee-controller` to `^13.0.2` ([#4007](https://github.com/MetaMask/core/pull/4007))
- Bump `@metamask/network-controller` to `^17.2.1` ([#4007](https://github.com/MetaMask/core/pull/4007))

## [23.1.0]

### Added

- Add `gasFeeEstimatesLoaded` property to `TransactionMeta` ([#3948](https://github.com/MetaMask/core/pull/3948))
- Add `gasFeeEstimates` property to `TransactionMeta` to be automatically populated on unapproved transactions ([#3913](https://github.com/MetaMask/core/pull/3913))

### Changed

- Use the `linea_estimateGas` RPC method to provide transaction specific gas fee estimates on Linea networks ([#3913](https://github.com/MetaMask/core/pull/3913))

## [23.0.0]

### Added

- **BREAKING:** Constructor now expects a `getNetworkClientRegistry` callback function ([#3643](https://github.com/MetaMask/core/pull/3643))
- **BREAKING:** Messenger now requires `NetworkController:stateChange` to be an allowed event ([#3643](https://github.com/MetaMask/core/pull/3643))
- **BREAKING:** Messenger now requires `NetworkController:findNetworkClientByChainId` and `NetworkController:getNetworkClientById` actions ([#3643](https://github.com/MetaMask/core/pull/3643))
- Adds a feature flag parameter `isMultichainEnabled` passed via the constructor (and defaulted to false), which when passed a truthy value will enable the controller to submit, process, and track transactions concurrently on multiple networks. ([#3643](https://github.com/MetaMask/core/pull/3643))
- Adds `destroy()` method that stops/removes internal polling and listeners ([#3643](https://github.com/MetaMask/core/pull/3643))
- Adds `stopAllIncomingTransactionPolling()` method that stops polling Etherscan for transaction updates relevant to the currently selected network.
  - When called with the `isMultichainEnabled` feature flag on, also stops polling Etherscan for transaction updates relevant to each currently polled networkClientId. ([#3643](https://github.com/MetaMask/core/pull/3643))
- Exports `PendingTransactionOptions` type ([#3643](https://github.com/MetaMask/core/pull/3643))
- Exports `TransactionControllerOptions` type ([#3643](https://github.com/MetaMask/core/pull/3643))

### Changed

- **BREAKING:** `approveTransactionsWithSameNonce()` now requires `chainId` to be populated in for each TransactionParams that is passed ([#3643](https://github.com/MetaMask/core/pull/3643))
- `addTransaction()` now accepts optional `networkClientId` in its options param which specifies the network client that the transaction will be processed with during its lifecycle if the `isMultichainEnabled` feature flag is on ([#3643](https://github.com/MetaMask/core/pull/3643))
  - when called with the `isMultichainEnabled` feature flag off, passing in a networkClientId will cause an error to be thrown.
- `estimateGas()` now accepts optional networkClientId as its last param which specifies the network client that should be used to estimate the required gas for the given transaction ([#3643](https://github.com/MetaMask/core/pull/3643))
  - when called with the `isMultichainEnabled` feature flag is off, the networkClientId param is ignored and the global network client will be used instead.
- `estimateGasBuffered()` now accepts optional networkClientId as its last param which specifies the network client that should be used to estimate the required gas plus buffer for the given transaction ([#3643](https://github.com/MetaMask/core/pull/3643))
  - when called with the `isMultichainEnabled` feature flag is off, the networkClientId param is ignored and the global network client will be used instead.
- `getNonceLock()` now accepts optional networkClientId as its last param which specifies which the network client's nonceTracker should be used to determine the next nonce. ([#3643](https://github.com/MetaMask/core/pull/3643))
  - When called with the `isMultichainEnabled` feature flag on and with networkClientId specified, this method will also restrict acquiring the next nonce by chainId, i.e. if this method is called with two different networkClientIds on the same chainId, only the first call will return immediately with a lock from its respective nonceTracker with the second call being blocked until the first caller releases its lock
  - When called with `isMultichainEnabled` feature flag off, the networkClientId param is ignored and the global network client will be used instead.
- `startIncomingTransactionPolling()` and `updateIncomingTransactions()` now enforce a 5 second delay between requests per chainId to avoid rate limiting ([#3643](https://github.com/MetaMask/core/pull/3643))
- `TransactionMeta` type now specifies an optional `networkClientId` field ([#3643](https://github.com/MetaMask/core/pull/3643))
- `startIncomingTransactionPolling()` now accepts an optional array of `networkClientIds`. ([#3643](https://github.com/MetaMask/core/pull/3643))
  - When `networkClientIds` is provided and the `isMultichainEnabled` feature flag is on, the controller will start polling Etherscan for transaction updates relevant to the networkClientIds.
  - When `networkClientIds` is provided and the `isMultichainEnabled` feature flag is off, nothing will happen.
  - If `networkClientIds` is empty or not provided, the controller will start polling Etherscan for transaction updates relevant to the currently selected network.
- `stopIncomingTransactionPolling()` now accepts an optional array of `networkClientIds`. ([#3643](https://github.com/MetaMask/core/pull/3643))
  - When `networkClientIds` is provided and the `isMultichainEnabled` feature flag is on, the controller will stop polling Ethercsan for transaction updates relevant to the networkClientIds.
  - When `networkClientIds` is provided and the `isMultichainEnabled` feature flag is off, nothing will happen.
  - If `networkClientIds` is empty or not provided, the controller will stop polling Etherscan for transaction updates relevant to the currently selected network.

## [22.0.0]

### Changed

- **BREAKING:** Add peerDependency on `@babel/runtime` ([#3897](https://github.com/MetaMask/core/pull/3897))
- Throw after publishing a canceled or sped-up transaction if already confirmed ([#3800](https://github.com/MetaMask/core/pull/3800))
- Bump `eth-method-registry` from `^3.0.0` to `^4.0.0` ([#3897](https://github.com/MetaMask/core/pull/3897))
- Bump `@metamask/controller-utils` to `^8.0.3` ([#3915](https://github.com/MetaMask/core/pull/3915))
- Bump `@metamask/gas-fee-controller` to `^13.0.1` ([#3915](https://github.com/MetaMask/core/pull/3915))

### Removed

- **BREAKING:** Remove `cancelMultiplier` and `speedUpMultiplier` constructor options as both values are now fixed at `1.1`. ([#3909](https://github.com/MetaMask/core/pull/3909))

### Fixed

- Remove implicit peerDependency on `babel-runtime` ([#3897](https://github.com/MetaMask/core/pull/3897))

## [21.2.0]

### Added

- Add optional `publish` hook to support custom logic instead of submission to the RPC provider ([#3883](https://github.com/MetaMask/core/pull/3883))
- Add `hasNonce` option to `approveTransactionsWithSameNonce` method ([#3883](https://github.com/MetaMask/core/pull/3883))

## [21.1.0]

### Added

- Add `abortTransactionSigning` method ([#3870](https://github.com/MetaMask/core/pull/3870))

## [21.0.1]

### Fixed

- Resolves transaction custodian promise when setting transaction status to `submitted` or `failed` ([#3845](https://github.com/MetaMask/core/pull/3845))
- Fix normalizer ensuring property `type` is always present in `TransactionParams` ([#3817](https://github.com/MetaMask/core/pull/3817))

## [21.0.0]

### Changed

- **BREAKING:** Bump `@metamask/approval-controller` peer dependency to `^5.1.2` ([#3821](https://github.com/MetaMask/core/pull/3821))
- **BREAKING:** Bump `@metamask/gas-fee-controller` peer dependency to `^13.0.0` ([#3821](https://github.com/MetaMask/core/pull/3821))
- **BREAKING:** Bump `@metamask/network-controller` peer dependency to `^17.2.0` ([#3821](https://github.com/MetaMask/core/pull/3821))
- Bump `@metamask/base-controller` to `^4.1.1` ([#3821](https://github.com/MetaMask/core/pull/3821))
- Bump `@metamask/controller-utils` to `^8.0.2` ([#3821](https://github.com/MetaMask/core/pull/3821))

## [20.0.0]

### Changed

- **BREAKING:** Change type of `destinationTokenDecimals` property in `TransactionMeta` to `number` ([#3749](https://github.com/MetaMask/core/pull/3749))

### Fixed

- Handle missing current account in incoming transactions ([#3741](https://github.com/MetaMask/core/pull/3741))

## [19.0.1]

### Changed

- Bump `eth-method-registry` from `^1.1.0` to `^3.0.0` ([#3688](https://github.com/MetaMask/core/pull/3688))

## [19.0.0]

### Changed

- **BREAKING:** Bump `@metamask/approval-controller` dependency and peer dependency from `^5.1.0` to `^5.1.1` ([#3695](https://github.com/MetaMask/core/pull/3695))
- **BREAKING:** Bump `@metamask/gas-fee-controller` dependency and peer dependency from `^11.0.0` to `^12.0.0` ([#3695](https://github.com/MetaMask/core/pull/3695))
- **BREAKING:** Bump `@metamask/network-controller` dependency and peer dependency from `^17.0.0` to `^17.1.0` ([#3695](https://github.com/MetaMask/core/pull/3695))
- Bump `@metamask/base-controller` to `^4.0.1` ([#3695](https://github.com/MetaMask/core/pull/3695))
- Bump `@metamask/controller-utils` to `^8.0.1` ([#3695](https://github.com/MetaMask/core/pull/3695))

### Fixed

- Use estimate gas instead of fixed gas (21k) when a contract is deployed and the gas is not specified ([#3694](https://github.com/MetaMask/core/pull/3694))

## [18.3.1]

### Fixed

- Fix incorrect transaction statuses ([#3676](https://github.com/MetaMask/core/pull/3676))
  - Fix `dropped` status detection by ignoring transactions on other chains.
  - Start polling if network changes and associated transactions are pending.
  - Record `r`, `s`, and `v` values even if zero.
  - Only fail transactions if receipt `status` is explicitly `0x0`.
- Fix incoming transactions on Linea Goerli ([#3674](https://github.com/MetaMask/core/pull/3674))

## [18.3.0]

### Added

- Add optional `getExternalPendingTransactions` callback argument to constructor ([#3587](https://github.com/MetaMask/core/pull/3587))

## [18.2.0]

### Added

- Add the `customNonceValue` property to the transaction metadata ([#3579](https://github.com/MetaMask/core/pull/3579))

### Changed

- Update transaction metadata after approval if the approval result includes the `value.txMeta` property ([#3579](https://github.com/MetaMask/core/pull/3579))
- Add `type` property to all incoming transactions ([#3579](https://github.com/MetaMask/core/pull/3579))

## [18.1.0]

### Added

- Add `cancelMultiplier` and `speedUpMultiplier` constructor arguments to optionally override the default multipliers of `1.5` and `1.1` respectively ([#2678](https://github.com/MetaMask/core/pull/2678))

### Changed

- Populate the `preTxBalance` property before publishing transactions with the `swap` type ([#2678](https://github.com/MetaMask/core/pull/2678))
- Change the status of transactions with matching nonces to `dropped` when confirming a transaction ([#2678](https://github.com/MetaMask/core/pull/2678))

## [18.0.0]

### Added

- Add `updateEditableParams` method ([#2056](https://github.com/MetaMask/core/pull/2056))
- Add `initApprovals` method to trigger the approval flow for any pending transactions during initialisation ([#2056](https://github.com/MetaMask/core/pull/2056))
- Add `getTransactions` method to search transactions using the given criteria and options ([#2056](https://github.com/MetaMask/core/pull/2056))

### Changed

- **BREAKING:** Bump `@metamask/base-controller` to ^4.0.0 ([#2063](https://github.com/MetaMask/core/pull/2063))
  - This is breaking because the type of the `messenger` has backward-incompatible changes. See the changelog for this package for more.
- **BREAKING:** Add `finished` and `publish-skip` events to `Events` type
- **BREAKING:** Update `TransactionReceipt` type so `transactionIndex` is now a string rather than a number ([#2063](https://github.com/MetaMask/core/pull/2063))
- Bump `nonce-tracker` to ^3.0.0 ([#2040](https://github.com/MetaMask/core/pull/2040))
- The controller now emits a `transaction-status-update` event each time the status of a transaction changes (e.g. submitted, rejected, etc.) ([#2027](https://github.com/MetaMask/core/pull/2027))
- Make `getCurrentAccountEIP1559Compatibility` constructor parameter optional ([#2056](https://github.com/MetaMask/core/pull/2056))
- Normalize the gas values provided to the `speedUpTransaction` and `stopTransaction` methods ([#2056](https://github.com/MetaMask/core/pull/2056))
- Persist any property changes performed by the `afterSign` hook ([#2056](https://github.com/MetaMask/core/pull/2056))
- Report success to the approver if publishing is skipped by the `beforePublish` hook ([#2056](https://github.com/MetaMask/core/pull/2056))
- Update `postTxBalance` after all swap transactions ([#2056](https://github.com/MetaMask/core/pull/2056))
- Bump `@metamask/approval-controller` to ^5.0.0 ([#2063](https://github.com/MetaMask/core/pull/2063))
- Bump `@metamask/controller-utils` to ^6.0.0 ([#2063](https://github.com/MetaMask/core/pull/2063))
- Bump `@metamask/gas-fee-controller` to ^11.0.0 ([#2063](https://github.com/MetaMask/core/pull/2063))
- Bump `@metamask/network-controller` to ^17.0.0 ([#2063](https://github.com/MetaMask/core/pull/2063))

## [17.0.0]

### Added

- **BREAKING:** Add additional support swaps support ([#1877](https://github.com/MetaMask/core/pull/1877))
  - Swap transaction updates can be prevented by setting `disableSwaps` as `true`. If not set it will default to `false`.
  - If `disableSwaps` is `false` or not set, then the `createSwapsTransaction` callback MUST be defined.
- Add optional hooks to support alternate flows ([#1787](https://github.com/MetaMask/core/pull/1787))
  - Add the `getAdditionalSignArguments` hook to provide additional arguments when signing.
  - Add the `beforeApproveOnInit` hook to execute additional logic before starting an approval flow for a transaction during initialization. Return `false` to skip the transaction.
  - Add the `afterSign` hook to execute additional logic after signing a transaction. Return `false` to not change the `status` to `signed`.
  - Add the `beforePublish` hook to execute additional logic before publishing a transaction. Return `false` to prevent the transaction being submitted.
- Add additional persisted transaction support during initialization and on network change ([#1916](https://github.com/MetaMask/core/pull/1916))
  - Initialise approvals for unapproved transactions on the current network.
  - Add missing gas values for unapproved transactions on the current network.
  - Submit any approved transactions on the current network.
- Support saved gas fees ([#1966](https://github.com/MetaMask/core/pull/1966))
  - Add optional `getSavedGasFees` callback to constructor.
- Add `updateCustodialTransaction` method to update custodial transactions ([#2018](https://github.com/MetaMask/core/pull/2018))
- Add `accessList` to txParam types ([#2016](https://github.com/MetaMask/core/pull/2016))
- Add `estimateGasBuffered` method to estimate gas and apply a specific buffer multiplier ([#2021](https://github.com/MetaMask/core/pull/2021))
- Add `updateSecurityAlertResponse` method ([#1985](https://github.com/MetaMask/core/pull/1985))
- Add gas values validation ([#1978](https://github.com/MetaMask/core/pull/1978))
- Add `approveTransactionsWithSameNonce` method ([#1961](https://github.com/MetaMask/core/pull/1961))
- Add `clearUnapprovedTransactions` method ([#1979](https://github.com/MetaMask/core/pull/1979))
- Add `updatePreviousGasParams` method ([#1943](https://github.com/MetaMask/core/pull/1943))
- Emit additional events to support metrics in the clients ([#1894](https://github.com/MetaMask/core/pull/1894))
- Populate the `firstRetryBlockNumber`, `retryCount`, and `warning` properties in the transaction metadata. ([#1896](https://github.com/MetaMask/core/pull/1896))

### Changed

- **BREAKING:** Pending transactions are now automatically resubmitted. ([#1896](https://github.com/MetaMask/core/pull/1896))
  - This can be disabled by setting the new `pendingTransactions.isResubmitEnabled` constructor option to `false`.
- **BREAKING:** Bump dependency and peer dependency on `@metamask/network-controller` to ^16.0.0
- Persist specific error properties in core transaction metadata ([#1915](https://github.com/MetaMask/core/pull/1915))
  - Create `TransactionError` type with explicit properties.
- Align core transaction error messages with extension ([#1980](https://github.com/MetaMask/core/pull/1980))
  - Catch of the `initApprovals` method to skip logging when the error is `userRejectedRequest`.
- Create an additional transaction metadata entry when calling `stopTransaction` ([#1998](https://github.com/MetaMask/core/pull/1998))
- Bump dependency `@metamask/eth-query` from ^3.0.1 to ^4.0.0 ([#2028](https://github.com/MetaMask/core/pull/2028))
- Bump dependency and peer dependency on `@metamask/gas-fee-controller` to ^10.0.1
- Bump @metamask/utils from 8.1.0 to 8.2.0 ([#1957](https://github.com/MetaMask/core/pull/1957))

## [16.0.0]

### Changed

- **BREAKING:** Bump dependency and peer dependency on `@metamask/gas-fee-controller` to ^10.0.0
- Bump dependency and peer dependency on `@metamask/network-controller` to ^15.1.0

## [15.0.0]

### Changed

- **BREAKING:** Bump dependency and peer dependency on `@metamask/network-controller` to ^15.0.0
- Bump dependency on `@metamask/rpc-errors` to ^6.1.0 ([#1653](https://github.com/MetaMask/core/pull/1653))
- Bump dependency and peer dependency on `@metamask/approval-controller` to ^4.0.1

## [14.0.0]

### Added

- **BREAKING:** Add required `getPermittedAccounts` argument to constructor, used to validate `from` addresses ([#1722](https://github.com/MetaMask/core/pull/1722))
- Add `securityProviderRequest` option to constructor ([#1725](https://github.com/MetaMask/core/pull/1725))
- Add `method` option to `addTransaction` method ([#1725](https://github.com/MetaMask/core/pull/1725))
- Add `securityProviderRequest` property to TransactionMetaBase ([#1725](https://github.com/MetaMask/core/pull/1725))
- Add SecurityProviderRequest type ([#1725](https://github.com/MetaMask/core/pull/1725))
- Update `addTransaction` to set `securityProviderRequest` on transaction metadata when requested to do so ([#1725](https://github.com/MetaMask/core/pull/1725))
- Update `txParams` validation to validate `chainId` ([#1723](https://github.com/MetaMask/core/pull/1723))
- Update `addTransaction` to ensure allowed `from` address when `origin` is specified ([#1722](https://github.com/MetaMask/core/pull/1722))

### Changed

- Bump dependency on `@metamask/utils` to ^8.1.0 ([#1639](https://github.com/MetaMask/core/pull/1639))
- Bump dependency and peer dependency on `@metamask/approval-controller` to ^4.0.0
- Bump dependency on `@metamask/base-controller` to ^3.2.3
- Bump dependency on `@metamask/controller-utils` to ^5.0.2
- Bump dependency and peer dependency on `@metamask/network-controller` to ^14.0.0

### Removed

- **BREAKING:** Remove `interval` config option ([#1746](https://github.com/MetaMask/core/pull/1746))
  - The block tracker (which has its own interval) is now used to poll for pending transactions instead.
- **BREAKING:** Remove `poll` method ([#1746](https://github.com/MetaMask/core/pull/1746))
  - The block tracker is assumed to be running, TransactionController does not offer a way to stop it.
- **BREAKING:** Remove `queryTransactionStatuses` method ([#1746](https://github.com/MetaMask/core/pull/1746))
  - This functionality has been moved to a private interface and there is no way to use it externally.

## [13.0.0]

### Changed

- **BREAKING**: Add required `getCurrentAccountEIP1559Compatibility` and `getCurrentNetworkEIP1559Compatibility` callback arguments to constructor ([#1693](https://github.com/MetaMask/core/pull/1693))
- Update `validateTxParams` to throw standardised errors using the `@metamask/rpc-errors` package ([#1690](https://github.com/MetaMask/core/pull/1690))
  - The dependency `eth-rpc-errors` has been replaced by `@metamask/rpc-errors`
- Preserve `type` transaction parameter for legacy transactions ([#1713](https://github.com/MetaMask/core/pull/1713))
- Update TypeScript to v4.8.x ([#1718](https://github.com/MetaMask/core/pull/1718))

## [12.0.0]

### Changed

- **BREAKING**: Use only `chainId` to determine if a transaction belongs to the current network ([#1633](https://github.com/MetaMask/core/pull/1633))
  - No longer uses `networkID` as a fallback if `chainId` is missing
- **BREAKING**: Change `TransactionMeta.chainId` to be required ([#1633](https://github.com/MetaMask/core/pull/1633))
- **BREAKING**: Bump peer dependency on `@metamask/network-controller` to ^13.0.0 ([#1633](https://github.com/MetaMask/core/pull/1633))
- Update `TransactionMeta.networkID` as deprecated ([#1633](https://github.com/MetaMask/core/pull/1633))
- Change `TransactionMeta.networkID` to be readonly ([#1633](https://github.com/MetaMask/core/pull/1633))
- Bump dependency on `@metamask/controller-utils` to ^5.0.0 ([#1633](https://github.com/MetaMask/core/pull/1633))

### Removed

- Remove `networkId` param from `RemoteTransactionSource.isSupportedNetwork()` interface ([#1633](https://github.com/MetaMask/core/pull/1633))
- Remove `currentNetworkId` property from `RemoteTransactionSourceRequest` ([#1633](https://github.com/MetaMask/core/pull/1633))

## [11.1.0]

### Added

- Add `type` property to the transaction metadata ([#1670](https://github.com/MetaMask/core/pull/1670))

## [11.0.0]

### Added

- Add optional `getLastBlockVariations` method to `RemoteTransactionSource` type ([#1668](https://github.com/MetaMask/core/pull/1668))
- Add `updateTransactionGasFees` method to `TransactionController` ([#1674](https://github.com/MetaMask/core/pull/1674))
- Add `r`, `s` and `v` properties to the transaction metadata ([#1664](https://github.com/MetaMask/core/pull/1664))
- Add `sendFlowHistory` property to the transaction metadata ([#1665](https://github.com/MetaMask/core/pull/1665))
- Add `updateTransactionSendFlowHistory` method to `TransactionController` ([#1665](https://github.com/MetaMask/core/pull/1665))
- Add `originalGasEstimate` property to the transaction metadata ([#1656](https://github.com/MetaMask/core/pull/1656))
- Add `incomingTransactions.queryEntireHistory` constructor option ([#1652](https://github.com/MetaMask/core/pull/1652))

### Changed

- **BREAKING**: Remove `apiKey` property from `RemoteTransactionSourceRequest` type ([#1668](https://github.com/MetaMask/core/pull/1668))
- **BREAKING**: Remove unused `FetchAllOptions` type from `TransactionController` ([#1668](https://github.com/MetaMask/core/pull/1668))
- **BREAKING**: Remove `incomingTransactions.apiKey` constructor option ([#1668](https://github.com/MetaMask/core/pull/1668))
- **BREAKING**: Rename the `transaction` object to `txParams` in the transaction metadata ([#1651](https://github.com/MetaMask/core/pull/1651))
- **BREAKING**: Add `disableHistory` constructor option ([#1657](https://github.com/MetaMask/core/pull/1657))
  - Defaults to `false` but will increase state size considerably unless disabled
- **BREAKING**: Add `disableSendFlowHistory` constructor option ([#1665](https://github.com/MetaMask/core/pull/1665))
  - Defaults to `false` but will increase state size considerably unless disabled
- **BREAKING**: Rename the `transactionHash` property to `hash` in the transaction metadata

### Fixed

- Fix the sorting of incoming and updated transactions ([#1652](https://github.com/MetaMask/core/pull/1652))
- Prevent rate limit errors when `incomingTransactions.includeTokenTransfers` is `true` by by alternating Etherscan request types on each update ([#1668](https://github.com/MetaMask/core/pull/1668))

## [10.0.0]

### Added

- Add `submittedTime` to the transaction metadata ([#1645](https://github.com/MetaMask/core/pull/1645))
- Add optional `actionId` argument to `addTransaction` and `speedUpTransaction` to prevent duplicate requests ([#1582](https://github.com/MetaMask/core/pull/1582))
- Add `confirmExternalTransaction` method ([#1625](https://github.com/MetaMask/core/pull/1625))

### Changed

- **BREAKING**: Rename `rawTransaction` to `rawTx` in the transaction metadata ([#1624](https://github.com/MetaMask/core/pull/1624))

## [9.2.0]

### Added

- Persist `estimatedBaseFee` in `stopTransaction` and `speedUpTransaction` ([#1621](https://github.com/MetaMask/core/pull/1621))
- Add `securityAlertResponse` to `addTransaction` `opts` argument ([#1636](https://github.com/MetaMask/core/pull/1636))

## [9.1.0]

### Added

- Add `blockTimestamp` to `TransactionMetaBase` type ([#1616](https://github.com/MetaMask/core/pull/1616))
- Update `queryTransactionStatuses` to populate `blockTimestamp` on each transaction when it is verified ([#1616](https://github.com/MetaMask/core/pull/1616))

### Changed

- Bump dependency and peer dependency on `@metamask/approval-controller` to ^3.5.1
- Bump dependency on `@metamask/base-controller` to ^3.2.1
- Bump dependency on `@metamask/controller-utils` to ^4.3.2
- Bump dependency and peer dependency on `@metamask/network-controller` to ^12.1.2

## [9.0.0]

### Added

- Add `baseFeePerGas` to transaction metadata ([#1590](https://github.com/MetaMask/core/pull/1590))
- Add `txReceipt` to transaction metadata ([#1592](https://github.com/MetaMask/core/pull/1592))
- Add `initApprovals` method to generate approval requests from unapproved transactions ([#1575](https://github.com/MetaMask/core/pull/1575))
- Add `dappSuggestedGasFees` to transaction metadata ([#1617](https://github.com/MetaMask/core/pull/1617))
- Add optional `incomingTransactions` constructor arguments ([#1579](https://github.com/MetaMask/core/pull/1579))
  - `apiKey`
  - `includeTokenTransfers`
  - `isEnabled`
  - `updateTransactions`
- Add incoming transaction methods ([#1579](https://github.com/MetaMask/core/pull/1579))
  - `startIncomingTransactionPolling`
  - `stopIncomingTransactionPolling`
  - `updateIncomingTransactions`
- Add `requireApproval` option to `addTransaction` method options ([#1580](https://github.com/MetaMask/core/pull/1580))
- Add `address` argument to `wipeTransactions` method ([#1573](https://github.com/MetaMask/core/pull/1573))

### Changed

- **BREAKING**: Add required `getSelectedAddress` callback argument to constructor ([#1579](https://github.com/MetaMask/core/pull/1579))
- **BREAKING**: Add `isSupportedNetwork` method to `RemoteTransactionSource` interface ([#1579](https://github.com/MetaMask/core/pull/1579))
- **BREAKING**: Move all but first argument to options bag in `addTransaction` method ([#1576](https://github.com/MetaMask/core/pull/1576))
- **BREAKING**: Update properties of `RemoteTransactionSourceRequest` type ([#1579](https://github.com/MetaMask/core/pull/1579))
  - The `fromBlock` property has changed from `string` to `number`
  - The `networkType` property has been removed
  - This type is intended mainly for internal use, so it's likely this change doesn't affect most projects

### Removed

- **BREAKING**: Remove `fetchAll` method ([#1579](https://github.com/MetaMask/core/pull/1579))
  - This method was used to fetch transaction history from Etherscan
  - This is now handled automatically by the controller on each new block, if polling is enabled
  - Polling can be enabled or disabled by calling `startIncomingTransactionPolling` or `stopIncomingTransactionPolling` respectively
  - An immediate update can be requested by calling `updateIncomingTransactions`
  - The new constructor parameter `incomingTransactions.isEnabled` acts as an override to disable this functionality based on a client preference for example
- **BREAKING**: Remove `prepareUnsignedEthTx` and `getCommonConfiguration` methods ([#1581](https://github.com/MetaMask/core/pull/1581))
  - These methods were intended mainly for internal use, so it's likely this change doesn't affect most projects

## [8.0.1]

### Changed

- Replace `eth-query` ^2.1.2 with `@metamask/eth-query` ^3.0.1 ([#1546](https://github.com/MetaMask/core/pull/1546))

## [8.0.0]

### Changed

- **BREAKING**: Change `babel-runtime` from a `dependency` to a `peerDependency` ([#1504](https://github.com/MetaMask/core/pull/1504))
- Update `@metamask/utils` to `^6.2.0` ([#1514](https://github.com/MetaMask/core/pull/1514))

## [7.1.0]

### Added

- Expose `HARDFORK` constant ([#1423](https://github.com/MetaMask/core/pull/1423))
- Add support for transactions on Linea networks ([#1423](https://github.com/MetaMask/core/pull/1423))

## [7.0.0]

### Changed

- **BREAKING**: Change the approveTransaction and cancelTransaction methods to private ([#1435](https://github.com/MetaMask/core/pull/1435))
  - Consumers should migrate from use of these methods to use of `processApproval`.
- Update the TransactionController to await the approval request promise before automatically performing the relevant logic, either signing and submitting the transaction, or cancelling it ([#1435](https://github.com/MetaMask/core/pull/1435))

## [6.1.0]

### Changed

- Relax types of `provider` and `blockTracker` options ([#1443](https://github.com/MetaMask/core/pull/1443))
  - The types used to require proxy versions of Provider and BlockTracker. Now they just require the non-proxy versions, which are a strict subset of the proxied versions.

## [6.0.0]

### Added

- Update transaction controller to automatically initiate, finalize, and cancel approval requests as transactions move through states ([#1241](https://github.com/MetaMask/core/pull/1241))
  - The `ApprovalController:addRequest` action will be called when a new transaction is initiated
  - The `ApprovalController:rejectRequest` action will be called if a transaction fails
  - The `ApprovalController:acceptRequest` action will be called when a transaction is approved

### Changed

- **BREAKING:** Bump to Node 16 ([#1262](https://github.com/MetaMask/core/pull/1262))
- **BREAKING:** Update `@metamask/network-controller` dependency and peer dependency ([#1367](https://github.com/MetaMask/core/pull/1367))
  - This affects the `getNetworkState` and `onNetworkStateChange` constructor parameters
- **BREAKING:** Change format of chain ID in state to `Hex` ([#1367](https://github.com/MetaMask/core/pull/1367))
  - The `chainId` property of the `Transaction` type has been changed from `number` to `Hex`
  - The `chainId` property of the `TransactionMeta` type has been changed from a decimal `string` to `Hex`, and the `transaction` property has been updated along with the `Transaction` type (as described above).
  - The state property `transactions` is an array of `TransactionMeta` objects, so it has changed according to the description above.
    - This requires a state migration: each entry should have the `chainId` property converted from a decimal `string` to `Hex`, and the `transaction.chainId` property changed from `number` to `Hex`.
  - The `addTransaction` and `estimateGas` methods now expect the first parameter (`transaction`) to use type `Hex` for the `chainId` property.
  - The `updateTransaction` method now expects the `transactionMeta` parameter to use type `Hex` for the `chainId` property (and for the nested `transaction.chainId` property)
- **BREAKING:** Add `messenger` as required constructor parameter ([#1241](https://github.com/MetaMask/core/pull/1241))
- **BREAKING:** Add `@metamask/approval-controller` as a dependency and peer dependency ([#1241](https://github.com/MetaMask/core/pull/1241), [#1393](https://github.com/MetaMask/core/pull/1393))
- Add `@metamask/utils` dependency ([#1367](https://github.com/MetaMask/core/pull/1367))

### Fixed

- Fix inaccurate hard-coded `chainId` on incoming token transactions ([#1366](https://github.com/MetaMask/core/pull/1366))

## [5.0.0]

### Changed

- **BREAKING**: peerDeps: @metamask/network-controller@6.0.0->8.0.0 ([#1196](https://github.com/MetaMask/core/pull/1196))
- deps: eth-rpc-errors@4.0.0->4.0.2 ([#1215](https://github.com/MetaMask/core/pull/1215))
- Add nonce tracker to transactions controller ([#1147](https://github.com/MetaMask/core/pull/1147))
  - Previously this controller would get the next nonce by calling `eth_getTransactionCount` with a block reference of `pending`. The next nonce would then be returned from our middleware (within `web3-provider-engine`).
  - Instead we're now using the nonce tracker to get the next nonce, dropping our reliance on this `eth_getTransactionCount` middleware. This will let us drop that middleware in a future update without impacting the transaction controller.
  - This should result in no functional changes, except that the nonce middleware is no longer required.

## [4.0.1]

### Changed

- Use `NetworkType` enum for chain configuration ([#1132](https://github.com/MetaMask/core/pull/1132))

## [4.0.0]

### Removed

- **BREAKING:** Remove `isomorphic-fetch` ([#1106](https://github.com/MetaMask/controllers/pull/1106))
  - Consumers must now import `isomorphic-fetch` or another polyfill themselves if they are running in an environment without `fetch`

## [3.0.0]

### Added

- Add Etherscan API support for Sepolia and Goerli ([#1041](https://github.com/MetaMask/controllers/pull/1041))
- Export `isEIP1559Transaction` function from package ([#1058](https://github.com/MetaMask/controllers/pull/1058))

### Changed

- **BREAKING**: Drop Etherscan API support for Ropsten, Rinkeby, and Kovan ([#1041](https://github.com/MetaMask/controllers/pull/1041))
- Rename this repository to `core` ([#1031](https://github.com/MetaMask/controllers/pull/1031))
- Update `@metamask/controller-utils` package ([#1041](https://github.com/MetaMask/controllers/pull/1041))

## [2.0.0]

### Changed

- **BREAKING:** Update `getNetworkState` constructor option to take an object with `providerConfig` property rather than `providerConfig` ([#995](https://github.com/MetaMask/core/pull/995))
- Relax dependency on `@metamask/base-controller`, `@metamask/controller-utils`, and `@metamask/network-controller` (use `^` instead of `~`) ([#998](https://github.com/MetaMask/core/pull/998))

## [1.0.0]

### Added

- Initial release

  - As a result of converting our shared controllers repo into a monorepo ([#831](https://github.com/MetaMask/core/pull/831)), we've created this package from select parts of [`@metamask/controllers` v33.0.0](https://github.com/MetaMask/core/tree/v33.0.0), namely:

    - Everything in `src/transaction`
    - Transaction-related functions from `src/util.ts` and accompanying tests

    All changes listed after this point were applied to this package following the monorepo conversion.

[Unreleased]: https://github.com/MetaMask/core/compare/@metamask/transaction-controller@40.1.0...HEAD
[40.1.0]: https://github.com/MetaMask/core/compare/@metamask/transaction-controller@40.0.0...@metamask/transaction-controller@40.1.0
[40.0.0]: https://github.com/MetaMask/core/compare/@metamask/transaction-controller@39.1.0...@metamask/transaction-controller@40.0.0
[39.1.0]: https://github.com/MetaMask/core/compare/@metamask/transaction-controller@39.0.0...@metamask/transaction-controller@39.1.0
[39.0.0]: https://github.com/MetaMask/core/compare/@metamask/transaction-controller@38.3.0...@metamask/transaction-controller@39.0.0
[38.3.0]: https://github.com/MetaMask/core/compare/@metamask/transaction-controller@38.2.0...@metamask/transaction-controller@38.3.0
[38.2.0]: https://github.com/MetaMask/core/compare/@metamask/transaction-controller@38.1.0...@metamask/transaction-controller@38.2.0
[38.1.0]: https://github.com/MetaMask/core/compare/@metamask/transaction-controller@38.0.0...@metamask/transaction-controller@38.1.0
[38.0.0]: https://github.com/MetaMask/core/compare/@metamask/transaction-controller@37.3.0...@metamask/transaction-controller@38.0.0
[37.3.0]: https://github.com/MetaMask/core/compare/@metamask/transaction-controller@37.2.0...@metamask/transaction-controller@37.3.0
[37.2.0]: https://github.com/MetaMask/core/compare/@metamask/transaction-controller@37.1.0...@metamask/transaction-controller@37.2.0
[37.1.0]: https://github.com/MetaMask/core/compare/@metamask/transaction-controller@37.0.0...@metamask/transaction-controller@37.1.0
[37.0.0]: https://github.com/MetaMask/core/compare/@metamask/transaction-controller@36.1.0...@metamask/transaction-controller@37.0.0
[36.1.0]: https://github.com/MetaMask/core/compare/@metamask/transaction-controller@36.0.0...@metamask/transaction-controller@36.1.0
[36.0.0]: https://github.com/MetaMask/core/compare/@metamask/transaction-controller@35.2.0...@metamask/transaction-controller@36.0.0
[35.2.0]: https://github.com/MetaMask/core/compare/@metamask/transaction-controller@35.1.1...@metamask/transaction-controller@35.2.0
[35.1.1]: https://github.com/MetaMask/core/compare/@metamask/transaction-controller@35.1.0...@metamask/transaction-controller@35.1.1
[35.1.0]: https://github.com/MetaMask/core/compare/@metamask/transaction-controller@35.0.1...@metamask/transaction-controller@35.1.0
[35.0.1]: https://github.com/MetaMask/core/compare/@metamask/transaction-controller@35.0.0...@metamask/transaction-controller@35.0.1
[35.0.0]: https://github.com/MetaMask/core/compare/@metamask/transaction-controller@34.0.0...@metamask/transaction-controller@35.0.0
[34.0.0]: https://github.com/MetaMask/core/compare/@metamask/transaction-controller@33.0.1...@metamask/transaction-controller@34.0.0
[33.0.1]: https://github.com/MetaMask/core/compare/@metamask/transaction-controller@33.0.0...@metamask/transaction-controller@33.0.1
[33.0.0]: https://github.com/MetaMask/core/compare/@metamask/transaction-controller@32.0.0...@metamask/transaction-controller@33.0.0
[32.0.0]: https://github.com/MetaMask/core/compare/@metamask/transaction-controller@31.0.0...@metamask/transaction-controller@32.0.0
[31.0.0]: https://github.com/MetaMask/core/compare/@metamask/transaction-controller@30.0.0...@metamask/transaction-controller@31.0.0
[30.0.0]: https://github.com/MetaMask/core/compare/@metamask/transaction-controller@29.1.0...@metamask/transaction-controller@30.0.0
[29.1.0]: https://github.com/MetaMask/core/compare/@metamask/transaction-controller@29.0.2...@metamask/transaction-controller@29.1.0
[29.0.2]: https://github.com/MetaMask/core/compare/@metamask/transaction-controller@29.0.1...@metamask/transaction-controller@29.0.2
[29.0.1]: https://github.com/MetaMask/core/compare/@metamask/transaction-controller@29.0.0...@metamask/transaction-controller@29.0.1
[29.0.0]: https://github.com/MetaMask/core/compare/@metamask/transaction-controller@28.1.1...@metamask/transaction-controller@29.0.0
[28.1.1]: https://github.com/MetaMask/core/compare/@metamask/transaction-controller@28.1.0...@metamask/transaction-controller@28.1.1
[28.1.0]: https://github.com/MetaMask/core/compare/@metamask/transaction-controller@28.0.0...@metamask/transaction-controller@28.1.0
[28.0.0]: https://github.com/MetaMask/core/compare/@metamask/transaction-controller@27.0.1...@metamask/transaction-controller@28.0.0
[27.0.1]: https://github.com/MetaMask/core/compare/@metamask/transaction-controller@27.0.0...@metamask/transaction-controller@27.0.1
[27.0.0]: https://github.com/MetaMask/core/compare/@metamask/transaction-controller@26.0.0...@metamask/transaction-controller@27.0.0
[26.0.0]: https://github.com/MetaMask/core/compare/@metamask/transaction-controller@25.3.0...@metamask/transaction-controller@26.0.0
[25.3.0]: https://github.com/MetaMask/core/compare/@metamask/transaction-controller@25.2.1...@metamask/transaction-controller@25.3.0
[25.2.1]: https://github.com/MetaMask/core/compare/@metamask/transaction-controller@25.2.0...@metamask/transaction-controller@25.2.1
[25.2.0]: https://github.com/MetaMask/core/compare/@metamask/transaction-controller@25.1.0...@metamask/transaction-controller@25.2.0
[25.1.0]: https://github.com/MetaMask/core/compare/@metamask/transaction-controller@25.0.0...@metamask/transaction-controller@25.1.0
[25.0.0]: https://github.com/MetaMask/core/compare/@metamask/transaction-controller@24.0.0...@metamask/transaction-controller@25.0.0
[24.0.0]: https://github.com/MetaMask/core/compare/@metamask/transaction-controller@23.1.0...@metamask/transaction-controller@24.0.0
[23.1.0]: https://github.com/MetaMask/core/compare/@metamask/transaction-controller@23.0.0...@metamask/transaction-controller@23.1.0
[23.0.0]: https://github.com/MetaMask/core/compare/@metamask/transaction-controller@22.0.0...@metamask/transaction-controller@23.0.0
[22.0.0]: https://github.com/MetaMask/core/compare/@metamask/transaction-controller@21.2.0...@metamask/transaction-controller@22.0.0
[21.2.0]: https://github.com/MetaMask/core/compare/@metamask/transaction-controller@21.1.0...@metamask/transaction-controller@21.2.0
[21.1.0]: https://github.com/MetaMask/core/compare/@metamask/transaction-controller@21.0.1...@metamask/transaction-controller@21.1.0
[21.0.1]: https://github.com/MetaMask/core/compare/@metamask/transaction-controller@21.0.0...@metamask/transaction-controller@21.0.1
[21.0.0]: https://github.com/MetaMask/core/compare/@metamask/transaction-controller@20.0.0...@metamask/transaction-controller@21.0.0
[20.0.0]: https://github.com/MetaMask/core/compare/@metamask/transaction-controller@19.0.1...@metamask/transaction-controller@20.0.0
[19.0.1]: https://github.com/MetaMask/core/compare/@metamask/transaction-controller@19.0.0...@metamask/transaction-controller@19.0.1
[19.0.0]: https://github.com/MetaMask/core/compare/@metamask/transaction-controller@18.3.1...@metamask/transaction-controller@19.0.0
[18.3.1]: https://github.com/MetaMask/core/compare/@metamask/transaction-controller@18.3.0...@metamask/transaction-controller@18.3.1
[18.3.0]: https://github.com/MetaMask/core/compare/@metamask/transaction-controller@18.2.0...@metamask/transaction-controller@18.3.0
[18.2.0]: https://github.com/MetaMask/core/compare/@metamask/transaction-controller@18.1.0...@metamask/transaction-controller@18.2.0
[18.1.0]: https://github.com/MetaMask/core/compare/@metamask/transaction-controller@18.0.0...@metamask/transaction-controller@18.1.0
[18.0.0]: https://github.com/MetaMask/core/compare/@metamask/transaction-controller@17.0.0...@metamask/transaction-controller@18.0.0
[17.0.0]: https://github.com/MetaMask/core/compare/@metamask/transaction-controller@16.0.0...@metamask/transaction-controller@17.0.0
[16.0.0]: https://github.com/MetaMask/core/compare/@metamask/transaction-controller@15.0.0...@metamask/transaction-controller@16.0.0
[15.0.0]: https://github.com/MetaMask/core/compare/@metamask/transaction-controller@14.0.0...@metamask/transaction-controller@15.0.0
[14.0.0]: https://github.com/MetaMask/core/compare/@metamask/transaction-controller@13.0.0...@metamask/transaction-controller@14.0.0
[13.0.0]: https://github.com/MetaMask/core/compare/@metamask/transaction-controller@12.0.0...@metamask/transaction-controller@13.0.0
[12.0.0]: https://github.com/MetaMask/core/compare/@metamask/transaction-controller@11.1.0...@metamask/transaction-controller@12.0.0
[11.1.0]: https://github.com/MetaMask/core/compare/@metamask/transaction-controller@11.0.0...@metamask/transaction-controller@11.1.0
[11.0.0]: https://github.com/MetaMask/core/compare/@metamask/transaction-controller@10.0.0...@metamask/transaction-controller@11.0.0
[10.0.0]: https://github.com/MetaMask/core/compare/@metamask/transaction-controller@9.2.0...@metamask/transaction-controller@10.0.0
[9.2.0]: https://github.com/MetaMask/core/compare/@metamask/transaction-controller@9.1.0...@metamask/transaction-controller@9.2.0
[9.1.0]: https://github.com/MetaMask/core/compare/@metamask/transaction-controller@9.0.0...@metamask/transaction-controller@9.1.0
[9.0.0]: https://github.com/MetaMask/core/compare/@metamask/transaction-controller@8.0.1...@metamask/transaction-controller@9.0.0
[8.0.1]: https://github.com/MetaMask/core/compare/@metamask/transaction-controller@8.0.0...@metamask/transaction-controller@8.0.1
[8.0.0]: https://github.com/MetaMask/core/compare/@metamask/transaction-controller@7.1.0...@metamask/transaction-controller@8.0.0
[7.1.0]: https://github.com/MetaMask/core/compare/@metamask/transaction-controller@7.0.0...@metamask/transaction-controller@7.1.0
[7.0.0]: https://github.com/MetaMask/core/compare/@metamask/transaction-controller@6.1.0...@metamask/transaction-controller@7.0.0
[6.1.0]: https://github.com/MetaMask/core/compare/@metamask/transaction-controller@6.0.0...@metamask/transaction-controller@6.1.0
[6.0.0]: https://github.com/MetaMask/core/compare/@metamask/transaction-controller@5.0.0...@metamask/transaction-controller@6.0.0
[5.0.0]: https://github.com/MetaMask/core/compare/@metamask/transaction-controller@4.0.1...@metamask/transaction-controller@5.0.0
[4.0.1]: https://github.com/MetaMask/core/compare/@metamask/transaction-controller@4.0.0...@metamask/transaction-controller@4.0.1
[4.0.0]: https://github.com/MetaMask/core/compare/@metamask/transaction-controller@3.0.0...@metamask/transaction-controller@4.0.0
[3.0.0]: https://github.com/MetaMask/core/compare/@metamask/transaction-controller@2.0.0...@metamask/transaction-controller@3.0.0
[2.0.0]: https://github.com/MetaMask/core/compare/@metamask/transaction-controller@1.0.0...@metamask/transaction-controller@2.0.0
[1.0.0]: https://github.com/MetaMask/core/releases/tag/@metamask/transaction-controller@1.0.0<|MERGE_RESOLUTION|>--- conflicted
+++ resolved
@@ -7,7 +7,6 @@
 
 ## [Unreleased]
 
-<<<<<<< HEAD
 ### Added
 
 - **BREAKING:** Remove global network usage ([#4920](https://github.com/MetaMask/core/pull/4920))
@@ -26,7 +25,7 @@
 - **BREAKING:** Remove global network usage ([#4920](https://github.com/MetaMask/core/pull/4920))
   - Remove the `blockTracker`, `isMultichainEnabled`, `onNetworkStateChange` and `provider` constructor options.
   - Remove `filterToCurrentNetwork` option from `getTransactions` method.
-=======
+
 ## [40.1.0]
 
 ### Added
@@ -48,7 +47,6 @@
 
 - Temporarily increase the pending transaction polling rate when polling starts ([#4917](https://github.com/MetaMask/core/pull/4917))
   - Poll every 3 seconds up to ten times, then poll on each new block.
->>>>>>> 704d3ce1
 
 ## [39.0.0]
 
