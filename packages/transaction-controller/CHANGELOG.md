# Changelog

All notable changes to this project will be documented in this file.

The format is based on [Keep a Changelog](https://keepachangelog.com/en/1.0.0/),
and this project adheres to [Semantic Versioning](https://semver.org/spec/v2.0.0.html).

## [Unreleased]

<<<<<<< HEAD
### Fixed

- Update `isFirstTimeInteraction` to be determined using recipient if token transfer. ([#6686](https://github.com/MetaMask/core/pull/6686))
=======
### Added

- Add `predictBuy`, `predictClaim`, `predictDeposit` and `predictSell` to `TransactionType` ([#6690](https://github.com/MetaMask/core/pull/6690))
>>>>>>> a43bf597

## [60.4.0]

### Added

- Expose `confirmExternalTransaction`, `getNonceLock`, `getTransactions`, and `updateTransaction` actions through the messenger ([#6615](https://github.com/MetaMask/core/pull/6615))
  - Like other action methods, they are callable as `TransactionController:*`
  - Also add associated types:
    - `TransactionControllerConfirmExternalTransactionAction`
    - `TransactionControllerGetNonceLockAction`
    - `TransactionControllerGetTransactionsAction`
    - `TransactionControllerUpdateTransactionAction`

### Changed

- Bump `@metamask/controller-utils` from `^11.12.0` to `^11.14.0` ([#6620](https://github.com/MetaMask/core/pull/6620), [#6629](https://github.com/MetaMask/core/pull/6629))
- Bump `@metamask/utils` from `^11.4.2` to `^11.8.0` ([#6588](https://github.com/MetaMask/core/pull/6588))
- Bump `@metamask/base-controller` from `^8.3.0` to `^8.4.0` ([#6632](https://github.com/MetaMask/core/pull/6632))

## [60.3.0]

### Added

- Add two new controller state metadata properties: `includeInStateLogs` and `usedInUi` ([#6473](https://github.com/MetaMask/core/pull/6473))

### Changed

- Update nonce of existing transaction if converted to batch via `batchTransactions` but not first transaction ([#6528](https://github.com/MetaMask/core/pull/6528))
- Bump `@metamask/base-controller` from `^8.2.0` to `^8.3.0` ([#6465](https://github.com/MetaMask/core/pull/6465))

## [60.2.0]

### Added

- Add `isGasFeeIncluded` to `TransactionMeta`, `TransactionBatchRequest` and `addTransaction` options so the client can signal that MetaMask is compensated for the gas fee by the transaction ([#6428](https://github.com/MetaMask/core/pull/6428))
- Add optional `gasUsed` property to `TransactionMeta`, returned by the transaction simulation result ([#6410](https://github.com/MetaMask/core/pull/6410))

## [60.1.0]

### Added

- Add optional `batchTransactionsOptions` to `TransactionMeta` ([#6368](https://github.com/MetaMask/core/pull/6368))
  - Add optional `isAfter` property to `batchTransactions` entries in `TransactionMeta`.
  - Add `BatchTransaction` type.
- Add optional `metamaskPay` and `requiredTransactionIds` properties to `TransactionMeta` ([#6361](https://github.com/MetaMask/core/pull/6361))
  - Add `updateRequiredTransactionIds` method.
- Add `getSimulationConfig` constructor property ([#6281](https://github.com/MetaMask/core/pull/6281))

### Changed

- Bump `@metamask/base-controller` from `^8.1.0` to `^8.2.0` ([#6355](https://github.com/MetaMask/core/pull/6355))

## [60.0.0]

### Added

- Add `isGasFeeSponsored` property to `TransactionMeta` type ([#6244](https://github.com/MetaMask/core/pull/6244))

### Changed

- **BREAKING:** Bump peer dependency `@metamask/accounts-controller` from `^32.0.0` to `^33.0.0` ([#6345](https://github.com/MetaMask/core/pull/6345))
- Bump `@metamask/controller-utils` from `^11.11.0` to `^11.12.0` ([#6303](https://github.com/MetaMask/core/pull/6303))

## [59.2.0]

### Added

- Add optional `updateType` property to disable `type` update in `updateEditableParams` method ([#6289](https://github.com/MetaMask/core/pull/6289))
- Add `perpsDeposit` to `TransactionType` ([#6282](https://github.com/MetaMask/core/pull/6282))

### Changed

- Bump `@metamask/base-controller` from `^8.0.1` to `^8.1.0` ([#6284](https://github.com/MetaMask/core/pull/6284))

## [59.1.0]

### Added

- Add `assetsFiatValues` property on `addTransaction` options ([#6178](https://github.com/MetaMask/core/pull/6178))
  - `assetsFiatValues.sending` is total fiat value of sent assets
  - `assetsFiatValues.receiving` is total fiat value of recieved assets
- Add and export `AddTransactionOptions` type ([#6178](https://github.com/MetaMask/core/pull/6178))

### Fixed

- Preserve provided `origin` in `transactions` when calling `addTransactionBatch` ([#6178](https://github.com/MetaMask/core/pull/6178))

## [59.0.0]

### Added

- Add fallback to the sequential hook when `publishBatchHook` returns empty ([#6063](https://github.com/MetaMask/core/pull/6063))

### Changed

- **BREAKING:** Bump peer dependency `@metamask/accounts-controller` to `^32.0.0` ([#6171](https://github.com/MetaMask/core/pull/6171))

### Fixed

- Preserve provided `type` in `transactions` when calling `addTransactionBatch` ([#6056](https://github.com/MetaMask/core/pull/6056))
- Normalize transaction `data` to ensure case-insensitive detection ([#6102](https://github.com/MetaMask/core/pull/6102))

## [58.1.1]

### Changed

- Bump `@metamask/controller-utils` from `^11.10.0` to `^11.11.0` ([#6069](https://github.com/MetaMask/core/pull/6069))
  - This upgrade includes performance improvements to checksum hex address normalization
- Bump `@metamask/utils` from `^11.2.0` to `^11.4.2` ([#6054](https://github.com/MetaMask/core/pull/6054))

## [58.1.0]

### Added

- Support `containerTypes` property in `updateEditableParams` method ([#6014](https://github.com/MetaMask/core/pull/6014))
- Add specific transaction types to outgoing transactions retrieved from accounts API ([#5987](https://github.com/MetaMask/core/pull/5987))
  - Add optional `amount` property to `transferInformation` object in `TransactionMeta` type.

### Changed

- Automatically update `gasFeeEstimates` in unapproved `transactionBatches` ([#5950](https://github.com/MetaMask/core/pull/5950))
- Estimate gas for type-4 transactions with `data` using `eth_estimateGas` and state overrides if simulation fails [#6016](https://github.com/MetaMask/core/pull/6016))
- Query only latest page of transactions from accounts API ([#5983](https://github.com/MetaMask/core/pull/5983))
- Remove incoming transactions when calling `wipeTransactions` ([#5986](https://github.com/MetaMask/core/pull/5986))
- Poll immediately when calling `startIncomingTransactionPolling` ([#5986](https://github.com/MetaMask/core/pull/5986))

## [58.0.0]

### Changed

- **BREAKING:** Bump peer dependency `@metamask/accounts-controller` to `^31.0.0` ([#5999](https://github.com/MetaMask/core/pull/5999))
- **BREAKING:** Bump peer dependency `@metamask/gas-fee-controller` to `^24.0.0` ([#5999](https://github.com/MetaMask/core/pull/5999))
- **BREAKING:** Bump peer dependency `@metamask/network-controller` to `^24.0.0` ([#5999](https://github.com/MetaMask/core/pull/5999))

## [57.4.0]

### Added

- Add optional `afterSimulate` and `beforeSign` hooks to constructor ([#5503](https://github.com/MetaMask/core/pull/5503))
  - Add `AfterSimulateHook` type.
  - Add `BeforeSignHook` type.
  - Add `TransactionContainerType` enum.
  - Add `TransactionControllerEstimateGasAction` type.
  - Add optional `containerTypes` property to `TransactionMeta`.
  - Add optional `ignoreDelegationSignatures` boolean to `estimateGas` method.
- Add `gasFeeEstimates` property to `TransactionBatchMeta`, populated using `DefaultGasFeeFlow` ([#5886](https://github.com/MetaMask/core/pull/5886))

### Fixed

- Handle unknown chain IDs on incoming transactions ([#5985](https://github.com/MetaMask/core/pull/5985))

## [57.3.0]

### Added

- Add `SEI` network support ([#5694](https://github.com/MetaMask/core/pull/5694))
  - Add account address relationship API support
  - Add incoming transactions API support

## [57.2.0]

### Added

- Add `lendingWithdraw` to `TransactionType` ([#5936](https://github.com/MetaMask/core/pull/5936))

### Changed

- Bump `@metamask/controller-utils` to `^11.10.0` ([#5935](https://github.com/MetaMask/core/pull/5935))

### Fixed

- Avoid coercing `publishBatchHook` to a boolean ([#5934](https://github.com/MetaMask/core/pull/5934))

## [57.1.0]

### Added

- Add `gas` property to `TransactionBatchMeta`, populated using simulation API ([#5852](https://github.com/MetaMask/core/pull/5852))

### Changed

- Include gas limit and gas fees in simulation requests ([#5754](https://github.com/MetaMask/core/pull/5754))
  - Add optional `fee` property to `GasFeeToken`.
- Default addTransactionBatch to EIP7702 if supported, otherwise use sequential batch ([#5853](https://github.com/MetaMask/core/pull/5853))

## [57.0.0]

### Changed

- **BREAKING:** bump `@metamask/accounts-controller` peer dependency to `^30.0.0` ([#5888](https://github.com/MetaMask/core/pull/5888))

## [56.3.0]

### Added

- Include `origin` for `wallet_sendCalls` requests to the security alerts API ([#5876](https://github.com/MetaMask/core/pull/5876))
  - Extend `ValidateSecurityRequest` with `origin` property.
  - Send `origin` via `validateSecurity` callback.
- Add optional approval request when calling `addTransactionBatch` ([#5793](https://github.com/MetaMask/core/pull/5793))
  - Add `transactionBatches` array to state.
  - Add `TransactionBatchMeta` type.

### Fixed

- Support leading zeroes in `authorizationList` properties ([#5830](https://github.com/MetaMask/core/pull/5830))

## [56.2.0]

### Added

- Add sequential batch support when `publishBatchHook` is not defined ([#5762](https://github.com/MetaMask/core/pull/5762))

### Fixed

- Fix `userFeeLevel` as `dappSuggested` initially when dApp suggested gas values for legacy transactions ([#5821](https://github.com/MetaMask/core/pull/5821))
- Fix `addTransaction` function to correctly identify a transaction as a `simpleSend` type when the recipient is a smart account ([#5822](https://github.com/MetaMask/core/pull/5822))
- Fix gas fee randomisation with many decimal places ([#5839](https://github.com/MetaMask/core/pull/5839))

## [56.1.0]

### Added

- Automatically update gas fee properties in `txParams` when `updateTransactionGasFees` method is called with `userFeeLevel` ([#5800](https://github.com/MetaMask/core/pull/5800))
- Support additional debug of incoming transaction requests ([#5803](https://github.com/MetaMask/core/pull/5803))
  - Add optional `incomingTransactions.client` constructor property.
  - Add optional `tags` property to `updateIncomingTransactions` method.

### Changed

- Bump `@metamask/controller-utils` to `^11.9.0` ([#5812](https://github.com/MetaMask/core/pull/5812))

### Fixed

- Throw correct error code if upgrade rejected ([#5814](https://github.com/MetaMask/core/pull/5814))

## [56.0.0]

### Changed

- **BREAKING:** bump `@metamask/accounts-controller` peer dependency to `^29.0.0` ([#5802](https://github.com/MetaMask/core/pull/5802))
- Configure incoming transaction polling interval using feature flag ([#5792](https://github.com/MetaMask/core/pull/5792))

## [55.0.2]

### Fixed

- Fix type-4 gas estimation ([#5790](https://github.com/MetaMask/core/pull/5790))

## [55.0.1]

### Changed

- Bump `@metamask/controller-utils` to `^11.8.0` ([#5765](https://github.com/MetaMask/core/pull/5765))

### Fixed

- Validate correct origin in EIP-7702 transaction ([#5771](https://github.com/MetaMask/core/pull/5771))
- Set `userFeeLevel` to `medium` instead of `dappSuggested` when `gasPrice` is suggested ([#5773](https://github.com/MetaMask/core/5773))

## [55.0.0]

### Added

- Add optional `isEIP7702GasFeeTokensEnabled` constructor callback ([#5706](https://github.com/MetaMask/core/pull/5706))
- Add `lendingDeposit` `TransactionType` ([#5747](https://github.com/MetaMask/core/pull/5747))

### Changed

- **BREAKING:** Bump `@metamask/accounts-controller` peer dependency to `^28.0.0` ([#5763](https://github.com/MetaMask/core/pull/5763))

## [54.4.0]

### Changed

- Bump `@metamask/network-controller` from `^23.2.0` to `^23.3.0` ([#5729](https://github.com/MetaMask/core/pull/5729))
- Remove validation of `from` if `origin` is internal ([#5707](https://github.com/MetaMask/core/pull/5707))

## [54.3.0]

### Added

- Add optional `gasTransfer` property to `GasFeeToken` ([#5681](https://github.com/MetaMask/core/pull/5681))

### Changed

- Bump `@metamask/base-controller` from ^8.0.0 to ^8.0.1 ([#5722](https://github.com/MetaMask/core/pull/5722))

## [54.2.0]

### Added

- Add optional `afterAdd` hook to constructor ([#5692](https://github.com/MetaMask/core/pull/5692))
  - Add optional `txParamsOriginal` property to `TransactionMeta`.
  - Add `AfterAddHook` type.

### Fixed

- Handle errors in `isAtomicBatchSupported` method ([#5704](https://github.com/MetaMask/core/pull/5704))

## [54.1.0]

### Changed

- Configure gas estimation buffers using feature flags ([#5637](https://github.com/MetaMask/core/pull/5637))
- Update error codes for duplicate batch ID and batch size limit errors ([#5635](https://github.com/MetaMask/core/pull/5635))

### Fixed

- Do not use fixed gas for type 4 transactions ([#5646](https://github.com/MetaMask/core/pull/5646))
- Throw if `addTransactionBatch` is called with any nested transaction with `to` matching internal account and including `data` ([#5635](https://github.com/MetaMask/core/pull/5635))
- Fix incoming transaction support with `queryEntireHistory` set to `false` ([#5582](https://github.com/MetaMask/core/pull/5582))

## [54.0.0]

### Added

- Add `isExternalSign` property to `TransactionMeta` to disable nonce generation and signing ([#5604](https://github.com/MetaMask/core/pull/5604))
- Add types for `isAtomicBatchSupported` method ([#5600](https://github.com/MetaMask/core/pull/5600))
  - `IsAtomicBatchSupportedRequest`
  - `IsAtomicBatchSupportedResult`
  - `IsAtomicBatchSupportedResultEntry`

### Changed

- **BREAKING:** Update signature of `isAtomicBatchSupported` method ([#5600](https://github.com/MetaMask/core/pull/5600))
  - Replace `address` argument with `request` object containing `address` and optional `chainIds`.
  - Return array of `IsAtomicBatchSupportedResultEntry` objects.
- Skip `origin` validation for `batch` transaction type ([#5586](https://github.com/MetaMask/core/pull/5586))

### Fixed

- **BREAKING:** `enableTxParamsGasFeeUpdates` is renamed to `isAutomaticGasFeeUpdateEnabled` now expects a callback function instead of a boolean. ([#5602](https://github.com/MetaMask/core/pull/5602))
  - This callback is invoked before performing `txParams` gas fee updates. The update will proceed only if the callback returns a truthy value.
  - If not set it will default to return `false`.

## [53.0.0]

### Added

- Add `gasPayment` to `TransactionType` enum ([#5584](https://github.com/MetaMask/core/pull/5584))
- Add `TransactionControllerUpdateCustodialTransactionAction` messenger action ([#5045](https://github.com/MetaMask/core/pull/5045))

### Changed

- **BREAKING:** Return `Promise` from `beforePublish` and `beforeCheckPendingTransaction` hooks ([#5045](https://github.com/MetaMask/core/pull/5045))
- Support additional parameters in `updateCustodialTransaction` method ([#5045](https://github.com/MetaMask/core/pull/5045))
  - `gasLimit`
  - `gasPrice`
  - `maxFeePerGas`
  - `maxPriorityFeePerGas`
  - `nonce`
  - `type`
- Configure gas estimation fallback using remote feature flags ([#5556](https://github.com/MetaMask/core/pull/5556))
- Throw if `chainId` in `TransactionParams` does not match `networkClientId` when calling `addTransaction` ([#5511](https://github.com/MetaMask/core/pull/5569))
  - Mark `chainId` in `TransactionParams` as deprecated.
- Bump `@metamask/controller-utils` to `^11.7.0` ([#5583](https://github.com/MetaMask/core/pull/5583))

### Removed

- **BREAKING:** Remove `custodyId` and `custodyStatus` properties from `TransactionMeta` ([#5045](https://github.com/MetaMask/core/pull/5045))

## [52.3.0]

### Added

- Adds `RandomisedEstimationsGasFeeFlow` to gas fee flows in `TransactionController` ([#5511](https://github.com/MetaMask/core/pull/5511))
  - Added flow only will be activated if chainId is defined in feature flags.
- Configure pending transaction polling intervals using remote feature flags ([#5549](https://github.com/MetaMask/core/pull/5549))

### Fixed

- Fix EIP-7702 contract signature validation on chains with odd-length hexadecimal ID ([#5563](https://github.com/MetaMask/core/pull/5563))
- Fix simulation of type-4 transactions ([#5552](https://github.com/MetaMask/core/pull/5552))
- Display incoming transactions in active tab ([#5487](https://github.com/MetaMask/core/pull/5487))
- Fix bug in `updateTransactionGasFees` affecting `txParams` gas updates when `enableTxParamsGasFeeUpdates` is enabled. ([#5539](https://github.com/MetaMask/core/pull/5539))

## [52.2.0]

### Added

- Add `gasFeeTokens` to `TransactionMeta` ([#5524](https://github.com/MetaMask/core/pull/5524))
  - Add `GasFeeToken` type.
  - Add `selectedGasFeeToken` to `TransactionMeta`.
  - Add `updateSelectedGasFeeToken` method.
- Support security validation of transaction batches ([#5526](https://github.com/MetaMask/core/pull/5526))
  - Add `ValidateSecurityRequest` type.
  - Add optional `securityAlertId` to `SecurityAlertResponse`.
  - Add optional `securityAlertId` to `TransactionBatchRequest`.
  - Add optional `validateSecurity` callback to `TransactionBatchRequest`.
- Support publish batch hook ([#5401](https://github.com/MetaMask/core/pull/5401))
  - Add `hooks.publishBatch` option to constructor.
  - Add `updateBatchTransactions` method.
  - Add `maxFeePerGas` and `maxPriorityFeePerGas` to `updateEditableParams` options.
  - Add types.
    - `PublishBatchHook`
    - `PublishBatchHookRequest`
    - `PublishBatchHookResult`
    - `PublishBatchHookTransaction`
    - `PublishHook`
    - `PublishHookResult`
  - Add optional properties to `TransactionMeta`.
    - `batchTransactions`
    - `disableGasBuffer`
  - Add optional properties to `BatchTransactionParams`.
    - `gas`
    - `maxFeePerGas`
    - `maxPriorityFeePerGas`
  - Add optional `existingTransaction` property to `TransactionBatchSingleRequest`.
  - Add optional `useHook` property to `TransactionBatchRequest`.

## [52.1.0]

### Added

- Add `enableTxParamsGasFeeUpdates` constructor option ([5394](https://github.com/MetaMask/core/pull/5394))
  - If not set it will default to `false`.
  - Automatically update gas fee properties in `txParams` when the `gasFeeEstimates` are updated via polling.

### Fixed

- Fix gas estimation for type 4 transactions ([#5519](https://github.com/MetaMask/core/pull/5519))

## [52.0.0]

### Changed

- **BREAKING:** Remove `chainIds` argument from incoming transaction methods ([#5436](https://github.com/MetaMask/core/pull/5436))
  - `startIncomingTransactionPolling`
  - `stopIncomingTransactionPolling`
  - `updateIncomingTransactions`

## [51.0.0]

### Changed

- **BREAKING:** Bump peer dependency `@metamask/accounts-controller` to `^27.0.0` ([#5507](https://github.com/MetaMask/core/pull/5507))
- **BREAKING:** Bump peer dependency `@metamask/gas-fee-controller` to `^23.0.0` ([#5507](https://github.com/MetaMask/core/pull/5507))
- **BREAKING:** Bump peer dependency `@metamask/network-controller` to `^23.0.0` ([#5507](https://github.com/MetaMask/core/pull/5507))

## [50.0.0]

### Added

- Add additional metadata for batch metrics ([#5488](https://github.com/MetaMask/core/pull/5488))
  - Add `delegationAddress` to `TransactionMeta`.
  - Add `NestedTransactionMetadata` type containing `BatchTransactionParams` and `type`.
  - Add optional `type` to `TransactionBatchSingleRequest`.
- Verify EIP-7702 contract address using signatures ([#5472](https://github.com/MetaMask/core/pull/5472))
  - Add optional `publicKeyEIP7702` property to constructor.
  - Add dependency on `^5.7.0` of `@ethersproject/wallet`.

### Changed

- **BREAKING:** Bump `@metamask/accounts-controller` peer dependency to `^26.1.0` ([#5481](https://github.com/MetaMask/core/pull/5481))
- **BREAKING:** Add additional metadata for batch metrics ([#5488](https://github.com/MetaMask/core/pull/5488))
  - Change `error` in `TransactionMeta` to optional for all statuses.
  - Change `nestedTransactions` in `TransactionMeta` to array of `NestedTransactionMetadata`.
- Throw if `addTransactionBatch` called with external origin and size limit exceeded ([#5489](https://github.com/MetaMask/core/pull/5489))
- Verify EIP-7702 contract address using signatures ([#5472](https://github.com/MetaMask/core/pull/5472))
  - Use new `contracts` property from feature flags instead of `contractAddresses`.

## [49.0.0]

### Added

- Add `revertDelegation` to `TransactionType` ([#5468](https://github.com/MetaMask/core/pull/5468))
- Add optional batch ID to metadata ([#5462](https://github.com/MetaMask/core/pull/5462))
  - Add optional `batchId` property to `TransactionMeta`.
  - Add optional `transactionHash` to `TransactionReceipt`.
  - Add optional `data` to `Log`.
  - Add optional `batchId` to `TransactionBatchRequest`.
  - Add optional `batchId` to `addTransaction` options.
  - Throw if `batchId` already exists on a transaction.

### Changed

- **BREAKING:** Add optional batch ID to metadata ([#5462](https://github.com/MetaMask/core/pull/5462))
  - Change `batchId` in `TransactionBatchResult` to `Hex`.
  - Return `batchId` from `addTransactionBatch` if provided.
  - Generate random batch ID if no `batchId` provided.

## [48.2.0]

### Changed

- Normalize gas limit using `gas` and `gasLimit` properties ([#5396](https://github.com/MetaMask/core/pull/5396))

## [48.1.0]

### Changed

- Prevent external transactions to internal accounts if `data` included ([#5418](https://github.com/MetaMask/core/pull/5418))

## [48.0.0]

### Changed

- **BREAKING:** Bump `@metamask/accounts-controller` peer dependency to `^26.0.0` ([#5439](https://github.com/MetaMask/core/pull/5439))
- **BREAKING:** Bump `@ethereumjs/util` from `^8.1.0` to `^9.1.0` ([#5347](https://github.com/MetaMask/core/pull/5347))

## [47.0.0]

### Added

- Persist user rejection optional data in rejected error ([#5355](https://github.com/MetaMask/core/pull/5355))
- Add `updateAtomicBatchData` method ([#5380](https://github.com/MetaMask/core/pull/5380))
- Support atomic batch transactions ([#5306](https://github.com/MetaMask/core/pull/5306))
  - Add methods:
    - `addTransactionBatch`
    - `isAtomicBatchSupported`
  - Add `batch` to `TransactionType`.
  - Add `nestedTransactions` to `TransactionMeta`.
  - Add new types:
    - `BatchTransactionParams`
    - `TransactionBatchSingleRequest`
    - `TransactionBatchRequest`
    - `TransactionBatchResult`
  - Add dependency on `@metamask/remote-feature-flag-controller:^1.4.0`.

### Changed

- **BREAKING:** Bump `@metamask/accounts-controller` peer dependency to `^25.0.0` ([#5426](https://github.com/MetaMask/core/pull/5426))
- **BREAKING**: Require messenger permissions for `KeyringController:signEip7702Authorization` action ([#5410](https://github.com/MetaMask/core/pull/5410))
- **BREAKING:** Support atomic batch transactions ([#5306](https://github.com/MetaMask/core/pull/5306))
  - Require `AccountsController:getState` action permission in messenger.
  - Require `RemoteFeatureFlagController:getState` action permission in messenger.
- Bump `@metamask/utils` from `^11.1.0` to `^11.2.0` ([#5301](https://github.com/MetaMask/core/pull/5301))
- Throw if `addTransactionBatch` is called with any nested transaction with `to` matching internal account ([#5369](https://github.com/MetaMask/core/pull/5369))

## [46.0.0]

### Added

- Adds ability of re-simulating transaction depending on the `isActive` property on `transactionMeta` ([#5189](https://github.com/MetaMask/core/pull/5189))
  - `isActive` property is expected to set by client.
  - Re-simulation of transactions will occur every 3 seconds if `isActive` is `true`.
- Adds `setTransactionActive` function to update the `isActive` property on `transactionMeta`. ([#5189](https://github.com/MetaMask/core/pull/5189))

### Changed

- **BREAKING:** Bump `@metamask/accounts-controller` peer dependency from `^23.0.0` to `^24.0.0` ([#5318](https://github.com/MetaMask/core/pull/5318))

## [45.1.0]

### Added

- Add support for EIP-7702 / type 4 transactions ([#5285](https://github.com/MetaMask/core/pull/5285))
  - Add `setCode` to `TransactionEnvelopeType`.
  - Add `authorizationList` to `TransactionParams`.
  - Export `Authorization` and `AuthorizationList` types.

### Changed

- The TransactionController messenger must now allow the `KeyringController:signAuthorization` action ([#5285](https://github.com/MetaMask/core/pull/5285))
- Bump `@metamask/base-controller` from `^7.1.1` to `^8.0.0` ([#5305](https://github.com/MetaMask/core/pull/5305))
- Bump `ethereumjs/tx` from `^4.2.0` to `^5.4.0` ([#5285](https://github.com/MetaMask/core/pull/5285))
- Bump `ethereumjs/common` from `^3.2.0` to `^4.5.0` ([#5285](https://github.com/MetaMask/core/pull/5285))

## [45.0.0]

### Changed

- **BREAKING:** Bump `@metamask/accounts-controller` peer dependency from `^22.0.0` to `^23.0.0` ([#5292](https://github.com/MetaMask/core/pull/5292))

## [44.1.0]

### Changed

- Rename `ControllerMessenger` to `Messenger` ([#5234](https://github.com/MetaMask/core/pull/5234))
- Bump `@metamask/utils` from `^11.0.1` to `^11.1.0` ([#5223](https://github.com/MetaMask/core/pull/5223))

### Fixed

- Prevent transaction resubmit on multiple endpoints ([#5262](https://github.com/MetaMask/core/pull/5262))

## [44.0.0]

### Changed

- **BREAKING:** Bump `@metamask/accounts-controller` peer dependency from `^21.0.0` to `^22.0.0` ([#5218](https://github.com/MetaMask/core/pull/5218))

## [43.0.0]

### Added

- Add `gasLimitNoBuffer` property to `TransactionMeta` type ([#5113](https://github.com/MetaMask/core/pull/5113))
  - `gasLimitNoBuffer` is the estimated gas for the transaction without any buffer applied.

### Changed

- **BREAKING:** Bump `@metamask/accounts-controller` peer dependency from `^20.0.0` to `^21.0.0` ([#5140](https://github.com/MetaMask/core/pull/5140))
- Bump `@metamask/base-controller` from `7.1.0` to `^7.1.1` ([#5135](https://github.com/MetaMask/core/pull/5135))

## [42.1.0]

### Added

- Validate `gas` and `gasLimit` are hexadecimal strings ([#5093](https://github.com/MetaMask/core/pull/5093))

### Changed

- Bump `@metamask/base-controller` from `^7.0.0` to `^7.1.0` ([#5079](https://github.com/MetaMask/core/pull/5079))
- Bump `@metamask/utils` to `^11.0.1` and `@metamask/rpc-errors` to `^7.0.2` ([#5080](https://github.com/MetaMask/core/pull/5080))

## [42.0.0]

### Added

- Retrieve incoming transactions using Accounts API ([#4927](https://github.com/MetaMask/core/pull/4927))
  - Add `INCOMING_TRANSACTIONS_SUPPORTED_CHAIN_IDS` constant.

### Changed

- **BREAKING:** Retrieve incoming transactions using Accounts API ([#4927](https://github.com/MetaMask/core/pull/4927))
  - Rename `TransactionControllerIncomingTransactionBlockReceivedEvent` to `TransactionControllerIncomingTransactionsReceivedEvent`.
  - Replace `networkClientIds` argument with `chainIds` in following methods:
    - `startIncomingTransactionPolling`
    - `stopIncomingTransactionPolling`
    - `updateIncomingTransactions`
- Bump `@metamask/eth-block-tracker` from `^11.0.2` to `^11.0.3` ([#5025](https://github.com/MetaMask/core/pull/5025))

### Removed

- **BREAKING:** Retrieve incoming transactions using Accounts API ([#4927](https://github.com/MetaMask/core/pull/4927))
  - Remove `ETHERSCAN_SUPPORTED_NETWORKS` constant.
  - Remove types:
    - `EtherscanTransactionMeta`
    - `RemoteTransactionSource`
    - `RemoteTransactionSourceRequest`

## [41.1.0]

### Added

- Add optional `destinationChainId` property to `TransactionMeta` to facilitate Bridge transactions ([#4988](https://github.com/MetaMask/core/pull/4988))

### Changed

- Bump `@metamask/controller-utils` from `^11.4.3` to `^11.4.4` ([#5012](https://github.com/MetaMask/core/pull/5012))

### Fixed

- Make implicit peer dependencies explicit ([#4974](https://github.com/MetaMask/core/pull/4974))
  - Add the following packages as peer dependencies of this package to satisfy peer dependency requirements from other dependencies:
    - `@babel/runtime` `^7.0.0` (required by `@metamask/ethjs-provider-http`)
    - `@metamask/eth-block-tracker` `>=9` (required by `@metamask/nonce-tracker`)
  - These dependencies really should be present in projects that consume this package (e.g. MetaMask clients), and this change ensures that they now are.
  - Furthermore, we are assuming that clients already use these dependencies, since otherwise it would be impossible to consume this package in its entirety or even create a working build. Hence, the addition of these peer dependencies is really a formality and should not be breaking.
- Correct ESM-compatible build so that imports of the following packages that re-export other modules via `export *` are no longer corrupted: ([#5011](https://github.com/MetaMask/core/pull/5011))
  - `@ethereumjs/common`
  - `@ethereumjs/util`
  - `@metamask/eth-query`
  - `bn.js`
  - `fast-json-patch`
  - `lodash`

## [41.0.0]

### Added

- **BREAKING:** Remove global network usage ([#4920](https://github.com/MetaMask/core/pull/4920))
  - Add required `networkClientId` argument to `handleMethodData` method.

### Changed

- **BREAKING:** Remove global network usage ([#4920](https://github.com/MetaMask/core/pull/4920))
  - Require `networkClientId` option in `addTransaction` method.
  - Require `networkClientId` property in `TransactionMeta` type.
  - Change `wipeTransactions` method arguments to optional object containing `address` and `chainId` properties.
  - Require `networkClientId` argument in `estimateGas`, `estimateGasBuffered` and `getNonceLock` methods.

### Removed

- **BREAKING:** Remove global network usage ([#4920](https://github.com/MetaMask/core/pull/4920))
  - Remove the `blockTracker`, `isMultichainEnabled`, `onNetworkStateChange` and `provider` constructor options.
  - Remove `filterToCurrentNetwork` option from `getTransactions` method.

## [40.1.0]

### Added

- Add `firstTimeInteraction` to transaction meta ([#4895](https://github.com/MetaMask/core/pull/4895))
  - This is a boolean value that indicates whether the transaction is the first time the user has interacted with it.
- Add `isFirstTimeInteractionEnabled` callback constructor option ([#4895](https://github.com/MetaMask/core/pull/4895))
  - This is a function that returns a boolean value indicating whether the first time interaction check should be enabled.

## [40.0.0]

### Changed

- **BREAKING:** Bump `@metamask/accounts-controller` peer dependency from `^19.0.0` to `^20.0.0` ([#4195](https://github.com/MetaMask/core/pull/4956))

## [39.1.0]

### Changed

- Temporarily increase the pending transaction polling rate when polling starts ([#4917](https://github.com/MetaMask/core/pull/4917))
  - Poll every 3 seconds up to ten times, then poll on each new block.

## [39.0.0]

### Changed

- **BREAKING:** Bump peer dependency `@metamask/accounts-controller` from `^18.0.0` to `^19.0.0` ([#4915](https://github.com/MetaMask/core/pull/4915))
- Bump `@metamask/controller-utils` from `^11.4.2` to `^11.4.3` ([#4915](https://github.com/MetaMask/core/pull/4915))

## [38.3.0]

### Added

- Validate gas fee properties to ensure they are valid hexadecimal strings ([#4854](https://github.com/MetaMask/core/pull/4854))

### Fixed

- Fix gas limit estimation on new transactions and via `estimateGas` and `estimateGasBuffered` methods ([#4897](https://github.com/MetaMask/core/pull/4897))

## [38.2.0]

### Added

- Add staking transaction types ([#4874](https://github.com/MetaMask/core/pull/4874))
  - `stakingClaim`
  - `stakingDeposit`
  - `stakingUnstake`

### Changed

- Bump `@metamask/controller-utils` from `^11.4.1` to `^11.4.2` ([#4870](https://github.com/MetaMask/core/pull/4870))
- Bump `@metamask/accounts-controller` from `^18.2.2` to `^18.2.3` ([#4870](https://github.com/MetaMask/core/pull/4870))
- Bump `@metamask/network-controller` from `^22.0.0` to `^22.0.1` ([#4870](https://github.com/MetaMask/core/pull/4870))

## [38.1.0]

### Added

- Automatically re-simulate transactions based on security criteria ([#4792](https://github.com/MetaMask/core/pull/4792))
  - If the security provider marks the transaction as malicious.
  - If the simulated native balance change does not match the `value`.
  - Set new `isUpdatedAfterSecurityCheck` property to `true` if the subsequent simulation response has changed.

### Changed

- Bump `@metamask/eth-json-rpc-provider` from `^4.1.5` to `^4.1.6` ([#4862](https://github.com/MetaMask/core/pull/4862))
- Bump `@metamask/approval-controller` from `^7.1.0` to `^7.1.1` ([#4862](https://github.com/MetaMask/core/pull/4862))
- Bump `@metamask/controller-utils` from `^11.4.0` to `^11.4.1` ([#4862](https://github.com/MetaMask/core/pull/4862))
- Bump `@metamask/base-controller` from `7.0.1` to `^7.0.2` ([#4862](https://github.com/MetaMask/core/pull/4862))

## [38.0.0]

### Changed

- **BREAKING:** Bump `@metamask/gas-fee-controller` peer dependency from `^20.0.0` to `^21.0.0` ([#4810](https://github.com/MetaMask/core/pull/4810))
- **BREAKING:** Bump `@metamask/network-controller` peer dependency from `^21.0.0` to `^22.0.0` ([#4841](https://github.com/MetaMask/core/pull/4841))
- Bump `@metamask/controller-utils` to `^11.4.0` ([#4834](https://github.com/MetaMask/core/pull/4834))
- Bump `@metamask/rpc-errors` to `^7.0.1` ([#4831](https://github.com/MetaMask/core/pull/4831))
- Bump `@metamask/utils` to `^10.0.0` ([#4831](https://github.com/MetaMask/core/pull/4831))

## [37.3.0]

### Added

- Add types for bridge transactions ([#4714](https://github.com/MetaMask/core/pull/4714))

### Changed

- Reduce gas limit fallback from 95% to 35% of the block gas limit on failed gas limit estimations ([#4739](https://github.com/MetaMask/core/pull/4739))

### Fixed

- Use contract ABIs to decode the token balance responses ([#4775](https://github.com/MetaMask/core/pull/4775))

## [37.2.0]

### Added

- Add optional `incomingTransactions.etherscanApiKeysByChainId` constructor property to support API keys in requests to Etherscan ([#4748](https://github.com/MetaMask/core/pull/4748))

### Fixed

- Cleanup transactions only during initialisation ([#4753](https://github.com/MetaMask/core/pull/4753))
- Remove `gasPrice` from requests to `linea_estimateGas` ([#4737](https://github.com/MetaMask/core/pull/4737))

## [37.1.0]

### Added

- Populate `submitHistory` in state when submitting transactions to network ([#4706](https://github.com/MetaMask/core/pull/4706))
- Export `CHAIN_IDS`, `ETHERSCAN_SUPPORTED_NETWORKS` and `SPEED_UP_RATE` constants ([#4706](https://github.com/MetaMask/core/pull/4706))

### Changed

- Make `getPermittedAccounts` constructor callback optional ([#4706](https://github.com/MetaMask/core/pull/4706))
- Bump accounts related packages ([#4713](https://github.com/MetaMask/core/pull/4713)), ([#4728](https://github.com/MetaMask/core/pull/4728))
  - Those packages are now built slightly differently and are part of the [accounts monorepo](https://github.com/MetaMask/accounts).
  - Bump `@metamask/keyring-api` from `^8.1.0` to `^8.1.4`

## [37.0.0]

### Changed

- Remove unapproved transactions during initialisation ([#4658](https://github.com/MetaMask/core/pull/4658))
- Fail approved and signed transactions during initialisation ([#4658](https://github.com/MetaMask/core/pull/4658))
- Remove `TraceContext`, `TraceRequest`, and `TraceCallback` types ([#4655](https://github.com/MetaMask/core/pull/4655))
  - These were moved to `@metamask/controller-utils`.

### Removed

- **BREAKING:** Remove `initApprovals` method ([#4658](https://github.com/MetaMask/core/pull/4658))
- **BREAKING:** Remove `beforeApproveOnInit` hook ([#4658](https://github.com/MetaMask/core/pull/4658))

### Fixed

- Produce and export ESM-compatible TypeScript type declaration files in addition to CommonJS-compatible declaration files ([#4648](https://github.com/MetaMask/core/pull/4648))
  - Previously, this package shipped with only one variant of type declaration
    files, and these files were only CommonJS-compatible, and the `exports`
    field in `package.json` linked to these files. This is an anti-pattern and
    was rightfully flagged by the
    ["Are the Types Wrong?"](https://arethetypeswrong.github.io/) tool as
    ["masquerading as CJS"](https://github.com/arethetypeswrong/arethetypeswrong.github.io/blob/main/docs/problems/FalseCJS.md).
    All of the ATTW checks now pass.
- Remove chunk files ([#4648](https://github.com/MetaMask/core/pull/4648)).
  - Previously, the build tool we used to generate JavaScript files extracted
    common code to "chunk" files. While this was intended to make this package
    more tree-shakeable, it also made debugging more difficult for our
    development teams. These chunk files are no longer present.

## [36.1.0]

### Added

- Add missing `TransactionControllerOptions` type in package-level export ([#4683](https://github.com/MetaMask/core/pull/4683))

## [36.0.0]

### Changed

- **BREAKING:** Bump devDependency and peerDependency `@metamask/network-controller` from `^20.0.0` to `^21.0.0` ([#4651](https://github.com/MetaMask/core/pull/4651))
- **BREAKING:** Bump devDependency and peerDependency `@metamask/gas-fee-controller` from `^19.0.0` to `^20.0.0` ( [#4651](https://github.com/MetaMask/core/pull/4651))
- Bump `@metamask/base-controller` from `^6.0.3` to `^7.0.0` ([#4643](https://github.com/MetaMask/core/pull/4643))
- Bump `@metamask/controller-utils` from `^11.0.2` to `^11.2.0` ([#4639](https://github.com/MetaMask/core/pull/4639), [#4651](https://github.com/MetaMask/core/pull/4651))

## [35.2.0]

### Added

- Add tracing infrastructure ([#4575](https://github.com/MetaMask/core/pull/4575))
  - Add optional `trace` callback to constructor.
  - Add optional `traceContext` option to `addTransaction` method.
  - Add initial tracing of transaction lifecycle.

### Changed

- Bump `@metamask/base-controller` from `^6.0.2` to `^6.0.3` ([#4625](https://github.com/MetaMask/core/pull/4625))
- Bump `@metamask/network-controller` from `^20.1.0` to `^20.2.0` ([#4618](https://github.com/MetaMask/core/pull/4618))
- Bump `@metamask/eth-json-rpc-provider` from `^4.1.2` to `^4.1.3` ([#4607](https://github.com/MetaMask/core/pull/4607))

### Removed

- Remove validation of `gasValues` passed to `speedUpTransaction` and `stopTransaction` methods ([#4617](https://github.com/MetaMask/core/pull/4617))

## [35.1.1]

### Changed

- Upgrade TypeScript version from `~5.0.4` to `~5.2.2` ([#4576](https://github.com/MetaMask/core/pull/4576), [#4584](https://github.com/MetaMask/core/pull/4584))

### Fixed

- Fix gaps in transaction validation and async error logging ([#4596](https://github.com/MetaMask/core/pull/4596))
- Upgrade `@metamask/nonce-tracker` from v5 to v6 ([#4591](https://github.com/MetaMask/core/pull/4591))

## [35.1.0]

### Added

- Add `DISPLAYED_TRANSACTION_HISTORY_PATHS` constant, representing the transaction history paths that may be used for display ([#4555](https://github.com/MetaMask/core/pull/4555))
  - This was exported so that it might be used to ensure display logic and internal history logic remains in-sync.
  - Any paths listed here will have their timestamps preserved. Unlisted paths may be compressed by the controller to minimize history size, losing the timestamp.
- Add `MAX_TRANSACTION_HISTORY_LENGTH` constant, representing the expected maximum size of the `history` property for a given transaction ([#4555](https://github.com/MetaMask/core/pull/4555))
  - Note that this is not strictly enforced, the length may exceed this number of all entries are "displayed" entries, but we expect this to be extremely improbable in practice.

### Fixed

- Prevent transaction history from growing endlessly in size ([#4555](https://github.com/MetaMask/core/pull/4555))

## [35.0.1]

### Changed

- **BREAKING:** Bump peerDependency `@metamask/accounts-controller` from `^17.0.0` to `^18.0.0` ([#4548](https://github.com/MetaMask/core/pull/4548))
- Remove `@metamask/accounts-controller`, `@metamask/approval-controller`, `@metamask/gas-fee-controller`, and `@metamask/network-controller` dependencies [#4556](https://github.com/MetaMask/core/pull/4556)
  - These were listed under `peerDependencies` already, so they were redundant as dependencies.
- Upgrade TypeScript version to `~5.0.4` and set `moduleResolution` option to `Node16` ([#3645](https://github.com/MetaMask/core/pull/3645))
- Bump `@metamask/base-controller` from `^6.0.0` to `^6.0.2` ([#4517](https://github.com/MetaMask/core/pull/4517), [#4544](https://github.com/MetaMask/core/pull/4544))
- Bump `@metamask/controller-utils` from `^11.0.0` to `^11.0.2` ([#4517](https://github.com/MetaMask/core/pull/4517), [#4544](https://github.com/MetaMask/core/pull/4544))
- Bump `@metamask/rpc-errors` from `^6.2.1` to `^6.3.1` ([#4516](https://github.com/MetaMask/core/pull/4516))
- Bump `@metamask/utils` from `^8.3.0` to `^9.1.0` ([#4516](https://github.com/MetaMask/core/pull/4516), [#4529](https://github.com/MetaMask/core/pull/4529))

### Fixed

- Fix simulation data parsing logic to avoid failed simulations creating `ApprovalForAll` events ([#4512](https://github.com/MetaMask/core/pull/4512))

## [35.0.0]

### Changed

- **BREAKING:** Bump peerDependency `@metamask/network-controller` to `^20.0.0` ([#4508](https://github.com/MetaMask/core/pull/4508))
- **BREAKING:** Bump peerDependency `@metamask/gas-fee-controller` to `^19.0.0` ([#4508](https://github.com/MetaMask/core/pull/4508))

## [34.0.0]

### Changed

- **BREAKING:** Bump dependency and peer dependency `@metamask/gas-fee-controller` to `^18.0.0` ([#4498](https://github.com/MetaMask/core/pull/4498))
- Bump dependency `@metamask/accounts-controller` to `^17.2.0` ([#4498](https://github.com/MetaMask/core/pull/4498))

## [33.0.1]

### Changed

- Document TransactionStatus enum ([#4380](https://github.com/MetaMask/core/pull/4380))
- Bump `@metamask/accounts-controller` to `^17.1.0` ([#4460](https://github.com/MetaMask/core/pull/4460))

## [33.0.0]

### Changed

- **BREAKING:** The `TransactionController` messenger must now allow the `AccountsController:getSelectedAccount` action ([#4244](https://github.com/MetaMask/core/pull/4244))
- **BREAKING:** `getCurrentAccount` returns an `InternalAccount` instead of a `string` in the `IncomingTransactionHelper` ([#4244](https://github.com/MetaMask/core/pull/4244))
- **BREAKING:** Bump dependency and peer dependency `@metamask/accounts-controller` to `^17.0.0` ([#4413](https://github.com/MetaMask/core/pull/4413))
- Bump `@metamask/eth-snap-keyring` to `^4.3.1` ([#4405](https://github.com/MetaMask/core/pull/4405))
- Bump `@metamask/keyring-api` to `^8.0.0` ([#4405](https://github.com/MetaMask/core/pull/4405))

### Removed

- **BREAKING:** Remove `getSelectedAddress` option from `TransactionController` ([#4244](https://github.com/MetaMask/core/pull/4244))
  - The AccountsController is used to get the currently selected address automatically.

### Fixed

- `MultichainTrackingHelper.getEthQuery` now returns global `ethQuery` with ([#4390](https://github.com/MetaMask/core/pull/4390))
- Support skipping updates to the simulation history for clients with disabled history ([#4349](https://github.com/MetaMask/core/pull/4349))

## [32.0.0]

### Changed

- **BREAKING:** Bump minimum Node version to 18.18 ([#3611](https://github.com/MetaMask/core/pull/3611))
- **BREAKING:** Bump dependency and peer dependency `@metamask/approval-controller` to `^7.0.0` ([#4352](https://github.com/MetaMask/core/pull/4352))
- **BREAKING:** Bump dependency and peer dependency `@metamask/gas-fee-controller` to `^17.0.0` ([#4352](https://github.com/MetaMask/core/pull/4352))
- **BREAKING:** Bump dependency and peer dependency `@metamask/network-controller` to `^19.0.0` ([#4352](https://github.com/MetaMask/core/pull/4352))
- Bump `@metamask/base-controller` to `^6.0.0` ([#4352](https://github.com/MetaMask/core/pull/4352))
- Bump `@metamask/controller-utils` to `^11.0.0` ([#4352](https://github.com/MetaMask/core/pull/4352))

## [31.0.0]

### Changed

- **BREAKING:** Bump dependency and peer dependency `@metamask/approval-controller` to `^6.0.2` ([#4342](https://github.com/MetaMask/core/pull/4342))
- **BREAKING:** Bump dependency and peer dependency `@metamask/gas-fee-controller` to `^16.0.0` ([#4342](https://github.com/MetaMask/core/pull/4342))
- **BREAKING:** Bump dependency and peer dependency `@metamask/network-controller` to `^18.1.3` ([#4342](https://github.com/MetaMask/core/pull/4342))
- Bump `async-mutex` to `^0.5.0` ([#4335](https://github.com/MetaMask/core/pull/4335))
- Bump `@metamask/controller-utils` to `^10.0.0` ([#4342](https://github.com/MetaMask/core/pull/4342))

### Removed

- **BREAKING:** Remove `sign` from `TransactionType` ([#4319](https://github.com/MetaMask/core/pull/4319))
  - This represented an `eth_sign` transaction, but support for that RPC method is being removed, so this is no longer needed.

### Fixed

- Pass an unfrozen transaction to the `afterSign` hook so that it is able to modify the transaction ([#4343](https://github.com/MetaMask/core/pull/4343))

## [30.0.0]

### Fixed

- **BREAKING**: Update from `nonce-tracker@^3.0.0` to `@metamask/nonce-tracker@^5.0.0` to mitigate issue with redundant polling loops in block tracker. ([#4309](https://github.com/MetaMask/core/pull/4309))
  - The constructor now expects the `blockTracker` option being an instance of `@metamask/eth-block-tracker` instead of`eth-block-tracker`.

## [29.1.0]

### Changed

- handle Swap+Send transactions as Swaps transactions sub-category; add typing ([#4298](https://github.com/MetaMask/core/pull/4298))

## [29.0.2]

### Fixed

- fix incorrect token balance changes for simulations of multiple tokens that include an NFT mint ([#4290](https://github.com/MetaMask/core/pull/4290))

## [29.0.1]

### Changed

- Bump `@metamask/gas-fee-controller` to `^15.1.2` ([#4275](https://github.com/MetaMask/core/pull/4275))

### Fixed

- approveTransaction was throwing away the raw signed transaction that signTransaction was adding to the metadata.
  This was causing some transaction with low gas to appear as "failed" when in fact they were still pending. ([#4255](https://github.com/MetaMask/core/pull/4255))

## [29.0.0]

### Added

- Add `estimateGasFee` method ([#4216](https://github.com/MetaMask/core/pull/4216))
  - Add `TestGasFeeFlow` that is activated by optional `testGasFeeFlows` constructor option.
  - Add related types:
    - `FeeMarketGasFeeEstimateForLevel`
    - `FeeMarketGasFeeEstimates`
    - `GasFeeEstimates`
    - `GasFeeEstimateLevel`
    - `GasFeeEstimateType`
    - `GasPriceGasFeeEstimates`
    - `LegacyGasFeeEstimates`

### Changed

- **BREAKING:** Update `GasFeeEstimates` type to support alternate estimate types ([#4216](https://github.com/MetaMask/core/pull/4216))
- Bump `@metamask/base-controller` to `^5.0.2` ([#4232](https://github.com/MetaMask/core/pull/4232))
- Bump `@metamask/approval-controller` to `^6.0.2` ([#4234](https://github.com/MetaMask/core/pull/4234))
- Bump `@metamask/gas-fee-controller` to `^15.1.1` ([#4234](https://github.com/MetaMask/core/pull/4234))

### Removed

- **BREAKING:** Remove `gasFeeControllerEstimateType` property from `mergeGasFeeEstimates` function ([#4216](https://github.com/MetaMask/core/pull/4216))

## [28.1.1]

### Changed

- Bump `@metamask/gas-fee-controller` to ^15.1.0 ([#4220](https://github.com/MetaMask/core/pull/4220))

### Fixed

- Fixed simulating minting NFTs where the nft owner was checked before minting, causing a revert. ([#4217](https://github.com/MetaMask/core/pull/4217))

## [28.1.0]

### Added

- Support retrieval of layer 1 gas fees on Scroll networks ([#4155](https://github.com/MetaMask/core/pull/4155))

## [28.0.0]

### Changed

- **BREAKING:** Change `getLayer1GasFee` arguments to a request object ([#4149](https://github.com/MetaMask/core/pull/4149))

### Fixed

- Fix automatic update of layer 1 gas fee after interval ([#4149](https://github.com/MetaMask/core/pull/4149))

## [27.0.1]

### Fixed

- Include wrapped ERC-20 and legacy ERC-721 tokens in simulation balance changes ([#4122](https://github.com/MetaMask/core/pull/4122))

## [27.0.0]

### Changed

- **BREAKING:** Change `pendingTransactions.isResubmitEnabled` from optional `boolean` to optional callback ([#4113](https://github.com/MetaMask/core/pull/4113))

### Fixed

- Check pending transactions on startup ([#4113](https://github.com/MetaMask/core/pull/4113))

## [26.0.0]

### Added

- Run `OptimismLayer1GasFeeFlow` on Optimism stack based transactions in order to add `layer1GasFee` property to transaction meta. ([#4055](https://github.com/MetaMask/core/pull/4055))
- Add `getLayer1GasFee` method to `TransactionController` to get the layer 1 gas fee for the given transaction params ([#4055](https://github.com/MetaMask/core/pull/4055))
- Add `SimulationErrorCode` enum ([#4106](https://github.com/MetaMask/core/pull/4106))

### Changed

- **BREAKING:** Bump peer dependency `@metamask/gas-fee-controller` to `^15.0.0` ([#4121](https://github.com/MetaMask/core/pull/4121))
- Update `addTransaction` to skip simulation if `requireApproval` is specified as `false` ([#4106](https://github.com/MetaMask/core/pull/4106))
- Provide simulation error code in locally generated errors (under the `code` property) ([#4106](https://github.com/MetaMask/core/pull/4106))
- Add dependency `@ethersproject/contracts` `^5.7.0` ([#4055](https://github.com/MetaMask/core/pull/4055))
- Add dependency `@ethersproject/providers` `^5.7.0` ([#4055](https://github.com/MetaMask/core/pull/4055))
- Bump dependency `@metamask/network-controller` to `^18.1.0` ([#4121](https://github.com/MetaMask/core/pull/4121))

### Removed

- **BREAKING**: Remove `isReverted` property from `SimulationError` type. ([#4106](https://github.com/MetaMask/core/pull/4106))

## [25.3.0]

### Added

- Add support for transactions with type `increaseAllowance` ([#4069](https://github.com/MetaMask/core/pull/4069))
  - Also add "increaseAllowance" to `TransactionType` under `tokenMethodIncreaseAllowance`

### Changed

- Bump `@metamask/metamask-eth-abis` to `^3.1.1` ([#4069](https://github.com/MetaMask/core/pull/4069))

### Fixed

- Provide updated transaction metadata to publish hook ([#4101](https://github.com/MetaMask/core/pull/4101))

## [25.2.1]

### Changed

- Bump `TypeScript` version to `~4.9.5` ([#4084](https://github.com/MetaMask/core/pull/4084))

### Fixed

- Emit finished event for custodial transactions when updating status to `submitted` or `failed` ([#4092](https://github.com/MetaMask/core/pull/4092))

## [25.2.0]

### Added

- Add simulation types ([#4067](https://github.com/MetaMask/core/pull/4067))
  - SimulationBalanceChange
  - SimulationData
  - SimulationError
  - SimulationToken
  - SimulationTokenBalanceChange
  - SimulationTokenStandard

### Changed

- No longer wait for simulation to complete before creating approval request ([#4067](https://github.com/MetaMask/core/pull/4067))
- Automatically update simulation data if transaction parameters are updated ([#4067](https://github.com/MetaMask/core/pull/4067))
- Determine networks supporting simulation dynamically using API ([#4087](https://github.com/MetaMask/core/pull/4087))

## [25.1.0]

### Added

- Support `Layer1GasFeeFlows` and add `layer1GasFee` property to `TransactionMeta` ([#3944](https://github.com/MetaMask/core/pull/3944))

### Fixed

- Fix `types` field in `package.json` ([#4047](https://github.com/MetaMask/core/pull/4047))

## [25.0.0]

### Added

- **BREAKING**: Add ESM build ([#3998](https://github.com/MetaMask/core/pull/3998))
  - It's no longer possible to import files from `./dist` directly.
- Add new types for TransactionController messenger actions ([#3827](https://github.com/MetaMask/core/pull/3827))
  - `TransactionControllerActions`
  - `TransactionControllerGetStateAction`
- Add new types for TransactionController messenger events ([#3827](https://github.com/MetaMask/core/pull/3827))
  - `TransactionControllerEvents`
  - `TransactionControllerIncomingTransactionBlockReceivedEvent`
  - `TransactionControllerPostTransactionBalanceUpdatedEvent`
  - `TransactionControllerSpeedupTransactionAddedEvent`
  - `TransactionControllerStateChangeEvent`
  - `TransactionControllerTransactionApprovedEvent`
  - `TransactionControllerTransactionConfirmedEvent`
  - `TransactionControllerTransactionDroppedEvent`
  - `TransactionControllerTransactionFailedEvent`
  - `TransactionControllerTransactionFinishedEvent`
  - `TransactionControllerTransactionNewSwapApprovalEvent`
  - `TransactionControllerTransactionNewSwapEvent`
  - `TransactionControllerTransactionPublishingSkipped`
  - `TransactionControllerTransactionRejectedEvent`
  - `TransactionControllerTransactionStatusUpdatedEvent`
  - `TransactionControllerTransactionSubmittedEvent`
  - `TransactionControllerUnapprovedTransactionAddedEvent`
- Add optional `simulationData` property to `TransactionMeta` which will be automatically populated ([#4020](https://github.com/MetaMask/core/pull/4020))
- Add optional `isSimulationEnabled` constructor option to dynamically disable simulation ([#4020](https://github.com/MetaMask/core/pull/4020))
- Add support for Linea Sepolia (chain ID `0xe705`) ([#3995](https://github.com/MetaMask/core/pull/3995))

### Changed

- **BREAKING:** Change superclass of TransactionController from BaseController v1 to BaseController v2 ([#3827](https://github.com/MetaMask/core/pull/3827))
  - Instead of accepting three arguments, the constructor now takes a single options argument. All of the existing options that were supported in the second argument are now a part of this options object, including `messenger`; `state` (the previous third argument) is also an option.
- **BREAKING:** Rename `txHistoryLimit` option to `transactionHistoryLimit` ([#3827](https://github.com/MetaMask/core/pull/3827))
- **BREAKING:** Switch some type definitions from `interface` to `type` ([#3827](https://github.com/MetaMask/core/pull/3827))
  - These types are affected:
    - `DappSuggestedGasFees`
    - `Log`
    - `MethodData`
    - `TransactionControllerState` (formerly `TransactionState`)
    - `TransactionParams`
    - `TransactionReceipt`
  - This is a breaking change because type aliases have different behavior from interfaces. Specifically, the `Json` type in `@metamask/utils`, which BaseController v2 controller state must conform to, is not compatible with interfaces.
- **BREAKING:** Align `parsedRegistryMethod` in `MethodData` type with usage ([#3827](https://github.com/MetaMask/core/pull/3827))
  - The type of this is now `{ name: string; args: { type: string }[]; } | { name?: any; args?: any; }`, which is a `Json`-compatible version of a type found in `eth-method-registry`.
- **BREAKING:** Rename `TransactionState` to `TransactionControllerState` ([#3827](https://github.com/MetaMask/core/pull/3827))
  - This change aligns this controller with other MetaMask controllers.
- **BREAKING:** Update allowed events for the `TransactionControllerMessenger` ([#3827](https://github.com/MetaMask/core/pull/3827))
  - The restricted messenger must allow the following events:
    - `TransactionController:incomingTransactionBlockReceived`
    - `TransactionController:postTransactionBalanceUpdated`
    - `TransactionController:speedUpTransactionAdded`
    - `TransactionController:transactionApproved`
    - `TransactionController:transactionConfirmed`
    - `TransactionController:transactionDropped`
    - `TransactionController:transactionFinished`
    - `TransactionController:transactionFinished`
    - `TransactionController:transactionPublishingSkipped`
    - `TransactionController:transactionRejected`
    - `TransactionController:transactionStatusUpdated`
    - `TransactionController:transactionSubmitted`
    - `TransactionController:unapprovedTransactionAdded`
- **BREAKING:** Update `TransactionMeta` type to be compatible with `Json` ([#3827](https://github.com/MetaMask/core/pull/3827))
  - As dictated by BaseController v2, any types that are part of state need to be compatible with the `Json` type from `@metamask/utils`.
- **BREAKING:** Transform `rpc` property on transaction errors so they're JSON-encodable ([#3827](https://github.com/MetaMask/core/pull/3827))
  - This change also results in typing this property as `Json` instead of `unknown`, avoiding a "Type instantiation is excessively deep and possibly infinite" error when resolving the `TransactionControllerState` type.
- **BREAKING:** Bump dependency and peer dependency on `@metamask/approval-controller` to `^6.0.0` ([#4039](https://github.com/MetaMask/core/pull/4039))
- **BREAKING:** Bump dependency and peer dependency on `@metamask/gas-fee-controller` to `^14.0.0` ([#4039](https://github.com/MetaMask/core/pull/4039))
- **BREAKING:** Bump dependency and peer dependency on `@metamask/network-controller` to `^18.0.0` ([#4039](https://github.com/MetaMask/core/pull/4039))
- **BREAKING:** Bump `@metamask/base-controller` to `^5.0.0` ([#4039](https://github.com/MetaMask/core/pull/4039))
  - This version has a number of breaking changes. See the changelog for more.
- Add dependency on `@ethersproject/providers` `^5.7.0` ([#4020](https://github.com/MetaMask/core/pull/4020))
- Bump `@metamask/controller-utils` to `^9.0.0` ([#4039](https://github.com/MetaMask/core/pull/4039))

### Removed

- **BREAKING:** Remove `TransactionConfig` type ([#3827](https://github.com/MetaMask/core/pull/3827))
  - The properties in this type have been absorbed into `TransactionControllerOptions`.
- **BREAKING:** Remove `hub` property from TransactionController ([#3827](https://github.com/MetaMask/core/pull/3827))
  - TransactionController now fully makes use of its messenger object to announce various kinds of activities. Instead of subscribing to an event like this:
    ```
    transactionController.hub.on(eventName, ...)
    ```
    use this:
    ```
    messenger.subscribe('TransactionController:${eventName}', ...)
    ```
  - The complete list of renamed events are:
    - `incomingTransactionBlock` -> `TransactionController:incomingTransactionBlockReceived`
    - `post-transaction-balance-updated` -> `TransactionController:postTransactionBalanceUpdated`
    - `transaction-approved` -> `TransactionController:transactionApproved`
    - `transaction-confirmed` -> `TransactionController:transactionConfirmed`
    - `transaction-dropped` -> `TransactionController:transactionDropped`
    - `transaction-finished` -> `TransactionController:transactionFinished`
    - `transaction-rejected` -> `TransactionController:transactionRejected`
    - `transaction-status-update` -> `TransactionController:transactionStatusUpdated`
    - `transaction-submitted` -> `TransactionController:transactionSubmitted`
    - `unapprovedTransaction` -> `TransactionController:unapprovedTransactionAdded`
  - Some events announced the state of specific transactions. These have been removed. Instead, subscribe to the appropriate generic event and check for a specific transaction ID in your event handler:
    - `${transactionId}:finished` -> `TransactionController:transactionFinished`
    - `${transactionId}:speedup` -> `TransactionController:speedUpTransactionAdded`
    - `${transactionId}:publish-skip` -> `TransactionController:transactionPublishingSkipped`

### Fixed

- Fix various methods so that they no longer update transactions in state directly but only via `update` ([#3827](https://github.com/MetaMask/core/pull/3827))
  - `addTransaction`
  - `confirmExternalTransaction`
  - `speedUpTransaction`
  - `updateCustodialTransaction`
  - `updateSecurityAlertResponse`
  - `updateTransaction`
- Fix `handleMethodData` method to update state with an empty registry object instead of blowing up if registry could be found ([#3827](https://github.com/MetaMask/core/pull/3827))

## [24.0.0]

### Added

- Add `normalizeTransactionParams` method ([#3990](https://github.com/MetaMask/core/pull/3990))

### Changed

- **BREAKING**: Remove support for retrieving transactions via Etherscan for Optimism Goerli; add support for Optimism Sepolia instead ([#3999](https://github.com/MetaMask/core/pull/3999))
- Normalize `data` property into an even length hex string ([#3990](https://github.com/MetaMask/core/pull/3990))
- Bump `@metamask/approval-controller` to `^5.1.3` ([#4007](https://github.com/MetaMask/core/pull/4007))
- Bump `@metamask/controller-utils` to `^8.0.4` ([#4007](https://github.com/MetaMask/core/pull/4007))
- Bump `@metamask/gas-fee-controller` to `^13.0.2` ([#4007](https://github.com/MetaMask/core/pull/4007))
- Bump `@metamask/network-controller` to `^17.2.1` ([#4007](https://github.com/MetaMask/core/pull/4007))

## [23.1.0]

### Added

- Add `gasFeeEstimatesLoaded` property to `TransactionMeta` ([#3948](https://github.com/MetaMask/core/pull/3948))
- Add `gasFeeEstimates` property to `TransactionMeta` to be automatically populated on unapproved transactions ([#3913](https://github.com/MetaMask/core/pull/3913))

### Changed

- Use the `linea_estimateGas` RPC method to provide transaction specific gas fee estimates on Linea networks ([#3913](https://github.com/MetaMask/core/pull/3913))

## [23.0.0]

### Added

- **BREAKING:** Constructor now expects a `getNetworkClientRegistry` callback function ([#3643](https://github.com/MetaMask/core/pull/3643))
- **BREAKING:** Messenger now requires `NetworkController:stateChange` to be an allowed event ([#3643](https://github.com/MetaMask/core/pull/3643))
- **BREAKING:** Messenger now requires `NetworkController:findNetworkClientByChainId` and `NetworkController:getNetworkClientById` actions ([#3643](https://github.com/MetaMask/core/pull/3643))
- Adds a feature flag parameter `isMultichainEnabled` passed via the constructor (and defaulted to false), which when passed a truthy value will enable the controller to submit, process, and track transactions concurrently on multiple networks. ([#3643](https://github.com/MetaMask/core/pull/3643))
- Adds `destroy()` method that stops/removes internal polling and listeners ([#3643](https://github.com/MetaMask/core/pull/3643))
- Adds `stopAllIncomingTransactionPolling()` method that stops polling Etherscan for transaction updates relevant to the currently selected network.
  - When called with the `isMultichainEnabled` feature flag on, also stops polling Etherscan for transaction updates relevant to each currently polled networkClientId. ([#3643](https://github.com/MetaMask/core/pull/3643))
- Exports `PendingTransactionOptions` type ([#3643](https://github.com/MetaMask/core/pull/3643))
- Exports `TransactionControllerOptions` type ([#3643](https://github.com/MetaMask/core/pull/3643))

### Changed

- **BREAKING:** `approveTransactionsWithSameNonce()` now requires `chainId` to be populated in for each TransactionParams that is passed ([#3643](https://github.com/MetaMask/core/pull/3643))
- `addTransaction()` now accepts optional `networkClientId` in its options param which specifies the network client that the transaction will be processed with during its lifecycle if the `isMultichainEnabled` feature flag is on ([#3643](https://github.com/MetaMask/core/pull/3643))
  - when called with the `isMultichainEnabled` feature flag off, passing in a networkClientId will cause an error to be thrown.
- `estimateGas()` now accepts optional networkClientId as its last param which specifies the network client that should be used to estimate the required gas for the given transaction ([#3643](https://github.com/MetaMask/core/pull/3643))
  - when called with the `isMultichainEnabled` feature flag is off, the networkClientId param is ignored and the global network client will be used instead.
- `estimateGasBuffered()` now accepts optional networkClientId as its last param which specifies the network client that should be used to estimate the required gas plus buffer for the given transaction ([#3643](https://github.com/MetaMask/core/pull/3643))
  - when called with the `isMultichainEnabled` feature flag is off, the networkClientId param is ignored and the global network client will be used instead.
- `getNonceLock()` now accepts optional networkClientId as its last param which specifies which the network client's nonceTracker should be used to determine the next nonce. ([#3643](https://github.com/MetaMask/core/pull/3643))
  - When called with the `isMultichainEnabled` feature flag on and with networkClientId specified, this method will also restrict acquiring the next nonce by chainId, i.e. if this method is called with two different networkClientIds on the same chainId, only the first call will return immediately with a lock from its respective nonceTracker with the second call being blocked until the first caller releases its lock
  - When called with `isMultichainEnabled` feature flag off, the networkClientId param is ignored and the global network client will be used instead.
- `startIncomingTransactionPolling()` and `updateIncomingTransactions()` now enforce a 5 second delay between requests per chainId to avoid rate limiting ([#3643](https://github.com/MetaMask/core/pull/3643))
- `TransactionMeta` type now specifies an optional `networkClientId` field ([#3643](https://github.com/MetaMask/core/pull/3643))
- `startIncomingTransactionPolling()` now accepts an optional array of `networkClientIds`. ([#3643](https://github.com/MetaMask/core/pull/3643))
  - When `networkClientIds` is provided and the `isMultichainEnabled` feature flag is on, the controller will start polling Etherscan for transaction updates relevant to the networkClientIds.
  - When `networkClientIds` is provided and the `isMultichainEnabled` feature flag is off, nothing will happen.
  - If `networkClientIds` is empty or not provided, the controller will start polling Etherscan for transaction updates relevant to the currently selected network.
- `stopIncomingTransactionPolling()` now accepts an optional array of `networkClientIds`. ([#3643](https://github.com/MetaMask/core/pull/3643))
  - When `networkClientIds` is provided and the `isMultichainEnabled` feature flag is on, the controller will stop polling Ethercsan for transaction updates relevant to the networkClientIds.
  - When `networkClientIds` is provided and the `isMultichainEnabled` feature flag is off, nothing will happen.
  - If `networkClientIds` is empty or not provided, the controller will stop polling Etherscan for transaction updates relevant to the currently selected network.

## [22.0.0]

### Changed

- **BREAKING:** Add peerDependency on `@babel/runtime` ([#3897](https://github.com/MetaMask/core/pull/3897))
- Throw after publishing a canceled or sped-up transaction if already confirmed ([#3800](https://github.com/MetaMask/core/pull/3800))
- Bump `eth-method-registry` from `^3.0.0` to `^4.0.0` ([#3897](https://github.com/MetaMask/core/pull/3897))
- Bump `@metamask/controller-utils` to `^8.0.3` ([#3915](https://github.com/MetaMask/core/pull/3915))
- Bump `@metamask/gas-fee-controller` to `^13.0.1` ([#3915](https://github.com/MetaMask/core/pull/3915))

### Removed

- **BREAKING:** Remove `cancelMultiplier` and `speedUpMultiplier` constructor options as both values are now fixed at `1.1`. ([#3909](https://github.com/MetaMask/core/pull/3909))

### Fixed

- Remove implicit peerDependency on `babel-runtime` ([#3897](https://github.com/MetaMask/core/pull/3897))

## [21.2.0]

### Added

- Add optional `publish` hook to support custom logic instead of submission to the RPC provider ([#3883](https://github.com/MetaMask/core/pull/3883))
- Add `hasNonce` option to `approveTransactionsWithSameNonce` method ([#3883](https://github.com/MetaMask/core/pull/3883))

## [21.1.0]

### Added

- Add `abortTransactionSigning` method ([#3870](https://github.com/MetaMask/core/pull/3870))

## [21.0.1]

### Fixed

- Resolves transaction custodian promise when setting transaction status to `submitted` or `failed` ([#3845](https://github.com/MetaMask/core/pull/3845))
- Fix normalizer ensuring property `type` is always present in `TransactionParams` ([#3817](https://github.com/MetaMask/core/pull/3817))

## [21.0.0]

### Changed

- **BREAKING:** Bump `@metamask/approval-controller` peer dependency to `^5.1.2` ([#3821](https://github.com/MetaMask/core/pull/3821))
- **BREAKING:** Bump `@metamask/gas-fee-controller` peer dependency to `^13.0.0` ([#3821](https://github.com/MetaMask/core/pull/3821))
- **BREAKING:** Bump `@metamask/network-controller` peer dependency to `^17.2.0` ([#3821](https://github.com/MetaMask/core/pull/3821))
- Bump `@metamask/base-controller` to `^4.1.1` ([#3821](https://github.com/MetaMask/core/pull/3821))
- Bump `@metamask/controller-utils` to `^8.0.2` ([#3821](https://github.com/MetaMask/core/pull/3821))

## [20.0.0]

### Changed

- **BREAKING:** Change type of `destinationTokenDecimals` property in `TransactionMeta` to `number` ([#3749](https://github.com/MetaMask/core/pull/3749))

### Fixed

- Handle missing current account in incoming transactions ([#3741](https://github.com/MetaMask/core/pull/3741))

## [19.0.1]

### Changed

- Bump `eth-method-registry` from `^1.1.0` to `^3.0.0` ([#3688](https://github.com/MetaMask/core/pull/3688))

## [19.0.0]

### Changed

- **BREAKING:** Bump `@metamask/approval-controller` dependency and peer dependency from `^5.1.0` to `^5.1.1` ([#3695](https://github.com/MetaMask/core/pull/3695))
- **BREAKING:** Bump `@metamask/gas-fee-controller` dependency and peer dependency from `^11.0.0` to `^12.0.0` ([#3695](https://github.com/MetaMask/core/pull/3695))
- **BREAKING:** Bump `@metamask/network-controller` dependency and peer dependency from `^17.0.0` to `^17.1.0` ([#3695](https://github.com/MetaMask/core/pull/3695))
- Bump `@metamask/base-controller` to `^4.0.1` ([#3695](https://github.com/MetaMask/core/pull/3695))
- Bump `@metamask/controller-utils` to `^8.0.1` ([#3695](https://github.com/MetaMask/core/pull/3695))

### Fixed

- Use estimate gas instead of fixed gas (21k) when a contract is deployed and the gas is not specified ([#3694](https://github.com/MetaMask/core/pull/3694))

## [18.3.1]

### Fixed

- Fix incorrect transaction statuses ([#3676](https://github.com/MetaMask/core/pull/3676))
  - Fix `dropped` status detection by ignoring transactions on other chains.
  - Start polling if network changes and associated transactions are pending.
  - Record `r`, `s`, and `v` values even if zero.
  - Only fail transactions if receipt `status` is explicitly `0x0`.
- Fix incoming transactions on Linea Goerli ([#3674](https://github.com/MetaMask/core/pull/3674))

## [18.3.0]

### Added

- Add optional `getExternalPendingTransactions` callback argument to constructor ([#3587](https://github.com/MetaMask/core/pull/3587))

## [18.2.0]

### Added

- Add the `customNonceValue` property to the transaction metadata ([#3579](https://github.com/MetaMask/core/pull/3579))

### Changed

- Update transaction metadata after approval if the approval result includes the `value.txMeta` property ([#3579](https://github.com/MetaMask/core/pull/3579))
- Add `type` property to all incoming transactions ([#3579](https://github.com/MetaMask/core/pull/3579))

## [18.1.0]

### Added

- Add `cancelMultiplier` and `speedUpMultiplier` constructor arguments to optionally override the default multipliers of `1.5` and `1.1` respectively ([#2678](https://github.com/MetaMask/core/pull/2678))

### Changed

- Populate the `preTxBalance` property before publishing transactions with the `swap` type ([#2678](https://github.com/MetaMask/core/pull/2678))
- Change the status of transactions with matching nonces to `dropped` when confirming a transaction ([#2678](https://github.com/MetaMask/core/pull/2678))

## [18.0.0]

### Added

- Add `updateEditableParams` method ([#2056](https://github.com/MetaMask/core/pull/2056))
- Add `initApprovals` method to trigger the approval flow for any pending transactions during initialisation ([#2056](https://github.com/MetaMask/core/pull/2056))
- Add `getTransactions` method to search transactions using the given criteria and options ([#2056](https://github.com/MetaMask/core/pull/2056))

### Changed

- **BREAKING:** Bump `@metamask/base-controller` to ^4.0.0 ([#2063](https://github.com/MetaMask/core/pull/2063))
  - This is breaking because the type of the `messenger` has backward-incompatible changes. See the changelog for this package for more.
- **BREAKING:** Add `finished` and `publish-skip` events to `Events` type
- **BREAKING:** Update `TransactionReceipt` type so `transactionIndex` is now a string rather than a number ([#2063](https://github.com/MetaMask/core/pull/2063))
- Bump `nonce-tracker` to ^3.0.0 ([#2040](https://github.com/MetaMask/core/pull/2040))
- The controller now emits a `transaction-status-update` event each time the status of a transaction changes (e.g. submitted, rejected, etc.) ([#2027](https://github.com/MetaMask/core/pull/2027))
- Make `getCurrentAccountEIP1559Compatibility` constructor parameter optional ([#2056](https://github.com/MetaMask/core/pull/2056))
- Normalize the gas values provided to the `speedUpTransaction` and `stopTransaction` methods ([#2056](https://github.com/MetaMask/core/pull/2056))
- Persist any property changes performed by the `afterSign` hook ([#2056](https://github.com/MetaMask/core/pull/2056))
- Report success to the approver if publishing is skipped by the `beforePublish` hook ([#2056](https://github.com/MetaMask/core/pull/2056))
- Update `postTxBalance` after all swap transactions ([#2056](https://github.com/MetaMask/core/pull/2056))
- Bump `@metamask/approval-controller` to ^5.0.0 ([#2063](https://github.com/MetaMask/core/pull/2063))
- Bump `@metamask/controller-utils` to ^6.0.0 ([#2063](https://github.com/MetaMask/core/pull/2063))
- Bump `@metamask/gas-fee-controller` to ^11.0.0 ([#2063](https://github.com/MetaMask/core/pull/2063))
- Bump `@metamask/network-controller` to ^17.0.0 ([#2063](https://github.com/MetaMask/core/pull/2063))

## [17.0.0]

### Added

- **BREAKING:** Add additional support swaps support ([#1877](https://github.com/MetaMask/core/pull/1877))
  - Swap transaction updates can be prevented by setting `disableSwaps` as `true`. If not set it will default to `false`.
  - If `disableSwaps` is `false` or not set, then the `createSwapsTransaction` callback MUST be defined.
- Add optional hooks to support alternate flows ([#1787](https://github.com/MetaMask/core/pull/1787))
  - Add the `getAdditionalSignArguments` hook to provide additional arguments when signing.
  - Add the `beforeApproveOnInit` hook to execute additional logic before starting an approval flow for a transaction during initialization. Return `false` to skip the transaction.
  - Add the `afterSign` hook to execute additional logic after signing a transaction. Return `false` to not change the `status` to `signed`.
  - Add the `beforePublish` hook to execute additional logic before publishing a transaction. Return `false` to prevent the transaction being submitted.
- Add additional persisted transaction support during initialization and on network change ([#1916](https://github.com/MetaMask/core/pull/1916))
  - Initialise approvals for unapproved transactions on the current network.
  - Add missing gas values for unapproved transactions on the current network.
  - Submit any approved transactions on the current network.
- Support saved gas fees ([#1966](https://github.com/MetaMask/core/pull/1966))
  - Add optional `getSavedGasFees` callback to constructor.
- Add `updateCustodialTransaction` method to update custodial transactions ([#2018](https://github.com/MetaMask/core/pull/2018))
- Add `accessList` to txParam types ([#2016](https://github.com/MetaMask/core/pull/2016))
- Add `estimateGasBuffered` method to estimate gas and apply a specific buffer multiplier ([#2021](https://github.com/MetaMask/core/pull/2021))
- Add `updateSecurityAlertResponse` method ([#1985](https://github.com/MetaMask/core/pull/1985))
- Add gas values validation ([#1978](https://github.com/MetaMask/core/pull/1978))
- Add `approveTransactionsWithSameNonce` method ([#1961](https://github.com/MetaMask/core/pull/1961))
- Add `clearUnapprovedTransactions` method ([#1979](https://github.com/MetaMask/core/pull/1979))
- Add `updatePreviousGasParams` method ([#1943](https://github.com/MetaMask/core/pull/1943))
- Emit additional events to support metrics in the clients ([#1894](https://github.com/MetaMask/core/pull/1894))
- Populate the `firstRetryBlockNumber`, `retryCount`, and `warning` properties in the transaction metadata. ([#1896](https://github.com/MetaMask/core/pull/1896))

### Changed

- **BREAKING:** Pending transactions are now automatically resubmitted. ([#1896](https://github.com/MetaMask/core/pull/1896))
  - This can be disabled by setting the new `pendingTransactions.isResubmitEnabled` constructor option to `false`.
- **BREAKING:** Bump dependency and peer dependency on `@metamask/network-controller` to ^16.0.0
- Persist specific error properties in core transaction metadata ([#1915](https://github.com/MetaMask/core/pull/1915))
  - Create `TransactionError` type with explicit properties.
- Align core transaction error messages with extension ([#1980](https://github.com/MetaMask/core/pull/1980))
  - Catch of the `initApprovals` method to skip logging when the error is `userRejectedRequest`.
- Create an additional transaction metadata entry when calling `stopTransaction` ([#1998](https://github.com/MetaMask/core/pull/1998))
- Bump dependency `@metamask/eth-query` from ^3.0.1 to ^4.0.0 ([#2028](https://github.com/MetaMask/core/pull/2028))
- Bump dependency and peer dependency on `@metamask/gas-fee-controller` to ^10.0.1
- Bump @metamask/utils from 8.1.0 to 8.2.0 ([#1957](https://github.com/MetaMask/core/pull/1957))

## [16.0.0]

### Changed

- **BREAKING:** Bump dependency and peer dependency on `@metamask/gas-fee-controller` to ^10.0.0
- Bump dependency and peer dependency on `@metamask/network-controller` to ^15.1.0

## [15.0.0]

### Changed

- **BREAKING:** Bump dependency and peer dependency on `@metamask/network-controller` to ^15.0.0
- Bump dependency on `@metamask/rpc-errors` to ^6.1.0 ([#1653](https://github.com/MetaMask/core/pull/1653))
- Bump dependency and peer dependency on `@metamask/approval-controller` to ^4.0.1

## [14.0.0]

### Added

- **BREAKING:** Add required `getPermittedAccounts` argument to constructor, used to validate `from` addresses ([#1722](https://github.com/MetaMask/core/pull/1722))
- Add `securityProviderRequest` option to constructor ([#1725](https://github.com/MetaMask/core/pull/1725))
- Add `method` option to `addTransaction` method ([#1725](https://github.com/MetaMask/core/pull/1725))
- Add `securityProviderRequest` property to TransactionMetaBase ([#1725](https://github.com/MetaMask/core/pull/1725))
- Add SecurityProviderRequest type ([#1725](https://github.com/MetaMask/core/pull/1725))
- Update `addTransaction` to set `securityProviderRequest` on transaction metadata when requested to do so ([#1725](https://github.com/MetaMask/core/pull/1725))
- Update `txParams` validation to validate `chainId` ([#1723](https://github.com/MetaMask/core/pull/1723))
- Update `addTransaction` to ensure allowed `from` address when `origin` is specified ([#1722](https://github.com/MetaMask/core/pull/1722))

### Changed

- Bump dependency on `@metamask/utils` to ^8.1.0 ([#1639](https://github.com/MetaMask/core/pull/1639))
- Bump dependency and peer dependency on `@metamask/approval-controller` to ^4.0.0
- Bump dependency on `@metamask/base-controller` to ^3.2.3
- Bump dependency on `@metamask/controller-utils` to ^5.0.2
- Bump dependency and peer dependency on `@metamask/network-controller` to ^14.0.0

### Removed

- **BREAKING:** Remove `interval` config option ([#1746](https://github.com/MetaMask/core/pull/1746))
  - The block tracker (which has its own interval) is now used to poll for pending transactions instead.
- **BREAKING:** Remove `poll` method ([#1746](https://github.com/MetaMask/core/pull/1746))
  - The block tracker is assumed to be running, TransactionController does not offer a way to stop it.
- **BREAKING:** Remove `queryTransactionStatuses` method ([#1746](https://github.com/MetaMask/core/pull/1746))
  - This functionality has been moved to a private interface and there is no way to use it externally.

## [13.0.0]

### Changed

- **BREAKING**: Add required `getCurrentAccountEIP1559Compatibility` and `getCurrentNetworkEIP1559Compatibility` callback arguments to constructor ([#1693](https://github.com/MetaMask/core/pull/1693))
- Update `validateTxParams` to throw standardised errors using the `@metamask/rpc-errors` package ([#1690](https://github.com/MetaMask/core/pull/1690))
  - The dependency `eth-rpc-errors` has been replaced by `@metamask/rpc-errors`
- Preserve `type` transaction parameter for legacy transactions ([#1713](https://github.com/MetaMask/core/pull/1713))
- Update TypeScript to v4.8.x ([#1718](https://github.com/MetaMask/core/pull/1718))

## [12.0.0]

### Changed

- **BREAKING**: Use only `chainId` to determine if a transaction belongs to the current network ([#1633](https://github.com/MetaMask/core/pull/1633))
  - No longer uses `networkID` as a fallback if `chainId` is missing
- **BREAKING**: Change `TransactionMeta.chainId` to be required ([#1633](https://github.com/MetaMask/core/pull/1633))
- **BREAKING**: Bump peer dependency on `@metamask/network-controller` to ^13.0.0 ([#1633](https://github.com/MetaMask/core/pull/1633))
- Update `TransactionMeta.networkID` as deprecated ([#1633](https://github.com/MetaMask/core/pull/1633))
- Change `TransactionMeta.networkID` to be readonly ([#1633](https://github.com/MetaMask/core/pull/1633))
- Bump dependency on `@metamask/controller-utils` to ^5.0.0 ([#1633](https://github.com/MetaMask/core/pull/1633))

### Removed

- Remove `networkId` param from `RemoteTransactionSource.isSupportedNetwork()` interface ([#1633](https://github.com/MetaMask/core/pull/1633))
- Remove `currentNetworkId` property from `RemoteTransactionSourceRequest` ([#1633](https://github.com/MetaMask/core/pull/1633))

## [11.1.0]

### Added

- Add `type` property to the transaction metadata ([#1670](https://github.com/MetaMask/core/pull/1670))

## [11.0.0]

### Added

- Add optional `getLastBlockVariations` method to `RemoteTransactionSource` type ([#1668](https://github.com/MetaMask/core/pull/1668))
- Add `updateTransactionGasFees` method to `TransactionController` ([#1674](https://github.com/MetaMask/core/pull/1674))
- Add `r`, `s` and `v` properties to the transaction metadata ([#1664](https://github.com/MetaMask/core/pull/1664))
- Add `sendFlowHistory` property to the transaction metadata ([#1665](https://github.com/MetaMask/core/pull/1665))
- Add `updateTransactionSendFlowHistory` method to `TransactionController` ([#1665](https://github.com/MetaMask/core/pull/1665))
- Add `originalGasEstimate` property to the transaction metadata ([#1656](https://github.com/MetaMask/core/pull/1656))
- Add `incomingTransactions.queryEntireHistory` constructor option ([#1652](https://github.com/MetaMask/core/pull/1652))

### Changed

- **BREAKING**: Remove `apiKey` property from `RemoteTransactionSourceRequest` type ([#1668](https://github.com/MetaMask/core/pull/1668))
- **BREAKING**: Remove unused `FetchAllOptions` type from `TransactionController` ([#1668](https://github.com/MetaMask/core/pull/1668))
- **BREAKING**: Remove `incomingTransactions.apiKey` constructor option ([#1668](https://github.com/MetaMask/core/pull/1668))
- **BREAKING**: Rename the `transaction` object to `txParams` in the transaction metadata ([#1651](https://github.com/MetaMask/core/pull/1651))
- **BREAKING**: Add `disableHistory` constructor option ([#1657](https://github.com/MetaMask/core/pull/1657))
  - Defaults to `false` but will increase state size considerably unless disabled
- **BREAKING**: Add `disableSendFlowHistory` constructor option ([#1665](https://github.com/MetaMask/core/pull/1665))
  - Defaults to `false` but will increase state size considerably unless disabled
- **BREAKING**: Rename the `transactionHash` property to `hash` in the transaction metadata

### Fixed

- Fix the sorting of incoming and updated transactions ([#1652](https://github.com/MetaMask/core/pull/1652))
- Prevent rate limit errors when `incomingTransactions.includeTokenTransfers` is `true` by by alternating Etherscan request types on each update ([#1668](https://github.com/MetaMask/core/pull/1668))

## [10.0.0]

### Added

- Add `submittedTime` to the transaction metadata ([#1645](https://github.com/MetaMask/core/pull/1645))
- Add optional `actionId` argument to `addTransaction` and `speedUpTransaction` to prevent duplicate requests ([#1582](https://github.com/MetaMask/core/pull/1582))
- Add `confirmExternalTransaction` method ([#1625](https://github.com/MetaMask/core/pull/1625))

### Changed

- **BREAKING**: Rename `rawTransaction` to `rawTx` in the transaction metadata ([#1624](https://github.com/MetaMask/core/pull/1624))

## [9.2.0]

### Added

- Persist `estimatedBaseFee` in `stopTransaction` and `speedUpTransaction` ([#1621](https://github.com/MetaMask/core/pull/1621))
- Add `securityAlertResponse` to `addTransaction` `opts` argument ([#1636](https://github.com/MetaMask/core/pull/1636))

## [9.1.0]

### Added

- Add `blockTimestamp` to `TransactionMetaBase` type ([#1616](https://github.com/MetaMask/core/pull/1616))
- Update `queryTransactionStatuses` to populate `blockTimestamp` on each transaction when it is verified ([#1616](https://github.com/MetaMask/core/pull/1616))

### Changed

- Bump dependency and peer dependency on `@metamask/approval-controller` to ^3.5.1
- Bump dependency on `@metamask/base-controller` to ^3.2.1
- Bump dependency on `@metamask/controller-utils` to ^4.3.2
- Bump dependency and peer dependency on `@metamask/network-controller` to ^12.1.2

## [9.0.0]

### Added

- Add `baseFeePerGas` to transaction metadata ([#1590](https://github.com/MetaMask/core/pull/1590))
- Add `txReceipt` to transaction metadata ([#1592](https://github.com/MetaMask/core/pull/1592))
- Add `initApprovals` method to generate approval requests from unapproved transactions ([#1575](https://github.com/MetaMask/core/pull/1575))
- Add `dappSuggestedGasFees` to transaction metadata ([#1617](https://github.com/MetaMask/core/pull/1617))
- Add optional `incomingTransactions` constructor arguments ([#1579](https://github.com/MetaMask/core/pull/1579))
  - `apiKey`
  - `includeTokenTransfers`
  - `isEnabled`
  - `updateTransactions`
- Add incoming transaction methods ([#1579](https://github.com/MetaMask/core/pull/1579))
  - `startIncomingTransactionPolling`
  - `stopIncomingTransactionPolling`
  - `updateIncomingTransactions`
- Add `requireApproval` option to `addTransaction` method options ([#1580](https://github.com/MetaMask/core/pull/1580))
- Add `address` argument to `wipeTransactions` method ([#1573](https://github.com/MetaMask/core/pull/1573))

### Changed

- **BREAKING**: Add required `getSelectedAddress` callback argument to constructor ([#1579](https://github.com/MetaMask/core/pull/1579))
- **BREAKING**: Add `isSupportedNetwork` method to `RemoteTransactionSource` interface ([#1579](https://github.com/MetaMask/core/pull/1579))
- **BREAKING**: Move all but first argument to options bag in `addTransaction` method ([#1576](https://github.com/MetaMask/core/pull/1576))
- **BREAKING**: Update properties of `RemoteTransactionSourceRequest` type ([#1579](https://github.com/MetaMask/core/pull/1579))
  - The `fromBlock` property has changed from `string` to `number`
  - The `networkType` property has been removed
  - This type is intended mainly for internal use, so it's likely this change doesn't affect most projects

### Removed

- **BREAKING**: Remove `fetchAll` method ([#1579](https://github.com/MetaMask/core/pull/1579))
  - This method was used to fetch transaction history from Etherscan
  - This is now handled automatically by the controller on each new block, if polling is enabled
  - Polling can be enabled or disabled by calling `startIncomingTransactionPolling` or `stopIncomingTransactionPolling` respectively
  - An immediate update can be requested by calling `updateIncomingTransactions`
  - The new constructor parameter `incomingTransactions.isEnabled` acts as an override to disable this functionality based on a client preference for example
- **BREAKING**: Remove `prepareUnsignedEthTx` and `getCommonConfiguration` methods ([#1581](https://github.com/MetaMask/core/pull/1581))
  - These methods were intended mainly for internal use, so it's likely this change doesn't affect most projects

## [8.0.1]

### Changed

- Replace `eth-query` ^2.1.2 with `@metamask/eth-query` ^3.0.1 ([#1546](https://github.com/MetaMask/core/pull/1546))

## [8.0.0]

### Changed

- **BREAKING**: Change `babel-runtime` from a `dependency` to a `peerDependency` ([#1504](https://github.com/MetaMask/core/pull/1504))
- Update `@metamask/utils` to `^6.2.0` ([#1514](https://github.com/MetaMask/core/pull/1514))

## [7.1.0]

### Added

- Expose `HARDFORK` constant ([#1423](https://github.com/MetaMask/core/pull/1423))
- Add support for transactions on Linea networks ([#1423](https://github.com/MetaMask/core/pull/1423))

## [7.0.0]

### Changed

- **BREAKING**: Change the approveTransaction and cancelTransaction methods to private ([#1435](https://github.com/MetaMask/core/pull/1435))
  - Consumers should migrate from use of these methods to use of `processApproval`.
- Update the TransactionController to await the approval request promise before automatically performing the relevant logic, either signing and submitting the transaction, or cancelling it ([#1435](https://github.com/MetaMask/core/pull/1435))

## [6.1.0]

### Changed

- Relax types of `provider` and `blockTracker` options ([#1443](https://github.com/MetaMask/core/pull/1443))
  - The types used to require proxy versions of Provider and BlockTracker. Now they just require the non-proxy versions, which are a strict subset of the proxied versions.

## [6.0.0]

### Added

- Update transaction controller to automatically initiate, finalize, and cancel approval requests as transactions move through states ([#1241](https://github.com/MetaMask/core/pull/1241))
  - The `ApprovalController:addRequest` action will be called when a new transaction is initiated
  - The `ApprovalController:rejectRequest` action will be called if a transaction fails
  - The `ApprovalController:acceptRequest` action will be called when a transaction is approved

### Changed

- **BREAKING:** Bump to Node 16 ([#1262](https://github.com/MetaMask/core/pull/1262))
- **BREAKING:** Update `@metamask/network-controller` dependency and peer dependency ([#1367](https://github.com/MetaMask/core/pull/1367))
  - This affects the `getNetworkState` and `onNetworkStateChange` constructor parameters
- **BREAKING:** Change format of chain ID in state to `Hex` ([#1367](https://github.com/MetaMask/core/pull/1367))
  - The `chainId` property of the `Transaction` type has been changed from `number` to `Hex`
  - The `chainId` property of the `TransactionMeta` type has been changed from a decimal `string` to `Hex`, and the `transaction` property has been updated along with the `Transaction` type (as described above).
  - The state property `transactions` is an array of `TransactionMeta` objects, so it has changed according to the description above.
    - This requires a state migration: each entry should have the `chainId` property converted from a decimal `string` to `Hex`, and the `transaction.chainId` property changed from `number` to `Hex`.
  - The `addTransaction` and `estimateGas` methods now expect the first parameter (`transaction`) to use type `Hex` for the `chainId` property.
  - The `updateTransaction` method now expects the `transactionMeta` parameter to use type `Hex` for the `chainId` property (and for the nested `transaction.chainId` property)
- **BREAKING:** Add `messenger` as required constructor parameter ([#1241](https://github.com/MetaMask/core/pull/1241))
- **BREAKING:** Add `@metamask/approval-controller` as a dependency and peer dependency ([#1241](https://github.com/MetaMask/core/pull/1241), [#1393](https://github.com/MetaMask/core/pull/1393))
- Add `@metamask/utils` dependency ([#1367](https://github.com/MetaMask/core/pull/1367))

### Fixed

- Fix inaccurate hard-coded `chainId` on incoming token transactions ([#1366](https://github.com/MetaMask/core/pull/1366))

## [5.0.0]

### Changed

- **BREAKING**: peerDeps: @metamask/network-controller@6.0.0->8.0.0 ([#1196](https://github.com/MetaMask/core/pull/1196))
- deps: eth-rpc-errors@4.0.0->4.0.2 ([#1215](https://github.com/MetaMask/core/pull/1215))
- Add nonce tracker to transactions controller ([#1147](https://github.com/MetaMask/core/pull/1147))
  - Previously this controller would get the next nonce by calling `eth_getTransactionCount` with a block reference of `pending`. The next nonce would then be returned from our middleware (within `web3-provider-engine`).
  - Instead we're now using the nonce tracker to get the next nonce, dropping our reliance on this `eth_getTransactionCount` middleware. This will let us drop that middleware in a future update without impacting the transaction controller.
  - This should result in no functional changes, except that the nonce middleware is no longer required.

## [4.0.1]

### Changed

- Use `NetworkType` enum for chain configuration ([#1132](https://github.com/MetaMask/core/pull/1132))

## [4.0.0]

### Removed

- **BREAKING:** Remove `isomorphic-fetch` ([#1106](https://github.com/MetaMask/controllers/pull/1106))
  - Consumers must now import `isomorphic-fetch` or another polyfill themselves if they are running in an environment without `fetch`

## [3.0.0]

### Added

- Add Etherscan API support for Sepolia and Goerli ([#1041](https://github.com/MetaMask/controllers/pull/1041))
- Export `isEIP1559Transaction` function from package ([#1058](https://github.com/MetaMask/controllers/pull/1058))

### Changed

- **BREAKING**: Drop Etherscan API support for Ropsten, Rinkeby, and Kovan ([#1041](https://github.com/MetaMask/controllers/pull/1041))
- Rename this repository to `core` ([#1031](https://github.com/MetaMask/controllers/pull/1031))
- Update `@metamask/controller-utils` package ([#1041](https://github.com/MetaMask/controllers/pull/1041))

## [2.0.0]

### Changed

- **BREAKING:** Update `getNetworkState` constructor option to take an object with `providerConfig` property rather than `providerConfig` ([#995](https://github.com/MetaMask/core/pull/995))
- Relax dependency on `@metamask/base-controller`, `@metamask/controller-utils`, and `@metamask/network-controller` (use `^` instead of `~`) ([#998](https://github.com/MetaMask/core/pull/998))

## [1.0.0]

### Added

- Initial release

  - As a result of converting our shared controllers repo into a monorepo ([#831](https://github.com/MetaMask/core/pull/831)), we've created this package from select parts of [`@metamask/controllers` v33.0.0](https://github.com/MetaMask/core/tree/v33.0.0), namely:

    - Everything in `src/transaction`
    - Transaction-related functions from `src/util.ts` and accompanying tests

    All changes listed after this point were applied to this package following the monorepo conversion.

[Unreleased]: https://github.com/MetaMask/core/compare/@metamask/transaction-controller@60.4.0...HEAD
[60.4.0]: https://github.com/MetaMask/core/compare/@metamask/transaction-controller@60.3.0...@metamask/transaction-controller@60.4.0
[60.3.0]: https://github.com/MetaMask/core/compare/@metamask/transaction-controller@60.2.0...@metamask/transaction-controller@60.3.0
[60.2.0]: https://github.com/MetaMask/core/compare/@metamask/transaction-controller@60.1.0...@metamask/transaction-controller@60.2.0
[60.1.0]: https://github.com/MetaMask/core/compare/@metamask/transaction-controller@60.0.0...@metamask/transaction-controller@60.1.0
[60.0.0]: https://github.com/MetaMask/core/compare/@metamask/transaction-controller@59.2.0...@metamask/transaction-controller@60.0.0
[59.2.0]: https://github.com/MetaMask/core/compare/@metamask/transaction-controller@59.1.0...@metamask/transaction-controller@59.2.0
[59.1.0]: https://github.com/MetaMask/core/compare/@metamask/transaction-controller@59.0.0...@metamask/transaction-controller@59.1.0
[59.0.0]: https://github.com/MetaMask/core/compare/@metamask/transaction-controller@58.1.1...@metamask/transaction-controller@59.0.0
[58.1.1]: https://github.com/MetaMask/core/compare/@metamask/transaction-controller@58.1.0...@metamask/transaction-controller@58.1.1
[58.1.0]: https://github.com/MetaMask/core/compare/@metamask/transaction-controller@58.0.0...@metamask/transaction-controller@58.1.0
[58.0.0]: https://github.com/MetaMask/core/compare/@metamask/transaction-controller@57.4.0...@metamask/transaction-controller@58.0.0
[57.4.0]: https://github.com/MetaMask/core/compare/@metamask/transaction-controller@57.3.0...@metamask/transaction-controller@57.4.0
[57.3.0]: https://github.com/MetaMask/core/compare/@metamask/transaction-controller@57.2.0...@metamask/transaction-controller@57.3.0
[57.2.0]: https://github.com/MetaMask/core/compare/@metamask/transaction-controller@57.1.0...@metamask/transaction-controller@57.2.0
[57.1.0]: https://github.com/MetaMask/core/compare/@metamask/transaction-controller@57.0.0...@metamask/transaction-controller@57.1.0
[57.0.0]: https://github.com/MetaMask/core/compare/@metamask/transaction-controller@56.3.0...@metamask/transaction-controller@57.0.0
[56.3.0]: https://github.com/MetaMask/core/compare/@metamask/transaction-controller@56.2.0...@metamask/transaction-controller@56.3.0
[56.2.0]: https://github.com/MetaMask/core/compare/@metamask/transaction-controller@56.1.0...@metamask/transaction-controller@56.2.0
[56.1.0]: https://github.com/MetaMask/core/compare/@metamask/transaction-controller@56.0.0...@metamask/transaction-controller@56.1.0
[56.0.0]: https://github.com/MetaMask/core/compare/@metamask/transaction-controller@55.0.2...@metamask/transaction-controller@56.0.0
[55.0.2]: https://github.com/MetaMask/core/compare/@metamask/transaction-controller@55.0.1...@metamask/transaction-controller@55.0.2
[55.0.1]: https://github.com/MetaMask/core/compare/@metamask/transaction-controller@55.0.0...@metamask/transaction-controller@55.0.1
[55.0.0]: https://github.com/MetaMask/core/compare/@metamask/transaction-controller@54.4.0...@metamask/transaction-controller@55.0.0
[54.4.0]: https://github.com/MetaMask/core/compare/@metamask/transaction-controller@54.3.0...@metamask/transaction-controller@54.4.0
[54.3.0]: https://github.com/MetaMask/core/compare/@metamask/transaction-controller@54.2.0...@metamask/transaction-controller@54.3.0
[54.2.0]: https://github.com/MetaMask/core/compare/@metamask/transaction-controller@54.1.0...@metamask/transaction-controller@54.2.0
[54.1.0]: https://github.com/MetaMask/core/compare/@metamask/transaction-controller@54.0.0...@metamask/transaction-controller@54.1.0
[54.0.0]: https://github.com/MetaMask/core/compare/@metamask/transaction-controller@53.0.0...@metamask/transaction-controller@54.0.0
[53.0.0]: https://github.com/MetaMask/core/compare/@metamask/transaction-controller@52.3.0...@metamask/transaction-controller@53.0.0
[52.3.0]: https://github.com/MetaMask/core/compare/@metamask/transaction-controller@52.2.0...@metamask/transaction-controller@52.3.0
[52.2.0]: https://github.com/MetaMask/core/compare/@metamask/transaction-controller@52.1.0...@metamask/transaction-controller@52.2.0
[52.1.0]: https://github.com/MetaMask/core/compare/@metamask/transaction-controller@52.0.0...@metamask/transaction-controller@52.1.0
[52.0.0]: https://github.com/MetaMask/core/compare/@metamask/transaction-controller@51.0.0...@metamask/transaction-controller@52.0.0
[51.0.0]: https://github.com/MetaMask/core/compare/@metamask/transaction-controller@50.0.0...@metamask/transaction-controller@51.0.0
[50.0.0]: https://github.com/MetaMask/core/compare/@metamask/transaction-controller@49.0.0...@metamask/transaction-controller@50.0.0
[49.0.0]: https://github.com/MetaMask/core/compare/@metamask/transaction-controller@48.2.0...@metamask/transaction-controller@49.0.0
[48.2.0]: https://github.com/MetaMask/core/compare/@metamask/transaction-controller@48.1.0...@metamask/transaction-controller@48.2.0
[48.1.0]: https://github.com/MetaMask/core/compare/@metamask/transaction-controller@48.0.0...@metamask/transaction-controller@48.1.0
[48.0.0]: https://github.com/MetaMask/core/compare/@metamask/transaction-controller@47.0.0...@metamask/transaction-controller@48.0.0
[47.0.0]: https://github.com/MetaMask/core/compare/@metamask/transaction-controller@46.0.0...@metamask/transaction-controller@47.0.0
[46.0.0]: https://github.com/MetaMask/core/compare/@metamask/transaction-controller@45.1.0...@metamask/transaction-controller@46.0.0
[45.1.0]: https://github.com/MetaMask/core/compare/@metamask/transaction-controller@45.0.0...@metamask/transaction-controller@45.1.0
[45.0.0]: https://github.com/MetaMask/core/compare/@metamask/transaction-controller@44.1.0...@metamask/transaction-controller@45.0.0
[44.1.0]: https://github.com/MetaMask/core/compare/@metamask/transaction-controller@44.0.0...@metamask/transaction-controller@44.1.0
[44.0.0]: https://github.com/MetaMask/core/compare/@metamask/transaction-controller@43.0.0...@metamask/transaction-controller@44.0.0
[43.0.0]: https://github.com/MetaMask/core/compare/@metamask/transaction-controller@42.1.0...@metamask/transaction-controller@43.0.0
[42.1.0]: https://github.com/MetaMask/core/compare/@metamask/transaction-controller@42.0.0...@metamask/transaction-controller@42.1.0
[42.0.0]: https://github.com/MetaMask/core/compare/@metamask/transaction-controller@41.1.0...@metamask/transaction-controller@42.0.0
[41.1.0]: https://github.com/MetaMask/core/compare/@metamask/transaction-controller@41.0.0...@metamask/transaction-controller@41.1.0
[41.0.0]: https://github.com/MetaMask/core/compare/@metamask/transaction-controller@40.1.0...@metamask/transaction-controller@41.0.0
[40.1.0]: https://github.com/MetaMask/core/compare/@metamask/transaction-controller@40.0.0...@metamask/transaction-controller@40.1.0
[40.0.0]: https://github.com/MetaMask/core/compare/@metamask/transaction-controller@39.1.0...@metamask/transaction-controller@40.0.0
[39.1.0]: https://github.com/MetaMask/core/compare/@metamask/transaction-controller@39.0.0...@metamask/transaction-controller@39.1.0
[39.0.0]: https://github.com/MetaMask/core/compare/@metamask/transaction-controller@38.3.0...@metamask/transaction-controller@39.0.0
[38.3.0]: https://github.com/MetaMask/core/compare/@metamask/transaction-controller@38.2.0...@metamask/transaction-controller@38.3.0
[38.2.0]: https://github.com/MetaMask/core/compare/@metamask/transaction-controller@38.1.0...@metamask/transaction-controller@38.2.0
[38.1.0]: https://github.com/MetaMask/core/compare/@metamask/transaction-controller@38.0.0...@metamask/transaction-controller@38.1.0
[38.0.0]: https://github.com/MetaMask/core/compare/@metamask/transaction-controller@37.3.0...@metamask/transaction-controller@38.0.0
[37.3.0]: https://github.com/MetaMask/core/compare/@metamask/transaction-controller@37.2.0...@metamask/transaction-controller@37.3.0
[37.2.0]: https://github.com/MetaMask/core/compare/@metamask/transaction-controller@37.1.0...@metamask/transaction-controller@37.2.0
[37.1.0]: https://github.com/MetaMask/core/compare/@metamask/transaction-controller@37.0.0...@metamask/transaction-controller@37.1.0
[37.0.0]: https://github.com/MetaMask/core/compare/@metamask/transaction-controller@36.1.0...@metamask/transaction-controller@37.0.0
[36.1.0]: https://github.com/MetaMask/core/compare/@metamask/transaction-controller@36.0.0...@metamask/transaction-controller@36.1.0
[36.0.0]: https://github.com/MetaMask/core/compare/@metamask/transaction-controller@35.2.0...@metamask/transaction-controller@36.0.0
[35.2.0]: https://github.com/MetaMask/core/compare/@metamask/transaction-controller@35.1.1...@metamask/transaction-controller@35.2.0
[35.1.1]: https://github.com/MetaMask/core/compare/@metamask/transaction-controller@35.1.0...@metamask/transaction-controller@35.1.1
[35.1.0]: https://github.com/MetaMask/core/compare/@metamask/transaction-controller@35.0.1...@metamask/transaction-controller@35.1.0
[35.0.1]: https://github.com/MetaMask/core/compare/@metamask/transaction-controller@35.0.0...@metamask/transaction-controller@35.0.1
[35.0.0]: https://github.com/MetaMask/core/compare/@metamask/transaction-controller@34.0.0...@metamask/transaction-controller@35.0.0
[34.0.0]: https://github.com/MetaMask/core/compare/@metamask/transaction-controller@33.0.1...@metamask/transaction-controller@34.0.0
[33.0.1]: https://github.com/MetaMask/core/compare/@metamask/transaction-controller@33.0.0...@metamask/transaction-controller@33.0.1
[33.0.0]: https://github.com/MetaMask/core/compare/@metamask/transaction-controller@32.0.0...@metamask/transaction-controller@33.0.0
[32.0.0]: https://github.com/MetaMask/core/compare/@metamask/transaction-controller@31.0.0...@metamask/transaction-controller@32.0.0
[31.0.0]: https://github.com/MetaMask/core/compare/@metamask/transaction-controller@30.0.0...@metamask/transaction-controller@31.0.0
[30.0.0]: https://github.com/MetaMask/core/compare/@metamask/transaction-controller@29.1.0...@metamask/transaction-controller@30.0.0
[29.1.0]: https://github.com/MetaMask/core/compare/@metamask/transaction-controller@29.0.2...@metamask/transaction-controller@29.1.0
[29.0.2]: https://github.com/MetaMask/core/compare/@metamask/transaction-controller@29.0.1...@metamask/transaction-controller@29.0.2
[29.0.1]: https://github.com/MetaMask/core/compare/@metamask/transaction-controller@29.0.0...@metamask/transaction-controller@29.0.1
[29.0.0]: https://github.com/MetaMask/core/compare/@metamask/transaction-controller@28.1.1...@metamask/transaction-controller@29.0.0
[28.1.1]: https://github.com/MetaMask/core/compare/@metamask/transaction-controller@28.1.0...@metamask/transaction-controller@28.1.1
[28.1.0]: https://github.com/MetaMask/core/compare/@metamask/transaction-controller@28.0.0...@metamask/transaction-controller@28.1.0
[28.0.0]: https://github.com/MetaMask/core/compare/@metamask/transaction-controller@27.0.1...@metamask/transaction-controller@28.0.0
[27.0.1]: https://github.com/MetaMask/core/compare/@metamask/transaction-controller@27.0.0...@metamask/transaction-controller@27.0.1
[27.0.0]: https://github.com/MetaMask/core/compare/@metamask/transaction-controller@26.0.0...@metamask/transaction-controller@27.0.0
[26.0.0]: https://github.com/MetaMask/core/compare/@metamask/transaction-controller@25.3.0...@metamask/transaction-controller@26.0.0
[25.3.0]: https://github.com/MetaMask/core/compare/@metamask/transaction-controller@25.2.1...@metamask/transaction-controller@25.3.0
[25.2.1]: https://github.com/MetaMask/core/compare/@metamask/transaction-controller@25.2.0...@metamask/transaction-controller@25.2.1
[25.2.0]: https://github.com/MetaMask/core/compare/@metamask/transaction-controller@25.1.0...@metamask/transaction-controller@25.2.0
[25.1.0]: https://github.com/MetaMask/core/compare/@metamask/transaction-controller@25.0.0...@metamask/transaction-controller@25.1.0
[25.0.0]: https://github.com/MetaMask/core/compare/@metamask/transaction-controller@24.0.0...@metamask/transaction-controller@25.0.0
[24.0.0]: https://github.com/MetaMask/core/compare/@metamask/transaction-controller@23.1.0...@metamask/transaction-controller@24.0.0
[23.1.0]: https://github.com/MetaMask/core/compare/@metamask/transaction-controller@23.0.0...@metamask/transaction-controller@23.1.0
[23.0.0]: https://github.com/MetaMask/core/compare/@metamask/transaction-controller@22.0.0...@metamask/transaction-controller@23.0.0
[22.0.0]: https://github.com/MetaMask/core/compare/@metamask/transaction-controller@21.2.0...@metamask/transaction-controller@22.0.0
[21.2.0]: https://github.com/MetaMask/core/compare/@metamask/transaction-controller@21.1.0...@metamask/transaction-controller@21.2.0
[21.1.0]: https://github.com/MetaMask/core/compare/@metamask/transaction-controller@21.0.1...@metamask/transaction-controller@21.1.0
[21.0.1]: https://github.com/MetaMask/core/compare/@metamask/transaction-controller@21.0.0...@metamask/transaction-controller@21.0.1
[21.0.0]: https://github.com/MetaMask/core/compare/@metamask/transaction-controller@20.0.0...@metamask/transaction-controller@21.0.0
[20.0.0]: https://github.com/MetaMask/core/compare/@metamask/transaction-controller@19.0.1...@metamask/transaction-controller@20.0.0
[19.0.1]: https://github.com/MetaMask/core/compare/@metamask/transaction-controller@19.0.0...@metamask/transaction-controller@19.0.1
[19.0.0]: https://github.com/MetaMask/core/compare/@metamask/transaction-controller@18.3.1...@metamask/transaction-controller@19.0.0
[18.3.1]: https://github.com/MetaMask/core/compare/@metamask/transaction-controller@18.3.0...@metamask/transaction-controller@18.3.1
[18.3.0]: https://github.com/MetaMask/core/compare/@metamask/transaction-controller@18.2.0...@metamask/transaction-controller@18.3.0
[18.2.0]: https://github.com/MetaMask/core/compare/@metamask/transaction-controller@18.1.0...@metamask/transaction-controller@18.2.0
[18.1.0]: https://github.com/MetaMask/core/compare/@metamask/transaction-controller@18.0.0...@metamask/transaction-controller@18.1.0
[18.0.0]: https://github.com/MetaMask/core/compare/@metamask/transaction-controller@17.0.0...@metamask/transaction-controller@18.0.0
[17.0.0]: https://github.com/MetaMask/core/compare/@metamask/transaction-controller@16.0.0...@metamask/transaction-controller@17.0.0
[16.0.0]: https://github.com/MetaMask/core/compare/@metamask/transaction-controller@15.0.0...@metamask/transaction-controller@16.0.0
[15.0.0]: https://github.com/MetaMask/core/compare/@metamask/transaction-controller@14.0.0...@metamask/transaction-controller@15.0.0
[14.0.0]: https://github.com/MetaMask/core/compare/@metamask/transaction-controller@13.0.0...@metamask/transaction-controller@14.0.0
[13.0.0]: https://github.com/MetaMask/core/compare/@metamask/transaction-controller@12.0.0...@metamask/transaction-controller@13.0.0
[12.0.0]: https://github.com/MetaMask/core/compare/@metamask/transaction-controller@11.1.0...@metamask/transaction-controller@12.0.0
[11.1.0]: https://github.com/MetaMask/core/compare/@metamask/transaction-controller@11.0.0...@metamask/transaction-controller@11.1.0
[11.0.0]: https://github.com/MetaMask/core/compare/@metamask/transaction-controller@10.0.0...@metamask/transaction-controller@11.0.0
[10.0.0]: https://github.com/MetaMask/core/compare/@metamask/transaction-controller@9.2.0...@metamask/transaction-controller@10.0.0
[9.2.0]: https://github.com/MetaMask/core/compare/@metamask/transaction-controller@9.1.0...@metamask/transaction-controller@9.2.0
[9.1.0]: https://github.com/MetaMask/core/compare/@metamask/transaction-controller@9.0.0...@metamask/transaction-controller@9.1.0
[9.0.0]: https://github.com/MetaMask/core/compare/@metamask/transaction-controller@8.0.1...@metamask/transaction-controller@9.0.0
[8.0.1]: https://github.com/MetaMask/core/compare/@metamask/transaction-controller@8.0.0...@metamask/transaction-controller@8.0.1
[8.0.0]: https://github.com/MetaMask/core/compare/@metamask/transaction-controller@7.1.0...@metamask/transaction-controller@8.0.0
[7.1.0]: https://github.com/MetaMask/core/compare/@metamask/transaction-controller@7.0.0...@metamask/transaction-controller@7.1.0
[7.0.0]: https://github.com/MetaMask/core/compare/@metamask/transaction-controller@6.1.0...@metamask/transaction-controller@7.0.0
[6.1.0]: https://github.com/MetaMask/core/compare/@metamask/transaction-controller@6.0.0...@metamask/transaction-controller@6.1.0
[6.0.0]: https://github.com/MetaMask/core/compare/@metamask/transaction-controller@5.0.0...@metamask/transaction-controller@6.0.0
[5.0.0]: https://github.com/MetaMask/core/compare/@metamask/transaction-controller@4.0.1...@metamask/transaction-controller@5.0.0
[4.0.1]: https://github.com/MetaMask/core/compare/@metamask/transaction-controller@4.0.0...@metamask/transaction-controller@4.0.1
[4.0.0]: https://github.com/MetaMask/core/compare/@metamask/transaction-controller@3.0.0...@metamask/transaction-controller@4.0.0
[3.0.0]: https://github.com/MetaMask/core/compare/@metamask/transaction-controller@2.0.0...@metamask/transaction-controller@3.0.0
[2.0.0]: https://github.com/MetaMask/core/compare/@metamask/transaction-controller@1.0.0...@metamask/transaction-controller@2.0.0
[1.0.0]: https://github.com/MetaMask/core/releases/tag/@metamask/transaction-controller@1.0.0<|MERGE_RESOLUTION|>--- conflicted
+++ resolved
@@ -7,15 +7,13 @@
 
 ## [Unreleased]
 
-<<<<<<< HEAD
+### Added
+
+- Add `predictBuy`, `predictClaim`, `predictDeposit` and `predictSell` to `TransactionType` ([#6690](https://github.com/MetaMask/core/pull/6690))
+
 ### Fixed
 
 - Update `isFirstTimeInteraction` to be determined using recipient if token transfer. ([#6686](https://github.com/MetaMask/core/pull/6686))
-=======
-### Added
-
-- Add `predictBuy`, `predictClaim`, `predictDeposit` and `predictSell` to `TransactionType` ([#6690](https://github.com/MetaMask/core/pull/6690))
->>>>>>> a43bf597
 
 ## [60.4.0]
 
