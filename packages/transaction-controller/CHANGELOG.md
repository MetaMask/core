# Changelog

All notable changes to this project will be documented in this file.

The format is based on [Keep a Changelog](https://keepachangelog.com/en/1.0.0/),
and this project adheres to [Semantic Versioning](https://semver.org/spec/v2.0.0.html).

## [Unreleased]

<<<<<<< HEAD
### Added

- Populate `transactionBatches` in state when process a batch transaction using a publish batch hook using `#addBatchMetadata` ([#5793](https://github.com/MetaMask/core/pull/5793))
=======
## [55.0.2]

### Fixed

- Fix type-4 gas estimation ([#5790](https://github.com/MetaMask/core/pull/5790))
>>>>>>> 316b3593

## [55.0.1]

### Changed

- Bump `@metamask/controller-utils` to `^11.8.0` ([#5765](https://github.com/MetaMask/core/pull/5765))

### Fixed

- Validate correct origin in EIP-7702 transaction ([#5771](https://github.com/MetaMask/core/pull/5771))
- Set `userFeeLevel` to `medium` instead of `dappSuggested` when `gasPrice` is suggested ([#5773](https://github.com/MetaMask/core/5773))

## [55.0.0]

### Added

- Add optional `isEIP7702GasFeeTokensEnabled` constructor callback ([#5706](https://github.com/MetaMask/core/pull/5706))
- Add `lendingDeposit` `TransactionType` ([#5747](https://github.com/MetaMask/core/pull/5747))

### Changed

- **BREAKING:** Bump `@metamask/accounts-controller` peer dependency to `^28.0.0` ([#5763](https://github.com/MetaMask/core/pull/5763))

## [54.4.0]

### Changed

- Bump `@metamask/network-controller` from `^23.2.0` to `^23.3.0` ([#5729](https://github.com/MetaMask/core/pull/5729))
- Remove validation of `from` if `origin` is internal ([#5707](https://github.com/MetaMask/core/pull/5707))

## [54.3.0]

### Added

- Add optional `gasTransfer` property to `GasFeeToken` ([#5681](https://github.com/MetaMask/core/pull/5681))

### Changed

- Bump `@metamask/base-controller` from ^8.0.0 to ^8.0.1 ([#5722](https://github.com/MetaMask/core/pull/5722))

## [54.2.0]

### Added

- Add optional `afterAdd` hook to constructor ([#5692](https://github.com/MetaMask/core/pull/5692))
  - Add optional `txParamsOriginal` property to `TransactionMeta`.
  - Add `AfterAddHook` type.

### Fixed

- Handle errors in `isAtomicBatchSupported` method ([#5704](https://github.com/MetaMask/core/pull/5704))

## [54.1.0]

### Changed

- Configure gas estimation buffers using feature flags ([#5637](https://github.com/MetaMask/core/pull/5637))
- Update error codes for duplicate batch ID and batch size limit errors ([#5635](https://github.com/MetaMask/core/pull/5635))

### Fixed

- Do not use fixed gas for type 4 transactions ([#5646](https://github.com/MetaMask/core/pull/5646))
- Throw if `addTransactionBatch` is called with any nested transaction with `to` matching internal account and including `data` ([#5635](https://github.com/MetaMask/core/pull/5635))
- Fix incoming transaction support with `queryEntireHistory` set to `false` ([#5582](https://github.com/MetaMask/core/pull/5582))

## [54.0.0]

### Added

- Add `isExternalSign` property to `TransactionMeta` to disable nonce generation and signing ([#5604](https://github.com/MetaMask/core/pull/5604))
- Add types for `isAtomicBatchSupported` method ([#5600](https://github.com/MetaMask/core/pull/5600))
  - `IsAtomicBatchSupportedRequest`
  - `IsAtomicBatchSupportedResult`
  - `IsAtomicBatchSupportedResultEntry`

### Changed

- **BREAKING:** Update signature of `isAtomicBatchSupported` method ([#5600](https://github.com/MetaMask/core/pull/5600))
  - Replace `address` argument with `request` object containing `address` and optional `chainIds`.
  - Return array of `IsAtomicBatchSupportedResultEntry` objects.
- Skip `origin` validation for `batch` transaction type ([#5586](https://github.com/MetaMask/core/pull/5586))

### Fixed

- **BREAKING:** `enableTxParamsGasFeeUpdates` is renamed to `isAutomaticGasFeeUpdateEnabled` now expects a callback function instead of a boolean. ([#5602](https://github.com/MetaMask/core/pull/5602))
  - This callback is invoked before performing `txParams` gas fee updates. The update will proceed only if the callback returns a truthy value.
  - If not set it will default to return `false`.

## [53.0.0]

### Added

- Add `gasPayment` to `TransactionType` enum ([#5584](https://github.com/MetaMask/core/pull/5584))
- Add `TransactionControllerUpdateCustodialTransactionAction` messenger action ([#5045](https://github.com/MetaMask/core/pull/5045))

### Changed

- **BREAKING:** Return `Promise` from `beforePublish` and `beforeCheckPendingTransaction` hooks ([#5045](https://github.com/MetaMask/core/pull/5045))
- Support additional parameters in `updateCustodialTransaction` method ([#5045](https://github.com/MetaMask/core/pull/5045))
  - `gasLimit`
  - `gasPrice`
  - `maxFeePerGas`
  - `maxPriorityFeePerGas`
  - `nonce`
  - `type`
- Configure gas estimation fallback using remote feature flags ([#5556](https://github.com/MetaMask/core/pull/5556))
- Throw if `chainId` in `TransactionParams` does not match `networkClientId` when calling `addTransaction` ([#5511](https://github.com/MetaMask/core/pull/5569))
  - Mark `chainId` in `TransactionParams` as deprecated.
- Bump `@metamask/controller-utils` to `^11.7.0` ([#5583](https://github.com/MetaMask/core/pull/5583))

### Removed

- **BREAKING:** Remove `custodyId` and `custodyStatus` properties from `TransactionMeta` ([#5045](https://github.com/MetaMask/core/pull/5045))

## [52.3.0]

### Added

- Adds `RandomisedEstimationsGasFeeFlow` to gas fee flows in `TransactionController` ([#5511](https://github.com/MetaMask/core/pull/5511))
  - Added flow only will be activated if chainId is defined in feature flags.
- Configure pending transaction polling intervals using remote feature flags ([#5549](https://github.com/MetaMask/core/pull/5549))

### Fixed

- Fix EIP-7702 contract signature validation on chains with odd-length hexadecimal ID ([#5563](https://github.com/MetaMask/core/pull/5563))
- Fix simulation of type-4 transactions ([#5552](https://github.com/MetaMask/core/pull/5552))
- Display incoming transactions in active tab ([#5487](https://github.com/MetaMask/core/pull/5487))
- Fix bug in `updateTransactionGasFees` affecting `txParams` gas updates when `enableTxParamsGasFeeUpdates` is enabled. ([#5539](https://github.com/MetaMask/core/pull/5539))

## [52.2.0]

### Added

- Add `gasFeeTokens` to `TransactionMeta` ([#5524](https://github.com/MetaMask/core/pull/5524))
  - Add `GasFeeToken` type.
  - Add `selectedGasFeeToken` to `TransactionMeta`.
  - Add `updateSelectedGasFeeToken` method.
- Support security validation of transaction batches ([#5526](https://github.com/MetaMask/core/pull/5526))
  - Add `ValidateSecurityRequest` type.
  - Add optional `securityAlertId` to `SecurityAlertResponse`.
  - Add optional `securityAlertId` to `TransactionBatchRequest`.
  - Add optional `validateSecurity` callback to `TransactionBatchRequest`.
- Support publish batch hook ([#5401](https://github.com/MetaMask/core/pull/5401))
  - Add `hooks.publishBatch` option to constructor.
  - Add `updateBatchTransactions` method.
  - Add `maxFeePerGas` and `maxPriorityFeePerGas` to `updateEditableParams` options.
  - Add types.
    - `PublishBatchHook`
    - `PublishBatchHookRequest`
    - `PublishBatchHookResult`
    - `PublishBatchHookTransaction`
    - `PublishHook`
    - `PublishHookResult`
  - Add optional properties to `TransactionMeta`.
    - `batchTransactions`
    - `disableGasBuffer`
  - Add optional properties to `BatchTransactionParams`.
    - `gas`
    - `maxFeePerGas`
    - `maxPriorityFeePerGas`
  - Add optional `existingTransaction` property to `TransactionBatchSingleRequest`.
  - Add optional `useHook` property to `TransactionBatchRequest`.

## [52.1.0]

### Added

- Add `enableTxParamsGasFeeUpdates` constructor option ([5394](https://github.com/MetaMask/core/pull/5394))
  - If not set it will default to `false`.
  - Automatically update gas fee properties in `txParams` when the `gasFeeEstimates` are updated via polling.

### Fixed

- Fix gas estimation for type 4 transactions ([#5519](https://github.com/MetaMask/core/pull/5519))

## [52.0.0]

### Changed

- **BREAKING:** Remove `chainIds` argument from incoming transaction methods ([#5436](https://github.com/MetaMask/core/pull/5436))
  - `startIncomingTransactionPolling`
  - `stopIncomingTransactionPolling`
  - `updateIncomingTransactions`

## [51.0.0]

### Changed

- **BREAKING:** Bump peer dependency `@metamask/accounts-controller` to `^27.0.0` ([#5507](https://github.com/MetaMask/core/pull/5507))
- **BREAKING:** Bump peer dependency `@metamask/gas-fee-controller` to `^23.0.0` ([#5507](https://github.com/MetaMask/core/pull/5507))
- **BREAKING:** Bump peer dependency `@metamask/network-controller` to `^23.0.0` ([#5507](https://github.com/MetaMask/core/pull/5507))

## [50.0.0]

### Added

- Add additional metadata for batch metrics ([#5488](https://github.com/MetaMask/core/pull/5488))
  - Add `delegationAddress` to `TransactionMeta`.
  - Add `NestedTransactionMetadata` type containing `BatchTransactionParams` and `type`.
  - Add optional `type` to `TransactionBatchSingleRequest`.
- Verify EIP-7702 contract address using signatures ([#5472](https://github.com/MetaMask/core/pull/5472))
  - Add optional `publicKeyEIP7702` property to constructor.
  - Add dependency on `^5.7.0` of `@ethersproject/wallet`.

### Changed

- **BREAKING:** Bump `@metamask/accounts-controller` peer dependency to `^26.1.0` ([#5481](https://github.com/MetaMask/core/pull/5481))
- **BREAKING:** Add additional metadata for batch metrics ([#5488](https://github.com/MetaMask/core/pull/5488))
  - Change `error` in `TransactionMeta` to optional for all statuses.
  - Change `nestedTransactions` in `TransactionMeta` to array of `NestedTransactionMetadata`.
- Throw if `addTransactionBatch` called with external origin and size limit exceeded ([#5489](https://github.com/MetaMask/core/pull/5489))
- Verify EIP-7702 contract address using signatures ([#5472](https://github.com/MetaMask/core/pull/5472))
  - Use new `contracts` property from feature flags instead of `contractAddresses`.

## [49.0.0]

### Added

- Add `revertDelegation` to `TransactionType` ([#5468](https://github.com/MetaMask/core/pull/5468))
- Add optional batch ID to metadata ([#5462](https://github.com/MetaMask/core/pull/5462))
  - Add optional `batchId` property to `TransactionMeta`.
  - Add optional `transactionHash` to `TransactionReceipt`.
  - Add optional `data` to `Log`.
  - Add optional `batchId` to `TransactionBatchRequest`.
  - Add optional `batchId` to `addTransaction` options.
  - Throw if `batchId` already exists on a transaction.

### Changed

- **BREAKING:** Add optional batch ID to metadata ([#5462](https://github.com/MetaMask/core/pull/5462))
  - Change `batchId` in `TransactionBatchResult` to `Hex`.
  - Return `batchId` from `addTransactionBatch` if provided.
  - Generate random batch ID if no `batchId` provided.

## [48.2.0]

### Changed

- Normalize gas limit using `gas` and `gasLimit` properties ([#5396](https://github.com/MetaMask/core/pull/5396))

## [48.1.0]

### Changed

- Prevent external transactions to internal accounts if `data` included ([#5418](https://github.com/MetaMask/core/pull/5418))

## [48.0.0]

### Changed

- **BREAKING:** Bump `@metamask/accounts-controller` peer dependency to `^26.0.0` ([#5439](https://github.com/MetaMask/core/pull/5439))
- **BREAKING:** Bump `@ethereumjs/util` from `^8.1.0` to `^9.1.0` ([#5347](https://github.com/MetaMask/core/pull/5347))

## [47.0.0]

### Added

- Persist user rejection optional data in rejected error ([#5355](https://github.com/MetaMask/core/pull/5355))
- Add `updateAtomicBatchData` method ([#5380](https://github.com/MetaMask/core/pull/5380))
- Support atomic batch transactions ([#5306](https://github.com/MetaMask/core/pull/5306))
  - Add methods:
    - `addTransactionBatch`
    - `isAtomicBatchSupported`
  - Add `batch` to `TransactionType`.
  - Add `nestedTransactions` to `TransactionMeta`.
  - Add new types:
    - `BatchTransactionParams`
    - `TransactionBatchSingleRequest`
    - `TransactionBatchRequest`
    - `TransactionBatchResult`
  - Add dependency on `@metamask/remote-feature-flag-controller:^1.4.0`.

### Changed

- **BREAKING:** Bump `@metamask/accounts-controller` peer dependency to `^25.0.0` ([#5426](https://github.com/MetaMask/core/pull/5426))
- **BREAKING**: Require messenger permissions for `KeyringController:signEip7702Authorization` action ([#5410](https://github.com/MetaMask/core/pull/5410))
- **BREAKING:** Support atomic batch transactions ([#5306](https://github.com/MetaMask/core/pull/5306))
  - Require `AccountsController:getState` action permission in messenger.
  - Require `RemoteFeatureFlagController:getState` action permission in messenger.
- Bump `@metamask/utils` from `^11.1.0` to `^11.2.0` ([#5301](https://github.com/MetaMask/core/pull/5301))
- Throw if `addTransactionBatch` is called with any nested transaction with `to` matching internal account ([#5369](https://github.com/MetaMask/core/pull/5369))

## [46.0.0]

### Added

- Adds ability of re-simulating transaction depending on the `isActive` property on `transactionMeta` ([#5189](https://github.com/MetaMask/core/pull/5189))
  - `isActive` property is expected to set by client.
  - Re-simulation of transactions will occur every 3 seconds if `isActive` is `true`.
- Adds `setTransactionActive` function to update the `isActive` property on `transactionMeta`. ([#5189](https://github.com/MetaMask/core/pull/5189))

### Changed

- **BREAKING:** Bump `@metamask/accounts-controller` peer dependency from `^23.0.0` to `^24.0.0` ([#5318](https://github.com/MetaMask/core/pull/5318))

## [45.1.0]

### Added

- Add support for EIP-7702 / type 4 transactions ([#5285](https://github.com/MetaMask/core/pull/5285))
  - Add `setCode` to `TransactionEnvelopeType`.
  - Add `authorizationList` to `TransactionParams`.
  - Export `Authorization` and `AuthorizationList` types.

### Changed

- The TransactionController messenger must now allow the `KeyringController:signAuthorization` action ([#5285](https://github.com/MetaMask/core/pull/5285))
- Bump `@metamask/base-controller` from `^7.1.1` to `^8.0.0` ([#5305](https://github.com/MetaMask/core/pull/5305))
- Bump `ethereumjs/tx` from `^4.2.0` to `^5.4.0` ([#5285](https://github.com/MetaMask/core/pull/5285))
- Bump `ethereumjs/common` from `^3.2.0` to `^4.5.0` ([#5285](https://github.com/MetaMask/core/pull/5285))

## [45.0.0]

### Changed

- **BREAKING:** Bump `@metamask/accounts-controller` peer dependency from `^22.0.0` to `^23.0.0` ([#5292](https://github.com/MetaMask/core/pull/5292))

## [44.1.0]

### Changed

- Rename `ControllerMessenger` to `Messenger` ([#5234](https://github.com/MetaMask/core/pull/5234))
- Bump `@metamask/utils` from `^11.0.1` to `^11.1.0` ([#5223](https://github.com/MetaMask/core/pull/5223))

### Fixed

- Prevent transaction resubmit on multiple endpoints ([#5262](https://github.com/MetaMask/core/pull/5262))

## [44.0.0]

### Changed

- **BREAKING:** Bump `@metamask/accounts-controller` peer dependency from `^21.0.0` to `^22.0.0` ([#5218](https://github.com/MetaMask/core/pull/5218))

## [43.0.0]

### Added

- Add `gasLimitNoBuffer` property to `TransactionMeta` type ([#5113](https://github.com/MetaMask/core/pull/5113))
  - `gasLimitNoBuffer` is the estimated gas for the transaction without any buffer applied.

### Changed

- **BREAKING:** Bump `@metamask/accounts-controller` peer dependency from `^20.0.0` to `^21.0.0` ([#5140](https://github.com/MetaMask/core/pull/5140))
- Bump `@metamask/base-controller` from `7.1.0` to `^7.1.1` ([#5135](https://github.com/MetaMask/core/pull/5135))

## [42.1.0]

### Added

- Validate `gas` and `gasLimit` are hexadecimal strings ([#5093](https://github.com/MetaMask/core/pull/5093))

### Changed

- Bump `@metamask/base-controller` from `^7.0.0` to `^7.1.0` ([#5079](https://github.com/MetaMask/core/pull/5079))
- Bump `@metamask/utils` to `^11.0.1` and `@metamask/rpc-errors` to `^7.0.2` ([#5080](https://github.com/MetaMask/core/pull/5080))

## [42.0.0]

### Added

- Retrieve incoming transactions using Accounts API ([#4927](https://github.com/MetaMask/core/pull/4927))
  - Add `INCOMING_TRANSACTIONS_SUPPORTED_CHAIN_IDS` constant.

### Changed

- **BREAKING:** Retrieve incoming transactions using Accounts API ([#4927](https://github.com/MetaMask/core/pull/4927))
  - Rename `TransactionControllerIncomingTransactionBlockReceivedEvent` to `TransactionControllerIncomingTransactionsReceivedEvent`.
  - Replace `networkClientIds` argument with `chainIds` in following methods:
    - `startIncomingTransactionPolling`
    - `stopIncomingTransactionPolling`
    - `updateIncomingTransactions`
- Bump `@metamask/eth-block-tracker` from `^11.0.2` to `^11.0.3` ([#5025](https://github.com/MetaMask/core/pull/5025))

### Removed

- **BREAKING:** Retrieve incoming transactions using Accounts API ([#4927](https://github.com/MetaMask/core/pull/4927))
  - Remove `ETHERSCAN_SUPPORTED_NETWORKS` constant.
  - Remove types:
    - `EtherscanTransactionMeta`
    - `RemoteTransactionSource`
    - `RemoteTransactionSourceRequest`

## [41.1.0]

### Added

- Add optional `destinationChainId` property to `TransactionMeta` to facilitate Bridge transactions ([#4988](https://github.com/MetaMask/core/pull/4988))

### Changed

- Bump `@metamask/controller-utils` from `^11.4.3` to `^11.4.4` ([#5012](https://github.com/MetaMask/core/pull/5012))

### Fixed

- Make implicit peer dependencies explicit ([#4974](https://github.com/MetaMask/core/pull/4974))
  - Add the following packages as peer dependencies of this package to satisfy peer dependency requirements from other dependencies:
    - `@babel/runtime` `^7.0.0` (required by `@metamask/ethjs-provider-http`)
    - `@metamask/eth-block-tracker` `>=9` (required by `@metamask/nonce-tracker`)
  - These dependencies really should be present in projects that consume this package (e.g. MetaMask clients), and this change ensures that they now are.
  - Furthermore, we are assuming that clients already use these dependencies, since otherwise it would be impossible to consume this package in its entirety or even create a working build. Hence, the addition of these peer dependencies is really a formality and should not be breaking.
- Correct ESM-compatible build so that imports of the following packages that re-export other modules via `export *` are no longer corrupted: ([#5011](https://github.com/MetaMask/core/pull/5011))
  - `@ethereumjs/common`
  - `@ethereumjs/util`
  - `@metamask/eth-query`
  - `bn.js`
  - `fast-json-patch`
  - `lodash`

## [41.0.0]

### Added

- **BREAKING:** Remove global network usage ([#4920](https://github.com/MetaMask/core/pull/4920))
  - Add required `networkClientId` argument to `handleMethodData` method.

### Changed

- **BREAKING:** Remove global network usage ([#4920](https://github.com/MetaMask/core/pull/4920))
  - Require `networkClientId` option in `addTransaction` method.
  - Require `networkClientId` property in `TransactionMeta` type.
  - Change `wipeTransactions` method arguments to optional object containing `address` and `chainId` properties.
  - Require `networkClientId` argument in `estimateGas`, `estimateGasBuffered` and `getNonceLock` methods.

### Removed

- **BREAKING:** Remove global network usage ([#4920](https://github.com/MetaMask/core/pull/4920))
  - Remove the `blockTracker`, `isMultichainEnabled`, `onNetworkStateChange` and `provider` constructor options.
  - Remove `filterToCurrentNetwork` option from `getTransactions` method.

## [40.1.0]

### Added

- Add `firstTimeInteraction` to transaction meta ([#4895](https://github.com/MetaMask/core/pull/4895))
  - This is a boolean value that indicates whether the transaction is the first time the user has interacted with it.
- Add `isFirstTimeInteractionEnabled` callback constructor option ([#4895](https://github.com/MetaMask/core/pull/4895))
  - This is a function that returns a boolean value indicating whether the first time interaction check should be enabled.

## [40.0.0]

### Changed

- **BREAKING:** Bump `@metamask/accounts-controller` peer dependency from `^19.0.0` to `^20.0.0` ([#4195](https://github.com/MetaMask/core/pull/4956))

## [39.1.0]

### Changed

- Temporarily increase the pending transaction polling rate when polling starts ([#4917](https://github.com/MetaMask/core/pull/4917))
  - Poll every 3 seconds up to ten times, then poll on each new block.

## [39.0.0]

### Changed

- **BREAKING:** Bump peer dependency `@metamask/accounts-controller` from `^18.0.0` to `^19.0.0` ([#4915](https://github.com/MetaMask/core/pull/4915))
- Bump `@metamask/controller-utils` from `^11.4.2` to `^11.4.3` ([#4915](https://github.com/MetaMask/core/pull/4915))

## [38.3.0]

### Added

- Validate gas fee properties to ensure they are valid hexadecimal strings ([#4854](https://github.com/MetaMask/core/pull/4854))

### Fixed

- Fix gas limit estimation on new transactions and via `estimateGas` and `estimateGasBuffered` methods ([#4897](https://github.com/MetaMask/core/pull/4897))

## [38.2.0]

### Added

- Add staking transaction types ([#4874](https://github.com/MetaMask/core/pull/4874))
  - `stakingClaim`
  - `stakingDeposit`
  - `stakingUnstake`

### Changed

- Bump `@metamask/controller-utils` from `^11.4.1` to `^11.4.2` ([#4870](https://github.com/MetaMask/core/pull/4870))
- Bump `@metamask/accounts-controller` from `^18.2.2` to `^18.2.3` ([#4870](https://github.com/MetaMask/core/pull/4870))
- Bump `@metamask/network-controller` from `^22.0.0` to `^22.0.1` ([#4870](https://github.com/MetaMask/core/pull/4870))

## [38.1.0]

### Added

- Automatically re-simulate transactions based on security criteria ([#4792](https://github.com/MetaMask/core/pull/4792))
  - If the security provider marks the transaction as malicious.
  - If the simulated native balance change does not match the `value`.
  - Set new `isUpdatedAfterSecurityCheck` property to `true` if the subsequent simulation response has changed.

### Changed

- Bump `@metamask/eth-json-rpc-provider` from `^4.1.5` to `^4.1.6` ([#4862](https://github.com/MetaMask/core/pull/4862))
- Bump `@metamask/approval-controller` from `^7.1.0` to `^7.1.1` ([#4862](https://github.com/MetaMask/core/pull/4862))
- Bump `@metamask/controller-utils` from `^11.4.0` to `^11.4.1` ([#4862](https://github.com/MetaMask/core/pull/4862))
- Bump `@metamask/base-controller` from `7.0.1` to `^7.0.2` ([#4862](https://github.com/MetaMask/core/pull/4862))

## [38.0.0]

### Changed

- **BREAKING:** Bump `@metamask/gas-fee-controller` peer dependency from `^20.0.0` to `^21.0.0` ([#4810](https://github.com/MetaMask/core/pull/4810))
- **BREAKING:** Bump `@metamask/network-controller` peer dependency from `^21.0.0` to `^22.0.0` ([#4841](https://github.com/MetaMask/core/pull/4841))
- Bump `@metamask/controller-utils` to `^11.4.0` ([#4834](https://github.com/MetaMask/core/pull/4834))
- Bump `@metamask/rpc-errors` to `^7.0.1` ([#4831](https://github.com/MetaMask/core/pull/4831))
- Bump `@metamask/utils` to `^10.0.0` ([#4831](https://github.com/MetaMask/core/pull/4831))

## [37.3.0]

### Added

- Add types for bridge transactions ([#4714](https://github.com/MetaMask/core/pull/4714))

### Changed

- Reduce gas limit fallback from 95% to 35% of the block gas limit on failed gas limit estimations ([#4739](https://github.com/MetaMask/core/pull/4739))

### Fixed

- Use contract ABIs to decode the token balance responses ([#4775](https://github.com/MetaMask/core/pull/4775))

## [37.2.0]

### Added

- Add optional `incomingTransactions.etherscanApiKeysByChainId` constructor property to support API keys in requests to Etherscan ([#4748](https://github.com/MetaMask/core/pull/4748))

### Fixed

- Cleanup transactions only during initialisation ([#4753](https://github.com/MetaMask/core/pull/4753))
- Remove `gasPrice` from requests to `linea_estimateGas` ([#4737](https://github.com/MetaMask/core/pull/4737))

## [37.1.0]

### Added

- Populate `submitHistory` in state when submitting transactions to network ([#4706](https://github.com/MetaMask/core/pull/4706))
- Export `CHAIN_IDS`, `ETHERSCAN_SUPPORTED_NETWORKS` and `SPEED_UP_RATE` constants ([#4706](https://github.com/MetaMask/core/pull/4706))

### Changed

- Make `getPermittedAccounts` constructor callback optional ([#4706](https://github.com/MetaMask/core/pull/4706))
- Bump accounts related packages ([#4713](https://github.com/MetaMask/core/pull/4713)), ([#4728](https://github.com/MetaMask/core/pull/4728))
  - Those packages are now built slightly differently and are part of the [accounts monorepo](https://github.com/MetaMask/accounts).
  - Bump `@metamask/keyring-api` from `^8.1.0` to `^8.1.4`

## [37.0.0]

### Changed

- Remove unapproved transactions during initialisation ([#4658](https://github.com/MetaMask/core/pull/4658))
- Fail approved and signed transactions during initialisation ([#4658](https://github.com/MetaMask/core/pull/4658))
- Remove `TraceContext`, `TraceRequest`, and `TraceCallback` types ([#4655](https://github.com/MetaMask/core/pull/4655))
  - These were moved to `@metamask/controller-utils`.

### Removed

- **BREAKING:** Remove `initApprovals` method ([#4658](https://github.com/MetaMask/core/pull/4658))
- **BREAKING:** Remove `beforeApproveOnInit` hook ([#4658](https://github.com/MetaMask/core/pull/4658))

### Fixed

- Produce and export ESM-compatible TypeScript type declaration files in addition to CommonJS-compatible declaration files ([#4648](https://github.com/MetaMask/core/pull/4648))
  - Previously, this package shipped with only one variant of type declaration
    files, and these files were only CommonJS-compatible, and the `exports`
    field in `package.json` linked to these files. This is an anti-pattern and
    was rightfully flagged by the
    ["Are the Types Wrong?"](https://arethetypeswrong.github.io/) tool as
    ["masquerading as CJS"](https://github.com/arethetypeswrong/arethetypeswrong.github.io/blob/main/docs/problems/FalseCJS.md).
    All of the ATTW checks now pass.
- Remove chunk files ([#4648](https://github.com/MetaMask/core/pull/4648)).
  - Previously, the build tool we used to generate JavaScript files extracted
    common code to "chunk" files. While this was intended to make this package
    more tree-shakeable, it also made debugging more difficult for our
    development teams. These chunk files are no longer present.

## [36.1.0]

### Added

- Add missing `TransactionControllerOptions` type in package-level export ([#4683](https://github.com/MetaMask/core/pull/4683))

## [36.0.0]

### Changed

- **BREAKING:** Bump devDependency and peerDependency `@metamask/network-controller` from `^20.0.0` to `^21.0.0` ([#4651](https://github.com/MetaMask/core/pull/4651))
- **BREAKING:** Bump devDependency and peerDependency `@metamask/gas-fee-controller` from `^19.0.0` to `^20.0.0` ( [#4651](https://github.com/MetaMask/core/pull/4651))
- Bump `@metamask/base-controller` from `^6.0.3` to `^7.0.0` ([#4643](https://github.com/MetaMask/core/pull/4643))
- Bump `@metamask/controller-utils` from `^11.0.2` to `^11.2.0` ([#4639](https://github.com/MetaMask/core/pull/4639), [#4651](https://github.com/MetaMask/core/pull/4651))

## [35.2.0]

### Added

- Add tracing infrastructure ([#4575](https://github.com/MetaMask/core/pull/4575))
  - Add optional `trace` callback to constructor.
  - Add optional `traceContext` option to `addTransaction` method.
  - Add initial tracing of transaction lifecycle.

### Changed

- Bump `@metamask/base-controller` from `^6.0.2` to `^6.0.3` ([#4625](https://github.com/MetaMask/core/pull/4625))
- Bump `@metamask/network-controller` from `^20.1.0` to `^20.2.0` ([#4618](https://github.com/MetaMask/core/pull/4618))
- Bump `@metamask/eth-json-rpc-provider` from `^4.1.2` to `^4.1.3` ([#4607](https://github.com/MetaMask/core/pull/4607))

### Removed

- Remove validation of `gasValues` passed to `speedUpTransaction` and `stopTransaction` methods ([#4617](https://github.com/MetaMask/core/pull/4617))

## [35.1.1]

### Changed

- Upgrade TypeScript version from `~5.0.4` to `~5.2.2` ([#4576](https://github.com/MetaMask/core/pull/4576), [#4584](https://github.com/MetaMask/core/pull/4584))

### Fixed

- Fix gaps in transaction validation and async error logging ([#4596](https://github.com/MetaMask/core/pull/4596))
- Upgrade `@metamask/nonce-tracker` from v5 to v6 ([#4591](https://github.com/MetaMask/core/pull/4591))

## [35.1.0]

### Added

- Add `DISPLAYED_TRANSACTION_HISTORY_PATHS` constant, representing the transaction history paths that may be used for display ([#4555](https://github.com/MetaMask/core/pull/4555))
  - This was exported so that it might be used to ensure display logic and internal history logic remains in-sync.
  - Any paths listed here will have their timestamps preserved. Unlisted paths may be compressed by the controller to minimize history size, losing the timestamp.
- Add `MAX_TRANSACTION_HISTORY_LENGTH` constant, representing the expected maximum size of the `history` property for a given transaction ([#4555](https://github.com/MetaMask/core/pull/4555))
  - Note that this is not strictly enforced, the length may exceed this number of all entries are "displayed" entries, but we expect this to be extremely improbable in practice.

### Fixed

- Prevent transaction history from growing endlessly in size ([#4555](https://github.com/MetaMask/core/pull/4555))

## [35.0.1]

### Changed

- **BREAKING:** Bump peerDependency `@metamask/accounts-controller` from `^17.0.0` to `^18.0.0` ([#4548](https://github.com/MetaMask/core/pull/4548))
- Remove `@metamask/accounts-controller`, `@metamask/approval-controller`, `@metamask/gas-fee-controller`, and `@metamask/network-controller` dependencies [#4556](https://github.com/MetaMask/core/pull/4556)
  - These were listed under `peerDependencies` already, so they were redundant as dependencies.
- Upgrade TypeScript version to `~5.0.4` and set `moduleResolution` option to `Node16` ([#3645](https://github.com/MetaMask/core/pull/3645))
- Bump `@metamask/base-controller` from `^6.0.0` to `^6.0.2` ([#4517](https://github.com/MetaMask/core/pull/4517), [#4544](https://github.com/MetaMask/core/pull/4544))
- Bump `@metamask/controller-utils` from `^11.0.0` to `^11.0.2` ([#4517](https://github.com/MetaMask/core/pull/4517), [#4544](https://github.com/MetaMask/core/pull/4544))
- Bump `@metamask/rpc-errors` from `^6.2.1` to `^6.3.1` ([#4516](https://github.com/MetaMask/core/pull/4516))
- Bump `@metamask/utils` from `^8.3.0` to `^9.1.0` ([#4516](https://github.com/MetaMask/core/pull/4516), [#4529](https://github.com/MetaMask/core/pull/4529))

### Fixed

- Fix simulation data parsing logic to avoid failed simulations creating `ApprovalForAll` events ([#4512](https://github.com/MetaMask/core/pull/4512))

## [35.0.0]

### Changed

- **BREAKING:** Bump peerDependency `@metamask/network-controller` to `^20.0.0` ([#4508](https://github.com/MetaMask/core/pull/4508))
- **BREAKING:** Bump peerDependency `@metamask/gas-fee-controller` to `^19.0.0` ([#4508](https://github.com/MetaMask/core/pull/4508))

## [34.0.0]

### Changed

- **BREAKING:** Bump dependency and peer dependency `@metamask/gas-fee-controller` to `^18.0.0` ([#4498](https://github.com/MetaMask/core/pull/4498))
- Bump dependency `@metamask/accounts-controller` to `^17.2.0` ([#4498](https://github.com/MetaMask/core/pull/4498))

## [33.0.1]

### Changed

- Document TransactionStatus enum ([#4380](https://github.com/MetaMask/core/pull/4380))
- Bump `@metamask/accounts-controller` to `^17.1.0` ([#4460](https://github.com/MetaMask/core/pull/4460))

## [33.0.0]

### Changed

- **BREAKING:** The `TransactionController` messenger must now allow the `AccountsController:getSelectedAccount` action ([#4244](https://github.com/MetaMask/core/pull/4244))
- **BREAKING:** `getCurrentAccount` returns an `InternalAccount` instead of a `string` in the `IncomingTransactionHelper` ([#4244](https://github.com/MetaMask/core/pull/4244))
- **BREAKING:** Bump dependency and peer dependency `@metamask/accounts-controller` to `^17.0.0` ([#4413](https://github.com/MetaMask/core/pull/4413))
- Bump `@metamask/eth-snap-keyring` to `^4.3.1` ([#4405](https://github.com/MetaMask/core/pull/4405))
- Bump `@metamask/keyring-api` to `^8.0.0` ([#4405](https://github.com/MetaMask/core/pull/4405))

### Removed

- **BREAKING:** Remove `getSelectedAddress` option from `TransactionController` ([#4244](https://github.com/MetaMask/core/pull/4244))
  - The AccountsController is used to get the currently selected address automatically.

### Fixed

- `MultichainTrackingHelper.getEthQuery` now returns global `ethQuery` with ([#4390](https://github.com/MetaMask/core/pull/4390))
- Support skipping updates to the simulation history for clients with disabled history ([#4349](https://github.com/MetaMask/core/pull/4349))

## [32.0.0]

### Changed

- **BREAKING:** Bump minimum Node version to 18.18 ([#3611](https://github.com/MetaMask/core/pull/3611))
- **BREAKING:** Bump dependency and peer dependency `@metamask/approval-controller` to `^7.0.0` ([#4352](https://github.com/MetaMask/core/pull/4352))
- **BREAKING:** Bump dependency and peer dependency `@metamask/gas-fee-controller` to `^17.0.0` ([#4352](https://github.com/MetaMask/core/pull/4352))
- **BREAKING:** Bump dependency and peer dependency `@metamask/network-controller` to `^19.0.0` ([#4352](https://github.com/MetaMask/core/pull/4352))
- Bump `@metamask/base-controller` to `^6.0.0` ([#4352](https://github.com/MetaMask/core/pull/4352))
- Bump `@metamask/controller-utils` to `^11.0.0` ([#4352](https://github.com/MetaMask/core/pull/4352))

## [31.0.0]

### Changed

- **BREAKING:** Bump dependency and peer dependency `@metamask/approval-controller` to `^6.0.2` ([#4342](https://github.com/MetaMask/core/pull/4342))
- **BREAKING:** Bump dependency and peer dependency `@metamask/gas-fee-controller` to `^16.0.0` ([#4342](https://github.com/MetaMask/core/pull/4342))
- **BREAKING:** Bump dependency and peer dependency `@metamask/network-controller` to `^18.1.3` ([#4342](https://github.com/MetaMask/core/pull/4342))
- Bump `async-mutex` to `^0.5.0` ([#4335](https://github.com/MetaMask/core/pull/4335))
- Bump `@metamask/controller-utils` to `^10.0.0` ([#4342](https://github.com/MetaMask/core/pull/4342))

### Removed

- **BREAKING:** Remove `sign` from `TransactionType` ([#4319](https://github.com/MetaMask/core/pull/4319))
  - This represented an `eth_sign` transaction, but support for that RPC method is being removed, so this is no longer needed.

### Fixed

- Pass an unfrozen transaction to the `afterSign` hook so that it is able to modify the transaction ([#4343](https://github.com/MetaMask/core/pull/4343))

## [30.0.0]

### Fixed

- **BREAKING**: Update from `nonce-tracker@^3.0.0` to `@metamask/nonce-tracker@^5.0.0` to mitigate issue with redundant polling loops in block tracker. ([#4309](https://github.com/MetaMask/core/pull/4309))
  - The constructor now expects the `blockTracker` option being an instance of `@metamask/eth-block-tracker` instead of`eth-block-tracker`.

## [29.1.0]

### Changed

- handle Swap+Send transactions as Swaps transactions sub-category; add typing ([#4298](https://github.com/MetaMask/core/pull/4298))

## [29.0.2]

### Fixed

- fix incorrect token balance changes for simulations of multiple tokens that include an NFT mint ([#4290](https://github.com/MetaMask/core/pull/4290))

## [29.0.1]

### Changed

- Bump `@metamask/gas-fee-controller` to `^15.1.2` ([#4275](https://github.com/MetaMask/core/pull/4275))

### Fixed

- approveTransaction was throwing away the raw signed transaction that signTransaction was adding to the metadata.
  This was causing some transaction with low gas to appear as "failed" when in fact they were still pending. ([#4255](https://github.com/MetaMask/core/pull/4255))

## [29.0.0]

### Added

- Add `estimateGasFee` method ([#4216](https://github.com/MetaMask/core/pull/4216))
  - Add `TestGasFeeFlow` that is activated by optional `testGasFeeFlows` constructor option.
  - Add related types:
    - `FeeMarketGasFeeEstimateForLevel`
    - `FeeMarketGasFeeEstimates`
    - `GasFeeEstimates`
    - `GasFeeEstimateLevel`
    - `GasFeeEstimateType`
    - `GasPriceGasFeeEstimates`
    - `LegacyGasFeeEstimates`

### Changed

- **BREAKING:** Update `GasFeeEstimates` type to support alternate estimate types ([#4216](https://github.com/MetaMask/core/pull/4216))
- Bump `@metamask/base-controller` to `^5.0.2` ([#4232](https://github.com/MetaMask/core/pull/4232))
- Bump `@metamask/approval-controller` to `^6.0.2` ([#4234](https://github.com/MetaMask/core/pull/4234))
- Bump `@metamask/gas-fee-controller` to `^15.1.1` ([#4234](https://github.com/MetaMask/core/pull/4234))

### Removed

- **BREAKING:** Remove `gasFeeControllerEstimateType` property from `mergeGasFeeEstimates` function ([#4216](https://github.com/MetaMask/core/pull/4216))

## [28.1.1]

### Changed

- Bump `@metamask/gas-fee-controller` to ^15.1.0 ([#4220](https://github.com/MetaMask/core/pull/4220))

### Fixed

- Fixed simulating minting NFTs where the nft owner was checked before minting, causing a revert. ([#4217](https://github.com/MetaMask/core/pull/4217))

## [28.1.0]

### Added

- Support retrieval of layer 1 gas fees on Scroll networks ([#4155](https://github.com/MetaMask/core/pull/4155))

## [28.0.0]

### Changed

- **BREAKING:** Change `getLayer1GasFee` arguments to a request object ([#4149](https://github.com/MetaMask/core/pull/4149))

### Fixed

- Fix automatic update of layer 1 gas fee after interval ([#4149](https://github.com/MetaMask/core/pull/4149))

## [27.0.1]

### Fixed

- Include wrapped ERC-20 and legacy ERC-721 tokens in simulation balance changes ([#4122](https://github.com/MetaMask/core/pull/4122))

## [27.0.0]

### Changed

- **BREAKING:** Change `pendingTransactions.isResubmitEnabled` from optional `boolean` to optional callback ([#4113](https://github.com/MetaMask/core/pull/4113))

### Fixed

- Check pending transactions on startup ([#4113](https://github.com/MetaMask/core/pull/4113))

## [26.0.0]

### Added

- Run `OptimismLayer1GasFeeFlow` on Optimism stack based transactions in order to add `layer1GasFee` property to transaction meta. ([#4055](https://github.com/MetaMask/core/pull/4055))
- Add `getLayer1GasFee` method to `TransactionController` to get the layer 1 gas fee for the given transaction params ([#4055](https://github.com/MetaMask/core/pull/4055))
- Add `SimulationErrorCode` enum ([#4106](https://github.com/MetaMask/core/pull/4106))

### Changed

- **BREAKING:** Bump peer dependency `@metamask/gas-fee-controller` to `^15.0.0` ([#4121](https://github.com/MetaMask/core/pull/4121))
- Update `addTransaction` to skip simulation if `requireApproval` is specified as `false` ([#4106](https://github.com/MetaMask/core/pull/4106))
- Provide simulation error code in locally generated errors (under the `code` property) ([#4106](https://github.com/MetaMask/core/pull/4106))
- Add dependency `@ethersproject/contracts` `^5.7.0` ([#4055](https://github.com/MetaMask/core/pull/4055))
- Add dependency `@ethersproject/providers` `^5.7.0` ([#4055](https://github.com/MetaMask/core/pull/4055))
- Bump dependency `@metamask/network-controller` to `^18.1.0` ([#4121](https://github.com/MetaMask/core/pull/4121))

### Removed

- **BREAKING**: Remove `isReverted` property from `SimulationError` type. ([#4106](https://github.com/MetaMask/core/pull/4106))

## [25.3.0]

### Added

- Add support for transactions with type `increaseAllowance` ([#4069](https://github.com/MetaMask/core/pull/4069))
  - Also add "increaseAllowance" to `TransactionType` under `tokenMethodIncreaseAllowance`

### Changed

- Bump `@metamask/metamask-eth-abis` to `^3.1.1` ([#4069](https://github.com/MetaMask/core/pull/4069))

### Fixed

- Provide updated transaction metadata to publish hook ([#4101](https://github.com/MetaMask/core/pull/4101))

## [25.2.1]

### Changed

- Bump `TypeScript` version to `~4.9.5` ([#4084](https://github.com/MetaMask/core/pull/4084))

### Fixed

- Emit finished event for custodial transactions when updating status to `submitted` or `failed` ([#4092](https://github.com/MetaMask/core/pull/4092))

## [25.2.0]

### Added

- Add simulation types ([#4067](https://github.com/MetaMask/core/pull/4067))
  - SimulationBalanceChange
  - SimulationData
  - SimulationError
  - SimulationToken
  - SimulationTokenBalanceChange
  - SimulationTokenStandard

### Changed

- No longer wait for simulation to complete before creating approval request ([#4067](https://github.com/MetaMask/core/pull/4067))
- Automatically update simulation data if transaction parameters are updated ([#4067](https://github.com/MetaMask/core/pull/4067))
- Determine networks supporting simulation dynamically using API ([#4087](https://github.com/MetaMask/core/pull/4087))

## [25.1.0]

### Added

- Support `Layer1GasFeeFlows` and add `layer1GasFee` property to `TransactionMeta` ([#3944](https://github.com/MetaMask/core/pull/3944))

### Fixed

- Fix `types` field in `package.json` ([#4047](https://github.com/MetaMask/core/pull/4047))

## [25.0.0]

### Added

- **BREAKING**: Add ESM build ([#3998](https://github.com/MetaMask/core/pull/3998))
  - It's no longer possible to import files from `./dist` directly.
- Add new types for TransactionController messenger actions ([#3827](https://github.com/MetaMask/core/pull/3827))
  - `TransactionControllerActions`
  - `TransactionControllerGetStateAction`
- Add new types for TransactionController messenger events ([#3827](https://github.com/MetaMask/core/pull/3827))
  - `TransactionControllerEvents`
  - `TransactionControllerIncomingTransactionBlockReceivedEvent`
  - `TransactionControllerPostTransactionBalanceUpdatedEvent`
  - `TransactionControllerSpeedupTransactionAddedEvent`
  - `TransactionControllerStateChangeEvent`
  - `TransactionControllerTransactionApprovedEvent`
  - `TransactionControllerTransactionConfirmedEvent`
  - `TransactionControllerTransactionDroppedEvent`
  - `TransactionControllerTransactionFailedEvent`
  - `TransactionControllerTransactionFinishedEvent`
  - `TransactionControllerTransactionNewSwapApprovalEvent`
  - `TransactionControllerTransactionNewSwapEvent`
  - `TransactionControllerTransactionPublishingSkipped`
  - `TransactionControllerTransactionRejectedEvent`
  - `TransactionControllerTransactionStatusUpdatedEvent`
  - `TransactionControllerTransactionSubmittedEvent`
  - `TransactionControllerUnapprovedTransactionAddedEvent`
- Add optional `simulationData` property to `TransactionMeta` which will be automatically populated ([#4020](https://github.com/MetaMask/core/pull/4020))
- Add optional `isSimulationEnabled` constructor option to dynamically disable simulation ([#4020](https://github.com/MetaMask/core/pull/4020))
- Add support for Linea Sepolia (chain ID `0xe705`) ([#3995](https://github.com/MetaMask/core/pull/3995))

### Changed

- **BREAKING:** Change superclass of TransactionController from BaseController v1 to BaseController v2 ([#3827](https://github.com/MetaMask/core/pull/3827))
  - Instead of accepting three arguments, the constructor now takes a single options argument. All of the existing options that were supported in the second argument are now a part of this options object, including `messenger`; `state` (the previous third argument) is also an option.
- **BREAKING:** Rename `txHistoryLimit` option to `transactionHistoryLimit` ([#3827](https://github.com/MetaMask/core/pull/3827))
- **BREAKING:** Switch some type definitions from `interface` to `type` ([#3827](https://github.com/MetaMask/core/pull/3827))
  - These types are affected:
    - `DappSuggestedGasFees`
    - `Log`
    - `MethodData`
    - `TransactionControllerState` (formerly `TransactionState`)
    - `TransactionParams`
    - `TransactionReceipt`
  - This is a breaking change because type aliases have different behavior from interfaces. Specifically, the `Json` type in `@metamask/utils`, which BaseController v2 controller state must conform to, is not compatible with interfaces.
- **BREAKING:** Align `parsedRegistryMethod` in `MethodData` type with usage ([#3827](https://github.com/MetaMask/core/pull/3827))
  - The type of this is now `{ name: string; args: { type: string }[]; } | { name?: any; args?: any; }`, which is a `Json`-compatible version of a type found in `eth-method-registry`.
- **BREAKING:** Rename `TransactionState` to `TransactionControllerState` ([#3827](https://github.com/MetaMask/core/pull/3827))
  - This change aligns this controller with other MetaMask controllers.
- **BREAKING:** Update allowed events for the `TransactionControllerMessenger` ([#3827](https://github.com/MetaMask/core/pull/3827))
  - The restricted messenger must allow the following events:
    - `TransactionController:incomingTransactionBlockReceived`
    - `TransactionController:postTransactionBalanceUpdated`
    - `TransactionController:speedUpTransactionAdded`
    - `TransactionController:transactionApproved`
    - `TransactionController:transactionConfirmed`
    - `TransactionController:transactionDropped`
    - `TransactionController:transactionFinished`
    - `TransactionController:transactionFinished`
    - `TransactionController:transactionPublishingSkipped`
    - `TransactionController:transactionRejected`
    - `TransactionController:transactionStatusUpdated`
    - `TransactionController:transactionSubmitted`
    - `TransactionController:unapprovedTransactionAdded`
- **BREAKING:** Update `TransactionMeta` type to be compatible with `Json` ([#3827](https://github.com/MetaMask/core/pull/3827))
  - As dictated by BaseController v2, any types that are part of state need to be compatible with the `Json` type from `@metamask/utils`.
- **BREAKING:** Transform `rpc` property on transaction errors so they're JSON-encodable ([#3827](https://github.com/MetaMask/core/pull/3827))
  - This change also results in typing this property as `Json` instead of `unknown`, avoiding a "Type instantiation is excessively deep and possibly infinite" error when resolving the `TransactionControllerState` type.
- **BREAKING:** Bump dependency and peer dependency on `@metamask/approval-controller` to `^6.0.0` ([#4039](https://github.com/MetaMask/core/pull/4039))
- **BREAKING:** Bump dependency and peer dependency on `@metamask/gas-fee-controller` to `^14.0.0` ([#4039](https://github.com/MetaMask/core/pull/4039))
- **BREAKING:** Bump dependency and peer dependency on `@metamask/network-controller` to `^18.0.0` ([#4039](https://github.com/MetaMask/core/pull/4039))
- **BREAKING:** Bump `@metamask/base-controller` to `^5.0.0` ([#4039](https://github.com/MetaMask/core/pull/4039))
  - This version has a number of breaking changes. See the changelog for more.
- Add dependency on `@ethersproject/providers` `^5.7.0` ([#4020](https://github.com/MetaMask/core/pull/4020))
- Bump `@metamask/controller-utils` to `^9.0.0` ([#4039](https://github.com/MetaMask/core/pull/4039))

### Removed

- **BREAKING:** Remove `TransactionConfig` type ([#3827](https://github.com/MetaMask/core/pull/3827))
  - The properties in this type have been absorbed into `TransactionControllerOptions`.
- **BREAKING:** Remove `hub` property from TransactionController ([#3827](https://github.com/MetaMask/core/pull/3827))
  - TransactionController now fully makes use of its messenger object to announce various kinds of activities. Instead of subscribing to an event like this:
    ```
    transactionController.hub.on(eventName, ...)
    ```
    use this:
    ```
    messenger.subscribe('TransactionController:${eventName}', ...)
    ```
  - The complete list of renamed events are:
    - `incomingTransactionBlock` -> `TransactionController:incomingTransactionBlockReceived`
    - `post-transaction-balance-updated` -> `TransactionController:postTransactionBalanceUpdated`
    - `transaction-approved` -> `TransactionController:transactionApproved`
    - `transaction-confirmed` -> `TransactionController:transactionConfirmed`
    - `transaction-dropped` -> `TransactionController:transactionDropped`
    - `transaction-finished` -> `TransactionController:transactionFinished`
    - `transaction-rejected` -> `TransactionController:transactionRejected`
    - `transaction-status-update` -> `TransactionController:transactionStatusUpdated`
    - `transaction-submitted` -> `TransactionController:transactionSubmitted`
    - `unapprovedTransaction` -> `TransactionController:unapprovedTransactionAdded`
  - Some events announced the state of specific transactions. These have been removed. Instead, subscribe to the appropriate generic event and check for a specific transaction ID in your event handler:
    - `${transactionId}:finished` -> `TransactionController:transactionFinished`
    - `${transactionId}:speedup` -> `TransactionController:speedUpTransactionAdded`
    - `${transactionId}:publish-skip` -> `TransactionController:transactionPublishingSkipped`

### Fixed

- Fix various methods so that they no longer update transactions in state directly but only via `update` ([#3827](https://github.com/MetaMask/core/pull/3827))
  - `addTransaction`
  - `confirmExternalTransaction`
  - `speedUpTransaction`
  - `updateCustodialTransaction`
  - `updateSecurityAlertResponse`
  - `updateTransaction`
- Fix `handleMethodData` method to update state with an empty registry object instead of blowing up if registry could be found ([#3827](https://github.com/MetaMask/core/pull/3827))

## [24.0.0]

### Added

- Add `normalizeTransactionParams` method ([#3990](https://github.com/MetaMask/core/pull/3990))

### Changed

- **BREAKING**: Remove support for retrieving transactions via Etherscan for Optimism Goerli; add support for Optimism Sepolia instead ([#3999](https://github.com/MetaMask/core/pull/3999))
- Normalize `data` property into an even length hex string ([#3990](https://github.com/MetaMask/core/pull/3990))
- Bump `@metamask/approval-controller` to `^5.1.3` ([#4007](https://github.com/MetaMask/core/pull/4007))
- Bump `@metamask/controller-utils` to `^8.0.4` ([#4007](https://github.com/MetaMask/core/pull/4007))
- Bump `@metamask/gas-fee-controller` to `^13.0.2` ([#4007](https://github.com/MetaMask/core/pull/4007))
- Bump `@metamask/network-controller` to `^17.2.1` ([#4007](https://github.com/MetaMask/core/pull/4007))

## [23.1.0]

### Added

- Add `gasFeeEstimatesLoaded` property to `TransactionMeta` ([#3948](https://github.com/MetaMask/core/pull/3948))
- Add `gasFeeEstimates` property to `TransactionMeta` to be automatically populated on unapproved transactions ([#3913](https://github.com/MetaMask/core/pull/3913))

### Changed

- Use the `linea_estimateGas` RPC method to provide transaction specific gas fee estimates on Linea networks ([#3913](https://github.com/MetaMask/core/pull/3913))

## [23.0.0]

### Added

- **BREAKING:** Constructor now expects a `getNetworkClientRegistry` callback function ([#3643](https://github.com/MetaMask/core/pull/3643))
- **BREAKING:** Messenger now requires `NetworkController:stateChange` to be an allowed event ([#3643](https://github.com/MetaMask/core/pull/3643))
- **BREAKING:** Messenger now requires `NetworkController:findNetworkClientByChainId` and `NetworkController:getNetworkClientById` actions ([#3643](https://github.com/MetaMask/core/pull/3643))
- Adds a feature flag parameter `isMultichainEnabled` passed via the constructor (and defaulted to false), which when passed a truthy value will enable the controller to submit, process, and track transactions concurrently on multiple networks. ([#3643](https://github.com/MetaMask/core/pull/3643))
- Adds `destroy()` method that stops/removes internal polling and listeners ([#3643](https://github.com/MetaMask/core/pull/3643))
- Adds `stopAllIncomingTransactionPolling()` method that stops polling Etherscan for transaction updates relevant to the currently selected network.
  - When called with the `isMultichainEnabled` feature flag on, also stops polling Etherscan for transaction updates relevant to each currently polled networkClientId. ([#3643](https://github.com/MetaMask/core/pull/3643))
- Exports `PendingTransactionOptions` type ([#3643](https://github.com/MetaMask/core/pull/3643))
- Exports `TransactionControllerOptions` type ([#3643](https://github.com/MetaMask/core/pull/3643))

### Changed

- **BREAKING:** `approveTransactionsWithSameNonce()` now requires `chainId` to be populated in for each TransactionParams that is passed ([#3643](https://github.com/MetaMask/core/pull/3643))
- `addTransaction()` now accepts optional `networkClientId` in its options param which specifies the network client that the transaction will be processed with during its lifecycle if the `isMultichainEnabled` feature flag is on ([#3643](https://github.com/MetaMask/core/pull/3643))
  - when called with the `isMultichainEnabled` feature flag off, passing in a networkClientId will cause an error to be thrown.
- `estimateGas()` now accepts optional networkClientId as its last param which specifies the network client that should be used to estimate the required gas for the given transaction ([#3643](https://github.com/MetaMask/core/pull/3643))
  - when called with the `isMultichainEnabled` feature flag is off, the networkClientId param is ignored and the global network client will be used instead.
- `estimateGasBuffered()` now accepts optional networkClientId as its last param which specifies the network client that should be used to estimate the required gas plus buffer for the given transaction ([#3643](https://github.com/MetaMask/core/pull/3643))
  - when called with the `isMultichainEnabled` feature flag is off, the networkClientId param is ignored and the global network client will be used instead.
- `getNonceLock()` now accepts optional networkClientId as its last param which specifies which the network client's nonceTracker should be used to determine the next nonce. ([#3643](https://github.com/MetaMask/core/pull/3643))
  - When called with the `isMultichainEnabled` feature flag on and with networkClientId specified, this method will also restrict acquiring the next nonce by chainId, i.e. if this method is called with two different networkClientIds on the same chainId, only the first call will return immediately with a lock from its respective nonceTracker with the second call being blocked until the first caller releases its lock
  - When called with `isMultichainEnabled` feature flag off, the networkClientId param is ignored and the global network client will be used instead.
- `startIncomingTransactionPolling()` and `updateIncomingTransactions()` now enforce a 5 second delay between requests per chainId to avoid rate limiting ([#3643](https://github.com/MetaMask/core/pull/3643))
- `TransactionMeta` type now specifies an optional `networkClientId` field ([#3643](https://github.com/MetaMask/core/pull/3643))
- `startIncomingTransactionPolling()` now accepts an optional array of `networkClientIds`. ([#3643](https://github.com/MetaMask/core/pull/3643))
  - When `networkClientIds` is provided and the `isMultichainEnabled` feature flag is on, the controller will start polling Etherscan for transaction updates relevant to the networkClientIds.
  - When `networkClientIds` is provided and the `isMultichainEnabled` feature flag is off, nothing will happen.
  - If `networkClientIds` is empty or not provided, the controller will start polling Etherscan for transaction updates relevant to the currently selected network.
- `stopIncomingTransactionPolling()` now accepts an optional array of `networkClientIds`. ([#3643](https://github.com/MetaMask/core/pull/3643))
  - When `networkClientIds` is provided and the `isMultichainEnabled` feature flag is on, the controller will stop polling Ethercsan for transaction updates relevant to the networkClientIds.
  - When `networkClientIds` is provided and the `isMultichainEnabled` feature flag is off, nothing will happen.
  - If `networkClientIds` is empty or not provided, the controller will stop polling Etherscan for transaction updates relevant to the currently selected network.

## [22.0.0]

### Changed

- **BREAKING:** Add peerDependency on `@babel/runtime` ([#3897](https://github.com/MetaMask/core/pull/3897))
- Throw after publishing a canceled or sped-up transaction if already confirmed ([#3800](https://github.com/MetaMask/core/pull/3800))
- Bump `eth-method-registry` from `^3.0.0` to `^4.0.0` ([#3897](https://github.com/MetaMask/core/pull/3897))
- Bump `@metamask/controller-utils` to `^8.0.3` ([#3915](https://github.com/MetaMask/core/pull/3915))
- Bump `@metamask/gas-fee-controller` to `^13.0.1` ([#3915](https://github.com/MetaMask/core/pull/3915))

### Removed

- **BREAKING:** Remove `cancelMultiplier` and `speedUpMultiplier` constructor options as both values are now fixed at `1.1`. ([#3909](https://github.com/MetaMask/core/pull/3909))

### Fixed

- Remove implicit peerDependency on `babel-runtime` ([#3897](https://github.com/MetaMask/core/pull/3897))

## [21.2.0]

### Added

- Add optional `publish` hook to support custom logic instead of submission to the RPC provider ([#3883](https://github.com/MetaMask/core/pull/3883))
- Add `hasNonce` option to `approveTransactionsWithSameNonce` method ([#3883](https://github.com/MetaMask/core/pull/3883))

## [21.1.0]

### Added

- Add `abortTransactionSigning` method ([#3870](https://github.com/MetaMask/core/pull/3870))

## [21.0.1]

### Fixed

- Resolves transaction custodian promise when setting transaction status to `submitted` or `failed` ([#3845](https://github.com/MetaMask/core/pull/3845))
- Fix normalizer ensuring property `type` is always present in `TransactionParams` ([#3817](https://github.com/MetaMask/core/pull/3817))

## [21.0.0]

### Changed

- **BREAKING:** Bump `@metamask/approval-controller` peer dependency to `^5.1.2` ([#3821](https://github.com/MetaMask/core/pull/3821))
- **BREAKING:** Bump `@metamask/gas-fee-controller` peer dependency to `^13.0.0` ([#3821](https://github.com/MetaMask/core/pull/3821))
- **BREAKING:** Bump `@metamask/network-controller` peer dependency to `^17.2.0` ([#3821](https://github.com/MetaMask/core/pull/3821))
- Bump `@metamask/base-controller` to `^4.1.1` ([#3821](https://github.com/MetaMask/core/pull/3821))
- Bump `@metamask/controller-utils` to `^8.0.2` ([#3821](https://github.com/MetaMask/core/pull/3821))

## [20.0.0]

### Changed

- **BREAKING:** Change type of `destinationTokenDecimals` property in `TransactionMeta` to `number` ([#3749](https://github.com/MetaMask/core/pull/3749))

### Fixed

- Handle missing current account in incoming transactions ([#3741](https://github.com/MetaMask/core/pull/3741))

## [19.0.1]

### Changed

- Bump `eth-method-registry` from `^1.1.0` to `^3.0.0` ([#3688](https://github.com/MetaMask/core/pull/3688))

## [19.0.0]

### Changed

- **BREAKING:** Bump `@metamask/approval-controller` dependency and peer dependency from `^5.1.0` to `^5.1.1` ([#3695](https://github.com/MetaMask/core/pull/3695))
- **BREAKING:** Bump `@metamask/gas-fee-controller` dependency and peer dependency from `^11.0.0` to `^12.0.0` ([#3695](https://github.com/MetaMask/core/pull/3695))
- **BREAKING:** Bump `@metamask/network-controller` dependency and peer dependency from `^17.0.0` to `^17.1.0` ([#3695](https://github.com/MetaMask/core/pull/3695))
- Bump `@metamask/base-controller` to `^4.0.1` ([#3695](https://github.com/MetaMask/core/pull/3695))
- Bump `@metamask/controller-utils` to `^8.0.1` ([#3695](https://github.com/MetaMask/core/pull/3695))

### Fixed

- Use estimate gas instead of fixed gas (21k) when a contract is deployed and the gas is not specified ([#3694](https://github.com/MetaMask/core/pull/3694))

## [18.3.1]

### Fixed

- Fix incorrect transaction statuses ([#3676](https://github.com/MetaMask/core/pull/3676))
  - Fix `dropped` status detection by ignoring transactions on other chains.
  - Start polling if network changes and associated transactions are pending.
  - Record `r`, `s`, and `v` values even if zero.
  - Only fail transactions if receipt `status` is explicitly `0x0`.
- Fix incoming transactions on Linea Goerli ([#3674](https://github.com/MetaMask/core/pull/3674))

## [18.3.0]

### Added

- Add optional `getExternalPendingTransactions` callback argument to constructor ([#3587](https://github.com/MetaMask/core/pull/3587))

## [18.2.0]

### Added

- Add the `customNonceValue` property to the transaction metadata ([#3579](https://github.com/MetaMask/core/pull/3579))

### Changed

- Update transaction metadata after approval if the approval result includes the `value.txMeta` property ([#3579](https://github.com/MetaMask/core/pull/3579))
- Add `type` property to all incoming transactions ([#3579](https://github.com/MetaMask/core/pull/3579))

## [18.1.0]

### Added

- Add `cancelMultiplier` and `speedUpMultiplier` constructor arguments to optionally override the default multipliers of `1.5` and `1.1` respectively ([#2678](https://github.com/MetaMask/core/pull/2678))

### Changed

- Populate the `preTxBalance` property before publishing transactions with the `swap` type ([#2678](https://github.com/MetaMask/core/pull/2678))
- Change the status of transactions with matching nonces to `dropped` when confirming a transaction ([#2678](https://github.com/MetaMask/core/pull/2678))

## [18.0.0]

### Added

- Add `updateEditableParams` method ([#2056](https://github.com/MetaMask/core/pull/2056))
- Add `initApprovals` method to trigger the approval flow for any pending transactions during initialisation ([#2056](https://github.com/MetaMask/core/pull/2056))
- Add `getTransactions` method to search transactions using the given criteria and options ([#2056](https://github.com/MetaMask/core/pull/2056))

### Changed

- **BREAKING:** Bump `@metamask/base-controller` to ^4.0.0 ([#2063](https://github.com/MetaMask/core/pull/2063))
  - This is breaking because the type of the `messenger` has backward-incompatible changes. See the changelog for this package for more.
- **BREAKING:** Add `finished` and `publish-skip` events to `Events` type
- **BREAKING:** Update `TransactionReceipt` type so `transactionIndex` is now a string rather than a number ([#2063](https://github.com/MetaMask/core/pull/2063))
- Bump `nonce-tracker` to ^3.0.0 ([#2040](https://github.com/MetaMask/core/pull/2040))
- The controller now emits a `transaction-status-update` event each time the status of a transaction changes (e.g. submitted, rejected, etc.) ([#2027](https://github.com/MetaMask/core/pull/2027))
- Make `getCurrentAccountEIP1559Compatibility` constructor parameter optional ([#2056](https://github.com/MetaMask/core/pull/2056))
- Normalize the gas values provided to the `speedUpTransaction` and `stopTransaction` methods ([#2056](https://github.com/MetaMask/core/pull/2056))
- Persist any property changes performed by the `afterSign` hook ([#2056](https://github.com/MetaMask/core/pull/2056))
- Report success to the approver if publishing is skipped by the `beforePublish` hook ([#2056](https://github.com/MetaMask/core/pull/2056))
- Update `postTxBalance` after all swap transactions ([#2056](https://github.com/MetaMask/core/pull/2056))
- Bump `@metamask/approval-controller` to ^5.0.0 ([#2063](https://github.com/MetaMask/core/pull/2063))
- Bump `@metamask/controller-utils` to ^6.0.0 ([#2063](https://github.com/MetaMask/core/pull/2063))
- Bump `@metamask/gas-fee-controller` to ^11.0.0 ([#2063](https://github.com/MetaMask/core/pull/2063))
- Bump `@metamask/network-controller` to ^17.0.0 ([#2063](https://github.com/MetaMask/core/pull/2063))

## [17.0.0]

### Added

- **BREAKING:** Add additional support swaps support ([#1877](https://github.com/MetaMask/core/pull/1877))
  - Swap transaction updates can be prevented by setting `disableSwaps` as `true`. If not set it will default to `false`.
  - If `disableSwaps` is `false` or not set, then the `createSwapsTransaction` callback MUST be defined.
- Add optional hooks to support alternate flows ([#1787](https://github.com/MetaMask/core/pull/1787))
  - Add the `getAdditionalSignArguments` hook to provide additional arguments when signing.
  - Add the `beforeApproveOnInit` hook to execute additional logic before starting an approval flow for a transaction during initialization. Return `false` to skip the transaction.
  - Add the `afterSign` hook to execute additional logic after signing a transaction. Return `false` to not change the `status` to `signed`.
  - Add the `beforePublish` hook to execute additional logic before publishing a transaction. Return `false` to prevent the transaction being submitted.
- Add additional persisted transaction support during initialization and on network change ([#1916](https://github.com/MetaMask/core/pull/1916))
  - Initialise approvals for unapproved transactions on the current network.
  - Add missing gas values for unapproved transactions on the current network.
  - Submit any approved transactions on the current network.
- Support saved gas fees ([#1966](https://github.com/MetaMask/core/pull/1966))
  - Add optional `getSavedGasFees` callback to constructor.
- Add `updateCustodialTransaction` method to update custodial transactions ([#2018](https://github.com/MetaMask/core/pull/2018))
- Add `accessList` to txParam types ([#2016](https://github.com/MetaMask/core/pull/2016))
- Add `estimateGasBuffered` method to estimate gas and apply a specific buffer multiplier ([#2021](https://github.com/MetaMask/core/pull/2021))
- Add `updateSecurityAlertResponse` method ([#1985](https://github.com/MetaMask/core/pull/1985))
- Add gas values validation ([#1978](https://github.com/MetaMask/core/pull/1978))
- Add `approveTransactionsWithSameNonce` method ([#1961](https://github.com/MetaMask/core/pull/1961))
- Add `clearUnapprovedTransactions` method ([#1979](https://github.com/MetaMask/core/pull/1979))
- Add `updatePreviousGasParams` method ([#1943](https://github.com/MetaMask/core/pull/1943))
- Emit additional events to support metrics in the clients ([#1894](https://github.com/MetaMask/core/pull/1894))
- Populate the `firstRetryBlockNumber`, `retryCount`, and `warning` properties in the transaction metadata. ([#1896](https://github.com/MetaMask/core/pull/1896))

### Changed

- **BREAKING:** Pending transactions are now automatically resubmitted. ([#1896](https://github.com/MetaMask/core/pull/1896))
  - This can be disabled by setting the new `pendingTransactions.isResubmitEnabled` constructor option to `false`.
- **BREAKING:** Bump dependency and peer dependency on `@metamask/network-controller` to ^16.0.0
- Persist specific error properties in core transaction metadata ([#1915](https://github.com/MetaMask/core/pull/1915))
  - Create `TransactionError` type with explicit properties.
- Align core transaction error messages with extension ([#1980](https://github.com/MetaMask/core/pull/1980))
  - Catch of the `initApprovals` method to skip logging when the error is `userRejectedRequest`.
- Create an additional transaction metadata entry when calling `stopTransaction` ([#1998](https://github.com/MetaMask/core/pull/1998))
- Bump dependency `@metamask/eth-query` from ^3.0.1 to ^4.0.0 ([#2028](https://github.com/MetaMask/core/pull/2028))
- Bump dependency and peer dependency on `@metamask/gas-fee-controller` to ^10.0.1
- Bump @metamask/utils from 8.1.0 to 8.2.0 ([#1957](https://github.com/MetaMask/core/pull/1957))

## [16.0.0]

### Changed

- **BREAKING:** Bump dependency and peer dependency on `@metamask/gas-fee-controller` to ^10.0.0
- Bump dependency and peer dependency on `@metamask/network-controller` to ^15.1.0

## [15.0.0]

### Changed

- **BREAKING:** Bump dependency and peer dependency on `@metamask/network-controller` to ^15.0.0
- Bump dependency on `@metamask/rpc-errors` to ^6.1.0 ([#1653](https://github.com/MetaMask/core/pull/1653))
- Bump dependency and peer dependency on `@metamask/approval-controller` to ^4.0.1

## [14.0.0]

### Added

- **BREAKING:** Add required `getPermittedAccounts` argument to constructor, used to validate `from` addresses ([#1722](https://github.com/MetaMask/core/pull/1722))
- Add `securityProviderRequest` option to constructor ([#1725](https://github.com/MetaMask/core/pull/1725))
- Add `method` option to `addTransaction` method ([#1725](https://github.com/MetaMask/core/pull/1725))
- Add `securityProviderRequest` property to TransactionMetaBase ([#1725](https://github.com/MetaMask/core/pull/1725))
- Add SecurityProviderRequest type ([#1725](https://github.com/MetaMask/core/pull/1725))
- Update `addTransaction` to set `securityProviderRequest` on transaction metadata when requested to do so ([#1725](https://github.com/MetaMask/core/pull/1725))
- Update `txParams` validation to validate `chainId` ([#1723](https://github.com/MetaMask/core/pull/1723))
- Update `addTransaction` to ensure allowed `from` address when `origin` is specified ([#1722](https://github.com/MetaMask/core/pull/1722))

### Changed

- Bump dependency on `@metamask/utils` to ^8.1.0 ([#1639](https://github.com/MetaMask/core/pull/1639))
- Bump dependency and peer dependency on `@metamask/approval-controller` to ^4.0.0
- Bump dependency on `@metamask/base-controller` to ^3.2.3
- Bump dependency on `@metamask/controller-utils` to ^5.0.2
- Bump dependency and peer dependency on `@metamask/network-controller` to ^14.0.0

### Removed

- **BREAKING:** Remove `interval` config option ([#1746](https://github.com/MetaMask/core/pull/1746))
  - The block tracker (which has its own interval) is now used to poll for pending transactions instead.
- **BREAKING:** Remove `poll` method ([#1746](https://github.com/MetaMask/core/pull/1746))
  - The block tracker is assumed to be running, TransactionController does not offer a way to stop it.
- **BREAKING:** Remove `queryTransactionStatuses` method ([#1746](https://github.com/MetaMask/core/pull/1746))
  - This functionality has been moved to a private interface and there is no way to use it externally.

## [13.0.0]

### Changed

- **BREAKING**: Add required `getCurrentAccountEIP1559Compatibility` and `getCurrentNetworkEIP1559Compatibility` callback arguments to constructor ([#1693](https://github.com/MetaMask/core/pull/1693))
- Update `validateTxParams` to throw standardised errors using the `@metamask/rpc-errors` package ([#1690](https://github.com/MetaMask/core/pull/1690))
  - The dependency `eth-rpc-errors` has been replaced by `@metamask/rpc-errors`
- Preserve `type` transaction parameter for legacy transactions ([#1713](https://github.com/MetaMask/core/pull/1713))
- Update TypeScript to v4.8.x ([#1718](https://github.com/MetaMask/core/pull/1718))

## [12.0.0]

### Changed

- **BREAKING**: Use only `chainId` to determine if a transaction belongs to the current network ([#1633](https://github.com/MetaMask/core/pull/1633))
  - No longer uses `networkID` as a fallback if `chainId` is missing
- **BREAKING**: Change `TransactionMeta.chainId` to be required ([#1633](https://github.com/MetaMask/core/pull/1633))
- **BREAKING**: Bump peer dependency on `@metamask/network-controller` to ^13.0.0 ([#1633](https://github.com/MetaMask/core/pull/1633))
- Update `TransactionMeta.networkID` as deprecated ([#1633](https://github.com/MetaMask/core/pull/1633))
- Change `TransactionMeta.networkID` to be readonly ([#1633](https://github.com/MetaMask/core/pull/1633))
- Bump dependency on `@metamask/controller-utils` to ^5.0.0 ([#1633](https://github.com/MetaMask/core/pull/1633))

### Removed

- Remove `networkId` param from `RemoteTransactionSource.isSupportedNetwork()` interface ([#1633](https://github.com/MetaMask/core/pull/1633))
- Remove `currentNetworkId` property from `RemoteTransactionSourceRequest` ([#1633](https://github.com/MetaMask/core/pull/1633))

## [11.1.0]

### Added

- Add `type` property to the transaction metadata ([#1670](https://github.com/MetaMask/core/pull/1670))

## [11.0.0]

### Added

- Add optional `getLastBlockVariations` method to `RemoteTransactionSource` type ([#1668](https://github.com/MetaMask/core/pull/1668))
- Add `updateTransactionGasFees` method to `TransactionController` ([#1674](https://github.com/MetaMask/core/pull/1674))
- Add `r`, `s` and `v` properties to the transaction metadata ([#1664](https://github.com/MetaMask/core/pull/1664))
- Add `sendFlowHistory` property to the transaction metadata ([#1665](https://github.com/MetaMask/core/pull/1665))
- Add `updateTransactionSendFlowHistory` method to `TransactionController` ([#1665](https://github.com/MetaMask/core/pull/1665))
- Add `originalGasEstimate` property to the transaction metadata ([#1656](https://github.com/MetaMask/core/pull/1656))
- Add `incomingTransactions.queryEntireHistory` constructor option ([#1652](https://github.com/MetaMask/core/pull/1652))

### Changed

- **BREAKING**: Remove `apiKey` property from `RemoteTransactionSourceRequest` type ([#1668](https://github.com/MetaMask/core/pull/1668))
- **BREAKING**: Remove unused `FetchAllOptions` type from `TransactionController` ([#1668](https://github.com/MetaMask/core/pull/1668))
- **BREAKING**: Remove `incomingTransactions.apiKey` constructor option ([#1668](https://github.com/MetaMask/core/pull/1668))
- **BREAKING**: Rename the `transaction` object to `txParams` in the transaction metadata ([#1651](https://github.com/MetaMask/core/pull/1651))
- **BREAKING**: Add `disableHistory` constructor option ([#1657](https://github.com/MetaMask/core/pull/1657))
  - Defaults to `false` but will increase state size considerably unless disabled
- **BREAKING**: Add `disableSendFlowHistory` constructor option ([#1665](https://github.com/MetaMask/core/pull/1665))
  - Defaults to `false` but will increase state size considerably unless disabled
- **BREAKING**: Rename the `transactionHash` property to `hash` in the transaction metadata

### Fixed

- Fix the sorting of incoming and updated transactions ([#1652](https://github.com/MetaMask/core/pull/1652))
- Prevent rate limit errors when `incomingTransactions.includeTokenTransfers` is `true` by by alternating Etherscan request types on each update ([#1668](https://github.com/MetaMask/core/pull/1668))

## [10.0.0]

### Added

- Add `submittedTime` to the transaction metadata ([#1645](https://github.com/MetaMask/core/pull/1645))
- Add optional `actionId` argument to `addTransaction` and `speedUpTransaction` to prevent duplicate requests ([#1582](https://github.com/MetaMask/core/pull/1582))
- Add `confirmExternalTransaction` method ([#1625](https://github.com/MetaMask/core/pull/1625))

### Changed

- **BREAKING**: Rename `rawTransaction` to `rawTx` in the transaction metadata ([#1624](https://github.com/MetaMask/core/pull/1624))

## [9.2.0]

### Added

- Persist `estimatedBaseFee` in `stopTransaction` and `speedUpTransaction` ([#1621](https://github.com/MetaMask/core/pull/1621))
- Add `securityAlertResponse` to `addTransaction` `opts` argument ([#1636](https://github.com/MetaMask/core/pull/1636))

## [9.1.0]

### Added

- Add `blockTimestamp` to `TransactionMetaBase` type ([#1616](https://github.com/MetaMask/core/pull/1616))
- Update `queryTransactionStatuses` to populate `blockTimestamp` on each transaction when it is verified ([#1616](https://github.com/MetaMask/core/pull/1616))

### Changed

- Bump dependency and peer dependency on `@metamask/approval-controller` to ^3.5.1
- Bump dependency on `@metamask/base-controller` to ^3.2.1
- Bump dependency on `@metamask/controller-utils` to ^4.3.2
- Bump dependency and peer dependency on `@metamask/network-controller` to ^12.1.2

## [9.0.0]

### Added

- Add `baseFeePerGas` to transaction metadata ([#1590](https://github.com/MetaMask/core/pull/1590))
- Add `txReceipt` to transaction metadata ([#1592](https://github.com/MetaMask/core/pull/1592))
- Add `initApprovals` method to generate approval requests from unapproved transactions ([#1575](https://github.com/MetaMask/core/pull/1575))
- Add `dappSuggestedGasFees` to transaction metadata ([#1617](https://github.com/MetaMask/core/pull/1617))
- Add optional `incomingTransactions` constructor arguments ([#1579](https://github.com/MetaMask/core/pull/1579))
  - `apiKey`
  - `includeTokenTransfers`
  - `isEnabled`
  - `updateTransactions`
- Add incoming transaction methods ([#1579](https://github.com/MetaMask/core/pull/1579))
  - `startIncomingTransactionPolling`
  - `stopIncomingTransactionPolling`
  - `updateIncomingTransactions`
- Add `requireApproval` option to `addTransaction` method options ([#1580](https://github.com/MetaMask/core/pull/1580))
- Add `address` argument to `wipeTransactions` method ([#1573](https://github.com/MetaMask/core/pull/1573))

### Changed

- **BREAKING**: Add required `getSelectedAddress` callback argument to constructor ([#1579](https://github.com/MetaMask/core/pull/1579))
- **BREAKING**: Add `isSupportedNetwork` method to `RemoteTransactionSource` interface ([#1579](https://github.com/MetaMask/core/pull/1579))
- **BREAKING**: Move all but first argument to options bag in `addTransaction` method ([#1576](https://github.com/MetaMask/core/pull/1576))
- **BREAKING**: Update properties of `RemoteTransactionSourceRequest` type ([#1579](https://github.com/MetaMask/core/pull/1579))
  - The `fromBlock` property has changed from `string` to `number`
  - The `networkType` property has been removed
  - This type is intended mainly for internal use, so it's likely this change doesn't affect most projects

### Removed

- **BREAKING**: Remove `fetchAll` method ([#1579](https://github.com/MetaMask/core/pull/1579))
  - This method was used to fetch transaction history from Etherscan
  - This is now handled automatically by the controller on each new block, if polling is enabled
  - Polling can be enabled or disabled by calling `startIncomingTransactionPolling` or `stopIncomingTransactionPolling` respectively
  - An immediate update can be requested by calling `updateIncomingTransactions`
  - The new constructor parameter `incomingTransactions.isEnabled` acts as an override to disable this functionality based on a client preference for example
- **BREAKING**: Remove `prepareUnsignedEthTx` and `getCommonConfiguration` methods ([#1581](https://github.com/MetaMask/core/pull/1581))
  - These methods were intended mainly for internal use, so it's likely this change doesn't affect most projects

## [8.0.1]

### Changed

- Replace `eth-query` ^2.1.2 with `@metamask/eth-query` ^3.0.1 ([#1546](https://github.com/MetaMask/core/pull/1546))

## [8.0.0]

### Changed

- **BREAKING**: Change `babel-runtime` from a `dependency` to a `peerDependency` ([#1504](https://github.com/MetaMask/core/pull/1504))
- Update `@metamask/utils` to `^6.2.0` ([#1514](https://github.com/MetaMask/core/pull/1514))

## [7.1.0]

### Added

- Expose `HARDFORK` constant ([#1423](https://github.com/MetaMask/core/pull/1423))
- Add support for transactions on Linea networks ([#1423](https://github.com/MetaMask/core/pull/1423))

## [7.0.0]

### Changed

- **BREAKING**: Change the approveTransaction and cancelTransaction methods to private ([#1435](https://github.com/MetaMask/core/pull/1435))
  - Consumers should migrate from use of these methods to use of `processApproval`.
- Update the TransactionController to await the approval request promise before automatically performing the relevant logic, either signing and submitting the transaction, or cancelling it ([#1435](https://github.com/MetaMask/core/pull/1435))

## [6.1.0]

### Changed

- Relax types of `provider` and `blockTracker` options ([#1443](https://github.com/MetaMask/core/pull/1443))
  - The types used to require proxy versions of Provider and BlockTracker. Now they just require the non-proxy versions, which are a strict subset of the proxied versions.

## [6.0.0]

### Added

- Update transaction controller to automatically initiate, finalize, and cancel approval requests as transactions move through states ([#1241](https://github.com/MetaMask/core/pull/1241))
  - The `ApprovalController:addRequest` action will be called when a new transaction is initiated
  - The `ApprovalController:rejectRequest` action will be called if a transaction fails
  - The `ApprovalController:acceptRequest` action will be called when a transaction is approved

### Changed

- **BREAKING:** Bump to Node 16 ([#1262](https://github.com/MetaMask/core/pull/1262))
- **BREAKING:** Update `@metamask/network-controller` dependency and peer dependency ([#1367](https://github.com/MetaMask/core/pull/1367))
  - This affects the `getNetworkState` and `onNetworkStateChange` constructor parameters
- **BREAKING:** Change format of chain ID in state to `Hex` ([#1367](https://github.com/MetaMask/core/pull/1367))
  - The `chainId` property of the `Transaction` type has been changed from `number` to `Hex`
  - The `chainId` property of the `TransactionMeta` type has been changed from a decimal `string` to `Hex`, and the `transaction` property has been updated along with the `Transaction` type (as described above).
  - The state property `transactions` is an array of `TransactionMeta` objects, so it has changed according to the description above.
    - This requires a state migration: each entry should have the `chainId` property converted from a decimal `string` to `Hex`, and the `transaction.chainId` property changed from `number` to `Hex`.
  - The `addTransaction` and `estimateGas` methods now expect the first parameter (`transaction`) to use type `Hex` for the `chainId` property.
  - The `updateTransaction` method now expects the `transactionMeta` parameter to use type `Hex` for the `chainId` property (and for the nested `transaction.chainId` property)
- **BREAKING:** Add `messenger` as required constructor parameter ([#1241](https://github.com/MetaMask/core/pull/1241))
- **BREAKING:** Add `@metamask/approval-controller` as a dependency and peer dependency ([#1241](https://github.com/MetaMask/core/pull/1241), [#1393](https://github.com/MetaMask/core/pull/1393))
- Add `@metamask/utils` dependency ([#1367](https://github.com/MetaMask/core/pull/1367))

### Fixed

- Fix inaccurate hard-coded `chainId` on incoming token transactions ([#1366](https://github.com/MetaMask/core/pull/1366))

## [5.0.0]

### Changed

- **BREAKING**: peerDeps: @metamask/network-controller@6.0.0->8.0.0 ([#1196](https://github.com/MetaMask/core/pull/1196))
- deps: eth-rpc-errors@4.0.0->4.0.2 ([#1215](https://github.com/MetaMask/core/pull/1215))
- Add nonce tracker to transactions controller ([#1147](https://github.com/MetaMask/core/pull/1147))
  - Previously this controller would get the next nonce by calling `eth_getTransactionCount` with a block reference of `pending`. The next nonce would then be returned from our middleware (within `web3-provider-engine`).
  - Instead we're now using the nonce tracker to get the next nonce, dropping our reliance on this `eth_getTransactionCount` middleware. This will let us drop that middleware in a future update without impacting the transaction controller.
  - This should result in no functional changes, except that the nonce middleware is no longer required.

## [4.0.1]

### Changed

- Use `NetworkType` enum for chain configuration ([#1132](https://github.com/MetaMask/core/pull/1132))

## [4.0.0]

### Removed

- **BREAKING:** Remove `isomorphic-fetch` ([#1106](https://github.com/MetaMask/controllers/pull/1106))
  - Consumers must now import `isomorphic-fetch` or another polyfill themselves if they are running in an environment without `fetch`

## [3.0.0]

### Added

- Add Etherscan API support for Sepolia and Goerli ([#1041](https://github.com/MetaMask/controllers/pull/1041))
- Export `isEIP1559Transaction` function from package ([#1058](https://github.com/MetaMask/controllers/pull/1058))

### Changed

- **BREAKING**: Drop Etherscan API support for Ropsten, Rinkeby, and Kovan ([#1041](https://github.com/MetaMask/controllers/pull/1041))
- Rename this repository to `core` ([#1031](https://github.com/MetaMask/controllers/pull/1031))
- Update `@metamask/controller-utils` package ([#1041](https://github.com/MetaMask/controllers/pull/1041))

## [2.0.0]

### Changed

- **BREAKING:** Update `getNetworkState` constructor option to take an object with `providerConfig` property rather than `providerConfig` ([#995](https://github.com/MetaMask/core/pull/995))
- Relax dependency on `@metamask/base-controller`, `@metamask/controller-utils`, and `@metamask/network-controller` (use `^` instead of `~`) ([#998](https://github.com/MetaMask/core/pull/998))

## [1.0.0]

### Added

- Initial release

  - As a result of converting our shared controllers repo into a monorepo ([#831](https://github.com/MetaMask/core/pull/831)), we've created this package from select parts of [`@metamask/controllers` v33.0.0](https://github.com/MetaMask/core/tree/v33.0.0), namely:

    - Everything in `src/transaction`
    - Transaction-related functions from `src/util.ts` and accompanying tests

    All changes listed after this point were applied to this package following the monorepo conversion.

[Unreleased]: https://github.com/MetaMask/core/compare/@metamask/transaction-controller@55.0.2...HEAD
[55.0.2]: https://github.com/MetaMask/core/compare/@metamask/transaction-controller@55.0.1...@metamask/transaction-controller@55.0.2
[55.0.1]: https://github.com/MetaMask/core/compare/@metamask/transaction-controller@55.0.0...@metamask/transaction-controller@55.0.1
[55.0.0]: https://github.com/MetaMask/core/compare/@metamask/transaction-controller@54.4.0...@metamask/transaction-controller@55.0.0
[54.4.0]: https://github.com/MetaMask/core/compare/@metamask/transaction-controller@54.3.0...@metamask/transaction-controller@54.4.0
[54.3.0]: https://github.com/MetaMask/core/compare/@metamask/transaction-controller@54.2.0...@metamask/transaction-controller@54.3.0
[54.2.0]: https://github.com/MetaMask/core/compare/@metamask/transaction-controller@54.1.0...@metamask/transaction-controller@54.2.0
[54.1.0]: https://github.com/MetaMask/core/compare/@metamask/transaction-controller@54.0.0...@metamask/transaction-controller@54.1.0
[54.0.0]: https://github.com/MetaMask/core/compare/@metamask/transaction-controller@53.0.0...@metamask/transaction-controller@54.0.0
[53.0.0]: https://github.com/MetaMask/core/compare/@metamask/transaction-controller@52.3.0...@metamask/transaction-controller@53.0.0
[52.3.0]: https://github.com/MetaMask/core/compare/@metamask/transaction-controller@52.2.0...@metamask/transaction-controller@52.3.0
[52.2.0]: https://github.com/MetaMask/core/compare/@metamask/transaction-controller@52.1.0...@metamask/transaction-controller@52.2.0
[52.1.0]: https://github.com/MetaMask/core/compare/@metamask/transaction-controller@52.0.0...@metamask/transaction-controller@52.1.0
[52.0.0]: https://github.com/MetaMask/core/compare/@metamask/transaction-controller@51.0.0...@metamask/transaction-controller@52.0.0
[51.0.0]: https://github.com/MetaMask/core/compare/@metamask/transaction-controller@50.0.0...@metamask/transaction-controller@51.0.0
[50.0.0]: https://github.com/MetaMask/core/compare/@metamask/transaction-controller@49.0.0...@metamask/transaction-controller@50.0.0
[49.0.0]: https://github.com/MetaMask/core/compare/@metamask/transaction-controller@48.2.0...@metamask/transaction-controller@49.0.0
[48.2.0]: https://github.com/MetaMask/core/compare/@metamask/transaction-controller@48.1.0...@metamask/transaction-controller@48.2.0
[48.1.0]: https://github.com/MetaMask/core/compare/@metamask/transaction-controller@48.0.0...@metamask/transaction-controller@48.1.0
[48.0.0]: https://github.com/MetaMask/core/compare/@metamask/transaction-controller@47.0.0...@metamask/transaction-controller@48.0.0
[47.0.0]: https://github.com/MetaMask/core/compare/@metamask/transaction-controller@46.0.0...@metamask/transaction-controller@47.0.0
[46.0.0]: https://github.com/MetaMask/core/compare/@metamask/transaction-controller@45.1.0...@metamask/transaction-controller@46.0.0
[45.1.0]: https://github.com/MetaMask/core/compare/@metamask/transaction-controller@45.0.0...@metamask/transaction-controller@45.1.0
[45.0.0]: https://github.com/MetaMask/core/compare/@metamask/transaction-controller@44.1.0...@metamask/transaction-controller@45.0.0
[44.1.0]: https://github.com/MetaMask/core/compare/@metamask/transaction-controller@44.0.0...@metamask/transaction-controller@44.1.0
[44.0.0]: https://github.com/MetaMask/core/compare/@metamask/transaction-controller@43.0.0...@metamask/transaction-controller@44.0.0
[43.0.0]: https://github.com/MetaMask/core/compare/@metamask/transaction-controller@42.1.0...@metamask/transaction-controller@43.0.0
[42.1.0]: https://github.com/MetaMask/core/compare/@metamask/transaction-controller@42.0.0...@metamask/transaction-controller@42.1.0
[42.0.0]: https://github.com/MetaMask/core/compare/@metamask/transaction-controller@41.1.0...@metamask/transaction-controller@42.0.0
[41.1.0]: https://github.com/MetaMask/core/compare/@metamask/transaction-controller@41.0.0...@metamask/transaction-controller@41.1.0
[41.0.0]: https://github.com/MetaMask/core/compare/@metamask/transaction-controller@40.1.0...@metamask/transaction-controller@41.0.0
[40.1.0]: https://github.com/MetaMask/core/compare/@metamask/transaction-controller@40.0.0...@metamask/transaction-controller@40.1.0
[40.0.0]: https://github.com/MetaMask/core/compare/@metamask/transaction-controller@39.1.0...@metamask/transaction-controller@40.0.0
[39.1.0]: https://github.com/MetaMask/core/compare/@metamask/transaction-controller@39.0.0...@metamask/transaction-controller@39.1.0
[39.0.0]: https://github.com/MetaMask/core/compare/@metamask/transaction-controller@38.3.0...@metamask/transaction-controller@39.0.0
[38.3.0]: https://github.com/MetaMask/core/compare/@metamask/transaction-controller@38.2.0...@metamask/transaction-controller@38.3.0
[38.2.0]: https://github.com/MetaMask/core/compare/@metamask/transaction-controller@38.1.0...@metamask/transaction-controller@38.2.0
[38.1.0]: https://github.com/MetaMask/core/compare/@metamask/transaction-controller@38.0.0...@metamask/transaction-controller@38.1.0
[38.0.0]: https://github.com/MetaMask/core/compare/@metamask/transaction-controller@37.3.0...@metamask/transaction-controller@38.0.0
[37.3.0]: https://github.com/MetaMask/core/compare/@metamask/transaction-controller@37.2.0...@metamask/transaction-controller@37.3.0
[37.2.0]: https://github.com/MetaMask/core/compare/@metamask/transaction-controller@37.1.0...@metamask/transaction-controller@37.2.0
[37.1.0]: https://github.com/MetaMask/core/compare/@metamask/transaction-controller@37.0.0...@metamask/transaction-controller@37.1.0
[37.0.0]: https://github.com/MetaMask/core/compare/@metamask/transaction-controller@36.1.0...@metamask/transaction-controller@37.0.0
[36.1.0]: https://github.com/MetaMask/core/compare/@metamask/transaction-controller@36.0.0...@metamask/transaction-controller@36.1.0
[36.0.0]: https://github.com/MetaMask/core/compare/@metamask/transaction-controller@35.2.0...@metamask/transaction-controller@36.0.0
[35.2.0]: https://github.com/MetaMask/core/compare/@metamask/transaction-controller@35.1.1...@metamask/transaction-controller@35.2.0
[35.1.1]: https://github.com/MetaMask/core/compare/@metamask/transaction-controller@35.1.0...@metamask/transaction-controller@35.1.1
[35.1.0]: https://github.com/MetaMask/core/compare/@metamask/transaction-controller@35.0.1...@metamask/transaction-controller@35.1.0
[35.0.1]: https://github.com/MetaMask/core/compare/@metamask/transaction-controller@35.0.0...@metamask/transaction-controller@35.0.1
[35.0.0]: https://github.com/MetaMask/core/compare/@metamask/transaction-controller@34.0.0...@metamask/transaction-controller@35.0.0
[34.0.0]: https://github.com/MetaMask/core/compare/@metamask/transaction-controller@33.0.1...@metamask/transaction-controller@34.0.0
[33.0.1]: https://github.com/MetaMask/core/compare/@metamask/transaction-controller@33.0.0...@metamask/transaction-controller@33.0.1
[33.0.0]: https://github.com/MetaMask/core/compare/@metamask/transaction-controller@32.0.0...@metamask/transaction-controller@33.0.0
[32.0.0]: https://github.com/MetaMask/core/compare/@metamask/transaction-controller@31.0.0...@metamask/transaction-controller@32.0.0
[31.0.0]: https://github.com/MetaMask/core/compare/@metamask/transaction-controller@30.0.0...@metamask/transaction-controller@31.0.0
[30.0.0]: https://github.com/MetaMask/core/compare/@metamask/transaction-controller@29.1.0...@metamask/transaction-controller@30.0.0
[29.1.0]: https://github.com/MetaMask/core/compare/@metamask/transaction-controller@29.0.2...@metamask/transaction-controller@29.1.0
[29.0.2]: https://github.com/MetaMask/core/compare/@metamask/transaction-controller@29.0.1...@metamask/transaction-controller@29.0.2
[29.0.1]: https://github.com/MetaMask/core/compare/@metamask/transaction-controller@29.0.0...@metamask/transaction-controller@29.0.1
[29.0.0]: https://github.com/MetaMask/core/compare/@metamask/transaction-controller@28.1.1...@metamask/transaction-controller@29.0.0
[28.1.1]: https://github.com/MetaMask/core/compare/@metamask/transaction-controller@28.1.0...@metamask/transaction-controller@28.1.1
[28.1.0]: https://github.com/MetaMask/core/compare/@metamask/transaction-controller@28.0.0...@metamask/transaction-controller@28.1.0
[28.0.0]: https://github.com/MetaMask/core/compare/@metamask/transaction-controller@27.0.1...@metamask/transaction-controller@28.0.0
[27.0.1]: https://github.com/MetaMask/core/compare/@metamask/transaction-controller@27.0.0...@metamask/transaction-controller@27.0.1
[27.0.0]: https://github.com/MetaMask/core/compare/@metamask/transaction-controller@26.0.0...@metamask/transaction-controller@27.0.0
[26.0.0]: https://github.com/MetaMask/core/compare/@metamask/transaction-controller@25.3.0...@metamask/transaction-controller@26.0.0
[25.3.0]: https://github.com/MetaMask/core/compare/@metamask/transaction-controller@25.2.1...@metamask/transaction-controller@25.3.0
[25.2.1]: https://github.com/MetaMask/core/compare/@metamask/transaction-controller@25.2.0...@metamask/transaction-controller@25.2.1
[25.2.0]: https://github.com/MetaMask/core/compare/@metamask/transaction-controller@25.1.0...@metamask/transaction-controller@25.2.0
[25.1.0]: https://github.com/MetaMask/core/compare/@metamask/transaction-controller@25.0.0...@metamask/transaction-controller@25.1.0
[25.0.0]: https://github.com/MetaMask/core/compare/@metamask/transaction-controller@24.0.0...@metamask/transaction-controller@25.0.0
[24.0.0]: https://github.com/MetaMask/core/compare/@metamask/transaction-controller@23.1.0...@metamask/transaction-controller@24.0.0
[23.1.0]: https://github.com/MetaMask/core/compare/@metamask/transaction-controller@23.0.0...@metamask/transaction-controller@23.1.0
[23.0.0]: https://github.com/MetaMask/core/compare/@metamask/transaction-controller@22.0.0...@metamask/transaction-controller@23.0.0
[22.0.0]: https://github.com/MetaMask/core/compare/@metamask/transaction-controller@21.2.0...@metamask/transaction-controller@22.0.0
[21.2.0]: https://github.com/MetaMask/core/compare/@metamask/transaction-controller@21.1.0...@metamask/transaction-controller@21.2.0
[21.1.0]: https://github.com/MetaMask/core/compare/@metamask/transaction-controller@21.0.1...@metamask/transaction-controller@21.1.0
[21.0.1]: https://github.com/MetaMask/core/compare/@metamask/transaction-controller@21.0.0...@metamask/transaction-controller@21.0.1
[21.0.0]: https://github.com/MetaMask/core/compare/@metamask/transaction-controller@20.0.0...@metamask/transaction-controller@21.0.0
[20.0.0]: https://github.com/MetaMask/core/compare/@metamask/transaction-controller@19.0.1...@metamask/transaction-controller@20.0.0
[19.0.1]: https://github.com/MetaMask/core/compare/@metamask/transaction-controller@19.0.0...@metamask/transaction-controller@19.0.1
[19.0.0]: https://github.com/MetaMask/core/compare/@metamask/transaction-controller@18.3.1...@metamask/transaction-controller@19.0.0
[18.3.1]: https://github.com/MetaMask/core/compare/@metamask/transaction-controller@18.3.0...@metamask/transaction-controller@18.3.1
[18.3.0]: https://github.com/MetaMask/core/compare/@metamask/transaction-controller@18.2.0...@metamask/transaction-controller@18.3.0
[18.2.0]: https://github.com/MetaMask/core/compare/@metamask/transaction-controller@18.1.0...@metamask/transaction-controller@18.2.0
[18.1.0]: https://github.com/MetaMask/core/compare/@metamask/transaction-controller@18.0.0...@metamask/transaction-controller@18.1.0
[18.0.0]: https://github.com/MetaMask/core/compare/@metamask/transaction-controller@17.0.0...@metamask/transaction-controller@18.0.0
[17.0.0]: https://github.com/MetaMask/core/compare/@metamask/transaction-controller@16.0.0...@metamask/transaction-controller@17.0.0
[16.0.0]: https://github.com/MetaMask/core/compare/@metamask/transaction-controller@15.0.0...@metamask/transaction-controller@16.0.0
[15.0.0]: https://github.com/MetaMask/core/compare/@metamask/transaction-controller@14.0.0...@metamask/transaction-controller@15.0.0
[14.0.0]: https://github.com/MetaMask/core/compare/@metamask/transaction-controller@13.0.0...@metamask/transaction-controller@14.0.0
[13.0.0]: https://github.com/MetaMask/core/compare/@metamask/transaction-controller@12.0.0...@metamask/transaction-controller@13.0.0
[12.0.0]: https://github.com/MetaMask/core/compare/@metamask/transaction-controller@11.1.0...@metamask/transaction-controller@12.0.0
[11.1.0]: https://github.com/MetaMask/core/compare/@metamask/transaction-controller@11.0.0...@metamask/transaction-controller@11.1.0
[11.0.0]: https://github.com/MetaMask/core/compare/@metamask/transaction-controller@10.0.0...@metamask/transaction-controller@11.0.0
[10.0.0]: https://github.com/MetaMask/core/compare/@metamask/transaction-controller@9.2.0...@metamask/transaction-controller@10.0.0
[9.2.0]: https://github.com/MetaMask/core/compare/@metamask/transaction-controller@9.1.0...@metamask/transaction-controller@9.2.0
[9.1.0]: https://github.com/MetaMask/core/compare/@metamask/transaction-controller@9.0.0...@metamask/transaction-controller@9.1.0
[9.0.0]: https://github.com/MetaMask/core/compare/@metamask/transaction-controller@8.0.1...@metamask/transaction-controller@9.0.0
[8.0.1]: https://github.com/MetaMask/core/compare/@metamask/transaction-controller@8.0.0...@metamask/transaction-controller@8.0.1
[8.0.0]: https://github.com/MetaMask/core/compare/@metamask/transaction-controller@7.1.0...@metamask/transaction-controller@8.0.0
[7.1.0]: https://github.com/MetaMask/core/compare/@metamask/transaction-controller@7.0.0...@metamask/transaction-controller@7.1.0
[7.0.0]: https://github.com/MetaMask/core/compare/@metamask/transaction-controller@6.1.0...@metamask/transaction-controller@7.0.0
[6.1.0]: https://github.com/MetaMask/core/compare/@metamask/transaction-controller@6.0.0...@metamask/transaction-controller@6.1.0
[6.0.0]: https://github.com/MetaMask/core/compare/@metamask/transaction-controller@5.0.0...@metamask/transaction-controller@6.0.0
[5.0.0]: https://github.com/MetaMask/core/compare/@metamask/transaction-controller@4.0.1...@metamask/transaction-controller@5.0.0
[4.0.1]: https://github.com/MetaMask/core/compare/@metamask/transaction-controller@4.0.0...@metamask/transaction-controller@4.0.1
[4.0.0]: https://github.com/MetaMask/core/compare/@metamask/transaction-controller@3.0.0...@metamask/transaction-controller@4.0.0
[3.0.0]: https://github.com/MetaMask/core/compare/@metamask/transaction-controller@2.0.0...@metamask/transaction-controller@3.0.0
[2.0.0]: https://github.com/MetaMask/core/compare/@metamask/transaction-controller@1.0.0...@metamask/transaction-controller@2.0.0
[1.0.0]: https://github.com/MetaMask/core/releases/tag/@metamask/transaction-controller@1.0.0<|MERGE_RESOLUTION|>--- conflicted
+++ resolved
@@ -7,17 +7,15 @@
 
 ## [Unreleased]
 
-<<<<<<< HEAD
 ### Added
 
 - Populate `transactionBatches` in state when process a batch transaction using a publish batch hook using `#addBatchMetadata` ([#5793](https://github.com/MetaMask/core/pull/5793))
-=======
+
 ## [55.0.2]
 
 ### Fixed
 
 - Fix type-4 gas estimation ([#5790](https://github.com/MetaMask/core/pull/5790))
->>>>>>> 316b3593
 
 ## [55.0.1]
 
