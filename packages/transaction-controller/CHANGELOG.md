--- conflicted
+++ resolved
@@ -7,14 +7,13 @@
 
 ## [Unreleased]
 
-<<<<<<< HEAD
 ### Added
 
 - Adds ability of re-simulating transaction depending on the `isActive` property on `transactionMeta` ([#5189](https://github.com/MetaMask/core/pull/5189))
   - `isActive` property is expected to set by client.
   - Re-simulation of transactions will occur every 3 seconds if `isActive` is `true`.
 - Adds `setTransactionActive` function to update the `isActive` property on `transactionMeta`. ([#5189](https://github.com/MetaMask/core/pull/5189))
-=======
+
 ## [45.1.0]
 
 ### Added
@@ -36,7 +35,6 @@
 ### Changed
 
 - **BREAKING:** Bump `@metamask/accounts-controller` peer dependency from `^22.0.0` to `^23.0.0` ([#5292](https://github.com/MetaMask/core/pull/5292))
->>>>>>> 060c7299
 
 ## [44.1.0]
 
