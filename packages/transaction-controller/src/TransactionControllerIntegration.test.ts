--- conflicted
+++ resolved
@@ -5,10 +5,7 @@
   NetworkController,
   NetworkClientType,
 } from '@metamask/network-controller';
-<<<<<<< HEAD
 import nock from 'nock';
-=======
->>>>>>> 2987ea0f
 import { useFakeTimers } from 'sinon';
 
 import { advanceTime } from '../../../tests/helpers';
@@ -67,7 +64,6 @@
     provider,
     blockTracker,
     messenger,
-    blockTracker,
     onNetworkStateChange: () => {
       // noop
     },
@@ -98,47 +94,6 @@
 
 describe('TransactionController Integration', () => {
   describe('constructor', () => {
-<<<<<<< HEAD
-    // it('should create a new instance of TransactionController', async () => {
-    //   mockNetwork({
-    //     networkClientConfiguration,
-    //     mocks: [
-    //       {
-    //         request: {
-    //           method: 'eth_blockNumber',
-    //           params: [],
-    //         },
-    //         response: {
-    //           result: '0x1',
-    //         },
-    //       },
-    //       {
-    //         request: {
-    //           method: 'eth_blockNumber',
-    //           params: [],
-    //         },
-    //         response: {
-    //           result: '0x2',
-    //         },
-    //       },
-    //       {
-    //         request: {
-    //           method: 'eth_blockNumber',
-    //           params: [],
-    //         },
-    //         response: {
-    //           result: '0x3',
-    //         },
-    //       },
-    //     ],
-    //   });
-    //   const transactionController = await newController({});
-    //   transactionController.stopTrackingByNetworkClientId('mainnet');
-    //   expect(transactionController).toBeDefined();
-    // });
-
-    describe('multichain transaction lifecycle', () => {
-=======
     it('should create a new instance of TransactionController', async () => {
       mockNetwork({
         networkClientConfiguration: mainnetNetworkClientConfiguration,
@@ -211,7 +166,6 @@
   });
   describe('multichain transaction lifecycle', () => {
     describe('when a transaction is added with a networkClientId that does not match the globally selected network', () => {
->>>>>>> 2987ea0f
       it('should add a new unapproved transaction', async () => {
         mockNetwork({
           networkClientConfiguration: mainnetNetworkClientConfiguration,
@@ -1115,6 +1069,7 @@
           'confirmed',
         );
         transactionController.stopTrackingByNetworkClientId('goerli');
+        clock.restore();
       });
       it('should be able to get to speedup state', async () => {
         const clock = useFakeTimers();
@@ -1368,6 +1323,7 @@
           ),
         ).toBeGreaterThan(Number(baseFee));
         transactionController.stopTrackingByNetworkClientId('goerli');
+        clock.restore();
       });
     });
   });
@@ -1378,7 +1334,7 @@
       const clock = useFakeTimers();
       // this is needed or the globally selected mainnet PollingBlockTracker makes this test fail
       mockNetwork({
-        networkClientConfiguration,
+        networkClientConfiguration: mainnetNetworkClientConfiguration,
         mocks: [
           {
             request: {
@@ -1391,13 +1347,11 @@
           },
           {
             request: {
-              method: 'eth_getBlockByNumber',
-              params: ['0x1', false],
+              method: 'eth_blockNumber',
+              params: [],
             },
             response: {
-              result: {
-                number: '0x42',
-              },
+              result: '0x2',
             },
           },
         ],
@@ -1494,7 +1448,7 @@
       const clock = useFakeTimers();
       // this is needed or the globally selected mainnet PollingBlockTracker makes this test fail
       mockNetwork({
-        networkClientConfiguration,
+        networkClientConfiguration: mainnetNetworkClientConfiguration,
         mocks: [
           {
             request: {
@@ -1507,13 +1461,11 @@
           },
           {
             request: {
-              method: 'eth_getBlockByNumber',
-              params: ['0x1', false],
+              method: 'eth_blockNumber',
+              params: [],
             },
             response: {
-              result: {
-                number: '0x42',
-              },
+              result: '0x1',
             },
           },
         ],
@@ -1584,7 +1536,7 @@
       const clock = useFakeTimers();
       // this is needed or the globally selected mainnet PollingBlockTracker makes this test fail
       mockNetwork({
-        networkClientConfiguration,
+        networkClientConfiguration: mainnetNetworkClientConfiguration,
         mocks: [
           {
             request: {
@@ -1597,13 +1549,11 @@
           },
           {
             request: {
-              method: 'eth_getBlockByNumber',
-              params: ['0x1', false],
+              method: 'eth_blockNumber',
+              params: [],
             },
             response: {
-              result: {
-                number: '0x42',
-              },
+              result: '0x1',
             },
           },
         ],
@@ -1674,7 +1624,7 @@
       const clock = useFakeTimers();
       // this is needed or the globally selected mainnet PollingBlockTracker makes this test fail
       mockNetwork({
-        networkClientConfiguration,
+        networkClientConfiguration: mainnetNetworkClientConfiguration,
         mocks: [
           {
             request: {
@@ -1687,13 +1637,11 @@
           },
           {
             request: {
-              method: 'eth_getBlockByNumber',
-              params: ['0x1', false],
+              method: 'eth_blockNumber',
+              params: [],
             },
             response: {
-              result: {
-                number: '0x42',
-              },
+              result: '0x1',
             },
           },
         ],
