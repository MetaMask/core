import { ApprovalController } from '@metamask/approval-controller';
import { ControllerMessenger } from '@metamask/base-controller';
import {
  ApprovalType,
  BUILT_IN_NETWORKS,
  NetworkType,
} from '@metamask/controller-utils';
import {
  NetworkController,
  NetworkClientType,
} from '@metamask/network-controller';
import nock from 'nock';
import { useFakeTimers } from 'sinon';

import { advanceTime } from '../../../tests/helpers';
import { mockNetwork } from '../../../tests/mock-network';
import {
  ETHERSCAN_TRANSACTION_BASE_MOCK,
  ETHERSCAN_TRANSACTION_RESPONSE_MOCK,
} from './helpers/EtherscanMocks';
import { TransactionController } from './TransactionController';
import type { TransactionMeta } from './types';
import { TransactionStatus, TransactionType } from './types';
import { getEtherscanApiHost } from './utils/etherscan';

const ACCOUNT_MOCK = '0x6bf137f335ea1b8f193b8f6ea92561a60d23a207';
const ACCOUNT_2_MOCK = '0x08f137f335ea1b8f193b8f6ea92561a60d23a211';
const ACCOUNT_3_MOCK = '0xe688b84b23f322a994a53dbf8e15fa82cdb71127';
const infuraProjectId = '341eacb578dd44a1a049cbc5f6fd4035';

const networkClientConfiguration = {
  type: NetworkClientType.Infura,
  network: NetworkType.goerli,
  chainId: BUILT_IN_NETWORKS[NetworkType.goerli].chainId,
  infuraProjectId,
  ticker: BUILT_IN_NETWORKS[NetworkType.goerli].ticker,
} as const;

const sepoliaNetworkClientConfiguration = {
  type: NetworkClientType.Infura,
  network: NetworkType.sepolia,
  chainId: BUILT_IN_NETWORKS[NetworkType.sepolia].chainId,
  infuraProjectId,
  ticker: BUILT_IN_NETWORKS[NetworkType.sepolia].ticker,
} as const;

const mainnetNetworkClientConfiguration = {
  type: NetworkClientType.Infura,
  network: NetworkType.mainnet,
  chainId: BUILT_IN_NETWORKS[NetworkType.mainnet].chainId,
  infuraProjectId,
  ticker: BUILT_IN_NETWORKS[NetworkType.mainnet].ticker,
} as const;

// eslint-disable-next-line @typescript-eslint/no-explicit-any
const newController = async (options: any = {}) => {
  const messenger = new ControllerMessenger();
  const networkController = new NetworkController({
    messenger: messenger.getRestricted({ name: 'NetworkController' }),
    trackMetaMetricsEvent: () => {
      // noop
    },
    infuraProjectId,
  });
  await networkController.initializeProvider();
  const { provider, blockTracker } =
    networkController.getProviderAndBlockTracker();

  const approvalController = new ApprovalController({
    messenger: messenger.getRestricted({
      name: 'ApprovalController',
    }),
    showApprovalRequest: jest.fn(),
    typesExcludedFromRateLimiting: [ApprovalType.Transaction],
  });

  const { state, config, ...opts } = options;

  const transactionController = new TransactionController(
    {
      provider,
      blockTracker,
      messenger,
      onNetworkStateChange: () => {
        // noop
      },
      getCurrentNetworkEIP1559Compatibility:
        networkController.getEIP1559Compatibility.bind(networkController),
      getNetworkClientRegistry:
        networkController.getNetworkClientRegistry.bind(networkController),
      findNetworkClientIdByChainId:
        networkController.findNetworkClientIdByChainId.bind(networkController),
      getNetworkClientById:
        networkController.getNetworkClientById.bind(networkController),
      getNetworkState: () => networkController.state,
      getSelectedAddress: () => '0xdeadbeef',
      ...opts,
    },
<<<<<<< HEAD
    {
      // TODO(JL): fix this type
      // eslint-disable-next-line @typescript-eslint/no-explicit-any
      sign: async (transaction: any) => transaction,
      ...config,
    },
    state,
  );
=======
    getCurrentNetworkEIP1559Compatibility:
      networkController.getEIP1559Compatibility.bind(networkController),
    getNetworkClientRegistry:
      networkController.getNetworkClientRegistry.bind(networkController),
    findNetworkClientIdByChainId:
      networkController.findNetworkClientIdByChainId.bind(networkController),
    getNetworkClientById:
      networkController.getNetworkClientById.bind(networkController),
    getNetworkState: () => networkController.state,
    getSelectedAddress: () => '0xdeadbeef',
    getPermittedAccounts: () => [ACCOUNT_MOCK],
    ...options,
  };
  const transactionController = new TransactionController(opts, {
    // TODO(JL): fix this type
    // eslint-disable-next-line @typescript-eslint/no-explicit-any
    sign: async (transaction: any) => transaction,
  });
>>>>>>> ddcecafe

  return {
    transactionController,
    approvalController,
    networkController,
  };
};

describe('TransactionController Integration', () => {
  describe('constructor', () => {
    it('should create a new instance of TransactionController', async () => {
      mockNetwork({
        networkClientConfiguration: mainnetNetworkClientConfiguration,
        mocks: [
          // NetworkController
          // BlockTracker
          {
            request: {
              method: 'eth_blockNumber',
              params: [],
            },
            response: {
              result: '0x1',
            },
          },
        ],
      });
      const { transactionController } = await newController({});
      transactionController.stopTrackingByNetworkClientId('goerli');
      expect(transactionController).toBeDefined();
    });

    it('should resubmit all approved transactions', async () => {
      const clock = useFakeTimers();
      mockNetwork({
        networkClientConfiguration: mainnetNetworkClientConfiguration,
        mocks: [
          // NetworkController
          // BlockTracker
          {
            request: {
              method: 'eth_blockNumber',
              params: [],
            },
            response: {
              result: '0x1',
            },
          },
        ],
      });

      mockNetwork({
        networkClientConfiguration,
        mocks: [
          // NetworkController
          // BlockTracker
          {
            request: {
              method: 'eth_blockNumber',
              params: [],
            },
            response: {
              result: '0x1',
            },
          },
          // publishTransaction
          {
            request: {
              method: 'eth_sendRawTransaction',
              params: [
                '0x02e2050101018252089408f137f335ea1b8f193b8f6ea92561a60d23a2118080c0808080',
              ],
            },
            response: {
              result: '0x1',
            },
          },
        ],
      });

      // TODO(JL): Update this to sepolia config when merged from Shane's branch
      mockNetwork({
        networkClientConfiguration: {
          type: NetworkClientType.Infura,
          network: NetworkType.sepolia,
          chainId: BUILT_IN_NETWORKS[NetworkType.sepolia].chainId,
          infuraProjectId,
          ticker: BUILT_IN_NETWORKS[NetworkType.sepolia].ticker,
        },
        mocks: [
          // NetworkController
          // BlockTracker
          {
            request: {
              method: 'eth_blockNumber',
              params: [],
            },
            response: {
              result: '0x1',
            },
          },
          // publishTransaction
          {
            request: {
              method: 'eth_sendRawTransaction',
              params: [
                '0x02e583aa36a70101018252089408f137f335ea1b8f193b8f6ea92561a60d23a2118080c0808080',
              ],
            },
            response: {
              result: '0x1',
            },
          },
        ],
      });

      const { transactionController } = await newController({
        state: {
          transactions: [
            {
              actionId: undefined,
              chainId: '0x5',
              dappSuggestedGasFees: undefined,
              deviceConfirmedOn: undefined,
              id: 'ecfe8c60-ba27-11ee-8643-dfd28279a442',
              origin: undefined,
              securityAlertResponse: undefined,
              status: 'approved',
              time: 1706039113766,
              txParams: {
                from: '0x6bf137f335ea1b8f193b8f6ea92561a60d23a207',
                gas: '0x5208',
                nonce: '0x1',
                to: '0x08f137f335ea1b8f193b8f6ea92561a60d23a211',
                value: '0x0',
                maxFeePerGas: '0x1',
                maxPriorityFeePerGas: '0x1',
              },
              userEditedGasLimit: false,
              verifiedOnBlockchain: false,
              type: 'simpleSend',
              networkClientId: 'goerli',
              simulationFails: undefined,
              originalGasEstimate: '0x5208',
              defaultGasEstimates: {
                gas: '0x5208',
                maxFeePerGas: '0x1',
                maxPriorityFeePerGas: '0x1',
                gasPrice: undefined,
                estimateType: 'dappSuggested',
              },
              userFeeLevel: 'dappSuggested',
              sendFlowHistory: [],
              history: [
                {
                  chainId: '0x5',
                  id: 'ecfe8c60-ba27-11ee-8643-dfd28279a442',
                  status: 'unapproved',
                  time: 1706039113766,
                  txParams: {
                    from: '0x6bf137f335ea1b8f193b8f6ea92561a60d23a207',
                    to: '0x08f137f335ea1b8f193b8f6ea92561a60d23a211',
                    value: '0x0',
                    gas: '0x5208',
                    maxFeePerGas: '0x1',
                    maxPriorityFeePerGas: '0x1',
                  },
                  userEditedGasLimit: false,
                  verifiedOnBlockchain: false,
                  type: 'simpleSend',
                  networkClientId: 'goerli',
                  originalGasEstimate: '0x5208',
                  defaultGasEstimates: {
                    gas: '0x5208',
                    maxFeePerGas: '0x1',
                    maxPriorityFeePerGas: '0x1',
                    estimateType: 'dappSuggested',
                  },
                  userFeeLevel: 'dappSuggested',
                  sendFlowHistory: [],
                },
                [
                  {
                    op: 'add',
                    path: '/txParams/nonce',
                    value: '0x1',
                    note: 'TransactionController#approveTransaction - Transaction approved',
                    timestamp: 1706039113767,
                  },
                  {
                    op: 'replace',
                    path: '/status',
                    value: 'approved',
                  },
                ],
              ],
            },
            {
              actionId: undefined,
              chainId: '0xaa36a7',
              dappSuggestedGasFees: undefined,
              deviceConfirmedOn: undefined,
              id: 'c4cc0ff0-ba28-11ee-926f-55a7f9c2c2c6',
              origin: undefined,
              securityAlertResponse: undefined,
              status: 'approved',
              time: 1706039113766,
              txParams: {
                from: '0x6bf137f335ea1b8f193b8f6ea92561a60d23a207',
                gas: '0x5208',
                nonce: '0x1',
                to: '0x08f137f335ea1b8f193b8f6ea92561a60d23a211',
                value: '0x0',
                maxFeePerGas: '0x1',
                maxPriorityFeePerGas: '0x1',
              },
              userEditedGasLimit: false,
              verifiedOnBlockchain: false,
              type: 'simpleSend',
              networkClientId: 'sepolia',
              simulationFails: undefined,
              originalGasEstimate: '0x5208',
              defaultGasEstimates: {
                gas: '0x5208',
                maxFeePerGas: '0x1',
                maxPriorityFeePerGas: '0x1',
                gasPrice: undefined,
                estimateType: 'dappSuggested',
              },
              userFeeLevel: 'dappSuggested',
              sendFlowHistory: [],
              history: [
                {
                  chainId: '0xaa36a7',
                  id: 'c4cc0ff0-ba28-11ee-926f-55a7f9c2c2c6',
                  status: 'unapproved',
                  time: 1706039113766,
                  txParams: {
                    from: '0x6bf137f335ea1b8f193b8f6ea92561a60d23a207',
                    to: '0x08f137f335ea1b8f193b8f6ea92561a60d23a211',
                    value: '0x0',
                    gas: '0x5208',
                    maxFeePerGas: '0x1',
                    maxPriorityFeePerGas: '0x1',
                  },
                  userEditedGasLimit: false,
                  verifiedOnBlockchain: false,
                  type: 'simpleSend',
                  networkClientId: 'sepolia',
                  originalGasEstimate: '0x5208',
                  defaultGasEstimates: {
                    gas: '0x5208',
                    maxFeePerGas: '0x1',
                    maxPriorityFeePerGas: '0x1',
                    estimateType: 'dappSuggested',
                  },
                  userFeeLevel: 'dappSuggested',
                  sendFlowHistory: [],
                },
                [
                  {
                    op: 'add',
                    path: '/txParams/nonce',
                    value: '0x1',
                    note: 'TransactionController#approveTransaction - Transaction approved',
                    timestamp: 1706039113767,
                  },
                  {
                    op: 'replace',
                    path: '/status',
                    value: 'approved',
                  },
                ],
              ],
            },
          ],
        },
      });
      await advanceTime({ clock, duration: 1 });

      expect(transactionController.state.transactions).toHaveLength(2);
      expect(transactionController.state.transactions[0].status).toBe(
        'submitted',
      );
      expect(transactionController.state.transactions[1].status).toBe(
        'submitted',
      );
      clock.restore();
    });
  });
  describe('multichain transaction lifecycle', () => {
    describe('when a transaction is added with a networkClientId that does not match the globally selected network', () => {
      it('should add a new unapproved transaction', async () => {
        mockNetwork({
          networkClientConfiguration: mainnetNetworkClientConfiguration,
          mocks: [
            // NetworkController
            // BlockTracker
            {
              request: {
                method: 'eth_blockNumber',
                params: [],
              },
              response: {
                result: '0x3b3301',
              },
            },
          ],
        });
        mockNetwork({
          networkClientConfiguration,
          mocks: [
            // NetworkController
            // BlockTracker
            {
              request: {
                method: 'eth_blockNumber',
                params: [],
              },
              response: {
                result: '0x1',
              },
            },
            // readAddressAsContract
            // requiresFixedGas (cached)
            {
              request: {
                method: 'eth_getCode',
                params: [ACCOUNT_2_MOCK, '0x1'],
              },
              response: {
                result: '0x', // non contract
              },
            },
            // getSuggestedGasFees
            {
              request: {
                method: 'eth_gasPrice',
                params: [],
              },
              response: {
                result: '0x1',
              },
            },
          ],
        });
        const { transactionController } = await newController({});
        await transactionController.addTransaction(
          {
            from: ACCOUNT_MOCK,
            to: ACCOUNT_2_MOCK,
          },
          { networkClientId: 'goerli' },
        );
        transactionController.stopTrackingByNetworkClientId('goerli');
        expect(transactionController.state.transactions).toHaveLength(1);
        expect(transactionController.state.transactions[0].status).toBe(
          'unapproved',
        );
      });
      it('should be able to get to submitted state', async () => {
        mockNetwork({
          networkClientConfiguration: mainnetNetworkClientConfiguration,
          mocks: [
            // NetworkController
            // BlockTracker
            {
              request: {
                method: 'eth_blockNumber',
                params: [],
              },
              response: {
                result: '0x3b3301',
              },
            },
          ],
        });
        mockNetwork({
          networkClientConfiguration,
          mocks: [
            // NetworkController
            // BlockTracker
            {
              request: {
                method: 'eth_blockNumber',
                params: [],
              },
              response: {
                result: '0x1',
              },
            },
            // NetworkController
            {
              request: {
                method: 'eth_getBlockByNumber',
                params: ['0x1', false],
              },
              response: {
                result: {
                  baseFeePerGas: '0x63c498a46',
                  number: '0x42',
                },
              },
            },
            // BlockTracker
            {
              request: {
                method: 'eth_blockNumber',
                params: [],
              },
              response: {
                result: '0x2',
              },
            },
            // readAddressAsContract
            // requiresFixedGas (cached)
            {
              request: {
                method: 'eth_getCode',
                params: [ACCOUNT_2_MOCK, '0x1'],
              },
              response: {
                result: '0x', // non contract
              },
            },
            // estimateGas
            {
              request: {
                method: 'eth_estimateGas',
                params: [
                  {
                    from: '0x6bf137f335ea1b8f193b8f6ea92561a60d23a207',
                    to: '0x08f137f335ea1b8f193b8f6ea92561a60d23a211',
                    value: '0x0',
                    gas: '0x0',
                  },
                ],
              },
              response: {
                result: '0x1',
              },
            },
            // getSuggestedGasFees
            {
              request: {
                method: 'eth_gasPrice',
                params: [],
              },
              response: {
                result: '0x1',
              },
            },
            // NonceTracker
            {
              request: {
                method: 'eth_getTransactionCount',
                params: ['0x6bf137f335ea1b8f193b8f6ea92561a60d23a207', '0x1'],
              },
              response: {
                result: '0x1',
              },
            },
            // publishTransaction
            {
              request: {
                method: 'eth_sendRawTransaction',
                params: [
                  '0x02e2050101018252089408f137f335ea1b8f193b8f6ea92561a60d23a2118080c0808080',
                ],
              },
              response: {
                result: '0x1',
              },
            },
          ],
        });
        const { transactionController, approvalController } =
          await newController({});
        const { result, transactionMeta } =
          await transactionController.addTransaction(
            {
              from: ACCOUNT_MOCK,
              to: ACCOUNT_2_MOCK,
            },
            { networkClientId: 'goerli' },
          );

        await approvalController.accept(transactionMeta.id);

        await result;

        transactionController.stopTrackingByNetworkClientId('goerli');
        expect(transactionController.state.transactions).toHaveLength(1);
        expect(transactionController.state.transactions[0].status).toBe(
          'submitted',
        );
      });
      it('should be able to get to confirmed state', async () => {
        const clock = useFakeTimers();
        mockNetwork({
          networkClientConfiguration: mainnetNetworkClientConfiguration,
          mocks: [
            // NetworkController
            // BlockTracker
            {
              request: {
                method: 'eth_blockNumber',
                params: [],
              },
              response: {
                result: '0x3b3301',
              },
            },
          ],
        });
        mockNetwork({
          networkClientConfiguration,
          mocks: [
            // NetworkController
            // BlockTracker
            {
              request: {
                method: 'eth_blockNumber',
                params: [],
              },
              response: {
                result: '0x1',
              },
            },
            // NetworkController
            {
              request: {
                method: 'eth_getBlockByNumber',
                params: ['0x1', false],
              },
              response: {
                result: {
                  baseFeePerGas: '0x63c498a46',
                  number: '0x1',
                },
              },
            },
            // readAddressAsContract
            // requiresFixedGas (cached)
            {
              request: {
                method: 'eth_getCode',
                params: [ACCOUNT_2_MOCK, '0x1'],
              },
              response: {
                result: '0x', // non contract
              },
            },
            // estimateGas
            {
              request: {
                method: 'eth_estimateGas',
                params: [
                  {
                    from: '0x6bf137f335ea1b8f193b8f6ea92561a60d23a207',
                    to: '0x08f137f335ea1b8f193b8f6ea92561a60d23a211',
                    value: '0x0',
                    gas: '0x0',
                  },
                ],
              },
              response: {
                result: '0x1',
              },
            },
            // getSuggestedGasFees
            {
              request: {
                method: 'eth_gasPrice',
                params: [],
              },
              response: {
                result: '0x1',
              },
            },
            // NonceTracker
            {
              request: {
                method: 'eth_getTransactionCount',
                params: ['0x6bf137f335ea1b8f193b8f6ea92561a60d23a207', '0x1'],
              },
              response: {
                result: '0x1',
              },
            },
            // publishTransaction
            {
              request: {
                method: 'eth_sendRawTransaction',
                params: [
                  '0x02e2050101018252089408f137f335ea1b8f193b8f6ea92561a60d23a2118080c0808080',
                ],
              },
              response: {
                result: '0x1',
              },
            },
            // BlockTracker
            {
              request: {
                method: 'eth_blockNumber',
                params: [],
              },
              response: {
                result: '0x3',
              },
            },
            // PendingTransactionTracker.#checkTransaction
            {
              request: {
                method: 'eth_getTransactionReceipt',
                params: ['0x1'],
              },
              response: {
                result: {
                  blockHash: '0x1',
                  blockNumber: '0x3', // we need at least 2 blocks mocked since the first one is used for when the blockTracker is instantied before we have listeners
                  status: '0x1', // 0x1 = success
                },
              },
            },
            // PendingTransactionTracker.#onTransactionConfirmed
            {
              request: {
                method: 'eth_getBlockByHash',
                params: ['0x1', false],
              },
              response: {
                result: {
                  transactions: [],
                },
              },
            },
          ],
        });
        const { transactionController, approvalController } =
          await newController({});
        const { result, transactionMeta } =
          await transactionController.addTransaction(
            {
              from: ACCOUNT_MOCK,
              to: ACCOUNT_2_MOCK,
            },
            { networkClientId: 'goerli' },
          );

        await approvalController.accept(transactionMeta.id);
        await advanceTime({ clock, duration: 1 });

        await result;
        // blocktracker polling is 20s
        await advanceTime({ clock, duration: 20000 });
        await advanceTime({ clock, duration: 1 });
        await advanceTime({ clock, duration: 1 });

        expect(transactionController.state.transactions).toHaveLength(1);
        expect(transactionController.state.transactions[0].status).toBe(
          'confirmed',
        );
        transactionController.stopTrackingByNetworkClientId('goerli');
        clock.restore();
      });
      it('should be able to send and confirm transactions on different chains', async () => {
        const clock = useFakeTimers();
        mockNetwork({
          networkClientConfiguration: mainnetNetworkClientConfiguration,
          mocks: [
            {
              request: {
                method: 'eth_blockNumber',
                params: [],
              },
              response: {
                result: '0x3b3301',
              },
            },
            {
              request: {
                method: 'eth_getBlockByNumber',
                params: ['0x3b3301'],
              },
              response: {
                result: {
                  baseFeePerGas: '0x63c498a46',
                  number: '0x3b3301',
                },
              },
            },
            {
              request: {
                method: 'eth_getTransactionCount',
                params: [
                  '0x6bf137f335ea1b8f193b8f6ea92561a60d23a207',
                  '0x3b3301',
                ],
              },
              response: {
                result: '0x1',
              },
            },
          ],
        });
        mockNetwork({
          networkClientConfiguration,
          mocks: [
            {
              request: {
                method: 'eth_blockNumber',
                params: [],
              },
              response: {
                result: '0x1',
              },
            },
            {
              request: {
                method: 'eth_blockNumber',
                params: [],
              },
              response: {
                result: '0x3',
              },
            },
            {
              request: {
                method: 'eth_getBlockByHash',
                params: ['0x1', false],
              },
              response: {
                result: {
                  transactions: [],
                },
              },
            },
            {
              request: {
                method: 'eth_getCode',
                params: [ACCOUNT_2_MOCK, '0x1'],
              },
              response: {
                result:
                  // what should this be?
                  '0x00000000000000000000000000000000000000000000000000000000000000200000000000000000000000000000000000000000000000000000000000000024657468546f546f6b656e53776170496e7075742875696e743235362c75696e743235362900000000000000000000000000000000000000000000000000000000',
              },
            },
            {
              request: {
                method: 'eth_getBlockByNumber',
                params: ['0x1', false],
              },
              response: {
                result: {
                  baseFeePerGas: '0x63c498a46',
                  number: '0x1',
                },
              },
            },
            {
              request: {
                method: 'eth_gasPrice',
                params: [],
              },
              response: {
                result: '0x1',
              },
            },
            {
              request: {
                method: 'eth_estimateGas',
                params: [
                  {
                    from: '0x6bf137f335ea1b8f193b8f6ea92561a60d23a207',
                    to: '0x08f137f335ea1b8f193b8f6ea92561a60d23a211',
                    value: '0x0',
                    gas: '0x0',
                  },
                ],
              },
              response: {
                result: '0x1',
              },
            },
            {
              request: {
                method: 'eth_getTransactionCount',
                params: ['0x6bf137f335ea1b8f193b8f6ea92561a60d23a207', '0x1'],
              },
              response: {
                result: '0x1',
              },
            },
            {
              request: {
                method: 'eth_sendRawTransaction',
                params: [
                  '0x02e005010101019408f137f335ea1b8f193b8f6ea92561a60d23a2118080c0808080',
                ],
              },
              response: {
                result: '0x1',
              },
            },
            {
              request: {
                method: 'eth_getTransactionReceipt',
                params: ['0x1'],
              },
              response: {
                result: {
                  blockHash: '0x1',
                  blockNumber: '0x3', // we need at least 2 blocks mocked since the first one is used for when the blockTracker is instantied before we have listeners
                  status: '0x1', // 0x1 = success
                },
              },
            },
          ],
        });
        mockNetwork({
          networkClientConfiguration: sepoliaNetworkClientConfiguration,
          mocks: [
            {
              request: {
                method: 'eth_blockNumber',
                params: [],
              },
              response: {
                result: '0x1',
              },
            },
            {
              request: {
                method: 'eth_blockNumber',
                params: [],
              },
              response: {
                result: '0x2',
              },
            },
            {
              request: {
                method: 'eth_getBlockByHash',
                params: ['0x1', false],
              },
              response: {
                result: {
                  transactions: [],
                },
              },
            },
            {
              request: {
                method: 'eth_getCode',
                params: [ACCOUNT_2_MOCK, '0x1'],
              },
              response: {
                result:
                  // what should this be?
                  '0x00000000000000000000000000000000000000000000000000000000000000200000000000000000000000000000000000000000000000000000000000000024657468546f546f6b656e53776170496e7075742875696e743235362c75696e743235362900000000000000000000000000000000000000000000000000000000',
              },
            },
            {
              request: {
                method: 'eth_getBlockByNumber',
                params: ['0x1', false],
              },
              response: {
                result: {
                  baseFeePerGas: '0x63c498a46',
                  number: '0x1',
                },
              },
            },
            {
              request: {
                method: 'eth_gasPrice',
                params: [],
              },
              response: {
                result: '0x1',
              },
            },
            {
              request: {
                method: 'eth_estimateGas',
                params: [
                  {
                    from: '0x6bf137f335ea1b8f193b8f6ea92561a60d23a207',
                    to: '0x08f137f335ea1b8f193b8f6ea92561a60d23a211',
                    value: '0x0',
                    gas: '0x0',
                  },
                ],
              },
              response: {
                result: '0x1',
              },
            },
            {
              request: {
                method: 'eth_getTransactionCount',
                params: ['0x6bf137f335ea1b8f193b8f6ea92561a60d23a207', '0x1'],
              },
              response: {
                result: '0x1',
              },
            },
            {
              request: {
                method: 'eth_sendRawTransaction',
                params: [
                  '0x02e383aa36a7010101019408f137f335ea1b8f193b8f6ea92561a60d23a2118080c0808080',
                ],
              },
              response: {
                result: '0x1',
              },
            },
            {
              request: {
                method: 'eth_blockNumber',
                params: [],
              },
              response: {
                result: '0x3',
              },
            },
            {
              request: {
                method: 'eth_blockNumber',
                params: [],
              },
              response: {
                result: '0x3',
              },
            },
            {
              request: {
                method: 'eth_getTransactionReceipt',
                params: ['0x1'],
              },
              response: {
                result: {
                  blockHash: '0x1',
                  blockNumber: '0x3', // we need at least 2 blocks mocked since the first one is used for when the blockTracker is instantied before we have listeners
                  status: '0x1', // 0x1 = success
                },
              },
            },
          ],
        });
        const { transactionController, approvalController } =
          await newController({});
        const firstTransaction = await transactionController.addTransaction(
          {
            from: ACCOUNT_MOCK,
            to: ACCOUNT_2_MOCK,
          },
          { networkClientId: 'goerli' },
        );
        const secondTransaction = await transactionController.addTransaction(
          {
            from: ACCOUNT_MOCK,
            to: ACCOUNT_2_MOCK,
          },
          { networkClientId: 'sepolia', origin: 'test' },
        );

        await Promise.all([
          approvalController.accept(firstTransaction.transactionMeta.id),
          approvalController.accept(secondTransaction.transactionMeta.id),
        ]);
        await advanceTime({ clock, duration: 1 });
        await advanceTime({ clock, duration: 1 });

        await Promise.all([firstTransaction.result, secondTransaction.result]);

        // blocktracker polling is 20s
        await advanceTime({ clock, duration: 20000 });
        await advanceTime({ clock, duration: 1 });
        await advanceTime({ clock, duration: 1 });

        expect(transactionController.state.transactions).toHaveLength(2);
        expect(transactionController.state.transactions[0].status).toBe(
          'confirmed',
        );
        expect(
          transactionController.state.transactions[0].networkClientId,
        ).toBe('sepolia');
        expect(transactionController.state.transactions[1].status).toBe(
          'confirmed',
        );
        expect(
          transactionController.state.transactions[1].networkClientId,
        ).toBe('goerli');
        transactionController.stopTrackingByNetworkClientId('goerli');
        transactionController.stopTrackingByNetworkClientId('sepolia');
        clock.restore();
      });
      it('should be able to cancel a transaction', async () => {
        mockNetwork({
          networkClientConfiguration: mainnetNetworkClientConfiguration,
          mocks: [
            // NetworkController
            // BlockTracker
            {
              request: {
                method: 'eth_blockNumber',
                params: [],
              },
              response: {
                result: '0x3b3301',
              },
            },
          ],
        });
        mockNetwork({
          networkClientConfiguration,
          mocks: [
            // NetworkController
            // BlockTracker
            {
              request: {
                method: 'eth_blockNumber',
                params: [],
              },
              response: {
                result: '0x1',
              },
            },
            // NetworkController
            {
              request: {
                method: 'eth_getBlockByNumber',
                params: ['0x1', false],
              },
              response: {
                result: {
                  baseFeePerGas: '0x63c498a46',
                  number: '0x1',
                },
              },
            },
            // readAddressAsContract
            // requiresFixedGas (cached)
            {
              request: {
                method: 'eth_getCode',
                params: [ACCOUNT_2_MOCK, '0x1'],
              },
              response: {
                result: '0x', // non contract
              },
            },
            // estimateGas
            {
              request: {
                method: 'eth_estimateGas',
                params: [
                  {
                    from: '0x6bf137f335ea1b8f193b8f6ea92561a60d23a207',
                    to: '0x08f137f335ea1b8f193b8f6ea92561a60d23a211',
                    value: '0x0',
                    gas: '0x0',
                  },
                ],
              },
              response: {
                result: '0x1',
              },
            },
            // getSuggestedGasFees
            {
              request: {
                method: 'eth_gasPrice',
                params: [],
              },
              response: {
                result: '0x1',
              },
            },
            // NonceTracker
            {
              request: {
                method: 'eth_getTransactionCount',
                params: ['0x6bf137f335ea1b8f193b8f6ea92561a60d23a207', '0x1'],
              },
              response: {
                result: '0x1',
              },
            },
            // publishTransaction
            {
              request: {
                method: 'eth_sendRawTransaction',
                params: [
                  '0x02e2050101018252089408f137f335ea1b8f193b8f6ea92561a60d23a2118080c0808080',
                ],
              },
              response: {
                result: '0x1',
              },
            },
            // BlockTracker
            {
              request: {
                method: 'eth_blockNumber',
                params: [],
              },
              response: {
                result: '0x3',
              },
            },
            // PendingTransactionTracker.#checkTransaction
            {
              request: {
                method: 'eth_getTransactionReceipt',
                params: ['0x1'],
              },
              response: {
                result: {
                  blockHash: '0x1',
                  blockNumber: '0x3', // we need at least 2 blocks mocked since the first one is used for when the blockTracker is instantied before we have listeners
                  status: '0x1', // 0x1 = success
                },
              },
            },
            // PendingTransactionTracker.#onTransactionConfirmed
            {
              request: {
                method: 'eth_getBlockByHash',
                params: ['0x1', false],
              },
              response: {
                result: {
                  transactions: [],
                },
              },
            },
            // BlockTracker
            {
              request: {
                method: 'eth_blockNumber',
                params: [],
              },
              response: {
                result: '0x3',
              },
            },
            // publishTransaction
            {
              request: {
                method: 'eth_sendRawTransaction',
                params: [
                  '0x02e205010101825208946bf137f335ea1b8f193b8f6ea92561a60d23a2078080c0808080',
                ],
              },
              response: {
                result: '0x2',
              },
            },
            // PendingTransactionTracker.#checkTransaction
            {
              request: {
                method: 'eth_getTransactionReceipt',
                params: ['0x2'],
              },
              response: {
                result: {
                  blockHash: '0x1',
                  blockNumber: '0x3', // we need at least 2 blocks mocked since the first one is used for when the blockTracker is instantied before we have listeners
                  status: '0x1', // 0x1 = success
                },
              },
            },
          ],
        });
        const { transactionController, approvalController } =
          await newController({});
        const { result, transactionMeta } =
          await transactionController.addTransaction(
            {
              from: ACCOUNT_MOCK,
              to: ACCOUNT_2_MOCK,
            },
            { networkClientId: 'goerli' },
          );

        await approvalController.accept(transactionMeta.id);

        await result;

        await transactionController.stopTransaction(transactionMeta.id);
        transactionController.stopTrackingByNetworkClientId('goerli');

        expect(transactionController.state.transactions).toHaveLength(2);
        expect(transactionController.state.transactions[1].status).toBe(
          'submitted',
        );
      });
      it('should be able to confirm a cancelled transaction', async () => {
        const clock = useFakeTimers();
        mockNetwork({
          networkClientConfiguration: mainnetNetworkClientConfiguration,
          mocks: [
            // NetworkController
            // BlockTracker
            {
              request: {
                method: 'eth_blockNumber',
                params: [],
              },
              response: {
                result: '0x3b3301',
              },
            },
          ],
        });
        mockNetwork({
          networkClientConfiguration,
          mocks: [
            // NetworkController
            // BlockTracker
            {
              request: {
                method: 'eth_blockNumber',
                params: [],
              },
              response: {
                result: '0x1',
              },
            },
            // NetworkController
            {
              request: {
                method: 'eth_getBlockByNumber',
                params: ['0x1', false],
              },
              response: {
                result: {
                  baseFeePerGas: '0x63c498a46',
                  number: '0x1',
                },
              },
            },
            // readAddressAsContract
            // requiresFixedGas (cached)
            {
              request: {
                method: 'eth_getCode',
                params: [ACCOUNT_2_MOCK, '0x1'],
              },
              response: {
                result: '0x', // non contract
              },
            },
            // estimateGas
            {
              request: {
                method: 'eth_estimateGas',
                params: [
                  {
                    from: '0x6bf137f335ea1b8f193b8f6ea92561a60d23a207',
                    to: '0x08f137f335ea1b8f193b8f6ea92561a60d23a211',
                    value: '0x0',
                    gas: '0x0',
                  },
                ],
              },
              response: {
                result: '0x1',
              },
            },
            // getSuggestedGasFees
            {
              request: {
                method: 'eth_gasPrice',
                params: [],
              },
              response: {
                result: '0x1',
              },
            },
            // NonceTracker
            {
              request: {
                method: 'eth_getTransactionCount',
                params: ['0x6bf137f335ea1b8f193b8f6ea92561a60d23a207', '0x1'],
              },
              response: {
                result: '0x1',
              },
            },
            // publishTransaction
            {
              request: {
                method: 'eth_sendRawTransaction',
                params: [
                  '0x02e2050101018252089408f137f335ea1b8f193b8f6ea92561a60d23a2118080c0808080',
                ],
              },
              response: {
                result: '0x1',
              },
            },
            // BlockTracker
            {
              request: {
                method: 'eth_blockNumber',
                params: [],
              },
              response: {
                result: '0x3',
              },
            },
            // publishTransaction
            {
              request: {
                method: 'eth_sendRawTransaction',
                params: [
                  '0x02e205010101825208946bf137f335ea1b8f193b8f6ea92561a60d23a2078080c0808080',
                ],
              },
              response: {
                result: '0x2',
              },
            },
            // PendingTransactionTracker.#checkTransaction
            {
              request: {
                method: 'eth_getTransactionReceipt',
                params: ['0x1'],
              },
              response: {
                result: null,
              },
            },
            // BlockTracker
            {
              request: {
                method: 'eth_blockNumber',
                params: [],
              },
              response: {
                result: '0x4',
              },
            },
            // BlockTracker
            {
              request: {
                method: 'eth_blockNumber',
                params: [],
              },
              response: {
                result: '0x4',
              },
            },
            // PendingTransactionTracker.#checkTransaction
            {
              request: {
                method: 'eth_getTransactionReceipt',
                params: ['0x1'],
              },
              response: {
                result: null,
              },
            },
            // PendingTransactionTracker.#checkTransaction
            {
              request: {
                method: 'eth_getTransactionReceipt',
                params: ['0x2'],
              },
              response: {
                result: {
                  blockHash: '0x2',
                  blockNumber: '0x4', // we need at least 2 blocks mocked since the first one is used for when the blockTracker is instantied before we have listeners
                  status: '0x1', // 0x1 = success
                },
              },
            },
            // PendingTransactionTracker.#onTransactionConfirmed
            {
              request: {
                method: 'eth_getBlockByHash',
                params: ['0x2', false],
              },
              response: {
                result: {
                  transactions: [],
                },
              },
            },
          ],
        });
        const { transactionController, approvalController } =
          await newController({});
        const { result, transactionMeta } =
          await transactionController.addTransaction(
            {
              from: ACCOUNT_MOCK,
              to: ACCOUNT_2_MOCK,
            },
            { networkClientId: 'goerli' },
          );

        await approvalController.accept(transactionMeta.id);
        await advanceTime({ clock, duration: 1 });

        await result;

        await transactionController.stopTransaction(transactionMeta.id);

        // blocktracker polling is 20s
        await advanceTime({ clock, duration: 20000 });
        await advanceTime({ clock, duration: 1 });
        await advanceTime({ clock, duration: 1 });
        await advanceTime({ clock, duration: 20000 });
        await advanceTime({ clock, duration: 1 });
        await advanceTime({ clock, duration: 1 });

        expect(transactionController.state.transactions).toHaveLength(2);
        expect(transactionController.state.transactions[1].status).toBe(
          'confirmed',
        );
        transactionController.stopTrackingByNetworkClientId('goerli');
        clock.restore();
      });
      it('should be able to get to speedup state', async () => {
        const clock = useFakeTimers();
        mockNetwork({
          networkClientConfiguration: mainnetNetworkClientConfiguration,
          mocks: [
            // NetworkController
            // BlockTracker
            {
              request: {
                method: 'eth_blockNumber',
                params: [],
              },
              response: {
                result: '0x3b3301',
              },
            },
          ],
        });
        mockNetwork({
          networkClientConfiguration,
          mocks: [
            // NetworkController
            // BlockTracker
            {
              request: {
                method: 'eth_blockNumber',
                params: [],
              },
              response: {
                result: '0x1',
              },
            },
            // NetworkController
            {
              request: {
                method: 'eth_getBlockByNumber',
                params: ['0x1', false],
              },
              response: {
                result: {
                  baseFeePerGas: '0x63c498a46',
                  number: '0x1',
                },
              },
            },
            // readAddressAsContract
            // requiresFixedGas (cached)
            {
              request: {
                method: 'eth_getCode',
                params: [ACCOUNT_2_MOCK, '0x1'],
              },
              response: {
                result: '0x', // non contract
              },
            },
            // estimateGas
            {
              request: {
                method: 'eth_estimateGas',
                params: [
                  {
                    from: '0x6bf137f335ea1b8f193b8f6ea92561a60d23a207',
                    to: '0x08f137f335ea1b8f193b8f6ea92561a60d23a211',
                    value: '0x0',
                    gas: '0x0',
                  },
                ],
              },
              response: {
                result: '0x1',
              },
            },
            // getSuggestedGasFees
            {
              request: {
                method: 'eth_gasPrice',
                params: [],
              },
              response: {
                result: '0x1',
              },
            },
            // NonceTracker
            {
              request: {
                method: 'eth_getTransactionCount',
                params: ['0x6bf137f335ea1b8f193b8f6ea92561a60d23a207', '0x1'],
              },
              response: {
                result: '0x1',
              },
            },
            // publishTransaction
            {
              request: {
                method: 'eth_sendRawTransaction',
                params: [
                  '0x02e605018203e88203e88252089408f137f335ea1b8f193b8f6ea92561a60d23a2118080c0808080',
                ],
              },
              response: {
                result: '0x1',
              },
            },
            // BlockTracker
            {
              request: {
                method: 'eth_blockNumber',
                params: [],
              },
              response: {
                result: '0x3',
              },
            },
            // PendingTransactionTracker.#checkTransaction
            {
              request: {
                method: 'eth_getTransactionReceipt',
                params: ['0x1'],
              },
              response: {
                result: null,
              },
            },
            // publishTransaction
            {
              request: {
                method: 'eth_sendRawTransaction',
                params: [
                  '0x02e6050182044c82044c8252089408f137f335ea1b8f193b8f6ea92561a60d23a2118080c0808080',
                ],
              },
              response: {
                result: '0x2',
              },
            },
            // BlockTracker
            {
              request: {
                method: 'eth_blockNumber',
                params: [],
              },
              response: {
                result: '0x4',
              },
            },
            // BlockTracker
            {
              request: {
                method: 'eth_blockNumber',
                params: [],
              },
              response: {
                result: '0x4',
              },
            },
            // PendingTransactionTracker.#checkTransaction
            {
              request: {
                method: 'eth_getTransactionReceipt',
                params: ['0x1'],
              },
              response: {
                result: null,
              },
            },
            // PendingTransactionTracker.#checkTransaction
            {
              request: {
                method: 'eth_getTransactionReceipt',
                params: ['0x2'],
              },
              response: {
                result: {
                  blockHash: '0x2',
                  blockNumber: '0x4', // we need at least 2 blocks mocked since the first one is used for when the blockTracker is instantied before we have listeners
                  status: '0x1', // 0x1 = success
                },
              },
            },
            // PendingTransactionTracker.#onTransactionConfirmed
            {
              request: {
                method: 'eth_getBlockByHash',
                params: ['0x2', false],
              },
              response: {
                result: {
                  transactions: [],
                },
              },
            },
          ],
        });
        const { transactionController, approvalController } =
          await newController({});
        const { result, transactionMeta } =
          await transactionController.addTransaction(
            {
              from: ACCOUNT_MOCK,
              to: ACCOUNT_2_MOCK,
              maxFeePerGas: '0x3e8',
            },
            { networkClientId: 'goerli' },
          );

        await approvalController.accept(transactionMeta.id);
        await advanceTime({ clock, duration: 1 });

        await result;

        await transactionController.speedUpTransaction(transactionMeta.id);

        // blocktracker polling is 20s
        await advanceTime({ clock, duration: 20000 });
        await advanceTime({ clock, duration: 1 });
        await advanceTime({ clock, duration: 1 });
        await advanceTime({ clock, duration: 20000 });
        await advanceTime({ clock, duration: 1 });
        await advanceTime({ clock, duration: 1 });

        expect(transactionController.state.transactions).toHaveLength(2);
        expect(transactionController.state.transactions[1].status).toBe(
          'confirmed',
        );
        const baseFee =
          transactionController.state.transactions[0].txParams.maxFeePerGas;
        expect(
          Number(
            transactionController.state.transactions[1].txParams.maxFeePerGas,
          ),
        ).toBeGreaterThan(Number(baseFee));
        transactionController.stopTrackingByNetworkClientId('goerli');
        clock.restore();
      });
    });

    describe('when transactions are added concurrently with different networkClientIds but on the same chainId', () => {
      it('should add each transaction with consecutive nonces', async () => {
        const clock = useFakeTimers();
        mockNetwork({
          networkClientConfiguration: mainnetNetworkClientConfiguration,
          mocks: [
            {
              request: {
                method: 'eth_blockNumber',
                params: [],
              },
              response: {
                result: '0x3b3301',
              },
            },
            {
              request: {
                method: 'eth_getBlockByNumber',
                params: ['0x3b3301'],
              },
              response: {
                result: {
                  baseFeePerGas: '0x63c498a46',
                  number: '0x3b3301',
                },
              },
            },
            {
              request: {
                method: 'eth_getTransactionCount',
                params: [
                  '0x6bf137f335ea1b8f193b8f6ea92561a60d23a207',
                  '0x3b3301',
                ],
              },
              response: {
                result: '0x1',
              },
            },
          ],
        });
        mockNetwork({
          networkClientConfiguration,
          mocks: [
            {
              request: {
                method: 'eth_blockNumber',
                params: [],
              },
              response: {
                result: '0x1',
              },
            },
            {
              request: {
                method: 'eth_blockNumber',
                params: [],
              },
              response: {
                result: '0x3',
              },
            },
            {
              request: {
                method: 'eth_getBlockByHash',
                params: ['0x1', false],
              },
              response: {
                result: {
                  transactions: [],
                },
              },
            },
            {
              request: {
                method: 'eth_getCode',
                params: [ACCOUNT_2_MOCK, '0x1'],
              },
              response: {
                result:
                  // what should this be?
                  '0x00000000000000000000000000000000000000000000000000000000000000200000000000000000000000000000000000000000000000000000000000000024657468546f546f6b656e53776170496e7075742875696e743235362c75696e743235362900000000000000000000000000000000000000000000000000000000',
              },
            },
            {
              request: {
                method: 'eth_getBlockByNumber',
                params: ['0x1', false],
              },
              response: {
                result: {
                  baseFeePerGas: '0x63c498a46',
                  number: '0x1',
                },
              },
            },
            {
              request: {
                method: 'eth_gasPrice',
                params: [],
              },
              response: {
                result: '0x1',
              },
            },
            {
              request: {
                method: 'eth_estimateGas',
                params: [
                  {
                    from: '0x6bf137f335ea1b8f193b8f6ea92561a60d23a207',
                    to: '0x08f137f335ea1b8f193b8f6ea92561a60d23a211',
                    value: '0x0',
                    gas: '0x0',
                  },
                ],
              },
              response: {
                result: '0x1',
              },
            },
            {
              request: {
                method: 'eth_getTransactionCount',
                params: ['0x6bf137f335ea1b8f193b8f6ea92561a60d23a207', '0x1'],
              },
              response: {
                result: '0x1',
              },
            },
            {
              request: {
                method: 'eth_blockNumber',
                params: [],
              },
              response: {
                result: '0x3',
              },
            },
            {
              request: {
                method: 'eth_sendRawTransaction',
                params: [
                  '0x02e005010101019408f137f335ea1b8f193b8f6ea92561a60d23a2118080c0808080',
                ],
              },
              response: {
                result: '0x1',
              },
            },
            {
              request: {
                method: 'eth_getTransactionReceipt',
                params: ['0x1'],
              },
              response: {
                result: {
                  blockHash: '0x1',
                  blockNumber: '0x3', // we need at least 2 blocks mocked since the first one is used for when the blockTracker is instantied before we have listeners
                  status: '0x1', // 0x1 = success
                },
              },
            },
          ],
        });

        mockNetwork({
          networkClientConfiguration: {
            ...networkClientConfiguration,
            type: NetworkClientType.Custom,
            rpcUrl: 'https://mock.rpc.url',
          },
          mocks: [
            {
              request: {
                method: 'eth_blockNumber',
                params: [],
              },
              response: {
                result: '0x1',
              },
            },
            {
              request: {
                method: 'eth_blockNumber',
                params: [],
              },
              response: {
                result: '0x3',
              },
            },
            {
              request: {
                method: 'eth_getBlockByHash',
                params: ['0x1', false],
              },
              response: {
                result: {
                  transactions: [],
                },
              },
            },
            {
              request: {
                method: 'eth_getCode',
                params: [ACCOUNT_2_MOCK, '0x1'],
              },
              response: {
                result:
                  // what should this be?
                  '0x00000000000000000000000000000000000000000000000000000000000000200000000000000000000000000000000000000000000000000000000000000024657468546f546f6b656e53776170496e7075742875696e743235362c75696e743235362900000000000000000000000000000000000000000000000000000000',
              },
            },
            {
              request: {
                method: 'eth_getBlockByNumber',
                params: ['0x1', false],
              },
              response: {
                result: {
                  baseFeePerGas: '0x63c498a46',
                  number: '0x1',
                },
              },
            },
            {
              request: {
                method: 'eth_gasPrice',
                params: [],
              },
              response: {
                result: '0x1',
              },
            },
            {
              request: {
                method: 'eth_estimateGas',
                params: [
                  {
                    from: '0x6bf137f335ea1b8f193b8f6ea92561a60d23a207',
                    to: '0x08f137f335ea1b8f193b8f6ea92561a60d23a211',
                    value: '0x0',
                    gas: '0x0',
                  },
                ],
              },
              response: {
                result: '0x1',
              },
            },
            {
              request: {
                method: 'eth_getTransactionCount',
                params: ['0x6bf137f335ea1b8f193b8f6ea92561a60d23a207', '0x1'],
              },
              response: {
                result: '0x1',
              },
            },
            {
              request: {
                method: 'eth_blockNumber',
                params: [],
              },
              response: {
                result: '0x3',
              },
            },
            {
              request: {
                method: 'eth_sendRawTransaction',
                params: [
                  '0x02e0050201018094e688b84b23f322a994a53dbf8e15fa82cdb711278080c0808080',
                ],
              },
              response: {
                result: '0x1',
              },
            },
            {
              request: {
                method: 'eth_getTransactionReceipt',
                params: ['0x1'],
              },
              response: {
                result: {
                  blockHash: '0x1',
                  blockNumber: '0x3', // we need at least 2 blocks mocked since the first one is used for when the blockTracker is instantied before we have listeners
                  status: '0x1', // 0x1 = success
                },
              },
            },
          ],
        });

        const { approvalController, networkController, transactionController } =
          await newController({
            getPermittedAccounts: () => [ACCOUNT_MOCK],
            getSelectedAddress: () => ACCOUNT_MOCK,
          });
        const otherNetworkClientIdOnGoerli =
          await networkController.upsertNetworkConfiguration(
            {
              rpcUrl: 'https://mock.rpc.url',
              chainId: networkClientConfiguration.chainId,
              ticker: networkClientConfiguration.ticker,
            },
            {
              referrer: 'https://mock.referrer',
              source: 'dapp',
            },
          );

        const addTx1 = await transactionController.addTransaction(
          {
            from: ACCOUNT_MOCK,
            to: ACCOUNT_2_MOCK,
          },
          { networkClientId: 'goerli' },
        );

        const addTx2 = await transactionController.addTransaction(
          {
            from: ACCOUNT_MOCK,
            to: ACCOUNT_3_MOCK,
          },
          {
            networkClientId: otherNetworkClientIdOnGoerli,
          },
        );

        await Promise.all([
          approvalController.accept(addTx1.transactionMeta.id),
          approvalController.accept(addTx2.transactionMeta.id),
        ]);
        await advanceTime({ clock, duration: 1 });

        await Promise.all([addTx1.result, addTx2.result]);
        transactionController.stopTrackingByNetworkClientId('goerli');
        transactionController.stopTrackingByNetworkClientId(
          otherNetworkClientIdOnGoerli,
        );

        const nonces = transactionController.state.transactions
          .map((tx) => tx.txParams.nonce)
          .sort();
        expect(nonces).toStrictEqual(['0x1', '0x2']);
        clock.restore();
      });
    });

    describe('when transactions are added concurrently with the same networkClientId', () => {
      it('should add each transaction with consecutive nonces', async () => {
        const clock = useFakeTimers();
        mockNetwork({
          networkClientConfiguration: mainnetNetworkClientConfiguration,
          mocks: [
            {
              request: {
                method: 'eth_blockNumber',
                params: [],
              },
              response: {
                result: '0x3b3301',
              },
            },
            {
              request: {
                method: 'eth_getBlockByNumber',
                params: ['0x3b3301'],
              },
              response: {
                result: {
                  baseFeePerGas: '0x63c498a46',
                  number: '0x3b3301',
                },
              },
            },
            {
              request: {
                method: 'eth_getTransactionCount',
                params: [
                  '0x6bf137f335ea1b8f193b8f6ea92561a60d23a207',
                  '0x3b3301',
                ],
              },
              response: {
                result: '0x1',
              },
            },
          ],
        });
        mockNetwork({
          networkClientConfiguration,
          mocks: [
            {
              request: {
                method: 'eth_blockNumber',
                params: [],
              },
              response: {
                result: '0x1',
              },
            },
            {
              request: {
                method: 'eth_blockNumber',
                params: [],
              },
              response: {
                result: '0x3',
              },
            },
            {
              request: {
                method: 'eth_getBlockByHash',
                params: ['0x1', false],
              },
              response: {
                result: {
                  transactions: [],
                },
              },
            },
            {
              request: {
                method: 'eth_getCode',
                params: [ACCOUNT_2_MOCK, '0x1'],
              },
              response: {
                result:
                  // what should this be?
                  '0x00000000000000000000000000000000000000000000000000000000000000200000000000000000000000000000000000000000000000000000000000000024657468546f546f6b656e53776170496e7075742875696e743235362c75696e743235362900000000000000000000000000000000000000000000000000000000',
              },
            },
            {
              request: {
                method: 'eth_getCode',
                params: [ACCOUNT_3_MOCK, '0x1'],
              },
              response: {
                result:
                  // what should this be?
                  '0x00000000000000000000000000000000000000000000000000000000000000200000000000000000000000000000000000000000000000000000000000000024657468546f546f6b656e53776170496e7075742875696e743235362c75696e743235362900000000000000000000000000000000000000000000000000000000',
              },
            },
            {
              request: {
                method: 'eth_getBlockByNumber',
                params: ['0x1', false],
              },
              response: {
                result: {
                  baseFeePerGas: '0x63c498a46',
                  number: '0x1',
                },
              },
            },
            {
              request: {
                method: 'eth_gasPrice',
                params: [],
              },
              response: {
                result: '0x1',
              },
            },
            {
              request: {
                method: 'eth_estimateGas',
                params: [
                  {
                    from: '0x6bf137f335ea1b8f193b8f6ea92561a60d23a207',
                    to: '0x08f137f335ea1b8f193b8f6ea92561a60d23a211',
                    value: '0x0',
                    gas: '0x0',
                  },
                ],
              },
              response: {
                result: '0x1',
              },
            },
            {
              request: {
                method: 'eth_getTransactionCount',
                params: ['0x6bf137f335ea1b8f193b8f6ea92561a60d23a207', '0x1'],
              },
              response: {
                result: '0x1',
              },
            },
            {
              request: {
                method: 'eth_sendRawTransaction',
                params: [
                  '0x02e005010101019408f137f335ea1b8f193b8f6ea92561a60d23a2118080c0808080',
                ],
              },
              response: {
                result: '0x1',
              },
            },
            {
              request: {
                method: 'eth_getTransactionReceipt',
                params: ['0x1'],
              },
              response: {
                result: {
                  blockHash: '0x1',
                  blockNumber: '0x3', // we need at least 2 blocks mocked since the first one is used for when the blockTracker is instantied before we have listeners
                  status: '0x1', // 0x1 = success
                },
              },
            },
            {
              request: {
                method: 'eth_sendRawTransaction',
                params: [
                  '0x02e0050201018094e688b84b23f322a994a53dbf8e15fa82cdb711278080c0808080',
                ],
              },
              response: {
                result: '0x2',
              },
            },
            {
              request: {
                method: 'eth_getTransactionReceipt',
                params: ['0x2'],
              },
              response: {
                result: {
                  blockHash: '0x2',
                  blockNumber: '0x4', // we need at least 2 blocks mocked since the first one is used for when the blockTracker is instantied before we have listeners
                  status: '0x1', // 0x1 = success
                },
              },
            },
          ],
        });
        const { approvalController, transactionController } =
          await newController({
            getPermittedAccounts: () => [ACCOUNT_MOCK],
            getSelectedAddress: () => ACCOUNT_MOCK,
          });

        const addTx1 = await transactionController.addTransaction(
          {
            from: ACCOUNT_MOCK,
            to: ACCOUNT_2_MOCK,
          },
          { networkClientId: 'goerli' },
        );

        await advanceTime({ clock, duration: 1 });

        const addTx2 = await transactionController.addTransaction(
          {
            from: ACCOUNT_MOCK,
            to: ACCOUNT_3_MOCK,
          },
          {
            networkClientId: 'goerli',
          },
        );

        await advanceTime({ clock, duration: 1 });

        await Promise.all([
          approvalController.accept(addTx1.transactionMeta.id),
          approvalController.accept(addTx2.transactionMeta.id),
        ]);

        await advanceTime({ clock, duration: 1 });

        await Promise.all([addTx1.result, addTx2.result]);
        transactionController.stopTrackingByNetworkClientId('goerli');

        const nonces = transactionController.state.transactions
          .map((tx) => tx.txParams.nonce)
          .sort();
        expect(nonces).toStrictEqual(['0x1', '0x2']);
        clock.restore();
      });
    });
  });

  describe('startIncomingTransactionPolling', () => {
    // TODO(JL): IncomingTransactionHelper doesn't populate networkClientId on the generated tx object. Should it?..
    it('should add incoming transactions to state with the correct chainId for the given networkClientId on the next block', async () => {
      const clock = useFakeTimers();
      mockNetwork({
        networkClientConfiguration: mainnetNetworkClientConfiguration,
        mocks: [
          // NetworkController
          // BlockTracker
          {
            request: {
              method: 'eth_blockNumber',
              params: [],
            },
            response: {
              result: '0x1',
            },
          },
          // BlockTracker
          {
            request: {
              method: 'eth_blockNumber',
              params: [],
            },
            response: {
              result: '0x2',
            },
          },
        ],
      });

      const selectedAddress = ETHERSCAN_TRANSACTION_BASE_MOCK.to;

      const { networkController, transactionController } = await newController({
        getSelectedAddress: () => selectedAddress,
      });

      const expectedLastFetchedBlockNumbers: Record<string, number> = {};
      const expectedTransactions: Partial<TransactionMeta>[] = [];

      const networkClients = networkController.getNetworkClientRegistry();
      // NOTE(JL): This doesn't seem to work for the globally selected provider because of nock getting stacked on mainnet.infura.io twice
      const networkClientIds = Object.keys(networkClients).filter(
        (v) => v !== networkClientConfiguration.network,
      );
      for (const networkClientId of networkClientIds) {
        const config = networkClients[networkClientId].configuration;
        mockNetwork({
          networkClientConfiguration: config,
          mocks: [
            // BlockTracker
            {
              request: {
                method: 'eth_blockNumber',
                params: [],
              },
              response: {
                result: '0x1',
              },
            },
            // BlockTracker
            {
              request: {
                method: 'eth_blockNumber',
                params: [],
              },
              response: {
                result: '0x2',
              },
            },
          ],
        });
        nock(getEtherscanApiHost(config.chainId))
          .get(
            `/api?module=account&address=${selectedAddress}&offset=40&sort=desc&action=txlist&tag=latest&page=1`,
          )
          .reply(200, ETHERSCAN_TRANSACTION_RESPONSE_MOCK);

        transactionController.startIncomingTransactionPolling([
          networkClientId,
        ]);

        expectedLastFetchedBlockNumbers[
          `${config.chainId}#${selectedAddress}#normal`
        ] = parseInt(ETHERSCAN_TRANSACTION_BASE_MOCK.blockNumber, 10);
        expectedTransactions.push({
          blockNumber: ETHERSCAN_TRANSACTION_BASE_MOCK.blockNumber,
          chainId: config.chainId,
          type: TransactionType.incoming,
          verifiedOnBlockchain: false,
          status: TransactionStatus.confirmed,
        });
        expectedTransactions.push({
          blockNumber: ETHERSCAN_TRANSACTION_BASE_MOCK.blockNumber,
          chainId: config.chainId,
          type: TransactionType.incoming,
          verifiedOnBlockchain: false,
          status: TransactionStatus.failed,
        });
      }
      await advanceTime({ clock, duration: 20000 });

      expect(transactionController.state.transactions).toHaveLength(
        2 * networkClientIds.length,
      );
      expect(transactionController.state.transactions).toStrictEqual(
        expect.arrayContaining(
          expectedTransactions.map(expect.objectContaining),
        ),
      );
      expect(transactionController.state.lastFetchedBlockNumbers).toStrictEqual(
        expectedLastFetchedBlockNumbers,
      );
      clock.restore();
    });
  });

  describe('stopIncomingTransactionPolling', () => {
    it('should not poll for new incoming transactions for the given networkClientId', async () => {
      const clock = useFakeTimers();
      mockNetwork({
        networkClientConfiguration: mainnetNetworkClientConfiguration,
        mocks: [
          // NetworkController
          // BlockTracker
          {
            request: {
              method: 'eth_blockNumber',
              params: [],
            },
            response: {
              result: '0x1',
            },
          },
          // BlockTracker
          {
            request: {
              method: 'eth_blockNumber',
              params: [],
            },
            response: {
              result: '0x2',
            },
          },
        ],
      });

      const selectedAddress = ETHERSCAN_TRANSACTION_BASE_MOCK.to;

      const { networkController, transactionController } = await newController({
        getSelectedAddress: () => selectedAddress,
      });

      const networkClients = networkController.getNetworkClientRegistry();
      // NOTE(JL): This doesn't seem to work for the globally selected provider because of nock getting stacked on mainnet.infura.io twice
      const networkClientIds = Object.keys(networkClients).filter(
        (v) => v !== networkClientConfiguration.network,
      );
      for (const networkClientId of networkClientIds) {
        const config = networkClients[networkClientId].configuration;
        mockNetwork({
          networkClientConfiguration: config,
          mocks: [
            // BlockTracker
            {
              request: {
                method: 'eth_blockNumber',
                params: [],
              },
              response: {
                result: '0x1',
              },
            },
            // BlockTracker
            {
              request: {
                method: 'eth_blockNumber',
                params: [],
              },
              response: {
                result: '0x2',
              },
            },
          ],
        });
        nock(getEtherscanApiHost(config.chainId))
          .get(
            `/api?module=account&address=${selectedAddress}&offset=40&sort=desc&action=txlist&tag=latest&page=1`,
          )
          .reply(200, ETHERSCAN_TRANSACTION_RESPONSE_MOCK);

        transactionController.startIncomingTransactionPolling([
          networkClientId,
        ]);

        transactionController.stopIncomingTransactionPolling([networkClientId]);
      }
      await advanceTime({ clock, duration: 20000 });

      expect(transactionController.state.transactions).toStrictEqual([]);
      expect(transactionController.state.lastFetchedBlockNumbers).toStrictEqual(
        {},
      );
      clock.restore();
    });
  });

  describe('stopAllIncomingTransactionPolling', () => {
    it('should not poll for incoming transactions on any network client', async () => {
      const clock = useFakeTimers();
      mockNetwork({
        networkClientConfiguration: mainnetNetworkClientConfiguration,
        mocks: [
          // NetworkController
          // BlockTracker
          {
            request: {
              method: 'eth_blockNumber',
              params: [],
            },
            response: {
              result: '0x1',
            },
          },
          // BlockTracker
          {
            request: {
              method: 'eth_blockNumber',
              params: [],
            },
            response: {
              result: '0x1',
            },
          },
        ],
      });

      const selectedAddress = ETHERSCAN_TRANSACTION_BASE_MOCK.to;

      const { networkController, transactionController } = await newController({
        getSelectedAddress: () => selectedAddress,
      });

      const networkClients = networkController.getNetworkClientRegistry();
      // NOTE(JL): This doesn't seem to work for the globally selected provider because of nock getting stacked on mainnet.infura.io twice
      const networkClientIds = Object.keys(networkClients).filter(
        (v) => v !== networkClientConfiguration.network,
      );
      for (const networkClientId of networkClientIds) {
        const config = networkClients[networkClientId].configuration;
        mockNetwork({
          networkClientConfiguration: config,
          mocks: [
            // BlockTracker
            {
              request: {
                method: 'eth_blockNumber',
                params: [],
              },
              response: {
                result: '0x1',
              },
            },
            // BlockTracker
            {
              request: {
                method: 'eth_blockNumber',
                params: [],
              },
              response: {
                result: '0x2',
              },
            },
          ],
        });
        nock(getEtherscanApiHost(config.chainId))
          .get(
            `/api?module=account&address=${selectedAddress}&offset=40&sort=desc&action=txlist&tag=latest&page=1`,
          )
          .reply(200, ETHERSCAN_TRANSACTION_RESPONSE_MOCK);

        transactionController.startIncomingTransactionPolling([
          networkClientId,
        ]);
      }

      transactionController.stopAllIncomingTransactionPolling();
      await advanceTime({ clock, duration: 20000 });

      expect(transactionController.state.transactions).toStrictEqual([]);
      expect(transactionController.state.lastFetchedBlockNumbers).toStrictEqual(
        {},
      );
      clock.restore();
    });
  });

  describe('updateIncomingTransactions', () => {
    it('should add incoming transactions to state with the correct chainId for the given networkClientId without waiting for the next block', async () => {
      const clock = useFakeTimers();
      mockNetwork({
        networkClientConfiguration: mainnetNetworkClientConfiguration,
        mocks: [
          // NetworkController
          // BlockTracker
          {
            request: {
              method: 'eth_blockNumber',
              params: [],
            },
            response: {
              result: '0x1',
            },
          },
          // BlockTracker
          {
            request: {
              method: 'eth_blockNumber',
              params: [],
            },
            response: {
              result: '0x1',
            },
          },
        ],
      });

      const selectedAddress = ETHERSCAN_TRANSACTION_BASE_MOCK.to;

      const { networkController, transactionController } = await newController({
        getSelectedAddress: () => selectedAddress,
      });

      const expectedLastFetchedBlockNumbers: Record<string, number> = {};
      const expectedTransactions: Partial<TransactionMeta>[] = [];

      const networkClients = networkController.getNetworkClientRegistry();
      // NOTE(JL): This doesn't seem to work for the globally selected provider because of nock getting stacked on mainnet.infura.io twice
      const networkClientIds = Object.keys(networkClients).filter(
        (v) => v !== networkClientConfiguration.network,
      );
      for (const networkClientId of networkClientIds) {
        const config = networkClients[networkClientId].configuration;
        mockNetwork({
          networkClientConfiguration: config,
          mocks: [
            // BlockTracker
            {
              request: {
                method: 'eth_blockNumber',
                params: [],
              },
              response: {
                result: '0x1',
              },
            },
          ],
        });
        nock(getEtherscanApiHost(config.chainId))
          .get(
            `/api?module=account&address=${selectedAddress}&offset=40&sort=desc&action=txlist&tag=latest&page=1`,
          )
          .reply(200, ETHERSCAN_TRANSACTION_RESPONSE_MOCK);

        await transactionController.updateIncomingTransactions([
          networkClientId,
        ]);

        expectedLastFetchedBlockNumbers[
          `${config.chainId}#${selectedAddress}#normal`
        ] = parseInt(ETHERSCAN_TRANSACTION_BASE_MOCK.blockNumber, 10);
        expectedTransactions.push({
          blockNumber: ETHERSCAN_TRANSACTION_BASE_MOCK.blockNumber,
          chainId: config.chainId,
          type: TransactionType.incoming,
          verifiedOnBlockchain: false,
          status: TransactionStatus.confirmed,
        });
        expectedTransactions.push({
          blockNumber: ETHERSCAN_TRANSACTION_BASE_MOCK.blockNumber,
          chainId: config.chainId,
          type: TransactionType.incoming,
          verifiedOnBlockchain: false,
          status: TransactionStatus.failed,
        });
      }

      expect(transactionController.state.transactions).toHaveLength(
        2 * networkClientIds.length,
      );
      expect(transactionController.state.transactions).toStrictEqual(
        expect.arrayContaining(
          expectedTransactions.map(expect.objectContaining),
        ),
      );
      expect(transactionController.state.lastFetchedBlockNumbers).toStrictEqual(
        expectedLastFetchedBlockNumbers,
      );
      clock.restore();
    });
  });

  describe('getNonceLock', () => {
    it('should get the nonce lock from the nonceTracker for the given networkClientId', async () => {
      mockNetwork({
        networkClientConfiguration: mainnetNetworkClientConfiguration,
        mocks: [
          // NetworkController
          // BlockTracker
          {
            request: {
              method: 'eth_blockNumber',
              params: [],
            },
            response: {
              result: '0x1',
            },
          },
          // BlockTracker
          {
            request: {
              method: 'eth_blockNumber',
              params: [],
            },
            response: {
              result: '0x1',
            },
          },
        ],
      });

      const { networkController, transactionController } = await newController(
        {},
      );

      const networkClients = networkController.getNetworkClientRegistry();
      // NOTE(JL): This doesn't seem to work for the globally selected provider because of nock getting stacked on mainnet.infura.io twice
      const networkClientIds = Object.keys(networkClients).filter(
        (v) => v !== networkClientConfiguration.network,
      );
      for (const networkClientId of networkClientIds) {
        const config = networkClients[networkClientId].configuration;
        mockNetwork({
          networkClientConfiguration: config,
          mocks: [
            // BlockTracker
            {
              request: {
                method: 'eth_blockNumber',
                params: [],
              },
              response: {
                result: '0x1',
              },
            },
            // NonceTracker
            {
              request: {
                method: 'eth_getTransactionCount',
                params: [ACCOUNT_MOCK, '0x1'],
              },
              response: {
                result: '0xa',
              },
            },
          ],
        });

        const nonceLock = await transactionController.getNonceLock(
          ACCOUNT_MOCK,
          networkClientId,
        );
        expect(nonceLock.nextNonce).toBe(10);
      }
    });

    it('should block other attempts to get the nonce lock from the nonceTracker until the first one is released for the given networkClientId', async () => {
      mockNetwork({
        networkClientConfiguration: mainnetNetworkClientConfiguration,
        mocks: [
          // NetworkController
          // BlockTracker
          {
            request: {
              method: 'eth_blockNumber',
              params: [],
            },
            response: {
              result: '0x1',
            },
          },
          // BlockTracker
          {
            request: {
              method: 'eth_blockNumber',
              params: [],
            },
            response: {
              result: '0x1',
            },
          },
        ],
      });

      const { networkController, transactionController } = await newController(
        {},
      );

      const networkClients = networkController.getNetworkClientRegistry();
      // NOTE(JL): This doesn't seem to work for the globally selected provider because of nock getting stacked on mainnet.infura.io twice
      const networkClientIds = Object.keys(networkClients).filter(
        (v) => v !== networkClientConfiguration.network,
      );
      for (const networkClientId of networkClientIds) {
        const config = networkClients[networkClientId].configuration;
        mockNetwork({
          networkClientConfiguration: config,
          mocks: [
            // BlockTracker
            {
              request: {
                method: 'eth_blockNumber',
                params: [],
              },
              response: {
                result: '0x1',
              },
            },
            // NonceTracker
            {
              request: {
                method: 'eth_getTransactionCount',
                params: [ACCOUNT_MOCK, '0x1'],
              },
              response: {
                result: '0xa',
              },
            },
          ],
        });

        const firstNonceLock = await transactionController.getNonceLock(
          ACCOUNT_MOCK,
          networkClientId,
        );

        expect(firstNonceLock.nextNonce).toBe(10);

        const secondNonceLock = transactionController.getNonceLock(
          ACCOUNT_MOCK,
          networkClientId,
        );
        const delay = () =>
          new Promise<null>((resolve) => {
            setTimeout(resolve, 100, null);
          });

        let secondNonceLockIfAcquired = await Promise.race([
          secondNonceLock,
          delay(),
        ]);
        expect(secondNonceLockIfAcquired).toBeNull();

        await firstNonceLock.releaseLock();

        secondNonceLockIfAcquired = await Promise.race([
          secondNonceLock,
          delay(),
        ]);
        expect(secondNonceLockIfAcquired?.nextNonce).toBe(10);
      }
    });

    it('should get the nonce lock from the globally selected nonceTracker if no networkClientId is provided', async () => {
      mockNetwork({
        networkClientConfiguration: mainnetNetworkClientConfiguration,
        mocks: [
          // NetworkController
          // BlockTracker
          {
            request: {
              method: 'eth_blockNumber',
              params: [],
            },
            response: {
              result: '0x1',
            },
          },
          // NonceTracker
          {
            request: {
              method: 'eth_getTransactionCount',
              params: [ACCOUNT_MOCK, '0x1'],
            },
            response: {
              result: '0xa',
            },
          },
        ],
      });

      const { transactionController } = await newController({});

      const nonceLock = await transactionController.getNonceLock(ACCOUNT_MOCK);
      expect(nonceLock.nextNonce).toBe(10);
    });

    it('should block other attempts to get the nonce lock from the globally selected nonceTracker until the first one is released if no networkClientId is provided', async () => {
      mockNetwork({
        networkClientConfiguration: mainnetNetworkClientConfiguration,
        mocks: [
          // NetworkController
          // BlockTracker
          {
            request: {
              method: 'eth_blockNumber',
              params: [],
            },
            response: {
              result: '0x1',
            },
          },
          // NonceTracker
          {
            request: {
              method: 'eth_getTransactionCount',
              params: [ACCOUNT_MOCK, '0x1'],
            },
            response: {
              result: '0xa',
            },
          },
        ],
      });

      const { transactionController } = await newController({});

      const firstNonceLock = await transactionController.getNonceLock(
        ACCOUNT_MOCK,
      );

      expect(firstNonceLock.nextNonce).toBe(10);

      const secondNonceLock = transactionController.getNonceLock(ACCOUNT_MOCK);
      const delay = () =>
        new Promise<null>((resolve) => {
          setTimeout(resolve, 100, null);
        });

      let secondNonceLockIfAcquired = await Promise.race([
        secondNonceLock,
        delay(),
      ]);
      expect(secondNonceLockIfAcquired).toBeNull();

      await firstNonceLock.releaseLock();

      secondNonceLockIfAcquired = await Promise.race([
        secondNonceLock,
        delay(),
      ]);
      expect(secondNonceLockIfAcquired?.nextNonce).toBe(10);
    });
  });
});<|MERGE_RESOLUTION|>--- conflicted
+++ resolved
@@ -94,9 +94,9 @@
         networkController.getNetworkClientById.bind(networkController),
       getNetworkState: () => networkController.state,
       getSelectedAddress: () => '0xdeadbeef',
+      getPermittedAccounts: () => [ACCOUNT_MOCK],
       ...opts,
     },
-<<<<<<< HEAD
     {
       // TODO(JL): fix this type
       // eslint-disable-next-line @typescript-eslint/no-explicit-any
@@ -105,26 +105,6 @@
     },
     state,
   );
-=======
-    getCurrentNetworkEIP1559Compatibility:
-      networkController.getEIP1559Compatibility.bind(networkController),
-    getNetworkClientRegistry:
-      networkController.getNetworkClientRegistry.bind(networkController),
-    findNetworkClientIdByChainId:
-      networkController.findNetworkClientIdByChainId.bind(networkController),
-    getNetworkClientById:
-      networkController.getNetworkClientById.bind(networkController),
-    getNetworkState: () => networkController.state,
-    getSelectedAddress: () => '0xdeadbeef',
-    getPermittedAccounts: () => [ACCOUNT_MOCK],
-    ...options,
-  };
-  const transactionController = new TransactionController(opts, {
-    // TODO(JL): fix this type
-    // eslint-disable-next-line @typescript-eslint/no-explicit-any
-    sign: async (transaction: any) => transaction,
-  });
->>>>>>> ddcecafe
 
   return {
     transactionController,
